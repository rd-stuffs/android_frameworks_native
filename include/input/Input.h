/*
 * Copyright (C) 2010 The Android Open Source Project
 *
 * Licensed under the Apache License, Version 2.0 (the "License");
 * you may not use this file except in compliance with the License.
 * You may obtain a copy of the License at
 *
 *      http://www.apache.org/licenses/LICENSE-2.0
 *
 * Unless required by applicable law or agreed to in writing, software
 * distributed under the License is distributed on an "AS IS" BASIS,
 * WITHOUT WARRANTIES OR CONDITIONS OF ANY KIND, either express or implied.
 * See the License for the specific language governing permissions and
 * limitations under the License.
 */

#ifndef _LIBINPUT_INPUT_H
#define _LIBINPUT_INPUT_H

#pragma GCC system_header

/**
 * Native input event structures.
 */

#include <android/input.h>
#include <math.h>
#include <stdint.h>
#include <utils/BitSet.h>
#include <utils/KeyedVector.h>
#include <utils/RefBase.h>
#include <utils/Timers.h>
#include <utils/Vector.h>

#include <limits>

/*
 * Additional private constants not defined in ndk/ui/input.h.
 */
enum {
    /* Signifies that the key is being predispatched */
    AKEY_EVENT_FLAG_PREDISPATCH = 0x20000000,

    /* Private control to determine when an app is tracking a key sequence. */
    AKEY_EVENT_FLAG_START_TRACKING = 0x40000000,

    /* Key event is inconsistent with previously sent key events. */
    AKEY_EVENT_FLAG_TAINTED = 0x80000000,
};

enum {

    /**
     * This flag indicates that the window that received this motion event is partly
     * or wholly obscured by another visible window above it.  This flag is set to true
     * even if the event did not directly pass through the obscured area.
     * A security sensitive application can check this flag to identify situations in which
     * a malicious application may have covered up part of its content for the purpose
     * of misleading the user or hijacking touches.  An appropriate response might be
     * to drop the suspect touches or to take additional precautions to confirm the user's
     * actual intent.
     */
    AMOTION_EVENT_FLAG_WINDOW_IS_PARTIALLY_OBSCURED = 0x2,

    /**
     * This flag indicates that the event has been generated by a gesture generator. It
     * provides a hint to the GestureDetector to not apply any touch slop.
     */
    AMOTION_EVENT_FLAG_IS_GENERATED_GESTURE = 0x8,

    /* Motion event is inconsistent with previously sent motion events. */
    AMOTION_EVENT_FLAG_TAINTED = 0x80000000,
};

enum {
    /* Used when a motion event is not associated with any display.
     * Typically used for non-pointer events. */
    ADISPLAY_ID_NONE = -1,

    /* The default display id. */
    ADISPLAY_ID_DEFAULT = 0,
};

enum {
    /*
     * Indicates that an input device has switches.
     * This input source flag is hidden from the API because switches are only used by the system
     * and applications have no way to interact with them.
     */
    AINPUT_SOURCE_SWITCH = 0x80000000,
};

enum {
    /**
     * Constants for LEDs. Hidden from the API since we don't actually expose a way to interact
     * with LEDs to developers
     *
     * NOTE: If you add LEDs here, you must also add them to InputEventLabels.h
     */

    ALED_NUM_LOCK = 0x00,
    ALED_CAPS_LOCK = 0x01,
    ALED_SCROLL_LOCK = 0x02,
    ALED_COMPOSE = 0x03,
    ALED_KANA = 0x04,
    ALED_SLEEP = 0x05,
    ALED_SUSPEND = 0x06,
    ALED_MUTE = 0x07,
    ALED_MISC = 0x08,
    ALED_MAIL = 0x09,
    ALED_CHARGING = 0x0a,
    ALED_CONTROLLER_1 = 0x10,
    ALED_CONTROLLER_2 = 0x11,
    ALED_CONTROLLER_3 = 0x12,
    ALED_CONTROLLER_4 = 0x13,
};

/* Maximum number of controller LEDs we support */
#define MAX_CONTROLLER_LEDS 4

/*
 * SystemUiVisibility constants from View.
 */
enum {
    ASYSTEM_UI_VISIBILITY_STATUS_BAR_VISIBLE = 0,
    ASYSTEM_UI_VISIBILITY_STATUS_BAR_HIDDEN = 0x00000001,
};

/*
 * Maximum number of pointers supported per motion event.
 * Smallest number of pointers is 1.
 * (We want at least 10 but some touch controllers obstensibly configured for 10 pointers
 * will occasionally emit 11.  There is not much harm making this constant bigger.)
 */
#define MAX_POINTERS 16

/*
 * Maximum number of samples supported per motion event.
 */
#define MAX_SAMPLES UINT16_MAX

/*
 * Maximum pointer id value supported in a motion event.
 * Smallest pointer id is 0.
 * (This is limited by our use of BitSet32 to track pointer assignments.)
 */
#define MAX_POINTER_ID 31

/*
 * Declare a concrete type for the NDK's input event forward declaration.
 */
struct AInputEvent {
    virtual ~AInputEvent() { }
};

/*
 * Declare a concrete type for the NDK's input device forward declaration.
 */
struct AInputDevice {
    virtual ~AInputDevice() { }
};


namespace android {

#ifdef __ANDROID__
class Parcel;
#endif

/*
 * Flags that flow alongside events in the input dispatch system to help with certain
 * policy decisions such as waking from device sleep.
 *
 * These flags are also defined in frameworks/base/core/java/android/view/WindowManagerPolicy.java.
 */
enum {
    /* These flags originate in RawEvents and are generally set in the key map.
     * NOTE: If you want a flag to be able to set in a keylayout file, then you must add it to
     * InputEventLabels.h as well. */

    // Indicates that the event should wake the device.
    POLICY_FLAG_WAKE = 0x00000001,

    // Indicates that the key is virtual, such as a capacitive button, and should
    // generate haptic feedback.  Virtual keys may be suppressed for some time
    // after a recent touch to prevent accidental activation of virtual keys adjacent
    // to the touch screen during an edge swipe.
    POLICY_FLAG_VIRTUAL = 0x00000002,

    // Indicates that the key is the special function modifier.
    POLICY_FLAG_FUNCTION = 0x00000004,

    // Indicates that the key represents a special gesture that has been detected by
    // the touch firmware or driver.  Causes touch events from the same device to be canceled.
    POLICY_FLAG_GESTURE = 0x00000008,

    POLICY_FLAG_RAW_MASK = 0x0000ffff,

    /* These flags are set by the input dispatcher. */

    // Indicates that the input event was injected.
    POLICY_FLAG_INJECTED = 0x01000000,

    // Indicates that the input event is from a trusted source such as a directly attached
    // input device or an application with system-wide event injection permission.
    POLICY_FLAG_TRUSTED = 0x02000000,

    // Indicates that the input event has passed through an input filter.
    POLICY_FLAG_FILTERED = 0x04000000,

    // Disables automatic key repeating behavior.
    POLICY_FLAG_DISABLE_KEY_REPEAT = 0x08000000,

    /* These flags are set by the input reader policy as it intercepts each event. */

    // Indicates that the device was in an interactive state when the
    // event was intercepted.
    POLICY_FLAG_INTERACTIVE = 0x20000000,

    // Indicates that the event should be dispatched to applications.
    // The input event should still be sent to the InputDispatcher so that it can see all
    // input events received include those that it will not deliver.
    POLICY_FLAG_PASS_TO_USER = 0x40000000,
};

/**
 * Classifications of the current gesture, if available.
 *
 * The following values must be kept in sync with MotionEvent.java
 */
enum class MotionClassification : uint8_t {
    /**
     * No classification is available.
     */
    NONE = 0,
    /**
     * Too early to classify the current gesture. Need more events. Look for changes in the
     * upcoming motion events.
     */
    AMBIGUOUS_GESTURE = 1,
    /**
     * The current gesture likely represents a user intentionally exerting force on the touchscreen.
     */
    DEEP_PRESS = 2,
};

/**
 * String representation of MotionClassification
 */
const char* motionClassificationToString(MotionClassification classification);

<<<<<<< HEAD
=======
/**
 * Invalid value for cursor position. Used for non-mouse events, tests and injected events. Don't
 * use it for direct comparison with any other value, because NaN isn't equal to itself according to
 * IEEE 754. Use isnan() instead to check if a cursor position is valid.
 */
constexpr float AMOTION_EVENT_INVALID_CURSOR_POSITION = std::numeric_limits<float>::quiet_NaN();

>>>>>>> 6fbb7b84
/*
 * Pointer coordinate data.
 */
struct PointerCoords {
    enum { MAX_AXES = 30 }; // 30 so that sizeof(PointerCoords) == 128

    // Bitfield of axes that are present in this structure.
    uint64_t bits __attribute__((aligned(8)));

    // Values of axes that are stored in this structure packed in order by axis id
    // for each axis that is present in the structure according to 'bits'.
    float values[MAX_AXES];

    inline void clear() {
        BitSet64::clear(bits);
    }

    bool isEmpty() const {
        return BitSet64::isEmpty(bits);
    }

    float getAxisValue(int32_t axis) const;
    status_t setAxisValue(int32_t axis, float value);

    void scale(float globalScale);

    // Scale the pointer coordinates according to a global scale and a
    // window scale. The global scale will be applied to TOUCH/TOOL_MAJOR/MINOR
    // axes, however the window scaling will not.
    void scale(float globalScale, float windowXScale, float windowYScale);
    void applyOffset(float xOffset, float yOffset);

    inline float getX() const {
        return getAxisValue(AMOTION_EVENT_AXIS_X);
    }

    inline float getY() const {
        return getAxisValue(AMOTION_EVENT_AXIS_Y);
    }

#ifdef __ANDROID__
    status_t readFromParcel(Parcel* parcel);
    status_t writeToParcel(Parcel* parcel) const;
#endif

    bool operator==(const PointerCoords& other) const;
    inline bool operator!=(const PointerCoords& other) const {
        return !(*this == other);
    }

    void copyFrom(const PointerCoords& other);

private:
    void tooManyAxes(int axis);
};

/*
 * Pointer property data.
 */
struct PointerProperties {
    // The id of the pointer.
    int32_t id;

    // The pointer tool type.
    int32_t toolType;

    inline void clear() {
        id = -1;
        toolType = 0;
    }

    bool operator==(const PointerProperties& other) const;
    inline bool operator!=(const PointerProperties& other) const {
        return !(*this == other);
    }

    void copyFrom(const PointerProperties& other);
};

/*
 * Input events.
 */
class InputEvent : public AInputEvent {
public:
    virtual ~InputEvent() { }

    virtual int32_t getType() const = 0;

    inline int32_t getDeviceId() const { return mDeviceId; }

    inline int32_t getSource() const { return mSource; }

    inline void setSource(int32_t source) { mSource = source; }

    inline int32_t getDisplayId() const { return mDisplayId; }

    inline void setDisplayId(int32_t displayId) { mDisplayId = displayId; }


protected:
    void initialize(int32_t deviceId, int32_t source, int32_t displayId);
    void initialize(const InputEvent& from);

    int32_t mDeviceId;
    int32_t mSource;
    int32_t mDisplayId;
};

/*
 * Key events.
 */
class KeyEvent : public InputEvent {
public:
    virtual ~KeyEvent() { }

    virtual int32_t getType() const { return AINPUT_EVENT_TYPE_KEY; }

    inline int32_t getAction() const { return mAction; }

    inline int32_t getFlags() const { return mFlags; }

    inline void setFlags(int32_t flags) { mFlags = flags; }

    inline int32_t getKeyCode() const { return mKeyCode; }

    inline int32_t getScanCode() const { return mScanCode; }

    inline int32_t getMetaState() const { return mMetaState; }

    inline int32_t getRepeatCount() const { return mRepeatCount; }

    inline nsecs_t getDownTime() const { return mDownTime; }

    inline nsecs_t getEventTime() const { return mEventTime; }

    static const char* getLabel(int32_t keyCode);
    static int32_t getKeyCodeFromLabel(const char* label);

    void initialize(
            int32_t deviceId,
            int32_t source,
            int32_t displayId,
            int32_t action,
            int32_t flags,
            int32_t keyCode,
            int32_t scanCode,
            int32_t metaState,
            int32_t repeatCount,
            nsecs_t downTime,
            nsecs_t eventTime);
    void initialize(const KeyEvent& from);

protected:
    int32_t mAction;
    int32_t mFlags;
    int32_t mKeyCode;
    int32_t mScanCode;
    int32_t mMetaState;
    int32_t mRepeatCount;
    nsecs_t mDownTime;
    nsecs_t mEventTime;
};

/*
 * Motion events.
 */
class MotionEvent : public InputEvent {
public:
    virtual ~MotionEvent() { }

    virtual int32_t getType() const { return AINPUT_EVENT_TYPE_MOTION; }

    inline int32_t getAction() const { return mAction; }

    inline int32_t getActionMasked() const { return mAction & AMOTION_EVENT_ACTION_MASK; }

    inline int32_t getActionIndex() const {
        return (mAction & AMOTION_EVENT_ACTION_POINTER_INDEX_MASK)
                >> AMOTION_EVENT_ACTION_POINTER_INDEX_SHIFT;
    }

    inline void setAction(int32_t action) { mAction = action; }

    inline int32_t getFlags() const { return mFlags; }

    inline void setFlags(int32_t flags) { mFlags = flags; }

    inline int32_t getEdgeFlags() const { return mEdgeFlags; }

    inline void setEdgeFlags(int32_t edgeFlags) { mEdgeFlags = edgeFlags; }

    inline int32_t getMetaState() const { return mMetaState; }

    inline void setMetaState(int32_t metaState) { mMetaState = metaState; }

    inline int32_t getButtonState() const { return mButtonState; }

    inline void setButtonState(int32_t buttonState) { mButtonState = buttonState; }

    inline MotionClassification getClassification() const { return mClassification; }

    inline int32_t getActionButton() const { return mActionButton; }

    inline void setActionButton(int32_t button) { mActionButton = button; }

    inline float getXOffset() const { return mXOffset; }

    inline float getYOffset() const { return mYOffset; }

    inline float getXPrecision() const { return mXPrecision; }

    inline float getYPrecision() const { return mYPrecision; }

    inline float getRawXCursorPosition() const { return mRawXCursorPosition; }

    float getXCursorPosition() const;

    inline float getRawYCursorPosition() const { return mRawYCursorPosition; }

    float getYCursorPosition() const;

    void setCursorPosition(float x, float y);

    static inline bool isValidCursorPosition(float x, float y) { return !isnan(x) && !isnan(y); }

    inline nsecs_t getDownTime() const { return mDownTime; }

    inline void setDownTime(nsecs_t downTime) { mDownTime = downTime; }

    inline size_t getPointerCount() const { return mPointerProperties.size(); }

    inline const PointerProperties* getPointerProperties(size_t pointerIndex) const {
        return &mPointerProperties[pointerIndex];
    }

    inline int32_t getPointerId(size_t pointerIndex) const {
        return mPointerProperties[pointerIndex].id;
    }

    inline int32_t getToolType(size_t pointerIndex) const {
        return mPointerProperties[pointerIndex].toolType;
    }

    inline nsecs_t getEventTime() const { return mSampleEventTimes[getHistorySize()]; }

    const PointerCoords* getRawPointerCoords(size_t pointerIndex) const;

    float getRawAxisValue(int32_t axis, size_t pointerIndex) const;

    inline float getRawX(size_t pointerIndex) const {
        return getRawAxisValue(AMOTION_EVENT_AXIS_X, pointerIndex);
    }

    inline float getRawY(size_t pointerIndex) const {
        return getRawAxisValue(AMOTION_EVENT_AXIS_Y, pointerIndex);
    }

    float getAxisValue(int32_t axis, size_t pointerIndex) const;

    inline float getX(size_t pointerIndex) const {
        return getAxisValue(AMOTION_EVENT_AXIS_X, pointerIndex);
    }

    inline float getY(size_t pointerIndex) const {
        return getAxisValue(AMOTION_EVENT_AXIS_Y, pointerIndex);
    }

    inline float getPressure(size_t pointerIndex) const {
        return getAxisValue(AMOTION_EVENT_AXIS_PRESSURE, pointerIndex);
    }

    inline float getSize(size_t pointerIndex) const {
        return getAxisValue(AMOTION_EVENT_AXIS_SIZE, pointerIndex);
    }

    inline float getTouchMajor(size_t pointerIndex) const {
        return getAxisValue(AMOTION_EVENT_AXIS_TOUCH_MAJOR, pointerIndex);
    }

    inline float getTouchMinor(size_t pointerIndex) const {
        return getAxisValue(AMOTION_EVENT_AXIS_TOUCH_MINOR, pointerIndex);
    }

    inline float getToolMajor(size_t pointerIndex) const {
        return getAxisValue(AMOTION_EVENT_AXIS_TOOL_MAJOR, pointerIndex);
    }

    inline float getToolMinor(size_t pointerIndex) const {
        return getAxisValue(AMOTION_EVENT_AXIS_TOOL_MINOR, pointerIndex);
    }

    inline float getOrientation(size_t pointerIndex) const {
        return getAxisValue(AMOTION_EVENT_AXIS_ORIENTATION, pointerIndex);
    }

    inline size_t getHistorySize() const { return mSampleEventTimes.size() - 1; }

    inline nsecs_t getHistoricalEventTime(size_t historicalIndex) const {
        return mSampleEventTimes[historicalIndex];
    }

    const PointerCoords* getHistoricalRawPointerCoords(
            size_t pointerIndex, size_t historicalIndex) const;

    float getHistoricalRawAxisValue(int32_t axis, size_t pointerIndex,
            size_t historicalIndex) const;

    inline float getHistoricalRawX(size_t pointerIndex, size_t historicalIndex) const {
        return getHistoricalRawAxisValue(
                AMOTION_EVENT_AXIS_X, pointerIndex, historicalIndex);
    }

    inline float getHistoricalRawY(size_t pointerIndex, size_t historicalIndex) const {
        return getHistoricalRawAxisValue(
                AMOTION_EVENT_AXIS_Y, pointerIndex, historicalIndex);
    }

    float getHistoricalAxisValue(int32_t axis, size_t pointerIndex, size_t historicalIndex) const;

    inline float getHistoricalX(size_t pointerIndex, size_t historicalIndex) const {
        return getHistoricalAxisValue(
                AMOTION_EVENT_AXIS_X, pointerIndex, historicalIndex);
    }

    inline float getHistoricalY(size_t pointerIndex, size_t historicalIndex) const {
        return getHistoricalAxisValue(
                AMOTION_EVENT_AXIS_Y, pointerIndex, historicalIndex);
    }

    inline float getHistoricalPressure(size_t pointerIndex, size_t historicalIndex) const {
        return getHistoricalAxisValue(
                AMOTION_EVENT_AXIS_PRESSURE, pointerIndex, historicalIndex);
    }

    inline float getHistoricalSize(size_t pointerIndex, size_t historicalIndex) const {
        return getHistoricalAxisValue(
                AMOTION_EVENT_AXIS_SIZE, pointerIndex, historicalIndex);
    }

    inline float getHistoricalTouchMajor(size_t pointerIndex, size_t historicalIndex) const {
        return getHistoricalAxisValue(
                AMOTION_EVENT_AXIS_TOUCH_MAJOR, pointerIndex, historicalIndex);
    }

    inline float getHistoricalTouchMinor(size_t pointerIndex, size_t historicalIndex) const {
        return getHistoricalAxisValue(
                AMOTION_EVENT_AXIS_TOUCH_MINOR, pointerIndex, historicalIndex);
    }

    inline float getHistoricalToolMajor(size_t pointerIndex, size_t historicalIndex) const {
        return getHistoricalAxisValue(
                AMOTION_EVENT_AXIS_TOOL_MAJOR, pointerIndex, historicalIndex);
    }

    inline float getHistoricalToolMinor(size_t pointerIndex, size_t historicalIndex) const {
        return getHistoricalAxisValue(
                AMOTION_EVENT_AXIS_TOOL_MINOR, pointerIndex, historicalIndex);
    }

    inline float getHistoricalOrientation(size_t pointerIndex, size_t historicalIndex) const {
        return getHistoricalAxisValue(
                AMOTION_EVENT_AXIS_ORIENTATION, pointerIndex, historicalIndex);
    }

    ssize_t findPointerIndex(int32_t pointerId) const;

<<<<<<< HEAD
    void initialize(
            int32_t deviceId,
            int32_t source,
            int32_t displayId,
            int32_t action,
            int32_t actionButton,
            int32_t flags,
            int32_t edgeFlags,
            int32_t metaState,
            int32_t buttonState,
            MotionClassification classification,
            float xOffset,
            float yOffset,
            float xPrecision,
            float yPrecision,
            nsecs_t downTime,
            nsecs_t eventTime,
            size_t pointerCount,
            const PointerProperties* pointerProperties,
            const PointerCoords* pointerCoords);
=======
    void initialize(int32_t deviceId, int32_t source, int32_t displayId, int32_t action,
                    int32_t actionButton, int32_t flags, int32_t edgeFlags, int32_t metaState,
                    int32_t buttonState, MotionClassification classification, float xOffset,
                    float yOffset, float xPrecision, float yPrecision, float rawXCursorPosition,
                    float rawYCursorPosition, nsecs_t downTime, nsecs_t eventTime,
                    size_t pointerCount, const PointerProperties* pointerProperties,
                    const PointerCoords* pointerCoords);
>>>>>>> 6fbb7b84

    void copyFrom(const MotionEvent* other, bool keepHistory);

    void addSample(
            nsecs_t eventTime,
            const PointerCoords* pointerCoords);

    void offsetLocation(float xOffset, float yOffset);

    void scale(float globalScaleFactor);

    // Apply 3x3 perspective matrix transformation.
    // Matrix is in row-major form and compatible with SkMatrix.
    void transform(const float matrix[9]);

#ifdef __ANDROID__
    status_t readFromParcel(Parcel* parcel);
    status_t writeToParcel(Parcel* parcel) const;
#endif

    static bool isTouchEvent(int32_t source, int32_t action);
    inline bool isTouchEvent() const {
        return isTouchEvent(mSource, mAction);
    }

    // Low-level accessors.
    inline const PointerProperties* getPointerProperties() const {
        return mPointerProperties.array();
    }
    inline const nsecs_t* getSampleEventTimes() const { return mSampleEventTimes.array(); }
    inline const PointerCoords* getSamplePointerCoords() const {
            return mSamplePointerCoords.array();
    }

    static const char* getLabel(int32_t axis);
    static int32_t getAxisFromLabel(const char* label);

protected:
    int32_t mAction;
    int32_t mActionButton;
    int32_t mFlags;
    int32_t mEdgeFlags;
    int32_t mMetaState;
    int32_t mButtonState;
    MotionClassification mClassification;
    float mXOffset;
    float mYOffset;
    float mXPrecision;
    float mYPrecision;
    float mRawXCursorPosition;
    float mRawYCursorPosition;
    nsecs_t mDownTime;
    Vector<PointerProperties> mPointerProperties;
    Vector<nsecs_t> mSampleEventTimes;
    Vector<PointerCoords> mSamplePointerCoords;
};

/*
 * Input event factory.
 */
class InputEventFactoryInterface {
protected:
    virtual ~InputEventFactoryInterface() { }

public:
    InputEventFactoryInterface() { }

    virtual KeyEvent* createKeyEvent() = 0;
    virtual MotionEvent* createMotionEvent() = 0;
};

/*
 * A simple input event factory implementation that uses a single preallocated instance
 * of each type of input event that are reused for each request.
 */
class PreallocatedInputEventFactory : public InputEventFactoryInterface {
public:
    PreallocatedInputEventFactory() { }
    virtual ~PreallocatedInputEventFactory() { }

    virtual KeyEvent* createKeyEvent() { return & mKeyEvent; }
    virtual MotionEvent* createMotionEvent() { return & mMotionEvent; }

private:
    KeyEvent mKeyEvent;
    MotionEvent mMotionEvent;
};

/*
 * An input event factory implementation that maintains a pool of input events.
 */
class PooledInputEventFactory : public InputEventFactoryInterface {
public:
    explicit PooledInputEventFactory(size_t maxPoolSize = 20);
    virtual ~PooledInputEventFactory();

    virtual KeyEvent* createKeyEvent();
    virtual MotionEvent* createMotionEvent();

    void recycle(InputEvent* event);

private:
    const size_t mMaxPoolSize;

    Vector<KeyEvent*> mKeyEventPool;
    Vector<MotionEvent*> mMotionEventPool;
};

} // namespace android

#endif // _LIBINPUT_INPUT_H<|MERGE_RESOLUTION|>--- conflicted
+++ resolved
@@ -249,8 +249,6 @@
  */
 const char* motionClassificationToString(MotionClassification classification);
 
-<<<<<<< HEAD
-=======
 /**
  * Invalid value for cursor position. Used for non-mouse events, tests and injected events. Don't
  * use it for direct comparison with any other value, because NaN isn't equal to itself according to
@@ -258,7 +256,6 @@
  */
 constexpr float AMOTION_EVENT_INVALID_CURSOR_POSITION = std::numeric_limits<float>::quiet_NaN();
 
->>>>>>> 6fbb7b84
 /*
  * Pointer coordinate data.
  */
@@ -625,28 +622,6 @@
 
     ssize_t findPointerIndex(int32_t pointerId) const;
 
-<<<<<<< HEAD
-    void initialize(
-            int32_t deviceId,
-            int32_t source,
-            int32_t displayId,
-            int32_t action,
-            int32_t actionButton,
-            int32_t flags,
-            int32_t edgeFlags,
-            int32_t metaState,
-            int32_t buttonState,
-            MotionClassification classification,
-            float xOffset,
-            float yOffset,
-            float xPrecision,
-            float yPrecision,
-            nsecs_t downTime,
-            nsecs_t eventTime,
-            size_t pointerCount,
-            const PointerProperties* pointerProperties,
-            const PointerCoords* pointerCoords);
-=======
     void initialize(int32_t deviceId, int32_t source, int32_t displayId, int32_t action,
                     int32_t actionButton, int32_t flags, int32_t edgeFlags, int32_t metaState,
                     int32_t buttonState, MotionClassification classification, float xOffset,
@@ -654,7 +629,6 @@
                     float rawYCursorPosition, nsecs_t downTime, nsecs_t eventTime,
                     size_t pointerCount, const PointerProperties* pointerProperties,
                     const PointerCoords* pointerCoords);
->>>>>>> 6fbb7b84
 
     void copyFrom(const MotionEvent* other, bool keepHistory);
 
