/*
 ** Copyright 2007, The Android Open Source Project
 **
 ** Licensed under the Apache License, Version 2.0 (the "License");
 ** you may not use this file except in compliance with the License.
 ** You may obtain a copy of the License at
 **
 **     http://www.apache.org/licenses/LICENSE-2.0
 **
 ** Unless required by applicable law or agreed to in writing, software
 ** distributed under the License is distributed on an "AS IS" BASIS,
 ** WITHOUT WARRANTIES OR CONDITIONS OF ANY KIND, either express or implied.
 ** See the License for the specific language governing permissions and
 ** limitations under the License.
 */

//#define LOG_NDEBUG 0
#define ATRACE_TAG ATRACE_TAG_GRAPHICS

#include <EGL/Loader.h>

#include <string>

#include <dirent.h>
#include <dlfcn.h>

#include <android/dlext.h>
#include <cutils/properties.h>
#include <log/log.h>
#include <utils/Timers.h>

#ifndef __ANDROID_VNDK__
#include <graphicsenv/GraphicsEnv.h>
#endif
#include <vndksupport/linker.h>

#include "egl_platform_entries.h"
#include "egl_trace.h"
#include "egldefs.h"
#include <EGL/eglext_angle.h>

namespace android {

/*
 * EGL userspace drivers must be provided either:
 * - as a single library:
 *      /vendor/lib/egl/libGLES.so
 *
 * - as separate libraries:
 *      /vendor/lib/egl/libEGL.so
 *      /vendor/lib/egl/libGLESv1_CM.so
 *      /vendor/lib/egl/libGLESv2.so
 *
 * The software renderer for the emulator must be provided as a single
 * library at:
 *
 *      /system/lib/egl/libGLES_android.so
 *
 *
 * For backward compatibility and to facilitate the transition to
 * this new naming scheme, the loader will additionally look for:
 *
 *      /{vendor|system}/lib/egl/lib{GLES | [EGL|GLESv1_CM|GLESv2]}_*.so
 *
 */

Loader& Loader::getInstance() {
    static Loader loader;
    return loader;
}

static void* do_dlopen(const char* path, int mode) {
    ATRACE_CALL();
    return dlopen(path, mode);
}

static void* do_android_dlopen_ext(const char* path, int mode, const android_dlextinfo* info) {
    ATRACE_CALL();
    return android_dlopen_ext(path, mode, info);
}

static void* do_android_load_sphal_library(const char* path, int mode) {
    ATRACE_CALL();
    return android_load_sphal_library(path, mode);
}

static int do_android_unload_sphal_library(void* dso) {
    ATRACE_CALL();
    return android_unload_sphal_library(dso);
}

Loader::driver_t::driver_t(void* gles)
{
    dso[0] = gles;
    for (size_t i=1 ; i<NELEM(dso) ; i++)
        dso[i] = nullptr;
}

Loader::driver_t::~driver_t()
{
    for (size_t i=0 ; i<NELEM(dso) ; i++) {
        if (dso[i]) {
            dlclose(dso[i]);
            dso[i] = nullptr;
        }
    }
}

int Loader::driver_t::set(void* hnd, int32_t api)
{
    switch (api) {
        case EGL:
            dso[0] = hnd;
            break;
        case GLESv1_CM:
            dso[1] = hnd;
            break;
        case GLESv2:
            dso[2] = hnd;
            break;
        default:
            return -EOVERFLOW;
    }
    return 0;
}

Loader::Loader()
    : getProcAddress(nullptr)
{
}

Loader::~Loader() {
}

static void* load_wrapper(const char* path) {
    void* so = do_dlopen(path, RTLD_NOW | RTLD_LOCAL);
    ALOGE_IF(!so, "dlopen(\"%s\") failed: %s", path, dlerror());
    return so;
}

#ifndef EGL_WRAPPER_DIR
#if defined(__LP64__)
#define EGL_WRAPPER_DIR "/system/lib64"
#else
#define EGL_WRAPPER_DIR "/system/lib"
#endif
#endif

static void setEmulatorGlesValue(void) {
    char prop[PROPERTY_VALUE_MAX];
    property_get("ro.kernel.qemu", prop, "0");
    if (atoi(prop) != 1) return;

    property_get("ro.kernel.qemu.gles",prop,"0");
    if (atoi(prop) == 1) {
        ALOGD("Emulator has host GPU support, qemu.gles is set to 1.");
        property_set("qemu.gles", "1");
        return;
    }

    // for now, checking the following
    // directory is good enough for emulator system images
    const char* vendor_lib_path =
#if defined(__LP64__)
        "/vendor/lib64/egl";
#else
        "/vendor/lib/egl";
#endif

    const bool has_vendor_lib = (access(vendor_lib_path, R_OK) == 0);
    if (has_vendor_lib) {
        ALOGD("Emulator has vendor provided software renderer, qemu.gles is set to 2.");
        property_set("qemu.gles", "2");
    } else {
        ALOGD("Emulator without GPU support detected. "
              "Fallback to legacy software renderer, qemu.gles is set to 0.");
        property_set("qemu.gles", "0");
    }
}

static const char* DRIVER_SUFFIX_PROPERTY = "ro.hardware.egl";

static const char* HAL_SUBNAME_KEY_PROPERTIES[2] = {
    DRIVER_SUFFIX_PROPERTY,
    "ro.board.platform",
};

static bool should_unload_system_driver(egl_connection_t* cnx) {
    // Return false if the system driver has been unloaded once.
    if (cnx->systemDriverUnloaded) {
        return false;
    }

    // Return true if Angle namespace is set.
    android_namespace_t* ns = android::GraphicsEnv::getInstance().getAngleNamespace();
    if (ns) {
        return true;
    }

#ifndef __ANDROID_VNDK__
    // Return true if updated driver namespace is set.
    ns = android::GraphicsEnv::getInstance().getDriverNamespace();
    if (ns) {
        return true;
    }
#endif

    return false;
}

static void uninit_api(char const* const* api, __eglMustCastToProperFunctionPointerType* curr) {
    while (*api) {
        *curr++ = nullptr;
        api++;
    }
}

void Loader::unload_system_driver(egl_connection_t* cnx) {
    ATRACE_CALL();

    uninit_api(gl_names,
               (__eglMustCastToProperFunctionPointerType*)&cnx
                       ->hooks[egl_connection_t::GLESv2_INDEX]
                       ->gl);
    uninit_api(gl_names,
               (__eglMustCastToProperFunctionPointerType*)&cnx
                       ->hooks[egl_connection_t::GLESv1_INDEX]
                       ->gl);
    uninit_api(egl_names, (__eglMustCastToProperFunctionPointerType*)&cnx->egl);

    if (cnx->dso) {
        ALOGD("Unload system gl driver.");
        driver_t* hnd = (driver_t*)cnx->dso;
        if (hnd->dso[2]) {
            do_android_unload_sphal_library(hnd->dso[2]);
        }
        if (hnd->dso[1]) {
            do_android_unload_sphal_library(hnd->dso[1]);
        }
        if (hnd->dso[0]) {
            do_android_unload_sphal_library(hnd->dso[0]);
        }
        cnx->dso = nullptr;
    }

    cnx->systemDriverUnloaded = true;
}

void* Loader::open(egl_connection_t* cnx)
{
    ATRACE_CALL();
    const nsecs_t openTime = systemTime();

    if (should_unload_system_driver(cnx)) {
        unload_system_driver(cnx);
    }

    // If a driver has been loaded, return the driver directly.
    if (cnx->dso) {
        return cnx->dso;
    }

    setEmulatorGlesValue();

    // Check if we should use ANGLE early, so loading each driver doesn't require repeated queries.
    if (android::GraphicsEnv::getInstance().shouldUseAngle()) {
        cnx->shouldUseAngle = true;
    } else {
        cnx->shouldUseAngle = false;
    }

    // Firstly, try to load ANGLE driver.
    driver_t* hnd = attempt_to_load_angle(cnx);
    if (!hnd) {
        // Secondly, try to load from driver apk.
        hnd = attempt_to_load_updated_driver(cnx);
    }

    bool failToLoadFromDriverSuffixProperty = false;
    if (!hnd) {
        // Finally, try to load system driver, start by searching for the library name appended by
        // the system properties of the GLES userspace driver in both locations.
        // i.e.:
        //      libGLES_${prop}.so, or:
        //      libEGL_${prop}.so, libGLESv1_CM_${prop}.so, libGLESv2_${prop}.so
        char prop[PROPERTY_VALUE_MAX + 1];
        for (auto key : HAL_SUBNAME_KEY_PROPERTIES) {
            if (property_get(key, prop, nullptr) <= 0) {
                continue;
            }
            hnd = attempt_to_load_system_driver(cnx, prop, true);
            if (hnd) {
                break;
            } else if (strcmp(key, DRIVER_SUFFIX_PROPERTY) == 0) {
                failToLoadFromDriverSuffixProperty = true;
            }
        }
    }

    if (!hnd) {
        // Can't find graphics driver by appending system properties, now search for the exact name
        // without any suffix of the GLES userspace driver in both locations.
        // i.e.:
        //      libGLES.so, or:
        //      libEGL.so, libGLESv1_CM.so, libGLESv2.so
        hnd = attempt_to_load_system_driver(cnx, nullptr, true);
    }

    if (!hnd && !failToLoadFromDriverSuffixProperty) {
        hnd = attempt_to_load_system_driver(cnx, nullptr, false);
    }

    if (!hnd) {
<<<<<<< HEAD
        android::GraphicsEnv::getInstance().setDriverLoaded(android::GraphicsEnv::Api::API_GL,
=======
        android::GraphicsEnv::getInstance().setDriverLoaded(android::GpuStatsInfo::Api::API_GL,
>>>>>>> 6fbb7b84
                                                            false, systemTime() - openTime);
    }

    LOG_ALWAYS_FATAL_IF(!hnd,
                        "couldn't find an OpenGL ES implementation, make sure you set %s or %s",
                        HAL_SUBNAME_KEY_PROPERTIES[0], HAL_SUBNAME_KEY_PROPERTIES[1]);

    if (!cnx->libEgl) {
        cnx->libEgl = load_wrapper(EGL_WRAPPER_DIR "/libEGL.so");
    }
    if (!cnx->libGles1) {
        cnx->libGles1 = load_wrapper(EGL_WRAPPER_DIR "/libGLESv1_CM.so");
    }
    if (!cnx->libGles2) {
        cnx->libGles2 = load_wrapper(EGL_WRAPPER_DIR "/libGLESv2.so");
    }

    if (!cnx->libEgl || !cnx->libGles2 || !cnx->libGles1) {
<<<<<<< HEAD
        android::GraphicsEnv::getInstance().setDriverLoaded(android::GraphicsEnv::Api::API_GL,
=======
        android::GraphicsEnv::getInstance().setDriverLoaded(android::GpuStatsInfo::Api::API_GL,
>>>>>>> 6fbb7b84
                                                            false, systemTime() - openTime);
    }

    LOG_ALWAYS_FATAL_IF(!cnx->libEgl,
            "couldn't load system EGL wrapper libraries");

    LOG_ALWAYS_FATAL_IF(!cnx->libGles2 || !cnx->libGles1,
            "couldn't load system OpenGL ES wrapper libraries");

<<<<<<< HEAD
    android::GraphicsEnv::getInstance().setDriverLoaded(android::GraphicsEnv::Api::API_GL, true,
=======
    android::GraphicsEnv::getInstance().setDriverLoaded(android::GpuStatsInfo::Api::API_GL, true,
>>>>>>> 6fbb7b84
                                                        systemTime() - openTime);

    return (void*)hnd;
}

void Loader::close(egl_connection_t* cnx)
{
    driver_t* hnd = (driver_t*) cnx->dso;
    delete hnd;
    cnx->dso = nullptr;

    cnx->shouldUseAngle = false;
    cnx->angleDecided = false;
    cnx->useAngle = false;

    if (cnx->vendorEGL) {
        dlclose(cnx->vendorEGL);
        cnx->vendorEGL = nullptr;
    }
}

void Loader::init_api(void* dso,
        char const * const * api,
        char const * const * ref_api,
        __eglMustCastToProperFunctionPointerType* curr,
        getProcAddressType getProcAddress)
{
    ATRACE_CALL();

    const ssize_t SIZE = 256;
    char scrap[SIZE];
    while (*api) {
        char const * name = *api;
        if (ref_api) {
            char const * ref_name = *ref_api;
            if (std::strcmp(name, ref_name) != 0) {
                *curr++ = nullptr;
                ref_api++;
                continue;
            }
        }

        __eglMustCastToProperFunctionPointerType f =
            (__eglMustCastToProperFunctionPointerType)dlsym(dso, name);
        if (f == nullptr) {
            // couldn't find the entry-point, use eglGetProcAddress()
            f = getProcAddress(name);
        }
        if (f == nullptr) {
            // Try without the OES postfix
            ssize_t index = ssize_t(strlen(name)) - 3;
            if ((index>0 && (index<SIZE-1)) && (!strcmp(name+index, "OES"))) {
                strncpy(scrap, name, index);
                scrap[index] = 0;
                f = (__eglMustCastToProperFunctionPointerType)dlsym(dso, scrap);
                //ALOGD_IF(f, "found <%s> instead", scrap);
            }
        }
        if (f == nullptr) {
            // Try with the OES postfix
            ssize_t index = ssize_t(strlen(name)) - 3;
            if (index>0 && strcmp(name+index, "OES")) {
                snprintf(scrap, SIZE, "%sOES", name);
                f = (__eglMustCastToProperFunctionPointerType)dlsym(dso, scrap);
                //ALOGD_IF(f, "found <%s> instead", scrap);
            }
        }
        if (f == nullptr) {
            //ALOGD("%s", name);
            f = (__eglMustCastToProperFunctionPointerType)gl_unimplemented;

            /*
             * GL_EXT_debug_label is special, we always report it as
             * supported, it's handled by GLES_trace. If GLES_trace is not
             * enabled, then these are no-ops.
             */
            if (!strcmp(name, "glInsertEventMarkerEXT")) {
                f = (__eglMustCastToProperFunctionPointerType)gl_noop;
            } else if (!strcmp(name, "glPushGroupMarkerEXT")) {
                f = (__eglMustCastToProperFunctionPointerType)gl_noop;
            } else if (!strcmp(name, "glPopGroupMarkerEXT")) {
                f = (__eglMustCastToProperFunctionPointerType)gl_noop;
            }
        }
        *curr++ = f;
        api++;
        if (ref_api) ref_api++;
    }
}

static void* load_system_driver(const char* kind, const char* suffix, const bool exact) {
    ATRACE_CALL();
    class MatchFile {
    public:
        static std::string find(const char* libraryName, const bool exact) {
            const char* const searchPaths[] = {
#if defined(__LP64__)
                    "/vendor/lib64/egl",
                    "/system/lib64/egl"
#else
                    "/vendor/lib/egl",
                    "/system/lib/egl"
#endif
            };

            for (auto dir : searchPaths) {
                std::string absolutePath;
                if (find(absolutePath, libraryName, dir, exact)) {
                    return absolutePath;
                }
            }

            // Driver not found. gah.
            return std::string();
        }
    private:
        static bool find(std::string& result,
                const std::string& pattern, const char* const search, bool exact) {
            if (exact) {
                std::string absolutePath = std::string(search) + "/" + pattern + ".so";
                if (!access(absolutePath.c_str(), R_OK)) {
                    result = absolutePath;
                    return true;
                }
                return false;
            }

            DIR* d = opendir(search);
            if (d != nullptr) {
                struct dirent* e;
                while ((e = readdir(d)) != nullptr) {
                    if (e->d_type == DT_DIR) {
                        continue;
                    }
                    if (!strcmp(e->d_name, "libGLES_android.so")) {
                        // always skip the software renderer
                        continue;
                    }
                    if (strstr(e->d_name, pattern.c_str()) == e->d_name) {
                        if (!strcmp(e->d_name + strlen(e->d_name) - 3, ".so")) {
                            result = std::string(search) + "/" + e->d_name;
                            closedir(d);
                            return true;
                        }
                    }
                }
                closedir(d);
            }
            return false;
        }
    };

    std::string libraryName = std::string("lib") + kind;
    if (suffix) {
        libraryName += std::string("_") + suffix;
    } else if (!exact) {
        // Deprecated: we look for files that match
        //      libGLES_*.so, or:
        //      libEGL_*.so, libGLESv1_CM_*.so, libGLESv2_*.so
        libraryName += std::string("_");
    }
    std::string absolutePath = MatchFile::find(libraryName.c_str(), exact);
    if (absolutePath.empty()) {
        // this happens often, we don't want to log an error
        return nullptr;
    }
    const char* const driver_absolute_path = absolutePath.c_str();

    // Try to load drivers from the 'sphal' namespace, if it exist. Fall back to
    // the original routine when the namespace does not exist.
    // See /system/core/rootdir/etc/ld.config.txt for the configuration of the
    // sphal namespace.
    void* dso = do_android_load_sphal_library(driver_absolute_path,
                                              RTLD_NOW | RTLD_LOCAL);
    if (dso == nullptr) {
        const char* err = dlerror();
        ALOGE("load_driver(%s): %s", driver_absolute_path, err ? err : "unknown");
        return nullptr;
    }

    ALOGD("loaded %s", driver_absolute_path);

    return dso;
}

static void* load_angle_from_namespace(const char* kind, android_namespace_t* ns) {
    const android_dlextinfo dlextinfo = {
            .flags = ANDROID_DLEXT_USE_NAMESPACE,
            .library_namespace = ns,
    };

    std::string name = std::string("lib") + kind + "_angle.so";

    void* so = do_android_dlopen_ext(name.c_str(), RTLD_LOCAL | RTLD_NOW, &dlextinfo);

    if (so) {
        ALOGD("dlopen_ext from APK (%s) success at %p", name.c_str(), so);
        return so;
    } else {
        ALOGE("dlopen_ext(\"%s\") failed: %s", name.c_str(), dlerror());
    }

    return nullptr;
}

static void* load_angle(const char* kind, android_namespace_t* ns, egl_connection_t* cnx) {
    void* so = nullptr;

    if ((cnx->shouldUseAngle) || android::GraphicsEnv::getInstance().shouldUseAngle()) {
        so = load_angle_from_namespace(kind, ns);
        cnx->shouldUseAngle = true;
    } else {
        cnx->shouldUseAngle = false;
    }

    if (so) {
        ALOGV("Loaded ANGLE %s library for '%s' (instead of native)", kind,
            android::GraphicsEnv::getInstance().getAngleAppName().c_str());
        cnx->useAngle = true;

        char prop[PROPERTY_VALUE_MAX];

        property_get("debug.hwui.renderer", prop, "UNSET");
        ALOGV("Skia's renderer set to %s", prop);

        EGLint angleBackendDefault = EGL_PLATFORM_ANGLE_TYPE_VULKAN_ANGLE;
        property_get("debug.angle.backend", prop, "0");
        switch (atoi(prop)) {
            case 1:
                ALOGV("%s: Requesting OpenGLES back-end", __FUNCTION__);
                angleBackendDefault = EGL_PLATFORM_ANGLE_TYPE_OPENGLES_ANGLE;
                break;
            case 2:
                ALOGV("%s: Requesting Vulkan back-end", __FUNCTION__);
                angleBackendDefault = EGL_PLATFORM_ANGLE_TYPE_VULKAN_ANGLE;
                break;
            default:
                break;
        }

        cnx->angleBackend = angleBackendDefault;
        if (!cnx->vendorEGL && (cnx->angleBackend == EGL_PLATFORM_ANGLE_TYPE_OPENGLES_ANGLE)) {
            // Find and load vendor libEGL for ANGLE's GL back-end to use.
            char prop[PROPERTY_VALUE_MAX + 1];
            for (auto key : HAL_SUBNAME_KEY_PROPERTIES) {
                if (property_get(key, prop, nullptr) <= 0) {
                    continue;
                }
                void* dso = load_system_driver("EGL", prop, true);
                if (dso) {
                    cnx->vendorEGL = dso;
                    break;
                }
            }
            if (!cnx->vendorEGL) {
                cnx->vendorEGL = load_system_driver("EGL", nullptr, true);
            }
        }
    } else {
        ALOGV("Loaded native %s library for '%s' (instead of ANGLE)", kind,
            android::GraphicsEnv::getInstance().getAngleAppName().c_str());
        cnx->useAngle = false;
    }
    cnx->angleDecided = true;

    return so;
}

static void* load_updated_driver(const char* kind, android_namespace_t* ns) {
    ATRACE_CALL();
    const android_dlextinfo dlextinfo = {
        .flags = ANDROID_DLEXT_USE_NAMESPACE,
        .library_namespace = ns,
    };
    void* so = nullptr;
    char prop[PROPERTY_VALUE_MAX + 1];
    for (auto key : HAL_SUBNAME_KEY_PROPERTIES) {
        if (property_get(key, prop, nullptr) <= 0) {
            continue;
        }
        std::string name = std::string("lib") + kind + "_" + prop + ".so";
        so = do_android_dlopen_ext(name.c_str(), RTLD_LOCAL | RTLD_NOW, &dlextinfo);
        if (so) {
            return so;
        }
    }
    return nullptr;
}

Loader::driver_t* Loader::attempt_to_load_angle(egl_connection_t* cnx) {
    ATRACE_CALL();
    android_namespace_t* ns = android::GraphicsEnv::getInstance().getAngleNamespace();
    if (!ns) {
        return nullptr;
    }

<<<<<<< HEAD
    android::GraphicsEnv::getInstance().setDriverToLoad(android::GraphicsEnv::Driver::ANGLE);
=======
    android::GraphicsEnv::getInstance().setDriverToLoad(android::GpuStatsInfo::Driver::ANGLE);
>>>>>>> 6fbb7b84
    driver_t* hnd = nullptr;

    // ANGLE doesn't ship with GLES library, and thus we skip GLES driver.
    void* dso = load_angle("EGL", ns, cnx);
    if (dso) {
        initialize_api(dso, cnx, EGL);
        hnd = new driver_t(dso);

        dso = load_angle("GLESv1_CM", ns, cnx);
        initialize_api(dso, cnx, GLESv1_CM);
        hnd->set(dso, GLESv1_CM);

        dso = load_angle("GLESv2", ns, cnx);
        initialize_api(dso, cnx, GLESv2);
        hnd->set(dso, GLESv2);
    }
    return hnd;
}

Loader::driver_t* Loader::attempt_to_load_updated_driver(egl_connection_t* cnx) {
    ATRACE_CALL();
#ifndef __ANDROID_VNDK__
    android_namespace_t* ns = android::GraphicsEnv::getInstance().getDriverNamespace();
    if (!ns) {
        return nullptr;
    }

    ALOGD("Load updated gl driver.");
<<<<<<< HEAD
    android::GraphicsEnv::getInstance().setDriverToLoad(android::GraphicsEnv::Driver::GL_UPDATED);
=======
    android::GraphicsEnv::getInstance().setDriverToLoad(android::GpuStatsInfo::Driver::GL_UPDATED);
>>>>>>> 6fbb7b84
    driver_t* hnd = nullptr;
    void* dso = load_updated_driver("GLES", ns);
    if (dso) {
        initialize_api(dso, cnx, EGL | GLESv1_CM | GLESv2);
        hnd = new driver_t(dso);
        return hnd;
    }

    dso = load_updated_driver("EGL", ns);
    if (dso) {
        initialize_api(dso, cnx, EGL);
        hnd = new driver_t(dso);

        dso = load_updated_driver("GLESv1_CM", ns);
        initialize_api(dso, cnx, GLESv1_CM);
        hnd->set(dso, GLESv1_CM);

        dso = load_updated_driver("GLESv2", ns);
        initialize_api(dso, cnx, GLESv2);
        hnd->set(dso, GLESv2);
    }
    return hnd;
#else
    return nullptr;
#endif
}

Loader::driver_t* Loader::attempt_to_load_system_driver(egl_connection_t* cnx, const char* suffix,
                                                        const bool exact) {
    ATRACE_CALL();
<<<<<<< HEAD
    android::GraphicsEnv::getInstance().setDriverToLoad(android::GraphicsEnv::Driver::GL);
=======
    android::GraphicsEnv::getInstance().setDriverToLoad(android::GpuStatsInfo::Driver::GL);
>>>>>>> 6fbb7b84
    driver_t* hnd = nullptr;
    void* dso = load_system_driver("GLES", suffix, exact);
    if (dso) {
        initialize_api(dso, cnx, EGL | GLESv1_CM | GLESv2);
        hnd = new driver_t(dso);
        return hnd;
    }
    dso = load_system_driver("EGL", suffix, exact);
    if (dso) {
        initialize_api(dso, cnx, EGL);
        hnd = new driver_t(dso);

        dso = load_system_driver("GLESv1_CM", suffix, exact);
        initialize_api(dso, cnx, GLESv1_CM);
        hnd->set(dso, GLESv1_CM);

        dso = load_system_driver("GLESv2", suffix, exact);
        initialize_api(dso, cnx, GLESv2);
        hnd->set(dso, GLESv2);
    }
    return hnd;
}

void Loader::initialize_api(void* dso, egl_connection_t* cnx, uint32_t mask) {
    if (mask & EGL) {
        getProcAddress = (getProcAddressType)dlsym(dso, "eglGetProcAddress");

        ALOGE_IF(!getProcAddress,
                "can't find eglGetProcAddress() in EGL driver library");

        egl_t* egl = &cnx->egl;
        __eglMustCastToProperFunctionPointerType* curr =
            (__eglMustCastToProperFunctionPointerType*)egl;
        char const * const * api = egl_names;
        while (*api) {
            char const * name = *api;
            __eglMustCastToProperFunctionPointerType f =
                (__eglMustCastToProperFunctionPointerType)dlsym(dso, name);
            if (f == nullptr) {
                // couldn't find the entry-point, use eglGetProcAddress()
                f = getProcAddress(name);
                if (f == nullptr) {
                    f = (__eglMustCastToProperFunctionPointerType)nullptr;
                }
            }
            *curr++ = f;
            api++;
        }
    }

    if (mask & GLESv1_CM) {
        init_api(dso, gl_names_1, gl_names,
            (__eglMustCastToProperFunctionPointerType*)
                &cnx->hooks[egl_connection_t::GLESv1_INDEX]->gl,
            getProcAddress);
    }

    if (mask & GLESv2) {
        init_api(dso, gl_names, nullptr,
            (__eglMustCastToProperFunctionPointerType*)
                &cnx->hooks[egl_connection_t::GLESv2_INDEX]->gl,
            getProcAddress);
    }
}

} // namespace android<|MERGE_RESOLUTION|>--- conflicted
+++ resolved
@@ -311,11 +311,7 @@
     }
 
     if (!hnd) {
-<<<<<<< HEAD
-        android::GraphicsEnv::getInstance().setDriverLoaded(android::GraphicsEnv::Api::API_GL,
-=======
         android::GraphicsEnv::getInstance().setDriverLoaded(android::GpuStatsInfo::Api::API_GL,
->>>>>>> 6fbb7b84
                                                             false, systemTime() - openTime);
     }
 
@@ -334,11 +330,7 @@
     }
 
     if (!cnx->libEgl || !cnx->libGles2 || !cnx->libGles1) {
-<<<<<<< HEAD
-        android::GraphicsEnv::getInstance().setDriverLoaded(android::GraphicsEnv::Api::API_GL,
-=======
         android::GraphicsEnv::getInstance().setDriverLoaded(android::GpuStatsInfo::Api::API_GL,
->>>>>>> 6fbb7b84
                                                             false, systemTime() - openTime);
     }
 
@@ -348,11 +340,7 @@
     LOG_ALWAYS_FATAL_IF(!cnx->libGles2 || !cnx->libGles1,
             "couldn't load system OpenGL ES wrapper libraries");
 
-<<<<<<< HEAD
-    android::GraphicsEnv::getInstance().setDriverLoaded(android::GraphicsEnv::Api::API_GL, true,
-=======
     android::GraphicsEnv::getInstance().setDriverLoaded(android::GpuStatsInfo::Api::API_GL, true,
->>>>>>> 6fbb7b84
                                                         systemTime() - openTime);
 
     return (void*)hnd;
@@ -649,11 +637,7 @@
         return nullptr;
     }
 
-<<<<<<< HEAD
-    android::GraphicsEnv::getInstance().setDriverToLoad(android::GraphicsEnv::Driver::ANGLE);
-=======
     android::GraphicsEnv::getInstance().setDriverToLoad(android::GpuStatsInfo::Driver::ANGLE);
->>>>>>> 6fbb7b84
     driver_t* hnd = nullptr;
 
     // ANGLE doesn't ship with GLES library, and thus we skip GLES driver.
@@ -682,11 +666,7 @@
     }
 
     ALOGD("Load updated gl driver.");
-<<<<<<< HEAD
-    android::GraphicsEnv::getInstance().setDriverToLoad(android::GraphicsEnv::Driver::GL_UPDATED);
-=======
     android::GraphicsEnv::getInstance().setDriverToLoad(android::GpuStatsInfo::Driver::GL_UPDATED);
->>>>>>> 6fbb7b84
     driver_t* hnd = nullptr;
     void* dso = load_updated_driver("GLES", ns);
     if (dso) {
@@ -717,11 +697,7 @@
 Loader::driver_t* Loader::attempt_to_load_system_driver(egl_connection_t* cnx, const char* suffix,
                                                         const bool exact) {
     ATRACE_CALL();
-<<<<<<< HEAD
-    android::GraphicsEnv::getInstance().setDriverToLoad(android::GraphicsEnv::Driver::GL);
-=======
     android::GraphicsEnv::getInstance().setDriverToLoad(android::GpuStatsInfo::Driver::GL);
->>>>>>> 6fbb7b84
     driver_t* hnd = nullptr;
     void* dso = load_system_driver("GLES", suffix, exact);
     if (dso) {
