/*
 * Copyright (C) 2007 The Android Open Source Project
 *
 * Licensed under the Apache License, Version 2.0 (the "License");
 * you may not use this file except in compliance with the License.
 * You may obtain a copy of the License at
 *
 *      http://www.apache.org/licenses/LICENSE-2.0
 *
 * Unless required by applicable law or agreed to in writing, software
 * distributed under the License is distributed on an "AS IS" BASIS,
 * WITHOUT WARRANTIES OR CONDITIONS OF ANY KIND, either express or implied.
 * See the License for the specific language governing permissions and
 * limitations under the License.
 */

#ifndef ANDROID_SURFACE_FLINGER_H
#define ANDROID_SURFACE_FLINGER_H

#include <memory>
#include <stdint.h>
#include <sys/types.h>

/*
 * NOTE: Make sure this file doesn't include  anything from <gl/ > or <gl2/ >
 */

#include <cutils/compiler.h>
#include <cutils/atomic.h>

#include <utils/Errors.h>
#include <utils/KeyedVector.h>
#include <utils/RefBase.h>
#include <utils/SortedVector.h>
#include <utils/threads.h>
#include <utils/Trace.h>

#include <ui/FenceTime.h>
#include <ui/PixelFormat.h>
#include <math/mat4.h>

#include <gui/FrameTimestamps.h>
#include <gui/ISurfaceComposer.h>
#include <gui/ISurfaceComposerClient.h>
#include <gui/LayerState.h>

#include <gui/OccupancyTracker.h>
#include <gui/BufferQueue.h>

#include <hardware/hwcomposer_defs.h>

#include <serviceutils/PriorityDumper.h>

#include <system/graphics.h>

#include "Barrier.h"
#include "DisplayDevice.h"
#include "FrameTracker.h"
#include "LayerBE.h"
#include "LayerStats.h"
#include "LayerVector.h"
#include "SurfaceFlingerFactory.h"
#include "SurfaceInterceptor.h"
#include "SurfaceTracing.h"
#include "TransactionCompletedThread.h"

#include "DisplayHardware/HWC2.h"
#include "DisplayHardware/HWComposer.h"
#include "Effects/Daltonizer.h"
#include "Scheduler/DispSync.h"
#include "Scheduler/EventThread.h"
#include "Scheduler/MessageQueue.h"
#include "Scheduler/Scheduler.h"
#include "Scheduler/VSyncModulator.h"
<<<<<<< HEAD
#include "TimeStats/TimeStats.h"
=======
>>>>>>> eed5d453

#include <map>
#include <mutex>
#include <queue>
#include <set>
#include <string>
#include <thread>
#include <unordered_map>
#include <utility>

#include <layerproto/LayerProtoHeader.h>

using namespace android::surfaceflinger;

namespace android {

// ---------------------------------------------------------------------------

class Client;
class ColorLayer;
class DisplayEventConnection;
class EventControlThread;
class EventThread;
class IGraphicBufferConsumer;
class IGraphicBufferProducer;
class IInputFlinger;
class InjectVSyncSource;
class Layer;
class Surface;
class SurfaceFlingerBE;
class TimeStats;
class VSyncSource;
struct CompositionInfo;

namespace impl {
class EventThread;
} // namespace impl

namespace renderengine {
class RenderEngine;
}

typedef std::function<void(const LayerVector::Visitor&)> TraverseLayersFunction;

namespace dvr {
class VrFlinger;
} // namespace dvr

namespace surfaceflinger {
class NativeWindowSurface;
} // namespace surfaceflinger

// ---------------------------------------------------------------------------

enum {
    eTransactionNeeded        = 0x01,
    eTraversalNeeded          = 0x02,
    eDisplayTransactionNeeded = 0x04,
    eDisplayLayerStackChanged = 0x08,
    eTransactionMask          = 0x0f,
};

enum class DisplayColorSetting : int32_t {
    MANAGED = 0,
    UNMANAGED = 1,
    ENHANCED = 2,
};


class SurfaceFlingerBE
{
public:
    SurfaceFlingerBE();

    // The current hardware composer interface.
    //
    // The following thread safety rules apply when accessing mHwc, either
    // directly or via getHwComposer():
    //
    // 1. When recreating mHwc, acquire mStateLock. We currently recreate mHwc
    //    only when switching into and out of vr. Recreating mHwc must only be
    //    done on the main thread.
    //
    // 2. When accessing mHwc on the main thread, it's not necessary to acquire
    //    mStateLock.
    //
    // 3. When accessing mHwc on a thread other than the main thread, we always
    //    need to acquire mStateLock. This is because the main thread could be
    //    in the process of destroying the current mHwc instance.
    //
    // The above thread safety rules only apply to SurfaceFlinger.cpp. In
    // SurfaceFlinger_hwc1.cpp we create mHwc at surface flinger init and never
    // destroy it, so it's always safe to access mHwc from any thread without
    // acquiring mStateLock.
    std::unique_ptr<HWComposer> mHwc;

    const std::string mHwcServiceName; // "default" for real use, something else for testing.

    // constant members (no synchronization needed for access)
    std::unique_ptr<renderengine::RenderEngine> mRenderEngine;
    EGLContext mEGLContext;
    EGLDisplay mEGLDisplay;

    FenceTimeline mGlCompositionDoneTimeline;
    FenceTimeline mDisplayTimeline;

    // protected by mCompositorTimingLock;
    mutable std::mutex mCompositorTimingLock;
    CompositorTiming mCompositorTiming;

    // Only accessed from the main thread.
    struct CompositePresentTime {
        nsecs_t composite { -1 };
        std::shared_ptr<FenceTime> display { FenceTime::NO_FENCE };
    };
    std::queue<CompositePresentTime> mCompositePresentTimes;

    static const size_t NUM_BUCKETS = 8; // < 1-7, 7+
    nsecs_t mFrameBuckets[NUM_BUCKETS];
    nsecs_t mTotalTime;
    std::atomic<nsecs_t> mLastSwapTime;

    // Synchronization fence from a GL composition.
    sp<Fence> flushFence = Fence::NO_FENCE;

    // Double- vs. triple-buffering stats
    struct BufferingStats {
        BufferingStats()
          : numSegments(0),
            totalTime(0),
            twoBufferTime(0),
            doubleBufferedTime(0),
            tripleBufferedTime(0) {}

        size_t numSegments;
        nsecs_t totalTime;

        // "Two buffer" means that a third buffer was never used, whereas
        // "double-buffered" means that on average the segment only used two
        // buffers (though it may have used a third for some part of the
        // segment)
        nsecs_t twoBufferTime;
        nsecs_t doubleBufferedTime;
        nsecs_t tripleBufferedTime;
    };
    mutable Mutex mBufferingStatsMutex;
    std::unordered_map<std::string, BufferingStats> mBufferingStats;

    // The composer sequence id is a monotonically increasing integer that we
    // use to differentiate callbacks from different hardware composer
    // instances. Each hardware composer instance gets a different sequence id.
    int32_t mComposerSequenceId;

    std::map<wp<IBinder>, std::vector<CompositionInfo>> mCompositionInfo;
    std::map<wp<IBinder>, std::vector<CompositionInfo>> mEndOfFrameCompositionInfo;
};


class SurfaceFlinger : public BnSurfaceComposer,
                       public PriorityDumper,
                       private IBinder::DeathRecipient,
                       private HWC2::ComposerCallback
{
public:
    SurfaceFlingerBE& getBE() { return mBE; }
    const SurfaceFlingerBE& getBE() const { return mBE; }

    // This is the phase offset in nanoseconds of the software vsync event
    // relative to the vsync event reported by HWComposer.  The software vsync
    // event is when SurfaceFlinger and Choreographer-based applications run each
    // frame.
    //
    // This phase offset allows adjustment of the minimum latency from application
    // wake-up time (by Choreographer) to the time at which the resulting window
    // image is displayed.  This value may be either positive (after the HW vsync)
    // or negative (before the HW vsync). Setting it to 0 will result in a lower
    // latency bound of two vsync periods because the app and SurfaceFlinger
    // will run just after the HW vsync.  Setting it to a positive number will
    // result in the minimum latency being:
    //
    //     (2 * VSYNC_PERIOD - (vsyncPhaseOffsetNs % VSYNC_PERIOD))
    //
    // Note that reducing this latency makes it more likely for the applications
    // to not have their window content image ready in time.  When this happens
    // the latency will end up being an additional vsync period, and animations
    // will hiccup.  Therefore, this latency should be tuned somewhat
    // conservatively (or at least with awareness of the trade-off being made).
    static int64_t vsyncPhaseOffsetNs;
    static int64_t sfVsyncPhaseOffsetNs;

    // If fences from sync Framework are supported.
    static bool hasSyncFramework;

    // The offset in nanoseconds to use when DispSync timestamps present fence
    // signaling time.
    static int64_t dispSyncPresentTimeOffset;

    // Some hardware can do RGB->YUV conversion more efficiently in hardware
    // controlled by HWC than in hardware controlled by the video encoder.
    // This instruct VirtualDisplaySurface to use HWC for such conversion on
    // GL composition.
    static bool useHwcForRgbToYuv;

    // Maximum dimension supported by HWC for virtual display.
    // Equal to min(max_height, max_width).
    static uint64_t maxVirtualDisplaySize;

    // Controls the number of buffers SurfaceFlinger will allocate for use in
    // FramebufferSurface
    static int64_t maxFrameBufferAcquiredBuffers;

    // Indicate if a device has wide color gamut display. This is typically
    // found on devices with wide color gamut (e.g. Display-P3) display.
    static bool hasWideColorDisplay;

    static int primaryDisplayOrientation;

    // Indicate if device wants color management on its display.
    static bool useColorManagement;

    static bool useContextPriority;

    // The data space and pixel format that SurfaceFlinger expects hardware composer
    // to composite efficiently. Meaning under most scenarios, hardware composer
    // will accept layers with the data space and pixel format.
    static ui::Dataspace defaultCompositionDataspace;
    static ui::PixelFormat defaultCompositionPixelFormat;

    // The data space and pixel format that SurfaceFlinger expects hardware composer
    // to composite efficiently for wide color gamut surfaces. Meaning under most scenarios,
    // hardware composer will accept layers with the data space and pixel format.
    static ui::Dataspace wideColorGamutCompositionDataspace;
    static ui::PixelFormat wideColorGamutCompositionPixelFormat;

    static char const* getServiceName() ANDROID_API {
        return "SurfaceFlinger";
    }

    struct SkipInitializationTag {};
    static constexpr SkipInitializationTag SkipInitialization;
    SurfaceFlinger(surfaceflinger::Factory&, SkipInitializationTag) ANDROID_API;
    explicit SurfaceFlinger(surfaceflinger::Factory&) ANDROID_API;

    // must be called before clients can connect
    void init() ANDROID_API;

    // starts SurfaceFlinger main loop in the current thread
    void run() ANDROID_API;

    enum {
        EVENT_VSYNC = HWC_EVENT_VSYNC
    };

    // post an asynchronous message to the main thread
    status_t postMessageAsync(const sp<MessageBase>& msg, nsecs_t reltime = 0, uint32_t flags = 0);

    // post a synchronous message to the main thread
    status_t postMessageSync(const sp<MessageBase>& msg, nsecs_t reltime = 0, uint32_t flags = 0);

    // force full composition on all displays
    void repaintEverything();

    surfaceflinger::Factory& getFactory() { return mFactory; }

    // returns the default Display
    sp<const DisplayDevice> getDefaultDisplayDevice() const {
        Mutex::Autolock _l(mStateLock);
        return getDefaultDisplayDeviceLocked();
    }

    // Obtains a name from the texture pool, or, if the pool is empty, posts a
    // synchronous message to the main thread to obtain one on the fly
    uint32_t getNewTexture();

    // utility function to delete a texture on the main thread
    void deleteTextureAsync(uint32_t texture);

    // enable/disable h/w composer event
    // TODO: this should be made accessible only to EventThread
    void setVsyncEnabled(EventThread::DisplayType displayType, bool enabled);

    // called on the main thread by MessageQueue when an internal message
    // is received
    // TODO: this should be made accessible only to MessageQueue
    void onMessageReceived(int32_t what);

    // for debugging only
    // TODO: this should be made accessible only to HWComposer
    const Vector<sp<Layer>>& getLayerSortedByZForHwcDisplay(DisplayId displayId);

    renderengine::RenderEngine& getRenderEngine() const { return *getBE().mRenderEngine; }

    bool authenticateSurfaceTextureLocked(
        const sp<IGraphicBufferProducer>& bufferProducer) const;

    inline void onLayerCreated() { mNumLayers++; }
    inline void onLayerDestroyed() { mNumLayers--; }

    TransactionCompletedThread& getTransactionCompletedThread() {
        return mTransactionCompletedThread;
    }

private:
    friend class Client;
    friend class DisplayEventConnection;
    friend class impl::EventThread;
    friend class Layer;
    friend class BufferLayer;
    friend class BufferQueueLayer;
    friend class BufferStateLayer;
    friend class MonitoredProducer;

    // For unit tests
    friend class TestableSurfaceFlinger;

    // This value is specified in number of frames.  Log frame stats at most
    // every half hour.
    enum { LOG_FRAME_STATS_PERIOD =  30*60*60 };

    static const size_t MAX_LAYERS = 4096;

    // We're reference counted, never destroy SurfaceFlinger directly
    virtual ~SurfaceFlinger();

    /* ------------------------------------------------------------------------
     * Internal data structures
     */

    class State {
    public:
        explicit State(LayerVector::StateSet set) : stateSet(set), layersSortedByZ(set) {}
        State& operator=(const State& other) {
            // We explicitly don't copy stateSet so that, e.g., mDrawingState
            // always uses the Drawing StateSet.
            layersSortedByZ = other.layersSortedByZ;
            displays = other.displays;
            colorMatrixChanged = other.colorMatrixChanged;
            if (colorMatrixChanged) {
                colorMatrix = other.colorMatrix;
            }
            return *this;
        }

        const LayerVector::StateSet stateSet = LayerVector::StateSet::Invalid;
        LayerVector layersSortedByZ;
        DefaultKeyedVector< wp<IBinder>, DisplayDeviceState> displays;

        bool colorMatrixChanged = true;
        mat4 colorMatrix;

        void traverseInZOrder(const LayerVector::Visitor& visitor) const;
        void traverseInReverseZOrder(const LayerVector::Visitor& visitor) const;
    };

    /* ------------------------------------------------------------------------
     * IBinder interface
     */
    virtual status_t onTransact(uint32_t code, const Parcel& data,
        Parcel* reply, uint32_t flags);
    virtual status_t dump(int fd, const Vector<String16>& args) { return priorityDump(fd, args); }

    /* ------------------------------------------------------------------------
     * ISurfaceComposer interface
     */
    virtual sp<ISurfaceComposerClient> createConnection();
    virtual sp<ISurfaceComposerClient> createScopedConnection(const sp<IGraphicBufferProducer>& gbp);
    virtual sp<IBinder> createDisplay(const String8& displayName, bool secure);
    virtual void destroyDisplay(const sp<IBinder>& displayToken);
    virtual sp<IBinder> getBuiltInDisplay(int32_t id);
    virtual void setTransactionState(const Vector<ComposerState>& state,
                                     const Vector<DisplayState>& displays, uint32_t flags,
                                     const sp<IBinder>& applyToken,
                                     const InputWindowCommands& inputWindowCommands);
    virtual void bootFinished();
    virtual bool authenticateSurfaceTexture(
        const sp<IGraphicBufferProducer>& bufferProducer) const;
    virtual status_t getSupportedFrameTimestamps(
            std::vector<FrameEvent>* outSupported) const;
    virtual sp<IDisplayEventConnection> createDisplayEventConnection(
            ISurfaceComposer::VsyncSource vsyncSource = eVsyncSourceApp);
    virtual status_t captureScreen(const sp<IBinder>& displayToken, sp<GraphicBuffer>* outBuffer,
                                   const ui::Dataspace reqDataspace,
                                   const ui::PixelFormat reqPixelFormat, Rect sourceCrop,
                                   uint32_t reqWidth, uint32_t reqHeight, bool useIdentityTransform,
                                   ISurfaceComposer::Rotation rotation);
    virtual status_t captureLayers(const sp<IBinder>& parentHandle, sp<GraphicBuffer>* outBuffer,
                                   const ui::Dataspace reqDataspace,
                                   const ui::PixelFormat reqPixelFormat, const Rect& sourceCrop,
                                   float frameScale, bool childrenOnly);
    virtual status_t getDisplayStats(const sp<IBinder>& displayToken, DisplayStatInfo* stats);
    virtual status_t getDisplayConfigs(const sp<IBinder>& displayToken,
                                       Vector<DisplayInfo>* configs);
    virtual int getActiveConfig(const sp<IBinder>& displayToken);
    virtual status_t getDisplayColorModes(const sp<IBinder>& displayToken,
                                          Vector<ui::ColorMode>* configs);
    virtual ui::ColorMode getActiveColorMode(const sp<IBinder>& displayToken);
    virtual status_t setActiveColorMode(const sp<IBinder>& displayToken, ui::ColorMode colorMode);
    virtual void setPowerMode(const sp<IBinder>& displayToken, int mode);
    virtual status_t setActiveConfig(const sp<IBinder>& displayToken, int id);
    virtual status_t clearAnimationFrameStats();
    virtual status_t getAnimationFrameStats(FrameStats* outStats) const;
    virtual status_t getHdrCapabilities(const sp<IBinder>& displayToken,
                                        HdrCapabilities* outCapabilities) const;
    virtual status_t enableVSyncInjections(bool enable);
    virtual status_t injectVSync(nsecs_t when);
    virtual status_t getLayerDebugInfo(std::vector<LayerDebugInfo>* outLayers) const;
    virtual status_t getColorManagement(bool* outGetColorManagement) const;
    status_t getCompositionPreference(ui::Dataspace* outDataspace, ui::PixelFormat* outPixelFormat,
                                      ui::Dataspace* outWideColorGamutDataspace,
                                      ui::PixelFormat* outWideColorGamutPixelFormat) const override;
    virtual status_t getDisplayedContentSamplingAttributes(
            const sp<IBinder>& display, ui::PixelFormat* outFormat, ui::Dataspace* outDataspace,
            uint8_t* outComponentMask) const override;
<<<<<<< HEAD
=======
    virtual status_t setDisplayContentSamplingEnabled(const sp<IBinder>& display, bool enable,
                                                      uint8_t componentMask,
                                                      uint64_t maxFrames) const override;
    virtual status_t getDisplayedContentSample(const sp<IBinder>& display, uint64_t maxFrames,
                                               uint64_t timestamp,
                                               DisplayedFrameStats* outStats) const override;
>>>>>>> eed5d453

    /* ------------------------------------------------------------------------
     * DeathRecipient interface
     */
    virtual void binderDied(const wp<IBinder>& who);

    /* ------------------------------------------------------------------------
     * RefBase interface
     */
    virtual void onFirstRef();

    /* ------------------------------------------------------------------------
     * HWC2::ComposerCallback / HWComposer::EventHandler interface
     */
    void onVsyncReceived(int32_t sequenceId, hwc2_display_t hwcDisplayId,
                         int64_t timestamp) override;
    void onHotplugReceived(int32_t sequenceId, hwc2_display_t hwcDisplayId,
                           HWC2::Connection connection) override;
    void onRefreshReceived(int32_t sequenceId, hwc2_display_t hwcDisplayId) override;

    /* ------------------------------------------------------------------------
     * Message handling
     */
    void waitForEvent();
    // Can only be called from the main thread or with mStateLock held
    void signalTransaction();
    // Can only be called from the main thread or with mStateLock held
    void signalLayerUpdate();
    void signalRefresh();

    // called on the main thread in response to initializeDisplays()
    void onInitializeDisplays();
    // called on the main thread in response to setActiveConfig()
    void setActiveConfigInternal(const sp<DisplayDevice>& display, int mode);
    // called on the main thread in response to setPowerMode()
<<<<<<< HEAD
    void setPowerModeInternal(const sp<DisplayDevice>& display, int mode, bool stateLockHeld);
=======
    void setPowerModeInternal(const sp<DisplayDevice>& display, int mode);
>>>>>>> eed5d453

    // Called on the main thread in response to setActiveColorMode()
    void setActiveColorModeInternal(const sp<DisplayDevice>& display, ui::ColorMode colorMode,
                                    ui::Dataspace dataSpace, ui::RenderIntent renderIntent);

    // Returns whether the transaction actually modified any state
    bool handleMessageTransaction();

    // Returns whether a new buffer has been latched (see handlePageFlip())
    bool handleMessageInvalidate();

    void handleMessageRefresh();

    void handleTransaction(uint32_t transactionFlags);
    void handleTransactionLocked(uint32_t transactionFlags);

    void updateInputWindows();
    void updateCursorAsync();

    /* handlePageFlip - latch a new buffer if available and compute the dirty
     * region. Returns whether a new buffer has been latched, i.e., whether it
     * is necessary to perform a refresh during this vsync.
     */
    bool handlePageFlip();

    /* ------------------------------------------------------------------------
     * Transactions
     */
    void applyTransactionState(const Vector<ComposerState>& state,
                               const Vector<DisplayState>& displays, uint32_t flags,
                               const InputWindowCommands& inputWindowCommands) REQUIRES(mStateLock);
    bool flushTransactionQueues();
    uint32_t getTransactionFlags(uint32_t flags);
    uint32_t peekTransactionFlags();
    // Can only be called from the main thread or with mStateLock held
    uint32_t setTransactionFlags(uint32_t flags);
    uint32_t setTransactionFlags(uint32_t flags, Scheduler::TransactionStart transactionStart);
    void latchAndReleaseBuffer(const sp<Layer>& layer);
    void commitTransaction();
    bool containsAnyInvalidClientState(const Vector<ComposerState>& states);
    bool composerStateContainsUnsignaledFences(const Vector<ComposerState>& states);
    uint32_t setClientStateLocked(const ComposerState& composerState);
    uint32_t setDisplayStateLocked(const DisplayState& s);
    void setDestroyStateLocked(const ComposerState& composerState);
    uint32_t addInputWindowCommands(const InputWindowCommands& inputWindowCommands);

    /* ------------------------------------------------------------------------
     * Layer management
     */
    status_t createLayer(const String8& name, const sp<Client>& client,
            uint32_t w, uint32_t h, PixelFormat format, uint32_t flags,
            int32_t windowType, int32_t ownerUid, sp<IBinder>* handle,
            sp<IGraphicBufferProducer>* gbp, sp<Layer>* parent);

    status_t createBufferQueueLayer(const sp<Client>& client, const String8& name, uint32_t w,
                                    uint32_t h, uint32_t flags, PixelFormat& format,
                                    sp<IBinder>* outHandle, sp<IGraphicBufferProducer>* outGbp,
                                    sp<Layer>* outLayer);

    status_t createBufferStateLayer(const sp<Client>& client, const String8& name, uint32_t w,
                                    uint32_t h, uint32_t flags, sp<IBinder>* outHandle,
                                    sp<Layer>* outLayer);

    status_t createColorLayer(const sp<Client>& client, const String8& name,
            uint32_t w, uint32_t h, uint32_t flags, sp<IBinder>* outHandle,
            sp<Layer>* outLayer);

    status_t createContainerLayer(const sp<Client>& client, const String8& name,
            uint32_t w, uint32_t h, uint32_t flags, sp<IBinder>* outHandle,
            sp<Layer>* outLayer);

    String8 getUniqueLayerName(const String8& name);

    // called in response to the window-manager calling
    // ISurfaceComposerClient::destroySurface()
    status_t onLayerRemoved(const sp<Client>& client, const sp<IBinder>& handle);

    void markLayerPendingRemovalLocked(const Mutex& /* mStateLock */, const sp<Layer>& layer);

    // called when all clients have released all their references to
    // this layer meaning it is entirely safe to destroy all
    // resources associated to this layer.
<<<<<<< HEAD
    void onHandleDestroyed(const sp<Layer>& layer);
=======
    void onHandleDestroyed(sp<Layer>& layer);
>>>>>>> eed5d453

    // remove a layer from SurfaceFlinger immediately
    status_t removeLayer(const sp<Layer>& layer);
    status_t removeLayerLocked(const Mutex&, const sp<Layer>& layer);

    // add a layer to SurfaceFlinger
    status_t addClientLayer(const sp<Client>& client,
            const sp<IBinder>& handle,
            const sp<IGraphicBufferProducer>& gbc,
            const sp<Layer>& lbc,
            const sp<Layer>& parent);

    /* ------------------------------------------------------------------------
     * Boot animation, on/off animations and screen capture
     */

    void startBootAnim();

    void renderScreenImplLocked(const RenderArea& renderArea, TraverseLayersFunction traverseLayers,
                                bool useIdentityTransform);
    status_t captureScreenCommon(RenderArea& renderArea, TraverseLayersFunction traverseLayers,
                                 sp<GraphicBuffer>* outBuffer, const ui::PixelFormat reqPixelFormat,
                                 bool useIdentityTransform);
    status_t captureScreenImplLocked(const RenderArea& renderArea,
                                     TraverseLayersFunction traverseLayers,
                                     ANativeWindowBuffer* buffer, bool useIdentityTransform,
                                     bool forSystem, int* outSyncFd);
    void traverseLayersInDisplay(const sp<const DisplayDevice>& display,
                                 const LayerVector::Visitor& visitor);

    sp<StartPropertySetThread> mStartPropertySetThread;

    /* ------------------------------------------------------------------------
     * Properties
     */
    void readPersistentProperties();

    /* ------------------------------------------------------------------------
     * EGL
     */
    size_t getMaxTextureSize() const;
    size_t getMaxViewportDims() const;

    /* ------------------------------------------------------------------------
     * Display and layer stack management
     */
    // called when starting, or restarting after system_server death
    void initializeDisplays();

    sp<const DisplayDevice> getDisplayDevice(const wp<IBinder>& displayToken) const {
        Mutex::Autolock _l(mStateLock);
        return getDisplayDeviceLocked(displayToken);
    }

    sp<DisplayDevice> getDisplayDevice(const wp<IBinder>& displayToken) {
        Mutex::Autolock _l(mStateLock);
        return getDisplayDeviceLocked(displayToken);
    }

    // NOTE: can only be called from the main thread or with mStateLock held
    sp<const DisplayDevice> getDisplayDeviceLocked(const wp<IBinder>& displayToken) const {
        return const_cast<SurfaceFlinger*>(this)->getDisplayDeviceLocked(displayToken);
    }

    // NOTE: can only be called from the main thread or with mStateLock held
    sp<DisplayDevice> getDisplayDeviceLocked(const wp<IBinder>& displayToken) {
        const auto it = mDisplays.find(displayToken);
        return it == mDisplays.end() ? nullptr : it->second;
    }

    sp<const DisplayDevice> getDefaultDisplayDeviceLocked() const {
        return const_cast<SurfaceFlinger*>(this)->getDefaultDisplayDeviceLocked();
    }

    sp<DisplayDevice> getDefaultDisplayDeviceLocked() {
        if (const auto token = getInternalDisplayToken()) {
            return getDisplayDeviceLocked(token);
        }
        return nullptr;
    }

    // mark a region of a layer stack dirty. this updates the dirty
    // region of all screens presenting this layer stack.
    void invalidateLayerStack(const sp<const Layer>& layer, const Region& dirty);

    /* ------------------------------------------------------------------------
     * H/W composer
     */

    HWComposer& getHwComposer() const { return *getBE().mHwc; }

    /* ------------------------------------------------------------------------
     * Compositing
     */
    void invalidateHwcGeometry();
    void computeVisibleRegions(const sp<const DisplayDevice>& display, Region& dirtyRegion,
                               Region& opaqueRegion);

    void preComposition();
    void postComposition();
    void updateCompositorTiming(const DisplayStatInfo& stats, nsecs_t compositeTime,
                                std::shared_ptr<FenceTime>& presentFenceTime);
    void setCompositorTimingSnapped(const DisplayStatInfo& stats,
                                    nsecs_t compositeToPresentLatency);
    void rebuildLayerStacks();

    ui::Dataspace getBestDataspace(const sp<const DisplayDevice>& display,
                                   ui::Dataspace* outHdrDataSpace) const;

    // Returns the appropriate ColorMode, Dataspace and RenderIntent for the
    // DisplayDevice. The function only returns the supported ColorMode,
    // Dataspace and RenderIntent.
    void pickColorMode(const sp<DisplayDevice>& display, ui::ColorMode* outMode,
                       ui::Dataspace* outDataSpace, ui::RenderIntent* outRenderIntent) const;

    void calculateWorkingSet();
    /*
     * beginFrame - This function handles any pre-frame processing that needs to be
     * prior to any CompositionInfo handling and is not dependent on data in
     * CompositionInfo
     */
    void beginFrame(const sp<DisplayDevice>& display);
    /* prepareFrame - This function will call into the DisplayDevice to prepare a
     * frame after CompositionInfo has been programmed.   This provides a mechanism
     * to prepare the hardware composer
     */
    void prepareFrame(const sp<DisplayDevice>& display);
    void doComposition(const sp<DisplayDevice>& display, bool repainEverything);
    void doDebugFlashRegions(const sp<DisplayDevice>& display, bool repaintEverything);
    void doTracing(const char* where);
    void logLayerStats();
    void doDisplayComposition(const sp<DisplayDevice>& display, const Region& dirtyRegion);

    // This fails if using GL and the surface has been destroyed.
    bool doComposeSurfaces(const sp<DisplayDevice>& display);

    void postFramebuffer(const sp<DisplayDevice>& display);
    void postFrame();
    void drawWormhole(const Region& region) const;

    /* ------------------------------------------------------------------------
     * Display management
     */
    sp<DisplayDevice> setupNewDisplayDeviceInternal(const wp<IBinder>& displayToken,
                                                    const std::optional<DisplayId>& displayId,
                                                    const DisplayDeviceState& state,
                                                    const sp<DisplaySurface>& dispSurface,
                                                    const sp<IGraphicBufferProducer>& producer);
    void processDisplayChangesLocked();
    void processDisplayHotplugEventsLocked();

    /* ------------------------------------------------------------------------
     * VSync
     */
    void enableHardwareVsync();
    void resyncToHardwareVsync(bool makeAvailable);
    void disableHardwareVsync(bool makeUnavailable);

public:
    void resyncWithRateLimit();
    void getCompositorTiming(CompositorTiming* compositorTiming);
private:

    /* ------------------------------------------------------------------------
     * Debugging & dumpsys
     */
public:
    status_t dumpCritical(int fd, const Vector<String16>& /*args*/, bool asProto) {
        return doDump(fd, Vector<String16>(), asProto);
    }

    status_t dumpAll(int fd, const Vector<String16>& args, bool asProto) {
        return doDump(fd, args, asProto);
    }

private:
    sp<IBinder> getPhysicalDisplayToken(DisplayId displayId) const {
        const auto it = mPhysicalDisplayTokens.find(displayId);
        return it != mPhysicalDisplayTokens.end() ? it->second : nullptr;
    }

    std::optional<DisplayId> getPhysicalDisplayId(const sp<IBinder>& displayToken) const {
        for (const auto& [id, token] : mPhysicalDisplayTokens) {
            if (token == displayToken) {
                return id;
            }
        }
        return {};
    }

    // TODO(b/74619554): Remove special cases for primary display.
    sp<IBinder> getInternalDisplayToken() const {
        const auto displayId = getInternalDisplayId();
        return displayId ? getPhysicalDisplayToken(*displayId) : nullptr;
    }

    std::optional<DisplayId> getInternalDisplayId() const {
        const auto hwcDisplayId = getHwComposer().getInternalHwcDisplayId();
        return hwcDisplayId ? getHwComposer().toPhysicalDisplayId(*hwcDisplayId) : std::nullopt;
    }

    // TODO(b/74619554): Remove special cases for external display.
    std::optional<DisplayId> getExternalDisplayId() const {
        const auto hwcDisplayId = getHwComposer().getExternalHwcDisplayId();
        return hwcDisplayId ? getHwComposer().toPhysicalDisplayId(*hwcDisplayId) : std::nullopt;
    }

<<<<<<< HEAD
    void listLayersLocked(const Vector<String16>& args, size_t& index, String8& result) const;
    void dumpStatsLocked(const Vector<String16>& args, size_t& index, String8& result) const;
    void clearStatsLocked(const Vector<String16>& args, size_t& index, String8& result);
    void dumpAllLocked(const Vector<String16>& args, size_t& index, String8& result) const;
    bool startDdmConnection();
    void appendSfConfigString(String8& result) const;
=======
    void listLayersLocked(const Vector<String16>& args, size_t& index, std::string& result) const;
    void dumpStatsLocked(const Vector<String16>& args, size_t& index, std::string& result) const;
    void clearStatsLocked(const Vector<String16>& args, size_t& index, std::string& result);
    void dumpAllLocked(const Vector<String16>& args, size_t& index, std::string& result) const;
    bool startDdmConnection();
    void appendSfConfigString(std::string& result) const;
>>>>>>> eed5d453

    void logFrameStats();

    void dumpStaticScreenStats(std::string& result) const;
    // Not const because each Layer needs to query Fences and cache timestamps.
    void dumpFrameEventsLocked(std::string& result);

    void recordBufferingStats(const char* layerName,
            std::vector<OccupancyTracker::Segment>&& history);
<<<<<<< HEAD
    void dumpBufferingStats(String8& result) const;
    void dumpDisplayIdentificationData(String8& result) const;
    void dumpWideColorInfo(String8& result) const;
    void dumpFrameCompositionInfo(String8& result) const;
=======
    void dumpBufferingStats(std::string& result) const;
    void dumpDisplayIdentificationData(std::string& result) const;
    void dumpWideColorInfo(std::string& result) const;
    void dumpFrameCompositionInfo(std::string& result) const;
>>>>>>> eed5d453
    LayersProto dumpProtoInfo(LayerVector::StateSet stateSet) const;
    LayersProto dumpVisibleLayersProtoInfo(const DisplayDevice& display) const;

    bool isLayerTripleBufferingDisabled() const {
        return this->mLayerTripleBufferingDisabled;
    }
    status_t doDump(int fd, const Vector<String16>& args, bool asProto);

    /* ------------------------------------------------------------------------
     * VrFlinger
     */
    void resetDisplayState();

    // Check to see if we should handoff to vr flinger.
    void updateVrFlinger();

    void updateColorMatrixLocked();

    /* ------------------------------------------------------------------------
     * Attributes
     */

    surfaceflinger::Factory& mFactory;

    // access must be protected by mStateLock
    mutable Mutex mStateLock;
    State mCurrentState{LayerVector::StateSet::Current};
    std::atomic<int32_t> mTransactionFlags{0};
    Condition mTransactionCV;
    bool mTransactionPending;
    bool mAnimTransactionPending;
    SortedVector< sp<Layer> > mLayersPendingRemoval;

    // global color transform states
    Daltonizer mDaltonizer;
    float mGlobalSaturationFactor = 1.0f;
    mat4 mClientColorMatrix;

    // Can't be unordered_set because wp<> isn't hashable
    std::set<wp<IBinder>> mGraphicBufferProducerList;
    size_t mMaxGraphicBufferProducerListSize = MAX_LAYERS;

    // protected by mStateLock (but we could use another lock)
    bool mLayersRemoved;
    bool mLayersAdded;

    std::atomic<bool> mRepaintEverything{false};

    // constant members (no synchronization needed for access)
    nsecs_t mBootTime;
    bool mGpuToCpuSupported;
    std::unique_ptr<EventThread> mEventThread;
    std::unique_ptr<EventThread> mSFEventThread;
    std::unique_ptr<EventThread> mInjectorEventThread;
    std::unique_ptr<VSyncSource> mEventThreadSource;
    std::unique_ptr<VSyncSource> mSfEventThreadSource;
    std::unique_ptr<InjectVSyncSource> mVSyncInjector;
    std::unique_ptr<EventControlThread> mEventControlThread;
    std::unordered_map<DisplayId, sp<IBinder>> mPhysicalDisplayTokens;

    VSyncModulator mVsyncModulator;

    // Can only accessed from the main thread, these members
    // don't need synchronization
    State mDrawingState{LayerVector::StateSet::Drawing};
    bool mVisibleRegionsDirty;
    bool mGeometryInvalid;
    bool mAnimCompositionPending;
    std::vector<sp<Layer>> mLayersWithQueuedFrames;
    sp<Fence> mPreviousPresentFence = Fence::NO_FENCE;
    bool mHadClientComposition = false;

    enum class BootStage {
        BOOTLOADER,
        BOOTANIMATION,
        FINISHED,
    };
    BootStage mBootStage;

    struct HotplugEvent {
        hwc2_display_t hwcDisplayId;
        HWC2::Connection connection = HWC2::Connection::Invalid;
    };
    // protected by mStateLock
    std::vector<HotplugEvent> mPendingHotplugEvents;

    // this may only be written from the main thread with mStateLock held
    // it may be read from other threads with mStateLock held
    std::map<wp<IBinder>, sp<DisplayDevice>> mDisplays;

    // don't use a lock for these, we don't care
    int mDebugRegion;
    int mDebugDDMS;
    int mDebugDisableHWC;
    int mDebugDisableTransformHint;
    volatile nsecs_t mDebugInSwapBuffers;
    volatile nsecs_t mDebugInTransaction;
    nsecs_t mLastTransactionTime;
    nsecs_t mPostFramebufferTime;
    bool mForceFullDamage;
    bool mPropagateBackpressure = true;
    std::unique_ptr<SurfaceInterceptor> mInterceptor{mFactory.createSurfaceInterceptor(this)};
    SurfaceTracing mTracing;
    LayerStats mLayerStats;
    std::unique_ptr<TimeStats> mTimeStats;
    bool mUseHwcVirtualDisplays = false;
    std::atomic<uint32_t> mFrameMissedCount{0};

    TransactionCompletedThread mTransactionCompletedThread;

    // Restrict layers to use two buffers in their bufferqueues.
    bool mLayerTripleBufferingDisabled = false;

    // these are thread safe
    mutable std::unique_ptr<MessageQueue> mEventQueue{mFactory.createMessageQueue()};
    FrameTracker mAnimFrameTracker;
    std::unique_ptr<DispSync> mPrimaryDispSync;

    // protected by mDestroyedLayerLock;
    mutable Mutex mDestroyedLayerLock;
    Vector<Layer const *> mDestroyedLayers;

    // protected by mHWVsyncLock
    Mutex mHWVsyncLock;
    bool mPrimaryHWVsyncEnabled;
    bool mHWVsyncAvailable;
    nsecs_t mRefreshStartTime;

    std::atomic<bool> mRefreshPending{false};

    // We maintain a pool of pre-generated texture names to hand out to avoid
    // layer creation needing to run on the main thread (which it would
    // otherwise need to do to access RenderEngine).
    std::mutex mTexturePoolMutex;
    uint32_t mTexturePoolSize = 0;
    std::vector<uint32_t> mTexturePool;

    struct IBinderHash {
        std::size_t operator()(const sp<IBinder>& strongPointer) const {
            return std::hash<IBinder*>{}(strongPointer.get());
        }
    };
    struct TransactionState {
        TransactionState(const Vector<ComposerState>& composerStates,
                         const Vector<DisplayState>& displayStates, uint32_t transactionFlags)
              : states(composerStates), displays(displayStates), flags(transactionFlags) {}

        Vector<ComposerState> states;
        Vector<DisplayState> displays;
        uint32_t flags;
    };
    std::unordered_map<sp<IBinder>, std::queue<TransactionState>, IBinderHash> mTransactionQueues;

    /* ------------------------------------------------------------------------
     * Feature prototyping
     */

    bool mInjectVSyncs;

    // Static screen stats
    bool mHasPoweredOff;

    size_t mNumLayers;

    // Verify that transaction is being called by an approved process:
    // either AID_GRAPHICS or AID_SYSTEM.
    status_t CheckTransactCodeCredentials(uint32_t code);

    std::unique_ptr<dvr::VrFlinger> mVrFlinger;
    std::atomic<bool> mVrFlingerRequestsDisplay;
    static bool useVrFlinger;
    std::thread::id mMainThreadId;

    DisplayColorSetting mDisplayColorSetting = DisplayColorSetting::ENHANCED;
<<<<<<< HEAD
    // Applied on Display P3 layers when the render intent is non-colorimetric.
    mat4 mEnhancedSaturationMatrix;
=======
>>>>>>> eed5d453

    ui::Dataspace mDefaultCompositionDataspace;
    ui::Dataspace mWideColorGamutCompositionDataspace;

    SurfaceFlingerBE mBE;

    bool mUseScheduler = false;
    std::unique_ptr<Scheduler> mScheduler;
    sp<Scheduler::ConnectionHandle> mAppConnectionHandle;
    sp<Scheduler::ConnectionHandle> mSfConnectionHandle;

    sp<IInputFlinger> mInputFlinger;
<<<<<<< HEAD
=======

    InputWindowCommands mInputWindowCommands;
>>>>>>> eed5d453
};
}; // namespace android

#endif // ANDROID_SURFACE_FLINGER_H<|MERGE_RESOLUTION|>--- conflicted
+++ resolved
@@ -72,10 +72,6 @@
 #include "Scheduler/MessageQueue.h"
 #include "Scheduler/Scheduler.h"
 #include "Scheduler/VSyncModulator.h"
-<<<<<<< HEAD
-#include "TimeStats/TimeStats.h"
-=======
->>>>>>> eed5d453
 
 #include <map>
 #include <mutex>
@@ -489,15 +485,12 @@
     virtual status_t getDisplayedContentSamplingAttributes(
             const sp<IBinder>& display, ui::PixelFormat* outFormat, ui::Dataspace* outDataspace,
             uint8_t* outComponentMask) const override;
-<<<<<<< HEAD
-=======
     virtual status_t setDisplayContentSamplingEnabled(const sp<IBinder>& display, bool enable,
                                                       uint8_t componentMask,
                                                       uint64_t maxFrames) const override;
     virtual status_t getDisplayedContentSample(const sp<IBinder>& display, uint64_t maxFrames,
                                                uint64_t timestamp,
                                                DisplayedFrameStats* outStats) const override;
->>>>>>> eed5d453
 
     /* ------------------------------------------------------------------------
      * DeathRecipient interface
@@ -533,11 +526,7 @@
     // called on the main thread in response to setActiveConfig()
     void setActiveConfigInternal(const sp<DisplayDevice>& display, int mode);
     // called on the main thread in response to setPowerMode()
-<<<<<<< HEAD
-    void setPowerModeInternal(const sp<DisplayDevice>& display, int mode, bool stateLockHeld);
-=======
     void setPowerModeInternal(const sp<DisplayDevice>& display, int mode);
->>>>>>> eed5d453
 
     // Called on the main thread in response to setActiveColorMode()
     void setActiveColorModeInternal(const sp<DisplayDevice>& display, ui::ColorMode colorMode,
@@ -620,11 +609,7 @@
     // called when all clients have released all their references to
     // this layer meaning it is entirely safe to destroy all
     // resources associated to this layer.
-<<<<<<< HEAD
-    void onHandleDestroyed(const sp<Layer>& layer);
-=======
     void onHandleDestroyed(sp<Layer>& layer);
->>>>>>> eed5d453
 
     // remove a layer from SurfaceFlinger immediately
     status_t removeLayer(const sp<Layer>& layer);
@@ -832,21 +817,12 @@
         return hwcDisplayId ? getHwComposer().toPhysicalDisplayId(*hwcDisplayId) : std::nullopt;
     }
 
-<<<<<<< HEAD
-    void listLayersLocked(const Vector<String16>& args, size_t& index, String8& result) const;
-    void dumpStatsLocked(const Vector<String16>& args, size_t& index, String8& result) const;
-    void clearStatsLocked(const Vector<String16>& args, size_t& index, String8& result);
-    void dumpAllLocked(const Vector<String16>& args, size_t& index, String8& result) const;
-    bool startDdmConnection();
-    void appendSfConfigString(String8& result) const;
-=======
     void listLayersLocked(const Vector<String16>& args, size_t& index, std::string& result) const;
     void dumpStatsLocked(const Vector<String16>& args, size_t& index, std::string& result) const;
     void clearStatsLocked(const Vector<String16>& args, size_t& index, std::string& result);
     void dumpAllLocked(const Vector<String16>& args, size_t& index, std::string& result) const;
     bool startDdmConnection();
     void appendSfConfigString(std::string& result) const;
->>>>>>> eed5d453
 
     void logFrameStats();
 
@@ -856,17 +832,10 @@
 
     void recordBufferingStats(const char* layerName,
             std::vector<OccupancyTracker::Segment>&& history);
-<<<<<<< HEAD
-    void dumpBufferingStats(String8& result) const;
-    void dumpDisplayIdentificationData(String8& result) const;
-    void dumpWideColorInfo(String8& result) const;
-    void dumpFrameCompositionInfo(String8& result) const;
-=======
     void dumpBufferingStats(std::string& result) const;
     void dumpDisplayIdentificationData(std::string& result) const;
     void dumpWideColorInfo(std::string& result) const;
     void dumpFrameCompositionInfo(std::string& result) const;
->>>>>>> eed5d453
     LayersProto dumpProtoInfo(LayerVector::StateSet stateSet) const;
     LayersProto dumpVisibleLayersProtoInfo(const DisplayDevice& display) const;
 
@@ -1041,11 +1010,6 @@
     std::thread::id mMainThreadId;
 
     DisplayColorSetting mDisplayColorSetting = DisplayColorSetting::ENHANCED;
-<<<<<<< HEAD
-    // Applied on Display P3 layers when the render intent is non-colorimetric.
-    mat4 mEnhancedSaturationMatrix;
-=======
->>>>>>> eed5d453
 
     ui::Dataspace mDefaultCompositionDataspace;
     ui::Dataspace mWideColorGamutCompositionDataspace;
@@ -1058,11 +1022,8 @@
     sp<Scheduler::ConnectionHandle> mSfConnectionHandle;
 
     sp<IInputFlinger> mInputFlinger;
-<<<<<<< HEAD
-=======
 
     InputWindowCommands mInputWindowCommands;
->>>>>>> eed5d453
 };
 }; // namespace android
 
