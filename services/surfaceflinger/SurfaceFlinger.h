--- conflicted
+++ resolved
@@ -1531,42 +1531,6 @@
 
     std::unordered_map<DisplayId, sp<HdrLayerInfoReporter>> mHdrLayerInfoListeners
             GUARDED_BY(mStateLock);
-<<<<<<< HEAD
-
-    SmomoWrapper mSmoMo;
-    LayerExtWrapper mLayerExt;
-
-public:
-    nsecs_t mRefreshTimeStamp = -1;
-    nsecs_t mVsyncPeriod = -1;
-    std::string mNameLayerMax;
-    int mMaxQueuedFrames = -1;
-    int mNumIdle = -1;
-
-private:
-    bool mEarlyWakeUpEnabled = false;
-    bool wakeUpPresentationDisplays = false;
-    bool mInternalPresentationDisplays = false;
-    bool mDolphinFuncsEnabled = false;
-    bool mSmomoContentFpsEnabled = false;
-    void *mDolphinHandle = nullptr;
-    bool (*mDolphinInit)() = nullptr;
-    bool (*mDolphinMonitor)(int number, nsecs_t vsyncPeriod) = nullptr;
-    void (*mDolphinScaling)(int numIdle, int maxQueuedFrames) = nullptr;
-    void (*mDolphinRefresh)() = nullptr;
-    void (*mDolphinDequeueBuffer)(const char *name) = nullptr;
-    void (*mDolphinQueueBuffer)(const char *name) = nullptr;
-
-    FrameExtnIntf* mFrameExtn = nullptr;
-    void *mFrameExtnLibHandle = nullptr;
-    bool (*mCreateFrameExtnFunc)(FrameExtnIntf **interface) = nullptr;
-    bool (*mDestroyFrameExtnFunc)(FrameExtnIntf *interface) = nullptr;
-    composer::ComposerExtnIntf *mComposerExtnIntf = nullptr;
-    composer::FrameSchedulerIntf *mFrameSchedulerExtnIntf = nullptr;
-    composer::DisplayExtnIntf *mDisplayExtnIntf = nullptr;
-    bool mUseLayerExt = false;
-    bool mSplitLayerExt = false;
-=======
     mutable Mutex mCreatedLayersLock;
     struct LayerCreatedState {
         LayerCreatedState(const wp<Layer>& layer, const wp<IBinder>& parent,
@@ -1596,7 +1560,40 @@
             REQUIRES(mStateLock);
 
     std::atomic<ui::Transform::RotationFlags> mDefaultDisplayTransformHint;
->>>>>>> 7132116d
+
+    SmomoWrapper mSmoMo;
+    LayerExtWrapper mLayerExt;
+
+public:
+    nsecs_t mRefreshTimeStamp = -1;
+    nsecs_t mVsyncPeriod = -1;
+    std::string mNameLayerMax;
+    int mMaxQueuedFrames = -1;
+    int mNumIdle = -1;
+
+private:
+    bool mEarlyWakeUpEnabled = false;
+    bool wakeUpPresentationDisplays = false;
+    bool mInternalPresentationDisplays = false;
+    bool mDolphinFuncsEnabled = false;
+    bool mSmomoContentFpsEnabled = false;
+    void *mDolphinHandle = nullptr;
+    bool (*mDolphinInit)() = nullptr;
+    bool (*mDolphinMonitor)(int number, nsecs_t vsyncPeriod) = nullptr;
+    void (*mDolphinScaling)(int numIdle, int maxQueuedFrames) = nullptr;
+    void (*mDolphinRefresh)() = nullptr;
+    void (*mDolphinDequeueBuffer)(const char *name) = nullptr;
+    void (*mDolphinQueueBuffer)(const char *name) = nullptr;
+
+    FrameExtnIntf* mFrameExtn = nullptr;
+    void *mFrameExtnLibHandle = nullptr;
+    bool (*mCreateFrameExtnFunc)(FrameExtnIntf **interface) = nullptr;
+    bool (*mDestroyFrameExtnFunc)(FrameExtnIntf *interface) = nullptr;
+    composer::ComposerExtnIntf *mComposerExtnIntf = nullptr;
+    composer::FrameSchedulerIntf *mFrameSchedulerExtnIntf = nullptr;
+    composer::DisplayExtnIntf *mDisplayExtnIntf = nullptr;
+    bool mUseLayerExt = false;
+    bool mSplitLayerExt = false;
 };
 
 } // namespace android