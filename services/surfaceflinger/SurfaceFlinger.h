/*
 * Copyright (C) 2007 The Android Open Source Project
 *
 * Licensed under the Apache License, Version 2.0 (the "License");
 * you may not use this file except in compliance with the License.
 * You may obtain a copy of the License at
 *
 *      http://www.apache.org/licenses/LICENSE-2.0
 *
 * Unless required by applicable law or agreed to in writing, software
 * distributed under the License is distributed on an "AS IS" BASIS,
 * WITHOUT WARRANTIES OR CONDITIONS OF ANY KIND, either express or implied.
 * See the License for the specific language governing permissions and
 * limitations under the License.
 */

#pragma once

#include <sys/types.h>

/*
 * NOTE: Make sure this file doesn't include  anything from <gl/ > or <gl2/ >
 */

#include <android-base/thread_annotations.h>
#include <compositionengine/OutputColorSetting.h>
#include <cutils/atomic.h>
#include <cutils/compiler.h>
#include <gui/BufferQueue.h>
#include <gui/FrameTimestamps.h>
#include <gui/ISurfaceComposer.h>
#include <gui/ISurfaceComposerClient.h>
#include <gui/ITransactionCompletedListener.h>
#include <gui/LayerState.h>
#include <layerproto/LayerProtoHeader.h>
#include <math/mat4.h>
#include <renderengine/LayerSettings.h>
#include <serviceutils/PriorityDumper.h>
#include <system/graphics.h>
#include <ui/FenceTime.h>
#include <ui/PixelFormat.h>
#include <ui/Size.h>
#include <utils/Errors.h>
#include <utils/KeyedVector.h>
#include <utils/RefBase.h>
#include <utils/SortedVector.h>
#include <utils/Trace.h>
#include <utils/threads.h>

#include "ClientCache.h"
#include "DisplayDevice.h"
#include "DisplayHardware/HWC2.h"
#include "DisplayHardware/PowerAdvisor.h"
#include "DisplayIdGenerator.h"
#include "Effects/Daltonizer.h"
#include "Fps.h"
#include "FrameTracker.h"
#include "LayerVector.h"
#include "Scheduler/MessageQueue.h"
#include "Scheduler/RefreshRateConfigs.h"
#include "Scheduler/RefreshRateStats.h"
#include "Scheduler/Scheduler.h"
#include "Scheduler/VsyncModulator.h"
#include "SurfaceFlingerFactory.h"
#include "SurfaceTracing.h"
#include "TracedOrdinal.h"
#include "TransactionCallbackInvoker.h"
#include "TransactionState.h"

#include <atomic>
#include <cstdint>
#include <functional>
#include <future>
#include <map>
#include <memory>
#include <mutex>
#include <optional>
#include <queue>
#include <set>
#include <string>
#include <thread>
#include <type_traits>
#include <unordered_map>
#include <unordered_set>
#include <utility>
#include <list>

using namespace android::surfaceflinger;

namespace smomo {
class SmomoIntf;
} // namespace smomo

namespace composer {
class ComposerExtnIntf;
class ComposerExtnLib;
class FrameSchedulerIntf;
class DisplayExtnIntf;
} // namespace composer

using smomo::SmomoIntf;

namespace composer {
class LayerExtnIntf;
}

using composer::LayerExtnIntf;

namespace android {

class Client;
class EventThread;
class FlagManager;
class FpsReporter;
class TunnelModeEnabledReporter;
class HdrLayerInfoReporter;
class HWComposer;
class IGraphicBufferProducer;
class Layer;
class MessageBase;
class RefreshRateOverlay;
class RegionSamplingThread;
class RenderArea;
class TimeStats;
class FrameTracer;
class WindowInfosListenerInvoker;

using gui::ScreenCaptureResults;

namespace frametimeline {
class FrameTimeline;
}

namespace os {
    class IInputFlinger;
}

namespace compositionengine {
class DisplaySurface;
class OutputLayer;

struct CompositionRefreshArgs;
} // namespace compositionengine

namespace renderengine {
class RenderEngine;
} // namespace renderengine

enum {
    eTransactionNeeded = 0x01,
    eTraversalNeeded = 0x02,
    eDisplayTransactionNeeded = 0x04,
    eTransformHintUpdateNeeded = 0x08,
    eTransactionFlushNeeded = 0x10,
    eTransactionMask = 0x1f,
};

using DisplayColorSetting = compositionengine::OutputColorSetting;

struct SurfaceFlingerBE {
    FenceTimeline mGlCompositionDoneTimeline;
    FenceTimeline mDisplayTimeline;

    // protected by mCompositorTimingLock;
    mutable std::mutex mCompositorTimingLock;
    CompositorTiming mCompositorTiming;

    // Only accessed from the main thread.
    struct CompositePresentTime {
        nsecs_t composite = -1;
        std::shared_ptr<FenceTime> display = FenceTime::NO_FENCE;
    };
    std::queue<CompositePresentTime> mCompositePresentTimes;

    static const size_t NUM_BUCKETS = 8; // < 1-7, 7+
    nsecs_t mFrameBuckets[NUM_BUCKETS] = {};
    nsecs_t mTotalTime = 0;
    std::atomic<nsecs_t> mLastSwapTime = 0;
};

class DolphinWrapper {
public:
    DolphinWrapper() { init(); }
    ~DolphinWrapper();
    bool init();

    bool (*dolphinInit)() = nullptr;
    void (*dolphinSetVsyncPeriod)(nsecs_t vsyncPeriod) = nullptr;
    void (*dolphinTrackBufferIncrement)(const char* name, int counter) = nullptr;
    void (*dolphinTrackBufferDecrement)(const char* name, int counter) = nullptr;
    void (*dolphinTrackVsyncSignal)(nsecs_t vsyncTime, nsecs_t targetWakeupTime,
                                 nsecs_t readyTime) = nullptr;

private:
    void *mDolphinHandle = nullptr;
};

class SmomoWrapper {
public:
    SmomoWrapper() {}
    ~SmomoWrapper();

    bool init();

    SmomoIntf* operator->() { return mInst; }
    operator bool() { return mInst != nullptr; }

    SmomoWrapper(const SmomoWrapper&) = delete;
    SmomoWrapper& operator=(const SmomoWrapper&) = delete;

private:
    SmomoIntf *mInst = nullptr;
    void *mSmoMoLibHandle = nullptr;

    using CreateSmoMoFuncPtr = std::add_pointer<bool(uint16_t, SmomoIntf**)>::type;
    using DestroySmoMoFuncPtr = std::add_pointer<void(SmomoIntf*)>::type;
    CreateSmoMoFuncPtr mSmoMoCreateFunc;
    DestroySmoMoFuncPtr mSmoMoDestroyFunc;
};

class LayerExtWrapper {
public:
    LayerExtWrapper() {}
    ~LayerExtWrapper();

    bool init();

    LayerExtnIntf* operator->() { return     mInst; }
    operator bool() { return mInst != nullptr; }

    LayerExtWrapper(const LayerExtWrapper&) = delete;
    LayerExtWrapper& operator=(const LayerExtWrapper&) = delete;

private:
    LayerExtnIntf *mInst = nullptr;
    void *mLayerExtLibHandle = nullptr;

    using CreateLayerExtnFuncPtr = std::add_pointer<bool(uint16_t, LayerExtnIntf**)>::type;
    using DestroyLayerExtnFuncPtr = std::add_pointer<void(LayerExtnIntf*)>::type;
    CreateLayerExtnFuncPtr mLayerExtCreateFunc;
    DestroyLayerExtnFuncPtr mLayerExtDestroyFunc;
};

class SurfaceFlinger : public BnSurfaceComposer,
                       public PriorityDumper,
                       private IBinder::DeathRecipient,
                       private HWC2::ComposerCallback,
                       private ICompositor,
                       private ISchedulerCallback {
public:
    struct SkipInitializationTag {};

    SurfaceFlinger(surfaceflinger::Factory&, SkipInitializationTag) ANDROID_API;
    explicit SurfaceFlinger(surfaceflinger::Factory&) ANDROID_API;

    // set main thread scheduling policy
    static status_t setSchedFifo(bool enabled) ANDROID_API;

    // set main thread scheduling attributes
    static status_t setSchedAttr(bool enabled);

    static char const* getServiceName() ANDROID_API { return "SurfaceFlinger"; }

    // This is the phase offset in nanoseconds of the software vsync event
    // relative to the vsync event reported by HWComposer.  The software vsync
    // event is when SurfaceFlinger and Choreographer-based applications run each
    // frame.
    //
    // This phase offset allows adjustment of the minimum latency from application
    // wake-up time (by Choreographer) to the time at which the resulting window
    // image is displayed.  This value may be either positive (after the HW vsync)
    // or negative (before the HW vsync). Setting it to 0 will result in a lower
    // latency bound of two vsync periods because the app and SurfaceFlinger
    // will run just after the HW vsync.  Setting it to a positive number will
    // result in the minimum latency being:
    //
    //     (2 * VSYNC_PERIOD - (vsyncPhaseOffsetNs % VSYNC_PERIOD))
    //
    // Note that reducing this latency makes it more likely for the applications
    // to not have their window content image ready in time.  When this happens
    // the latency will end up being an additional vsync period, and animations
    // will hiccup.  Therefore, this latency should be tuned somewhat
    // conservatively (or at least with awareness of the trade-off being made).
    static int64_t vsyncPhaseOffsetNs;
    static int64_t sfVsyncPhaseOffsetNs;

    // If fences from sync Framework are supported.
    static bool hasSyncFramework;

    // The offset in nanoseconds to use when VsyncController timestamps present fence
    // signaling time.
    static int64_t dispSyncPresentTimeOffset;

    // Some hardware can do RGB->YUV conversion more efficiently in hardware
    // controlled by HWC than in hardware controlled by the video encoder.
    // This instruct VirtualDisplaySurface to use HWC for such conversion on
    // GL composition.
    static bool useHwcForRgbToYuv;

    // Controls the number of buffers SurfaceFlinger will allocate for use in
    // FramebufferSurface
    static int64_t maxFrameBufferAcquiredBuffers;

    // Controls the maximum width and height in pixels that the graphics pipeline can support for
    // GPU fallback composition. For example, 8k devices with 4k GPUs, or 4k devices with 2k GPUs.
    static uint32_t maxGraphicsWidth;
    static uint32_t maxGraphicsHeight;

    // Indicate if a device has wide color gamut display. This is typically
    // found on devices with wide color gamut (e.g. Display-P3) display.
    static bool hasWideColorDisplay;

    static ui::Rotation internalDisplayOrientation;

    // Indicate if device wants color management on its display.
    static const constexpr bool useColorManagement = true;

    static bool useContextPriority;

    static bool sDirectStreaming;

    // The data space and pixel format that SurfaceFlinger expects hardware composer
    // to composite efficiently. Meaning under most scenarios, hardware composer
    // will accept layers with the data space and pixel format.
    static ui::Dataspace defaultCompositionDataspace;
    static ui::PixelFormat defaultCompositionPixelFormat;

    // The data space and pixel format that SurfaceFlinger expects hardware composer
    // to composite efficiently for wide color gamut surfaces. Meaning under most scenarios,
    // hardware composer will accept layers with the data space and pixel format.
    static ui::Dataspace wideColorGamutCompositionDataspace;
    static ui::PixelFormat wideColorGamutCompositionPixelFormat;

    // Whether to use frame rate API when deciding about the refresh rate of the display. This
    // variable is caches in SF, so that we can check it with each layer creation, and a void the
    // overhead that is caused by reading from sysprop.
    static bool useFrameRateApi;

    static constexpr SkipInitializationTag SkipInitialization;

    // Whether or not SDR layers should be dimmed to the desired SDR white point instead of
    // being treated as native display brightness
    static bool enableSdrDimming;

    static bool enableLatchUnsignaled;

    // must be called before clients can connect
    void init() ANDROID_API;

    // starts SurfaceFlinger main loop in the current thread
    void run() ANDROID_API;

    SurfaceFlingerBE& getBE() { return mBE; }
    const SurfaceFlingerBE& getBE() const { return mBE; }

    // Schedule an asynchronous or synchronous task on the main thread.
    template <typename F, typename T = std::invoke_result_t<F>>
    [[nodiscard]] std::future<T> schedule(F&&);

    // Schedule commit of transactions on the main thread ahead of the next VSYNC.
    void scheduleCommit(FrameHint);
    // As above, but also force composite regardless if transactions were committed.
    void scheduleComposite(FrameHint) override;
    // As above, but also force dirty geometry to repaint.
    void scheduleRepaint();
    // Schedule sampling independently from commit or composite.
    void scheduleSample();

    surfaceflinger::Factory& getFactory() { return mFactory; }

    // The CompositionEngine encapsulates all composition related interfaces and actions.
    compositionengine::CompositionEngine& getCompositionEngine() const;

    // Obtains a name from the texture pool, or, if the pool is empty, posts a
    // synchronous message to the main thread to obtain one on the fly
    uint32_t getNewTexture();

    // utility function to delete a texture on the main thread
    void deleteTextureAsync(uint32_t texture);

<<<<<<< HEAD
    // enable/disable h/w composer event
    // TODO: this should be made accessible only to EventThread
    // main thread function to enable/disable h/w composer event
    void setVsyncEnabledInternal(bool enabled);

    // called on the main thread by MessageQueue when an internal message
    // is received
    // TODO: this should be made accessible only to MessageQueue
    void onMessageReceived(int32_t what, int64_t vsyncId, nsecs_t expectedVSyncTime);

=======
>>>>>>> 185bffc5
    renderengine::RenderEngine& getRenderEngine() const;

    bool authenticateSurfaceTextureLocked(
        const sp<IGraphicBufferProducer>& bufferProducer) const;

    void onLayerFirstRef(Layer*);
    void onLayerDestroyed(Layer*);
    void onLayerUpdate();

    void removeHierarchyFromOffscreenLayers(Layer* layer);
    void removeFromOffscreenLayers(Layer* layer);

    // TODO: Remove atomic if move dtor to main thread CL lands
    std::atomic<uint32_t> mNumClones;

    TransactionCallbackInvoker& getTransactionCallbackInvoker() {
        return mTransactionCallbackInvoker;
    }

    // Converts from a binder handle to a Layer
    // Returns nullptr if the handle does not point to an existing layer.
    // Otherwise, returns a weak reference so that callers off the main-thread
    // won't accidentally hold onto the last strong reference.
    wp<Layer> fromHandle(const sp<IBinder>& handle) const;

    // If set, disables reusing client composition buffers. This can be set by
    // debug.sf.disable_client_composition_cache
    bool mDisableClientCompositionCache = false;
    void windowInfosReported();

    // Disables expensive rendering for all displays
    // This is scheduled on the main thread
    void disableExpensiveRendering();

    nsecs_t mVsyncTimeStamp = -1;
    void NotifyIdleStatus();
    void NotifyResolutionSwitch(int displayId, int32_t width, int32_t height, int32_t vsyncPeriod);

protected:
    // We're reference counted, never destroy SurfaceFlinger directly
    virtual ~SurfaceFlinger();

    virtual void processDisplayAdded(const wp<IBinder>& displayToken, const DisplayDeviceState&)
            REQUIRES(mStateLock);

    // Returns true if any display matches a `bool(const DisplayDevice&)` predicate.
    template <typename Predicate>
    bool hasDisplay(Predicate p) const REQUIRES(mStateLock) {
        return static_cast<bool>(findDisplay(p));
    }

    bool exceedsMaxRenderTargetSize(uint32_t width, uint32_t height) const {
        return width > mMaxRenderTargetSize || height > mMaxRenderTargetSize;
    }

private:
    friend class BufferLayer;
    friend class BufferQueueLayer;
    friend class BufferStateLayer;
    friend class Client;
    friend class FpsReporter;
    friend class TunnelModeEnabledReporter;
    friend class Layer;
    friend class MonitoredProducer;
    friend class RefreshRateOverlay;
    friend class RegionSamplingThread;
    friend class SurfaceTracing;

    // For unit tests
    friend class TestableSurfaceFlinger;
    friend class TransactionApplicationTest;
    friend class TunnelModeEnabledReporterTest;

    using RefreshRate = scheduler::RefreshRateConfigs::RefreshRate;
    using VsyncModulator = scheduler::VsyncModulator;
    using TransactionSchedule = scheduler::TransactionSchedule;
    using TraverseLayersFunction = std::function<void(const LayerVector::Visitor&)>;
    using RenderAreaFuture = std::future<std::unique_ptr<RenderArea>>;
    using DumpArgs = Vector<String16>;
    using Dumper = std::function<void(const DumpArgs&, bool asProto, std::string&)>;

    // This value is specified in number of frames.  Log frame stats at most
    // every half hour.
    enum { LOG_FRAME_STATS_PERIOD =  30*60*60 };

    class State {
    public:
        explicit State(LayerVector::StateSet set) : stateSet(set), layersSortedByZ(set) {}
        State& operator=(const State& other) {
            // We explicitly don't copy stateSet so that, e.g., mDrawingState
            // always uses the Drawing StateSet.
            layersSortedByZ = other.layersSortedByZ;
            displays = other.displays;
            colorMatrixChanged = other.colorMatrixChanged;
            if (colorMatrixChanged) {
                colorMatrix = other.colorMatrix;
            }
            globalShadowSettings = other.globalShadowSettings;

            return *this;
        }

        const LayerVector::StateSet stateSet = LayerVector::StateSet::Invalid;
        LayerVector layersSortedByZ;
        DefaultKeyedVector< wp<IBinder>, DisplayDeviceState> displays;

        bool colorMatrixChanged = true;
        mat4 colorMatrix;

        renderengine::ShadowSettings globalShadowSettings;

        void traverse(const LayerVector::Visitor& visitor) const;
        void traverseInZOrder(const LayerVector::Visitor& visitor) const;
        void traverseInReverseZOrder(const LayerVector::Visitor& visitor) const;
    };

    // Keeps track of pending buffers per layer handle in the transaction queue or current/drawing
    // state before the buffers are latched. The layer owns the atomic counters and decrements the
    // count in the main thread when dropping or latching a buffer.
    //
    // The binder threads increment the same counter when a new transaction containing a buffer is
    // added to the transaction queue. The map is updated with the layer handle lifecycle updates.
    // This is done to avoid lock contention with the main thread.
    class BufferCountTracker {
    public:
        void increment(BBinder* layerHandle) {
            std::lock_guard<std::mutex> lock(mLock);
            auto it = mCounterByLayerHandle.find(layerHandle);
            if (it != mCounterByLayerHandle.end()) {
                auto [name, pendingBuffers] = it->second;
                if (mDolphinWrapper.dolphinTrackBufferIncrement) {
                    const std::string transactionName(name);
                    int newCount = (*pendingBuffers) + 1;
                    mLock.unlock();
                    mDolphinWrapper.dolphinTrackBufferIncrement(transactionName.c_str(),
                            newCount);
                    mLock.lock();
                    it = mCounterByLayerHandle.find(layerHandle);
                    if (it == mCounterByLayerHandle.end()) {
                        return;
                    }
                }
                int32_t count = ++(*pendingBuffers);
                ATRACE_INT(name.c_str(), count);
            } else {
                ALOGW("Handle not found! %p", layerHandle);
            }
        }

        void add(BBinder* layerHandle, const std::string& name, std::atomic<int32_t>* counter) {
            std::lock_guard<std::mutex> lock(mLock);
            mCounterByLayerHandle[layerHandle] = std::make_pair(name, counter);
        }

        void remove(BBinder* layerHandle) {
            std::lock_guard<std::mutex> lock(mLock);
            mCounterByLayerHandle.erase(layerHandle);
        }

    private:
        std::mutex mLock;
        std::unordered_map<BBinder*, std::pair<std::string, std::atomic<int32_t>*>>
                mCounterByLayerHandle GUARDED_BY(mLock);
        DolphinWrapper mDolphinWrapper;
    };

    using ActiveModeInfo = DisplayDevice::ActiveModeInfo;

    enum class BootStage {
        BOOTLOADER,
        BOOTANIMATION,
        FINISHED,
    };

    struct HotplugEvent {
        hal::HWDisplayId hwcDisplayId;
        hal::Connection connection = hal::Connection::INVALID;
    };

    template <typename F, std::enable_if_t<!std::is_member_function_pointer_v<F>>* = nullptr>
    static Dumper dumper(F&& dump) {
        using namespace std::placeholders;
        return std::bind(std::forward<F>(dump), _3);
    }

    template <typename F, std::enable_if_t<std::is_member_function_pointer_v<F>>* = nullptr>
    Dumper dumper(F dump) {
        using namespace std::placeholders;
        return std::bind(dump, this, _3);
    }

    template <typename F>
    Dumper argsDumper(F dump) {
        using namespace std::placeholders;
        return std::bind(dump, this, _1, _3);
    }

    template <typename F>
    Dumper protoDumper(F dump) {
        using namespace std::placeholders;
        return std::bind(dump, this, _1, _2, _3);
    }

    template <typename... Args,
              typename Handler = VsyncModulator::VsyncConfigOpt (VsyncModulator::*)(Args...)>
    void modulateVsync(Handler handler, Args... args) {
        if (const auto config = (*mVsyncModulator.*handler)(args...)) {
            const auto vsyncPeriod = mScheduler->getVsyncPeriodFromRefreshRateConfigs();
            setVsyncConfig(*config, vsyncPeriod);
        }
    }

    static const int MAX_TRACING_MEMORY = 100 * 1024 * 1024; // 100MB
    // Maximum allowed number of display frames that can be set through backdoor
    static const int MAX_ALLOWED_DISPLAY_FRAMES = 2048;

    // Implements IBinder.
    status_t onTransact(uint32_t code, const Parcel& data, Parcel* reply, uint32_t flags) override;
    status_t dump(int fd, const Vector<String16>& args) override { return priorityDump(fd, args); }
    bool callingThreadHasUnscopedSurfaceFlingerAccess(bool usePermissionCache = true)
            EXCLUDES(mStateLock);

    // Implements ISurfaceComposer
    sp<ISurfaceComposerClient> createConnection() override;
    sp<IBinder> createDisplay(const String8& displayName, bool secure) override;
    void destroyDisplay(const sp<IBinder>& displayToken) override;
    std::vector<PhysicalDisplayId> getPhysicalDisplayIds() const override EXCLUDES(mStateLock) {
        Mutex::Autolock lock(mStateLock);
        return getPhysicalDisplayIdsLocked();
    }
    status_t getPrimaryPhysicalDisplayId(PhysicalDisplayId*) const override EXCLUDES(mStateLock);

    sp<IBinder> getPhysicalDisplayToken(PhysicalDisplayId displayId) const override;
    status_t setTransactionState(const FrameTimelineInfo& frameTimelineInfo,
                                 const Vector<ComposerState>& state,
                                 const Vector<DisplayState>& displays, uint32_t flags,
                                 const sp<IBinder>& applyToken,
                                 const InputWindowCommands& inputWindowCommands,
                                 int64_t desiredPresentTime, bool isAutoTimestamp,
                                 const client_cache_t& uncacheBuffer, bool hasListenerCallbacks,
                                 const std::vector<ListenerCallbacks>& listenerCallbacks,
                                 uint64_t transactionId) override;
    void bootFinished() override;
    bool authenticateSurfaceTexture(
            const sp<IGraphicBufferProducer>& bufferProducer) const override;
    status_t getSupportedFrameTimestamps(std::vector<FrameEvent>* outSupported) const override;
    sp<IDisplayEventConnection> createDisplayEventConnection(
            ISurfaceComposer::VsyncSource vsyncSource = eVsyncSourceApp,
            ISurfaceComposer::EventRegistrationFlags eventRegistration = {}) override;

    status_t captureDisplay(const DisplayCaptureArgs&, const sp<IScreenCaptureListener>&) override;
    status_t captureDisplay(DisplayId, const sp<IScreenCaptureListener>&) override;
    status_t captureLayers(const LayerCaptureArgs&, const sp<IScreenCaptureListener>&) override;

    status_t getDisplayStats(const sp<IBinder>& displayToken, DisplayStatInfo* stats) override;
    status_t getDisplayState(const sp<IBinder>& displayToken, ui::DisplayState*)
            EXCLUDES(mStateLock) override;
    status_t getStaticDisplayInfo(const sp<IBinder>& displayToken, ui::StaticDisplayInfo*)
            EXCLUDES(mStateLock) override;
    status_t getDynamicDisplayInfo(const sp<IBinder>& displayToken, ui::DynamicDisplayInfo*)
            EXCLUDES(mStateLock) override;
    status_t getDisplayNativePrimaries(const sp<IBinder>& displayToken,
                                       ui::DisplayPrimaries&) override;
    status_t setActiveColorMode(const sp<IBinder>& displayToken, ui::ColorMode colorMode) override;
    void setAutoLowLatencyMode(const sp<IBinder>& displayToken, bool on) override;
    void setGameContentType(const sp<IBinder>& displayToken, bool on) override;
    void setPowerMode(const sp<IBinder>& displayToken, int mode) override;
    status_t clearAnimationFrameStats() override;
    status_t getAnimationFrameStats(FrameStats* outStats) const override;
    status_t overrideHdrTypes(const sp<IBinder>& displayToken,
                              const std::vector<ui::Hdr>& hdrTypes) override;
    status_t onPullAtom(const int32_t atomId, std::string* pulledData, bool* success) override;
    status_t enableVSyncInjections(bool enable) override;
    status_t injectVSync(nsecs_t when) override;
    status_t getLayerDebugInfo(std::vector<LayerDebugInfo>* outLayers) override;
    status_t getColorManagement(bool* outGetColorManagement) const override;
    status_t getCompositionPreference(ui::Dataspace* outDataspace, ui::PixelFormat* outPixelFormat,
                                      ui::Dataspace* outWideColorGamutDataspace,
                                      ui::PixelFormat* outWideColorGamutPixelFormat) const override;
    status_t getDisplayedContentSamplingAttributes(const sp<IBinder>& displayToken,
                                                   ui::PixelFormat* outFormat,
                                                   ui::Dataspace* outDataspace,
                                                   uint8_t* outComponentMask) const override;
    status_t setDisplayContentSamplingEnabled(const sp<IBinder>& displayToken, bool enable,
                                              uint8_t componentMask, uint64_t maxFrames) override;
    status_t getDisplayedContentSample(const sp<IBinder>& displayToken, uint64_t maxFrames,
                                       uint64_t timestamp,
                                       DisplayedFrameStats* outStats) const override;
    status_t getProtectedContentSupport(bool* outSupported) const override;
    status_t isWideColorDisplay(const sp<IBinder>& displayToken,
                                bool* outIsWideColorDisplay) const override;
    status_t isDeviceRCSupported(const sp<IBinder>& displayToken,
                                 bool* outDeviceRCSupported) const override;
    status_t addRegionSamplingListener(const Rect& samplingArea, const sp<IBinder>& stopLayerHandle,
                                       const sp<IRegionSamplingListener>& listener) override;
    status_t removeRegionSamplingListener(const sp<IRegionSamplingListener>& listener) override;
    status_t addFpsListener(int32_t taskId, const sp<gui::IFpsListener>& listener) override;
    status_t removeFpsListener(const sp<gui::IFpsListener>& listener) override;
    status_t addTunnelModeEnabledListener(
            const sp<gui::ITunnelModeEnabledListener>& listener) override;
    status_t removeTunnelModeEnabledListener(
            const sp<gui::ITunnelModeEnabledListener>& listener) override;
    status_t setDesiredDisplayModeSpecs(const sp<IBinder>& displayToken,
                                        ui::DisplayModeId displayModeId, bool allowGroupSwitching,
                                        float primaryRefreshRateMin, float primaryRefreshRateMax,
                                        float appRequestRefreshRateMin,
                                        float appRequestRefreshRateMax) override;
    status_t getDesiredDisplayModeSpecs(const sp<IBinder>& displayToken,
                                        ui::DisplayModeId* outDefaultMode,
                                        bool* outAllowGroupSwitching,
                                        float* outPrimaryRefreshRateMin,
                                        float* outPrimaryRefreshRateMax,
                                        float* outAppRequestRefreshRateMin,
                                        float* outAppRequestRefreshRateMax) override;
    status_t getDisplayBrightnessSupport(const sp<IBinder>& displayToken,
                                         bool* outSupport) const override;
    status_t setDisplayBrightness(const sp<IBinder>& displayToken,
                                  const gui::DisplayBrightness& brightness) override;
    status_t addHdrLayerInfoListener(const sp<IBinder>& displayToken,
                                     const sp<gui::IHdrLayerInfoListener>& listener) override;
    status_t removeHdrLayerInfoListener(const sp<IBinder>& displayToken,
                                        const sp<gui::IHdrLayerInfoListener>& listener) override;
    status_t notifyPowerBoost(int32_t boostId) override;
    status_t setGlobalShadowSettings(const half4& ambientColor, const half4& spotColor,
                                     float lightPosY, float lightPosZ, float lightRadius) override;
    status_t setFrameRate(const sp<IGraphicBufferProducer>& surface, float frameRate,
                          int8_t compatibility, int8_t changeFrameRateStrategy) override;
    status_t acquireFrameRateFlexibilityToken(sp<IBinder>* outToken) override;
    status_t setDisplayElapseTime(const sp<DisplayDevice>& display,
        std::chrono::steady_clock::time_point earliestPresentTime) const;
    status_t isSupportedConfigSwitch(const sp<IBinder>& displayToken, int config);

    status_t setFrameTimelineInfo(const sp<IGraphicBufferProducer>& surface,
                                  const FrameTimelineInfo& frameTimelineInfo) override;

    status_t addTransactionTraceListener(
            const sp<gui::ITransactionTraceListener>& listener) override;

    int getGPUContextPriority() override;

    status_t getMaxAcquiredBufferCount(int* buffers) const override;

    status_t addWindowInfosListener(
            const sp<gui::IWindowInfosListener>& windowInfosListener) const override;
    status_t removeWindowInfosListener(
            const sp<gui::IWindowInfosListener>& windowInfosListener) const override;

    // Implements IBinder::DeathRecipient.
    void binderDied(const wp<IBinder>& who) override;

    // HWC2::ComposerCallback overrides:
    void onComposerHalVsync(hal::HWDisplayId, int64_t timestamp,
                            std::optional<hal::VsyncPeriodNanos>) override;
    void onComposerHalHotplug(hal::HWDisplayId, hal::Connection) override;
    void onComposerHalRefresh(hal::HWDisplayId) override;
    void onComposerHalVsyncPeriodTimingChanged(hal::HWDisplayId,
                                               const hal::VsyncPeriodChangeTimeline&) override;
    void onComposerHalSeamlessPossible(hal::HWDisplayId) override;
    void setPowerModeOnMainThread(const sp<IBinder>& displayToken, int mode);

    // ICompositor overrides:

    // Commits transactions for layers and displays. Returns whether any state has been invalidated,
    // i.e. whether a frame should be composited for each display.
    bool commit(nsecs_t frameTime, int64_t vsyncId, nsecs_t expectedVsyncTime) override;

    // Composites a frame for each display. CompositionEngine performs GPU and/or HAL composition
    // via RenderEngine and the Composer HAL, respectively.
    void composite(nsecs_t frameTime) override;

    // Samples the composited frame via RegionSamplingThread.
    void sample() override;

    /*
     * ISchedulerCallback
     */

    // Toggles hardware VSYNC by calling into HWC.
    void setVsyncEnabled(bool) override;
    // Initiates a refresh rate change to be applied on invalidate.
    void changeRefreshRate(const Scheduler::RefreshRate&, Scheduler::ModeEvent) override;
    // Called when kernel idle timer has expired. Used to update the refresh rate overlay.
    void kernelTimerChanged(bool expired) override;
    // Called when the frame rate override list changed to trigger an event.
    void triggerOnFrameRateOverridesChanged() override;
    // Toggles the kernel idle timer on or off depending the policy decisions around refresh rates.
    void toggleKernelIdleTimer() REQUIRES(mStateLock);
    // Keeps track of whether the kernel idle timer is currently enabled, so we don't have to
    // make calls to sys prop each time.
    bool mKernelIdleTimerEnabled = false;
    // Show spinner with refresh rate overlay
    bool mRefreshRateOverlaySpinner = false;

    // Called on the main thread in response to initializeDisplays()
    void onInitializeDisplays() REQUIRES(mStateLock);
    // Sets the desired active mode bit. It obtains the lock, and sets mDesiredActiveMode.
    void setDesiredActiveMode(const ActiveModeInfo& info) REQUIRES(mStateLock);
    status_t setActiveMode(const sp<IBinder>& displayToken, int id);
    // Once HWC has returned the present fence, this sets the active mode and a new refresh
    // rate in SF.
    void setActiveModeInternal() REQUIRES(mStateLock);
    // Calls to setActiveMode on the main thread if there is a pending mode change
    // that needs to be applied.
    void performSetActiveMode() REQUIRES(mStateLock);
    void clearDesiredActiveModeState(const sp<DisplayDevice>&) REQUIRES(mStateLock);
    // Called when active mode is no longer is progress
    void desiredActiveModeChangeDone(const sp<DisplayDevice>&) REQUIRES(mStateLock);
    // Called on the main thread in response to setPowerMode()
    void setPowerModeInternal(const sp<DisplayDevice>& display, hal::PowerMode mode)
            REQUIRES(mStateLock);

    // Sets the desired display mode specs.
    status_t setDesiredDisplayModeSpecsInternal(
            const sp<DisplayDevice>& display,
            const std::optional<scheduler::RefreshRateConfigs::Policy>& policy, bool overridePolicy)
            EXCLUDES(mStateLock);

    // Returns whether transactions were committed.
    bool flushAndCommitTransactions() EXCLUDES(mStateLock);

    void commitTransactions() EXCLUDES(mStateLock);
    void commitTransactionsLocked(uint32_t transactionFlags) REQUIRES(mStateLock);
    void doCommitTransactions() REQUIRES(mStateLock);

    // Returns whether a new buffer has been latched.
    bool latchBuffers();

<<<<<<< HEAD
    // Check if unified draw supported
    void startUnifiedDraw();
    void InitComposerExtn();

    // Returns whether a new buffer has been latched (see handlePageFlip())
    bool handleMessageInvalidate();
=======
    void updateLayerGeometry();
>>>>>>> 185bffc5

    void updateInputFlinger();
    void notifyWindowInfos();
    void commitInputWindowCommands() REQUIRES(mStateLock);
    void updateCursorAsync();
    void updateFrameScheduler();

    void initScheduler(const sp<DisplayDevice>& display) REQUIRES(mStateLock);
    void updatePhaseConfiguration(const Fps&) REQUIRES(mStateLock);
    void setVsyncConfig(const VsyncModulator::VsyncConfig&, nsecs_t vsyncPeriod);


    /*
     * Transactions
     */
    void applyTransactionState(const FrameTimelineInfo& info, const Vector<ComposerState>& state,
                               const Vector<DisplayState>& displays, uint32_t flags,
                               const InputWindowCommands& inputWindowCommands,
                               const int64_t desiredPresentTime, bool isAutoTimestamp,
                               const client_cache_t& uncacheBuffer, const int64_t postTime,
                               uint32_t permissions, bool hasListenerCallbacks,
                               const std::vector<ListenerCallbacks>& listenerCallbacks,
                               int originPid, int originUid, uint64_t transactionId)
            REQUIRES(mStateLock);
    // flush pending transaction that was presented after desiredPresentTime.
    void flushTransactionQueues();
    // Returns true if there is at least one transaction that needs to be flushed
    bool transactionFlushNeeded();

    uint32_t setClientStateLocked(const FrameTimelineInfo&, const ComposerState&,
                                  int64_t desiredPresentTime, bool isAutoTimestamp,
                                  int64_t postTime, uint32_t permissions,
                                  std::unordered_set<ListenerCallbacks, ListenerCallbacksHash>&)
            REQUIRES(mStateLock);

    uint32_t getTransactionFlags() const;

    // Sets the masked bits, and returns the old flags.
    uint32_t setTransactionFlags(uint32_t mask);

    // Clears and returns the masked bits.
    uint32_t clearTransactionFlags(uint32_t mask);

    // Indicate SF should call doTraversal on layers, but don't trigger a wakeup! We use this cases
    // where there are still pending transactions but we know they won't be ready until a frame
    // arrives from a different layer. So we need to ensure we performTransaction from invalidate
    // but there is no need to try and wake up immediately to do it. Rather we rely on
    // onFrameAvailable or another layer update to wake us up.
    void setTraversalNeeded();
    uint32_t setTransactionFlags(uint32_t mask, TransactionSchedule,
                                 const sp<IBinder>& applyToken = {});
    void commitOffscreenLayers();
    bool transactionIsReadyToBeApplied(
            const FrameTimelineInfo& info, bool isAutoTimestamp, int64_t desiredPresentTime,
            uid_t originUid, const Vector<ComposerState>& states,
            const std::unordered_set<sp<IBinder>, ISurfaceComposer::SpHash<IBinder>>&
                    bufferLayersReadyToPresent) const REQUIRES(mStateLock);
    uint32_t setDisplayStateLocked(const DisplayState& s) REQUIRES(mStateLock);
    void checkVirtualDisplayHint(const Vector<DisplayState>& displays);
    uint32_t addInputWindowCommands(const InputWindowCommands& inputWindowCommands)
            REQUIRES(mStateLock);
    bool frameIsEarly(nsecs_t expectedPresentTime, int64_t vsyncId) const;
    /*
     * Layer management
     */
    status_t createLayer(const String8& name, const sp<Client>& client, uint32_t w, uint32_t h,
                         PixelFormat format, uint32_t flags, LayerMetadata metadata,
                         sp<IBinder>* handle, sp<IGraphicBufferProducer>* gbp,
                         const sp<IBinder>& parentHandle, int32_t* outLayerId,
                         const sp<Layer>& parentLayer = nullptr,
                         uint32_t* outTransformHint = nullptr);

    status_t createBufferQueueLayer(const sp<Client>& client, std::string name, uint32_t w,
                                    uint32_t h, uint32_t flags, LayerMetadata metadata,
                                    PixelFormat& format, sp<IBinder>* outHandle,
                                    sp<IGraphicBufferProducer>* outGbp, sp<Layer>* outLayer);

    status_t createBufferStateLayer(const sp<Client>& client, std::string name, uint32_t w,
                                    uint32_t h, uint32_t flags, LayerMetadata metadata,
                                    sp<IBinder>* outHandle, sp<Layer>* outLayer);

    status_t createEffectLayer(const sp<Client>& client, std::string name, uint32_t w, uint32_t h,
                               uint32_t flags, LayerMetadata metadata, sp<IBinder>* outHandle,
                               sp<Layer>* outLayer);

    status_t createContainerLayer(const sp<Client>& client, std::string name, uint32_t w,
                                  uint32_t h, uint32_t flags, LayerMetadata metadata,
                                  sp<IBinder>* outHandle, sp<Layer>* outLayer);

    status_t mirrorLayer(const sp<Client>& client, const sp<IBinder>& mirrorFromHandle,
                         sp<IBinder>* outHandle, int32_t* outLayerId);

    std::string getUniqueLayerName(const char* name);

    // called when all clients have released all their references to
    // this layer meaning it is entirely safe to destroy all
    // resources associated to this layer.
    void onHandleDestroyed(BBinder* handle, sp<Layer>& layer);
    void markLayerPendingRemovalLocked(const sp<Layer>& layer);

    // add a layer to SurfaceFlinger
    status_t addClientLayer(const sp<Client>& client, const sp<IBinder>& handle,
                            const sp<IGraphicBufferProducer>& gbc, const sp<Layer>& lbc,
                            const sp<IBinder>& parentHandle, const sp<Layer>& parentLayer,
                            bool addToRoot, uint32_t* outTransformHint);

    // Traverse through all the layers and compute and cache its bounds.
    void computeLayerBounds();

    // Boot animation, on/off animations and screen capture
    void startBootAnim();

    std::shared_future<renderengine::RenderEngineResult> captureScreenCommon(
            RenderAreaFuture, TraverseLayersFunction, ui::Size bufferSize, ui::PixelFormat,
            bool allowProtected, bool grayscale, const sp<IScreenCaptureListener>&);
    std::shared_future<renderengine::RenderEngineResult> captureScreenCommon(
            RenderAreaFuture, TraverseLayersFunction,
            const std::shared_ptr<renderengine::ExternalTexture>&, bool regionSampling,
            bool grayscale, const sp<IScreenCaptureListener>&);
    std::shared_future<renderengine::RenderEngineResult> renderScreenImplLocked(
            const RenderArea&, TraverseLayersFunction,
            const std::shared_ptr<renderengine::ExternalTexture>&, bool canCaptureBlackoutContent,
            bool regionSampling, bool grayscale, ScreenCaptureResults&);


    bool canAllocateHwcDisplayIdForVDS(uint64_t usage);
    bool skipColorLayer(const char* layerType);

    // If the uid provided is not UNSET_UID, the traverse will skip any layers that don't have a
    // matching ownerUid
    void traverseLayersInLayerStack(ui::LayerStack, const int32_t uid, const LayerVector::Visitor&);

    void readPersistentProperties();

    uint32_t getMaxAcquiredBufferCountForCurrentRefreshRate(uid_t uid) const;

    /*
     * Display and layer stack management
     */
    // called when starting, or restarting after system_server death
    void initializeDisplays();

    sp<const DisplayDevice> getDisplayDeviceLocked(const wp<IBinder>& displayToken) const
            REQUIRES(mStateLock) {
        return const_cast<SurfaceFlinger*>(this)->getDisplayDeviceLocked(displayToken);
    }

    sp<DisplayDevice> getDisplayDeviceLocked(const wp<IBinder>& displayToken) REQUIRES(mStateLock) {
        const auto it = mDisplays.find(displayToken);
        return it == mDisplays.end() ? nullptr : it->second;
    }

    sp<const DisplayDevice> getDisplayDeviceLocked(PhysicalDisplayId id) const
            REQUIRES(mStateLock) {
        return const_cast<SurfaceFlinger*>(this)->getDisplayDeviceLocked(id);
    }

    sp<DisplayDevice> getDisplayDeviceLocked(PhysicalDisplayId id) REQUIRES(mStateLock) {
        if (const auto token = getPhysicalDisplayTokenLocked(id)) {
            return getDisplayDeviceLocked(token);
        }
        return nullptr;
    }

    sp<const DisplayDevice> getDefaultDisplayDeviceLocked() const REQUIRES(mStateLock) {
        return const_cast<SurfaceFlinger*>(this)->getDefaultDisplayDeviceLocked();
    }

    sp<DisplayDevice> getDefaultDisplayDeviceLocked() REQUIRES(mStateLock) {
        if (const auto display = getDisplayDeviceLocked(mActiveDisplayToken)) {
            return display;
        }
        // The active display is outdated, fall back to the internal display
        mActiveDisplayToken.clear();
        if (const auto token = getInternalDisplayTokenLocked()) {
            return getDisplayDeviceLocked(token);
        }
        return nullptr;
    }

    sp<const DisplayDevice> getDefaultDisplayDevice() const EXCLUDES(mStateLock) {
        Mutex::Autolock lock(mStateLock);
        return getDefaultDisplayDeviceLocked();
    }

    // Returns the first display that matches a `bool(const DisplayDevice&)` predicate.
    template <typename Predicate>
    sp<DisplayDevice> findDisplay(Predicate p) const REQUIRES(mStateLock) {
        const auto it = std::find_if(mDisplays.begin(), mDisplays.end(),
                                     [&](const auto& pair) { return p(*pair.second); });

        return it == mDisplays.end() ? nullptr : it->second;
    }

    sp<const DisplayDevice> getDisplayDeviceLocked(DisplayId id) const REQUIRES(mStateLock) {
        // TODO(b/182939859): Replace tokens with IDs for display lookup.
        return findDisplay([id](const auto& display) { return display.getId() == id; });
    }

    std::vector<PhysicalDisplayId> getPhysicalDisplayIdsLocked() const REQUIRES(mStateLock);

    // mark a region of a layer stack dirty. this updates the dirty
    // region of all screens presenting this layer stack.
    void invalidateLayerStack(const sp<const Layer>& layer, const Region& dirty);

    sp<DisplayDevice> getDisplayWithInputByLayer(Layer* layer) const REQUIRES(mStateLock);

    bool isDisplayActiveLocked(const sp<const DisplayDevice>& display) const REQUIRES(mStateLock) {
        return display->getDisplayToken() == mActiveDisplayToken;
    }

    /*
     * H/W composer
     */
    // The following thread safety rules apply when accessing HWComposer:
    // 1. When reading display state from HWComposer on the main thread, it's not necessary to
    //    acquire mStateLock.
    // 2. When accessing HWComposer on a thread other than the main thread, we always
    //    need to acquire mStateLock. This is because the main thread could be
    //    in the process of writing display state, e.g. creating or destroying a display.
    HWComposer& getHwComposer() const;

    /*
     * Compositing
     */
    sp<DisplayDevice> getVsyncSource();
    void updateVsyncSource();
    void postComposition();
    void getCompositorTiming(CompositorTiming* compositorTiming);
    void updateCompositorTiming(const DisplayStatInfo& stats, nsecs_t compositeTime,
                                std::shared_ptr<FenceTime>& presentFenceTime);
    void setCompositorTimingSnapped(const DisplayStatInfo& stats,
                                    nsecs_t compositeToPresentLatency);

    void postFrame();

    /*
     * Display management
     */
    void loadDisplayModes(PhysicalDisplayId displayId, DisplayModes& outModes,
                          DisplayModePtr& outActiveMode) const REQUIRES(mStateLock);
    sp<DisplayDevice> setupNewDisplayDeviceInternal(
            const wp<IBinder>& displayToken,
            std::shared_ptr<compositionengine::Display> compositionDisplay,
            const DisplayDeviceState& state,
            const sp<compositionengine::DisplaySurface>& displaySurface,
            const sp<IGraphicBufferProducer>& producer) REQUIRES(mStateLock);
    void processDisplayChangesLocked() REQUIRES(mStateLock);
    void processDisplayRemoved(const wp<IBinder>& displayToken) REQUIRES(mStateLock);
    void processDisplayChanged(const wp<IBinder>& displayToken,
                               const DisplayDeviceState& currentState,
                               const DisplayDeviceState& drawingState) REQUIRES(mStateLock);
    void processDisplayHotplugEventsLocked() REQUIRES(mStateLock);
    void setFrameBufferSizeForScaling(sp<DisplayDevice> displayDevice,
                                      const DisplayDeviceState& state);

    void dispatchDisplayHotplugEvent(PhysicalDisplayId displayId, bool connected);

    /*
     * VSYNC
     */
    nsecs_t getVsyncPeriodFromHWC() const REQUIRES(mStateLock);

    void setHWCVsyncEnabled(PhysicalDisplayId id, hal::Vsync enabled) {
        mLastHWCVsyncState = enabled;
        getHwComposer().setVsyncEnabled(id, enabled);
    }

    // Sets the refresh rate by switching active configs, if they are available for
    // the desired refresh rate.
    void changeRefreshRateLocked(const RefreshRate&, Scheduler::ModeEvent) REQUIRES(mStateLock);

    void setRefreshRateTo(int32_t refreshRate);

    struct FenceWithFenceTime {
        sp<Fence> fence = Fence::NO_FENCE;
        std::shared_ptr<FenceTime> fenceTime = FenceTime::NO_FENCE;
    };

    // Gets the fence for the previous frame.
    // Must be called on the main thread.
    FenceWithFenceTime previousFrameFence();

    // Whether the previous frame has not yet been presented to the display.
    // If graceTimeMs is positive, this method waits for at most the provided
    // grace period before reporting if the frame missed.
    // Must be called on the main thread.
    bool previousFramePending(int graceTimeMs = 0);

    // Returns the previous time that the frame was presented. If the frame has
    // not been presented yet, then returns Fence::SIGNAL_TIME_PENDING. If there
    // is no pending frame, then returns Fence::SIGNAL_TIME_INVALID.
    // Must be called on the main thread.
    nsecs_t previousFramePresentTime();

    // Calculates the expected present time for this frame. For negative offsets, performs a
    // correction using the predicted vsync for the next frame instead.

    nsecs_t calculateExpectedPresentTime(DisplayStatInfo) const;

    /*
     * Display identification
     */
    sp<IBinder> getPhysicalDisplayTokenLocked(PhysicalDisplayId displayId) const
            REQUIRES(mStateLock) {
        const auto it = mPhysicalDisplayTokens.find(displayId);
        return it != mPhysicalDisplayTokens.end() ? it->second : nullptr;
    }

    std::optional<PhysicalDisplayId> getPhysicalDisplayIdLocked(
            const sp<IBinder>& displayToken) const REQUIRES(mStateLock) {
        for (const auto& [id, token] : mPhysicalDisplayTokens) {
            if (token == displayToken) {
                return id;
            }
        }
        return {};
    }

    // TODO(b/182939859): SF conflates the primary (a.k.a. default) display with the first display
    // connected at boot, which is typically internal. (Theoretically, it must be internal because
    // SF does not support disconnecting it, though in practice HWC may circumvent this limitation.)
    //
    // SF inherits getInternalDisplayToken and getInternalDisplayId from ISurfaceComposer, so these
    // locked counterparts are named consistently. Once SF supports headless mode and can designate
    // any display as primary, the "internal" misnomer will be phased out.
    sp<IBinder> getInternalDisplayTokenLocked() const REQUIRES(mStateLock) {
        return getPhysicalDisplayTokenLocked(getInternalDisplayIdLocked());
    }

    PhysicalDisplayId getInternalDisplayIdLocked() const REQUIRES(mStateLock) {
        return getHwComposer().getPrimaryDisplayId();
    }

    // Toggles use of HAL/GPU virtual displays.
    void enableHalVirtualDisplays(bool);

    // Virtual display lifecycle for ID generation and HAL allocation.
    VirtualDisplayId acquireVirtualDisplay(ui::Size, ui::PixelFormat, bool canAllocateHwcForVDS)
            REQUIRES(mStateLock);
    void releaseVirtualDisplay(VirtualDisplayId);

    void onActiveDisplayChangedLocked(const sp<DisplayDevice>& activeDisplay) REQUIRES(mStateLock);

    void onActiveDisplaySizeChanged(const sp<DisplayDevice>& activeDisplay);

    /*
     * Debugging & dumpsys
     */
    void dumpAllLocked(const DumpArgs& args, std::string& result) const REQUIRES(mStateLock);
    void dumpMini(std::string& result) const REQUIRES(mStateLock);
    void appendSfConfigString(std::string& result) const;
    void listLayersLocked(std::string& result) const;
    void dumpStatsLocked(const DumpArgs& args, std::string& result) const REQUIRES(mStateLock);
    void clearStatsLocked(const DumpArgs& args, std::string& result);
    void dumpTimeStats(const DumpArgs& args, bool asProto, std::string& result) const;
    void dumpFrameTimeline(const DumpArgs& args, std::string& result) const;
    void logFrameStats();

    void dumpVSync(std::string& result) const REQUIRES(mStateLock);
    void dumpStaticScreenStats(std::string& result) const;
    // Not const because each Layer needs to query Fences and cache timestamps.
    void dumpFrameEventsLocked(std::string& result);
    void dumpDisplayIdentificationData(std::string& result) const REQUIRES(mStateLock);
    void dumpRawDisplayIdentificationData(const DumpArgs&, std::string& result) const;
    void dumpWideColorInfo(std::string& result) const REQUIRES(mStateLock);
    LayersProto dumpDrawingStateProto(uint32_t traceFlags) const;
    void dumpOffscreenLayersProto(LayersProto& layersProto,
                                  uint32_t traceFlags = SurfaceTracing::TRACE_ALL) const;
    void dumpDisplayProto(LayersTraceProto& layersTraceProto) const;

    // Dumps state from HW Composer
    void dumpHwc(std::string& result) const;
    LayersProto dumpProtoFromMainThread(uint32_t traceFlags = SurfaceTracing::TRACE_ALL)
            EXCLUDES(mStateLock);
    void dumpOffscreenLayers(std::string& result) EXCLUDES(mStateLock);
    void dumpPlannerInfo(const DumpArgs& args, std::string& result) const REQUIRES(mStateLock);

    status_t doDump(int fd, const DumpArgs& args, bool asProto);

    status_t doDumpContinuous(int fd, const DumpArgs& args);
    void dumpDrawCycle(bool prePrepare);

    struct {
      Mutex lock;
      const char *name = "/data/misc/wmtrace/dumpsys.txt";
      bool running = false;
      bool noLimit = false;
      bool fullDump = false;
      bool replaceAfterCommit = false;
      long int position = 0;
    } mFileDump;

    status_t dumpCritical(int fd, const DumpArgs&, bool asProto);

    status_t dumpAll(int fd, const DumpArgs& args, bool asProto) override {
        return doDump(fd, args, asProto);
    }

    void onFrameRateFlexibilityTokenReleased();

    void setContentFps(uint32_t contentFps);

    bool isInternalDisplay(const sp<DisplayDevice>& display);

    bool getHwcDisplayId(const sp<DisplayDevice>& display, uint32_t *hwcDisplayId);

    void updateDisplayExtension(uint32_t displayId, uint32_t configId, bool connected);

    void setDisplayExtnActiveConfig(uint32_t displayId, uint32_t activeConfigId);

    void notifyAllDisplaysUpdateImminent();

    void notifyDisplayUpdateImminent();

    void handlePresentationDisplaysEarlyWakeup(size_t updatingDisplays, uint32_t layerStackId);

    void updateInternalDisplaysPresentationMode();

    void setupDisplayExtnFeatures();

    void setupIdleTimeoutHandling(uint32_t displayId);

    bool isDisplayExtnEnabled() { return (mEarlyWakeUpEnabled || mDynamicSfIdleEnabled); }

    void setEarlyWakeUpConfig(const sp<DisplayDevice>& display, hal::PowerMode mode);

    bool IsDisplayExternalOrVirtual(const sp<DisplayDevice>& displayDevice);

    void setDisplayAnimating();

    static mat4 calculateColorMatrix(float saturation);

    void updateColorMatrixLocked();

    // Verify that transaction is being called by an approved process:
    // either AID_GRAPHICS or AID_SYSTEM.
    status_t CheckTransactCodeCredentials(uint32_t code);

    // Add transaction to the Transaction Queue
    void queueTransaction(TransactionState& state) EXCLUDES(mQueueLock);
    void waitForSynchronousTransaction(const CountDownLatch& transactionCommittedSignal);
    void signalSynchronousTransactions(const uint32_t flag);

    /*
     * Generic Layer Metadata
     */
    const std::unordered_map<std::string, uint32_t>& getGenericLayerMetadataKeyMap() const;

    /*
     * Misc
     */

    std::vector<ui::ColorMode> getDisplayColorModes(const DisplayDevice&) REQUIRES(mStateLock);

    static int calculateMaxAcquiredBufferCount(Fps refreshRate,
                                               std::chrono::nanoseconds presentLatency);
    int getMaxAcquiredBufferCountForRefreshRate(Fps refreshRate) const;
    void setDesiredModeByThermalLevel(float newFpsRequest);
    bool isFpsDeferNeeded(const ActiveModeInfo& info);
    void getModeFromFps(float fps,DisplayModePtr& outMode);
    void handleNewLevelFps(float currFps, float newLevelFps, float* fpsToSet);

    void updateInternalDisplayVsyncLocked(const sp<DisplayDevice>& activeDisplay)
            REQUIRES(mStateLock);

    sp<StartPropertySetThread> mStartPropertySetThread;
    surfaceflinger::Factory& mFactory;

    std::future<void> mRenderEnginePrimeCacheFuture;

    // access must be protected by mStateLock
    mutable Mutex mStateLock;
    mutable Mutex mVsyncLock;
    State mCurrentState{LayerVector::StateSet::Current};
    std::atomic<int32_t> mTransactionFlags = 0;
    std::vector<std::shared_ptr<CountDownLatch>> mTransactionCommittedSignals;
    bool mAnimTransactionPending = false;
    SortedVector<sp<Layer>> mLayersPendingRemoval;
    bool mForceTraversal = false;

    // global color transform states
    Daltonizer mDaltonizer;
    float mGlobalSaturationFactor = 1.0f;
    mat4 mClientColorMatrix;

    // Can't be unordered_set because wp<> isn't hashable
    std::set<wp<IBinder>> mGraphicBufferProducerList;
    size_t mMaxGraphicBufferProducerListSize = ISurfaceComposer::MAX_LAYERS;
    // If there are more GraphicBufferProducers tracked by SurfaceFlinger than
    // this threshold, then begin logging.
    size_t mGraphicBufferProducerListSizeLogThreshold =
            static_cast<size_t>(0.95 * static_cast<double>(MAX_LAYERS));

    void removeGraphicBufferProducerAsync(const wp<IBinder>&);

    // protected by mStateLock (but we could use another lock)
    bool mLayersRemoved = false;
    bool mLayersAdded = false;

    std::atomic_bool mMustComposite = false;
    std::atomic_bool mGeometryDirty = false;

    // constant members (no synchronization needed for access)
    const nsecs_t mBootTime = systemTime();
    bool mGpuToCpuSupported = false;
    bool mIsUserBuild = true;

    // Can only accessed from the main thread, these members
    // don't need synchronization
    State mDrawingState{LayerVector::StateSet::Drawing};
    bool mVisibleRegionsDirty = false;

    // VisibleRegions dirty is already cleared by postComp, but we need to track it to prevent
    // extra work in the HDR layer info listener.
    bool mVisibleRegionsWereDirtyThisFrame = false;
    // Used to ensure we omit a callback when HDR layer info listener is newly added but the
    // scene hasn't changed
    bool mAddingHDRLayerInfoListener = false;

    // Set during transaction application stage to track if the input info or children
    // for a layer has changed.
    // TODO: Also move visibleRegions over to a boolean system.
    bool mInputInfoChanged = false;
    bool mSomeChildrenChanged;
    bool mSomeDataspaceChanged = false;
    bool mForceTransactionDisplayChange = false;

    bool mAnimCompositionPending = false;

    // Tracks layers that have pending frames which are candidates for being
    // latched.
    std::unordered_set<sp<Layer>, ISurfaceComposer::SpHash<Layer>> mLayersWithQueuedFrames;
    // Tracks layers that need to update a display's dirty region.
    std::vector<sp<Layer>> mLayersPendingRefresh;
    std::array<FenceWithFenceTime, 2> mPreviousPresentFences;
    // True if in the previous frame at least one layer was composed via the GPU.
    bool mHadClientComposition = false;
    // True if in the previous frame at least one layer was composed via HW Composer.
    // Note that it is possible for a frame to be composed via both client and device
    // composition, for example in the case of overlays.
    bool mHadDeviceComposition = false;
    // True if in the previous frame, the client composition was skipped by reusing the buffer
    // used in a previous composition. This can happed if the client composition requests
    // did not change.
    bool mReusedClientComposition = false;

    BootStage mBootStage = BootStage::BOOTLOADER;

    std::vector<HotplugEvent> mPendingHotplugEvents GUARDED_BY(mStateLock);

    // this may only be written from the main thread with mStateLock held
    // it may be read from other threads with mStateLock held
    std::map<wp<IBinder>, sp<DisplayDevice>> mDisplays GUARDED_BY(mStateLock);
    std::unordered_map<PhysicalDisplayId, sp<IBinder>> mPhysicalDisplayTokens
            GUARDED_BY(mStateLock);

    struct {
        DisplayIdGenerator<GpuVirtualDisplayId> gpu;
        std::optional<DisplayIdGenerator<HalVirtualDisplayId>> hal;
    } mVirtualDisplayIdGenerators;

    // don't use a lock for these, we don't care
    int mDebugRegion = 0;
    bool mVsyncSourceReliableOnDoze = false;
    bool mPluggableVsyncPrioritized = false;
    std::atomic_uint mDebugFlashDelay = 0;
    std::atomic_bool mDebugDisableHWC = false;
    std::atomic_bool mDebugDisableTransformHint = false;
    std::atomic<nsecs_t> mDebugInTransaction = 0;
    std::atomic_bool mForceFullDamage = false;

    bool mLayerCachingEnabled = false;
    bool mPropagateBackpressure = true;
    bool mPropagateBackpressureClientComposition = false;
    sp<SurfaceInterceptor> mInterceptor;

    SurfaceTracing mTracing{*this};
    std::mutex mTracingLock;
    bool mTracingEnabled = false;
    bool mTracePostComposition = false;
    std::atomic<bool> mTracingEnabledChanged = false;

    const std::shared_ptr<TimeStats> mTimeStats;
    const std::unique_ptr<FrameTracer> mFrameTracer;
    const std::unique_ptr<frametimeline::FrameTimeline> mFrameTimeline;

    // If blurs should be enabled on this device.
    bool mSupportsBlur = false;
    // If blurs are considered expensive and should require high GPU frequency.
    bool mBlursAreExpensive = false;
    bool mUseAdvanceSfOffset = false;
    bool mUseFbScaling = false;
    bool mAsyncVdsCreationSupported = false;
    std::atomic<uint32_t> mFrameMissedCount = 0;
    std::atomic<uint32_t> mHwcFrameMissedCount = 0;
    std::atomic<uint32_t> mGpuFrameMissedCount = 0;

    TransactionCallbackInvoker mTransactionCallbackInvoker;

    // these are thread safe
    std::unique_ptr<MessageQueue> mEventQueue;
    FrameTracker mAnimFrameTracker;

    // protected by mDestroyedLayerLock;
    mutable Mutex mDestroyedLayerLock;
    Vector<Layer const *> mDestroyedLayers;

    // We maintain a pool of pre-generated texture names to hand out to avoid
    // layer creation needing to run on the main thread (which it would
    // otherwise need to do to access RenderEngine).
    std::mutex mTexturePoolMutex;
    uint32_t mTexturePoolSize = 0;
    std::vector<uint32_t> mTexturePool;

    mutable Mutex mQueueLock;
    Condition mTransactionQueueCV;
    std::unordered_map<sp<IBinder>, std::queue<TransactionState>, IListenerHash>
            mPendingTransactionQueues GUARDED_BY(mQueueLock);
    std::queue<TransactionState> mTransactionQueue GUARDED_BY(mQueueLock);
    /*
     * Feature prototyping
     */

    // Static screen stats
    bool mHasPoweredOff = false;

    std::atomic<size_t> mNumLayers = 0;
    // Vsync Source
    sp<DisplayDevice> mActiveVsyncSource = NULL;
    sp<DisplayDevice> mNextVsyncSource = NULL;
    std::list<sp<DisplayDevice>> mDisplaysList;

    // to linkToDeath
    sp<IBinder> mWindowManager;
    // We want to avoid multiple calls to BOOT_FINISHED as they come in on
    // different threads without a lock and could trigger unsynchronized writes to
    // to mWindowManager or mInputFlinger
    std::atomic<bool> mBootFinished = false;

    std::thread::id mMainThreadId = std::this_thread::get_id();

    DisplayColorSetting mDisplayColorSetting = DisplayColorSetting::kEnhanced;

    // Color mode forced by setting persist.sys.sf.color_mode, it must:
    //     1. not be NATIVE color mode, NATIVE color mode means no forced color mode;
    //     2. be one of the supported color modes returned by hardware composer, otherwise
    //        it will not be respected.
    // persist.sys.sf.color_mode will only take effect when persist.sys.sf.native_mode
    // is not set to 1.
    // This property can be used to force SurfaceFlinger to always pick a certain color mode.
    ui::ColorMode mForceColorMode = ui::ColorMode::NATIVE;

    ui::Dataspace mDefaultCompositionDataspace;
    ui::Dataspace mWideColorGamutCompositionDataspace;
    ui::Dataspace mColorSpaceAgnosticDataspace;

    SurfaceFlingerBE mBE;
    std::unique_ptr<compositionengine::CompositionEngine> mCompositionEngine;
    // mMaxRenderTargetSize is only set once in init() so it doesn't need to be protected by
    // any mutex.
    size_t mMaxRenderTargetSize{1};

    const std::string mHwcServiceName;

    bool hasMockHwc() const { return mHwcServiceName == "mock"; }

    /*
     * Scheduler
     */
    std::unique_ptr<Scheduler> mScheduler;
    scheduler::ConnectionHandle mAppConnectionHandle;
    scheduler::ConnectionHandle mSfConnectionHandle;

    // Stores phase offsets configured per refresh rate.
    std::unique_ptr<scheduler::VsyncConfiguration> mVsyncConfiguration;

    // Optional to defer construction until PhaseConfiguration is created.
    sp<VsyncModulator> mVsyncModulator;

    std::unique_ptr<scheduler::RefreshRateStats> mRefreshRateStats;

    std::atomic<nsecs_t> mExpectedPresentTime = 0;
    nsecs_t mScheduledPresentTime = 0;
    hal::Vsync mHWCVsyncPendingState = hal::Vsync::DISABLE;
    hal::Vsync mLastHWCVsyncState = hal::Vsync::DISABLE;

    // below flags are set by main thread only
    bool mSetActiveModePending = false;

    bool mLumaSampling = true;
    sp<RegionSamplingThread> mRegionSamplingThread;
    sp<FpsReporter> mFpsReporter;
    sp<TunnelModeEnabledReporter> mTunnelModeEnabledReporter;
    ui::DisplayPrimaries mInternalDisplayPrimaries;

    const float mInternalDisplayDensity;
    const float mEmulatedDisplayDensity;

    sp<os::IInputFlinger> mInputFlinger;
    // Should only be accessed by the main thread.
    InputWindowCommands mInputWindowCommands;

    Hwc2::impl::PowerAdvisor mPowerAdvisor;

    void enableRefreshRateOverlay(bool enable) REQUIRES(mStateLock);

    // Flag used to set override desired display mode from backdoor
    bool mDebugDisplayModeSetByBackdoor = false;

    // A set of layers that have no parent so they are not drawn on screen.
    // Should only be accessed by the main thread.
    // The Layer pointer is removed from the set when the destructor is called so there shouldn't
    // be any issues with a raw pointer referencing an invalid object.
    std::unordered_set<Layer*> mOffscreenLayers;

    int mFrameRateFlexibilityTokenCount = 0;

    sp<IBinder> mDebugFrameRateFlexibilityToken;

    BufferCountTracker mBufferCountTracker;

    std::unordered_map<DisplayId, sp<HdrLayerInfoReporter>> mHdrLayerInfoListeners
            GUARDED_BY(mStateLock);
    mutable Mutex mCreatedLayersLock;
    struct LayerCreatedState {
        LayerCreatedState(const wp<Layer>& layer, const wp<IBinder>& parent,
                          const wp<Layer> parentLayer, const wp<IBinder>& producer, bool addToRoot)
              : layer(layer),
                initialParent(parent),
                initialParentLayer(parentLayer),
                initialProducer(producer),
                addToRoot(addToRoot) {}
        wp<Layer> layer;
        // Indicates the initial parent of the created layer, only used for creating layer in
        // SurfaceFlinger. If nullptr, it may add the created layer into the current root layers.
        wp<IBinder> initialParent;
        wp<Layer> initialParentLayer;
        // Indicates the initial graphic buffer producer of the created layer, only used for
        // creating layer in SurfaceFlinger.
        wp<IBinder> initialProducer;
        // Indicates whether the layer getting created should be added at root if there's no parent
        // and has permission ACCESS_SURFACE_FLINGER. If set to false and no parent, the layer will
        // be added offscreen.
        bool addToRoot;
    };

    // A temporay pool that store the created layers and will be added to current state in main
    // thread.
    std::unordered_map<BBinder*, std::unique_ptr<LayerCreatedState>> mCreatedLayers;
    void setLayerCreatedState(const sp<IBinder>& handle, const wp<Layer>& layer,
                              const wp<IBinder>& parent, const wp<Layer> parentLayer,
                              const wp<IBinder>& producer, bool addToRoot);
    auto getLayerCreatedState(const sp<IBinder>& handle);
    sp<Layer> handleLayerCreatedLocked(const sp<IBinder>& handle) REQUIRES(mStateLock);

    std::atomic<ui::Transform::RotationFlags> mActiveDisplayTransformHint;

    bool isRefreshRateOverlayEnabled() const REQUIRES(mStateLock) {
        return std::any_of(mDisplays.begin(), mDisplays.end(),
                           [](std::pair<wp<IBinder>, sp<DisplayDevice>> display) {
                               return display.second->isRefreshRateOverlayEnabled();
                           });
    }

    wp<IBinder> mActiveDisplayToken GUARDED_BY(mStateLock);

    const sp<WindowInfosListenerInvoker> mWindowInfosListenerInvoker;

    SmomoWrapper mSmoMo;
    LayerExtWrapper mLayerExt;

public:
    nsecs_t mVsyncPeriod = -1;
    DolphinWrapper mDolphinWrapper;

private:
    bool mEarlyWakeUpEnabled = false;
    bool mDynamicSfIdleEnabled = false;
    bool wakeUpPresentationDisplays = false;
    bool mInternalPresentationDisplays = false;
    bool mSmomoContentFpsEnabled = false;

    composer::ComposerExtnIntf *mComposerExtnIntf = nullptr;
    composer::FrameSchedulerIntf *mFrameSchedulerExtnIntf = nullptr;
    composer::DisplayExtnIntf *mDisplayExtnIntf = nullptr;
    bool mUseLayerExt = false;
    bool mSplitLayerExt = false;
    bool mHasScreenshot = false;
    float mThermalLevelFps = 0;
    float mLastCachedFps = 0;
    bool mAllowThermalFpsChange = false;

    std::unique_ptr<FlagManager> mFlagManager;
};

} // namespace android<|MERGE_RESOLUTION|>--- conflicted
+++ resolved
@@ -378,19 +378,10 @@
     // utility function to delete a texture on the main thread
     void deleteTextureAsync(uint32_t texture);
 
-<<<<<<< HEAD
     // enable/disable h/w composer event
     // TODO: this should be made accessible only to EventThread
     // main thread function to enable/disable h/w composer event
     void setVsyncEnabledInternal(bool enabled);
-
-    // called on the main thread by MessageQueue when an internal message
-    // is received
-    // TODO: this should be made accessible only to MessageQueue
-    void onMessageReceived(int32_t what, int64_t vsyncId, nsecs_t expectedVSyncTime);
-
-=======
->>>>>>> 185bffc5
     renderengine::RenderEngine& getRenderEngine() const;
 
     bool authenticateSurfaceTextureLocked(
@@ -818,16 +809,11 @@
     // Returns whether a new buffer has been latched.
     bool latchBuffers();
 
-<<<<<<< HEAD
     // Check if unified draw supported
     void startUnifiedDraw();
     void InitComposerExtn();
 
-    // Returns whether a new buffer has been latched (see handlePageFlip())
-    bool handleMessageInvalidate();
-=======
     void updateLayerGeometry();
->>>>>>> 185bffc5
 
     void updateInputFlinger();
     void notifyWindowInfos();
