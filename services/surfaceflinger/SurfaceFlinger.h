--- conflicted
+++ resolved
@@ -1161,7 +1161,9 @@
 
     std::unique_ptr<RefreshRateOverlay> mRefreshRateOverlay;
 
-<<<<<<< HEAD
+    // Flag used to set override allowed display configs from backdoor
+    bool mDebugDisplayConfigSetByBackdoor = false;
+
     bool mDolphinFuncsEnabled = false;
     void *mDolphinHandle = nullptr;
     void (*mDolphinOnFrameAvailable)(bool isTransparent, int num, int32_t width, int32_t height,
@@ -1169,10 +1171,6 @@
     bool (*mDolphinInit)() = nullptr;
     bool (*mDolphinMonitor)(int number) = nullptr;
     void (*mDolphinRefresh)() = nullptr;
-=======
-    // Flag used to set override allowed display configs from backdoor
-    bool mDebugDisplayConfigSetByBackdoor = false;
->>>>>>> 4b8d0605
 };
 
 } // namespace android