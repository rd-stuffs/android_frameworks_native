--- conflicted
+++ resolved
@@ -1200,13 +1200,8 @@
     // the desired refresh rate.
     void changeRefreshRateLocked(const RefreshRate&, Scheduler::ModeEvent) REQUIRES(mStateLock);
 
-<<<<<<< HEAD
     void setRefreshRateTo(int32_t refreshRate);
 
-    bool isDisplayModeAllowed(DisplayModeId) const REQUIRES(mStateLock);
-
-=======
->>>>>>> 14cf0e8a
     struct FenceWithFenceTime {
         sp<Fence> fence = Fence::NO_FENCE;
         std::shared_ptr<FenceTime> fenceTime = FenceTime::NO_FENCE;
@@ -1271,13 +1266,8 @@
     void enableHalVirtualDisplays(bool);
 
     // Virtual display lifecycle for ID generation and HAL allocation.
-<<<<<<< HEAD
-    VirtualDisplayId acquireVirtualDisplay(ui::Size, ui::PixelFormat, ui::LayerStack,
-                                           bool canAllocateHwcForVDS)
+    VirtualDisplayId acquireVirtualDisplay(ui::Size, ui::PixelFormat, bool canAllocateHwcForVDS)
             REQUIRES(mStateLock);
-=======
-    VirtualDisplayId acquireVirtualDisplay(ui::Size, ui::PixelFormat) REQUIRES(mStateLock);
->>>>>>> 14cf0e8a
     void releaseVirtualDisplay(VirtualDisplayId);
 
     void onActiveDisplayChangedLocked(const sp<DisplayDevice>& activeDisplay) REQUIRES(mStateLock);
@@ -1392,6 +1382,7 @@
     /*
      * Misc
      */
+
     std::vector<ui::ColorMode> getDisplayColorModes(const DisplayDevice&) REQUIRES(mStateLock);
 
     static int calculateMaxAcquiredBufferCount(Fps refreshRate,
@@ -1704,7 +1695,17 @@
     void scheduleRegionSamplingThread();
     void notifyRegionSamplingThread();
 
-<<<<<<< HEAD
+    bool isRefreshRateOverlayEnabled() const REQUIRES(mStateLock) {
+        return std::any_of(mDisplays.begin(), mDisplays.end(),
+                           [](std::pair<wp<IBinder>, sp<DisplayDevice>> display) {
+                               return display.second->isRefreshRateOverlayEnabled();
+                           });
+    }
+
+    wp<IBinder> mActiveDisplayToken GUARDED_BY(mStateLock);
+
+    const sp<WindowInfosListenerInvoker> mWindowInfosListenerInvoker;
+
     SmomoWrapper mSmoMo;
     LayerExtWrapper mLayerExt;
 
@@ -1728,18 +1729,6 @@
     float mThermalLevelFps = 0;
     float mLastCachedFps = 0;
     bool mAllowThermalFpsChange = false;
-=======
-    bool isRefreshRateOverlayEnabled() const REQUIRES(mStateLock) {
-        return std::any_of(mDisplays.begin(), mDisplays.end(),
-                           [](std::pair<wp<IBinder>, sp<DisplayDevice>> display) {
-                               return display.second->isRefreshRateOverlayEnabled();
-                           });
-    }
-
-    wp<IBinder> mActiveDisplayToken GUARDED_BY(mStateLock);
-
-    const sp<WindowInfosListenerInvoker> mWindowInfosListenerInvoker;
->>>>>>> 14cf0e8a
 };
 
 } // namespace android