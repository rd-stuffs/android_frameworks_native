--- conflicted
+++ resolved
@@ -724,6 +724,7 @@
 
     // Toggles hardware VSYNC by calling into HWC.
     void setVsyncEnabled(bool) override;
+    void requestDisplayMode(DisplayModePtr, DisplayModeEvent);
     // Sets the desired display mode per display if allowed by policy .
     void requestDisplayModes(std::vector<scheduler::DisplayModeConfig>) override;
     // Called when kernel idle timer has expired. Used to update the refresh rate overlay.
@@ -846,23 +847,6 @@
 
     void commitOffscreenLayers();
 
-<<<<<<< HEAD
-    enum class TransactionReadiness {
-        NotReady,
-        NotReadyBarrier,
-        Ready,
-        ReadyUnsignaled,
-    };
-    TransactionReadiness transactionIsReadyToBeApplied(
-            TransactionState&, const FrameTimelineInfo&, bool isAutoTimestamp,
-            TimePoint desiredPresentTime, uid_t originUid, Vector<ComposerState>&,
-            const std::unordered_map<sp<IBinder>, uint64_t, SpHash<IBinder>>&
-                    bufferLayersReadyToPresent,
-            size_t totalTXapplied, bool tryApplyUnsignaled) const REQUIRES(mStateLock)
-            REQUIRES(kMainThreadContext);
-
-=======
->>>>>>> a10ae393
     static LatchUnsignaledConfig getLatchUnsignaledConfig();
     bool shouldLatchUnsignaled(const sp<Layer>& layer, const layer_state_t&, size_t numStates,
                                bool firstTransaction) const;
@@ -980,16 +964,8 @@
             return display;
         }
         // The active display is outdated, so fall back to the primary display.
-<<<<<<< HEAD
-        mActiveDisplayToken.clear();
-        if (const auto token = getPrimaryDisplayTokenLocked()) {
-            return getDisplayDeviceLocked(token);
-        }
-        return nullptr;
-=======
         mActiveDisplayId = getPrimaryDisplayIdLocked();
         return getDisplayDeviceLocked(mActiveDisplayId);
->>>>>>> a10ae393
     }
 
     sp<const DisplayDevice> getDefaultDisplayDevice() const EXCLUDES(mStateLock) {
