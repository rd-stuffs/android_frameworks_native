/*
 * Copyright (C) 2007 The Android Open Source Project
 *
 * Licensed under the Apache License, Version 2.0 (the "License");
 * you may not use this file except in compliance with the License.
 * You may obtain a copy of the License at
 *
 *      http://www.apache.org/licenses/LICENSE-2.0
 *
 * Unless required by applicable law or agreed to in writing, software
 * distributed under the License is distributed on an "AS IS" BASIS,
 * WITHOUT WARRANTIES OR CONDITIONS OF ANY KIND, either express or implied.
 * See the License for the specific language governing permissions and
 * limitations under the License.
 */

#pragma once

#include <sys/types.h>

/*
 * NOTE: Make sure this file doesn't include  anything from <gl/ > or <gl2/ >
 */

#include <android-base/thread_annotations.h>
#include <android/gui/BnSurfaceComposer.h>
#include <cutils/atomic.h>
#include <cutils/compiler.h>
#include <gui/BufferQueue.h>
#include <gui/FrameTimestamps.h>
#include <gui/ISurfaceComposer.h>
#include <gui/ISurfaceComposerClient.h>
#include <gui/ITransactionCompletedListener.h>
#include <gui/LayerState.h>
#include <layerproto/LayerProtoHeader.h>
#include <math/mat4.h>
#include <renderengine/LayerSettings.h>
#include <serviceutils/PriorityDumper.h>
#include <system/graphics.h>
#include <ui/FenceTime.h>
#include <ui/PixelFormat.h>
#include <ui/Size.h>
#include <utils/Errors.h>
#include <utils/KeyedVector.h>
#include <utils/RefBase.h>
#include <utils/SortedVector.h>
#include <utils/Trace.h>
#include <utils/threads.h>

#include <compositionengine/OutputColorSetting.h>
#include <scheduler/Fps.h>

#include "ClientCache.h"
#include "DisplayDevice.h"
#include "DisplayHardware/HWC2.h"
#include "DisplayHardware/PowerAdvisor.h"
#include "DisplayIdGenerator.h"
#include "Effects/Daltonizer.h"
#include "FlagManager.h"
#include "FrameTracker.h"
#include "LayerVector.h"
#include "Scheduler/RefreshRateConfigs.h"
#include "Scheduler/RefreshRateStats.h"
#include "Scheduler/Scheduler.h"
#include "Scheduler/VsyncModulator.h"
#include "SurfaceFlingerFactory.h"
#include "ThreadContext.h"
#include "TracedOrdinal.h"
#include "Tracing/LayerTracing.h"
#include "Tracing/TransactionTracing.h"
#include "TransactionCallbackInvoker.h"
#include "TransactionState.h"

#include <atomic>
#include <cstdint>
#include <functional>
#include <future>
#include <map>
#include <memory>
#include <mutex>
#include <optional>
#include <queue>
#include <set>
#include <string>
#include <thread>
#include <type_traits>
#include <unordered_map>
#include <unordered_set>
#include <utility>
#include <list>

#include <aidl/android/hardware/graphics/common/DisplayDecorationSupport.h>

using namespace android::surfaceflinger;

namespace smomo {
class SmomoIntf;
} // namespace smomo

namespace composer {
class ComposerExtnIntf;
class ComposerExtnLib;
class FrameSchedulerIntf;
class DisplayExtnIntf;
} // namespace composer

using smomo::SmomoIntf;

namespace composer {
class LayerExtnIntf;
}

using composer::LayerExtnIntf;

namespace android {

class Client;
class EventThread;
class FlagManager;
class FpsReporter;
class TunnelModeEnabledReporter;
class HdrLayerInfoReporter;
class HWComposer;
class IGraphicBufferProducer;
class Layer;
class MessageBase;
class RefreshRateOverlay;
class RegionSamplingThread;
class RenderArea;
class TimeStats;
class FrameTracer;
class ScreenCapturer;
class WindowInfosListenerInvoker;

using gui::CaptureArgs;
using gui::DisplayCaptureArgs;
using gui::IRegionSamplingListener;
using gui::LayerCaptureArgs;
using gui::ScreenCaptureResults;

namespace frametimeline {
class FrameTimeline;
}

namespace os {
    class IInputFlinger;
}

namespace compositionengine {
class DisplaySurface;
class OutputLayer;

struct CompositionRefreshArgs;
} // namespace compositionengine

namespace renderengine {
class RenderEngine;
} // namespace renderengine

enum {
    eTransactionNeeded = 0x01,
    eTraversalNeeded = 0x02,
    eDisplayTransactionNeeded = 0x04,
    eTransformHintUpdateNeeded = 0x08,
    eTransactionFlushNeeded = 0x10,
    eTransactionMask = 0x1f,
};

// Latch Unsignaled buffer behaviours
enum class LatchUnsignaledConfig {
    // All buffers are latched signaled.
    Disabled,

    // Latch unsignaled is permitted when a single layer is updated in a frame,
    // and the update includes just a buffer update (i.e. no sync transactions
    // or geometry changes).
    AutoSingleLayer,

    // All buffers are latched unsignaled. This behaviour is discouraged as it
    // can break sync transactions, stall the display and cause undesired side effects.
    Always,
};

using DisplayColorSetting = compositionengine::OutputColorSetting;

struct SurfaceFlingerBE {
    FenceTimeline mGlCompositionDoneTimeline;
    FenceTimeline mDisplayTimeline;

    // protected by mCompositorTimingLock;
    mutable std::mutex mCompositorTimingLock;
    CompositorTiming mCompositorTiming;

    // Only accessed from the main thread.
    struct CompositePresentTime {
        nsecs_t composite = -1;
        std::shared_ptr<FenceTime> display = FenceTime::NO_FENCE;
    };
    std::queue<CompositePresentTime> mCompositePresentTimes;

    static const size_t NUM_BUCKETS = 8; // < 1-7, 7+
    nsecs_t mFrameBuckets[NUM_BUCKETS] = {};
    nsecs_t mTotalTime = 0;
    std::atomic<nsecs_t> mLastSwapTime = 0;
};

<<<<<<< HEAD
struct SCOPED_CAPABILITY UnnecessaryLock {
    explicit UnnecessaryLock(Mutex& mutex) ACQUIRE(mutex) {}
    ~UnnecessaryLock() RELEASE() {}
};

class DolphinWrapper {
public:
    DolphinWrapper() { init(); }
    ~DolphinWrapper();
    bool init();

    bool (*dolphinInit)() = nullptr;
    void (*dolphinSetVsyncPeriod)(nsecs_t vsyncPeriod) = nullptr;
    void (*dolphinTrackBufferIncrement)(const char* name, int counter) = nullptr;
    void (*dolphinTrackBufferDecrement)(const char* name, int counter) = nullptr;
    void (*dolphinTrackVsyncSignal)(nsecs_t frameTime, int64_t vsyncId,
                                    nsecs_t expectedVsyncTime) = nullptr;

private:
    void *mDolphinHandle = nullptr;
};

class LayerExtWrapper {
public:
    LayerExtWrapper() {}
    ~LayerExtWrapper();

    bool init();

    LayerExtnIntf* operator->() { return mInst; }
    operator bool() { return mInst != nullptr; }

    LayerExtWrapper(const LayerExtWrapper&) = delete;
    LayerExtWrapper& operator=(const LayerExtWrapper&) = delete;

private:
    LayerExtnIntf *mInst = nullptr;
    void *mLayerExtLibHandle = nullptr;

    using CreateLayerExtnFuncPtr = std::add_pointer<bool(uint16_t, LayerExtnIntf**)>::type;
    using DestroyLayerExtnFuncPtr = std::add_pointer<void(LayerExtnIntf*)>::type;
    CreateLayerExtnFuncPtr mLayerExtCreateFunc;
    DestroyLayerExtnFuncPtr mLayerExtDestroyFunc;
};

=======
>>>>>>> 8193dc42
class SurfaceFlinger : public BnSurfaceComposer,
                       public PriorityDumper,
                       private IBinder::DeathRecipient,
                       private HWC2::ComposerCallback,
                       private ICompositor,
                       private scheduler::ISchedulerCallback {
public:
    struct SkipInitializationTag {};

    SurfaceFlinger(surfaceflinger::Factory&, SkipInitializationTag) ANDROID_API;
    explicit SurfaceFlinger(surfaceflinger::Factory&) ANDROID_API;

    // set main thread scheduling policy
    static status_t setSchedFifo(bool enabled) ANDROID_API;

    // set main thread scheduling attributes
    static status_t setSchedAttr(bool enabled);

    static char const* getServiceName() ANDROID_API { return "SurfaceFlinger"; }

    // This is the phase offset in nanoseconds of the software vsync event
    // relative to the vsync event reported by HWComposer.  The software vsync
    // event is when SurfaceFlinger and Choreographer-based applications run each
    // frame.
    //
    // This phase offset allows adjustment of the minimum latency from application
    // wake-up time (by Choreographer) to the time at which the resulting window
    // image is displayed.  This value may be either positive (after the HW vsync)
    // or negative (before the HW vsync). Setting it to 0 will result in a lower
    // latency bound of two vsync periods because the app and SurfaceFlinger
    // will run just after the HW vsync.  Setting it to a positive number will
    // result in the minimum latency being:
    //
    //     (2 * VSYNC_PERIOD - (vsyncPhaseOffsetNs % VSYNC_PERIOD))
    //
    // Note that reducing this latency makes it more likely for the applications
    // to not have their window content image ready in time.  When this happens
    // the latency will end up being an additional vsync period, and animations
    // will hiccup.  Therefore, this latency should be tuned somewhat
    // conservatively (or at least with awareness of the trade-off being made).
    static int64_t vsyncPhaseOffsetNs;
    static int64_t sfVsyncPhaseOffsetNs;

    // If fences from sync Framework are supported.
    static bool hasSyncFramework;

    // The offset in nanoseconds to use when VsyncController timestamps present fence
    // signaling time.
    static int64_t dispSyncPresentTimeOffset;

    // Some hardware can do RGB->YUV conversion more efficiently in hardware
    // controlled by HWC than in hardware controlled by the video encoder.
    // This instruct VirtualDisplaySurface to use HWC for such conversion on
    // GL composition.
    static bool useHwcForRgbToYuv;

    // Controls the number of buffers SurfaceFlinger will allocate for use in
    // FramebufferSurface
    static int64_t maxFrameBufferAcquiredBuffers;

    // Controls the maximum width and height in pixels that the graphics pipeline can support for
    // GPU fallback composition. For example, 8k devices with 4k GPUs, or 4k devices with 2k GPUs.
    static uint32_t maxGraphicsWidth;
    static uint32_t maxGraphicsHeight;

    // Indicate if a device has wide color gamut display. This is typically
    // found on devices with wide color gamut (e.g. Display-P3) display.
    static bool hasWideColorDisplay;

    // Indicate if device wants color management on its display.
    static const constexpr bool useColorManagement = true;

    static bool useContextPriority;

    static bool sDirectStreaming;

    // The data space and pixel format that SurfaceFlinger expects hardware composer
    // to composite efficiently. Meaning under most scenarios, hardware composer
    // will accept layers with the data space and pixel format.
    static ui::Dataspace defaultCompositionDataspace;
    static ui::PixelFormat defaultCompositionPixelFormat;

    // The data space and pixel format that SurfaceFlinger expects hardware composer
    // to composite efficiently for wide color gamut surfaces. Meaning under most scenarios,
    // hardware composer will accept layers with the data space and pixel format.
    static ui::Dataspace wideColorGamutCompositionDataspace;
    static ui::PixelFormat wideColorGamutCompositionPixelFormat;

    static constexpr SkipInitializationTag SkipInitialization;

    static LatchUnsignaledConfig enableLatchUnsignaledConfig;

    // must be called before clients can connect
    void init() ANDROID_API;

    // starts SurfaceFlinger main loop in the current thread
    void run() ANDROID_API;

    SurfaceFlingerBE& getBE() { return mBE; }
    const SurfaceFlingerBE& getBE() const { return mBE; }

    // Indicates frame activity, i.e. whether commit and/or composite is taking place.
    enum class FrameHint { kNone, kActive };

    // Schedule commit of transactions on the main thread ahead of the next VSYNC.
    void scheduleCommit(FrameHint);
    // As above, but also force composite regardless if transactions were committed.
    void scheduleComposite(FrameHint);
    void scheduleCompositeImmed();
    // As above, but also force dirty geometry to repaint.
    void scheduleRepaint();
    // Schedule sampling independently from commit or composite.
    void scheduleSample();

    surfaceflinger::Factory& getFactory() { return mFactory; }

    // The CompositionEngine encapsulates all composition related interfaces and actions.
    compositionengine::CompositionEngine& getCompositionEngine() const;

    // Obtains a name from the texture pool, or, if the pool is empty, posts a
    // synchronous message to the main thread to obtain one on the fly
    uint32_t getNewTexture();

    // utility function to delete a texture on the main thread
    void deleteTextureAsync(uint32_t texture);

    // enable/disable h/w composer event
    // TODO: this should be made accessible only to EventThread
    // main thread function to enable/disable h/w composer event
    void setVsyncEnabledInternal(bool enabled);
    renderengine::RenderEngine& getRenderEngine() const;

    bool authenticateSurfaceTextureLocked(
        const sp<IGraphicBufferProducer>& bufferProducer) const;

    void onLayerFirstRef(Layer*);
    void onLayerDestroyed(Layer*);
    void onLayerUpdate();

    void removeHierarchyFromOffscreenLayers(Layer* layer);
    void removeFromOffscreenLayers(Layer* layer);

    // TODO: Remove atomic if move dtor to main thread CL lands
    std::atomic<uint32_t> mNumClones;

    TransactionCallbackInvoker& getTransactionCallbackInvoker() {
        return mTransactionCallbackInvoker;
    }

    // Converts from a binder handle to a Layer
    // Returns nullptr if the handle does not point to an existing layer.
    // Otherwise, returns a weak reference so that callers off the main-thread
    // won't accidentally hold onto the last strong reference.
    wp<Layer> fromHandle(const sp<IBinder>& handle) const;

    // If set, disables reusing client composition buffers. This can be set by
    // debug.sf.disable_client_composition_cache
    bool mDisableClientCompositionCache = false;
    void windowInfosReported();

    // Disables expensive rendering for all displays
    // This is scheduled on the main thread
    void disableExpensiveRendering();
    FloatRect getMaxDisplayBounds();

    nsecs_t mVsyncTimeStamp = -1;
    void NotifyIdleStatus();
    void NotifyResolutionSwitch(int displayId, int32_t width, int32_t height, int32_t vsyncPeriod);

protected:
    // We're reference counted, never destroy SurfaceFlinger directly
    virtual ~SurfaceFlinger();

    virtual void processDisplayAdded(const wp<IBinder>& displayToken, const DisplayDeviceState&)
            REQUIRES(mStateLock);

    virtual std::shared_ptr<renderengine::ExternalTexture> getExternalTextureFromBufferData(
            const BufferData& bufferData, const char* layerName) const;

    // Returns true if any display matches a `bool(const DisplayDevice&)` predicate.
    template <typename Predicate>
    bool hasDisplay(Predicate p) const REQUIRES(mStateLock) {
        return static_cast<bool>(findDisplay(p));
    }

    bool exceedsMaxRenderTargetSize(uint32_t width, uint32_t height) const {
        return width > mMaxRenderTargetSize || height > mMaxRenderTargetSize;
    }

private:
    friend class BufferLayer;
    friend class BufferQueueLayer;
    friend class BufferStateLayer;
    friend class Client;
    friend class FpsReporter;
    friend class TunnelModeEnabledReporter;
    friend class Layer;
    friend class MonitoredProducer;
    friend class RefreshRateOverlay;
    friend class RegionSamplingThread;
    friend class LayerRenderArea;
    friend class LayerTracing;

    // For unit tests
    friend class TestableSurfaceFlinger;
    friend class TransactionApplicationTest;
    friend class TunnelModeEnabledReporterTest;

    using VsyncModulator = scheduler::VsyncModulator;
    using TransactionSchedule = scheduler::TransactionSchedule;
    using TraverseLayersFunction = std::function<void(const LayerVector::Visitor&)>;
    using RenderAreaFuture = std::future<std::unique_ptr<RenderArea>>;
    using DumpArgs = Vector<String16>;
    using Dumper = std::function<void(const DumpArgs&, bool asProto, std::string&)>;

    // This value is specified in number of frames.  Log frame stats at most
    // every half hour.
    enum { LOG_FRAME_STATS_PERIOD =  30*60*60 };

    class State {
    public:
        explicit State(LayerVector::StateSet set) : stateSet(set), layersSortedByZ(set) {}
        State& operator=(const State& other) {
            // We explicitly don't copy stateSet so that, e.g., mDrawingState
            // always uses the Drawing StateSet.
            layersSortedByZ = other.layersSortedByZ;
            displays = other.displays;
            colorMatrixChanged = other.colorMatrixChanged;
            if (colorMatrixChanged) {
                colorMatrix = other.colorMatrix;
            }
            globalShadowSettings = other.globalShadowSettings;

            return *this;
        }

        const LayerVector::StateSet stateSet = LayerVector::StateSet::Invalid;
        LayerVector layersSortedByZ;
        DefaultKeyedVector< wp<IBinder>, DisplayDeviceState> displays;

        bool colorMatrixChanged = true;
        mat4 colorMatrix;

        renderengine::ShadowSettings globalShadowSettings;

        void traverse(const LayerVector::Visitor& visitor) const;
        void traverseInZOrder(const LayerVector::Visitor& visitor) const;
        void traverseInReverseZOrder(const LayerVector::Visitor& visitor) const;
    };

    // Keeps track of pending buffers per layer handle in the transaction queue or current/drawing
    // state before the buffers are latched. The layer owns the atomic counters and decrements the
    // count in the main thread when dropping or latching a buffer.
    //
    // The binder threads increment the same counter when a new transaction containing a buffer is
    // added to the transaction queue. The map is updated with the layer handle lifecycle updates.
    // This is done to avoid lock contention with the main thread.
    class BufferCountTracker {
    public:
        void increment(BBinder* layerHandle) {
            std::lock_guard<std::mutex> lock(mLock);
            auto it = mCounterByLayerHandle.find(layerHandle);
            if (it != mCounterByLayerHandle.end()) {
                auto [name, pendingBuffers] = it->second;
                if (mDolphinWrapper.dolphinTrackBufferIncrement) {
                    const std::string transactionName(name);
                    int newCount = (*pendingBuffers) + 1;
                    mLock.unlock();
                    mDolphinWrapper.dolphinTrackBufferIncrement(transactionName.c_str(),
                            newCount);
                    mLock.lock();
                    it = mCounterByLayerHandle.find(layerHandle);
                    if (it == mCounterByLayerHandle.end()) {
                        return;
                    }
                }
                int32_t count = ++(*pendingBuffers);
                ATRACE_INT(name.c_str(), count);
            } else {
                ALOGW("Handle not found! %p", layerHandle);
            }
        }

        void add(BBinder* layerHandle, const std::string& name, std::atomic<int32_t>* counter) {
            std::lock_guard<std::mutex> lock(mLock);
            mCounterByLayerHandle[layerHandle] = std::make_pair(name, counter);
        }

        void remove(BBinder* layerHandle) {
            std::lock_guard<std::mutex> lock(mLock);
            mCounterByLayerHandle.erase(layerHandle);
        }

    private:
        std::mutex mLock;
        std::unordered_map<BBinder*, std::pair<std::string, std::atomic<int32_t>*>>
                mCounterByLayerHandle GUARDED_BY(mLock);
        DolphinWrapper mDolphinWrapper;
    };

    using ActiveModeInfo = DisplayDevice::ActiveModeInfo;
    using KernelIdleTimerController =
            ::android::scheduler::RefreshRateConfigs::KernelIdleTimerController;

    enum class BootStage {
        BOOTLOADER,
        BOOTANIMATION,
        FINISHED,
    };

    struct HotplugEvent {
        hal::HWDisplayId hwcDisplayId;
        hal::Connection connection = hal::Connection::INVALID;
    };

    template <typename F, std::enable_if_t<!std::is_member_function_pointer_v<F>>* = nullptr>
    static Dumper dumper(F&& dump) {
        using namespace std::placeholders;
        return std::bind(std::forward<F>(dump), _3);
    }

    template <typename F, std::enable_if_t<std::is_member_function_pointer_v<F>>* = nullptr>
    Dumper dumper(F dump) {
        using namespace std::placeholders;
        return std::bind(dump, this, _3);
    }

    template <typename F>
    Dumper argsDumper(F dump) {
        using namespace std::placeholders;
        return std::bind(dump, this, _1, _3);
    }

    template <typename F>
    Dumper protoDumper(F dump) {
        using namespace std::placeholders;
        return std::bind(dump, this, _1, _2, _3);
    }

    template <typename... Args,
              typename Handler = VsyncModulator::VsyncConfigOpt (VsyncModulator::*)(Args...)>
    void modulateVsync(Handler handler, Args... args) {
        if (const auto config = (*mVsyncModulator.*handler)(args...)) {
            const auto vsyncPeriod = mScheduler->getVsyncPeriodFromRefreshRateConfigs();
            setVsyncConfig(*config, vsyncPeriod);
        }
    }

    static const int MAX_TRACING_MEMORY = 100 * 1024 * 1024; // 100MB
    // Maximum allowed number of display frames that can be set through backdoor
    static const int MAX_ALLOWED_DISPLAY_FRAMES = 2048;

    // Implements IBinder.
    status_t onTransact(uint32_t code, const Parcel& data, Parcel* reply, uint32_t flags) override;
    status_t dump(int fd, const Vector<String16>& args) override { return priorityDump(fd, args); }
    bool callingThreadHasUnscopedSurfaceFlingerAccess(bool usePermissionCache = true)
            EXCLUDES(mStateLock);

    // the following two methods are moved from ISurfaceComposer.h
    // TODO(b/74619554): Remove this stopgap once the framework is display-agnostic.
    std::optional<PhysicalDisplayId> getInternalDisplayId() const {
        const auto displayIds = getPhysicalDisplayIds();
        return displayIds.empty() ? std::nullopt : std::make_optional(displayIds.front());
    }

    // TODO(b/74619554): Remove this stopgap once the framework is display-agnostic.
    sp<IBinder> getInternalDisplayToken() const {
        const auto displayId = getInternalDisplayId();
        return displayId ? getPhysicalDisplayToken(*displayId) : nullptr;
    }

    // Implements ISurfaceComposer
    sp<ISurfaceComposerClient> createConnection() override;
    sp<IBinder> createDisplay(const String8& displayName, bool secure);
    void destroyDisplay(const sp<IBinder>& displayToken);
    std::vector<PhysicalDisplayId> getPhysicalDisplayIds() const EXCLUDES(mStateLock) {
        Mutex::Autolock lock(mStateLock);
        return getPhysicalDisplayIdsLocked();
    }
    status_t getPrimaryPhysicalDisplayId(PhysicalDisplayId*) const EXCLUDES(mStateLock);

    sp<IBinder> getPhysicalDisplayToken(PhysicalDisplayId displayId) const;
    status_t setTransactionState(const FrameTimelineInfo& frameTimelineInfo,
                                 const Vector<ComposerState>& state,
                                 const Vector<DisplayState>& displays, uint32_t flags,
                                 const sp<IBinder>& applyToken,
                                 const InputWindowCommands& inputWindowCommands,
                                 int64_t desiredPresentTime, bool isAutoTimestamp,
                                 const client_cache_t& uncacheBuffer, bool hasListenerCallbacks,
                                 const std::vector<ListenerCallbacks>& listenerCallbacks,
                                 uint64_t transactionId) override;
    void bootFinished() override;
    bool authenticateSurfaceTexture(
            const sp<IGraphicBufferProducer>& bufferProducer) const override;
    status_t getSupportedFrameTimestamps(std::vector<FrameEvent>* outSupported) const override;
    sp<IDisplayEventConnection> createDisplayEventConnection(
            ISurfaceComposer::VsyncSource vsyncSource = eVsyncSourceApp,
            ISurfaceComposer::EventRegistrationFlags eventRegistration = {}) override;

    status_t captureDisplay(const DisplayCaptureArgs&, const sp<IScreenCaptureListener>&);
    status_t captureDisplay(DisplayId, const sp<IScreenCaptureListener>&);
    status_t captureLayers(const LayerCaptureArgs&, const sp<IScreenCaptureListener>&);

    status_t getDisplayStats(const sp<IBinder>& displayToken, DisplayStatInfo* stats) override;
    status_t getDisplayState(const sp<IBinder>& displayToken, ui::DisplayState*)
            EXCLUDES(mStateLock) override;
    status_t getStaticDisplayInfo(const sp<IBinder>& displayToken, ui::StaticDisplayInfo*)
            EXCLUDES(mStateLock) override;
    status_t getDynamicDisplayInfo(const sp<IBinder>& displayToken, ui::DynamicDisplayInfo*)
            EXCLUDES(mStateLock) override;
    status_t getDisplayNativePrimaries(const sp<IBinder>& displayToken,
                                       ui::DisplayPrimaries&) override;
    status_t setActiveColorMode(const sp<IBinder>& displayToken, ui::ColorMode colorMode) override;
    status_t getBootDisplayModeSupport(bool* outSupport) const override;
    status_t setBootDisplayMode(const sp<IBinder>& displayToken, ui::DisplayModeId id) override;
    status_t clearBootDisplayMode(const sp<IBinder>& displayToken) override;
    void setAutoLowLatencyMode(const sp<IBinder>& displayToken, bool on) override;
    void setGameContentType(const sp<IBinder>& displayToken, bool on) override;
    void setPowerMode(const sp<IBinder>& displayToken, int mode) override;
    status_t clearAnimationFrameStats() override;
    status_t getAnimationFrameStats(FrameStats* outStats) const override;
    status_t overrideHdrTypes(const sp<IBinder>& displayToken,
                              const std::vector<ui::Hdr>& hdrTypes) override;
    status_t onPullAtom(const int32_t atomId, std::string* pulledData, bool* success) override;
    status_t enableVSyncInjections(bool enable) override;
    status_t injectVSync(nsecs_t when) override;
    status_t getLayerDebugInfo(std::vector<LayerDebugInfo>* outLayers) override;
    status_t getColorManagement(bool* outGetColorManagement) const override;
    status_t getCompositionPreference(ui::Dataspace* outDataspace, ui::PixelFormat* outPixelFormat,
                                      ui::Dataspace* outWideColorGamutDataspace,
                                      ui::PixelFormat* outWideColorGamutPixelFormat) const override;
    status_t getDisplayedContentSamplingAttributes(const sp<IBinder>& displayToken,
                                                   ui::PixelFormat* outFormat,
                                                   ui::Dataspace* outDataspace,
                                                   uint8_t* outComponentMask) const override;
    status_t setDisplayContentSamplingEnabled(const sp<IBinder>& displayToken, bool enable,
                                              uint8_t componentMask, uint64_t maxFrames) override;
    status_t getDisplayedContentSample(const sp<IBinder>& displayToken, uint64_t maxFrames,
                                       uint64_t timestamp,
                                       DisplayedFrameStats* outStats) const override;
    status_t getProtectedContentSupport(bool* outSupported) const override;
    status_t isWideColorDisplay(const sp<IBinder>& displayToken,
                                bool* outIsWideColorDisplay) const override;
    status_t isDeviceRCSupported(const sp<IBinder>& displayToken,
                                 bool* outDeviceRCSupported) const override;
    status_t addRegionSamplingListener(const Rect& samplingArea, const sp<IBinder>& stopLayerHandle,
                                       const sp<IRegionSamplingListener>& listener) override;
    status_t removeRegionSamplingListener(const sp<IRegionSamplingListener>& listener) override;
    status_t addFpsListener(int32_t taskId, const sp<gui::IFpsListener>& listener) override;
    status_t removeFpsListener(const sp<gui::IFpsListener>& listener) override;
    status_t addTunnelModeEnabledListener(
            const sp<gui::ITunnelModeEnabledListener>& listener) override;
    status_t removeTunnelModeEnabledListener(
            const sp<gui::ITunnelModeEnabledListener>& listener) override;
    status_t setDesiredDisplayModeSpecs(const sp<IBinder>& displayToken,
                                        ui::DisplayModeId displayModeId, bool allowGroupSwitching,
                                        float primaryRefreshRateMin, float primaryRefreshRateMax,
                                        float appRequestRefreshRateMin,
                                        float appRequestRefreshRateMax) override;
    status_t getDesiredDisplayModeSpecs(const sp<IBinder>& displayToken,
                                        ui::DisplayModeId* outDefaultMode,
                                        bool* outAllowGroupSwitching,
                                        float* outPrimaryRefreshRateMin,
                                        float* outPrimaryRefreshRateMax,
                                        float* outAppRequestRefreshRateMin,
                                        float* outAppRequestRefreshRateMax) override;
    status_t getDisplayBrightnessSupport(const sp<IBinder>& displayToken,
                                         bool* outSupport) const override;
    status_t setDisplayBrightness(const sp<IBinder>& displayToken,
                                  const gui::DisplayBrightness& brightness) override;
    status_t addHdrLayerInfoListener(const sp<IBinder>& displayToken,
                                     const sp<gui::IHdrLayerInfoListener>& listener) override;
    status_t removeHdrLayerInfoListener(const sp<IBinder>& displayToken,
                                        const sp<gui::IHdrLayerInfoListener>& listener) override;
    status_t notifyPowerBoost(int32_t boostId) override;
    status_t setGlobalShadowSettings(const half4& ambientColor, const half4& spotColor,
                                     float lightPosY, float lightPosZ, float lightRadius) override;
    status_t getDisplayDecorationSupport(
            const sp<IBinder>& displayToken,
            std::optional<aidl::android::hardware::graphics::common::DisplayDecorationSupport>*
                    outSupport) const override;
    status_t setFrameRate(const sp<IGraphicBufferProducer>& surface, float frameRate,
                          int8_t compatibility, int8_t changeFrameRateStrategy) override;
    status_t setDisplayElapseTime(const sp<DisplayDevice>& display,
        std::chrono::steady_clock::time_point earliestPresentTime) const;
    status_t isSupportedConfigSwitch(const sp<IBinder>& displayToken, int config);

    status_t setFrameTimelineInfo(const sp<IGraphicBufferProducer>& surface,
                                  const FrameTimelineInfo& frameTimelineInfo) override;

    status_t setOverrideFrameRate(uid_t uid, float frameRate) override;

    status_t addTransactionTraceListener(
            const sp<gui::ITransactionTraceListener>& listener) override;

    int getGPUContextPriority() override;

    status_t getMaxAcquiredBufferCount(int* buffers) const override;

    status_t addWindowInfosListener(
            const sp<gui::IWindowInfosListener>& windowInfosListener) const override;
    status_t removeWindowInfosListener(
            const sp<gui::IWindowInfosListener>& windowInfosListener) const override;

    // Implements IBinder::DeathRecipient.
    void binderDied(const wp<IBinder>& who) override;

    // HWC2::ComposerCallback overrides:
    void onComposerHalVsync(hal::HWDisplayId, int64_t timestamp,
                            std::optional<hal::VsyncPeriodNanos>) override;
    void onComposerHalHotplug(hal::HWDisplayId, hal::Connection) override;
    void onComposerHalRefresh(hal::HWDisplayId) override;
    void onComposerHalVsyncPeriodTimingChanged(hal::HWDisplayId,
                                               const hal::VsyncPeriodChangeTimeline&) override;
    void onComposerHalSeamlessPossible(hal::HWDisplayId) override;
    void onComposerHalVsyncIdle(hal::HWDisplayId) override;
    void setPowerModeOnMainThread(const sp<IBinder>& displayToken, int mode);

    // ICompositor overrides:

    // Commits transactions for layers and displays. Returns whether any state has been invalidated,
    // i.e. whether a frame should be composited for each display.
    bool commit(nsecs_t frameTime, int64_t vsyncId, nsecs_t expectedVsyncTime) override;

    // Composites a frame for each display. CompositionEngine performs GPU and/or HAL composition
    // via RenderEngine and the Composer HAL, respectively.
    void composite(nsecs_t frameTime, int64_t vsyncId) override;

    // Samples the composited frame via RegionSamplingThread.
    void sample() override;

    /*
     * ISchedulerCallback
     */

    // Toggles hardware VSYNC by calling into HWC.
    void setVsyncEnabled(bool) override;
    // Sets the desired display mode if allowed by policy.
    void requestDisplayMode(DisplayModePtr, DisplayModeEvent) override;
    // Called when kernel idle timer has expired. Used to update the refresh rate overlay.
    void kernelTimerChanged(bool expired) override;
    // Called when the frame rate override list changed to trigger an event.
    void triggerOnFrameRateOverridesChanged() override;
    // Toggles the kernel idle timer on or off depending the policy decisions around refresh rates.
    void toggleKernelIdleTimer() REQUIRES(mStateLock);
    // Get the controller and timeout that will help decide how the kernel idle timer will be
    // configured and what value to use as the timeout.
    std::pair<std::optional<KernelIdleTimerController>, std::chrono::milliseconds>
            getKernelIdleTimerProperties(DisplayId) REQUIRES(mStateLock);
    // Updates the kernel idle timer either through HWC or through sysprop
    // depending on which controller is provided
    void updateKernelIdleTimer(std::chrono::milliseconds timeoutMs, KernelIdleTimerController,
                               PhysicalDisplayId) REQUIRES(mStateLock);
    // Keeps track of whether the kernel idle timer is currently enabled, so we don't have to
    // make calls to sys prop each time.
    bool mKernelIdleTimerEnabled = false;
    // Show spinner with refresh rate overlay
    bool mRefreshRateOverlaySpinner = false;

    // Called on the main thread in response to initializeDisplays()
    void onInitializeDisplays() REQUIRES(mStateLock);
    // Sets the desired active mode bit. It obtains the lock, and sets mDesiredActiveMode.
    void setDesiredActiveMode(const ActiveModeInfo& info) REQUIRES(mStateLock);
    status_t setActiveModeFromBackdoor(const sp<IBinder>& displayToken, int id);
    // Sets the active mode and a new refresh rate in SF.
    void updateInternalStateWithChangedMode() REQUIRES(mStateLock);
    // Calls to setActiveMode on the main thread if there is a pending mode change
    // that needs to be applied.
    void setActiveModeInHwcIfNeeded() REQUIRES(mStateLock);
    void clearDesiredActiveModeState(const sp<DisplayDevice>&) REQUIRES(mStateLock);
    // Called when active mode is no longer is progress
    void desiredActiveModeChangeDone(const sp<DisplayDevice>&) REQUIRES(mStateLock);
    // Called on the main thread in response to setPowerMode()
    void setPowerModeInternal(const sp<DisplayDevice>& display, hal::PowerMode mode)
            REQUIRES(mStateLock);

    // Returns true if the display has a visible HDR layer in its layer stack.
    bool hasVisibleHdrLayer(const sp<DisplayDevice>& display) REQUIRES(mStateLock);

    // Sets the desired display mode specs.
    status_t setDesiredDisplayModeSpecsInternal(
            const sp<DisplayDevice>& display,
            const std::optional<scheduler::RefreshRateConfigs::Policy>& policy, bool overridePolicy)
            EXCLUDES(mStateLock);

    void commitTransactions() EXCLUDES(mStateLock);
    void commitTransactionsLocked(uint32_t transactionFlags) REQUIRES(mStateLock);
    void doCommitTransactions() REQUIRES(mStateLock);

    // Returns whether a new buffer has been latched.
    bool latchBuffers();

    // Check if unified draw supported
    void startUnifiedDraw();
    void InitComposerExtn();
    void createSmomoInstance(const DisplayDeviceState& state);
    void destroySmomoInstance(const sp<DisplayDevice>& display);

    void updateLayerGeometry();

    void updateInputFlinger();
    void persistDisplayBrightness(bool needsComposite) REQUIRES(kMainThreadContext);
    void buildWindowInfos(std::vector<gui::WindowInfo>& outWindowInfos,
                          std::vector<gui::DisplayInfo>& outDisplayInfos);
    void commitInputWindowCommands() REQUIRES(mStateLock);
    void updateCursorAsync();
    void updateFrameScheduler();
    void syncToDisplayHardware();

    void initScheduler(const sp<DisplayDevice>& display) REQUIRES(mStateLock);
    void updatePhaseConfiguration(const Fps&) REQUIRES(mStateLock);
    void setVsyncConfig(const VsyncModulator::VsyncConfig&, nsecs_t vsyncPeriod);


    /*
     * Transactions
     */
    bool applyTransactionState(const FrameTimelineInfo& info, Vector<ComposerState>& state,
                               const Vector<DisplayState>& displays, uint32_t flags,
                               const InputWindowCommands& inputWindowCommands,
                               const int64_t desiredPresentTime, bool isAutoTimestamp,
                               const client_cache_t& uncacheBuffer, const int64_t postTime,
                               uint32_t permissions, bool hasListenerCallbacks,
                               const std::vector<ListenerCallbacks>& listenerCallbacks,
                               int originPid, int originUid, uint64_t transactionId)
            REQUIRES(mStateLock);
    // flush pending transaction that was presented after desiredPresentTime.
    bool flushTransactionQueues(int64_t vsyncId);
    // Returns true if there is at least one transaction that needs to be flushed
    bool transactionFlushNeeded();

    int flushPendingTransactionQueues(
            std::vector<TransactionState>& transactions,
            std::unordered_map<sp<IBinder>, uint64_t, SpHash<IBinder>>& bufferLayersReadyToPresent,
            std::unordered_set<sp<IBinder>, SpHash<IBinder>>& applyTokensWithUnsignaledTransactions,
            bool tryApplyUnsignaled) REQUIRES(mStateLock, mQueueLock);

    int flushUnsignaledPendingTransactionQueues(
            std::vector<TransactionState>& transactions,
            std::unordered_map<sp<IBinder>, uint64_t, SpHash<IBinder>>& bufferLayersReadyToPresent,
            std::unordered_set<sp<IBinder>, SpHash<IBinder>>& applyTokensWithUnsignaledTransactions)
            REQUIRES(mStateLock, mQueueLock);

    uint32_t setClientStateLocked(const FrameTimelineInfo&, ComposerState&,
                                  int64_t desiredPresentTime, bool isAutoTimestamp,
                                  int64_t postTime, uint32_t permissions) REQUIRES(mStateLock);

    uint32_t getTransactionFlags() const;

    // Sets the masked bits, and schedules a commit if needed.
    void setTransactionFlags(uint32_t mask, TransactionSchedule = TransactionSchedule::Late,
                             const sp<IBinder>& applyToken = nullptr);

    // Clears and returns the masked bits.
    uint32_t clearTransactionFlags(uint32_t mask);

    void commitOffscreenLayers();

    enum class TransactionReadiness {
        NotReady,
        NotReadyBarrier,
        Ready,
        ReadyUnsignaled,
    };
    TransactionReadiness transactionIsReadyToBeApplied(
            const FrameTimelineInfo& info, bool isAutoTimestamp, int64_t desiredPresentTime,
            uid_t originUid, const Vector<ComposerState>& states,
            const std::unordered_map<
                sp<IBinder>, uint64_t, SpHash<IBinder>>& bufferLayersReadyToPresent,
            size_t totalTXapplied, bool tryApplyUnsignaled) const REQUIRES(mStateLock);
    static LatchUnsignaledConfig getLatchUnsignaledConfig();
    bool shouldLatchUnsignaled(const sp<Layer>& layer, const layer_state_t&, size_t numStates,
                               size_t totalTXapplied) const;
    bool stopTransactionProcessing(const std::unordered_set<sp<IBinder>, SpHash<IBinder>>&
                                           applyTokensWithUnsignaledTransactions) const;
    bool applyTransactions(std::vector<TransactionState>& transactions, int64_t vsyncId)
            REQUIRES(mStateLock);
    uint32_t setDisplayStateLocked(const DisplayState& s) REQUIRES(mStateLock);
    void checkVirtualDisplayHint(const Vector<DisplayState>& displays);
    uint32_t addInputWindowCommands(const InputWindowCommands& inputWindowCommands)
            REQUIRES(mStateLock);
    bool frameIsEarly(nsecs_t expectedPresentTime, int64_t vsyncId) const;
    /*
     * Layer management
     */
    status_t createLayer(LayerCreationArgs& args, sp<IBinder>* outHandle,
                         const sp<IBinder>& parentHandle, int32_t* outLayerId,
                         const sp<Layer>& parentLayer = nullptr,
                         uint32_t* outTransformHint = nullptr);

    status_t createBufferQueueLayer(LayerCreationArgs& args, PixelFormat& format,
                                    sp<IBinder>* outHandle, sp<IGraphicBufferProducer>* outGbp,
                                    sp<Layer>* outLayer);

    status_t createBufferStateLayer(LayerCreationArgs& args, sp<IBinder>* outHandle,
                                    sp<Layer>* outLayer);

    status_t createEffectLayer(const LayerCreationArgs& args, sp<IBinder>* outHandle,
                               sp<Layer>* outLayer);

    status_t createContainerLayer(const LayerCreationArgs& args, sp<IBinder>* outHandle,
                                  sp<Layer>* outLayer);

    status_t mirrorLayer(const LayerCreationArgs& args, const sp<IBinder>& mirrorFromHandle,
                         sp<IBinder>* outHandle, int32_t* outLayerId);

    // called when all clients have released all their references to
    // this layer meaning it is entirely safe to destroy all
    // resources associated to this layer.
    void onHandleDestroyed(BBinder* handle, sp<Layer>& layer);
    void markLayerPendingRemovalLocked(const sp<Layer>& layer);

    // add a layer to SurfaceFlinger
    status_t addClientLayer(const sp<Client>& client, const sp<IBinder>& handle,
                            const sp<Layer>& lbc, const wp<Layer>& parentLayer, bool addToRoot,
                            uint32_t* outTransformHint);

    // Traverse through all the layers and compute and cache its bounds.
    void computeLayerBounds();

    // Boot animation, on/off animations and screen capture
    void startBootAnim();

    std::shared_future<renderengine::RenderEngineResult> captureScreenCommon(
            RenderAreaFuture, TraverseLayersFunction, ui::Size bufferSize, ui::PixelFormat,
            bool allowProtected, bool grayscale, const sp<IScreenCaptureListener>&);
    std::shared_future<renderengine::RenderEngineResult> captureScreenCommon(
            RenderAreaFuture, TraverseLayersFunction,
            const std::shared_ptr<renderengine::ExternalTexture>&, bool regionSampling,
            bool grayscale, const sp<IScreenCaptureListener>&);
    std::shared_future<renderengine::RenderEngineResult> renderScreenImpl(
            const RenderArea&, TraverseLayersFunction,
            const std::shared_ptr<renderengine::ExternalTexture>&, bool canCaptureBlackoutContent,
            bool regionSampling, bool grayscale, ScreenCaptureResults&) EXCLUDES(mStateLock);


    bool canAllocateHwcDisplayIdForVDS(uint64_t usage);
    bool skipColorLayer(const char* layerType);

    // If the uid provided is not UNSET_UID, the traverse will skip any layers that don't have a
    // matching ownerUid
    void traverseLayersInLayerStack(ui::LayerStack, const int32_t uid, const LayerVector::Visitor&);

    void readPersistentProperties();

    uint32_t getMaxAcquiredBufferCountForCurrentRefreshRate(uid_t uid) const;

    /*
     * Display and layer stack management
     */
    // called when starting, or restarting after system_server death
    void initializeDisplays();

    sp<const DisplayDevice> getDisplayDeviceLocked(const wp<IBinder>& displayToken) const
            REQUIRES(mStateLock) {
        return const_cast<SurfaceFlinger*>(this)->getDisplayDeviceLocked(displayToken);
    }

    sp<DisplayDevice> getDisplayDeviceLocked(const wp<IBinder>& displayToken) REQUIRES(mStateLock) {
        const auto it = mDisplays.find(displayToken);
        return it == mDisplays.end() ? nullptr : it->second;
    }

    sp<const DisplayDevice> getDisplayDeviceLocked(PhysicalDisplayId id) const
            REQUIRES(mStateLock) {
        return const_cast<SurfaceFlinger*>(this)->getDisplayDeviceLocked(id);
    }

    sp<DisplayDevice> getDisplayDeviceLocked(PhysicalDisplayId id) REQUIRES(mStateLock) {
        if (const auto token = getPhysicalDisplayTokenLocked(id)) {
            return getDisplayDeviceLocked(token);
        }
        return nullptr;
    }

    sp<const DisplayDevice> getDefaultDisplayDeviceLocked() const REQUIRES(mStateLock) {
        return const_cast<SurfaceFlinger*>(this)->getDefaultDisplayDeviceLocked();
    }

    sp<DisplayDevice> getDefaultDisplayDeviceLocked() REQUIRES(mStateLock) {
        if (const auto display = getDisplayDeviceLocked(mActiveDisplayToken)) {
            return display;
        }
        // The active display is outdated, fall back to the internal display
        mActiveDisplayToken.clear();
        if (const auto token = getInternalDisplayTokenLocked()) {
            return getDisplayDeviceLocked(token);
        }
        return nullptr;
    }

    sp<const DisplayDevice> getDefaultDisplayDevice() const EXCLUDES(mStateLock) {
        Mutex::Autolock lock(mStateLock);
        return getDefaultDisplayDeviceLocked();
    }

    // Returns the first display that matches a `bool(const DisplayDevice&)` predicate.
    template <typename Predicate>
    sp<DisplayDevice> findDisplay(Predicate p) const REQUIRES(mStateLock) {
        const auto it = std::find_if(mDisplays.begin(), mDisplays.end(),
                                     [&](const auto& pair) { return p(*pair.second); });

        return it == mDisplays.end() ? nullptr : it->second;
    }

    sp<const DisplayDevice> getDisplayDeviceLocked(DisplayId id) const REQUIRES(mStateLock) {
        // TODO(b/182939859): Replace tokens with IDs for display lookup.
        return findDisplay([id](const auto& display) { return display.getId() == id; });
    }

    std::vector<PhysicalDisplayId> getPhysicalDisplayIdsLocked() const REQUIRES(mStateLock);

    // mark a region of a layer stack dirty. this updates the dirty
    // region of all screens presenting this layer stack.
    void invalidateLayerStack(const sp<const Layer>& layer, const Region& dirty);

    bool isDisplayActiveLocked(const sp<const DisplayDevice>& display) const REQUIRES(mStateLock) {
        return display->getDisplayToken() == mActiveDisplayToken;
    }

    /*
     * H/W composer
     */
    // The following thread safety rules apply when accessing HWComposer:
    // 1. When reading display state from HWComposer on the main thread, it's not necessary to
    //    acquire mStateLock.
    // 2. When accessing HWComposer on a thread other than the main thread, we always
    //    need to acquire mStateLock. This is because the main thread could be
    //    in the process of writing display state, e.g. creating or destroying a display.
    HWComposer& getHwComposer() const;

    /*
     * Compositing
     */
    sp<DisplayDevice> getVsyncSource();
    void updateVsyncSource();
    void postComposition();
    void getCompositorTiming(CompositorTiming* compositorTiming);
    void updateCompositorTiming(const DisplayStatInfo& stats, nsecs_t compositeTime,
                                std::shared_ptr<FenceTime>& presentFenceTime);
    void setCompositorTimingSnapped(const DisplayStatInfo& stats,
                                    nsecs_t compositeToPresentLatency);

    void postFrame() REQUIRES(kMainThreadContext);

    /*
     * Display management
     */
    std::pair<DisplayModes, DisplayModePtr> loadDisplayModes(PhysicalDisplayId) const
            REQUIRES(mStateLock);

    sp<DisplayDevice> setupNewDisplayDeviceInternal(
            const wp<IBinder>& displayToken,
            std::shared_ptr<compositionengine::Display> compositionDisplay,
            const DisplayDeviceState& state,
            const sp<compositionengine::DisplaySurface>& displaySurface,
            const sp<IGraphicBufferProducer>& producer) REQUIRES(mStateLock);
    void processDisplayChangesLocked() REQUIRES(mStateLock);
    void processDisplayRemoved(const wp<IBinder>& displayToken) REQUIRES(mStateLock);
    void processDisplayChanged(const wp<IBinder>& displayToken,
                               const DisplayDeviceState& currentState,
                               const DisplayDeviceState& drawingState) REQUIRES(mStateLock);
    void processDisplayHotplugEventsLocked() REQUIRES(mStateLock);
    void setFrameBufferSizeForScaling(sp<DisplayDevice> displayDevice,
                                      DisplayDeviceState& currentState,
                                      const DisplayDeviceState& drawingState);

    void dispatchDisplayHotplugEvent(PhysicalDisplayId displayId, bool connected);

    /*
     * VSYNC
     */
    nsecs_t getVsyncPeriodFromHWC() const REQUIRES(mStateLock);

    void setHWCVsyncEnabled(PhysicalDisplayId id, hal::Vsync enabled) {
        mLastHWCVsyncState = enabled;
        getHwComposer().setVsyncEnabled(id, enabled);
    }

    void setRefreshRateTo(int32_t refreshRate);

    struct FenceWithFenceTime {
        sp<Fence> fence = Fence::NO_FENCE;
        std::shared_ptr<FenceTime> fenceTime = FenceTime::NO_FENCE;
    };

    // Gets the fence for the previous frame.
    // Must be called on the main thread.
    FenceWithFenceTime previousFrameFence();

    // Whether the previous frame has not yet been presented to the display.
    // If graceTimeMs is positive, this method waits for at most the provided
    // grace period before reporting if the frame missed.
    // Must be called on the main thread.
    bool previousFramePending(int graceTimeMs = 0);

    // Returns the previous time that the frame was presented. If the frame has
    // not been presented yet, then returns Fence::SIGNAL_TIME_PENDING. If there
    // is no pending frame, then returns Fence::SIGNAL_TIME_INVALID.
    // Must be called on the main thread.
    nsecs_t previousFramePresentTime();

    // Calculates the expected present time for this frame. For negative offsets, performs a
    // correction using the predicted vsync for the next frame instead.

    nsecs_t calculateExpectedPresentTime(DisplayStatInfo) const;

    /*
     * Display identification
     */
    sp<IBinder> getPhysicalDisplayTokenLocked(PhysicalDisplayId displayId) const
            REQUIRES(mStateLock) {
        const auto it = mPhysicalDisplayTokens.find(displayId);
        return it != mPhysicalDisplayTokens.end() ? it->second : nullptr;
    }

    std::optional<PhysicalDisplayId> getPhysicalDisplayIdLocked(
            const sp<IBinder>& displayToken) const REQUIRES(mStateLock) {
        for (const auto& [id, token] : mPhysicalDisplayTokens) {
            if (token == displayToken) {
                return id;
            }
        }
        return {};
    }

    // TODO(b/182939859): SF conflates the primary (a.k.a. default) display with the first display
    // connected at boot, which is typically internal. (Theoretically, it must be internal because
    // SF does not support disconnecting it, though in practice HWC may circumvent this limitation.)
    //
    // SF inherits getInternalDisplayToken and getInternalDisplayId from ISurfaceComposer, so these
    // locked counterparts are named consistently. Once SF supports headless mode and can designate
    // any display as primary, the "internal" misnomer will be phased out.
    sp<IBinder> getInternalDisplayTokenLocked() const REQUIRES(mStateLock) {
        return getPhysicalDisplayTokenLocked(getInternalDisplayIdLocked());
    }

    PhysicalDisplayId getInternalDisplayIdLocked() const REQUIRES(mStateLock) {
        return getHwComposer().getPrimaryDisplayId();
    }

    // Toggles use of HAL/GPU virtual displays.
    void enableHalVirtualDisplays(bool);

    // Virtual display lifecycle for ID generation and HAL allocation.
    VirtualDisplayId acquireVirtualDisplay(ui::Size, ui::PixelFormat, bool canAllocateHwcForVDS)
            REQUIRES(mStateLock);
    void releaseVirtualDisplay(VirtualDisplayId);

    void onActiveDisplayChangedLocked(const sp<DisplayDevice>& activeDisplay) REQUIRES(mStateLock);

    void onActiveDisplaySizeChanged(const sp<DisplayDevice>& activeDisplay);

    /*
     * Debugging & dumpsys
     */
    void dumpAllLocked(const DumpArgs& args, std::string& result) const REQUIRES(mStateLock);
    void dumpMini(std::string& result) const REQUIRES(mStateLock);
    void appendSfConfigString(std::string& result) const;
    void listLayersLocked(std::string& result) const;
    void dumpStatsLocked(const DumpArgs& args, std::string& result) const REQUIRES(mStateLock);
    void clearStatsLocked(const DumpArgs& args, std::string& result);
    void dumpTimeStats(const DumpArgs& args, bool asProto, std::string& result) const;
    void dumpFrameTimeline(const DumpArgs& args, std::string& result) const;
    void logFrameStats() REQUIRES(kMainThreadContext);

    void dumpVSync(std::string& result) const REQUIRES(mStateLock);
    void dumpStaticScreenStats(std::string& result) const;
    // Not const because each Layer needs to query Fences and cache timestamps.
    void dumpFrameEventsLocked(std::string& result);
    void dumpDisplayIdentificationData(std::string& result) const REQUIRES(mStateLock);
    void dumpRawDisplayIdentificationData(const DumpArgs&, std::string& result) const;
    void dumpWideColorInfo(std::string& result) const REQUIRES(mStateLock);
    LayersProto dumpDrawingStateProto(uint32_t traceFlags) const;
    void dumpOffscreenLayersProto(LayersProto& layersProto,
                                  uint32_t traceFlags = LayerTracing::TRACE_ALL) const;
    void dumpDisplayProto(LayersTraceProto& layersTraceProto) const;

    // Dumps state from HW Composer
    void dumpHwc(std::string& result) const;
    LayersProto dumpProtoFromMainThread(uint32_t traceFlags = LayerTracing::TRACE_ALL)
            EXCLUDES(mStateLock);
    void dumpOffscreenLayers(std::string& result) EXCLUDES(mStateLock);
    void dumpPlannerInfo(const DumpArgs& args, std::string& result) const REQUIRES(mStateLock);

    status_t doDump(int fd, const DumpArgs& args, bool asProto);

    status_t doDumpContinuous(int fd, const DumpArgs& args);
    void dumpDrawCycle(bool prePrepare);

    struct {
      Mutex lock;
      const char *name = "/data/misc/wmtrace/dumpsys.txt";
      bool running = false;
      bool noLimit = false;
      bool fullDump = false;
      bool replaceAfterCommit = false;
      long int position = 0;
    } mFileDump;

    status_t dumpCritical(int fd, const DumpArgs&, bool asProto);

    status_t dumpAll(int fd, const DumpArgs& args, bool asProto) override {
        return doDump(fd, args, asProto);
    }

    void setContentFps(uint32_t contentFps);

    bool isInternalDisplay(const sp<DisplayDevice>& display);

    bool getHwcDisplayId(const sp<DisplayDevice>& display, uint32_t *hwcDisplayId);

    void updateDisplayExtension(uint32_t displayId, uint32_t configId, bool connected);

    void setDisplayExtnActiveConfig(uint32_t displayId, uint32_t activeConfigId);

    void notifyAllDisplaysUpdateImminent();

    void notifyDisplayUpdateImminent();

    void handlePresentationDisplaysEarlyWakeup(size_t updatingDisplays, uint32_t layerStackId);

    void updateInternalDisplaysPresentationMode();

    void createPhaseOffsetExtn();

    void setupDisplayExtnFeatures();

    void setupIdleTimeoutHandling(uint32_t displayId);

    bool isDisplayExtnEnabled() { return (mEarlyWakeUpEnabled || mDynamicSfIdleEnabled); }

    void setEarlyWakeUpConfig(const sp<DisplayDevice>& display, hal::PowerMode mode);

    bool IsDisplayExternalOrVirtual(const sp<DisplayDevice>& displayDevice);

    void setDisplayAnimating();

    static mat4 calculateColorMatrix(float saturation);

    void updateColorMatrixLocked();

    // Verify that transaction is being called by an approved process:
    // either AID_GRAPHICS or AID_SYSTEM.
    status_t CheckTransactCodeCredentials(uint32_t code);

    // Add transaction to the Transaction Queue
    void queueTransaction(TransactionState& state) EXCLUDES(mQueueLock);
    void waitForSynchronousTransaction(const CountDownLatch& transactionCommittedSignal);
    void signalSynchronousTransactions(const uint32_t flag);

    /*
     * Generic Layer Metadata
     */
    const std::unordered_map<std::string, uint32_t>& getGenericLayerMetadataKeyMap() const;

    /*
     * Misc
     */

    std::vector<ui::ColorMode> getDisplayColorModes(const DisplayDevice&) REQUIRES(mStateLock);

    static int calculateMaxAcquiredBufferCount(Fps refreshRate,
                                               std::chrono::nanoseconds presentLatency);
    int getMaxAcquiredBufferCountForRefreshRate(Fps refreshRate) const;
    void setDesiredModeByThermalLevel(float newFpsRequest);
    bool isFpsDeferNeeded(const ActiveModeInfo& info) REQUIRES(mStateLock);
    virtual void getModeFromFps(float fps,DisplayModePtr& outMode);
    void handleNewLevelFps(float currFps, float newLevelFps, float* fpsToSet);

    void updateInternalDisplayVsyncLocked(const sp<DisplayDevice>& activeDisplay)
            REQUIRES(mStateLock);

    bool isHdrLayer(Layer* layer) const;

    ui::Rotation getPhysicalDisplayOrientation(DisplayId, bool isPrimary) const
            REQUIRES(mStateLock);

    sp<StartPropertySetThread> mStartPropertySetThread;
    surfaceflinger::Factory& mFactory;
    pid_t mPid;
    std::future<void> mRenderEnginePrimeCacheFuture;

    // access must be protected by mStateLock
    mutable Mutex mStateLock;
    mutable Mutex mVsyncLock;
    State mCurrentState{LayerVector::StateSet::Current};
    std::atomic<int32_t> mTransactionFlags = 0;
    std::vector<std::shared_ptr<CountDownLatch>> mTransactionCommittedSignals;
    bool mAnimTransactionPending = false;
    std::atomic<uint32_t> mUniqueTransactionId = 1;
    SortedVector<sp<Layer>> mLayersPendingRemoval;

    // global color transform states
    Daltonizer mDaltonizer;
    float mGlobalSaturationFactor = 1.0f;
    mat4 mClientColorMatrix;

    size_t mMaxGraphicBufferProducerListSize = ISurfaceComposer::MAX_LAYERS;
    // If there are more GraphicBufferProducers tracked by SurfaceFlinger than
    // this threshold, then begin logging.
    size_t mGraphicBufferProducerListSizeLogThreshold =
            static_cast<size_t>(0.95 * static_cast<double>(MAX_LAYERS));

    // protected by mStateLock (but we could use another lock)
    bool mLayersRemoved = false;
    bool mLayersAdded = false;

    std::atomic_bool mMustComposite = false;
    std::atomic_bool mGeometryDirty = false;

    // constant members (no synchronization needed for access)
    const nsecs_t mBootTime = systemTime();
    bool mGpuToCpuSupported = false;
    bool mIsUserBuild = true;

    // Can only accessed from the main thread, these members
    // don't need synchronization
    State mDrawingState{LayerVector::StateSet::Drawing};
    bool mVisibleRegionsDirty = false;

    // VisibleRegions dirty is already cleared by postComp, but we need to track it to prevent
    // extra work in the HDR layer info listener.
    bool mVisibleRegionsWereDirtyThisFrame = false;
    // Used to ensure we omit a callback when HDR layer info listener is newly added but the
    // scene hasn't changed
    bool mAddingHDRLayerInfoListener = false;
    bool mIgnoreHdrCameraLayers = false;

    // Set during transaction application stage to track if the input info or children
    // for a layer has changed.
    // TODO: Also move visibleRegions over to a boolean system.
    bool mInputInfoChanged = false;
    bool mSomeChildrenChanged;
    bool mSomeDataspaceChanged = false;
    bool mForceTransactionDisplayChange = false;

    bool mAnimCompositionPending = false;

    // Tracks layers that have pending frames which are candidates for being
    // latched.
    std::unordered_set<sp<Layer>, SpHash<Layer>> mLayersWithQueuedFrames;
    // Tracks layers that need to update a display's dirty region.
    std::vector<sp<Layer>> mLayersPendingRefresh;
    std::array<FenceWithFenceTime, 2> mPreviousPresentFences;
    // True if in the previous frame at least one layer was composed via the GPU.
    bool mHadClientComposition = false;
    // True if in the previous frame at least one layer was composed via HW Composer.
    // Note that it is possible for a frame to be composed via both client and device
    // composition, for example in the case of overlays.
    bool mHadDeviceComposition = false;
    // True if in the previous frame, the client composition was skipped by reusing the buffer
    // used in a previous composition. This can happed if the client composition requests
    // did not change.
    bool mReusedClientComposition = false;

    BootStage mBootStage = BootStage::BOOTLOADER;

    std::vector<HotplugEvent> mPendingHotplugEvents GUARDED_BY(mStateLock);

    // this may only be written from the main thread with mStateLock held
    // it may be read from other threads with mStateLock held
    std::map<wp<IBinder>, sp<DisplayDevice>> mDisplays GUARDED_BY(mStateLock);
    std::unordered_map<PhysicalDisplayId, sp<IBinder>> mPhysicalDisplayTokens
            GUARDED_BY(mStateLock);

    struct {
        DisplayIdGenerator<GpuVirtualDisplayId> gpu;
        std::optional<DisplayIdGenerator<HalVirtualDisplayId>> hal;
    } mVirtualDisplayIdGenerators;

    // don't use a lock for these, we don't care
    int mDebugRegion = 0;
    bool mVsyncSourceReliableOnDoze = false;
    bool mPluggableVsyncPrioritized = false;
    std::atomic_uint mDebugFlashDelay = 0;
    std::atomic_bool mDebugDisableHWC = false;
    std::atomic_bool mDebugDisableTransformHint = false;
    std::atomic<nsecs_t> mDebugInTransaction = 0;
    std::atomic_bool mForceFullDamage = false;

    bool mLayerCachingEnabled = false;
    bool mPropagateBackpressure = true;
    bool mPropagateBackpressureClientComposition = false;
    sp<SurfaceInterceptor> mInterceptor;

    LayerTracing mLayerTracing{*this};
    bool mLayerTracingEnabled = false;

    std::optional<TransactionTracing> mTransactionTracing;
    std::atomic<bool> mTracingEnabledChanged = false;

    const std::shared_ptr<TimeStats> mTimeStats;
    const std::unique_ptr<FrameTracer> mFrameTracer;
    const std::unique_ptr<frametimeline::FrameTimeline> mFrameTimeline;

    // If blurs should be enabled on this device.
    bool mSupportsBlur = false;
    // If blurs are considered expensive and should require high GPU frequency.
    bool mBlursAreExpensive = false;
    bool mUseAdvanceSfOffset = false;
    bool mUseFbScaling = false;
    bool mAsyncVdsCreationSupported = false;
    std::atomic<uint32_t> mFrameMissedCount = 0;
    std::atomic<uint32_t> mHwcFrameMissedCount = 0;
    std::atomic<uint32_t> mGpuFrameMissedCount = 0;

    TransactionCallbackInvoker mTransactionCallbackInvoker;

    // Thread-safe.
    FrameTracker mAnimFrameTracker;

    // We maintain a pool of pre-generated texture names to hand out to avoid
    // layer creation needing to run on the main thread (which it would
    // otherwise need to do to access RenderEngine).
    std::mutex mTexturePoolMutex;
    uint32_t mTexturePoolSize = 0;
    std::vector<uint32_t> mTexturePool;

    mutable Mutex mQueueLock;
    Condition mTransactionQueueCV;
    std::unordered_map<sp<IBinder>, std::queue<TransactionState>, IListenerHash>
            mPendingTransactionQueues GUARDED_BY(mQueueLock);
    std::deque<TransactionState> mTransactionQueue GUARDED_BY(mQueueLock);
    /*
     * Feature prototyping
     */

    // Static screen stats
    bool mHasPoweredOff = false;

    std::atomic<size_t> mNumLayers = 0;
    // Vsync Source
    sp<DisplayDevice> mActiveVsyncSource = NULL;
    sp<DisplayDevice> mNextVsyncSource = NULL;
    std::list<sp<DisplayDevice>> mDisplaysList;

    // to linkToDeath
    sp<IBinder> mWindowManager;
    // We want to avoid multiple calls to BOOT_FINISHED as they come in on
    // different threads without a lock and could trigger unsynchronized writes to
    // to mWindowManager or mInputFlinger
    std::atomic<bool> mBootFinished = false;

    std::thread::id mMainThreadId = std::this_thread::get_id();

    DisplayColorSetting mDisplayColorSetting = DisplayColorSetting::kEnhanced;

    // Color mode forced by setting persist.sys.sf.color_mode, it must:
    //     1. not be NATIVE color mode, NATIVE color mode means no forced color mode;
    //     2. be one of the supported color modes returned by hardware composer, otherwise
    //        it will not be respected.
    // persist.sys.sf.color_mode will only take effect when persist.sys.sf.native_mode
    // is not set to 1.
    // This property can be used to force SurfaceFlinger to always pick a certain color mode.
    ui::ColorMode mForceColorMode = ui::ColorMode::NATIVE;

    ui::Dataspace mDefaultCompositionDataspace;
    ui::Dataspace mWideColorGamutCompositionDataspace;
    ui::Dataspace mColorSpaceAgnosticDataspace;
    float mDimmingRatio = -1.f;

    SurfaceFlingerBE mBE;
    std::unique_ptr<compositionengine::CompositionEngine> mCompositionEngine;
    // mMaxRenderTargetSize is only set once in init() so it doesn't need to be protected by
    // any mutex.
    size_t mMaxRenderTargetSize{1};

    const std::string mHwcServiceName;

    bool hasMockHwc() const { return mHwcServiceName == "mock"; }

    /*
     * Scheduler
     */
    std::unique_ptr<scheduler::Scheduler> mScheduler;
    scheduler::ConnectionHandle mAppConnectionHandle;
    scheduler::ConnectionHandle mSfConnectionHandle;

    // Stores phase offsets configured per refresh rate.
    std::unique_ptr<scheduler::VsyncConfiguration> mVsyncConfiguration;

    // Optional to defer construction until PhaseConfiguration is created.
    sp<VsyncModulator> mVsyncModulator;

    std::unique_ptr<scheduler::RefreshRateStats> mRefreshRateStats;

    std::atomic<nsecs_t> mExpectedPresentTime = 0;
    nsecs_t mScheduledPresentTime = 0;
    hal::Vsync mHWCVsyncPendingState = hal::Vsync::DISABLE;
    hal::Vsync mLastHWCVsyncState = hal::Vsync::DISABLE;

    // below flags are set by main thread only
    bool mSetActiveModePending = false;

    bool mLumaSampling = true;
    sp<RegionSamplingThread> mRegionSamplingThread;
    sp<FpsReporter> mFpsReporter;
    sp<TunnelModeEnabledReporter> mTunnelModeEnabledReporter;
    ui::DisplayPrimaries mInternalDisplayPrimaries;

    const float mInternalDisplayDensity;
    const float mEmulatedDisplayDensity;

    // Should only be accessed by the main thread.
    sp<os::IInputFlinger> mInputFlinger;
    InputWindowCommands mInputWindowCommands;

    Hwc2::impl::PowerAdvisor mPowerAdvisor;

    void enableRefreshRateOverlay(bool enable) REQUIRES(mStateLock);

    // Flag used to set override desired display mode from backdoor
    bool mDebugDisplayModeSetByBackdoor = false;

    // A set of layers that have no parent so they are not drawn on screen.
    // Should only be accessed by the main thread.
    // The Layer pointer is removed from the set when the destructor is called so there shouldn't
    // be any issues with a raw pointer referencing an invalid object.
    std::unordered_set<Layer*> mOffscreenLayers;

    BufferCountTracker mBufferCountTracker;

    std::unordered_map<DisplayId, sp<HdrLayerInfoReporter>> mHdrLayerInfoListeners
            GUARDED_BY(mStateLock);
    mutable std::mutex mCreatedLayersLock;
    struct LayerCreatedState {
        LayerCreatedState(const wp<Layer>& layer, const wp<Layer> parent, bool addToRoot)
              : layer(layer), initialParent(parent), addToRoot(addToRoot) {}
        wp<Layer> layer;
        // Indicates the initial parent of the created layer, only used for creating layer in
        // SurfaceFlinger. If nullptr, it may add the created layer into the current root layers.
        wp<Layer> initialParent;
        // Indicates whether the layer getting created should be added at root if there's no parent
        // and has permission ACCESS_SURFACE_FLINGER. If set to false and no parent, the layer will
        // be added offscreen.
        bool addToRoot;
    };

    // A temporay pool that store the created layers and will be added to current state in main
    // thread.
    std::vector<LayerCreatedState> mCreatedLayers GUARDED_BY(mCreatedLayersLock);
    bool commitCreatedLayers();
    void handleLayerCreatedLocked(const LayerCreatedState& state) REQUIRES(mStateLock);

    std::atomic<ui::Transform::RotationFlags> mActiveDisplayTransformHint;

    bool isRefreshRateOverlayEnabled() const REQUIRES(mStateLock) {
        return std::any_of(mDisplays.begin(), mDisplays.end(),
                           [](std::pair<wp<IBinder>, sp<DisplayDevice>> display) {
                               return display.second->isRefreshRateOverlayEnabled();
                           });
    }

    wp<IBinder> mActiveDisplayToken GUARDED_BY(mStateLock);

    const sp<WindowInfosListenerInvoker> mWindowInfosListenerInvoker;
    void setRefreshRates(const sp<DisplayDevice>& display);
    void UpdateSmomoState();

public:
    nsecs_t mVsyncPeriod = -1;
    DolphinWrapper mDolphinWrapper;
    LayerExtWrapper mLayerExt;
    struct SmomoInfo {
      uint32_t displayId;
      uint32_t layerStackId;
      bool active = false;
      SmomoIntf *smoMo = nullptr;
    };
    std::vector<SmomoInfo> mSmomoInstances;

private:
    bool mEarlyWakeUpEnabled = false;
    bool mDynamicSfIdleEnabled = false;
    bool wakeUpPresentationDisplays = false;
    bool mInternalPresentationDisplays = false;

    composer::ComposerExtnIntf *mComposerExtnIntf = nullptr;
    composer::FrameSchedulerIntf *mFrameSchedulerExtnIntf = nullptr;
    composer::DisplayExtnIntf *mDisplayExtnIntf = nullptr;
    bool mUseLayerExt = false;
    bool mSplitLayerExt = false;
    bool mHasScreenshot = false;
    float mThermalLevelFps = 0;
    float mLastCachedFps = 0;
    bool mAllowThermalFpsChange = false;
    std::unordered_map<float, int64_t> mAdvancedSfOffsets;

    FlagManager mFlagManager;
    int mRETid = 0;
    int mSFTid = 0;
    bool mTidSentSuccessfully = false;
    bool mSendEarlyWakeUp = false;
    bool mSentInitialFps = false;
    std::mutex mEarlyWakeUpMutex;
    int mUiLayerFrameCount = 0;

    // returns the framerate of the layer with the given sequence ID
    float getLayerFramerate(nsecs_t now, int32_t id) const {
        return mScheduler->getLayerFramerate(now, id);
    }

    struct {
        bool sessionEnabled = false;
        nsecs_t commitStart;
        nsecs_t compositeStart;
        nsecs_t presentEnd;
    } mPowerHintSessionData GUARDED_BY(kMainThreadContext);

    nsecs_t mAnimationTransactionTimeout = s2ns(5);

    friend class SurfaceComposerAIDL;
};

class SurfaceComposerAIDL : public gui::BnSurfaceComposer {
public:
    SurfaceComposerAIDL(sp<SurfaceFlinger> sf) { mFlinger = sf; }

    binder::Status createDisplay(const std::string& displayName, bool secure,
                                 sp<IBinder>* outDisplay) override;
    binder::Status destroyDisplay(const sp<IBinder>& display) override;
    binder::Status getPhysicalDisplayIds(std::vector<int64_t>* outDisplayIds) override;
    binder::Status getPrimaryPhysicalDisplayId(int64_t* outDisplayId) override;
    binder::Status getPhysicalDisplayToken(int64_t displayId, sp<IBinder>* outDisplay) override;

    binder::Status captureDisplay(const DisplayCaptureArgs&,
                                  const sp<IScreenCaptureListener>&) override;
    binder::Status captureDisplayById(int64_t, const sp<IScreenCaptureListener>&) override;
    binder::Status captureLayers(const LayerCaptureArgs&,
                                 const sp<IScreenCaptureListener>&) override;

private:
    static const constexpr bool kUsePermissionCache = true;
    status_t checkAccessPermission(bool usePermissionCache = kUsePermissionCache);

private:
    sp<SurfaceFlinger> mFlinger;
};

} // namespace android<|MERGE_RESOLUTION|>--- conflicted
+++ resolved
@@ -204,12 +204,6 @@
     std::atomic<nsecs_t> mLastSwapTime = 0;
 };
 
-<<<<<<< HEAD
-struct SCOPED_CAPABILITY UnnecessaryLock {
-    explicit UnnecessaryLock(Mutex& mutex) ACQUIRE(mutex) {}
-    ~UnnecessaryLock() RELEASE() {}
-};
-
 class DolphinWrapper {
 public:
     DolphinWrapper() { init(); }
@@ -250,8 +244,6 @@
     DestroyLayerExtnFuncPtr mLayerExtDestroyFunc;
 };
 
-=======
->>>>>>> 8193dc42
 class SurfaceFlinger : public BnSurfaceComposer,
                        public PriorityDumper,
                        private IBinder::DeathRecipient,
