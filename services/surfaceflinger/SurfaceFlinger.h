--- conflicted
+++ resolved
@@ -355,12 +355,8 @@
     // Schedule commit of transactions on the main thread ahead of the next VSYNC.
     void scheduleCommit(FrameHint);
     // As above, but also force composite regardless if transactions were committed.
-<<<<<<< HEAD
-    void scheduleComposite(FrameHint) override;
+    void scheduleComposite(FrameHint);
     void scheduleCompositeImmed();
-=======
-    void scheduleComposite(FrameHint);
->>>>>>> ac6ebd17
     // As above, but also force dirty geometry to repaint.
     void scheduleRepaint();
     // Schedule sampling independently from commit or composite.
@@ -1628,8 +1624,7 @@
     bool mAllowThermalFpsChange = false;
     std::unordered_map<float, int64_t> mAdvancedSfOffsets;
 
-<<<<<<< HEAD
-    std::unique_ptr<FlagManager> mFlagManager;
+    FlagManager mFlagManager;
     int mRETid = 0;
     int mSFTid = 0;
     bool mTidSentSuccessfully = false;
@@ -1637,9 +1632,6 @@
     bool mSentInitialFps = false;
     std::mutex mEarlyWakeUpMutex;
     int mUiLayerFrameCount = 0;
-=======
-    FlagManager mFlagManager;
->>>>>>> ac6ebd17
 
     // returns the framerate of the layer with the given sequence ID
     float getLayerFramerate(nsecs_t now, int32_t id) const {
