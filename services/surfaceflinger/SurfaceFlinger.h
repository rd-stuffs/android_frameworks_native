/*
 * Copyright (C) 2007 The Android Open Source Project
 *
 * Licensed under the Apache License, Version 2.0 (the "License");
 * you may not use this file except in compliance with the License.
 * You may obtain a copy of the License at
 *
 *      http://www.apache.org/licenses/LICENSE-2.0
 *
 * Unless required by applicable law or agreed to in writing, software
 * distributed under the License is distributed on an "AS IS" BASIS,
 * WITHOUT WARRANTIES OR CONDITIONS OF ANY KIND, either express or implied.
 * See the License for the specific language governing permissions and
 * limitations under the License.
 */

#pragma once

#include <sys/types.h>

/*
 * NOTE: Make sure this file doesn't include  anything from <gl/ > or <gl2/ >
 */

#include <android-base/thread_annotations.h>
#include <compositionengine/OutputColorSetting.h>
#include <cutils/atomic.h>
#include <cutils/compiler.h>
#include <gui/BufferQueue.h>
#include <gui/FrameTimestamps.h>
#include <gui/ISurfaceComposer.h>
#include <gui/ISurfaceComposerClient.h>
#include <gui/ITransactionCompletedListener.h>
#include <gui/LayerState.h>
#include <gui/OccupancyTracker.h>
#include <input/ISetInputWindowsListener.h>
#include <layerproto/LayerProtoHeader.h>
#include <math/mat4.h>
#include <renderengine/LayerSettings.h>
#include <serviceutils/PriorityDumper.h>
#include <system/graphics.h>
#include <ui/FenceTime.h>
#include <ui/PixelFormat.h>
#include <ui/Size.h>
#include <utils/Errors.h>
#include <utils/KeyedVector.h>
#include <utils/RefBase.h>
#include <utils/SortedVector.h>
#include <utils/Trace.h>
#include <utils/threads.h>

#include "ClientCache.h"
#include "DisplayDevice.h"
#include "DisplayHardware/HWC2.h"
#include "DisplayHardware/PowerAdvisor.h"
#include "Effects/Daltonizer.h"
#include "FrameTracker.h"
#include "LayerVector.h"
#include "Scheduler/RefreshRateConfigs.h"
#include "Scheduler/RefreshRateStats.h"
#include "Scheduler/Scheduler.h"
#include "Scheduler/VSyncModulator.h"
#include "SurfaceFlingerFactory.h"
#include "SurfaceTracing.h"
#include "TracedOrdinal.h"
#include "TransactionCompletedThread.h"

#include <atomic>
#include <cstdint>
#include <functional>
#include <map>
#include <memory>
#include <mutex>
#include <optional>
#include <queue>
#include <set>
#include <string>
#include <thread>
#include <type_traits>
#include <unordered_map>
#include <unordered_set>
#include <utility>
#include <list>

using namespace android::surfaceflinger;

namespace smomo {
class SmomoIntf;
} // namespace smomo

using smomo::SmomoIntf;

namespace composer {
class LayerExtnIntf;
}

using composer::LayerExtnIntf;

namespace composer {
class FrameExtnIntf;
}
using composer::FrameExtnIntf;

namespace android {

class Client;
class EventThread;
class HWComposer;
class IGraphicBufferProducer;
class IInputFlinger;
class Layer;
class MessageBase;
class RefreshRateOverlay;
class RegionSamplingThread;
class TimeStats;
class FrameTracer;

namespace compositionengine {
class DisplaySurface;
class OutputLayer;

struct CompositionRefreshArgs;
} // namespace compositionengine

namespace renderengine {
class RenderEngine;
} // namespace renderengine

namespace dvr {
class VrFlinger;
} // namespace dvr

enum {
    eTransactionNeeded = 0x01,
    eTraversalNeeded = 0x02,
    eDisplayTransactionNeeded = 0x04,
    eDisplayLayerStackChanged = 0x08,
    eTransactionFlushNeeded = 0x10,
    eTransactionMask = 0x1f,
};

using DisplayColorSetting = compositionengine::OutputColorSetting;

class SurfaceFlingerBE
{
public:
    SurfaceFlingerBE();

    const std::string mHwcServiceName; // "default" for real use, something else for testing.

    FenceTimeline mGlCompositionDoneTimeline;
    FenceTimeline mDisplayTimeline;

    // protected by mCompositorTimingLock;
    mutable std::mutex mCompositorTimingLock;
    CompositorTiming mCompositorTiming;

    // Only accessed from the main thread.
    struct CompositePresentTime {
        nsecs_t composite = -1;
        std::shared_ptr<FenceTime> display = FenceTime::NO_FENCE;
    };
    std::queue<CompositePresentTime> mCompositePresentTimes;

    static const size_t NUM_BUCKETS = 8; // < 1-7, 7+
    nsecs_t mFrameBuckets[NUM_BUCKETS] = {};
    nsecs_t mTotalTime = 0;
    std::atomic<nsecs_t> mLastSwapTime = 0;

    // Double- vs. triple-buffering stats
    struct BufferingStats {
        size_t numSegments = 0;
        nsecs_t totalTime = 0;

        // "Two buffer" means that a third buffer was never used, whereas
        // "double-buffered" means that on average the segment only used two
        // buffers (though it may have used a third for some part of the
        // segment)
        nsecs_t twoBufferTime = 0;
        nsecs_t doubleBufferedTime = 0;
        nsecs_t tripleBufferedTime = 0;
    };
    mutable Mutex mBufferingStatsMutex;
    std::unordered_map<std::string, BufferingStats> mBufferingStats;

    // The composer sequence id is a monotonically increasing integer that we
    // use to differentiate callbacks from different hardware composer
    // instances. Each hardware composer instance gets a different sequence id.
    int32_t mComposerSequenceId = 0;
};

class SmomoWrapper {
public:
    SmomoWrapper() {}
    ~SmomoWrapper();

    bool init();

    SmomoIntf* operator->() { return mInst; }
    operator bool() { return mInst != nullptr; }

    SmomoWrapper(const SmomoWrapper&) = delete;
    SmomoWrapper& operator=(const SmomoWrapper&) = delete;

private:
    SmomoIntf *mInst = nullptr;
    void *mSmoMoLibHandle = nullptr;

    using CreateSmoMoFuncPtr = std::add_pointer<bool(uint16_t, SmomoIntf**)>::type;
    using DestroySmoMoFuncPtr = std::add_pointer<void(SmomoIntf*)>::type;
    CreateSmoMoFuncPtr mSmoMoCreateFunc;
    DestroySmoMoFuncPtr mSmoMoDestroyFunc;
};

class LayerExtWrapper {
public:
    LayerExtWrapper() {}
    ~LayerExtWrapper();

    bool init();

    LayerExtnIntf* operator->() { return     mInst; }
    operator bool() { return mInst != nullptr; }

    LayerExtWrapper(const LayerExtWrapper&) = delete;
    LayerExtWrapper& operator=(const LayerExtWrapper&) = delete;

private:
    LayerExtnIntf *mInst = nullptr;
    void *mLayerExtLibHandle = nullptr;

    using CreateLayerExtnFuncPtr = std::add_pointer<bool(uint16_t, LayerExtnIntf**)>::type;
    using DestroyLayerExtnFuncPtr = std::add_pointer<void(LayerExtnIntf*)>::type;
    CreateLayerExtnFuncPtr mLayerExtCreateFunc;
    DestroyLayerExtnFuncPtr mLayerExtDestroyFunc;
};

class SurfaceFlinger : public BnSurfaceComposer,
                       public PriorityDumper,
                       public ClientCache::ErasedRecipient,
                       private IBinder::DeathRecipient,
                       private HWC2::ComposerCallback,
                       private ISchedulerCallback {
public:
    SurfaceFlingerBE& getBE() { return mBE; }
    const SurfaceFlingerBE& getBE() const { return mBE; }

    // This is the phase offset in nanoseconds of the software vsync event
    // relative to the vsync event reported by HWComposer.  The software vsync
    // event is when SurfaceFlinger and Choreographer-based applications run each
    // frame.
    //
    // This phase offset allows adjustment of the minimum latency from application
    // wake-up time (by Choreographer) to the time at which the resulting window
    // image is displayed.  This value may be either positive (after the HW vsync)
    // or negative (before the HW vsync). Setting it to 0 will result in a lower
    // latency bound of two vsync periods because the app and SurfaceFlinger
    // will run just after the HW vsync.  Setting it to a positive number will
    // result in the minimum latency being:
    //
    //     (2 * VSYNC_PERIOD - (vsyncPhaseOffsetNs % VSYNC_PERIOD))
    //
    // Note that reducing this latency makes it more likely for the applications
    // to not have their window content image ready in time.  When this happens
    // the latency will end up being an additional vsync period, and animations
    // will hiccup.  Therefore, this latency should be tuned somewhat
    // conservatively (or at least with awareness of the trade-off being made).
    static int64_t vsyncPhaseOffsetNs;
    static int64_t sfVsyncPhaseOffsetNs;

    // If fences from sync Framework are supported.
    static bool hasSyncFramework;

    // The offset in nanoseconds to use when DispSync timestamps present fence
    // signaling time.
    static int64_t dispSyncPresentTimeOffset;

    // Some hardware can do RGB->YUV conversion more efficiently in hardware
    // controlled by HWC than in hardware controlled by the video encoder.
    // This instruct VirtualDisplaySurface to use HWC for such conversion on
    // GL composition.
    static bool useHwcForRgbToYuv;

    // Maximum dimension supported by HWC for virtual display.
    // Equal to min(max_height, max_width).
    static uint64_t maxVirtualDisplaySize;

    // Controls the number of buffers SurfaceFlinger will allocate for use in
    // FramebufferSurface
    static int64_t maxFrameBufferAcquiredBuffers;

    // Controls the maximum width and height in pixels that the graphics pipeline can support for
    // GPU fallback composition. For example, 8k devices with 4k GPUs, or 4k devices with 2k GPUs.
    static uint32_t maxGraphicsWidth;
    static uint32_t maxGraphicsHeight;

    // Indicate if a device has wide color gamut display. This is typically
    // found on devices with wide color gamut (e.g. Display-P3) display.
    static bool hasWideColorDisplay;

    static ui::Rotation internalDisplayOrientation;

    // Indicate if device wants color management on its display.
    static bool useColorManagement;

    static bool useContextPriority;

    static bool sDirectStreaming;

    // The data space and pixel format that SurfaceFlinger expects hardware composer
    // to composite efficiently. Meaning under most scenarios, hardware composer
    // will accept layers with the data space and pixel format.
    static ui::Dataspace defaultCompositionDataspace;
    static ui::PixelFormat defaultCompositionPixelFormat;

    // The data space and pixel format that SurfaceFlinger expects hardware composer
    // to composite efficiently for wide color gamut surfaces. Meaning under most scenarios,
    // hardware composer will accept layers with the data space and pixel format.
    static ui::Dataspace wideColorGamutCompositionDataspace;
    static ui::PixelFormat wideColorGamutCompositionPixelFormat;

    // Whether to use frame rate API when deciding about the refresh rate of the display. This
    // variable is caches in SF, so that we can check it with each layer creation, and a void the
    // overhead that is caused by reading from sysprop.
    static bool useFrameRateApi;

    // set main thread scheduling policy
    static status_t setSchedFifo(bool enabled) ANDROID_API;

    static char const* getServiceName() ANDROID_API {
        return "SurfaceFlinger";
    }

    struct SkipInitializationTag {};
    static constexpr SkipInitializationTag SkipInitialization;
    SurfaceFlinger(surfaceflinger::Factory&, SkipInitializationTag) ANDROID_API;
    explicit SurfaceFlinger(surfaceflinger::Factory&) ANDROID_API;

    // must be called before clients can connect
    void init() ANDROID_API;

    // starts SurfaceFlinger main loop in the current thread
    void run() ANDROID_API;

    // post an asynchronous message to the main thread
    status_t postMessageAsync(const sp<MessageBase>& msg, nsecs_t reltime = 0, uint32_t flags = 0);

    // post a synchronous message to the main thread
    status_t postMessageSync(const sp<MessageBase>& msg, nsecs_t reltime = 0, uint32_t flags = 0)
            EXCLUDES(mStateLock);

    // force full composition on all displays
    void repaintEverything();

    surfaceflinger::Factory& getFactory() { return mFactory; }

    // The CompositionEngine encapsulates all composition related interfaces and actions.
    compositionengine::CompositionEngine& getCompositionEngine() const;

    // returns the default Display
    sp<const DisplayDevice> getDefaultDisplayDevice() {
        Mutex::Autolock _l(mStateLock);
        return getDefaultDisplayDeviceLocked();
    }

    // Obtains a name from the texture pool, or, if the pool is empty, posts a
    // synchronous message to the main thread to obtain one on the fly
    uint32_t getNewTexture();

    // utility function to delete a texture on the main thread
    void deleteTextureAsync(uint32_t texture);

    // enable/disable h/w composer event
    // TODO: this should be made accessible only to EventThread
    void setVsyncEnabled(bool enabled);

    // main thread function to enable/disable h/w composer event
    void setVsyncEnabledInternal(bool enabled);
    void setVsyncEnabledInHWC(DisplayId displayId, hal::Vsync enabled);

    // called on the main thread by MessageQueue when an internal message
    // is received
    // TODO: this should be made accessible only to MessageQueue
    void onMessageReceived(int32_t what, nsecs_t when);

    renderengine::RenderEngine& getRenderEngine() const;

    bool authenticateSurfaceTextureLocked(
        const sp<IGraphicBufferProducer>& bufferProducer) const;

    void onLayerFirstRef(Layer*);
    void onLayerDestroyed(Layer*);

    void removeFromOffscreenLayers(Layer* layer);

    TransactionCompletedThread& getTransactionCompletedThread() {
        return mTransactionCompletedThread;
    }

    sp<Layer> fromHandle(const sp<IBinder>& handle) REQUIRES(mStateLock);

    // Inherit from ClientCache::ErasedRecipient
    void bufferErased(const client_cache_t& clientCacheId) override;

    // If set, disables reusing client composition buffers. This can be set by
    // debug.sf.disable_client_composition_cache
    bool mDisableClientCompositionCache = false;

    nsecs_t mVsyncTimeStamp = -1;

private:
    friend class BufferLayer;
    friend class BufferQueueLayer;
    friend class BufferStateLayer;
    friend class Client;
    friend class Layer;
    friend class MonitoredProducer;
    friend class RefreshRateOverlay;
    friend class RegionSamplingThread;
    friend class SurfaceTracing;

    // For unit tests
    friend class TestableSurfaceFlinger;
    friend class TransactionApplicationTest;

    // This value is specified in number of frames.  Log frame stats at most
    // every half hour.
    enum { LOG_FRAME_STATS_PERIOD =  30*60*60 };

    static const int MAX_TRACING_MEMORY = 100 * 1024 * 1024; // 100MB

protected:
    // We're reference counted, never destroy SurfaceFlinger directly
    virtual ~SurfaceFlinger();

private:
    /* ------------------------------------------------------------------------
     * Internal data structures
     */

    class State {
    public:
        explicit State(LayerVector::StateSet set) : stateSet(set), layersSortedByZ(set) {}
        State& operator=(const State& other) {
            // We explicitly don't copy stateSet so that, e.g., mDrawingState
            // always uses the Drawing StateSet.
            layersSortedByZ = other.layersSortedByZ;
            displays = other.displays;
            colorMatrixChanged = other.colorMatrixChanged;
            if (colorMatrixChanged) {
                colorMatrix = other.colorMatrix;
            }
            globalShadowSettings = other.globalShadowSettings;

            return *this;
        }

        const LayerVector::StateSet stateSet = LayerVector::StateSet::Invalid;
        LayerVector layersSortedByZ;
        DefaultKeyedVector< wp<IBinder>, DisplayDeviceState> displays;

        bool colorMatrixChanged = true;
        mat4 colorMatrix;

        renderengine::ShadowSettings globalShadowSettings;

        void traverse(const LayerVector::Visitor& visitor) const;
        void traverseInZOrder(const LayerVector::Visitor& visitor) const;
        void traverseInReverseZOrder(const LayerVector::Visitor& visitor) const;
    };

    /* ------------------------------------------------------------------------
     * IBinder interface
     */
    status_t onTransact(uint32_t code, const Parcel& data, Parcel* reply, uint32_t flags) override;
    status_t dump(int fd, const Vector<String16>& args) override { return priorityDump(fd, args); }
    bool callingThreadHasUnscopedSurfaceFlingerAccess(bool usePermissionCache = true)
            EXCLUDES(mStateLock);

    /* ------------------------------------------------------------------------
     * ISurfaceComposer interface
     */
    sp<ISurfaceComposerClient> createConnection() override;
    sp<IBinder> createDisplay(const String8& displayName, bool secure) override;
    void destroyDisplay(const sp<IBinder>& displayToken) override;
    std::vector<PhysicalDisplayId> getPhysicalDisplayIds() const override;
    sp<IBinder> getPhysicalDisplayToken(PhysicalDisplayId displayId) const override;
    void setTransactionState(const Vector<ComposerState>& state,
                             const Vector<DisplayState>& displays, uint32_t flags,
                             const sp<IBinder>& applyToken,
                             const InputWindowCommands& inputWindowCommands,
                             int64_t desiredPresentTime, const client_cache_t& uncacheBuffer,
                             bool hasListenerCallbacks,
                             const std::vector<ListenerCallbacks>& listenerCallbacks) override;
    void bootFinished() override;
    bool authenticateSurfaceTexture(
            const sp<IGraphicBufferProducer>& bufferProducer) const override;
    status_t getSupportedFrameTimestamps(std::vector<FrameEvent>* outSupported) const override;
    sp<IDisplayEventConnection> createDisplayEventConnection(
            ISurfaceComposer::VsyncSource vsyncSource = eVsyncSourceApp,
            ISurfaceComposer::ConfigChanged configChanged =
                    ISurfaceComposer::eConfigChangedSuppress) override;
    status_t captureScreen(const sp<IBinder>& displayToken, sp<GraphicBuffer>* outBuffer,
                           bool& outCapturedSecureLayers, ui::Dataspace reqDataspace,
                           ui::PixelFormat reqPixelFormat, const Rect& sourceCrop,
                           uint32_t reqWidth, uint32_t reqHeight, bool useIdentityTransform,
                           ui::Rotation rotation, bool captureSecureLayers) override;
    status_t captureScreen(uint64_t displayOrLayerStack, ui::Dataspace* outDataspace,
                           sp<GraphicBuffer>* outBuffer) override;
    status_t captureLayers(
            const sp<IBinder>& parentHandle, sp<GraphicBuffer>* outBuffer,
            const ui::Dataspace reqDataspace, const ui::PixelFormat reqPixelFormat,
            const Rect& sourceCrop,
            const std::unordered_set<sp<IBinder>, ISurfaceComposer::SpHash<IBinder>>& exclude,
            float frameScale, bool childrenOnly) override;

    status_t getDisplayStats(const sp<IBinder>& displayToken, DisplayStatInfo* stats) override;
    status_t getDisplayState(const sp<IBinder>& displayToken, ui::DisplayState*) override;
    status_t getDisplayInfo(const sp<IBinder>& displayToken, DisplayInfo*) override;
    status_t getDisplayConfigs(const sp<IBinder>& displayToken, Vector<DisplayConfig>*) override;
    int getActiveConfig(const sp<IBinder>& displayToken) override;
    status_t getDisplayColorModes(const sp<IBinder>& displayToken, Vector<ui::ColorMode>*) override;
    status_t getDisplayNativePrimaries(const sp<IBinder>& displayToken,
                                       ui::DisplayPrimaries&) override;
    ui::ColorMode getActiveColorMode(const sp<IBinder>& displayToken) override;
    status_t setActiveColorMode(const sp<IBinder>& displayToken, ui::ColorMode colorMode) override;
    status_t getAutoLowLatencyModeSupport(const sp<IBinder>& displayToken,
                                          bool* outSupported) const override;
    void setAutoLowLatencyMode(const sp<IBinder>& displayToken, bool on) override;
    status_t getGameContentTypeSupport(const sp<IBinder>& displayToken,
                                       bool* outSupported) const override;
    void setGameContentType(const sp<IBinder>& displayToken, bool on) override;
    void setPowerMode(const sp<IBinder>& displayToken, int mode) override;
    status_t clearAnimationFrameStats() override;
    status_t getAnimationFrameStats(FrameStats* outStats) const override;
    status_t getHdrCapabilities(const sp<IBinder>& displayToken,
                                HdrCapabilities* outCapabilities) const override;
    status_t enableVSyncInjections(bool enable) override;
    status_t injectVSync(nsecs_t when) override;
    status_t getLayerDebugInfo(std::vector<LayerDebugInfo>* outLayers) const override;
    status_t getColorManagement(bool* outGetColorManagement) const override;
    status_t getCompositionPreference(ui::Dataspace* outDataspace, ui::PixelFormat* outPixelFormat,
                                      ui::Dataspace* outWideColorGamutDataspace,
                                      ui::PixelFormat* outWideColorGamutPixelFormat) const override;
    status_t getDisplayedContentSamplingAttributes(const sp<IBinder>& displayToken,
                                                   ui::PixelFormat* outFormat,
                                                   ui::Dataspace* outDataspace,
                                                   uint8_t* outComponentMask) const override;
    status_t setDisplayContentSamplingEnabled(const sp<IBinder>& displayToken, bool enable,
                                              uint8_t componentMask, uint64_t maxFrames) override;
    status_t getDisplayedContentSample(const sp<IBinder>& displayToken, uint64_t maxFrames,
                                       uint64_t timestamp,
                                       DisplayedFrameStats* outStats) const override;
    status_t getProtectedContentSupport(bool* outSupported) const override;
    status_t isWideColorDisplay(const sp<IBinder>& displayToken,
                                bool* outIsWideColorDisplay) const override;
    status_t addRegionSamplingListener(const Rect& samplingArea, const sp<IBinder>& stopLayerHandle,
                                       const sp<IRegionSamplingListener>& listener) override;
    status_t removeRegionSamplingListener(const sp<IRegionSamplingListener>& listener) override;
    status_t setDesiredDisplayConfigSpecs(const sp<IBinder>& displayToken, int32_t displayModeId,
                                          float minRefreshRate, float maxRefreshRate) override;
    status_t getDesiredDisplayConfigSpecs(const sp<IBinder>& displayToken,
                                          int32_t* outDefaultConfig, float* outMinRefreshRate,
                                          float* outMaxRefreshRate) override;
    status_t getDisplayBrightnessSupport(const sp<IBinder>& displayToken,
                                         bool* outSupport) const override;
    status_t setDisplayBrightness(const sp<IBinder>& displayToken, float brightness) override;
    status_t notifyPowerHint(int32_t hintId) override;
    status_t setGlobalShadowSettings(const half4& ambientColor, const half4& spotColor,
                                     float lightPosY, float lightPosZ, float lightRadius) override;
    status_t setFrameRate(const sp<IGraphicBufferProducer>& surface, float frameRate,
                          int8_t compatibility) override;
    status_t acquireFrameRateFlexibilityToken(sp<IBinder>* outToken) override;
    status_t setDisplayElapseTime(const sp<DisplayDevice>& display) const;

    /* ------------------------------------------------------------------------
     * DeathRecipient interface
     */
    void binderDied(const wp<IBinder>& who) override;

    /* ------------------------------------------------------------------------
     * RefBase interface
     */
    void onFirstRef() override;

    /* ------------------------------------------------------------------------
     * HWC2::ComposerCallback / HWComposer::EventHandler interface
     */
    void onVsyncReceived(int32_t sequenceId, hal::HWDisplayId hwcDisplayId, int64_t timestamp,
                         std::optional<hal::VsyncPeriodNanos> vsyncPeriod) override;
    void onHotplugReceived(int32_t sequenceId, hal::HWDisplayId hwcDisplayId,
                           hal::Connection connection) override;
    void onRefreshReceived(int32_t sequenceId, hal::HWDisplayId hwcDisplayId) override;
    void onVsyncPeriodTimingChangedReceived(
            int32_t sequenceId, hal::HWDisplayId display,
            const hal::VsyncPeriodChangeTimeline& updatedTimeline) override;
    void onSeamlessPossible(int32_t sequenceId, hal::HWDisplayId display) override;

    /* ------------------------------------------------------------------------
     * ISchedulerCallback
     */
    void changeRefreshRate(const Scheduler::RefreshRate&, Scheduler::ConfigEvent) override;
    // force full composition on all displays without resetting the scheduler idle timer.
    void repaintEverythingForHWC() override;
    // Called when kernel idle timer has expired. Used to update the refresh rate overlay.
    void kernelTimerChanged(bool expired) override;
    /* ------------------------------------------------------------------------
     * Message handling
     */
    void waitForEvent();
    // Can only be called from the main thread or with mStateLock held
    void signalTransaction();
    // Can only be called from the main thread or with mStateLock held
    void signalLayerUpdate();
    void signalRefresh();

    using RefreshRate = scheduler::RefreshRateConfigs::RefreshRate;

    struct ActiveConfigInfo {
        HwcConfigIndexType configId;
        Scheduler::ConfigEvent event = Scheduler::ConfigEvent::None;

        bool operator!=(const ActiveConfigInfo& other) const {
            return configId != other.configId || event != other.event;
        }
    };

    // called on the main thread in response to initializeDisplays()
    void onInitializeDisplays() REQUIRES(mStateLock);
    // Sets the desired active config bit. It obtains the lock, and sets mDesiredActiveConfig.
    void setDesiredActiveConfig(const ActiveConfigInfo& info) REQUIRES(mStateLock);
    status_t setActiveConfig(const sp<IBinder>& displayToken, int id);
    // Once HWC has returned the present fence, this sets the active config and a new refresh
    // rate in SF.
    void setActiveConfigInternal() REQUIRES(mStateLock);
    // Calls to setActiveConfig on the main thread if there is a pending config
    // that needs to be applied.
    void performSetActiveConfig() REQUIRES(mStateLock);
    // Called when active config is no longer is progress
    void desiredActiveConfigChangeDone() REQUIRES(mStateLock);
    // called on the main thread in response to setPowerMode()
    void setPowerModeInternal(const sp<DisplayDevice>& display, hal::PowerMode mode)
            REQUIRES(mStateLock);

    // Sets the desired display configs.
    status_t setDesiredDisplayConfigSpecsInternal(
            const sp<DisplayDevice>& display,
            const std::optional<scheduler::RefreshRateConfigs::Policy>& policy, bool overridePolicy)
            EXCLUDES(mStateLock);

    // Returns whether the transaction actually modified any state
    bool handleMessageTransaction();

    // Returns whether a new buffer has been latched (see handlePageFlip())
    bool handleMessageInvalidate();

    void handleMessageRefresh();

    void handleTransaction(uint32_t transactionFlags);
    void handleTransactionLocked(uint32_t transactionFlags) REQUIRES(mStateLock);

    void updateInputFlinger();
    void updateInputWindowInfo();
    void commitInputWindowCommands() REQUIRES(mStateLock);
    void setInputWindowsFinished();
    void updateCursorAsync();
    void initScheduler(DisplayId primaryDisplayId);

    /* handlePageFlip - latch a new buffer if available and compute the dirty
     * region. Returns whether a new buffer has been latched, i.e., whether it
     * is necessary to perform a refresh during this vsync.
     */
    bool handlePageFlip();

    /* ------------------------------------------------------------------------
     * Transactions
     */
    void applyTransactionState(const Vector<ComposerState>& state,
                               const Vector<DisplayState>& displays, uint32_t flags,
                               const InputWindowCommands& inputWindowCommands,
                               const int64_t desiredPresentTime,
                               const client_cache_t& uncacheBuffer, const int64_t postTime,
                               bool privileged, bool hasListenerCallbacks,
                               const std::vector<ListenerCallbacks>& listenerCallbacks,
                               bool isMainThread = false) REQUIRES(mStateLock);
    // Returns true if at least one transaction was flushed
    bool flushTransactionQueues();
    // Returns true if there is at least one transaction that needs to be flushed
    bool transactionFlushNeeded();
    uint32_t getTransactionFlags(uint32_t flags);
    uint32_t peekTransactionFlags();
    // Can only be called from the main thread or with mStateLock held
    uint32_t setTransactionFlags(uint32_t flags);
    uint32_t setTransactionFlags(uint32_t flags, Scheduler::TransactionStart transactionStart);
    void commitTransaction() REQUIRES(mStateLock);
    void commitOffscreenLayers();
    bool transactionIsReadyToBeApplied(int64_t desiredPresentTime,
                                       bool useCachedExpectedPresentTime,
                                       const Vector<ComposerState>& states);
    uint32_t setDisplayStateLocked(const DisplayState& s) REQUIRES(mStateLock);
    uint32_t addInputWindowCommands(const InputWindowCommands& inputWindowCommands)
            REQUIRES(mStateLock);

protected:
    virtual uint32_t setClientStateLocked(
            const ComposerState& composerState, int64_t desiredPresentTime, int64_t postTime,
            bool privileged,
            std::unordered_set<ListenerCallbacks, ListenerCallbacksHash>& listenerCallbacks)
            REQUIRES(mStateLock);
    virtual void commitTransactionLocked();

private:
    /* ------------------------------------------------------------------------
     * Layer management
     */
    status_t createLayer(const String8& name, const sp<Client>& client, uint32_t w, uint32_t h,
                         PixelFormat format, uint32_t flags, LayerMetadata metadata,
                         sp<IBinder>* handle, sp<IGraphicBufferProducer>* gbp,
                         const sp<IBinder>& parentHandle, const sp<Layer>& parentLayer = nullptr,
                         uint32_t* outTransformHint = nullptr);

    status_t createBufferQueueLayer(const sp<Client>& client, std::string name, uint32_t w,
                                    uint32_t h, uint32_t flags, LayerMetadata metadata,
                                    PixelFormat& format, sp<IBinder>* outHandle,
                                    sp<IGraphicBufferProducer>* outGbp, sp<Layer>* outLayer);

    status_t createBufferStateLayer(const sp<Client>& client, std::string name, uint32_t w,
                                    uint32_t h, uint32_t flags, LayerMetadata metadata,
                                    sp<IBinder>* outHandle, uint32_t* outTransformHint,
                                    sp<Layer>* outLayer);

    status_t createEffectLayer(const sp<Client>& client, std::string name, uint32_t w, uint32_t h,
                               uint32_t flags, LayerMetadata metadata, sp<IBinder>* outHandle,
                               sp<Layer>* outLayer);

    status_t createContainerLayer(const sp<Client>& client, std::string name, uint32_t w,
                                  uint32_t h, uint32_t flags, LayerMetadata metadata,
                                  sp<IBinder>* outHandle, sp<Layer>* outLayer);

    status_t mirrorLayer(const sp<Client>& client, const sp<IBinder>& mirrorFromHandle,
                         sp<IBinder>* outHandle);

    std::string getUniqueLayerName(const char* name);

    // called when all clients have released all their references to
    // this layer meaning it is entirely safe to destroy all
    // resources associated to this layer.
    void onHandleDestroyed(sp<Layer>& layer);
    void markLayerPendingRemovalLocked(const sp<Layer>& layer);

    // add a layer to SurfaceFlinger
    status_t addClientLayer(const sp<Client>& client, const sp<IBinder>& handle,
                            const sp<IGraphicBufferProducer>& gbc, const sp<Layer>& lbc,
                            const sp<IBinder>& parentHandle, const sp<Layer>& parentLayer,
                            bool addToCurrentState);

    // Traverse through all the layers and compute and cache its bounds.
    void computeLayerBounds();

    /* ------------------------------------------------------------------------
     * Boot animation, on/off animations and screen capture
     */

    void startBootAnim();

    using TraverseLayersFunction = std::function<void(const LayerVector::Visitor&)>;

    void renderScreenImplLocked(const RenderArea& renderArea, TraverseLayersFunction traverseLayers,
                                ANativeWindowBuffer* buffer, bool useIdentityTransform,
                                int* outSyncFd);
    status_t captureScreenCommon(RenderArea& renderArea, TraverseLayersFunction traverseLayers,
                                 sp<GraphicBuffer>* outBuffer, const ui::PixelFormat reqPixelFormat,
                                 bool useIdentityTransform, bool& outCapturedSecureLayers);
    status_t captureScreenCommon(RenderArea& renderArea, TraverseLayersFunction traverseLayers,
                                 const sp<GraphicBuffer>& buffer, bool useIdentityTransform,
                                 bool& outCapturedSecureLayers);
    const sp<DisplayDevice> getDisplayByIdOrLayerStack(uint64_t displayOrLayerStack);
    const sp<DisplayDevice> getDisplayByLayerStack(uint64_t layerStack);
    status_t captureScreenImplLocked(const RenderArea& renderArea,
                                     TraverseLayersFunction traverseLayers,
                                     ANativeWindowBuffer* buffer, bool useIdentityTransform,
                                     bool forSystem, int* outSyncFd, bool& outCapturedSecureLayers);
    void traverseLayersInDisplay(const sp<const DisplayDevice>& display,
                                 const LayerVector::Visitor& visitor);


    bool canAllocateHwcDisplayIdForVDS(uint64_t usage);
    bool skipColorLayer(const char* layerType);
    sp<StartPropertySetThread> mStartPropertySetThread;

    /* ------------------------------------------------------------------------
     * Properties
     */
    void readPersistentProperties();

    /* ------------------------------------------------------------------------
     * EGL
     */
    size_t getMaxTextureSize() const;
    size_t getMaxViewportDims() const;

    /* ------------------------------------------------------------------------
     * Display and layer stack management
     */
    // called when starting, or restarting after system_server death
    void initializeDisplays();

    // NOTE: can only be called from the main thread or with mStateLock held
    sp<const DisplayDevice> getDisplayDeviceLocked(const wp<IBinder>& displayToken) const {
        return const_cast<SurfaceFlinger*>(this)->getDisplayDeviceLocked(displayToken);
    }

    // NOTE: can only be called from the main thread or with mStateLock held
    sp<DisplayDevice> getDisplayDeviceLocked(const wp<IBinder>& displayToken) {
        const auto it = mDisplays.find(displayToken);
        return it == mDisplays.end() ? nullptr : it->second;
    }

    sp<const DisplayDevice> getDefaultDisplayDeviceLocked() const {
        return const_cast<SurfaceFlinger*>(this)->getDefaultDisplayDeviceLocked();
    }

    sp<DisplayDevice> getDefaultDisplayDeviceLocked() {
        if (const auto token = getInternalDisplayTokenLocked()) {
            return getDisplayDeviceLocked(token);
        }
        return nullptr;
    }

    std::optional<DeviceProductInfo> getDeviceProductInfoLocked(const DisplayDevice&) const;

    // mark a region of a layer stack dirty. this updates the dirty
    // region of all screens presenting this layer stack.
    void invalidateLayerStack(const sp<const Layer>& layer, const Region& dirty);

    /* ------------------------------------------------------------------------
     * H/W composer
     */

    // The current hardware composer interface.
    //
    // The following thread safety rules apply when accessing mHwc, either
    // directly or via getHwComposer():
    //
    // 1. When recreating mHwc, acquire mStateLock. We currently recreate mHwc
    //    only when switching into and out of vr. Recreating mHwc must only be
    //    done on the main thread.
    //
    // 2. When accessing mHwc on the main thread, it's not necessary to acquire
    //    mStateLock.
    //
    // 3. When accessing mHwc on a thread other than the main thread, we always
    //    need to acquire mStateLock. This is because the main thread could be
    //    in the process of destroying the current mHwc instance.
    //
    // The above thread safety rules only apply to SurfaceFlinger.cpp. In
    // SurfaceFlinger_hwc1.cpp we create mHwc at surface flinger init and never
    // destroy it, so it's always safe to access mHwc from any thread without
    // acquiring mStateLock.
    HWComposer& getHwComposer() const;

    /* ------------------------------------------------------------------------
     * Compositing
     */
    void invalidateHwcGeometry();

    sp<DisplayDevice> getVsyncSource();
    void updateVsyncSource();
    void postComposition();
    void getCompositorTiming(CompositorTiming* compositorTiming);
    void updateCompositorTiming(const DisplayStatInfo& stats, nsecs_t compositeTime,
                                std::shared_ptr<FenceTime>& presentFenceTime);
    void setCompositorTimingSnapped(const DisplayStatInfo& stats,
                                    nsecs_t compositeToPresentLatency);

    void postFrame();

    /* ------------------------------------------------------------------------
     * Display management
     */
    sp<DisplayDevice> setupNewDisplayDeviceInternal(
            const wp<IBinder>& displayToken,
            std::shared_ptr<compositionengine::Display> compositionDisplay,
            const DisplayDeviceState& state,
            const sp<compositionengine::DisplaySurface>& displaySurface,
            const sp<IGraphicBufferProducer>& producer);
    void processDisplayChangesLocked();
    void processDisplayAdded(const wp<IBinder>& displayToken, const DisplayDeviceState& state);
    void processDisplayRemoved(const wp<IBinder>& displayToken);
    void processDisplayChanged(const wp<IBinder>& displayToken,
                               const DisplayDeviceState& currentState,
                               const DisplayDeviceState& drawingState);
    void processDisplayHotplugEventsLocked();

    void dispatchDisplayHotplugEvent(PhysicalDisplayId displayId, bool connected);

    /* ------------------------------------------------------------------------
     * VSync
     */
    nsecs_t getVsyncPeriod() const REQUIRES(mStateLock);

    // Sets the refresh rate by switching active configs, if they are available for
    // the desired refresh rate.
    void changeRefreshRateLocked(const RefreshRate&, Scheduler::ConfigEvent event)
            REQUIRES(mStateLock);

    void setRefreshRateTo(int32_t refreshRate);

    bool isDisplayConfigAllowed(HwcConfigIndexType configId) const REQUIRES(mStateLock);

    // Gets the fence for the previous frame.
    // Must be called on the main thread.
    sp<Fence> previousFrameFence();

    // Whether the previous frame has not yet been presented to the display.
    // If graceTimeMs is positive, this method waits for at most the provided
    // grace period before reporting if the frame missed.
    // Must be called on the main thread.
    bool previousFramePending(int graceTimeMs = 0);

    // Returns the previous time that the frame was presented. If the frame has
    // not been presented yet, then returns Fence::SIGNAL_TIME_PENDING. If there
    // is no pending frame, then returns Fence::SIGNAL_TIME_INVALID.
    // Must be called on the main thread.
    nsecs_t previousFramePresentTime();

    // Populates the expected present time for this frame. For negative offsets, performs a
    // correction using the predicted vsync for the next frame instead.
    void populateExpectedPresentTime(nsecs_t now);

    /*
     * Display identification
     */
    sp<IBinder> getPhysicalDisplayTokenLocked(DisplayId displayId) const {
        const auto it = mPhysicalDisplayTokens.find(displayId);
        return it != mPhysicalDisplayTokens.end() ? it->second : nullptr;
    }

    std::optional<DisplayId> getPhysicalDisplayIdLocked(const sp<IBinder>& displayToken) const {
        for (const auto& [id, token] : mPhysicalDisplayTokens) {
            if (token == displayToken) {
                return id;
            }
        }
        return {};
    }

    // TODO(b/74619554): Remove special cases for primary display.
    sp<IBinder> getInternalDisplayTokenLocked() const {
        const auto displayId = getInternalDisplayIdLocked();
        return displayId ? getPhysicalDisplayTokenLocked(*displayId) : nullptr;
    }

    std::optional<DisplayId> getInternalDisplayIdLocked() const {
        const auto hwcDisplayId = getHwComposer().getInternalHwcDisplayId();
        return hwcDisplayId ? getHwComposer().toPhysicalDisplayId(*hwcDisplayId) : std::nullopt;
    }

    /*
     * Debugging & dumpsys
     */
    using DumpArgs = Vector<String16>;
    using Dumper = std::function<void(const DumpArgs&, bool asProto, std::string&)>;

    template <typename F, std::enable_if_t<!std::is_member_function_pointer_v<F>>* = nullptr>
    static Dumper dumper(F&& dump) {
        using namespace std::placeholders;
        return std::bind(std::forward<F>(dump), _3);
    }

    template <typename F, std::enable_if_t<std::is_member_function_pointer_v<F>>* = nullptr>
    Dumper dumper(F dump) {
        using namespace std::placeholders;
        return std::bind(dump, this, _3);
    }

    template <typename F>
    Dumper argsDumper(F dump) {
        using namespace std::placeholders;
        return std::bind(dump, this, _1, _3);
    }

    template <typename F>
    Dumper protoDumper(F dump) {
        using namespace std::placeholders;
        return std::bind(dump, this, _1, _2, _3);
    }

    void dumpAllLocked(const DumpArgs& args, std::string& result) const REQUIRES(mStateLock);

    void appendSfConfigString(std::string& result) const;
    void listLayersLocked(std::string& result) const;
    void dumpStatsLocked(const DumpArgs& args, std::string& result) const REQUIRES(mStateLock);
    void clearStatsLocked(const DumpArgs& args, std::string& result);
    void dumpTimeStats(const DumpArgs& args, bool asProto, std::string& result) const;
    void logFrameStats();

    void dumpVSync(std::string& result) const REQUIRES(mStateLock);
    void dumpStaticScreenStats(std::string& result) const;
    // Not const because each Layer needs to query Fences and cache timestamps.
    void dumpFrameEventsLocked(std::string& result);

    void recordBufferingStats(const std::string& layerName,
                              std::vector<OccupancyTracker::Segment>&& history);
    void dumpBufferingStats(std::string& result) const;
    void dumpDisplayIdentificationData(std::string& result) const;
    void dumpRawDisplayIdentificationData(const DumpArgs&, std::string& result) const;
    void dumpWideColorInfo(std::string& result) const;
    LayersProto dumpDrawingStateProto(uint32_t traceFlags) const;
    void dumpOffscreenLayersProto(LayersProto& layersProto,
                                  uint32_t traceFlags = SurfaceTracing::TRACE_ALL) const;
    // Dumps state from HW Composer
    void dumpHwc(std::string& result) const;
    LayersProto dumpProtoFromMainThread(uint32_t traceFlags = SurfaceTracing::TRACE_ALL)
            EXCLUDES(mStateLock);
    void dumpOffscreenLayers(std::string& result) EXCLUDES(mStateLock);

    bool isLayerTripleBufferingDisabled() const {
        return this->mLayerTripleBufferingDisabled;
    }

    status_t doDump(int fd, const DumpArgs& args, bool asProto);

    status_t dumpCritical(int fd, const DumpArgs&, bool asProto);

    status_t dumpAll(int fd, const DumpArgs& args, bool asProto) override {
        return doDump(fd, args, asProto);
    }

    void onFrameRateFlexibilityTokenReleased();

    /* ------------------------------------------------------------------------
     * VrFlinger
     */
    void resetDisplayState();

    // Check to see if we should handoff to vr flinger.
    void updateVrFlinger();

    void updateColorMatrixLocked();

    /* ------------------------------------------------------------------------
     * Attributes
     */

    surfaceflinger::Factory& mFactory;

    // access must be protected by mStateLock
    mutable Mutex mStateLock;
    mutable Mutex mVsyncLock;
    mutable Mutex mDolphinStateLock;
    State mCurrentState{LayerVector::StateSet::Current};
    std::atomic<int32_t> mTransactionFlags = 0;
    Condition mTransactionCV;
    bool mTransactionPending = false;
    bool mAnimTransactionPending = false;
    SortedVector<sp<Layer>> mLayersPendingRemoval;
    bool mTraversalNeededMainThread = false;

    // global color transform states
    Daltonizer mDaltonizer;
    float mGlobalSaturationFactor = 1.0f;
    mat4 mClientColorMatrix;

    // Can't be unordered_set because wp<> isn't hashable
    std::set<wp<IBinder>> mGraphicBufferProducerList;
    size_t mMaxGraphicBufferProducerListSize = ISurfaceComposer::MAX_LAYERS;

    // protected by mStateLock (but we could use another lock)
    bool mLayersRemoved = false;
    bool mLayersAdded = false;

    std::atomic<bool> mRepaintEverything = false;

    // constant members (no synchronization needed for access)
    const nsecs_t mBootTime = systemTime();
    bool mGpuToCpuSupported = false;
    bool mIsUserBuild = true;

    // Can only accessed from the main thread, these members
    // don't need synchronization
    State mDrawingState{LayerVector::StateSet::Drawing};
    bool mVisibleRegionsDirty = false;
    // Set during transaction commit stage to track if the input info for a layer has changed.
    bool mInputInfoChanged = false;
    bool mGeometryInvalid = false;
    bool mAnimCompositionPending = false;
    std::vector<sp<Layer>> mLayersWithQueuedFrames;
    // Tracks layers that need to update a display's dirty region.
    std::vector<sp<Layer>> mLayersPendingRefresh;
    std::array<sp<Fence>, 2> mPreviousPresentFences = {Fence::NO_FENCE, Fence::NO_FENCE};
    // True if in the previous frame at least one layer was composed via the GPU.
    bool mHadClientComposition = false;
    // True if in the previous frame at least one layer was composed via HW Composer.
    // Note that it is possible for a frame to be composed via both client and device
    // composition, for example in the case of overlays.
    bool mHadDeviceComposition = false;
    // True if in the previous frame, the client composition was skipped by reusing the buffer
    // used in a previous composition. This can happed if the client composition requests
    // did not change.
    bool mReusedClientComposition = false;

    enum class BootStage {
        BOOTLOADER,
        BOOTANIMATION,
        FINISHED,
    };
    BootStage mBootStage = BootStage::BOOTLOADER;

    struct HotplugEvent {
        hal::HWDisplayId hwcDisplayId;
        hal::Connection connection = hal::Connection::INVALID;
    };
    // protected by mStateLock
    std::vector<HotplugEvent> mPendingHotplugEvents;

    // this may only be written from the main thread with mStateLock held
    // it may be read from other threads with mStateLock held
    std::map<wp<IBinder>, sp<DisplayDevice>> mDisplays;
    std::unordered_map<DisplayId, sp<IBinder>> mPhysicalDisplayTokens;

    // protected by mStateLock
    std::unordered_map<BBinder*, wp<Layer>> mLayersByLocalBinderToken;

    // don't use a lock for these, we don't care
    int mDebugRegion = 0;
    bool mVsyncSourceReliableOnDoze = false;
    bool mDebugDisableHWC = false;
    bool mDebugDisableTransformHint = false;
    volatile nsecs_t mDebugInTransaction = 0;
    bool mForceFullDamage = false;
    bool mPropagateBackpressure = true;
    bool mPropagateBackpressureClientComposition = false;
    std::unique_ptr<SurfaceInterceptor> mInterceptor;

    SurfaceTracing mTracing{*this};
    std::mutex mTracingLock;
    bool mTracingEnabled = false;
    bool mAddCompositionStateToTrace = false;
    std::atomic<bool> mTracingEnabledChanged = false;

    const std::shared_ptr<TimeStats> mTimeStats;
    const std::unique_ptr<FrameTracer> mFrameTracer;
    bool mUseHwcVirtualDisplays = false;
    // If blurs should be enabled on this device.
    bool mSupportsBlur = false;
    // Disable blurs, for debugging
    std::atomic<bool> mDisableBlurs = false;
    // If blurs are considered expensive and should require high GPU frequency.
    bool mBlursAreExpensive = false;
    bool mUseAdvanceSfOffset = false;
    std::atomic<uint32_t> mFrameMissedCount = 0;
    std::atomic<uint32_t> mHwcFrameMissedCount = 0;
    std::atomic<uint32_t> mGpuFrameMissedCount = 0;

    TransactionCompletedThread mTransactionCompletedThread;

    // Restrict layers to use two buffers in their bufferqueues.
    bool mLayerTripleBufferingDisabled = false;

    // these are thread safe
    std::unique_ptr<MessageQueue> mEventQueue;
    FrameTracker mAnimFrameTracker;

    // protected by mDestroyedLayerLock;
    mutable Mutex mDestroyedLayerLock;
    Vector<Layer const *> mDestroyedLayers;

    nsecs_t mRefreshStartTime = 0;

    std::atomic<bool> mRefreshPending = false;

    // We maintain a pool of pre-generated texture names to hand out to avoid
    // layer creation needing to run on the main thread (which it would
    // otherwise need to do to access RenderEngine).
    std::mutex mTexturePoolMutex;
    uint32_t mTexturePoolSize = 0;
    std::vector<uint32_t> mTexturePool;

    struct TransactionState {
        TransactionState(const Vector<ComposerState>& composerStates,
                         const Vector<DisplayState>& displayStates, uint32_t transactionFlags,
                         int64_t desiredPresentTime, const client_cache_t& uncacheBuffer,
                         int64_t postTime, bool privileged, bool hasListenerCallbacks,
                         std::vector<ListenerCallbacks> listenerCallbacks)
              : states(composerStates),
                displays(displayStates),
                flags(transactionFlags),
                desiredPresentTime(desiredPresentTime),
                buffer(uncacheBuffer),
                postTime(postTime),
                privileged(privileged),
                hasListenerCallbacks(hasListenerCallbacks),
                listenerCallbacks(listenerCallbacks) {}

        Vector<ComposerState> states;
        Vector<DisplayState> displays;
        uint32_t flags;
        const int64_t desiredPresentTime;
        client_cache_t buffer;
        const int64_t postTime;
        bool privileged;
        bool hasListenerCallbacks;
        std::vector<ListenerCallbacks> listenerCallbacks;
    };
    std::unordered_map<sp<IBinder>, std::queue<TransactionState>, IListenerHash> mTransactionQueues;

    /* ------------------------------------------------------------------------
     * Feature prototyping
     */

    // Static screen stats
    bool mHasPoweredOff = false;

    std::atomic<size_t> mNumLayers = 0;
    // Vsync Source
    sp<DisplayDevice> mActiveVsyncSource = NULL;
    sp<DisplayDevice> mNextVsyncSource = NULL;
    std::list<sp<DisplayDevice>> mDisplaysList;

    // Verify that transaction is being called by an approved process:
    // either AID_GRAPHICS or AID_SYSTEM.
    status_t CheckTransactCodeCredentials(uint32_t code);

    // to linkToDeath
    sp<IBinder> mWindowManager;
    // We want to avoid multiple calls to BOOT_FINISHED as they come in on
    // different threads without a lock and could trigger unsynchronized writes to
    // to mWindowManager or mInputFlinger
    std::atomic<bool> mBootFinished = false;

    std::unique_ptr<dvr::VrFlinger> mVrFlinger;
    std::atomic<bool> mVrFlingerRequestsDisplay = false;
    static bool useVrFlinger;
    std::thread::id mMainThreadId = std::this_thread::get_id();

    DisplayColorSetting mDisplayColorSetting = DisplayColorSetting::kEnhanced;

    // Color mode forced by setting persist.sys.sf.color_mode, it must:
    //     1. not be NATIVE color mode, NATIVE color mode means no forced color mode;
    //     2. be one of the supported color modes returned by hardware composer, otherwise
    //        it will not be respected.
    // persist.sys.sf.color_mode will only take effect when persist.sys.sf.native_mode
    // is not set to 1.
    // This property can be used to force SurfaceFlinger to always pick a certain color mode.
    ui::ColorMode mForceColorMode = ui::ColorMode::NATIVE;

    ui::Dataspace mDefaultCompositionDataspace;
    ui::Dataspace mWideColorGamutCompositionDataspace;
    ui::Dataspace mColorSpaceAgnosticDataspace;

    SurfaceFlingerBE mBE;
    std::unique_ptr<compositionengine::CompositionEngine> mCompositionEngine;

    /* ------------------------------------------------------------------------
     * Scheduler
     */
    std::unique_ptr<Scheduler> mScheduler;
    scheduler::ConnectionHandle mAppConnectionHandle;
    scheduler::ConnectionHandle mSfConnectionHandle;

    // Stores phase offsets configured per refresh rate.
    std::unique_ptr<scheduler::PhaseConfiguration> mPhaseConfiguration;

    // Optional to defer construction until scheduler connections are created.
    std::optional<scheduler::VSyncModulator> mVSyncModulator;

    std::unique_ptr<scheduler::RefreshRateConfigs> mRefreshRateConfigs;
    std::unique_ptr<scheduler::RefreshRateStats> mRefreshRateStats;

    std::atomic<nsecs_t> mExpectedPresentTime = 0;

    /* ------------------------------------------------------------------------
     * Generic Layer Metadata
     */
    const std::unordered_map<std::string, uint32_t>& getGenericLayerMetadataKeyMap() const;

    /* ------------------------------------------------------------------------
     * Misc
     */

    std::mutex mActiveConfigLock;
    // This bit is set once we start setting the config. We read from this bit during the
    // process. If at the end, this bit is different than mDesiredActiveConfig, we restart
    // the process.
    ActiveConfigInfo mUpcomingActiveConfig; // Always read and written on the main thread.
    // This bit can be set at any point in time when the system wants the new config.
    ActiveConfigInfo mDesiredActiveConfig GUARDED_BY(mActiveConfigLock);

    // below flags are set by main thread only
    TracedOrdinal<bool> mDesiredActiveConfigChanged
            GUARDED_BY(mActiveConfigLock) = {"DesiredActiveConfigChanged", false};
    bool mSetActiveConfigPending = false;

    bool mLumaSampling = true;
    sp<RegionSamplingThread> mRegionSamplingThread;
    ui::DisplayPrimaries mInternalDisplayPrimaries;

    const float mInternalDisplayDensity;
    const float mEmulatedDisplayDensity;

    sp<IInputFlinger> mInputFlinger;
    InputWindowCommands mPendingInputWindowCommands GUARDED_BY(mStateLock);
    // Should only be accessed by the main thread.
    InputWindowCommands mInputWindowCommands;

    struct SetInputWindowsListener : BnSetInputWindowsListener {
        explicit SetInputWindowsListener(sp<SurfaceFlinger> flinger)
              : mFlinger(std::move(flinger)) {}

        void onSetInputWindowsFinished() override;

        const sp<SurfaceFlinger> mFlinger;
    };

    const sp<SetInputWindowsListener> mSetInputWindowsListener = new SetInputWindowsListener(this);

    bool mPendingSyncInputWindows GUARDED_BY(mStateLock) = false;
    Hwc2::impl::PowerAdvisor mPowerAdvisor;

    // This should only be accessed on the main thread.
    nsecs_t mFrameStartTime = 0;

    std::unique_ptr<RefreshRateOverlay> mRefreshRateOverlay;

    // Flag used to set override allowed display configs from backdoor
    bool mDebugDisplayConfigSetByBackdoor = false;

    // A set of layers that have no parent so they are not drawn on screen.
    // Should only be accessed by the main thread.
    // The Layer pointer is removed from the set when the destructor is called so there shouldn't
    // be any issues with a raw pointer referencing an invalid object.
    std::unordered_set<Layer*> mOffscreenLayers;

    // Flags to capture the state of Vsync in HWC
    hal::Vsync mHWCVsyncState = hal::Vsync::DISABLE;
    hal::Vsync mHWCVsyncPendingState = hal::Vsync::DISABLE;

    // Fields tracking the current jank event: when it started and how many
    // janky frames there are.
    nsecs_t mMissedFrameJankStart = 0;
    int32_t mMissedFrameJankCount = 0;

    int mFrameRateFlexibilityTokenCount = 0;

<<<<<<< HEAD
    // Perf Hint members
    int mPerfLockHandle = -1;
    bool mPerfHintEnabled = false;
    void *mPerfLibHandle = nullptr;
    int (*mPerfLockReleaseFunc)(int handle) = nullptr;
    int (*mPerfHintFunc)(int hintId, const char *package, int duration, int refreshRate) = nullptr;

    SmomoWrapper mSmoMo;
    LayerExtWrapper mLayerExt;

public:
    nsecs_t mRefreshTimeStamp = -1;
    std::string mNameLayerMax;
    int mMaxQueuedFrames = -1;
    int mNumIdle = -1;

private:
    bool mDolphinFuncsEnabled = false;
    void *mDolphinHandle = nullptr;
    bool (*mDolphinInit)() = nullptr;
    bool (*mDolphinMonitor)(int number, nsecs_t vsyncPeriod) = nullptr;
    void (*mDolphinScaling)(int numIdle, int maxQueuedFrames) = nullptr;
    void (*mDolphinRefresh)() = nullptr;
    void (*mDolphinDequeueBuffer)(const char *name) = nullptr;
    void (*mDolphinQueueBuffer)(const char *name) = nullptr;

    FrameExtnIntf* mFrameExtn = nullptr;
    void *mFrameExtnLibHandle = nullptr;
    bool (*mCreateFrameExtnFunc)(FrameExtnIntf **interface) = nullptr;
    bool (*mDestroyFrameExtnFunc)(FrameExtnIntf *interface) = nullptr;
=======
    sp<IBinder> mDebugFrameRateFlexibilityToken;
>>>>>>> a4a22ded
};

} // namespace android<|MERGE_RESOLUTION|>--- conflicted
+++ resolved
@@ -1343,7 +1343,8 @@
 
     int mFrameRateFlexibilityTokenCount = 0;
 
-<<<<<<< HEAD
+    sp<IBinder> mDebugFrameRateFlexibilityToken;
+
     // Perf Hint members
     int mPerfLockHandle = -1;
     bool mPerfHintEnabled = false;
@@ -1374,9 +1375,6 @@
     void *mFrameExtnLibHandle = nullptr;
     bool (*mCreateFrameExtnFunc)(FrameExtnIntf **interface) = nullptr;
     bool (*mDestroyFrameExtnFunc)(FrameExtnIntf *interface) = nullptr;
-=======
-    sp<IBinder> mDebugFrameRateFlexibilityToken;
->>>>>>> a4a22ded
 };
 
 } // namespace android