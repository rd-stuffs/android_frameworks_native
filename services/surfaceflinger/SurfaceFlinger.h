/*
 * Copyright (C) 2007 The Android Open Source Project
 *
 * Licensed under the Apache License, Version 2.0 (the "License");
 * you may not use this file except in compliance with the License.
 * You may obtain a copy of the License at
 *
 *      http://www.apache.org/licenses/LICENSE-2.0
 *
 * Unless required by applicable law or agreed to in writing, software
 * distributed under the License is distributed on an "AS IS" BASIS,
 * WITHOUT WARRANTIES OR CONDITIONS OF ANY KIND, either express or implied.
 * See the License for the specific language governing permissions and
 * limitations under the License.
 */

#pragma once

#include <sys/types.h>

/*
 * NOTE: Make sure this file doesn't include  anything from <gl/ > or <gl2/ >
 */

#include <android-base/thread_annotations.h>
#include <compositionengine/OutputColorSetting.h>
#include <cutils/atomic.h>
#include <cutils/compiler.h>
#include <gui/BufferQueue.h>
#include <gui/FrameTimestamps.h>
#include <gui/ISurfaceComposer.h>
#include <gui/ISurfaceComposerClient.h>
#include <gui/ITransactionCompletedListener.h>
#include <gui/LayerState.h>
#include <gui/OccupancyTracker.h>
#include <layerproto/LayerProtoHeader.h>
#include <math/mat4.h>
#include <renderengine/LayerSettings.h>
#include <serviceutils/PriorityDumper.h>
#include <system/graphics.h>
#include <ui/FenceTime.h>
#include <ui/PixelFormat.h>
#include <ui/Size.h>
#include <utils/Errors.h>
#include <utils/KeyedVector.h>
#include <utils/RefBase.h>
#include <utils/SortedVector.h>
#include <utils/Trace.h>
#include <utils/threads.h>

#include "ClientCache.h"
#include "DisplayDevice.h"
#include "DisplayHardware/HWC2.h"
#include "DisplayHardware/PowerAdvisor.h"
#include "DisplayIdGenerator.h"
#include "Effects/Daltonizer.h"
#include "Fps.h"
#include "FrameTracker.h"
#include "LayerVector.h"
#include "Scheduler/RefreshRateConfigs.h"
#include "Scheduler/RefreshRateStats.h"
#include "Scheduler/Scheduler.h"
#include "Scheduler/VsyncModulator.h"
#include "SurfaceFlingerFactory.h"
#include "SurfaceTracing.h"
#include "TracedOrdinal.h"
#include "TransactionCallbackInvoker.h"

#include <atomic>
#include <cstdint>
#include <functional>
#include <future>
#include <map>
#include <memory>
#include <mutex>
#include <optional>
#include <queue>
#include <set>
#include <string>
#include <thread>
#include <type_traits>
#include <unordered_map>
#include <unordered_set>
#include <utility>
#include <list>

using namespace android::surfaceflinger;

namespace smomo {
class SmomoIntf;
} // namespace smomo

namespace composer {
class ComposerExtnIntf;
class ComposerExtnLib;
class FrameSchedulerIntf;
class DisplayExtnIntf;
} // namespace composer

using smomo::SmomoIntf;

namespace composer {
class LayerExtnIntf;
}

using composer::LayerExtnIntf;

namespace android {

class Client;
class EventThread;
class FlagManager;
class FpsReporter;
class TunnelModeEnabledReporter;
class HdrLayerInfoReporter;
class HWComposer;
class IGraphicBufferProducer;
class Layer;
class MessageBase;
class RefreshRateOverlay;
class RegionSamplingThread;
class RenderArea;
class TimeStats;
class FrameTracer;
class WindowInfosListenerInvoker;

using gui::ScreenCaptureResults;

namespace frametimeline {
class FrameTimeline;
}

namespace os {
    class IInputFlinger;
}

namespace compositionengine {
class DisplaySurface;
class OutputLayer;

struct CompositionRefreshArgs;
} // namespace compositionengine

namespace renderengine {
class RenderEngine;
} // namespace renderengine

enum {
    eTransactionNeeded = 0x01,
    eTraversalNeeded = 0x02,
    eDisplayTransactionNeeded = 0x04,
    eTransformHintUpdateNeeded = 0x08,
    eTransactionFlushNeeded = 0x10,
    eTransactionMask = 0x1f,
};

using DisplayColorSetting = compositionengine::OutputColorSetting;

struct SurfaceFlingerBE {
    FenceTimeline mGlCompositionDoneTimeline;
    FenceTimeline mDisplayTimeline;

    // protected by mCompositorTimingLock;
    mutable std::mutex mCompositorTimingLock;
    CompositorTiming mCompositorTiming;

    // Only accessed from the main thread.
    struct CompositePresentTime {
        nsecs_t composite = -1;
        std::shared_ptr<FenceTime> display = FenceTime::NO_FENCE;
    };
    std::queue<CompositePresentTime> mCompositePresentTimes;

    static const size_t NUM_BUCKETS = 8; // < 1-7, 7+
    nsecs_t mFrameBuckets[NUM_BUCKETS] = {};
    nsecs_t mTotalTime = 0;
    std::atomic<nsecs_t> mLastSwapTime = 0;

    // Double- vs. triple-buffering stats
    struct BufferingStats {
        size_t numSegments = 0;
        nsecs_t totalTime = 0;

        // "Two buffer" means that a third buffer was never used, whereas
        // "double-buffered" means that on average the segment only used two
        // buffers (though it may have used a third for some part of the
        // segment)
        nsecs_t twoBufferTime = 0;
        nsecs_t doubleBufferedTime = 0;
        nsecs_t tripleBufferedTime = 0;
    };
    mutable Mutex mBufferingStatsMutex;
    std::unordered_map<std::string, BufferingStats> mBufferingStats;
};

class DolphinWrapper {
public:
    DolphinWrapper() { init(); }
    ~DolphinWrapper();
    bool init();

    bool (*dolphinInit)() = nullptr;
    void (*dolphinSetVsyncPeriod)(nsecs_t vsyncPeriod) = nullptr;
    void (*dolphinTrackBufferIncrement)(const char* name, int counter) = nullptr;
    void (*dolphinTrackBufferDecrement)(const char* name, int counter) = nullptr;
    void (*dolphinTrackVsyncSignal)(nsecs_t vsyncTime, nsecs_t targetWakeupTime,
                                 nsecs_t readyTime) = nullptr;

private:
    void *mDolphinHandle = nullptr;
};

class SmomoWrapper {
public:
    SmomoWrapper() {}
    ~SmomoWrapper();

    bool init();

    SmomoIntf* operator->() { return mInst; }
    operator bool() { return mInst != nullptr; }

    SmomoWrapper(const SmomoWrapper&) = delete;
    SmomoWrapper& operator=(const SmomoWrapper&) = delete;

private:
    SmomoIntf *mInst = nullptr;
    void *mSmoMoLibHandle = nullptr;

    using CreateSmoMoFuncPtr = std::add_pointer<bool(uint16_t, SmomoIntf**)>::type;
    using DestroySmoMoFuncPtr = std::add_pointer<void(SmomoIntf*)>::type;
    CreateSmoMoFuncPtr mSmoMoCreateFunc;
    DestroySmoMoFuncPtr mSmoMoDestroyFunc;
};

class LayerExtWrapper {
public:
    LayerExtWrapper() {}
    ~LayerExtWrapper();

    bool init();

    LayerExtnIntf* operator->() { return     mInst; }
    operator bool() { return mInst != nullptr; }

    LayerExtWrapper(const LayerExtWrapper&) = delete;
    LayerExtWrapper& operator=(const LayerExtWrapper&) = delete;

private:
    LayerExtnIntf *mInst = nullptr;
    void *mLayerExtLibHandle = nullptr;

    using CreateLayerExtnFuncPtr = std::add_pointer<bool(uint16_t, LayerExtnIntf**)>::type;
    using DestroyLayerExtnFuncPtr = std::add_pointer<void(LayerExtnIntf*)>::type;
    CreateLayerExtnFuncPtr mLayerExtCreateFunc;
    DestroyLayerExtnFuncPtr mLayerExtDestroyFunc;
};

class SurfaceFlinger : public BnSurfaceComposer,
                       public PriorityDumper,
                       private IBinder::DeathRecipient,
                       private HWC2::ComposerCallback,
                       private ISchedulerCallback {
public:
    struct SkipInitializationTag {};

    SurfaceFlinger(surfaceflinger::Factory&, SkipInitializationTag) ANDROID_API;
    explicit SurfaceFlinger(surfaceflinger::Factory&) ANDROID_API;

    // set main thread scheduling policy
    static status_t setSchedFifo(bool enabled) ANDROID_API;

    // set main thread scheduling attributes
    static status_t setSchedAttr(bool enabled);

    static char const* getServiceName() ANDROID_API { return "SurfaceFlinger"; }

    // This is the phase offset in nanoseconds of the software vsync event
    // relative to the vsync event reported by HWComposer.  The software vsync
    // event is when SurfaceFlinger and Choreographer-based applications run each
    // frame.
    //
    // This phase offset allows adjustment of the minimum latency from application
    // wake-up time (by Choreographer) to the time at which the resulting window
    // image is displayed.  This value may be either positive (after the HW vsync)
    // or negative (before the HW vsync). Setting it to 0 will result in a lower
    // latency bound of two vsync periods because the app and SurfaceFlinger
    // will run just after the HW vsync.  Setting it to a positive number will
    // result in the minimum latency being:
    //
    //     (2 * VSYNC_PERIOD - (vsyncPhaseOffsetNs % VSYNC_PERIOD))
    //
    // Note that reducing this latency makes it more likely for the applications
    // to not have their window content image ready in time.  When this happens
    // the latency will end up being an additional vsync period, and animations
    // will hiccup.  Therefore, this latency should be tuned somewhat
    // conservatively (or at least with awareness of the trade-off being made).
    static int64_t vsyncPhaseOffsetNs;
    static int64_t sfVsyncPhaseOffsetNs;

    // If fences from sync Framework are supported.
    static bool hasSyncFramework;

    // The offset in nanoseconds to use when VsyncController timestamps present fence
    // signaling time.
    static int64_t dispSyncPresentTimeOffset;

    // Some hardware can do RGB->YUV conversion more efficiently in hardware
    // controlled by HWC than in hardware controlled by the video encoder.
    // This instruct VirtualDisplaySurface to use HWC for such conversion on
    // GL composition.
    static bool useHwcForRgbToYuv;

    // Controls the number of buffers SurfaceFlinger will allocate for use in
    // FramebufferSurface
    static int64_t maxFrameBufferAcquiredBuffers;

    // Controls the maximum width and height in pixels that the graphics pipeline can support for
    // GPU fallback composition. For example, 8k devices with 4k GPUs, or 4k devices with 2k GPUs.
    static uint32_t maxGraphicsWidth;
    static uint32_t maxGraphicsHeight;

    // Indicate if a device has wide color gamut display. This is typically
    // found on devices with wide color gamut (e.g. Display-P3) display.
    static bool hasWideColorDisplay;

    static ui::Rotation internalDisplayOrientation;

    // Indicate if device wants color management on its display.
    static const constexpr bool useColorManagement = true;

    static bool useContextPriority;

    static bool sDirectStreaming;

    // The data space and pixel format that SurfaceFlinger expects hardware composer
    // to composite efficiently. Meaning under most scenarios, hardware composer
    // will accept layers with the data space and pixel format.
    static ui::Dataspace defaultCompositionDataspace;
    static ui::PixelFormat defaultCompositionPixelFormat;

    // The data space and pixel format that SurfaceFlinger expects hardware composer
    // to composite efficiently for wide color gamut surfaces. Meaning under most scenarios,
    // hardware composer will accept layers with the data space and pixel format.
    static ui::Dataspace wideColorGamutCompositionDataspace;
    static ui::PixelFormat wideColorGamutCompositionPixelFormat;

    // Whether to use frame rate API when deciding about the refresh rate of the display. This
    // variable is caches in SF, so that we can check it with each layer creation, and a void the
    // overhead that is caused by reading from sysprop.
    static bool useFrameRateApi;

    static constexpr SkipInitializationTag SkipInitialization;

    // Whether or not SDR layers should be dimmed to the desired SDR white point instead of
    // being treated as native display brightness
    static bool enableSdrDimming;

    static bool enableLatchUnsignaled;

    // must be called before clients can connect
    void init() ANDROID_API;

    // starts SurfaceFlinger main loop in the current thread
    void run() ANDROID_API;

    SurfaceFlingerBE& getBE() { return mBE; }
    const SurfaceFlingerBE& getBE() const { return mBE; }

    // Schedule an asynchronous or synchronous task on the main thread.
    template <typename F, typename T = std::invoke_result_t<F>>
    [[nodiscard]] std::future<T> schedule(F&&);

    // Schedule commit of transactions on the main thread ahead of the next VSYNC.
    void scheduleInvalidate(FrameHint);
    // As above, but also force refresh regardless if transactions were committed.
    void scheduleRefresh(FrameHint) override;
    // As above, but also force dirty geometry to repaint.
    void scheduleRepaint();

    surfaceflinger::Factory& getFactory() { return mFactory; }

    // The CompositionEngine encapsulates all composition related interfaces and actions.
    compositionengine::CompositionEngine& getCompositionEngine() const;

    // Obtains a name from the texture pool, or, if the pool is empty, posts a
    // synchronous message to the main thread to obtain one on the fly
    uint32_t getNewTexture();

    // utility function to delete a texture on the main thread
    void deleteTextureAsync(uint32_t texture);

    // enable/disable h/w composer event
    // TODO: this should be made accessible only to EventThread
    // main thread function to enable/disable h/w composer event
    void setVsyncEnabledInternal(bool enabled);

    // called on the main thread by MessageQueue when an internal message
    // is received
    // TODO: this should be made accessible only to MessageQueue
    void onMessageReceived(int32_t what, int64_t vsyncId, nsecs_t expectedVSyncTime);

    renderengine::RenderEngine& getRenderEngine() const;

    bool authenticateSurfaceTextureLocked(
        const sp<IGraphicBufferProducer>& bufferProducer) const;

    void onLayerFirstRef(Layer*);
    void onLayerDestroyed(Layer*);

    void removeHierarchyFromOffscreenLayers(Layer* layer);
    void removeFromOffscreenLayers(Layer* layer);

    // TODO: Remove atomic if move dtor to main thread CL lands
    std::atomic<uint32_t> mNumClones;

    TransactionCallbackInvoker& getTransactionCallbackInvoker() {
        return mTransactionCallbackInvoker;
    }

    // Converts from a binder handle to a Layer
    // Returns nullptr if the handle does not point to an existing layer.
    // Otherwise, returns a weak reference so that callers off the main-thread
    // won't accidentally hold onto the last strong reference.
    wp<Layer> fromHandle(const sp<IBinder>& handle) const;

    // If set, disables reusing client composition buffers. This can be set by
    // debug.sf.disable_client_composition_cache
    bool mDisableClientCompositionCache = false;
    void windowInfosReported();

    // Disables expensive rendering for all displays
    // This is scheduled on the main thread
    void disableExpensiveRendering();

    nsecs_t mVsyncTimeStamp = -1;
    void NotifyIdleStatus();
    void NotifyResolutionSwitch(int displayId, int32_t width, int32_t height, int32_t vsyncPeriod);

protected:
    // We're reference counted, never destroy SurfaceFlinger directly
    virtual ~SurfaceFlinger();

    virtual uint32_t setClientStateLocked(
            const FrameTimelineInfo& info, const ComposerState& composerState,
            int64_t desiredPresentTime, bool isAutoTimestamp, int64_t postTime,
            uint32_t permissions,
            std::unordered_set<ListenerCallbacks, ListenerCallbacksHash>& listenerCallbacks)
            REQUIRES(mStateLock);

    virtual void processDisplayAdded(const wp<IBinder>& displayToken, const DisplayDeviceState&)
            REQUIRES(mStateLock);

    // Returns true if any display matches a `bool(const DisplayDevice&)` predicate.
    template <typename Predicate>
    bool hasDisplay(Predicate p) const REQUIRES(mStateLock) {
        return static_cast<bool>(findDisplay(p));
    }

    bool exceedsMaxRenderTargetSize(uint32_t width, uint32_t height) const {
        return width > mMaxRenderTargetSize || height > mMaxRenderTargetSize;
    }

private:
    friend class BufferLayer;
    friend class BufferQueueLayer;
    friend class BufferStateLayer;
    friend class Client;
    friend class FpsReporter;
    friend class TunnelModeEnabledReporter;
    friend class Layer;
    friend class MonitoredProducer;
    friend class RefreshRateOverlay;
    friend class RegionSamplingThread;
    friend class SurfaceTracing;

    // For unit tests
    friend class TestableSurfaceFlinger;
    friend class TransactionApplicationTest;
    friend class TunnelModeEnabledReporterTest;

    using RefreshRate = scheduler::RefreshRateConfigs::RefreshRate;
    using VsyncModulator = scheduler::VsyncModulator;
    using TransactionSchedule = scheduler::TransactionSchedule;
    using TraverseLayersFunction = std::function<void(const LayerVector::Visitor&)>;
    using RenderAreaFuture = std::future<std::unique_ptr<RenderArea>>;
    using DumpArgs = Vector<String16>;
    using Dumper = std::function<void(const DumpArgs&, bool asProto, std::string&)>;

    // This value is specified in number of frames.  Log frame stats at most
    // every half hour.
    enum { LOG_FRAME_STATS_PERIOD =  30*60*60 };

    class State {
    public:
        explicit State(LayerVector::StateSet set) : stateSet(set), layersSortedByZ(set) {}
        State& operator=(const State& other) {
            // We explicitly don't copy stateSet so that, e.g., mDrawingState
            // always uses the Drawing StateSet.
            layersSortedByZ = other.layersSortedByZ;
            displays = other.displays;
            colorMatrixChanged = other.colorMatrixChanged;
            if (colorMatrixChanged) {
                colorMatrix = other.colorMatrix;
            }
            globalShadowSettings = other.globalShadowSettings;

            return *this;
        }

        const LayerVector::StateSet stateSet = LayerVector::StateSet::Invalid;
        LayerVector layersSortedByZ;
        DefaultKeyedVector< wp<IBinder>, DisplayDeviceState> displays;

        bool colorMatrixChanged = true;
        mat4 colorMatrix;

        renderengine::ShadowSettings globalShadowSettings;

        void traverse(const LayerVector::Visitor& visitor) const;
        void traverseInZOrder(const LayerVector::Visitor& visitor) const;
        void traverseInReverseZOrder(const LayerVector::Visitor& visitor) const;
    };

    // Keeps track of pending buffers per layer handle in the transaction queue or current/drawing
    // state before the buffers are latched. The layer owns the atomic counters and decrements the
    // count in the main thread when dropping or latching a buffer.
    //
    // The binder threads increment the same counter when a new transaction containing a buffer is
    // added to the transaction queue. The map is updated with the layer handle lifecycle updates.
    // This is done to avoid lock contention with the main thread.
    class BufferCountTracker {
    public:
        void increment(BBinder* layerHandle) {
            std::lock_guard<std::mutex> lock(mLock);
            auto it = mCounterByLayerHandle.find(layerHandle);
            if (it != mCounterByLayerHandle.end()) {
                auto [name, pendingBuffers] = it->second;
                if (mDolphinWrapper.dolphinTrackBufferIncrement) {
                    const std::string transactionName(name);
                    int newCount = (*pendingBuffers) + 1;
                    mLock.unlock();
                    mDolphinWrapper.dolphinTrackBufferIncrement(transactionName.c_str(),
                            newCount);
                    mLock.lock();
                    it = mCounterByLayerHandle.find(layerHandle);
                    if (it == mCounterByLayerHandle.end()) {
                        return;
                    }
                }
                int32_t count = ++(*pendingBuffers);
                ATRACE_INT(name.c_str(), count);
            } else {
                ALOGW("Handle not found! %p", layerHandle);
            }
        }

        void add(BBinder* layerHandle, const std::string& name, std::atomic<int32_t>* counter) {
            std::lock_guard<std::mutex> lock(mLock);
            mCounterByLayerHandle[layerHandle] = std::make_pair(name, counter);
        }

        void remove(BBinder* layerHandle) {
            std::lock_guard<std::mutex> lock(mLock);
            mCounterByLayerHandle.erase(layerHandle);
        }

    private:
        std::mutex mLock;
        std::unordered_map<BBinder*, std::pair<std::string, std::atomic<int32_t>*>>
                mCounterByLayerHandle GUARDED_BY(mLock);
        DolphinWrapper mDolphinWrapper;
    };

    using ActiveModeInfo = DisplayDevice::ActiveModeInfo;

    enum class BootStage {
        BOOTLOADER,
        BOOTANIMATION,
        FINISHED,
    };

    struct HotplugEvent {
        hal::HWDisplayId hwcDisplayId;
        hal::Connection connection = hal::Connection::INVALID;
    };

    class CountDownLatch {
    public:
        enum {
            eSyncTransaction = 1 << 0,
            eSyncInputWindows = 1 << 1,
        };
        explicit CountDownLatch(uint32_t flags) : mFlags(flags) {}

        // True if there is no waiting condition after count down.
        bool countDown(uint32_t flag) {
            std::unique_lock<std::mutex> lock(mMutex);
            if (mFlags == 0) {
                return true;
            }
            mFlags &= ~flag;
            if (mFlags == 0) {
                mCountDownComplete.notify_all();
                return true;
            }
            return false;
        }

        // Return true if triggered.
        bool wait_until(const std::chrono::seconds& timeout) const {
            std::unique_lock<std::mutex> lock(mMutex);
            const auto untilTime = std::chrono::system_clock::now() + timeout;
            while (mFlags != 0) {
                // Conditional variables can be woken up sporadically, so we check count
                // to verify the wakeup was triggered by |countDown|.
                if (std::cv_status::timeout == mCountDownComplete.wait_until(lock, untilTime)) {
                    return false;
                }
            }
            return true;
        }

    private:
        uint32_t mFlags;
        mutable std::condition_variable mCountDownComplete;
        mutable std::mutex mMutex;
    };

    struct TransactionState {
        TransactionState(const FrameTimelineInfo& frameTimelineInfo,
                         const Vector<ComposerState>& composerStates,
                         const Vector<DisplayState>& displayStates, uint32_t transactionFlags,
                         const sp<IBinder>& applyToken,
                         const InputWindowCommands& inputWindowCommands, int64_t desiredPresentTime,
                         bool isAutoTimestamp, const client_cache_t& uncacheBuffer,
                         int64_t postTime, uint32_t permissions, bool hasListenerCallbacks,
                         std::vector<ListenerCallbacks> listenerCallbacks, int originPid,
                         int originUid, uint64_t transactionId)
              : frameTimelineInfo(frameTimelineInfo),
                states(composerStates),
                displays(displayStates),
                flags(transactionFlags),
                applyToken(applyToken),
                inputWindowCommands(inputWindowCommands),
                desiredPresentTime(desiredPresentTime),
                isAutoTimestamp(isAutoTimestamp),
                buffer(uncacheBuffer),
                postTime(postTime),
                permissions(permissions),
                hasListenerCallbacks(hasListenerCallbacks),
                listenerCallbacks(listenerCallbacks),
                originPid(originPid),
                originUid(originUid),
                id(transactionId) {}

        void traverseStatesWithBuffers(std::function<void(const layer_state_t&)> visitor);

        FrameTimelineInfo frameTimelineInfo;
        Vector<ComposerState> states;
        Vector<DisplayState> displays;
        uint32_t flags;
        sp<IBinder> applyToken;
        InputWindowCommands inputWindowCommands;
        const int64_t desiredPresentTime;
        const bool isAutoTimestamp;
        client_cache_t buffer;
        const int64_t postTime;
        uint32_t permissions;
        bool hasListenerCallbacks;
        std::vector<ListenerCallbacks> listenerCallbacks;
        int originPid;
        int originUid;
        uint64_t id;
        std::shared_ptr<CountDownLatch> transactionCommittedSignal;
    };

    template <typename F, std::enable_if_t<!std::is_member_function_pointer_v<F>>* = nullptr>
    static Dumper dumper(F&& dump) {
        using namespace std::placeholders;
        return std::bind(std::forward<F>(dump), _3);
    }

    template <typename F, std::enable_if_t<std::is_member_function_pointer_v<F>>* = nullptr>
    Dumper dumper(F dump) {
        using namespace std::placeholders;
        return std::bind(dump, this, _3);
    }

    template <typename F>
    Dumper argsDumper(F dump) {
        using namespace std::placeholders;
        return std::bind(dump, this, _1, _3);
    }

    template <typename F>
    Dumper protoDumper(F dump) {
        using namespace std::placeholders;
        return std::bind(dump, this, _1, _2, _3);
    }

    template <typename... Args,
              typename Handler = VsyncModulator::VsyncConfigOpt (VsyncModulator::*)(Args...)>
    void modulateVsync(Handler handler, Args... args) {
        if (const auto config = (*mVsyncModulator.*handler)(args...)) {
            const auto vsyncPeriod = mScheduler->getVsyncPeriodFromRefreshRateConfigs();
            setVsyncConfig(*config, vsyncPeriod);
        }
    }

    static const int MAX_TRACING_MEMORY = 100 * 1024 * 1024; // 100MB
    // Maximum allowed number of display frames that can be set through backdoor
    static const int MAX_ALLOWED_DISPLAY_FRAMES = 2048;

    // Implements IBinder.
    status_t onTransact(uint32_t code, const Parcel& data, Parcel* reply, uint32_t flags) override;
    status_t dump(int fd, const Vector<String16>& args) override { return priorityDump(fd, args); }
    bool callingThreadHasUnscopedSurfaceFlingerAccess(bool usePermissionCache = true)
            EXCLUDES(mStateLock);

    // Implements ISurfaceComposer
    sp<ISurfaceComposerClient> createConnection() override;
    sp<IBinder> createDisplay(const String8& displayName, bool secure) override;
    void destroyDisplay(const sp<IBinder>& displayToken) override;
    std::vector<PhysicalDisplayId> getPhysicalDisplayIds() const override EXCLUDES(mStateLock) {
        Mutex::Autolock lock(mStateLock);
        return getPhysicalDisplayIdsLocked();
    }
    status_t getPrimaryPhysicalDisplayId(PhysicalDisplayId*) const override EXCLUDES(mStateLock);

    sp<IBinder> getPhysicalDisplayToken(PhysicalDisplayId displayId) const override;
    status_t setTransactionState(const FrameTimelineInfo& frameTimelineInfo,
                                 const Vector<ComposerState>& state,
                                 const Vector<DisplayState>& displays, uint32_t flags,
                                 const sp<IBinder>& applyToken,
                                 const InputWindowCommands& inputWindowCommands,
                                 int64_t desiredPresentTime, bool isAutoTimestamp,
                                 const client_cache_t& uncacheBuffer, bool hasListenerCallbacks,
                                 const std::vector<ListenerCallbacks>& listenerCallbacks,
                                 uint64_t transactionId) override;
    void bootFinished() override;
    bool authenticateSurfaceTexture(
            const sp<IGraphicBufferProducer>& bufferProducer) const override;
    status_t getSupportedFrameTimestamps(std::vector<FrameEvent>* outSupported) const override;
    sp<IDisplayEventConnection> createDisplayEventConnection(
            ISurfaceComposer::VsyncSource vsyncSource = eVsyncSourceApp,
            ISurfaceComposer::EventRegistrationFlags eventRegistration = {}) override;

    status_t captureDisplay(const DisplayCaptureArgs&, const sp<IScreenCaptureListener>&) override;
    status_t captureDisplay(DisplayId, const sp<IScreenCaptureListener>&) override;
    status_t captureLayers(const LayerCaptureArgs&, const sp<IScreenCaptureListener>&) override;

    status_t getDisplayStats(const sp<IBinder>& displayToken, DisplayStatInfo* stats) override;
    status_t getDisplayState(const sp<IBinder>& displayToken, ui::DisplayState*)
            EXCLUDES(mStateLock) override;
    status_t getStaticDisplayInfo(const sp<IBinder>& displayToken, ui::StaticDisplayInfo*)
            EXCLUDES(mStateLock) override;
    status_t getDynamicDisplayInfo(const sp<IBinder>& displayToken, ui::DynamicDisplayInfo*)
            EXCLUDES(mStateLock) override;
    status_t getDisplayNativePrimaries(const sp<IBinder>& displayToken,
                                       ui::DisplayPrimaries&) override;
    status_t setActiveColorMode(const sp<IBinder>& displayToken, ui::ColorMode colorMode) override;
    void setAutoLowLatencyMode(const sp<IBinder>& displayToken, bool on) override;
    void setGameContentType(const sp<IBinder>& displayToken, bool on) override;
    void setPowerMode(const sp<IBinder>& displayToken, int mode) override;
    status_t clearAnimationFrameStats() override;
    status_t getAnimationFrameStats(FrameStats* outStats) const override;
    status_t overrideHdrTypes(const sp<IBinder>& displayToken,
                              const std::vector<ui::Hdr>& hdrTypes) override;
    status_t onPullAtom(const int32_t atomId, std::string* pulledData, bool* success) override;
    status_t enableVSyncInjections(bool enable) override;
    status_t injectVSync(nsecs_t when) override;
    status_t getLayerDebugInfo(std::vector<LayerDebugInfo>* outLayers) override;
    status_t getColorManagement(bool* outGetColorManagement) const override;
    status_t getCompositionPreference(ui::Dataspace* outDataspace, ui::PixelFormat* outPixelFormat,
                                      ui::Dataspace* outWideColorGamutDataspace,
                                      ui::PixelFormat* outWideColorGamutPixelFormat) const override;
    status_t getDisplayedContentSamplingAttributes(const sp<IBinder>& displayToken,
                                                   ui::PixelFormat* outFormat,
                                                   ui::Dataspace* outDataspace,
                                                   uint8_t* outComponentMask) const override;
    status_t setDisplayContentSamplingEnabled(const sp<IBinder>& displayToken, bool enable,
                                              uint8_t componentMask, uint64_t maxFrames) override;
    status_t getDisplayedContentSample(const sp<IBinder>& displayToken, uint64_t maxFrames,
                                       uint64_t timestamp,
                                       DisplayedFrameStats* outStats) const override;
    status_t getProtectedContentSupport(bool* outSupported) const override;
    status_t isWideColorDisplay(const sp<IBinder>& displayToken,
                                bool* outIsWideColorDisplay) const override;
    status_t isDeviceRCSupported(const sp<IBinder>& displayToken,
                                 bool* outDeviceRCSupported) const override;
    status_t addRegionSamplingListener(const Rect& samplingArea, const sp<IBinder>& stopLayerHandle,
                                       const sp<IRegionSamplingListener>& listener) override;
    status_t removeRegionSamplingListener(const sp<IRegionSamplingListener>& listener) override;
    status_t addFpsListener(int32_t taskId, const sp<gui::IFpsListener>& listener) override;
    status_t removeFpsListener(const sp<gui::IFpsListener>& listener) override;
    status_t addTunnelModeEnabledListener(
            const sp<gui::ITunnelModeEnabledListener>& listener) override;
    status_t removeTunnelModeEnabledListener(
            const sp<gui::ITunnelModeEnabledListener>& listener) override;
    status_t setDesiredDisplayModeSpecs(const sp<IBinder>& displayToken,
                                        ui::DisplayModeId displayModeId, bool allowGroupSwitching,
                                        float primaryRefreshRateMin, float primaryRefreshRateMax,
                                        float appRequestRefreshRateMin,
                                        float appRequestRefreshRateMax) override;
    status_t getDesiredDisplayModeSpecs(const sp<IBinder>& displayToken,
                                        ui::DisplayModeId* outDefaultMode,
                                        bool* outAllowGroupSwitching,
                                        float* outPrimaryRefreshRateMin,
                                        float* outPrimaryRefreshRateMax,
                                        float* outAppRequestRefreshRateMin,
                                        float* outAppRequestRefreshRateMax) override;
    status_t getDisplayBrightnessSupport(const sp<IBinder>& displayToken,
                                         bool* outSupport) const override;
    status_t setDisplayBrightness(const sp<IBinder>& displayToken,
                                  const gui::DisplayBrightness& brightness) override;
    status_t addHdrLayerInfoListener(const sp<IBinder>& displayToken,
                                     const sp<gui::IHdrLayerInfoListener>& listener) override;
    status_t removeHdrLayerInfoListener(const sp<IBinder>& displayToken,
                                        const sp<gui::IHdrLayerInfoListener>& listener) override;
    status_t notifyPowerBoost(int32_t boostId) override;
    status_t setGlobalShadowSettings(const half4& ambientColor, const half4& spotColor,
                                     float lightPosY, float lightPosZ, float lightRadius) override;
    status_t setFrameRate(const sp<IGraphicBufferProducer>& surface, float frameRate,
                          int8_t compatibility, int8_t changeFrameRateStrategy) override;
    status_t acquireFrameRateFlexibilityToken(sp<IBinder>* outToken) override;
    status_t setDisplayElapseTime(const sp<DisplayDevice>& display,
        std::chrono::steady_clock::time_point earliestPresentTime) const;
    status_t isSupportedConfigSwitch(const sp<IBinder>& displayToken, int config);

    status_t setFrameTimelineInfo(const sp<IGraphicBufferProducer>& surface,
                                  const FrameTimelineInfo& frameTimelineInfo) override;

    status_t addTransactionTraceListener(
            const sp<gui::ITransactionTraceListener>& listener) override;

    int getGPUContextPriority() override;

    status_t getMaxAcquiredBufferCount(int* buffers) const override;

    status_t addWindowInfosListener(
            const sp<gui::IWindowInfosListener>& windowInfosListener) const override;
    status_t removeWindowInfosListener(
            const sp<gui::IWindowInfosListener>& windowInfosListener) const override;

    // Implements IBinder::DeathRecipient.
    void binderDied(const wp<IBinder>& who) override;

    // Implements RefBase.
    void onFirstRef() override;

    // HWC2::ComposerCallback overrides:
    void onComposerHalVsync(hal::HWDisplayId, int64_t timestamp,
                            std::optional<hal::VsyncPeriodNanos>) override;
    void onComposerHalHotplug(hal::HWDisplayId, hal::Connection) override;
    void onComposerHalRefresh(hal::HWDisplayId) override;
    void onComposerHalVsyncPeriodTimingChanged(hal::HWDisplayId,
                                               const hal::VsyncPeriodChangeTimeline&) override;
    void onComposerHalSeamlessPossible(hal::HWDisplayId) override;
    void setPowerModeOnMainThread(const sp<IBinder>& displayToken, int mode);

    /*
     * ISchedulerCallback
     */

    // Toggles hardware VSYNC by calling into HWC.
    void setVsyncEnabled(bool) override;
    // Initiates a refresh rate change to be applied on invalidate.
    void changeRefreshRate(const Scheduler::RefreshRate&, Scheduler::ModeEvent) override;
    // Called when kernel idle timer has expired. Used to update the refresh rate overlay.
    void kernelTimerChanged(bool expired) override;
    // Called when the frame rate override list changed to trigger an event.
    void triggerOnFrameRateOverridesChanged() override;
    // Toggles the kernel idle timer on or off depending the policy decisions around refresh rates.
    void toggleKernelIdleTimer() REQUIRES(mStateLock);
    // Keeps track of whether the kernel idle timer is currently enabled, so we don't have to
    // make calls to sys prop each time.
    bool mKernelIdleTimerEnabled = false;
    // Show spinner with refresh rate overlay
    bool mRefreshRateOverlaySpinner = false;

    /*
     * Message handling
     */
    // Can only be called from the main thread or with mStateLock held
    void signalLayerUpdate();
    void signalRefresh();

    // Called on the main thread in response to initializeDisplays()
    void onInitializeDisplays() REQUIRES(mStateLock);
    // Sets the desired active mode bit. It obtains the lock, and sets mDesiredActiveMode.
    void setDesiredActiveMode(const ActiveModeInfo& info) REQUIRES(mStateLock);
    status_t setActiveMode(const sp<IBinder>& displayToken, int id);
    // Once HWC has returned the present fence, this sets the active mode and a new refresh
    // rate in SF.
    void setActiveModeInternal() REQUIRES(mStateLock);
    // Calls to setActiveMode on the main thread if there is a pending mode change
    // that needs to be applied.
    void performSetActiveMode() REQUIRES(mStateLock);
    void clearDesiredActiveModeState(const sp<DisplayDevice>&) REQUIRES(mStateLock);
    // Called when active mode is no longer is progress
    void desiredActiveModeChangeDone(const sp<DisplayDevice>&) REQUIRES(mStateLock);
    // Called on the main thread in response to setPowerMode()
    void setPowerModeInternal(const sp<DisplayDevice>& display, hal::PowerMode mode)
            REQUIRES(mStateLock);

    // Sets the desired display mode specs.
    status_t setDesiredDisplayModeSpecsInternal(
            const sp<DisplayDevice>& display,
            const std::optional<scheduler::RefreshRateConfigs::Policy>& policy, bool overridePolicy)
            EXCLUDES(mStateLock);

    // Handle the INVALIDATE message queue event, latching new buffers and applying
    // incoming transactions
    void onMessageInvalidate(int64_t vsyncId, nsecs_t expectedVSyncTime);

    // Returns whether transactions were committed.
    bool flushAndCommitTransactions() EXCLUDES(mStateLock);

    void commitTransactions() EXCLUDES(mStateLock);
    void commitTransactionsLocked(uint32_t transactionFlags) REQUIRES(mStateLock);
    void doCommitTransactions() REQUIRES(mStateLock);

    // Handle the REFRESH message queue event, sending the current frame down to RenderEngine and
    // the Composer HAL for presentation
    void onMessageRefresh();

    // Check if unified draw supported
    void startUnifiedDraw();
    void InitComposerExtn();

    // Returns whether a new buffer has been latched (see handlePageFlip())
    bool handleMessageInvalidate();

    void updateInputFlinger();
    void notifyWindowInfos();
    void commitInputWindowCommands() REQUIRES(mStateLock);
    void updateCursorAsync();
    void updateFrameScheduler();

    void initScheduler(const sp<DisplayDevice>& display) REQUIRES(mStateLock);
    void updatePhaseConfiguration(const Fps&) REQUIRES(mStateLock);
    void setVsyncConfig(const VsyncModulator::VsyncConfig&, nsecs_t vsyncPeriod);

    /* handlePageFlip - latch a new buffer if available and compute the dirty
     * region. Returns whether a new buffer has been latched, i.e., whether it
     * is necessary to perform a refresh during this vsync.
     */
    bool handlePageFlip();

    /*
     * Transactions
     */
    void applyTransactionState(const FrameTimelineInfo& info, const Vector<ComposerState>& state,
                               const Vector<DisplayState>& displays, uint32_t flags,
                               const InputWindowCommands& inputWindowCommands,
                               const int64_t desiredPresentTime, bool isAutoTimestamp,
                               const client_cache_t& uncacheBuffer, const int64_t postTime,
                               uint32_t permissions, bool hasListenerCallbacks,
                               const std::vector<ListenerCallbacks>& listenerCallbacks,
                               int originPid, int originUid, uint64_t transactionId)
            REQUIRES(mStateLock);
    // flush pending transaction that was presented after desiredPresentTime.
    void flushTransactionQueues();
    // Returns true if there is at least one transaction that needs to be flushed
    bool transactionFlushNeeded();

    uint32_t getTransactionFlags() const;

    // Sets the masked bits, and returns the old flags.
    uint32_t setTransactionFlags(uint32_t mask);

    // Clears and returns the masked bits.
    uint32_t clearTransactionFlags(uint32_t mask);

    // Indicate SF should call doTraversal on layers, but don't trigger a wakeup! We use this cases
    // where there are still pending transactions but we know they won't be ready until a frame
    // arrives from a different layer. So we need to ensure we performTransaction from invalidate
    // but there is no need to try and wake up immediately to do it. Rather we rely on
    // onFrameAvailable or another layer update to wake us up.
    void setTraversalNeeded();
    uint32_t setTransactionFlags(uint32_t mask, TransactionSchedule,
                                 const sp<IBinder>& applyToken = {});
    void commitOffscreenLayers();
    bool transactionIsReadyToBeApplied(
            const FrameTimelineInfo& info, bool isAutoTimestamp, int64_t desiredPresentTime,
            uid_t originUid, const Vector<ComposerState>& states,
            const std::unordered_set<sp<IBinder>, ISurfaceComposer::SpHash<IBinder>>&
                    bufferLayersReadyToPresent) const REQUIRES(mStateLock);
    uint32_t setDisplayStateLocked(const DisplayState& s) REQUIRES(mStateLock);
    void checkVirtualDisplayHint(const Vector<DisplayState>& displays);
    uint32_t addInputWindowCommands(const InputWindowCommands& inputWindowCommands)
            REQUIRES(mStateLock);
    bool frameIsEarly(nsecs_t expectedPresentTime, int64_t vsyncId) const;
    /*
     * Layer management
     */
    status_t createLayer(const String8& name, const sp<Client>& client, uint32_t w, uint32_t h,
                         PixelFormat format, uint32_t flags, LayerMetadata metadata,
                         sp<IBinder>* handle, sp<IGraphicBufferProducer>* gbp,
                         const sp<IBinder>& parentHandle, int32_t* outLayerId,
                         const sp<Layer>& parentLayer = nullptr,
                         uint32_t* outTransformHint = nullptr);

    status_t createBufferQueueLayer(const sp<Client>& client, std::string name, uint32_t w,
                                    uint32_t h, uint32_t flags, LayerMetadata metadata,
                                    PixelFormat& format, sp<IBinder>* outHandle,
                                    sp<IGraphicBufferProducer>* outGbp, sp<Layer>* outLayer);

    status_t createBufferStateLayer(const sp<Client>& client, std::string name, uint32_t w,
                                    uint32_t h, uint32_t flags, LayerMetadata metadata,
                                    sp<IBinder>* outHandle, sp<Layer>* outLayer);

    status_t createEffectLayer(const sp<Client>& client, std::string name, uint32_t w, uint32_t h,
                               uint32_t flags, LayerMetadata metadata, sp<IBinder>* outHandle,
                               sp<Layer>* outLayer);

    status_t createContainerLayer(const sp<Client>& client, std::string name, uint32_t w,
                                  uint32_t h, uint32_t flags, LayerMetadata metadata,
                                  sp<IBinder>* outHandle, sp<Layer>* outLayer);

    status_t mirrorLayer(const sp<Client>& client, const sp<IBinder>& mirrorFromHandle,
                         sp<IBinder>* outHandle, int32_t* outLayerId);

    std::string getUniqueLayerName(const char* name);

    // called when all clients have released all their references to
    // this layer meaning it is entirely safe to destroy all
    // resources associated to this layer.
    void onHandleDestroyed(BBinder* handle, sp<Layer>& layer);
    void markLayerPendingRemovalLocked(const sp<Layer>& layer);

    // add a layer to SurfaceFlinger
    status_t addClientLayer(const sp<Client>& client, const sp<IBinder>& handle,
                            const sp<IGraphicBufferProducer>& gbc, const sp<Layer>& lbc,
                            const sp<IBinder>& parentHandle, const sp<Layer>& parentLayer,
                            bool addToRoot, uint32_t* outTransformHint);

    // Traverse through all the layers and compute and cache its bounds.
    void computeLayerBounds();

    // Boot animation, on/off animations and screen capture
    void startBootAnim();

    status_t captureScreenCommon(RenderAreaFuture, TraverseLayersFunction, ui::Size bufferSize,
                                 ui::PixelFormat, bool allowProtected, bool grayscale,
                                 const sp<IScreenCaptureListener>&);
    status_t captureScreenCommon(RenderAreaFuture, TraverseLayersFunction,
                                 const std::shared_ptr<renderengine::ExternalTexture>&,
                                 bool regionSampling, bool grayscale,
                                 const sp<IScreenCaptureListener>&);
    status_t renderScreenImplLocked(const RenderArea&, TraverseLayersFunction,
                                    const std::shared_ptr<renderengine::ExternalTexture>&,
                                    bool canCaptureBlackoutContent, bool regionSampling,
                                    bool grayscale, ScreenCaptureResults&);


    bool canAllocateHwcDisplayIdForVDS(uint64_t usage);
    bool skipColorLayer(const char* layerType);

    // If the uid provided is not UNSET_UID, the traverse will skip any layers that don't have a
    // matching ownerUid
    void traverseLayersInLayerStack(ui::LayerStack, const int32_t uid, const LayerVector::Visitor&);

    void readPersistentProperties();

    uint32_t getMaxAcquiredBufferCountForCurrentRefreshRate(uid_t uid) const;

    /*
     * Display and layer stack management
     */
    // called when starting, or restarting after system_server death
    void initializeDisplays();

    sp<const DisplayDevice> getDisplayDeviceLocked(const wp<IBinder>& displayToken) const
            REQUIRES(mStateLock) {
        return const_cast<SurfaceFlinger*>(this)->getDisplayDeviceLocked(displayToken);
    }

    sp<DisplayDevice> getDisplayDeviceLocked(const wp<IBinder>& displayToken) REQUIRES(mStateLock) {
        const auto it = mDisplays.find(displayToken);
        return it == mDisplays.end() ? nullptr : it->second;
    }

    sp<const DisplayDevice> getDisplayDeviceLocked(PhysicalDisplayId id) const
            REQUIRES(mStateLock) {
        return const_cast<SurfaceFlinger*>(this)->getDisplayDeviceLocked(id);
    }

    sp<DisplayDevice> getDisplayDeviceLocked(PhysicalDisplayId id) REQUIRES(mStateLock) {
        if (const auto token = getPhysicalDisplayTokenLocked(id)) {
            return getDisplayDeviceLocked(token);
        }
        return nullptr;
    }

    sp<const DisplayDevice> getDefaultDisplayDeviceLocked() const REQUIRES(mStateLock) {
        return const_cast<SurfaceFlinger*>(this)->getDefaultDisplayDeviceLocked();
    }

    sp<DisplayDevice> getDefaultDisplayDeviceLocked() REQUIRES(mStateLock) {
        if (const auto display = getDisplayDeviceLocked(mActiveDisplayToken)) {
            return display;
        }
        // The active display is outdated, fall back to the internal display
        mActiveDisplayToken.clear();
        if (const auto token = getInternalDisplayTokenLocked()) {
            return getDisplayDeviceLocked(token);
        }
        return nullptr;
    }

    sp<const DisplayDevice> getDefaultDisplayDevice() const EXCLUDES(mStateLock) {
        Mutex::Autolock lock(mStateLock);
        return getDefaultDisplayDeviceLocked();
    }

    // Returns the first display that matches a `bool(const DisplayDevice&)` predicate.
    template <typename Predicate>
    sp<DisplayDevice> findDisplay(Predicate p) const REQUIRES(mStateLock) {
        const auto it = std::find_if(mDisplays.begin(), mDisplays.end(),
                                     [&](const auto& pair) { return p(*pair.second); });

        return it == mDisplays.end() ? nullptr : it->second;
    }

    sp<const DisplayDevice> getDisplayDeviceLocked(DisplayId id) const REQUIRES(mStateLock) {
        // TODO(b/182939859): Replace tokens with IDs for display lookup.
        return findDisplay([id](const auto& display) { return display.getId() == id; });
    }

    std::vector<PhysicalDisplayId> getPhysicalDisplayIdsLocked() const REQUIRES(mStateLock);

    // mark a region of a layer stack dirty. this updates the dirty
    // region of all screens presenting this layer stack.
    void invalidateLayerStack(const sp<const Layer>& layer, const Region& dirty);

    sp<DisplayDevice> getDisplayWithInputByLayer(Layer* layer) const REQUIRES(mStateLock);

    bool isDisplayActiveLocked(const sp<const DisplayDevice>& display) const REQUIRES(mStateLock) {
        return display->getDisplayToken() == mActiveDisplayToken;
    }

    /*
     * H/W composer
     */
    // The following thread safety rules apply when accessing HWComposer:
    // 1. When reading display state from HWComposer on the main thread, it's not necessary to
    //    acquire mStateLock.
    // 2. When accessing HWComposer on a thread other than the main thread, we always
    //    need to acquire mStateLock. This is because the main thread could be
    //    in the process of writing display state, e.g. creating or destroying a display.
    HWComposer& getHwComposer() const;

    /*
     * Compositing
     */
<<<<<<< HEAD
    void invalidateHwcGeometry();

    sp<DisplayDevice> getVsyncSource();
    void updateVsyncSource();
=======
>>>>>>> fa8a7086
    void postComposition();
    void getCompositorTiming(CompositorTiming* compositorTiming);
    void updateCompositorTiming(const DisplayStatInfo& stats, nsecs_t compositeTime,
                                std::shared_ptr<FenceTime>& presentFenceTime);
    void setCompositorTimingSnapped(const DisplayStatInfo& stats,
                                    nsecs_t compositeToPresentLatency);

    void postFrame();

    /*
     * Display management
     */
    void loadDisplayModes(PhysicalDisplayId displayId, DisplayModes& outModes,
                          DisplayModePtr& outActiveMode) const REQUIRES(mStateLock);
    sp<DisplayDevice> setupNewDisplayDeviceInternal(
            const wp<IBinder>& displayToken,
            std::shared_ptr<compositionengine::Display> compositionDisplay,
            const DisplayDeviceState& state,
            const sp<compositionengine::DisplaySurface>& displaySurface,
            const sp<IGraphicBufferProducer>& producer) REQUIRES(mStateLock);
    void processDisplayChangesLocked() REQUIRES(mStateLock);
    void processDisplayRemoved(const wp<IBinder>& displayToken) REQUIRES(mStateLock);
    void processDisplayChanged(const wp<IBinder>& displayToken,
                               const DisplayDeviceState& currentState,
                               const DisplayDeviceState& drawingState) REQUIRES(mStateLock);
    void processDisplayHotplugEventsLocked() REQUIRES(mStateLock);
    void setFrameBufferSizeForScaling(sp<DisplayDevice> displayDevice,
                                      const DisplayDeviceState& state);

    void dispatchDisplayHotplugEvent(PhysicalDisplayId displayId, bool connected);

    /*
     * VSYNC
     */
    nsecs_t getVsyncPeriodFromHWC() const REQUIRES(mStateLock);

    // Sets the refresh rate by switching active configs, if they are available for
    // the desired refresh rate.
    void changeRefreshRateLocked(const RefreshRate&, Scheduler::ModeEvent) REQUIRES(mStateLock);

    void setRefreshRateTo(int32_t refreshRate);

    struct FenceWithFenceTime {
        sp<Fence> fence = Fence::NO_FENCE;
        std::shared_ptr<FenceTime> fenceTime = FenceTime::NO_FENCE;
    };

    // Gets the fence for the previous frame.
    // Must be called on the main thread.
    FenceWithFenceTime previousFrameFence();

    // Whether the previous frame has not yet been presented to the display.
    // If graceTimeMs is positive, this method waits for at most the provided
    // grace period before reporting if the frame missed.
    // Must be called on the main thread.
    bool previousFramePending(int graceTimeMs = 0);

    // Returns the previous time that the frame was presented. If the frame has
    // not been presented yet, then returns Fence::SIGNAL_TIME_PENDING. If there
    // is no pending frame, then returns Fence::SIGNAL_TIME_INVALID.
    // Must be called on the main thread.
    nsecs_t previousFramePresentTime();

    // Calculates the expected present time for this frame. For negative offsets, performs a
    // correction using the predicted vsync for the next frame instead.

    nsecs_t calculateExpectedPresentTime(DisplayStatInfo) const;

    /*
     * Display identification
     */
    sp<IBinder> getPhysicalDisplayTokenLocked(PhysicalDisplayId displayId) const
            REQUIRES(mStateLock) {
        const auto it = mPhysicalDisplayTokens.find(displayId);
        return it != mPhysicalDisplayTokens.end() ? it->second : nullptr;
    }

    std::optional<PhysicalDisplayId> getPhysicalDisplayIdLocked(
            const sp<IBinder>& displayToken) const REQUIRES(mStateLock) {
        for (const auto& [id, token] : mPhysicalDisplayTokens) {
            if (token == displayToken) {
                return id;
            }
        }
        return {};
    }

    // TODO(b/182939859): SF conflates the primary (a.k.a. default) display with the first display
    // connected at boot, which is typically internal. (Theoretically, it must be internal because
    // SF does not support disconnecting it, though in practice HWC may circumvent this limitation.)
    //
    // SF inherits getInternalDisplayToken and getInternalDisplayId from ISurfaceComposer, so these
    // locked counterparts are named consistently. Once SF supports headless mode and can designate
    // any display as primary, the "internal" misnomer will be phased out.
    sp<IBinder> getInternalDisplayTokenLocked() const REQUIRES(mStateLock) {
        return getPhysicalDisplayTokenLocked(getInternalDisplayIdLocked());
    }

    PhysicalDisplayId getInternalDisplayIdLocked() const REQUIRES(mStateLock) {
        return getHwComposer().getPrimaryDisplayId();
    }

    // Toggles use of HAL/GPU virtual displays.
    void enableHalVirtualDisplays(bool);

    // Virtual display lifecycle for ID generation and HAL allocation.
    VirtualDisplayId acquireVirtualDisplay(ui::Size, ui::PixelFormat, bool canAllocateHwcForVDS)
            REQUIRES(mStateLock);
    void releaseVirtualDisplay(VirtualDisplayId);

    void onActiveDisplayChangedLocked(const sp<DisplayDevice>& activeDisplay) REQUIRES(mStateLock);

    void onActiveDisplaySizeChanged(const sp<DisplayDevice>& activeDisplay);

    /*
     * Debugging & dumpsys
     */
    void dumpAllLocked(const DumpArgs& args, std::string& result) const REQUIRES(mStateLock);
    void dumpMini(std::string& result) const REQUIRES(mStateLock);
    void appendSfConfigString(std::string& result) const;
    void listLayersLocked(std::string& result) const;
    void dumpStatsLocked(const DumpArgs& args, std::string& result) const REQUIRES(mStateLock);
    void clearStatsLocked(const DumpArgs& args, std::string& result);
    void dumpTimeStats(const DumpArgs& args, bool asProto, std::string& result) const;
    void dumpFrameTimeline(const DumpArgs& args, std::string& result) const;
    void logFrameStats();

    void dumpVSync(std::string& result) const REQUIRES(mStateLock);
    void dumpStaticScreenStats(std::string& result) const;
    // Not const because each Layer needs to query Fences and cache timestamps.
    void dumpFrameEventsLocked(std::string& result);

    void recordBufferingStats(const std::string& layerName,
                              std::vector<OccupancyTracker::Segment>&& history);
    void dumpBufferingStats(std::string& result) const;
    void dumpDisplayIdentificationData(std::string& result) const REQUIRES(mStateLock);
    void dumpRawDisplayIdentificationData(const DumpArgs&, std::string& result) const;
    void dumpWideColorInfo(std::string& result) const REQUIRES(mStateLock);
    LayersProto dumpDrawingStateProto(uint32_t traceFlags) const;
    void dumpOffscreenLayersProto(LayersProto& layersProto,
                                  uint32_t traceFlags = SurfaceTracing::TRACE_ALL) const;
    void dumpDisplayProto(LayersTraceProto& layersTraceProto) const;

    // Dumps state from HW Composer
    void dumpHwc(std::string& result) const;
    LayersProto dumpProtoFromMainThread(uint32_t traceFlags = SurfaceTracing::TRACE_ALL)
            EXCLUDES(mStateLock);
    void dumpOffscreenLayers(std::string& result) EXCLUDES(mStateLock);
    void dumpPlannerInfo(const DumpArgs& args, std::string& result) const REQUIRES(mStateLock);

    status_t doDump(int fd, const DumpArgs& args, bool asProto);

    status_t doDumpContinuous(int fd, const DumpArgs& args);
    void dumpDrawCycle(bool prePrepare);

    struct {
      Mutex lock;
      const char *name = "/data/misc/wmtrace/dumpsys.txt";
      bool running = false;
      bool noLimit = false;
      bool fullDump = false;
      bool replaceAfterCommit = false;
      long int position = 0;
    } mFileDump;

    status_t dumpCritical(int fd, const DumpArgs&, bool asProto);

    status_t dumpAll(int fd, const DumpArgs& args, bool asProto) override {
        return doDump(fd, args, asProto);
    }

    void onFrameRateFlexibilityTokenReleased();

    void setContentFps(uint32_t contentFps);

    bool isInternalDisplay(const sp<DisplayDevice>& display);

    bool getHwcDisplayId(const sp<DisplayDevice>& display, uint32_t *hwcDisplayId);

    void updateDisplayExtension(uint32_t displayId, uint32_t configId, bool connected);

    void setDisplayExtnActiveConfig(uint32_t displayId, uint32_t activeConfigId);

    void notifyAllDisplaysUpdateImminent();

    void notifyDisplayUpdateImminent();

    void handlePresentationDisplaysEarlyWakeup(size_t updatingDisplays, uint32_t layerStackId);

    void updateInternalDisplaysPresentationMode();

    void setupDisplayExtnFeatures();

    void setupIdleTimeoutHandling(uint32_t displayId);

    bool isDisplayExtnEnabled() { return (mEarlyWakeUpEnabled || mDynamicSfIdleEnabled); }

    void setEarlyWakeUpConfig(const sp<DisplayDevice>& display, hal::PowerMode mode);

    bool IsDisplayExternalOrVirtual(const sp<DisplayDevice>& displayDevice);

    void setDisplayAnimating();

    static mat4 calculateColorMatrix(float saturation);

    void updateColorMatrixLocked();

    // Verify that transaction is being called by an approved process:
    // either AID_GRAPHICS or AID_SYSTEM.
    status_t CheckTransactCodeCredentials(uint32_t code);

    // Add transaction to the Transaction Queue
    void queueTransaction(TransactionState& state) EXCLUDES(mQueueLock);
    void waitForSynchronousTransaction(const CountDownLatch& transactionCommittedSignal);
    void signalSynchronousTransactions(const uint32_t flag);

    /*
     * Generic Layer Metadata
     */
    const std::unordered_map<std::string, uint32_t>& getGenericLayerMetadataKeyMap() const;

    /*
     * Misc
     */

    std::vector<ui::ColorMode> getDisplayColorModes(const DisplayDevice&) REQUIRES(mStateLock);

    static int calculateMaxAcquiredBufferCount(Fps refreshRate,
                                               std::chrono::nanoseconds presentLatency);
    int getMaxAcquiredBufferCountForRefreshRate(Fps refreshRate) const;
    void setDesiredModeByThermalLevel(float newFpsRequest);
    bool isFpsDeferNeeded(const ActiveModeInfo& info);
    void getModeFromFps(float fps,DisplayModePtr& outMode);
    void handleNewLevelFps(float currFps, float newLevelFps, float* fpsToSet);

    void updateInternalDisplayVsyncLocked(const sp<DisplayDevice>& activeDisplay)
            REQUIRES(mStateLock);

    sp<StartPropertySetThread> mStartPropertySetThread;
    surfaceflinger::Factory& mFactory;

    std::future<void> mRenderEnginePrimeCacheFuture;

    // access must be protected by mStateLock
    mutable Mutex mStateLock;
    mutable Mutex mVsyncLock;
    State mCurrentState{LayerVector::StateSet::Current};
    std::atomic<int32_t> mTransactionFlags = 0;
    std::vector<std::shared_ptr<CountDownLatch>> mTransactionCommittedSignals;
    bool mAnimTransactionPending = false;
    SortedVector<sp<Layer>> mLayersPendingRemoval;
    bool mForceTraversal = false;

    // global color transform states
    Daltonizer mDaltonizer;
    float mGlobalSaturationFactor = 1.0f;
    mat4 mClientColorMatrix;

    // Can't be unordered_set because wp<> isn't hashable
    std::set<wp<IBinder>> mGraphicBufferProducerList;
    size_t mMaxGraphicBufferProducerListSize = ISurfaceComposer::MAX_LAYERS;
    // If there are more GraphicBufferProducers tracked by SurfaceFlinger than
    // this threshold, then begin logging.
    size_t mGraphicBufferProducerListSizeLogThreshold =
            static_cast<size_t>(0.95 * static_cast<double>(MAX_LAYERS));

    void removeGraphicBufferProducerAsync(const wp<IBinder>&);

    // protected by mStateLock (but we could use another lock)
    bool mLayersRemoved = false;
    bool mLayersAdded = false;

    std::atomic_bool mForceRefresh = false;
    std::atomic_bool mGeometryDirty = false;

    // constant members (no synchronization needed for access)
    const nsecs_t mBootTime = systemTime();
    bool mGpuToCpuSupported = false;
    bool mIsUserBuild = true;

    // Can only accessed from the main thread, these members
    // don't need synchronization
    State mDrawingState{LayerVector::StateSet::Drawing};
    bool mVisibleRegionsDirty = false;

    // VisibleRegions dirty is already cleared by postComp, but we need to track it to prevent
    // extra work in the HDR layer info listener.
    bool mVisibleRegionsWereDirtyThisFrame = false;
    // Used to ensure we omit a callback when HDR layer info listener is newly added but the
    // scene hasn't changed
    bool mAddingHDRLayerInfoListener = false;

    // Set during transaction application stage to track if the input info or children
    // for a layer has changed.
    // TODO: Also move visibleRegions over to a boolean system.
    bool mInputInfoChanged = false;
    bool mSomeChildrenChanged;
    bool mSomeDataspaceChanged = false;
    bool mForceTransactionDisplayChange = false;

    bool mAnimCompositionPending = false;

    // Tracks layers that have pending frames which are candidates for being
    // latched.
    std::unordered_set<sp<Layer>, ISurfaceComposer::SpHash<Layer>> mLayersWithQueuedFrames;
    // Tracks layers that need to update a display's dirty region.
    std::vector<sp<Layer>> mLayersPendingRefresh;
    std::array<FenceWithFenceTime, 2> mPreviousPresentFences;
    // True if in the previous frame at least one layer was composed via the GPU.
    bool mHadClientComposition = false;
    // True if in the previous frame at least one layer was composed via HW Composer.
    // Note that it is possible for a frame to be composed via both client and device
    // composition, for example in the case of overlays.
    bool mHadDeviceComposition = false;
    // True if in the previous frame, the client composition was skipped by reusing the buffer
    // used in a previous composition. This can happed if the client composition requests
    // did not change.
    bool mReusedClientComposition = false;

    BootStage mBootStage = BootStage::BOOTLOADER;

    std::vector<HotplugEvent> mPendingHotplugEvents GUARDED_BY(mStateLock);

    // this may only be written from the main thread with mStateLock held
    // it may be read from other threads with mStateLock held
    std::map<wp<IBinder>, sp<DisplayDevice>> mDisplays GUARDED_BY(mStateLock);
    std::unordered_map<PhysicalDisplayId, sp<IBinder>> mPhysicalDisplayTokens
            GUARDED_BY(mStateLock);

    struct {
        DisplayIdGenerator<GpuVirtualDisplayId> gpu;
        std::optional<DisplayIdGenerator<HalVirtualDisplayId>> hal;
    } mVirtualDisplayIdGenerators;

<<<<<<< HEAD
    // don't use a lock for these, we don't care
    int mDebugRegion = 0;
    bool mVsyncSourceReliableOnDoze = false;
    bool mPluggableVsyncPrioritized = false;
    bool mDebugDisableHWC = false;
    bool mDebugDisableTransformHint = false;
    bool mLayerCachingEnabled = false;
    volatile nsecs_t mDebugInTransaction = 0;
    bool mForceFullDamage = false;
    bool mPropagateBackpressure = true;
=======
    std::atomic_uint mDebugFlashDelay = 0;
    std::atomic_bool mDebugDisableHWC = false;
    std::atomic_bool mDebugDisableTransformHint = false;
    std::atomic<nsecs_t> mDebugInTransaction = 0;
    std::atomic_bool mForceFullDamage = false;

    bool mLayerCachingEnabled = false;
>>>>>>> fa8a7086
    bool mPropagateBackpressureClientComposition = false;
    sp<SurfaceInterceptor> mInterceptor;

    SurfaceTracing mTracing{*this};
    std::mutex mTracingLock;
    bool mTracingEnabled = false;
    bool mTracePostComposition = false;
    std::atomic<bool> mTracingEnabledChanged = false;

    const std::shared_ptr<TimeStats> mTimeStats;
    const std::unique_ptr<FrameTracer> mFrameTracer;
    const std::unique_ptr<frametimeline::FrameTimeline> mFrameTimeline;

    // If blurs should be enabled on this device.
    bool mSupportsBlur = false;
    // If blurs are considered expensive and should require high GPU frequency.
    bool mBlursAreExpensive = false;
    bool mUseAdvanceSfOffset = false;
    bool mUseFbScaling = false;
    bool mAsyncVdsCreationSupported = false;
    std::atomic<uint32_t> mFrameMissedCount = 0;
    std::atomic<uint32_t> mHwcFrameMissedCount = 0;
    std::atomic<uint32_t> mGpuFrameMissedCount = 0;

    TransactionCallbackInvoker mTransactionCallbackInvoker;

    // these are thread safe
    std::unique_ptr<MessageQueue> mEventQueue;
    FrameTracker mAnimFrameTracker;

    // protected by mDestroyedLayerLock;
    mutable Mutex mDestroyedLayerLock;
    Vector<Layer const *> mDestroyedLayers;

    nsecs_t mRefreshStartTime = 0;

    std::atomic<bool> mRefreshPending = false;

    // We maintain a pool of pre-generated texture names to hand out to avoid
    // layer creation needing to run on the main thread (which it would
    // otherwise need to do to access RenderEngine).
    std::mutex mTexturePoolMutex;
    uint32_t mTexturePoolSize = 0;
    std::vector<uint32_t> mTexturePool;

    mutable Mutex mQueueLock;
    Condition mTransactionQueueCV;
    std::unordered_map<sp<IBinder>, std::queue<TransactionState>, IListenerHash>
            mPendingTransactionQueues GUARDED_BY(mQueueLock);
    std::queue<TransactionState> mTransactionQueue GUARDED_BY(mQueueLock);
    /*
     * Feature prototyping
     */

    // Static screen stats
    bool mHasPoweredOff = false;

    std::atomic<size_t> mNumLayers = 0;
    // Vsync Source
    sp<DisplayDevice> mActiveVsyncSource = NULL;
    sp<DisplayDevice> mNextVsyncSource = NULL;
    std::list<sp<DisplayDevice>> mDisplaysList;

    // to linkToDeath
    sp<IBinder> mWindowManager;
    // We want to avoid multiple calls to BOOT_FINISHED as they come in on
    // different threads without a lock and could trigger unsynchronized writes to
    // to mWindowManager or mInputFlinger
    std::atomic<bool> mBootFinished = false;

    std::thread::id mMainThreadId = std::this_thread::get_id();

    DisplayColorSetting mDisplayColorSetting = DisplayColorSetting::kEnhanced;

    // Color mode forced by setting persist.sys.sf.color_mode, it must:
    //     1. not be NATIVE color mode, NATIVE color mode means no forced color mode;
    //     2. be one of the supported color modes returned by hardware composer, otherwise
    //        it will not be respected.
    // persist.sys.sf.color_mode will only take effect when persist.sys.sf.native_mode
    // is not set to 1.
    // This property can be used to force SurfaceFlinger to always pick a certain color mode.
    ui::ColorMode mForceColorMode = ui::ColorMode::NATIVE;

    ui::Dataspace mDefaultCompositionDataspace;
    ui::Dataspace mWideColorGamutCompositionDataspace;
    ui::Dataspace mColorSpaceAgnosticDataspace;

    SurfaceFlingerBE mBE;
    std::unique_ptr<compositionengine::CompositionEngine> mCompositionEngine;
    // mMaxRenderTargetSize is only set once in init() so it doesn't need to be protected by
    // any mutex.
    size_t mMaxRenderTargetSize{1};

    const std::string mHwcServiceName;

    bool hasMockHwc() const { return mHwcServiceName == "mock"; }

    /*
     * Scheduler
     */
    std::unique_ptr<Scheduler> mScheduler;
    scheduler::ConnectionHandle mAppConnectionHandle;
    scheduler::ConnectionHandle mSfConnectionHandle;

    // Stores phase offsets configured per refresh rate.
    std::unique_ptr<scheduler::VsyncConfiguration> mVsyncConfiguration;

    // Optional to defer construction until PhaseConfiguration is created.
    sp<VsyncModulator> mVsyncModulator;

    std::unique_ptr<scheduler::RefreshRateStats> mRefreshRateStats;

    std::atomic<nsecs_t> mExpectedPresentTime = 0;
    nsecs_t mScheduledPresentTime = 0;
    hal::Vsync mHWCVsyncPendingState = hal::Vsync::DISABLE;

    // below flags are set by main thread only
    bool mSetActiveModePending = false;

    bool mLumaSampling = true;
    sp<RegionSamplingThread> mRegionSamplingThread;
    sp<FpsReporter> mFpsReporter;
    sp<TunnelModeEnabledReporter> mTunnelModeEnabledReporter;
    ui::DisplayPrimaries mInternalDisplayPrimaries;

    const float mInternalDisplayDensity;
    const float mEmulatedDisplayDensity;

    sp<os::IInputFlinger> mInputFlinger;
    // Should only be accessed by the main thread.
    InputWindowCommands mInputWindowCommands;

    Hwc2::impl::PowerAdvisor mPowerAdvisor;

    // This should only be accessed on the main thread.
    nsecs_t mFrameStartTime = 0;

    void enableRefreshRateOverlay(bool enable) REQUIRES(mStateLock);

    // Flag used to set override desired display mode from backdoor
    bool mDebugDisplayModeSetByBackdoor = false;

    // A set of layers that have no parent so they are not drawn on screen.
    // Should only be accessed by the main thread.
    // The Layer pointer is removed from the set when the destructor is called so there shouldn't
    // be any issues with a raw pointer referencing an invalid object.
    std::unordered_set<Layer*> mOffscreenLayers;

    int mFrameRateFlexibilityTokenCount = 0;

    sp<IBinder> mDebugFrameRateFlexibilityToken;

    BufferCountTracker mBufferCountTracker;

    std::unordered_map<DisplayId, sp<HdrLayerInfoReporter>> mHdrLayerInfoListeners
            GUARDED_BY(mStateLock);
    mutable Mutex mCreatedLayersLock;
    struct LayerCreatedState {
        LayerCreatedState(const wp<Layer>& layer, const wp<IBinder>& parent,
                          const wp<Layer> parentLayer, const wp<IBinder>& producer, bool addToRoot)
              : layer(layer),
                initialParent(parent),
                initialParentLayer(parentLayer),
                initialProducer(producer),
                addToRoot(addToRoot) {}
        wp<Layer> layer;
        // Indicates the initial parent of the created layer, only used for creating layer in
        // SurfaceFlinger. If nullptr, it may add the created layer into the current root layers.
        wp<IBinder> initialParent;
        wp<Layer> initialParentLayer;
        // Indicates the initial graphic buffer producer of the created layer, only used for
        // creating layer in SurfaceFlinger.
        wp<IBinder> initialProducer;
        // Indicates whether the layer getting created should be added at root if there's no parent
        // and has permission ACCESS_SURFACE_FLINGER. If set to false and no parent, the layer will
        // be added offscreen.
        bool addToRoot;
    };

    // A temporay pool that store the created layers and will be added to current state in main
    // thread.
    std::unordered_map<BBinder*, std::unique_ptr<LayerCreatedState>> mCreatedLayers;
    void setLayerCreatedState(const sp<IBinder>& handle, const wp<Layer>& layer,
                              const wp<IBinder>& parent, const wp<Layer> parentLayer,
                              const wp<IBinder>& producer, bool addToRoot);
    auto getLayerCreatedState(const sp<IBinder>& handle);
    sp<Layer> handleLayerCreatedLocked(const sp<IBinder>& handle) REQUIRES(mStateLock);

    std::atomic<ui::Transform::RotationFlags> mActiveDisplayTransformHint;

    void scheduleRegionSamplingThread();
    void notifyRegionSamplingThread();

    bool isRefreshRateOverlayEnabled() const REQUIRES(mStateLock) {
        return std::any_of(mDisplays.begin(), mDisplays.end(),
                           [](std::pair<wp<IBinder>, sp<DisplayDevice>> display) {
                               return display.second->isRefreshRateOverlayEnabled();
                           });
    }

    wp<IBinder> mActiveDisplayToken GUARDED_BY(mStateLock);

    const sp<WindowInfosListenerInvoker> mWindowInfosListenerInvoker;

<<<<<<< HEAD
    SmomoWrapper mSmoMo;
    LayerExtWrapper mLayerExt;

public:
    nsecs_t mVsyncPeriod = -1;
    DolphinWrapper mDolphinWrapper;

private:
    bool mEarlyWakeUpEnabled = false;
    bool mDynamicSfIdleEnabled = false;
    bool wakeUpPresentationDisplays = false;
    bool mInternalPresentationDisplays = false;
    bool mSmomoContentFpsEnabled = false;

    composer::ComposerExtnIntf *mComposerExtnIntf = nullptr;
    composer::FrameSchedulerIntf *mFrameSchedulerExtnIntf = nullptr;
    composer::DisplayExtnIntf *mDisplayExtnIntf = nullptr;
    bool mUseLayerExt = false;
    bool mSplitLayerExt = false;
    bool mHasScreenshot = false;
    float mThermalLevelFps = 0;
    float mLastCachedFps = 0;
    bool mAllowThermalFpsChange = false;
=======
    std::unique_ptr<FlagManager> mFlagManager;
>>>>>>> fa8a7086
};

} // namespace android<|MERGE_RESOLUTION|>--- conflicted
+++ resolved
@@ -1155,13 +1155,8 @@
     /*
      * Compositing
      */
-<<<<<<< HEAD
-    void invalidateHwcGeometry();
-
     sp<DisplayDevice> getVsyncSource();
     void updateVsyncSource();
-=======
->>>>>>> fa8a7086
     void postComposition();
     void getCompositorTiming(CompositorTiming* compositorTiming);
     void updateCompositorTiming(const DisplayStatInfo& stats, nsecs_t compositeTime,
@@ -1496,18 +1491,10 @@
         std::optional<DisplayIdGenerator<HalVirtualDisplayId>> hal;
     } mVirtualDisplayIdGenerators;
 
-<<<<<<< HEAD
     // don't use a lock for these, we don't care
     int mDebugRegion = 0;
     bool mVsyncSourceReliableOnDoze = false;
     bool mPluggableVsyncPrioritized = false;
-    bool mDebugDisableHWC = false;
-    bool mDebugDisableTransformHint = false;
-    bool mLayerCachingEnabled = false;
-    volatile nsecs_t mDebugInTransaction = 0;
-    bool mForceFullDamage = false;
-    bool mPropagateBackpressure = true;
-=======
     std::atomic_uint mDebugFlashDelay = 0;
     std::atomic_bool mDebugDisableHWC = false;
     std::atomic_bool mDebugDisableTransformHint = false;
@@ -1515,7 +1502,7 @@
     std::atomic_bool mForceFullDamage = false;
 
     bool mLayerCachingEnabled = false;
->>>>>>> fa8a7086
+    bool mPropagateBackpressure = true;
     bool mPropagateBackpressureClientComposition = false;
     sp<SurfaceInterceptor> mInterceptor;
 
@@ -1720,7 +1707,6 @@
 
     const sp<WindowInfosListenerInvoker> mWindowInfosListenerInvoker;
 
-<<<<<<< HEAD
     SmomoWrapper mSmoMo;
     LayerExtWrapper mLayerExt;
 
@@ -1744,9 +1730,8 @@
     float mThermalLevelFps = 0;
     float mLastCachedFps = 0;
     bool mAllowThermalFpsChange = false;
-=======
+
     std::unique_ptr<FlagManager> mFlagManager;
->>>>>>> fa8a7086
 };
 
 } // namespace android