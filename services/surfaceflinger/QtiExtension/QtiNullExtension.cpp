--- conflicted
+++ resolved
@@ -109,14 +109,8 @@
  * Methods for Virtual, WiFi, and Secure Displays
  */
 
-<<<<<<< HEAD
-android::VirtualDisplayId QtiNullExtension::qtiAcquireVirtualDisplay(ui::Size resolution,
-                                                                     ui::PixelFormat format,
-                                                                     bool canAllocateHwcForVDS) {
-=======
 std::optional<android::VirtualDisplayId> QtiNullExtension::qtiAcquireVirtualDisplay(
         ui::Size resolution, ui::PixelFormat format, bool canAllocateHwcForVDS) {
->>>>>>> 2d1f6922
     // Fix thread safety analysis
     return mQtiFlinger->acquireVirtualDisplay(resolution, format);
 }
