// Copyright 2018 The Android Open Source Project
//
// Licensed under the Apache License, Version 2.0 (the "License");
// you may not use this file except in compliance with the License.
// You may obtain a copy of the License at
//
//      http://www.apache.org/licenses/LICENSE-2.0
//
// Unless required by applicable law or agreed to in writing, software
// distributed under the License is distributed on an "AS IS" BASIS,
// WITHOUT WARRANTIES OR CONDITIONS OF ANY KIND, either express or implied.
// See the License for the specific language governing permissions and
// limitations under the License.

package {
    // See: http://go/android-license-faq
    // A large-scale-change added 'default_applicable_licenses' to import
    // all of the 'license_kinds' from "frameworks_native_license"
    // to get the below license kinds:
    //   SPDX-license-identifier-Apache-2.0
    default_applicable_licenses: ["frameworks_native_license"],
}

cc_test {
    name: "libsurfaceflinger_unittest",
    defaults: [
<<<<<<< HEAD
        "libdisplayconfig_defaults",
        "libdisplayconfigaidl_defaults",
        "unfieddraw_defaults",
=======
        "skia_renderengine_deps",
>>>>>>> 14cf0e8a
        "surfaceflinger_defaults",
    ],
    test_suites: ["device-tests"],
    sanitize: {
        // Using the address sanitizer not only helps uncover issues in the code
        // covered by the tests, but also covers some of the tricky injection of
        // fakes the unit tests currently do.
        //
        // Note: If you get an runtime link error like:
        //
        //   CANNOT LINK EXECUTABLE "/data/local/tmp/libsurfaceflinger_unittest": library "libclang_rt.asan-aarch64-android.so" not found
        //
        // it is because the address sanitizer shared objects are not installed
        // by default in the system image.
        //
        // You can either "make dist tests" before flashing, or set this
        // option to false temporarily.
        address: true,
    },
    srcs: [
        ":libsurfaceflinger_sources",
        "libsurfaceflinger_unittest_main.cpp",
        "CachingTest.cpp",
        "CompositionTest.cpp",
        "DispSyncSourceTest.cpp",
        "DisplayIdentificationTest.cpp",
        "DisplayIdGeneratorTest.cpp",
        "DisplayTransactionTest.cpp",
        "DisplayDevice_GetBestColorModeTest.cpp",
        "DisplayDevice_InitiateModeChange.cpp",
        "DisplayDevice_SetProjectionTest.cpp",
        "EventThreadTest.cpp",
        "FpsReporterTest.cpp",
        "FpsTest.cpp",
        "FramebufferSurfaceTest.cpp",
        "FrameTimelineTest.cpp",
        "GameModeTest.cpp",
        "HWComposerTest.cpp",
        "OneShotTimerTest.cpp",
        "LayerHistoryTest.cpp",
        "LayerInfoTest.cpp",
        "LayerMetadataTest.cpp",
        "MessageQueueTest.cpp",
        "SurfaceFlinger_CreateDisplayTest.cpp",
        "SurfaceFlinger_DestroyDisplayTest.cpp",
        "SurfaceFlinger_GetDisplayNativePrimariesTest.cpp",
        "SurfaceFlinger_HandleTransactionLockedTest.cpp",
        "SurfaceFlinger_NotifyPowerBoostTest.cpp",
        "SurfaceFlinger_HotplugTest.cpp",
        "SurfaceFlinger_OnInitializeDisplaysTest.cpp",
        "SurfaceFlinger_SetDisplayStateTest.cpp",
        "SurfaceFlinger_SetPowerModeInternalTest.cpp",
        "SurfaceFlinger_SetupNewDisplayDeviceInternalTest.cpp",
        "SchedulerTest.cpp",
        "SchedulerUtilsTest.cpp",
        "SetFrameRateTest.cpp",
        "RefreshRateConfigsTest.cpp",
        "RefreshRateSelectionTest.cpp",
        "RefreshRateStatsTest.cpp",
        "RegionSamplingTest.cpp",
        "TimeStatsTest.cpp",
        "FrameTracerTest.cpp",
        "TimerTest.cpp",
        "TransactionApplicationTest.cpp",
        "TransactionFrameTracerTest.cpp",
        "TransactionSurfaceFrameTest.cpp",
        "TunnelModeEnabledReporterTest.cpp",
        "StrongTypingTest.cpp",
        "VSyncDispatchTimerQueueTest.cpp",
        "VSyncDispatchRealtimeTest.cpp",
        "VsyncModulatorTest.cpp",
        "VSyncPredictorTest.cpp",
        "VSyncReactorTest.cpp",
        "VsyncConfigurationTest.cpp",
        "mock/DisplayHardware/MockComposer.cpp",
        "mock/DisplayHardware/MockHWC2.cpp",
        "mock/DisplayHardware/MockPowerAdvisor.cpp",
        "mock/MockEventThread.cpp",
        "mock/MockFrameTimeline.cpp",
        "mock/MockFrameTracer.cpp",
        "mock/MockMessageQueue.cpp",
        "mock/MockNativeWindowSurface.cpp",
        "mock/MockSurfaceInterceptor.cpp",
        "mock/MockTimeStats.cpp",
        "mock/MockVsyncController.cpp",
        "mock/MockVSyncTracker.cpp",
        "mock/system/window/MockNativeWindow.cpp",
    ],
    static_libs: [
        "android.hardware.graphics.composer@2.1",
        "android.hardware.graphics.composer@2.2",
        "android.hardware.graphics.composer@2.3",
        "android.hardware.graphics.composer@2.4",
        "android.hardware.power@1.0",
        "android.hardware.power@1.1",
        "android.hardware.power@1.2",
        "android.hardware.power@1.3",
        "android.hardware.power-V1-cpp",
        "libcompositionengine_mocks",
        "libcompositionengine",
        "libframetimeline",
        "libgmock",
        "libgui_mocks",
        "liblayers_proto",
        "libperfetto_client_experimental",
        "librenderengine_mocks",
        "librenderengine",
        "libserviceutils",
        "libtimestats",
        "libtimestats_atoms_proto",
        "libtimestats_proto",
        "libtrace_proto",
        "perfetto_trace_protos",
        "vendor.qti.hardware.display.composer@3.0",
    ],
    shared_libs: [
        "android.hardware.configstore-utils",
        "android.hardware.configstore@1.0",
        "android.hardware.configstore@1.1",
        "android.hardware.graphics.allocator@2.0",
        "android.hardware.graphics.allocator@3.0",
        "android.hardware.graphics.common@1.2",
        "libbase",
        "libbinder",
        "libcutils",
        "libEGL",
        "libfmq",
        "libGLESv1_CM",
        "libGLESv2",
        "libgui",
        "libhidlbase",
        "libinput",
        "liblog",
        "libnativewindow",
        "libprocessgroup",
        "libprotobuf-cpp-lite",
        "libSurfaceFlingerProp",
        "libsync",
        "libui",
        "libutils",
    ],
    header_libs: [
        "android.hardware.graphics.composer@2.1-command-buffer",
        "android.hardware.graphics.composer@2.2-command-buffer",
        "android.hardware.graphics.composer@2.3-command-buffer",
        "android.hardware.graphics.composer@2.4-command-buffer",
        "display_intf_headers",
        "libsurfaceflinger_headers",
    ],
}<|MERGE_RESOLUTION|>--- conflicted
+++ resolved
@@ -24,13 +24,10 @@
 cc_test {
     name: "libsurfaceflinger_unittest",
     defaults: [
-<<<<<<< HEAD
         "libdisplayconfig_defaults",
         "libdisplayconfigaidl_defaults",
         "unfieddraw_defaults",
-=======
         "skia_renderengine_deps",
->>>>>>> 14cf0e8a
         "surfaceflinger_defaults",
     ],
     test_suites: ["device-tests"],
