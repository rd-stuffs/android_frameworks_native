/*
 * Copyright 2021 The Android Open Source Project
 *
 * Licensed under the Apache License, Version 2.0 (the "License");
 * you may not use this file except in compliance with the License.
 * You may obtain a copy of the License at
 *
 *      http://www.apache.org/licenses/LICENSE-2.0
 *
 * Unless required by applicable law or agreed to in writing, software
 * distributed under the License is distributed on an "AS IS" BASIS,
 * WITHOUT WARRANTIES OR CONDITIONS OF ANY KIND, either express or implied.
 * See the License for the specific language governing permissions and
 * limitations under the License.
 */

#pragma once

#include <gmock/gmock.h>

#include "DisplayHardware/HWC2.h"

namespace android::HWC2::mock {

class Display : public HWC2::Display {
public:
    Display();
    ~Display() override;

    MOCK_METHOD(hal::HWDisplayId, getId, (), (const, override));
    MOCK_METHOD(bool, isConnected, (), (const, override));
    MOCK_METHOD(void, setConnected, (bool), (override));
    MOCK_METHOD(bool, hasCapability,
                (aidl::android::hardware::graphics::composer3::DisplayCapability),
                (const, override));
    MOCK_METHOD(bool, isVsyncPeriodSwitchSupported, (), (const, override));
    MOCK_METHOD(void, onLayerDestroyed, (hal::HWLayerId), (override));

    MOCK_METHOD(hal::Error, acceptChanges, (), (override));
    MOCK_METHOD((base::expected<std::shared_ptr<HWC2::Layer>, hal::Error>), createLayer, (),
                (override));
    MOCK_METHOD(hal::Error, getChangedCompositionTypes,
                ((std::unordered_map<Layer *,
                                     aidl::android::hardware::graphics::composer3::Composition> *)),
                (override));
    MOCK_METHOD(hal::Error, getColorModes, (std::vector<hal::ColorMode> *), (const, override));
    MOCK_METHOD(int32_t, getSupportedPerFrameMetadata, (), (const, override));
    MOCK_METHOD(hal::Error, getRenderIntents, (hal::ColorMode, std::vector<hal::RenderIntent> *),
                (const, override));
    MOCK_METHOD(hal::Error, getDataspaceSaturationMatrix, (hal::Dataspace, android::mat4 *),
                (override));
    MOCK_METHOD(hal::Error, getName, (std::string *), (const, override));
    MOCK_METHOD(hal::Error, getRequests,
                (hal::DisplayRequest *, (std::unordered_map<Layer *, hal::LayerRequest> *)),
                (override));
    MOCK_METHOD(hal::Error, getConnectionType, (ui::DisplayConnectionType *), (const, override));
    MOCK_METHOD(hal::Error, supportsDoze, (bool *), (const, override));
    MOCK_METHOD(hal::Error, getHdrCapabilities, (android::HdrCapabilities *), (const, override));
    MOCK_METHOD(hal::Error, getDisplayedContentSamplingAttributes,
                (hal::PixelFormat *, hal::Dataspace *, uint8_t *), (const, override));
    MOCK_METHOD(hal::Error, setDisplayContentSamplingEnabled, (bool, uint8_t, uint64_t),
                (const, override));
    MOCK_METHOD(hal::Error, getDisplayedContentSample,
                (uint64_t, uint64_t, android::DisplayedFrameStats *), (const, override));
    MOCK_METHOD(hal::Error, getReleaseFences,
                ((std::unordered_map<Layer *, android::sp<android::Fence>> *)), (const, override));
    MOCK_METHOD(hal::Error, present, (android::sp<android::Fence> *), (override));
    MOCK_METHOD(hal::Error, setClientTarget,
                (uint32_t, const android::sp<android::GraphicBuffer> &,
                 const android::sp<android::Fence> &, hal::Dataspace),
                (override));
    MOCK_METHOD(hal::Error, setColorMode, (hal::ColorMode, hal::RenderIntent), (override));
    MOCK_METHOD(hal::Error, setColorTransform, (const android::mat4 &), (override));
    MOCK_METHOD(hal::Error, setOutputBuffer,
                (const android::sp<android::GraphicBuffer> &, const android::sp<android::Fence> &),
                (override));
    MOCK_METHOD(hal::Error, setPowerMode, (hal::PowerMode), (override));
    MOCK_METHOD(hal::Error, setVsyncEnabled, (hal::Vsync), (override));
    MOCK_METHOD(hal::Error, validate, (nsecs_t, uint32_t *, uint32_t *), (override));
    MOCK_METHOD(hal::Error, presentOrValidate,
                (nsecs_t, uint32_t *, uint32_t *, android::sp<android::Fence> *, uint32_t *),
                (override));
    MOCK_METHOD(ftl::Future<hal::Error>, setDisplayBrightness,
                (float, float, const Hwc2::Composer::DisplayBrightnessOptions &), (override));
    MOCK_METHOD(hal::Error, setActiveConfigWithConstraints,
                (hal::HWConfigId, const hal::VsyncPeriodChangeConstraints &,
                 hal::VsyncPeriodChangeTimeline *),
                (override));
    MOCK_METHOD(hal::Error, setBootDisplayConfig, (hal::HWConfigId), (override));
    MOCK_METHOD(hal::Error, clearBootDisplayConfig, (), (override));
    MOCK_METHOD(hal::Error, getPreferredBootDisplayConfig, (hal::HWConfigId *), (const, override));
    MOCK_METHOD(hal::Error, setAutoLowLatencyMode, (bool), (override));
    MOCK_METHOD(hal::Error, getSupportedContentTypes, (std::vector<hal::ContentType> *),
                (const, override));
    MOCK_METHOD(hal::Error, setContentType, (hal::ContentType), (override));
    MOCK_METHOD(
            hal::Error, getClientTargetProperty,
            (aidl::android::hardware::graphics::composer3::ClientTargetPropertyWithBrightness *),
            (override));
    MOCK_METHOD(
            hal::Error, getDisplayDecorationSupport,
            (std::optional<aidl::android::hardware::graphics::common::DisplayDecorationSupport> *),
            (override));
    MOCK_METHOD(hal::Error, setIdleTimerEnabled, (std::chrono::milliseconds), (override));
    MOCK_METHOD(bool, hasDisplayIdleTimerCapability, (), (const override));
    MOCK_METHOD(hal::Error, getPhysicalDisplayOrientation, (Hwc2::AidlTransform *),
                (const override));
<<<<<<< HEAD
    MOCK_METHOD(hal::Error, setDisplayElapseTime, (uint64_t), (override));
#ifdef QTI_UNIFIED_DRAW
    MOCK_METHOD(hal::Error, setClientTarget_3_1, (int32_t, const android::sp<android::Fence>&,
                hal::Dataspace), (override));
    MOCK_METHOD(hal::Error, tryDrawMethod, (IQtiComposerClient::DrawMethod), (override));
#endif
=======
    MOCK_METHOD(hal::Error, getOverlaySupport,
                (aidl::android::hardware::graphics::composer3::OverlayProperties *),
                (const override));
>>>>>>> fd6b2a31
};

class Layer : public HWC2::Layer {
public:
    Layer();
    ~Layer() override;

    MOCK_METHOD(hal::HWLayerId, getId, (), (const, override));
    MOCK_METHOD(hal::Error, setCursorPosition, (int32_t, int32_t), (override));
    MOCK_METHOD(hal::Error, setBuffer,
                (uint32_t, const android::sp<android::GraphicBuffer> &,
                 const android::sp<android::Fence> &),
                (override));
    MOCK_METHOD(hal::Error, setSurfaceDamage, (const android::Region &), (override));
    MOCK_METHOD(hal::Error, setBlendMode, (hal::BlendMode), (override));
    MOCK_METHOD(hal::Error, setColor, (aidl::android::hardware::graphics::composer3::Color),
                (override));
    MOCK_METHOD(hal::Error, setCompositionType,
                (aidl::android::hardware::graphics::composer3::Composition), (override));
    MOCK_METHOD(hal::Error, setDataspace, (android::ui::Dataspace), (override));
    MOCK_METHOD(hal::Error, setPerFrameMetadata, (const int32_t, const android::HdrMetadata &),
                (override));
    MOCK_METHOD(hal::Error, setDisplayFrame, (const android::Rect &), (override));
    MOCK_METHOD(hal::Error, setPlaneAlpha, (float), (override));
    MOCK_METHOD(hal::Error, setSidebandStream, (const native_handle_t *), (override));
    MOCK_METHOD(hal::Error, setSourceCrop, (const android::FloatRect &), (override));
    MOCK_METHOD(hal::Error, setTransform, (hal::Transform), (override));
    MOCK_METHOD(hal::Error, setVisibleRegion, (const android::Region &), (override));
    MOCK_METHOD(hal::Error, setZOrder, (uint32_t), (override));
    MOCK_METHOD(hal::Error, setColorTransform, (const android::mat4 &), (override));
    MOCK_METHOD(hal::Error, setLayerGenericMetadata,
                (const std::string &, bool, const std::vector<uint8_t> &), (override));
    MOCK_METHOD(hal::Error, setBrightness, (float), (override));
    MOCK_METHOD(hal::Error, setBlockingRegion, (const android::Region &), (override));
};

} // namespace android::HWC2::mock<|MERGE_RESOLUTION|>--- conflicted
+++ resolved
@@ -105,18 +105,15 @@
     MOCK_METHOD(bool, hasDisplayIdleTimerCapability, (), (const override));
     MOCK_METHOD(hal::Error, getPhysicalDisplayOrientation, (Hwc2::AidlTransform *),
                 (const override));
-<<<<<<< HEAD
+    MOCK_METHOD(hal::Error, getOverlaySupport,
+                (aidl::android::hardware::graphics::composer3::OverlayProperties *),
+                (const override));
     MOCK_METHOD(hal::Error, setDisplayElapseTime, (uint64_t), (override));
 #ifdef QTI_UNIFIED_DRAW
     MOCK_METHOD(hal::Error, setClientTarget_3_1, (int32_t, const android::sp<android::Fence>&,
                 hal::Dataspace), (override));
     MOCK_METHOD(hal::Error, tryDrawMethod, (IQtiComposerClient::DrawMethod), (override));
 #endif
-=======
-    MOCK_METHOD(hal::Error, getOverlaySupport,
-                (aidl::android::hardware::graphics::composer3::OverlayProperties *),
-                (const override));
->>>>>>> fd6b2a31
 };
 
 class Layer : public HWC2::Layer {
