/*
 * Copyright (C) 2018 The Android Open Source Project
 *
 * Licensed under the Apache License, Version 2.0 (the "License");
 * you may not use this file except in compliance with the License.
 * You may obtain a copy of the License at
 *
 *      http://www.apache.org/licenses/LICENSE-2.0
 *
 * Unless required by applicable law or agreed to in writing, software
 * distributed under the License is distributed on an "AS IS" BASIS,
 * WITHOUT WARRANTIES OR CONDITIONS OF ANY KIND, either express or implied.
 * See the License for the specific language governing permissions and
 * limitations under the License.
 */

#pragma once

#include <gmock/gmock.h>

#include "DisplayHardware/ComposerHal.h"

namespace android {

class GraphicBuffer;

namespace Hwc2 {
namespace mock {

using android::hardware::graphics::common::V1_0::ColorTransform;
using android::hardware::graphics::common::V1_0::Transform;
using android::hardware::graphics::common::V1_1::RenderIntent;
using android::hardware::graphics::common::V1_2::ColorMode;
using android::hardware::graphics::common::V1_2::Dataspace;
using android::hardware::graphics::common::V1_2::Hdr;
using android::hardware::graphics::common::V1_2::PixelFormat;

using android::hardware::graphics::composer::V2_1::Config;
using android::hardware::graphics::composer::V2_1::Display;
using android::hardware::graphics::composer::V2_1::Error;
using android::hardware::graphics::composer::V2_1::IComposer;
using android::hardware::graphics::composer::V2_1::Layer;
using android::hardware::graphics::composer::V2_4::IComposerCallback;
using android::hardware::graphics::composer::V2_4::IComposerClient;

class Composer : public Hwc2::Composer {
public:
    using Display = android::hardware::graphics::composer::V2_1::Display;
    Composer();
    ~Composer() override;

    MOCK_METHOD0(getCapabilities, std::vector<IComposer::Capability>());
    MOCK_METHOD0(dumpDebugInfo, std::string());
    MOCK_METHOD1(registerCallback, void(const sp<IComposerCallback>&));
    MOCK_METHOD0(resetCommands, void());
    MOCK_METHOD0(executeCommands, Error());
    MOCK_METHOD0(getMaxVirtualDisplayCount, uint32_t());
    MOCK_METHOD4(createVirtualDisplay, Error(uint32_t, uint32_t, PixelFormat*, Display*));
    MOCK_METHOD1(destroyVirtualDisplay, Error(Display));
    MOCK_METHOD1(acceptDisplayChanges, Error(Display));
    MOCK_METHOD2(createLayer, Error(Display, Layer* outLayer));
    MOCK_METHOD2(destroyLayer, Error(Display, Layer));
    MOCK_METHOD2(getActiveConfig, Error(Display, Config*));
    MOCK_METHOD3(getChangedCompositionTypes,
                 Error(Display, std::vector<Layer>*, std::vector<IComposerClient::Composition>*));
    MOCK_METHOD2(getColorModes, Error(Display, std::vector<ColorMode>*));
    MOCK_METHOD4(getDisplayAttribute,
                 Error(Display, Config config, IComposerClient::Attribute, int32_t*));
    MOCK_METHOD2(getDisplayConfigs, Error(Display, std::vector<Config>*));
    MOCK_METHOD2(getDisplayName, Error(Display, std::string*));
    MOCK_METHOD4(getDisplayRequests,
                 Error(Display, uint32_t*, std::vector<Layer>*, std::vector<uint32_t>*));
    MOCK_METHOD2(getDozeSupport, Error(Display, bool*));
    MOCK_METHOD5(getHdrCapabilities, Error(Display, std::vector<Hdr>*, float*, float*, float*));
    MOCK_METHOD1(getPerFrameMetadataKeys,
                 std::vector<IComposerClient::PerFrameMetadataKey>(Display));
    MOCK_METHOD2(getDataspaceSaturationMatrix, Error(Dataspace, mat4*));
    MOCK_METHOD3(getDisplayIdentificationData, Error(Display, uint8_t*, std::vector<uint8_t>*));
    MOCK_METHOD3(getReleaseFences, Error(Display, std::vector<Layer>*, std::vector<int>*));
    MOCK_METHOD2(presentDisplay, Error(Display, int*));
    MOCK_METHOD2(setActiveConfig, Error(Display, Config));
    MOCK_METHOD6(setClientTarget,
                 Error(Display, uint32_t, const sp<GraphicBuffer>&, int, Dataspace,
                       const std::vector<IComposerClient::Rect>&));
    MOCK_METHOD3(setColorMode, Error(Display, ColorMode, RenderIntent));
    MOCK_METHOD3(setColorTransform, Error(Display, const float*, ColorTransform));
    MOCK_METHOD3(setOutputBuffer, Error(Display, const native_handle_t*, int));
    MOCK_METHOD2(setPowerMode, Error(Display, IComposerClient::PowerMode));
    MOCK_METHOD2(setVsyncEnabled, Error(Display, IComposerClient::Vsync));
    MOCK_METHOD1(setClientTargetSlotCount, Error(Display));
    MOCK_METHOD3(validateDisplay, Error(Display, uint32_t*, uint32_t*));
    MOCK_METHOD5(presentOrValidateDisplay, Error(Display, uint32_t*, uint32_t*, int*, uint32_t*));
    MOCK_METHOD4(setCursorPosition, Error(Display, Layer, int32_t, int32_t));
    MOCK_METHOD5(setLayerBuffer, Error(Display, Layer, uint32_t, const sp<GraphicBuffer>&, int));
    MOCK_METHOD3(setLayerSurfaceDamage,
                 Error(Display, Layer, const std::vector<IComposerClient::Rect>&));
    MOCK_METHOD3(setLayerBlendMode, Error(Display, Layer, IComposerClient::BlendMode));
    MOCK_METHOD3(setLayerColor, Error(Display, Layer, const IComposerClient::Color&));
    MOCK_METHOD3(setLayerCompositionType, Error(Display, Layer, IComposerClient::Composition));
    MOCK_METHOD3(setLayerDataspace, Error(Display, Layer, Dataspace));
    MOCK_METHOD3(setLayerPerFrameMetadata,
                 Error(Display, Layer, const std::vector<IComposerClient::PerFrameMetadata>&));
    MOCK_METHOD3(setLayerDisplayFrame, Error(Display, Layer, const IComposerClient::Rect&));
    MOCK_METHOD3(setLayerPlaneAlpha, Error(Display, Layer, float));
    MOCK_METHOD3(setLayerSidebandStream, Error(Display, Layer, const native_handle_t*));
    MOCK_METHOD3(setLayerSourceCrop, Error(Display, Layer, const IComposerClient::FRect&));
    MOCK_METHOD3(setLayerTransform, Error(Display, Layer, Transform));
    MOCK_METHOD3(setLayerVisibleRegion,
                 Error(Display, Layer, const std::vector<IComposerClient::Rect>&));
    MOCK_METHOD3(setLayerZOrder, Error(Display, Layer, uint32_t));
<<<<<<< HEAD
    MOCK_METHOD4(setLayerInfo, Error(Display, Layer, uint32_t, uint32_t));
    MOCK_METHOD3(setLayerType, Error(Display, Layer, uint32_t));
=======
>>>>>>> af19596f
    MOCK_METHOD3(getRenderIntents, Error(Display, ColorMode, std::vector<RenderIntent>*));
    MOCK_METHOD3(setLayerColorTransform, Error(Display, Layer, const float*));
    MOCK_METHOD4(getDisplayedContentSamplingAttributes,
                 Error(Display, PixelFormat*, Dataspace*, uint8_t*));
    MOCK_METHOD4(setDisplayContentSamplingEnabled, Error(Display, bool, uint8_t, uint64_t));
    MOCK_METHOD4(getDisplayedContentSample,
                 Error(Display, uint64_t, uint64_t, DisplayedFrameStats*));
    MOCK_METHOD3(setLayerPerFrameMetadataBlobs,
                 Error(Display, Layer, const std::vector<IComposerClient::PerFrameMetadataBlob>&));
    MOCK_METHOD2(setDisplayBrightness, Error(Display, float));
    MOCK_METHOD0(isVsyncPeriodSwitchSupported, bool());
    MOCK_METHOD2(getDisplayCapabilities, Error(Display, std::vector<DisplayCapability>*));
    MOCK_METHOD2(getDisplayConnectionType,
                 V2_4::Error(Display, IComposerClient::DisplayConnectionType*));
    MOCK_METHOD3(getSupportedDisplayVsyncPeriods,
                 V2_4::Error(Display, Config, std::vector<VsyncPeriodNanos>*));
    MOCK_METHOD2(getDisplayVsyncPeriod, V2_4::Error(Display, VsyncPeriodNanos*));
    MOCK_METHOD4(setActiveConfigWithConstraints,
                 V2_4::Error(Display, Config, const IComposerClient::VsyncPeriodChangeConstraints&,
                             VsyncPeriodChangeTimeline*));
    MOCK_METHOD2(setAutoLowLatencyMode, V2_4::Error(Display, bool));
    MOCK_METHOD2(getSupportedContentTypes,
                 V2_4::Error(Display, std::vector<IComposerClient::ContentType>*));
    MOCK_METHOD2(setContentType, V2_4::Error(Display, IComposerClient::ContentType));
    MOCK_METHOD5(setLayerGenericMetadata,
                 V2_4::Error(Display, Layer, const std::string&, bool,
                             const std::vector<uint8_t>&));
    MOCK_METHOD1(getLayerGenericMetadataKeys,
                 V2_4::Error(std::vector<IComposerClient::LayerGenericMetadataKey>*));
    MOCK_METHOD2(getClientTargetProperty, Error(Display, IComposerClient::ClientTargetProperty*));
    MOCK_METHOD2(setDisplayElapseTime, Error(Display, uint64_t));
};

} // namespace mock
} // namespace Hwc2
} // namespace android<|MERGE_RESOLUTION|>--- conflicted
+++ resolved
@@ -108,11 +108,7 @@
     MOCK_METHOD3(setLayerVisibleRegion,
                  Error(Display, Layer, const std::vector<IComposerClient::Rect>&));
     MOCK_METHOD3(setLayerZOrder, Error(Display, Layer, uint32_t));
-<<<<<<< HEAD
-    MOCK_METHOD4(setLayerInfo, Error(Display, Layer, uint32_t, uint32_t));
     MOCK_METHOD3(setLayerType, Error(Display, Layer, uint32_t));
-=======
->>>>>>> af19596f
     MOCK_METHOD3(getRenderIntents, Error(Display, ColorMode, std::vector<RenderIntent>*));
     MOCK_METHOD3(setLayerColorTransform, Error(Display, Layer, const float*));
     MOCK_METHOD4(getDisplayedContentSamplingAttributes,
