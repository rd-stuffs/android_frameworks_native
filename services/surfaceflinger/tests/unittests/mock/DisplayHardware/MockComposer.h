/*
 * Copyright (C) 2018 The Android Open Source Project
 *
 * Licensed under the Apache License, Version 2.0 (the "License");
 * you may not use this file except in compliance with the License.
 * You may obtain a copy of the License at
 *
 *      http://www.apache.org/licenses/LICENSE-2.0
 *
 * Unless required by applicable law or agreed to in writing, software
 * distributed under the License is distributed on an "AS IS" BASIS,
 * WITHOUT WARRANTIES OR CONDITIONS OF ANY KIND, either express or implied.
 * See the License for the specific language governing permissions and
 * limitations under the License.
 */

#pragma once

#include <gmock/gmock.h>

#include "DisplayHardware/ComposerHal.h"
#include "DisplayHardware/HWC2.h"

namespace android {

class GraphicBuffer;

namespace Hwc2::mock {

using android::hardware::graphics::common::V1_0::ColorTransform;
using android::hardware::graphics::common::V1_0::Transform;
using android::hardware::graphics::common::V1_1::RenderIntent;
using android::hardware::graphics::common::V1_2::ColorMode;
using android::hardware::graphics::common::V1_2::Dataspace;
using android::hardware::graphics::common::V1_2::Hdr;
using android::hardware::graphics::common::V1_2::PixelFormat;

using android::hardware::graphics::composer::V2_1::Config;
using android::hardware::graphics::composer::V2_1::Display;
using android::hardware::graphics::composer::V2_1::Error;
using android::hardware::graphics::composer::V2_1::IComposer;
using android::hardware::graphics::composer::V2_1::Layer;
using android::hardware::graphics::composer::V2_4::IComposerCallback;
using android::hardware::graphics::composer::V2_4::IComposerClient;

using aidl::android::hardware::graphics::common::DisplayDecorationSupport;

#ifdef QTI_UNIFIED_DRAW
using vendor::qti::hardware::display::composer::V3_1::IQtiComposerClient;
#endif
class Composer : public Hwc2::Composer {
public:
    using Display = android::hardware::graphics::composer::V2_1::Display;
    Composer();
    ~Composer() override;

    MOCK_METHOD(bool, isSupported, (OptionalFeature), (const, override));
    MOCK_METHOD0(getCapabilities,
                 std::vector<aidl::android::hardware::graphics::composer3::Capability>());
    MOCK_METHOD0(dumpDebugInfo, std::string());
    MOCK_METHOD1(registerCallback, void(HWC2::ComposerCallback&));
    MOCK_METHOD0(resetCommands, void());
    MOCK_METHOD0(executeCommands, Error());
    MOCK_METHOD0(getMaxVirtualDisplayCount, uint32_t());
    MOCK_METHOD4(createVirtualDisplay, Error(uint32_t, uint32_t, PixelFormat*, Display*));
    MOCK_METHOD1(destroyVirtualDisplay, Error(Display));
    MOCK_METHOD1(acceptDisplayChanges, Error(Display));
    MOCK_METHOD2(createLayer, Error(Display, Layer* outLayer));
    MOCK_METHOD2(destroyLayer, Error(Display, Layer));
    MOCK_METHOD2(getActiveConfig, Error(Display, Config*));
    MOCK_METHOD3(getChangedCompositionTypes,
                 Error(Display, std::vector<Layer>*,
                       std::vector<aidl::android::hardware::graphics::composer3::Composition>*));
    MOCK_METHOD2(getColorModes, Error(Display, std::vector<ColorMode>*));
    MOCK_METHOD4(getDisplayAttribute,
                 Error(Display, Config config, IComposerClient::Attribute, int32_t*));
    MOCK_METHOD2(getDisplayConfigs, Error(Display, std::vector<Config>*));
    MOCK_METHOD2(getDisplayName, Error(Display, std::string*));
    MOCK_METHOD4(getDisplayRequests,
                 Error(Display, uint32_t*, std::vector<Layer>*, std::vector<uint32_t>*));
    MOCK_METHOD2(getDozeSupport, Error(Display, bool*));
    MOCK_METHOD2(getKernelIdleTimerSupport, Error(Display, bool*));
    MOCK_METHOD5(getHdrCapabilities, Error(Display, std::vector<Hdr>*, float*, float*, float*));
    MOCK_METHOD1(getPerFrameMetadataKeys,
                 std::vector<IComposerClient::PerFrameMetadataKey>(Display));
    MOCK_METHOD2(getDataspaceSaturationMatrix, Error(Dataspace, mat4*));
    MOCK_METHOD3(getDisplayIdentificationData, Error(Display, uint8_t*, std::vector<uint8_t>*));
    MOCK_METHOD3(getReleaseFences, Error(Display, std::vector<Layer>*, std::vector<int>*));
    MOCK_METHOD2(presentDisplay, Error(Display, int*));
    MOCK_METHOD2(setActiveConfig, Error(Display, Config));
    MOCK_METHOD6(setClientTarget,
                 Error(Display, uint32_t, const sp<GraphicBuffer>&, int, Dataspace,
                       const std::vector<IComposerClient::Rect>&));
    MOCK_METHOD3(setColorMode, Error(Display, ColorMode, RenderIntent));
    MOCK_METHOD2(setColorTransform, Error(Display, const float*));
    MOCK_METHOD3(setOutputBuffer, Error(Display, const native_handle_t*, int));
    MOCK_METHOD2(setPowerMode, Error(Display, IComposerClient::PowerMode));
    MOCK_METHOD2(setVsyncEnabled, Error(Display, IComposerClient::Vsync));
    MOCK_METHOD1(setClientTargetSlotCount, Error(Display));
    MOCK_METHOD4(validateDisplay, Error(Display, nsecs_t, uint32_t*, uint32_t*));
    MOCK_METHOD6(presentOrValidateDisplay,
                 Error(Display, nsecs_t, uint32_t*, uint32_t*, int*, uint32_t*));
    MOCK_METHOD4(setCursorPosition, Error(Display, Layer, int32_t, int32_t));
    MOCK_METHOD5(setLayerBuffer, Error(Display, Layer, uint32_t, const sp<GraphicBuffer>&, int));
    MOCK_METHOD3(setLayerSurfaceDamage,
                 Error(Display, Layer, const std::vector<IComposerClient::Rect>&));
    MOCK_METHOD3(setLayerBlendMode, Error(Display, Layer, IComposerClient::BlendMode));
    MOCK_METHOD3(setLayerColor,
                 Error(Display, Layer, const aidl::android::hardware::graphics::composer3::Color&));
    MOCK_METHOD3(setLayerCompositionType,
                 Error(Display, Layer, aidl::android::hardware::graphics::composer3::Composition));
    MOCK_METHOD3(setLayerDataspace, Error(Display, Layer, Dataspace));
    MOCK_METHOD3(setLayerPerFrameMetadata,
                 Error(Display, Layer, const std::vector<IComposerClient::PerFrameMetadata>&));
    MOCK_METHOD3(setLayerDisplayFrame, Error(Display, Layer, const IComposerClient::Rect&));
    MOCK_METHOD3(setLayerPlaneAlpha, Error(Display, Layer, float));
    MOCK_METHOD3(setLayerSidebandStream, Error(Display, Layer, const native_handle_t*));
    MOCK_METHOD3(setLayerSourceCrop, Error(Display, Layer, const IComposerClient::FRect&));
    MOCK_METHOD3(setLayerTransform, Error(Display, Layer, Transform));
    MOCK_METHOD3(setLayerVisibleRegion,
                 Error(Display, Layer, const std::vector<IComposerClient::Rect>&));
    MOCK_METHOD3(setLayerZOrder, Error(Display, Layer, uint32_t));
    MOCK_METHOD3(setLayerType, Error(Display, Layer, uint32_t));
    MOCK_METHOD3(getRenderIntents, Error(Display, ColorMode, std::vector<RenderIntent>*));
    MOCK_METHOD3(setLayerColorTransform, Error(Display, Layer, const float*));
    MOCK_METHOD4(getDisplayedContentSamplingAttributes,
                 Error(Display, PixelFormat*, Dataspace*, uint8_t*));
    MOCK_METHOD4(setDisplayContentSamplingEnabled, Error(Display, bool, uint8_t, uint64_t));
    MOCK_METHOD4(getDisplayedContentSample,
                 Error(Display, uint64_t, uint64_t, DisplayedFrameStats*));
    MOCK_METHOD3(setLayerPerFrameMetadataBlobs,
                 Error(Display, Layer, const std::vector<IComposerClient::PerFrameMetadataBlob>&));
    MOCK_METHOD3(setDisplayBrightness, Error(Display, float, const DisplayBrightnessOptions&));
    MOCK_METHOD2(
            getDisplayCapabilities,
            Error(Display,
                  std::vector<aidl::android::hardware::graphics::composer3::DisplayCapability>*));
    MOCK_METHOD2(getDisplayConnectionType,
                 V2_4::Error(Display, IComposerClient::DisplayConnectionType*));
    MOCK_METHOD3(getSupportedDisplayVsyncPeriods,
                 V2_4::Error(Display, Config, std::vector<VsyncPeriodNanos>*));
    MOCK_METHOD2(getDisplayVsyncPeriod, V2_4::Error(Display, VsyncPeriodNanos*));
    MOCK_METHOD4(setActiveConfigWithConstraints,
                 V2_4::Error(Display, Config, const IComposerClient::VsyncPeriodChangeConstraints&,
                             VsyncPeriodChangeTimeline*));
    MOCK_METHOD2(setAutoLowLatencyMode, V2_4::Error(Display, bool));
    MOCK_METHOD2(setBootDisplayConfig, Error(Display, Config));
    MOCK_METHOD1(clearBootDisplayConfig, Error(Display));
    MOCK_METHOD2(getPreferredBootDisplayConfig, Error(Display, Config*));
    MOCK_METHOD2(getSupportedContentTypes,
                 V2_4::Error(Display, std::vector<IComposerClient::ContentType>*));
    MOCK_METHOD2(setContentType, V2_4::Error(Display, IComposerClient::ContentType));
    MOCK_METHOD5(setLayerGenericMetadata,
                 V2_4::Error(Display, Layer, const std::string&, bool,
                             const std::vector<uint8_t>&));
    MOCK_METHOD1(getLayerGenericMetadataKeys,
                 V2_4::Error(std::vector<IComposerClient::LayerGenericMetadataKey>*));
    MOCK_METHOD3(getClientTargetProperty,
                 Error(Display, IComposerClient::ClientTargetProperty*, float*));
    MOCK_METHOD3(setLayerBrightness, Error(Display, Layer, float));
    MOCK_METHOD3(setLayerBlockingRegion,
                 Error(Display, Layer, const std::vector<IComposerClient::Rect>&));
    MOCK_METHOD2(getDisplayDecorationSupport,
                 Error(Display, std::optional<DisplayDecorationSupport>*));
    MOCK_METHOD2(setIdleTimerEnabled, Error(Display, std::chrono::milliseconds));
    MOCK_METHOD2(hasDisplayIdleTimerCapability, Error(Display, bool*));
<<<<<<< HEAD
    MOCK_METHOD2(setDisplayElapseTime, Error(Display, uint64_t));
#ifdef QTI_UNIFIED_DRAW
    MOCK_METHOD4(setClientTarget_3_1, Error(Display, int32_t, int, Dataspace));
    MOCK_METHOD2(tryDrawMethod,Error(Display, IQtiComposerClient::DrawMethod));
    MOCK_METHOD3(setLayerFlag, Error(Display, Layer, IQtiComposerClient::LayerFlag));
#endif
=======
    MOCK_METHOD2(getPhysicalDisplayOrientation, Error(Display, AidlTransform*));
>>>>>>> ac6ebd17
};

} // namespace Hwc2::mock
} // namespace android<|MERGE_RESOLUTION|>--- conflicted
+++ resolved
@@ -164,16 +164,13 @@
                  Error(Display, std::optional<DisplayDecorationSupport>*));
     MOCK_METHOD2(setIdleTimerEnabled, Error(Display, std::chrono::milliseconds));
     MOCK_METHOD2(hasDisplayIdleTimerCapability, Error(Display, bool*));
-<<<<<<< HEAD
+    MOCK_METHOD2(getPhysicalDisplayOrientation, Error(Display, AidlTransform*));
     MOCK_METHOD2(setDisplayElapseTime, Error(Display, uint64_t));
 #ifdef QTI_UNIFIED_DRAW
     MOCK_METHOD4(setClientTarget_3_1, Error(Display, int32_t, int, Dataspace));
     MOCK_METHOD2(tryDrawMethod,Error(Display, IQtiComposerClient::DrawMethod));
     MOCK_METHOD3(setLayerFlag, Error(Display, Layer, IQtiComposerClient::LayerFlag));
 #endif
-=======
-    MOCK_METHOD2(getPhysicalDisplayOrientation, Error(Display, AidlTransform*));
->>>>>>> ac6ebd17
 };
 
 } // namespace Hwc2::mock
