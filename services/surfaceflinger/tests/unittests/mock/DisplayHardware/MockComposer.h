/*
 * Copyright (C) 2018 The Android Open Source Project
 *
 * Licensed under the Apache License, Version 2.0 (the "License");
 * you may not use this file except in compliance with the License.
 * You may obtain a copy of the License at
 *
 *      http://www.apache.org/licenses/LICENSE-2.0
 *
 * Unless required by applicable law or agreed to in writing, software
 * distributed under the License is distributed on an "AS IS" BASIS,
 * WITHOUT WARRANTIES OR CONDITIONS OF ANY KIND, either express or implied.
 * See the License for the specific language governing permissions and
 * limitations under the License.
 */

#pragma once

#include <gmock/gmock.h>

#include "DisplayHardware/ComposerHal.h"

namespace android {

class GraphicBuffer;

namespace Hwc2::mock {

using android::hardware::graphics::common::V1_0::ColorTransform;
using android::hardware::graphics::common::V1_0::Transform;
using android::hardware::graphics::common::V1_1::RenderIntent;
using android::hardware::graphics::common::V1_2::ColorMode;
using android::hardware::graphics::common::V1_2::Dataspace;
using android::hardware::graphics::common::V1_2::Hdr;
using android::hardware::graphics::common::V1_2::PixelFormat;

using android::hardware::graphics::composer::V2_1::Config;
using android::hardware::graphics::composer::V2_1::Display;
using android::hardware::graphics::composer::V2_1::Error;
using android::hardware::graphics::composer::V2_1::IComposer;
using android::hardware::graphics::composer::V2_1::Layer;
using android::hardware::graphics::composer::V2_4::IComposerCallback;
using android::hardware::graphics::composer::V2_4::IComposerClient;
#ifdef QTI_UNIFIED_DRAW
using vendor::qti::hardware::display::composer::V3_1::IQtiComposerClient;
#endif
class Composer : public Hwc2::Composer {
public:
    using Display = android::hardware::graphics::composer::V2_1::Display;
    Composer();
    ~Composer() override;

    MOCK_METHOD(bool, isSupported, (OptionalFeature), (const, override));
    MOCK_METHOD0(getCapabilities, std::vector<IComposer::Capability>());
    MOCK_METHOD0(dumpDebugInfo, std::string());
    MOCK_METHOD1(registerCallback, void(const sp<IComposerCallback>&));
    MOCK_METHOD0(resetCommands, void());
    MOCK_METHOD0(executeCommands, Error());
    MOCK_METHOD0(getMaxVirtualDisplayCount, uint32_t());
    MOCK_METHOD4(createVirtualDisplay, Error(uint32_t, uint32_t, PixelFormat*, Display*));
    MOCK_METHOD1(destroyVirtualDisplay, Error(Display));
    MOCK_METHOD1(acceptDisplayChanges, Error(Display));
    MOCK_METHOD2(createLayer, Error(Display, Layer* outLayer));
    MOCK_METHOD2(destroyLayer, Error(Display, Layer));
    MOCK_METHOD2(getActiveConfig, Error(Display, Config*));
    MOCK_METHOD3(getChangedCompositionTypes,
                 Error(Display, std::vector<Layer>*,
                       std::vector<aidl::android::hardware::graphics::composer3::Composition>*));
    MOCK_METHOD2(getColorModes, Error(Display, std::vector<ColorMode>*));
    MOCK_METHOD4(getDisplayAttribute,
                 Error(Display, Config config, IComposerClient::Attribute, int32_t*));
    MOCK_METHOD2(getDisplayConfigs, Error(Display, std::vector<Config>*));
    MOCK_METHOD2(getDisplayName, Error(Display, std::string*));
    MOCK_METHOD4(getDisplayRequests,
                 Error(Display, uint32_t*, std::vector<Layer>*, std::vector<uint32_t>*));
    MOCK_METHOD2(getDozeSupport, Error(Display, bool*));
    MOCK_METHOD5(getHdrCapabilities, Error(Display, std::vector<Hdr>*, float*, float*, float*));
    MOCK_METHOD1(getPerFrameMetadataKeys,
                 std::vector<IComposerClient::PerFrameMetadataKey>(Display));
    MOCK_METHOD2(getDataspaceSaturationMatrix, Error(Dataspace, mat4*));
    MOCK_METHOD3(getDisplayIdentificationData, Error(Display, uint8_t*, std::vector<uint8_t>*));
    MOCK_METHOD3(getReleaseFences, Error(Display, std::vector<Layer>*, std::vector<int>*));
    MOCK_METHOD2(presentDisplay, Error(Display, int*));
    MOCK_METHOD2(setActiveConfig, Error(Display, Config));
    MOCK_METHOD6(setClientTarget,
                 Error(Display, uint32_t, const sp<GraphicBuffer>&, int, Dataspace,
                       const std::vector<IComposerClient::Rect>&));
    MOCK_METHOD3(setColorMode, Error(Display, ColorMode, RenderIntent));
    MOCK_METHOD2(setColorTransform, Error(Display, const float*));
    MOCK_METHOD3(setOutputBuffer, Error(Display, const native_handle_t*, int));
    MOCK_METHOD2(setPowerMode, Error(Display, IComposerClient::PowerMode));
    MOCK_METHOD2(setVsyncEnabled, Error(Display, IComposerClient::Vsync));
    MOCK_METHOD1(setClientTargetSlotCount, Error(Display));
    MOCK_METHOD4(validateDisplay, Error(Display, nsecs_t, uint32_t*, uint32_t*));
    MOCK_METHOD6(presentOrValidateDisplay,
                 Error(Display, nsecs_t, uint32_t*, uint32_t*, int*, uint32_t*));
    MOCK_METHOD4(setCursorPosition, Error(Display, Layer, int32_t, int32_t));
    MOCK_METHOD5(setLayerBuffer, Error(Display, Layer, uint32_t, const sp<GraphicBuffer>&, int));
    MOCK_METHOD3(setLayerSurfaceDamage,
                 Error(Display, Layer, const std::vector<IComposerClient::Rect>&));
    MOCK_METHOD3(setLayerBlendMode, Error(Display, Layer, IComposerClient::BlendMode));
    MOCK_METHOD3(setLayerColor,
                 Error(Display, Layer, const aidl::android::hardware::graphics::composer3::Color&));
    MOCK_METHOD3(setLayerCompositionType,
                 Error(Display, Layer, aidl::android::hardware::graphics::composer3::Composition));
    MOCK_METHOD3(setLayerDataspace, Error(Display, Layer, Dataspace));
    MOCK_METHOD3(setLayerPerFrameMetadata,
                 Error(Display, Layer, const std::vector<IComposerClient::PerFrameMetadata>&));
    MOCK_METHOD3(setLayerDisplayFrame, Error(Display, Layer, const IComposerClient::Rect&));
    MOCK_METHOD3(setLayerPlaneAlpha, Error(Display, Layer, float));
    MOCK_METHOD3(setLayerSidebandStream, Error(Display, Layer, const native_handle_t*));
    MOCK_METHOD3(setLayerSourceCrop, Error(Display, Layer, const IComposerClient::FRect&));
    MOCK_METHOD3(setLayerTransform, Error(Display, Layer, Transform));
    MOCK_METHOD3(setLayerVisibleRegion,
                 Error(Display, Layer, const std::vector<IComposerClient::Rect>&));
    MOCK_METHOD3(setLayerZOrder, Error(Display, Layer, uint32_t));
    MOCK_METHOD3(setLayerType, Error(Display, Layer, uint32_t));
    MOCK_METHOD3(getRenderIntents, Error(Display, ColorMode, std::vector<RenderIntent>*));
    MOCK_METHOD3(setLayerColorTransform, Error(Display, Layer, const float*));
    MOCK_METHOD4(getDisplayedContentSamplingAttributes,
                 Error(Display, PixelFormat*, Dataspace*, uint8_t*));
    MOCK_METHOD4(setDisplayContentSamplingEnabled, Error(Display, bool, uint8_t, uint64_t));
    MOCK_METHOD4(getDisplayedContentSample,
                 Error(Display, uint64_t, uint64_t, DisplayedFrameStats*));
    MOCK_METHOD3(setLayerPerFrameMetadataBlobs,
                 Error(Display, Layer, const std::vector<IComposerClient::PerFrameMetadataBlob>&));
    MOCK_METHOD3(setDisplayBrightness, Error(Display, float, const DisplayBrightnessOptions&));
    MOCK_METHOD2(
            getDisplayCapabilities,
            Error(Display,
                  std::vector<aidl::android::hardware::graphics::composer3::DisplayCapability>*));
    MOCK_METHOD2(getDisplayConnectionType,
                 V2_4::Error(Display, IComposerClient::DisplayConnectionType*));
    MOCK_METHOD3(getSupportedDisplayVsyncPeriods,
                 V2_4::Error(Display, Config, std::vector<VsyncPeriodNanos>*));
    MOCK_METHOD2(getDisplayVsyncPeriod, V2_4::Error(Display, VsyncPeriodNanos*));
    MOCK_METHOD4(setActiveConfigWithConstraints,
                 V2_4::Error(Display, Config, const IComposerClient::VsyncPeriodChangeConstraints&,
                             VsyncPeriodChangeTimeline*));
    MOCK_METHOD2(setAutoLowLatencyMode, V2_4::Error(Display, bool));
    MOCK_METHOD2(getBootDisplayConfigSupport, Error(Display, bool*));
    MOCK_METHOD2(setBootDisplayConfig, Error(Display, Config));
    MOCK_METHOD1(clearBootDisplayConfig, Error(Display));
    MOCK_METHOD2(getPreferredBootDisplayConfig, Error(Display, Config*));
    MOCK_METHOD2(getSupportedContentTypes,
                 V2_4::Error(Display, std::vector<IComposerClient::ContentType>*));
    MOCK_METHOD2(setContentType, V2_4::Error(Display, IComposerClient::ContentType));
    MOCK_METHOD5(setLayerGenericMetadata,
                 V2_4::Error(Display, Layer, const std::string&, bool,
                             const std::vector<uint8_t>&));
    MOCK_METHOD1(getLayerGenericMetadataKeys,
                 V2_4::Error(std::vector<IComposerClient::LayerGenericMetadataKey>*));
    MOCK_METHOD3(getClientTargetProperty,
                 Error(Display, IComposerClient::ClientTargetProperty*, float*));
    MOCK_METHOD3(setLayerWhitePointNits, Error(Display, Layer, float));
<<<<<<< HEAD
    MOCK_METHOD2(setDisplayElapseTime, Error(Display, uint64_t));
#ifdef QTI_UNIFIED_DRAW
    MOCK_METHOD4(setClientTarget_3_1, Error(Display, int32_t, int, Dataspace));
    MOCK_METHOD2(tryDrawMethod,Error(Display, IQtiComposerClient::DrawMethod));
    MOCK_METHOD3(setLayerFlag, Error(Display, Layer, IQtiComposerClient::LayerFlag));
#endif
=======
    MOCK_METHOD3(setLayerBlockingRegion,
                 Error(Display, Layer, const std::vector<IComposerClient::Rect>&));
>>>>>>> 5f86cff7
};

} // namespace Hwc2::mock
} // namespace android<|MERGE_RESOLUTION|>--- conflicted
+++ resolved
@@ -153,17 +153,14 @@
     MOCK_METHOD3(getClientTargetProperty,
                  Error(Display, IComposerClient::ClientTargetProperty*, float*));
     MOCK_METHOD3(setLayerWhitePointNits, Error(Display, Layer, float));
-<<<<<<< HEAD
+    MOCK_METHOD3(setLayerBlockingRegion,
+                 Error(Display, Layer, const std::vector<IComposerClient::Rect>&));
     MOCK_METHOD2(setDisplayElapseTime, Error(Display, uint64_t));
 #ifdef QTI_UNIFIED_DRAW
     MOCK_METHOD4(setClientTarget_3_1, Error(Display, int32_t, int, Dataspace));
     MOCK_METHOD2(tryDrawMethod,Error(Display, IQtiComposerClient::DrawMethod));
     MOCK_METHOD3(setLayerFlag, Error(Display, Layer, IQtiComposerClient::LayerFlag));
 #endif
-=======
-    MOCK_METHOD3(setLayerBlockingRegion,
-                 Error(Display, Layer, const std::vector<IComposerClient::Rect>&));
->>>>>>> 5f86cff7
 };
 
 } // namespace Hwc2::mock
