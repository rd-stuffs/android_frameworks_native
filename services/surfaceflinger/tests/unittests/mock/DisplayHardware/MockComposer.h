--- conflicted
+++ resolved
@@ -141,19 +141,15 @@
                              const std::vector<uint8_t>&));
     MOCK_METHOD1(getLayerGenericMetadataKeys,
                  V2_4::Error(std::vector<IComposerClient::LayerGenericMetadataKey>*));
-<<<<<<< HEAD
-    MOCK_METHOD2(getClientTargetProperty, Error(Display, IComposerClient::ClientTargetProperty*));
+    MOCK_METHOD3(getClientTargetProperty,
+                 Error(Display, IComposerClient::ClientTargetProperty*, float*));
+    MOCK_METHOD3(setLayerWhitePointNits, Error(Display, Layer, float));
     MOCK_METHOD2(setDisplayElapseTime, Error(Display, uint64_t));
 #ifdef QTI_UNIFIED_DRAW
     MOCK_METHOD4(setClientTarget_3_1, Error(Display, int32_t, int, Dataspace));
     MOCK_METHOD2(tryDrawMethod,Error(Display, IQtiComposerClient::DrawMethod));
     MOCK_METHOD3(setLayerFlag, Error(Display, Layer, IQtiComposerClient::LayerFlag));
 #endif
-=======
-    MOCK_METHOD3(getClientTargetProperty,
-                 Error(Display, IComposerClient::ClientTargetProperty*, float*));
-    MOCK_METHOD3(setLayerWhitePointNits, Error(Display, Layer, float));
->>>>>>> b2224fd3
 };
 
 } // namespace Hwc2::mock
