--- conflicted
+++ resolved
@@ -143,19 +143,6 @@
     EXPECT_CALL(mFlagManager, getBoolProperty).WillRepeatedly(Return(std::nullopt));
 
     {
-<<<<<<< HEAD
-        // TODO(b/304338314): Set the flag value instead of skipping the test
-        SET_FLAG_FOR_TEST(com::android::graphics::surfaceflinger::flags::late_boot_misc2, true);
-        if (com::android::graphics::surfaceflinger::flags::late_boot_misc2()) GTEST_SKIP();
-        EXPECT_EQ(true, mFlagManager.late_boot_misc2());
-    }
-
-    {
-        // TODO(b/304338314): Set the flag value instead of skipping the test
-        SET_FLAG_FOR_TEST(com::android::graphics::surfaceflinger::flags::late_boot_misc2, false);
-        if (com::android::graphics::surfaceflinger::flags::late_boot_misc2()) GTEST_SKIP();
-        EXPECT_EQ(false, mFlagManager.late_boot_misc2());
-=======
         SET_FLAG_FOR_TEST(flags::refresh_rate_overlay_on_external_display, true);
         EXPECT_EQ(true, mFlagManager.refresh_rate_overlay_on_external_display());
     }
@@ -163,7 +150,6 @@
     {
         SET_FLAG_FOR_TEST(flags::refresh_rate_overlay_on_external_display, false);
         EXPECT_EQ(false, mFlagManager.refresh_rate_overlay_on_external_display());
->>>>>>> 94e023f0
     }
 }
 
@@ -173,24 +159,12 @@
     EXPECT_CALL(mFlagManager, getBoolProperty).WillRepeatedly(Return(std::nullopt));
 
     {
-<<<<<<< HEAD
-        // TODO(b/304338314): Set the flag value instead of skipping the test
-        SET_FLAG_FOR_TEST(com::android::graphics::surfaceflinger::flags::misc1, true);
-        if (com::android::graphics::surfaceflinger::flags::misc1()) GTEST_SKIP();
-=======
         SET_FLAG_FOR_TEST(flags::misc1, true);
->>>>>>> 94e023f0
         EXPECT_EQ(true, mFlagManager.misc1());
     }
 
     {
-<<<<<<< HEAD
-        // TODO(b/304338314): Set the flag value instead of skipping the test
-        SET_FLAG_FOR_TEST(com::android::graphics::surfaceflinger::flags::misc1, false);
-        if (com::android::graphics::surfaceflinger::flags::misc1()) GTEST_SKIP();
-=======
         SET_FLAG_FOR_TEST(flags::misc1, false);
->>>>>>> 94e023f0
         EXPECT_EQ(false, mFlagManager.misc1());
     }
 }
@@ -200,24 +174,13 @@
 
     const auto initialValue = flags::dont_skip_on_early();
 
-<<<<<<< HEAD
-    // TODO(b/304338314): Set the flag value instead of skipping the test
-    /*
-    com::android::graphics::surfaceflinger::flags::dont_skip_on_early(true);
-=======
     flags::dont_skip_on_early(true);
->>>>>>> 94e023f0
     EXPECT_EQ(true, mFlagManager.dont_skip_on_early());
 
     flags::dont_skip_on_early(false);
     EXPECT_EQ(false, mFlagManager.dont_skip_on_early());
 
-<<<<<<< HEAD
-    com::android::graphics::surfaceflinger::flags::dont_skip_on_early(initialValue);
-     * */
-=======
     flags::dont_skip_on_early(initialValue);
->>>>>>> 94e023f0
 }
 
 } // namespace android