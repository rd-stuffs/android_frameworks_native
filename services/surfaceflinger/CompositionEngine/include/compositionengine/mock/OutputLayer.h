/*
 * Copyright 2019 The Android Open Source Project
 *
 * Licensed under the Apache License, Version 2.0 (the "License");
 * you may not use this file except in compliance with the License.
 * You may obtain a copy of the License at
 *
 *      http://www.apache.org/licenses/LICENSE-2.0
 *
 * Unless required by applicable law or agreed to in writing, software
 * distributed under the License is distributed on an "AS IS" BASIS,
 * WITHOUT WARRANTIES OR CONDITIONS OF ANY KIND, either express or implied.
 * See the License for the specific language governing permissions and
 * limitations under the License.
 */

#pragma once

#include <compositionengine/CompositionEngine.h>
#include <compositionengine/LayerFE.h>
#include <compositionengine/Output.h>
#include <compositionengine/OutputLayer.h>
#include <compositionengine/impl/OutputLayerCompositionState.h>
#include <gmock/gmock.h>
#ifdef QTI_UNIFIED_DRAW
#include <vendor/qti/hardware/display/composer/3.1/IQtiComposerClient.h>
#endif
namespace android::compositionengine::mock {
#ifdef QTI_UNIFIED_DRAW
using vendor::qti::hardware::display::composer::V3_1::IQtiComposerClient;
#endif
class OutputLayer : public compositionengine::OutputLayer {
public:
    OutputLayer();
    virtual ~OutputLayer();

    MOCK_METHOD1(setHwcLayer, void(std::shared_ptr<HWC2::Layer>));

    MOCK_CONST_METHOD0(getOutput, const compositionengine::Output&());
    MOCK_CONST_METHOD0(getLayerFE, compositionengine::LayerFE&());

    MOCK_CONST_METHOD0(getState, const impl::OutputLayerCompositionState&());
    MOCK_METHOD0(editState, impl::OutputLayerCompositionState&());

    MOCK_METHOD3(updateCompositionState, void(bool, bool, ui::Transform::RotationFlags));
<<<<<<< HEAD
    MOCK_METHOD1(writeStateToHWC, void(bool));
#ifdef QTI_UNIFIED_DRAW
    MOCK_METHOD1(writeLayerFlagToHWC, void(IQtiComposerClient::LayerFlag));
#endif
=======
    MOCK_METHOD2(writeStateToHWC, void(bool, bool));
>>>>>>> fa001d3f
    MOCK_CONST_METHOD0(writeCursorPositionToHWC, void());

    MOCK_CONST_METHOD0(getHwcLayer, HWC2::Layer*());
    MOCK_CONST_METHOD0(requiresClientComposition, bool());
    MOCK_CONST_METHOD0(isHardwareCursor, bool());
    MOCK_METHOD1(applyDeviceCompositionTypeChange, void(Hwc2::IComposerClient::Composition));
    MOCK_METHOD0(prepareForDeviceLayerRequests, void());
    MOCK_METHOD1(applyDeviceLayerRequest, void(Hwc2::IComposerClient::LayerRequest request));
    MOCK_CONST_METHOD0(needsFiltering, bool());
    MOCK_CONST_METHOD0(getOverrideCompositionList, std::vector<LayerFE::LayerSettings>());

    MOCK_CONST_METHOD1(dump, void(std::string&));
};

} // namespace android::compositionengine::mock<|MERGE_RESOLUTION|>--- conflicted
+++ resolved
@@ -43,14 +43,10 @@
     MOCK_METHOD0(editState, impl::OutputLayerCompositionState&());
 
     MOCK_METHOD3(updateCompositionState, void(bool, bool, ui::Transform::RotationFlags));
-<<<<<<< HEAD
-    MOCK_METHOD1(writeStateToHWC, void(bool));
+    MOCK_METHOD2(writeStateToHWC, void(bool, bool));
 #ifdef QTI_UNIFIED_DRAW
     MOCK_METHOD1(writeLayerFlagToHWC, void(IQtiComposerClient::LayerFlag));
 #endif
-=======
-    MOCK_METHOD2(writeStateToHWC, void(bool, bool));
->>>>>>> fa001d3f
     MOCK_CONST_METHOD0(writeCursorPositionToHWC, void());
 
     MOCK_CONST_METHOD0(getHwcLayer, HWC2::Layer*());
