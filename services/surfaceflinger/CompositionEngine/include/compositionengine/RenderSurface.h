--- conflicted
+++ resolved
@@ -102,18 +102,15 @@
 
     // Debugging - gets the page flip count for the RenderSurface
     virtual std::uint32_t getPageFlipCount() const = 0;
-<<<<<<< HEAD
+
+    // Returns true if the render surface supports client composition prediction.
+    virtual bool supportsCompositionStrategyPrediction() const = 0;
    // Called to set the viewport and projection state for rendering into this
    // surface
     virtual void setViewportAndProjection() = 0;
 
     // Called to flip the client target when needed
     virtual void flipClientTarget(bool flip)  = 0;
-=======
-
-    // Returns true if the render surface supports client composition prediction.
-    virtual bool supportsCompositionStrategyPrediction() const = 0;
->>>>>>> 415176e1
 };
 
 } // namespace compositionengine
