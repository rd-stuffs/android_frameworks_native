/*
 * Copyright 2019 The Android Open Source Project
 *
 * Licensed under the Apache License, Version 2.0 (the "License");
 * you may not use this file except in compliance with the License.
 * You may obtain a copy of the License at
 *
 *      http://www.apache.org/licenses/LICENSE-2.0
 *
 * Unless required by applicable law or agreed to in writing, software
 * distributed under the License is distributed on an "AS IS" BASIS,
 * WITHOUT WARRANTIES OR CONDITIONS OF ANY KIND, either express or implied.
 * See the License for the specific language governing permissions and
 * limitations under the License.
 */

#pragma once

#include <memory>

#include <compositionengine/Display.h>
#include <compositionengine/DisplayColorProfile.h>
#include <compositionengine/DisplayCreationArgs.h>
#include <compositionengine/RenderSurface.h>
#include <compositionengine/impl/Output.h>
#include <ui/PixelFormat.h>
#include <ui/Size.h>

#include "DisplayHardware/DisplayIdentification.h"
#include "DisplayHardware/HWComposer.h"
#include "DisplayHardware/PowerAdvisor.h"

namespace android::compositionengine {

class CompositionEngine;

namespace impl {

// The implementation class contains the common implementation, but does not
// actually contain the final display state.
class Display : public compositionengine::impl::Output, public virtual compositionengine::Display {
public:
    virtual ~Display();

    // compositionengine::Output overrides
    std::optional<DisplayId> getDisplayId() const override;
    bool isValid() const override;
    void dump(std::string&) const override;
    using compositionengine::impl::Output::setReleasedLayers;
    void setReleasedLayers(const CompositionRefreshArgs&) override;
    void setColorTransform(const CompositionRefreshArgs&) override;
    void setColorProfile(const ColorProfile&) override;
    void chooseCompositionStrategy() override;
    bool getSkipColorTransform() const override;
    compositionengine::Output::FrameFences presentAndGetFrameFences() override;
    void setExpensiveRenderingExpected(bool) override;
    void finishFrame(const CompositionRefreshArgs&) override;

    // compositionengine::Display overrides
    DisplayId getId() const override;
    bool isSecure() const override;
    bool isVirtual() const override;
    void disconnect() override;
    void createDisplayColorProfile(
            const compositionengine::DisplayColorProfileCreationArgs&) override;
    void createRenderSurface(const compositionengine::RenderSurfaceCreationArgs&) override;
    void createClientCompositionCache(uint32_t cacheSize) override;

    // Internal helpers used by chooseCompositionStrategy()
    using ChangedTypes = android::HWComposer::DeviceRequestedChanges::ChangedTypes;
    using DisplayRequests = android::HWComposer::DeviceRequestedChanges::DisplayRequests;
    using LayerRequests = android::HWComposer::DeviceRequestedChanges::LayerRequests;
    using ClientTargetProperty = android::HWComposer::DeviceRequestedChanges::ClientTargetProperty;
    virtual bool anyLayersRequireClientComposition() const;
    virtual bool allLayersRequireClientComposition() const;
    virtual void applyChangedTypesToLayers(const ChangedTypes&);
    virtual void applyDisplayRequests(const DisplayRequests&);
    virtual void applyLayerRequestsToLayers(const LayerRequests&);
    virtual void applyClientTargetRequests(const ClientTargetProperty&);

    // Internal
    virtual void setConfiguration(const compositionengine::DisplayCreationArgs&);
    virtual std::optional<DisplayId> maybeAllocateDisplayIdForVirtualDisplay(ui::Size,
                                                                             ui::PixelFormat) const;
    std::unique_ptr<compositionengine::OutputLayer> createOutputLayer(const sp<LayerFE>&) const;

    // Testing
    void setDisplayIdForTesting(DisplayId displayId);

private:
    bool mIsVirtual = false;
    bool mIsDisconnected = false;
    DisplayId mId;
    Hwc2::PowerAdvisor* mPowerAdvisor = nullptr;
<<<<<<< HEAD
    bool mHasScreenshot = false;
=======
    DisplayIdGenerator<GpuVirtualDisplayId>* mGpuVirtualDisplayIdGenerator;
>>>>>>> 2a54e9bb
};

// This template factory function standardizes the implementation details of the
// final class using the types actually required by the implementation. This is
// not possible to do in the base class as those types may not even be visible
// to the base code.
template <typename BaseDisplay, typename CompositionEngine>
std::shared_ptr<BaseDisplay> createDisplayTemplated(
        const CompositionEngine& compositionEngine,
        const compositionengine::DisplayCreationArgs& args) {
    auto display = createOutputTemplated<BaseDisplay>(compositionEngine);

    display->setConfiguration(args);

    return display;
}

std::shared_ptr<Display> createDisplay(const compositionengine::CompositionEngine&,
                                       const compositionengine::DisplayCreationArgs&);

} // namespace impl
} // namespace android::compositionengine<|MERGE_RESOLUTION|>--- conflicted
+++ resolved
@@ -92,11 +92,8 @@
     bool mIsDisconnected = false;
     DisplayId mId;
     Hwc2::PowerAdvisor* mPowerAdvisor = nullptr;
-<<<<<<< HEAD
+    DisplayIdGenerator<GpuVirtualDisplayId>* mGpuVirtualDisplayIdGenerator;
     bool mHasScreenshot = false;
-=======
-    DisplayIdGenerator<GpuVirtualDisplayId>* mGpuVirtualDisplayIdGenerator;
->>>>>>> 2a54e9bb
 };
 
 // This template factory function standardizes the implementation details of the
