--- conflicted
+++ resolved
@@ -64,14 +64,10 @@
     // an array where the index corresponds to a slot and the value corresponds to a (counter,
     // buffer) pair. "counter" is a unique value that indicates the last time this slot was updated
     // or used and allows us to keep track of the least-recently used buffer.
-<<<<<<< HEAD
-    wp<GraphicBuffer> mBuffers[BufferQueue::NUM_BUFFER_SLOTS];
+    static const constexpr size_t kMaxLayerBufferCount = BufferQueue::NUM_BUFFER_SLOTS + 1;
+    wp<GraphicBuffer> mBuffers[kMaxLayerBufferCount];
     uint32_t mNextSlot = 0;
     bool mReduceSlotsForWideVideo = false;
-=======
-    static const constexpr size_t kMaxLayerBufferCount = BufferQueue::NUM_BUFFER_SLOTS + 1;
-    wp<GraphicBuffer> mBuffers[kMaxLayerBufferCount];
->>>>>>> d2536211
 };
 
 } // namespace compositionengine::impl
