/*
 * Copyright 2019 The Android Open Source Project
 *
 * Licensed under the Apache License, Version 2.0 (the "License");
 * you may not use this file except in compliance with the License.
 * You may obtain a copy of the License at
 *
 *      http://www.apache.org/licenses/LICENSE-2.0
 *
 * Unless required by applicable law or agreed to in writing, software
 * distributed under the License is distributed on an "AS IS" BASIS,
 * WITHOUT WARRANTIES OR CONDITIONS OF ANY KIND, either express or implied.
 * See the License for the specific language governing permissions and
 * limitations under the License.
 */

#include <compositionengine/impl/HwcBufferCache.h>
#include <compositionengine/impl/OutputLayer.h>
#include <compositionengine/impl/OutputLayerCompositionState.h>
#include <compositionengine/mock/CompositionEngine.h>
#include <compositionengine/mock/DisplayColorProfile.h>
#include <compositionengine/mock/LayerFE.h>
#include <compositionengine/mock/Output.h>
#include <gtest/gtest.h>
#include <log/log.h>

#include <renderengine/impl/ExternalTexture.h>
#include <renderengine/mock/RenderEngine.h>
#include <ui/PixelFormat.h>
#include "MockHWC2.h"
#include "MockHWComposer.h"
#include "RegionMatcher.h"

#include <aidl/android/hardware/graphics/composer3/Composition.h>

using aidl::android::hardware::graphics::composer3::Composition;

namespace android::compositionengine {
namespace {

namespace hal = android::hardware::graphics::composer::hal;

using testing::_;
using testing::InSequence;
using testing::Return;
using testing::ReturnRef;
using testing::StrictMock;

constexpr auto TR_IDENT = 0u;
constexpr auto TR_FLP_H = HAL_TRANSFORM_FLIP_H;
constexpr auto TR_FLP_V = HAL_TRANSFORM_FLIP_V;
constexpr auto TR_ROT_90 = HAL_TRANSFORM_ROT_90;
constexpr auto TR_ROT_180 = TR_FLP_H | TR_FLP_V;
constexpr auto TR_ROT_270 = TR_ROT_90 | TR_ROT_180;

const std::string kOutputName{"Test Output"};

MATCHER_P(ColorEq, expected, "") {
    *result_listener << "Colors are not equal\n";
    *result_listener << "expected " << expected.r << " " << expected.g << " " << expected.b << " "
                     << expected.a << "\n";
    *result_listener << "actual " << arg.r << " " << arg.g << " " << arg.b << " " << arg.a << "\n";

    return expected.r == arg.r && expected.g == arg.g && expected.b == arg.b && expected.a == arg.a;
}

ui::Rotation toRotation(uint32_t rotationFlag) {
    switch (rotationFlag) {
        case ui::Transform::RotationFlags::ROT_0:
            return ui::ROTATION_0;
        case ui::Transform::RotationFlags::ROT_90:
            return ui::ROTATION_90;
        case ui::Transform::RotationFlags::ROT_180:
            return ui::ROTATION_180;
        case ui::Transform::RotationFlags::ROT_270:
            return ui::ROTATION_270;
        default:
            LOG_FATAL("Unexpected rotation flag %d", rotationFlag);
            return ui::Rotation(-1);
    }
}

struct OutputLayerTest : public testing::Test {
    struct OutputLayer final : public impl::OutputLayer {
        OutputLayer(const compositionengine::Output& output, sp<compositionengine::LayerFE> layerFE)
              : mOutput(output), mLayerFE(layerFE) {}
        ~OutputLayer() override = default;

        // compositionengine::OutputLayer overrides
        const compositionengine::Output& getOutput() const override { return mOutput; }
        compositionengine::LayerFE& getLayerFE() const override { return *mLayerFE; }
        const impl::OutputLayerCompositionState& getState() const override { return mState; }
        impl::OutputLayerCompositionState& editState() override { return mState; }

        // compositionengine::impl::OutputLayer overrides
        void dumpState(std::string& out) const override { mState.dump(out); }

        const compositionengine::Output& mOutput;
        sp<compositionengine::LayerFE> mLayerFE;
        impl::OutputLayerCompositionState mState;
    };

    OutputLayerTest() {
        EXPECT_CALL(*mLayerFE, getDebugName()).WillRepeatedly(Return("Test LayerFE"));
        EXPECT_CALL(mOutput, getName()).WillRepeatedly(ReturnRef(kOutputName));

        EXPECT_CALL(*mLayerFE, getCompositionState()).WillRepeatedly(Return(&mLayerFEState));
        EXPECT_CALL(mOutput, getState()).WillRepeatedly(ReturnRef(mOutputState));
    }

    compositionengine::mock::Output mOutput;
    sp<StrictMock<compositionengine::mock::LayerFE>> mLayerFE =
            sp<StrictMock<compositionengine::mock::LayerFE>>::make();
    OutputLayer mOutputLayer{mOutput, mLayerFE};

    LayerFECompositionState mLayerFEState;
    impl::OutputCompositionState mOutputState;
};

/*
 * Basic construction
 */

TEST_F(OutputLayerTest, canInstantiateOutputLayer) {}

/*
 * OutputLayer::setHwcLayer()
 */

TEST_F(OutputLayerTest, settingNullHwcLayerSetsEmptyHwcState) {
    StrictMock<compositionengine::mock::CompositionEngine> compositionEngine;

    mOutputLayer.setHwcLayer(nullptr);

    EXPECT_FALSE(mOutputLayer.getState().hwc);
}

TEST_F(OutputLayerTest, settingHwcLayerSetsHwcState) {
    auto hwcLayer = std::make_shared<StrictMock<HWC2::mock::Layer>>();

    mOutputLayer.setHwcLayer(hwcLayer);

    const auto& outputLayerState = mOutputLayer.getState();
    ASSERT_TRUE(outputLayerState.hwc);

    const auto& hwcState = *outputLayerState.hwc;
    EXPECT_EQ(hwcLayer, hwcState.hwcLayer);
}

/*
 * OutputLayer::calculateOutputSourceCrop()
 */

struct OutputLayerSourceCropTest : public OutputLayerTest {
    OutputLayerSourceCropTest() {
        // Set reasonable default values for a simple case. Each test will
        // set one specific value to something different.
        mLayerFEState.geomUsesSourceCrop = true;
        mLayerFEState.geomContentCrop = Rect{0, 0, 1920, 1080};
        mLayerFEState.transparentRegionHint = Region{};
        mLayerFEState.geomLayerBounds = FloatRect{0.f, 0.f, 1920.f, 1080.f};
        mLayerFEState.geomLayerTransform = ui::Transform{TR_IDENT};
        mLayerFEState.geomBufferSize = Rect{0, 0, 1920, 1080};
        mLayerFEState.geomBufferTransform = TR_IDENT;

        mOutputState.layerStackSpace.setContent(Rect{0, 0, 1920, 1080});
    }

    FloatRect calculateOutputSourceCrop() {
        mLayerFEState.geomInverseLayerTransform = mLayerFEState.geomLayerTransform.inverse();

        return mOutputLayer.calculateOutputSourceCrop();
    }
};

TEST_F(OutputLayerSourceCropTest, computesEmptyIfSourceCropNotUsed) {
    mLayerFEState.geomUsesSourceCrop = false;

    const FloatRect expected{};
    EXPECT_THAT(calculateOutputSourceCrop(), expected);
}

TEST_F(OutputLayerSourceCropTest, correctForSimpleDefaultCase) {
    const FloatRect expected{0.f, 0.f, 1920.f, 1080.f};
    EXPECT_THAT(calculateOutputSourceCrop(), expected);
}

TEST_F(OutputLayerSourceCropTest, handlesBoundsOutsideViewport) {
    mLayerFEState.geomLayerBounds = FloatRect{-2000.f, -2000.f, 2000.f, 2000.f};

    const FloatRect expected{0.f, 0.f, 1920.f, 1080.f};
    EXPECT_THAT(calculateOutputSourceCrop(), expected);
}

TEST_F(OutputLayerSourceCropTest, handlesBoundsOutsideViewportRotated) {
    mLayerFEState.geomLayerBounds = FloatRect{-2000.f, -2000.f, 2000.f, 2000.f};
    mLayerFEState.geomLayerTransform.set(HAL_TRANSFORM_ROT_90, 1920, 1080);

    const FloatRect expected{0.f, 0.f, 1080.f, 1080.f};
    EXPECT_THAT(calculateOutputSourceCrop(), expected);
}

TEST_F(OutputLayerSourceCropTest, calculateOutputSourceCropWorksWithATransformedBuffer) {
    struct Entry {
        uint32_t bufferInvDisplay;
        uint32_t buffer;
        uint32_t display;
        FloatRect expected;
    };
    // Not an exhaustive list of cases, but hopefully enough.
    const std::array<Entry, 12> testData = {
            // clang-format off
            //             inv      buffer      display     expected
            /*  0 */ Entry{false,   TR_IDENT,   TR_IDENT,   FloatRect{0.f, 0.f, 1920.f, 1080.f}},
            /*  1 */ Entry{false,   TR_IDENT,   TR_ROT_90,  FloatRect{0.f, 0.f, 1920.f, 1080.f}},
            /*  2 */ Entry{false,   TR_IDENT,   TR_ROT_180, FloatRect{0.f, 0.f, 1920.f, 1080.f}},
            /*  3 */ Entry{false,   TR_IDENT,   TR_ROT_270, FloatRect{0.f, 0.f, 1920.f, 1080.f}},

            /*  4 */ Entry{true,    TR_IDENT,   TR_IDENT,   FloatRect{0.f, 0.f, 1920.f, 1080.f}},
            /*  5 */ Entry{true,    TR_IDENT,   TR_ROT_90,  FloatRect{0.f, 0.f, 1920.f, 1080.f}},
            /*  6 */ Entry{true,    TR_IDENT,   TR_ROT_180, FloatRect{0.f, 0.f, 1920.f, 1080.f}},
            /*  7 */ Entry{true,    TR_IDENT,   TR_ROT_270, FloatRect{0.f, 0.f, 1920.f, 1080.f}},

            /*  8 */ Entry{false,   TR_IDENT,   TR_IDENT,   FloatRect{0.f, 0.f, 1920.f, 1080.f}},
            /*  9 */ Entry{false,   TR_ROT_90,  TR_ROT_90,  FloatRect{0.f, 0.f, 1920.f, 1080.f}},
            /* 10 */ Entry{false,   TR_ROT_180, TR_ROT_180, FloatRect{0.f, 0.f, 1920.f, 1080.f}},
            /* 11 */ Entry{false,   TR_ROT_270, TR_ROT_270, FloatRect{0.f, 0.f, 1920.f, 1080.f}},

            // clang-format on
    };

    for (size_t i = 0; i < testData.size(); i++) {
        const auto& entry = testData[i];

        mLayerFEState.geomBufferUsesDisplayInverseTransform = entry.bufferInvDisplay;
        mLayerFEState.geomBufferTransform = entry.buffer;
        mOutputState.displaySpace.setOrientation(toRotation(entry.display));

        EXPECT_THAT(calculateOutputSourceCrop(), entry.expected) << "entry " << i;
    }
}

TEST_F(OutputLayerSourceCropTest, geomContentCropAffectsCrop) {
    mLayerFEState.geomContentCrop = Rect{0, 0, 960, 540};

    const FloatRect expected{0.f, 0.f, 960.f, 540.f};
    EXPECT_THAT(calculateOutputSourceCrop(), expected);
}

TEST_F(OutputLayerSourceCropTest, viewportAffectsCrop) {
    mOutputState.layerStackSpace.setContent(Rect{0, 0, 960, 540});

    const FloatRect expected{0.f, 0.f, 960.f, 540.f};
    EXPECT_THAT(calculateOutputSourceCrop(), expected);
}

/*
 * OutputLayer::calculateOutputDisplayFrame()
 */

struct OutputLayerDisplayFrameTest : public OutputLayerTest {
    OutputLayerDisplayFrameTest() {
        // Set reasonable default values for a simple case. Each test will
        // set one specific value to something different.

        mLayerFEState.transparentRegionHint = Region{};
        mLayerFEState.geomLayerTransform = ui::Transform{TR_IDENT};
        mLayerFEState.geomBufferSize = Rect{0, 0, 1920, 1080};
        mLayerFEState.geomBufferUsesDisplayInverseTransform = false;
        mLayerFEState.geomCrop = Rect{0, 0, 1920, 1080};
        mLayerFEState.geomLayerBounds = FloatRect{0.f, 0.f, 1920.f, 1080.f};

        mOutputState.layerStackSpace.setContent(Rect{0, 0, 1920, 1080});
        mOutputState.transform = ui::Transform{TR_IDENT};
    }

    Rect calculateOutputDisplayFrame() {
        mLayerFEState.geomInverseLayerTransform = mLayerFEState.geomLayerTransform.inverse();

        return mOutputLayer.calculateOutputDisplayFrame();
    }
};

TEST_F(OutputLayerDisplayFrameTest, correctForSimpleDefaultCase) {
    const Rect expected{0, 0, 1920, 1080};
    EXPECT_THAT(calculateOutputDisplayFrame(), expected);
}

TEST_F(OutputLayerDisplayFrameTest, fullActiveTransparentRegionReturnsEmptyFrame) {
    mLayerFEState.transparentRegionHint = Region{Rect{0, 0, 1920, 1080}};
    const Rect expected{0, 0, 0, 0};
    EXPECT_THAT(calculateOutputDisplayFrame(), expected);
}

TEST_F(OutputLayerDisplayFrameTest, cropAffectsDisplayFrame) {
    mLayerFEState.geomCrop = Rect{100, 200, 300, 500};
    const Rect expected{100, 200, 300, 500};
    EXPECT_THAT(calculateOutputDisplayFrame(), expected);
}

TEST_F(OutputLayerDisplayFrameTest, cropAffectsDisplayFrameRotated) {
    mLayerFEState.geomCrop = Rect{100, 200, 300, 500};
    mLayerFEState.geomLayerTransform.set(HAL_TRANSFORM_ROT_90, 1920, 1080);
    const Rect expected{1420, 100, 1720, 300};
    EXPECT_THAT(calculateOutputDisplayFrame(), expected);
}

TEST_F(OutputLayerDisplayFrameTest, emptyGeomCropIsNotUsedToComputeFrame) {
    mLayerFEState.geomCrop = Rect{};
    const Rect expected{0, 0, 1920, 1080};
    EXPECT_THAT(calculateOutputDisplayFrame(), expected);
}

TEST_F(OutputLayerDisplayFrameTest, geomLayerBoundsAffectsFrame) {
    mLayerFEState.geomLayerBounds = FloatRect{0.f, 0.f, 960.f, 540.f};
    const Rect expected{0, 0, 960, 540};
    EXPECT_THAT(calculateOutputDisplayFrame(), expected);
}

TEST_F(OutputLayerDisplayFrameTest, viewportAffectsFrame) {
    mOutputState.layerStackSpace.setContent(Rect{0, 0, 960, 540});
    const Rect expected{0, 0, 960, 540};
    EXPECT_THAT(calculateOutputDisplayFrame(), expected);
}

TEST_F(OutputLayerDisplayFrameTest, outputTransformAffectsDisplayFrame) {
    mOutputState.transform = ui::Transform{HAL_TRANSFORM_ROT_90};
    const Rect expected{-1080, 0, 0, 1920};
    EXPECT_THAT(calculateOutputDisplayFrame(), expected);
}

TEST_F(OutputLayerDisplayFrameTest, shadowExpandsDisplayFrame) {
    const int kShadowRadius = 5;
    mLayerFEState.shadowRadius = kShadowRadius;
    mLayerFEState.forceClientComposition = true;

    mLayerFEState.geomLayerBounds = FloatRect{100.f, 100.f, 200.f, 200.f};
    Rect expected{mLayerFEState.geomLayerBounds};
    expected.inset(-kShadowRadius, -kShadowRadius, -kShadowRadius, -kShadowRadius);
    EXPECT_THAT(calculateOutputDisplayFrame(), expected);
}

TEST_F(OutputLayerDisplayFrameTest, shadowExpandsDisplayFrame_onlyIfForcingClientComposition) {
    const int kShadowRadius = 5;
    mLayerFEState.shadowRadius = kShadowRadius;
    mLayerFEState.forceClientComposition = false;

    mLayerFEState.geomLayerBounds = FloatRect{100.f, 100.f, 200.f, 200.f};
    Rect expected{mLayerFEState.geomLayerBounds};
    EXPECT_THAT(calculateOutputDisplayFrame(), expected);
}

/*
 * OutputLayer::calculateOutputRelativeBufferTransform()
 */

TEST_F(OutputLayerTest, calculateOutputRelativeBufferTransformTestsNeeded) {
    mLayerFEState.geomBufferUsesDisplayInverseTransform = false;

    struct Entry {
        uint32_t layer;
        uint32_t buffer;
        uint32_t display;
        uint32_t expected;
    };
    // Not an exhaustive list of cases, but hopefully enough.
    const std::array<Entry, 24> testData = {
            // clang-format off
            //             layer       buffer      display     expected
            /*  0 */ Entry{TR_IDENT,   TR_IDENT,   TR_IDENT,   TR_IDENT},
            /*  1 */ Entry{TR_IDENT,   TR_IDENT,   TR_ROT_90,  TR_ROT_90},
            /*  2 */ Entry{TR_IDENT,   TR_IDENT,   TR_ROT_180, TR_ROT_180},
            /*  3 */ Entry{TR_IDENT,   TR_IDENT,   TR_ROT_270, TR_ROT_270},

            /*  4 */ Entry{TR_IDENT,   TR_FLP_H,   TR_IDENT,   TR_FLP_H ^ TR_IDENT},
            /*  5 */ Entry{TR_IDENT,   TR_FLP_H,   TR_ROT_90,  TR_FLP_H ^ TR_ROT_90},
            /*  6 */ Entry{TR_IDENT,   TR_FLP_H,   TR_ROT_180, TR_FLP_H ^ TR_ROT_180},
            /*  7 */ Entry{TR_IDENT,   TR_FLP_H,   TR_ROT_270, TR_FLP_H ^ TR_ROT_270},

            /*  8 */ Entry{TR_IDENT,   TR_FLP_V,   TR_IDENT,   TR_FLP_V},
            /*  9 */ Entry{TR_IDENT,   TR_ROT_90,  TR_ROT_90,  TR_ROT_180},
            /* 10 */ Entry{TR_IDENT,   TR_ROT_180, TR_ROT_180, TR_IDENT},
            /* 11 */ Entry{TR_IDENT,   TR_ROT_270, TR_ROT_270, TR_ROT_180},

            /* 12 */ Entry{TR_ROT_90,  TR_IDENT,   TR_IDENT,   TR_IDENT ^ TR_ROT_90},
            /* 13 */ Entry{TR_ROT_90,  TR_FLP_H,   TR_ROT_90,  TR_FLP_H ^ TR_ROT_180},
            /* 14 */ Entry{TR_ROT_90,  TR_IDENT,   TR_ROT_180, TR_IDENT ^ TR_ROT_270},
            /* 15 */ Entry{TR_ROT_90,  TR_FLP_H,   TR_ROT_270, TR_FLP_H ^ TR_IDENT},

            /* 16 */ Entry{TR_ROT_180, TR_FLP_H,   TR_IDENT,   TR_FLP_H ^ TR_ROT_180},
            /* 17 */ Entry{TR_ROT_180, TR_IDENT,   TR_ROT_90,  TR_IDENT ^ TR_ROT_270},
            /* 18 */ Entry{TR_ROT_180, TR_FLP_H,   TR_ROT_180, TR_FLP_H ^ TR_IDENT},
            /* 19 */ Entry{TR_ROT_180, TR_IDENT,   TR_ROT_270, TR_IDENT ^ TR_ROT_90},

            /* 20 */ Entry{TR_ROT_270, TR_IDENT,   TR_IDENT,   TR_IDENT ^ TR_ROT_270},
            /* 21 */ Entry{TR_ROT_270, TR_FLP_H,   TR_ROT_90,  TR_FLP_H ^ TR_IDENT},
            /* 22 */ Entry{TR_ROT_270, TR_FLP_H,   TR_ROT_180, TR_FLP_H ^ TR_ROT_90},
            /* 23 */ Entry{TR_ROT_270, TR_IDENT,   TR_ROT_270, TR_IDENT ^ TR_ROT_180},
            // clang-format on
    };

    for (size_t i = 0; i < testData.size(); i++) {
        const auto& entry = testData[i];

        mLayerFEState.geomLayerTransform.set(entry.layer, 1920, 1080);
        mLayerFEState.geomBufferTransform = entry.buffer;
        mOutputState.displaySpace.setOrientation(toRotation(entry.display));
        mOutputState.transform = ui::Transform{entry.display};

        const auto actual = mOutputLayer.calculateOutputRelativeBufferTransform(entry.display);
        EXPECT_EQ(entry.expected, actual) << "entry " << i;
    }
}

TEST_F(OutputLayerTest,
       calculateOutputRelativeBufferTransformTestWithOfBufferUsesDisplayInverseTransform) {
    mLayerFEState.geomBufferUsesDisplayInverseTransform = true;

    struct Entry {
        uint32_t layer; /* shouldn't affect the result, so we just use arbitrary values */
        uint32_t buffer;
        uint32_t display;
        uint32_t internal;
        uint32_t expected;
    };
    const std::array<Entry, 64> testData = {
            // clang-format off
            //    layer       buffer      display     internal    expected
            Entry{TR_IDENT,   TR_IDENT,   TR_IDENT,   TR_IDENT,   TR_IDENT},
            Entry{TR_IDENT,   TR_IDENT,   TR_IDENT,   TR_ROT_90,  TR_ROT_270},
            Entry{TR_IDENT,   TR_IDENT,   TR_IDENT,   TR_ROT_180, TR_ROT_180},
            Entry{TR_IDENT,   TR_IDENT,   TR_IDENT,   TR_ROT_270, TR_ROT_90},

            Entry{TR_IDENT,   TR_IDENT,   TR_ROT_90,  TR_IDENT,   TR_ROT_90},
            Entry{TR_ROT_90,  TR_IDENT,   TR_ROT_90,  TR_ROT_90,  TR_IDENT},
            Entry{TR_ROT_180, TR_IDENT,   TR_ROT_90,  TR_ROT_180, TR_ROT_270},
            Entry{TR_ROT_90,  TR_IDENT,   TR_ROT_90,  TR_ROT_270, TR_ROT_180},

            Entry{TR_ROT_180, TR_IDENT,   TR_ROT_180, TR_IDENT,   TR_ROT_180},
            Entry{TR_ROT_90,  TR_IDENT,   TR_ROT_180, TR_ROT_90,  TR_ROT_90},
            Entry{TR_ROT_180, TR_IDENT,   TR_ROT_180, TR_ROT_180, TR_IDENT},
            Entry{TR_ROT_270, TR_IDENT,   TR_ROT_180, TR_ROT_270, TR_ROT_270},

            Entry{TR_ROT_270, TR_IDENT,   TR_ROT_270, TR_IDENT,   TR_ROT_270},
            Entry{TR_ROT_270, TR_IDENT,   TR_ROT_270, TR_ROT_90,  TR_ROT_180},
            Entry{TR_ROT_180, TR_IDENT,   TR_ROT_270, TR_ROT_180, TR_ROT_90},
            Entry{TR_IDENT,   TR_IDENT,   TR_ROT_270, TR_ROT_270, TR_IDENT},

            //    layer       buffer      display     internal    expected
            Entry{TR_IDENT,   TR_ROT_90,  TR_IDENT,   TR_IDENT,   TR_ROT_90},
            Entry{TR_ROT_90,  TR_ROT_90,  TR_IDENT,   TR_ROT_90,  TR_IDENT},
            Entry{TR_ROT_180, TR_ROT_90,  TR_IDENT,   TR_ROT_180, TR_ROT_270},
            Entry{TR_ROT_270, TR_ROT_90,  TR_IDENT,   TR_ROT_270, TR_ROT_180},

            Entry{TR_ROT_90,  TR_ROT_90,  TR_ROT_90,  TR_IDENT,   TR_ROT_180},
            Entry{TR_ROT_90,  TR_ROT_90,  TR_ROT_90,  TR_ROT_90,  TR_ROT_90},
            Entry{TR_ROT_90,  TR_ROT_90,  TR_ROT_90,  TR_ROT_180, TR_IDENT},
            Entry{TR_ROT_270, TR_ROT_90,  TR_ROT_90,  TR_ROT_270, TR_ROT_270},

            Entry{TR_IDENT,   TR_ROT_90,  TR_ROT_180, TR_IDENT,   TR_ROT_270},
            Entry{TR_ROT_90,  TR_ROT_90,  TR_ROT_180, TR_ROT_90,  TR_ROT_180},
            Entry{TR_ROT_180, TR_ROT_90,  TR_ROT_180, TR_ROT_180, TR_ROT_90},
            Entry{TR_ROT_90,  TR_ROT_90,  TR_ROT_180, TR_ROT_270, TR_IDENT},

            Entry{TR_IDENT,   TR_ROT_90,  TR_ROT_270, TR_IDENT,   TR_IDENT},
            Entry{TR_ROT_270, TR_ROT_90,  TR_ROT_270, TR_ROT_90,  TR_ROT_270},
            Entry{TR_ROT_180, TR_ROT_90,  TR_ROT_270, TR_ROT_180, TR_ROT_180},
            Entry{TR_ROT_270, TR_ROT_90,  TR_ROT_270, TR_ROT_270, TR_ROT_90},

            //    layer       buffer      display     internal    expected
            Entry{TR_IDENT,   TR_ROT_180, TR_IDENT,   TR_IDENT,   TR_ROT_180},
            Entry{TR_IDENT,   TR_ROT_180, TR_IDENT,   TR_ROT_90,  TR_ROT_90},
            Entry{TR_ROT_180, TR_ROT_180, TR_IDENT,   TR_ROT_180, TR_IDENT},
            Entry{TR_ROT_270, TR_ROT_180, TR_IDENT,   TR_ROT_270, TR_ROT_270},

            Entry{TR_IDENT,   TR_ROT_180, TR_ROT_90,  TR_IDENT,   TR_ROT_270},
            Entry{TR_ROT_90,  TR_ROT_180, TR_ROT_90,  TR_ROT_90,  TR_ROT_180},
            Entry{TR_ROT_180, TR_ROT_180, TR_ROT_90,  TR_ROT_180, TR_ROT_90},
            Entry{TR_ROT_180, TR_ROT_180, TR_ROT_90,  TR_ROT_270, TR_IDENT},

            Entry{TR_IDENT,   TR_ROT_180, TR_ROT_180, TR_IDENT,   TR_IDENT},
            Entry{TR_ROT_180, TR_ROT_180, TR_ROT_180, TR_ROT_90,  TR_ROT_270},
            Entry{TR_ROT_180, TR_ROT_180, TR_ROT_180, TR_ROT_180, TR_ROT_180},
            Entry{TR_ROT_270, TR_ROT_180, TR_ROT_180, TR_ROT_270, TR_ROT_90},

            Entry{TR_ROT_270, TR_ROT_180, TR_ROT_270, TR_IDENT,   TR_ROT_90},
            Entry{TR_ROT_180, TR_ROT_180, TR_ROT_270, TR_ROT_90,  TR_IDENT},
            Entry{TR_ROT_180, TR_ROT_180, TR_ROT_270, TR_ROT_180, TR_ROT_270},
            Entry{TR_ROT_270, TR_ROT_180, TR_ROT_270, TR_ROT_270, TR_ROT_180},

            //    layer       buffer      display     internal    expected
            Entry{TR_IDENT,   TR_ROT_270, TR_IDENT,   TR_IDENT,   TR_ROT_270},
            Entry{TR_ROT_90,  TR_ROT_270, TR_IDENT,   TR_ROT_90,  TR_ROT_180},
            Entry{TR_ROT_270, TR_ROT_270, TR_IDENT,   TR_ROT_180, TR_ROT_90},
            Entry{TR_IDENT,   TR_ROT_270, TR_IDENT,   TR_ROT_270, TR_IDENT},

            Entry{TR_ROT_270, TR_ROT_270, TR_ROT_90,  TR_IDENT,   TR_IDENT},
            Entry{TR_ROT_90,  TR_ROT_270, TR_ROT_90,  TR_ROT_90,  TR_ROT_270},
            Entry{TR_ROT_180, TR_ROT_270, TR_ROT_90,  TR_ROT_180, TR_ROT_180},
            Entry{TR_ROT_90,  TR_ROT_270, TR_ROT_90,  TR_ROT_270, TR_ROT_90},

            Entry{TR_IDENT,   TR_ROT_270, TR_ROT_180, TR_IDENT,   TR_ROT_90},
            Entry{TR_ROT_270, TR_ROT_270, TR_ROT_180, TR_ROT_90,  TR_IDENT},
            Entry{TR_ROT_180, TR_ROT_270, TR_ROT_180, TR_ROT_180, TR_ROT_270},
            Entry{TR_ROT_270, TR_ROT_270, TR_ROT_180, TR_ROT_270, TR_ROT_180},

            Entry{TR_IDENT,   TR_ROT_270, TR_ROT_270, TR_IDENT,   TR_ROT_180},
            Entry{TR_ROT_90,  TR_ROT_270, TR_ROT_270, TR_ROT_90,  TR_ROT_90},
            Entry{TR_ROT_270, TR_ROT_270, TR_ROT_270, TR_ROT_180, TR_IDENT},
            Entry{TR_ROT_270, TR_ROT_270, TR_ROT_270, TR_ROT_270, TR_ROT_270},
            // clang-format on
    };

    for (size_t i = 0; i < testData.size(); i++) {
        const auto& entry = testData[i];

        mLayerFEState.geomLayerTransform.set(entry.layer, 1920, 1080);
        mLayerFEState.geomBufferTransform = entry.buffer;
        mOutputState.displaySpace.setOrientation(toRotation(entry.display));
        mOutputState.transform = ui::Transform{entry.display};

        const auto actual = mOutputLayer.calculateOutputRelativeBufferTransform(entry.internal);
        EXPECT_EQ(entry.expected, actual) << "entry " << i;
    }
}

/*
 * OutputLayer::updateCompositionState()
 */

struct OutputLayerPartialMockForUpdateCompositionState : public impl::OutputLayer {
    OutputLayerPartialMockForUpdateCompositionState(const compositionengine::Output& output,
                                                    sp<compositionengine::LayerFE> layerFE)
          : mOutput(output), mLayerFE(layerFE) {}
    // Mock everything called by updateCompositionState to simplify testing it.
    MOCK_CONST_METHOD0(calculateOutputSourceCrop, FloatRect());
    MOCK_CONST_METHOD0(calculateOutputDisplayFrame, Rect());
    MOCK_CONST_METHOD1(calculateOutputRelativeBufferTransform, uint32_t(uint32_t));

    // compositionengine::OutputLayer overrides
    const compositionengine::Output& getOutput() const override { return mOutput; }
    compositionengine::LayerFE& getLayerFE() const override { return *mLayerFE; }
    const impl::OutputLayerCompositionState& getState() const override { return mState; }
    impl::OutputLayerCompositionState& editState() override { return mState; }

    // These need implementations though are not expected to be called.
    MOCK_CONST_METHOD1(dumpState, void(std::string&));

    const compositionengine::Output& mOutput;
    sp<compositionengine::LayerFE> mLayerFE;
    impl::OutputLayerCompositionState mState;
};

struct OutputLayerUpdateCompositionStateTest : public OutputLayerTest {
public:
    OutputLayerUpdateCompositionStateTest() {
        EXPECT_CALL(mOutput, getState()).WillRepeatedly(ReturnRef(mOutputState));
        EXPECT_CALL(mOutput, getDisplayColorProfile())
                .WillRepeatedly(Return(&mDisplayColorProfile));
        EXPECT_CALL(mDisplayColorProfile, isDataspaceSupported(_)).WillRepeatedly(Return(true));
    }

    ~OutputLayerUpdateCompositionStateTest() = default;

    void setupGeometryChildCallValues(ui::Transform::RotationFlags internalDisplayRotationFlags) {
        EXPECT_CALL(mOutputLayer, calculateOutputSourceCrop()).WillOnce(Return(kSourceCrop));
        EXPECT_CALL(mOutputLayer, calculateOutputDisplayFrame()).WillOnce(Return(kDisplayFrame));
        EXPECT_CALL(mOutputLayer,
                    calculateOutputRelativeBufferTransform(internalDisplayRotationFlags))
                .WillOnce(Return(mBufferTransform));
    }

    void validateComputedGeometryState() {
        const auto& state = mOutputLayer.getState();
        EXPECT_EQ(kSourceCrop, state.sourceCrop);
        EXPECT_EQ(kDisplayFrame, state.displayFrame);
        EXPECT_EQ(static_cast<Hwc2::Transform>(mBufferTransform), state.bufferTransform);
    }

    const FloatRect kSourceCrop{1.f, 2.f, 3.f, 4.f};
    const Rect kDisplayFrame{11, 12, 13, 14};
    uint32_t mBufferTransform{21};

    using OutputLayer = OutputLayerPartialMockForUpdateCompositionState;
    StrictMock<OutputLayer> mOutputLayer{mOutput, mLayerFE};
    StrictMock<mock::DisplayColorProfile> mDisplayColorProfile;
};

TEST_F(OutputLayerUpdateCompositionStateTest, doesNothingIfNoFECompositionState) {
    EXPECT_CALL(*mLayerFE, getCompositionState()).WillOnce(Return(nullptr));

    mOutputLayer.updateCompositionState(true, false, ui::Transform::RotationFlags::ROT_90);
}

TEST_F(OutputLayerUpdateCompositionStateTest, setsStateNormally) {
    mLayerFEState.isSecure = true;
    mOutputState.isSecure = true;
    mOutputLayer.editState().forceClientComposition = true;

    setupGeometryChildCallValues(ui::Transform::RotationFlags::ROT_90);

    mOutputLayer.updateCompositionState(true, false, ui::Transform::RotationFlags::ROT_90);

    validateComputedGeometryState();

    EXPECT_EQ(false, mOutputLayer.getState().forceClientComposition);
}

TEST_F(OutputLayerUpdateCompositionStateTest,
       alsoSetsForceCompositionIfSecureLayerOnNonsecureOutput) {
    mLayerFEState.isSecure = true;
    mOutputState.isSecure = false;

    setupGeometryChildCallValues(ui::Transform::RotationFlags::ROT_0);

    mOutputLayer.updateCompositionState(true, false, ui::Transform::RotationFlags::ROT_0);

    validateComputedGeometryState();

    EXPECT_EQ(true, mOutputLayer.getState().forceClientComposition);
}

TEST_F(OutputLayerUpdateCompositionStateTest,
       alsoSetsForceCompositionIfUnsupportedBufferTransform) {
    mLayerFEState.isSecure = true;
    mOutputState.isSecure = true;

    mBufferTransform = ui::Transform::ROT_INVALID;

    setupGeometryChildCallValues(ui::Transform::RotationFlags::ROT_0);

    mOutputLayer.updateCompositionState(true, false, ui::Transform::RotationFlags::ROT_0);

    validateComputedGeometryState();

    EXPECT_EQ(true, mOutputLayer.getState().forceClientComposition);
}

TEST_F(OutputLayerUpdateCompositionStateTest, setsOutputLayerColorspaceCorrectly) {
    mLayerFEState.dataspace = ui::Dataspace::DISPLAY_P3;
    mOutputState.targetDataspace = ui::Dataspace::V0_SCRGB;

    // If the layer is not colorspace agnostic, the output layer dataspace
    // should use the layers requested colorspace.
    mLayerFEState.isColorspaceAgnostic = false;

    mOutputLayer.updateCompositionState(false, false, ui::Transform::RotationFlags::ROT_0);

    EXPECT_EQ(ui::Dataspace::DISPLAY_P3, mOutputLayer.getState().dataspace);

    // If the layer is colorspace agnostic, the output layer dataspace
    // should use the colorspace chosen for the whole output.
    mLayerFEState.isColorspaceAgnostic = true;

    mOutputLayer.updateCompositionState(false, false, ui::Transform::RotationFlags::ROT_0);

    EXPECT_EQ(ui::Dataspace::V0_SCRGB, mOutputLayer.getState().dataspace);
}

TEST_F(OutputLayerUpdateCompositionStateTest, setsWhitePointNitsAndDimmingRatioCorrectly) {
    mOutputState.sdrWhitePointNits = 200.f;
    mOutputState.displayBrightnessNits = 800.f;

    mLayerFEState.dataspace = ui::Dataspace::DISPLAY_P3;
    mLayerFEState.isColorspaceAgnostic = false;
    mOutputLayer.updateCompositionState(false, false, ui::Transform::RotationFlags::ROT_0);
    EXPECT_EQ(mOutputState.sdrWhitePointNits, mOutputLayer.getState().whitePointNits);
    EXPECT_EQ(mOutputState.sdrWhitePointNits / mOutputState.displayBrightnessNits,
              mOutputLayer.getState().dimmingRatio);

    mLayerFEState.dataspace = ui::Dataspace::BT2020_ITU_PQ;
    mLayerFEState.isColorspaceAgnostic = false;
    mOutputLayer.updateCompositionState(false, false, ui::Transform::RotationFlags::ROT_0);

    EXPECT_EQ(mOutputState.displayBrightnessNits, mOutputLayer.getState().whitePointNits);
    EXPECT_EQ(1.f, mOutputLayer.getState().dimmingRatio);
}

TEST_F(OutputLayerUpdateCompositionStateTest, doesNotRecomputeGeometryIfNotRequested) {
    mOutputLayer.editState().forceClientComposition = false;

    mOutputLayer.updateCompositionState(false, false, ui::Transform::RotationFlags::ROT_0);

    EXPECT_EQ(false, mOutputLayer.getState().forceClientComposition);
}

TEST_F(OutputLayerUpdateCompositionStateTest,
       doesNotClearForceClientCompositionIfNotDoingGeometry) {
    mOutputLayer.editState().forceClientComposition = true;

    mOutputLayer.updateCompositionState(false, false, ui::Transform::RotationFlags::ROT_0);

    EXPECT_EQ(true, mOutputLayer.getState().forceClientComposition);
}

TEST_F(OutputLayerUpdateCompositionStateTest, clientCompositionForcedFromFrontEndFlagAtAnyTime) {
    mLayerFEState.forceClientComposition = true;
    mOutputLayer.editState().forceClientComposition = false;

    mOutputLayer.updateCompositionState(false, false, ui::Transform::RotationFlags::ROT_0);

    EXPECT_EQ(true, mOutputLayer.getState().forceClientComposition);
}

TEST_F(OutputLayerUpdateCompositionStateTest,
       clientCompositionForcedFromUnsupportedDataspaceAtAnyTime) {
    mOutputLayer.editState().forceClientComposition = false;
    EXPECT_CALL(mDisplayColorProfile, isDataspaceSupported(_)).WillRepeatedly(Return(false));

    mOutputLayer.updateCompositionState(false, false, ui::Transform::RotationFlags::ROT_0);

    EXPECT_EQ(true, mOutputLayer.getState().forceClientComposition);
}

TEST_F(OutputLayerUpdateCompositionStateTest, clientCompositionForcedFromArgumentFlag) {
    mLayerFEState.forceClientComposition = false;
    mOutputLayer.editState().forceClientComposition = false;

    mOutputLayer.updateCompositionState(false, true, ui::Transform::RotationFlags::ROT_0);

    EXPECT_EQ(true, mOutputLayer.getState().forceClientComposition);

    mOutputLayer.editState().forceClientComposition = false;

    setupGeometryChildCallValues(ui::Transform::RotationFlags::ROT_0);

    mOutputLayer.updateCompositionState(true, true, ui::Transform::RotationFlags::ROT_0);

    EXPECT_EQ(true, mOutputLayer.getState().forceClientComposition);
}

/*
 * OutputLayer::writeStateToHWC()
 */

struct OutputLayerWriteStateToHWCTest : public OutputLayerTest {
    static constexpr hal::Error kError = hal::Error::UNSUPPORTED;
    static constexpr FloatRect kSourceCrop{11.f, 12.f, 13.f, 14.f};
    static constexpr Hwc2::Transform kBufferTransform = static_cast<Hwc2::Transform>(31);
    static constexpr Hwc2::Transform kOverrideBufferTransform = static_cast<Hwc2::Transform>(0);
    static constexpr Hwc2::IComposerClient::BlendMode kBlendMode =
            static_cast<Hwc2::IComposerClient::BlendMode>(41);
    static constexpr Hwc2::IComposerClient::BlendMode kOverrideBlendMode =
            Hwc2::IComposerClient::BlendMode::PREMULTIPLIED;
    static constexpr float kAlpha = 51.f;
    static constexpr float kOverrideAlpha = 1.f;
    static constexpr float kSkipAlpha = 0.f;
    static constexpr ui::Dataspace kDataspace = static_cast<ui::Dataspace>(71);
    static constexpr ui::Dataspace kOverrideDataspace = static_cast<ui::Dataspace>(72);
    static constexpr int kSupportedPerFrameMetadata = 101;
    static constexpr int kExpectedHwcSlot = 0;
    static constexpr int kOverrideHwcSlot = impl::HwcBufferCache::FLATTENER_CACHING_SLOT;
    static constexpr bool kLayerGenericMetadata1Mandatory = true;
    static constexpr bool kLayerGenericMetadata2Mandatory = true;
    static constexpr float kWhitePointNits = 200.f;
    static constexpr float kSdrWhitePointNits = 100.f;
    static constexpr float kDisplayBrightnessNits = 400.f;
    static constexpr float kLayerBrightness = kWhitePointNits / kDisplayBrightnessNits;
    static constexpr float kOverrideLayerBrightness = kSdrWhitePointNits / kDisplayBrightnessNits;

    static const half4 kColor;
    static const Rect kDisplayFrame;
    static const Rect kOverrideDisplayFrame;
    static const FloatRect kOverrideSourceCrop;
    static const Region kOutputSpaceVisibleRegion;
    static const Region kOverrideVisibleRegion;
    static const mat4 kColorTransform;
    static const Region kSurfaceDamage;
    static const Region kOverrideSurfaceDamage;
    static const HdrMetadata kHdrMetadata;
    static native_handle_t* kSidebandStreamHandle;
    static const sp<GraphicBuffer> kBuffer;
    static const sp<GraphicBuffer> kOverrideBuffer;
    static const sp<Fence> kFence;
    static const sp<Fence> kOverrideFence;
    static const std::string kLayerGenericMetadata1Key;
    static const std::vector<uint8_t> kLayerGenericMetadata1Value;
    static const std::string kLayerGenericMetadata2Key;
    static const std::vector<uint8_t> kLayerGenericMetadata2Value;

    OutputLayerWriteStateToHWCTest() {
        auto& outputLayerState = mOutputLayer.editState();
        outputLayerState.hwc = impl::OutputLayerCompositionState::Hwc(mHwcLayer);

        outputLayerState.displayFrame = kDisplayFrame;
        outputLayerState.sourceCrop = kSourceCrop;
        outputLayerState.bufferTransform = static_cast<Hwc2::Transform>(kBufferTransform);
        outputLayerState.outputSpaceVisibleRegion = kOutputSpaceVisibleRegion;
        outputLayerState.dataspace = kDataspace;
        outputLayerState.whitePointNits = kWhitePointNits;
        outputLayerState.dimmingRatio = kLayerBrightness;

        mLayerFEState.blendMode = kBlendMode;
        mLayerFEState.alpha = kAlpha;
        mLayerFEState.colorTransform = kColorTransform;
        mLayerFEState.color = kColor;
        mLayerFEState.surfaceDamage = kSurfaceDamage;
        mLayerFEState.hdrMetadata = kHdrMetadata;
        mLayerFEState.sidebandStream = NativeHandle::create(kSidebandStreamHandle, false);
        mLayerFEState.buffer = kBuffer;
        mLayerFEState.bufferSlot = BufferQueue::INVALID_BUFFER_SLOT;
        mLayerFEState.acquireFence = kFence;

        mOutputState.displayBrightnessNits = kDisplayBrightnessNits;
        mOutputState.sdrWhitePointNits = kSdrWhitePointNits;

        EXPECT_CALL(mOutput, getDisplayColorProfile())
                .WillRepeatedly(Return(&mDisplayColorProfile));
        EXPECT_CALL(mDisplayColorProfile, getSupportedPerFrameMetadata())
                .WillRepeatedly(Return(kSupportedPerFrameMetadata));
    }

    // Some tests may need to simulate unsupported HWC calls
    enum class SimulateUnsupported { None, ColorTransform };

    void includeGenericLayerMetadataInState() {
        mLayerFEState.metadata[kLayerGenericMetadata1Key] = {kLayerGenericMetadata1Mandatory,
                                                             kLayerGenericMetadata1Value};
        mLayerFEState.metadata[kLayerGenericMetadata2Key] = {kLayerGenericMetadata2Mandatory,
                                                             kLayerGenericMetadata2Value};
    }

    void includeOverrideInfo() {
        auto& overrideInfo = mOutputLayer.editState().overrideInfo;

        overrideInfo.buffer = std::make_shared<
                renderengine::impl::ExternalTexture>(kOverrideBuffer, mRenderEngine,
                                                     renderengine::impl::ExternalTexture::Usage::
                                                                     READABLE |
                                                             renderengine::impl::ExternalTexture::
                                                                     Usage::WRITEABLE);
        overrideInfo.acquireFence = kOverrideFence;
        overrideInfo.displayFrame = kOverrideDisplayFrame;
        overrideInfo.dataspace = kOverrideDataspace;
        overrideInfo.damageRegion = kOverrideSurfaceDamage;
        overrideInfo.visibleRegion = kOverrideVisibleRegion;
    }

    void expectGeometryCommonCalls(Rect displayFrame = kDisplayFrame,
                                   FloatRect sourceCrop = kSourceCrop,
                                   Hwc2::Transform bufferTransform = kBufferTransform,
                                   Hwc2::IComposerClient::BlendMode blendMode = kBlendMode,
                                   float alpha = kAlpha) {
        EXPECT_CALL(*mHwcLayer, setDisplayFrame(displayFrame)).WillOnce(Return(kError));
        EXPECT_CALL(*mHwcLayer, setSourceCrop(sourceCrop)).WillOnce(Return(kError));
        EXPECT_CALL(*mHwcLayer, setZOrder(_)).WillOnce(Return(kError));
        EXPECT_CALL(*mHwcLayer, setTransform(bufferTransform)).WillOnce(Return(kError));

        EXPECT_CALL(*mHwcLayer, setBlendMode(blendMode)).WillOnce(Return(kError));
        EXPECT_CALL(*mHwcLayer, setPlaneAlpha(alpha)).WillOnce(Return(kError));
    }

    void expectPerFrameCommonCalls(SimulateUnsupported unsupported = SimulateUnsupported::None,
                                   ui::Dataspace dataspace = kDataspace,
                                   const Region& visibleRegion = kOutputSpaceVisibleRegion,
                                   const Region& surfaceDamage = kSurfaceDamage,
                                   float brightness = kLayerBrightness,
                                   const Region& blockingRegion = Region()) {
        EXPECT_CALL(*mHwcLayer, setVisibleRegion(RegionEq(visibleRegion))).WillOnce(Return(kError));
        EXPECT_CALL(*mHwcLayer, setDataspace(dataspace)).WillOnce(Return(kError));
        EXPECT_CALL(*mHwcLayer, setBrightness(brightness)).WillOnce(Return(kError));
        EXPECT_CALL(*mHwcLayer, setColorTransform(kColorTransform))
                .WillOnce(Return(unsupported == SimulateUnsupported::ColorTransform
                                         ? hal::Error::UNSUPPORTED
                                         : hal::Error::NONE));
        EXPECT_CALL(*mHwcLayer, setSurfaceDamage(RegionEq(surfaceDamage))).WillOnce(Return(kError));
        EXPECT_CALL(*mHwcLayer, setBlockingRegion(RegionEq(blockingRegion)))
                .WillOnce(Return(kError));
    }

    void expectSetCompositionTypeCall(Composition compositionType) {
        EXPECT_CALL(*mHwcLayer, setCompositionType(compositionType)).WillOnce(Return(kError));
    }

    void expectNoSetCompositionTypeCall() {
        EXPECT_CALL(*mHwcLayer, setCompositionType(_)).Times(0);
    }

    void expectSetColorCall() {
        const aidl::android::hardware::graphics::composer3::Color color = {kColor.r, kColor.g,
                                                                           kColor.b, 1.0f};

        EXPECT_CALL(*mHwcLayer, setColor(ColorEq(color))).WillOnce(Return(kError));
    }

    void expectSetSidebandHandleCall() {
        EXPECT_CALL(*mHwcLayer, setSidebandStream(kSidebandStreamHandle));
    }

    void expectSetHdrMetadataAndBufferCalls(uint32_t hwcSlot = kExpectedHwcSlot,
                                            sp<GraphicBuffer> buffer = kBuffer,
                                            sp<Fence> fence = kFence) {
        EXPECT_CALL(*mHwcLayer, setPerFrameMetadata(kSupportedPerFrameMetadata, kHdrMetadata));
        EXPECT_CALL(*mHwcLayer, setBuffer(hwcSlot, buffer, fence));
    }

    void expectGenericLayerMetadataCalls() {
        // Note: Can be in any order.
        EXPECT_CALL(*mHwcLayer,
                    setLayerGenericMetadata(kLayerGenericMetadata1Key,
                                            kLayerGenericMetadata1Mandatory,
                                            kLayerGenericMetadata1Value));
        EXPECT_CALL(*mHwcLayer,
                    setLayerGenericMetadata(kLayerGenericMetadata2Key,
                                            kLayerGenericMetadata2Mandatory,
                                            kLayerGenericMetadata2Value));
    }

    std::shared_ptr<HWC2::mock::Layer> mHwcLayer{std::make_shared<StrictMock<HWC2::mock::Layer>>()};
    StrictMock<mock::DisplayColorProfile> mDisplayColorProfile;
    renderengine::mock::RenderEngine mRenderEngine;
};

const half4 OutputLayerWriteStateToHWCTest::kColor{81.f / 255.f, 82.f / 255.f, 83.f / 255.f,
                                                   84.f / 255.f};
const Rect OutputLayerWriteStateToHWCTest::kDisplayFrame{1001, 1002, 1003, 10044};
const Rect OutputLayerWriteStateToHWCTest::kOverrideDisplayFrame{1002, 1003, 1004, 20044};
const FloatRect OutputLayerWriteStateToHWCTest::kOverrideSourceCrop{1002, 1003, 1004, 20044};
const Region OutputLayerWriteStateToHWCTest::kOutputSpaceVisibleRegion{
        Rect{1005, 1006, 1007, 1008}};
const Region OutputLayerWriteStateToHWCTest::kOverrideVisibleRegion{Rect{1006, 1007, 1008, 1009}};
const mat4 OutputLayerWriteStateToHWCTest::kColorTransform{
        1009, 1010, 1011, 1012, 1013, 1014, 1015, 1016,
        1017, 1018, 1019, 1020, 1021, 1022, 1023, 1024,
};
const Region OutputLayerWriteStateToHWCTest::kSurfaceDamage{Rect{1025, 1026, 1027, 1028}};
const Region OutputLayerWriteStateToHWCTest::kOverrideSurfaceDamage{Rect{1026, 1027, 1028, 1029}};
const HdrMetadata OutputLayerWriteStateToHWCTest::kHdrMetadata{{/* LightFlattenable */}, 1029};
native_handle_t* OutputLayerWriteStateToHWCTest::kSidebandStreamHandle =
        reinterpret_cast<native_handle_t*>(1031);
const sp<GraphicBuffer> OutputLayerWriteStateToHWCTest::kBuffer;
const sp<GraphicBuffer> OutputLayerWriteStateToHWCTest::kOverrideBuffer =
        new GraphicBuffer(4, 5, PIXEL_FORMAT_RGBA_8888,
                          AHARDWAREBUFFER_USAGE_CPU_WRITE_OFTEN |
                                  AHARDWAREBUFFER_USAGE_CPU_READ_OFTEN);
const sp<Fence> OutputLayerWriteStateToHWCTest::kFence;
const sp<Fence> OutputLayerWriteStateToHWCTest::kOverrideFence = new Fence();
const std::string OutputLayerWriteStateToHWCTest::kLayerGenericMetadata1Key =
        "com.example.metadata.1";
const std::vector<uint8_t> OutputLayerWriteStateToHWCTest::kLayerGenericMetadata1Value{{1, 2, 3}};
const std::string OutputLayerWriteStateToHWCTest::kLayerGenericMetadata2Key =
        "com.example.metadata.2";
const std::vector<uint8_t> OutputLayerWriteStateToHWCTest::kLayerGenericMetadata2Value{
        {4, 5, 6, 7}};

TEST_F(OutputLayerWriteStateToHWCTest, doesNothingIfNoFECompositionState) {
    EXPECT_CALL(*mLayerFE, getCompositionState()).WillOnce(Return(nullptr));

    mOutputLayer.writeStateToHWC(/*includeGeometry*/ true, /*skipLayer*/ false, 0,
                                 /*zIsOverridden*/ false, /*isPeekingThrough*/ false);
}

TEST_F(OutputLayerWriteStateToHWCTest, doesNothingIfNoHWCState) {
    mOutputLayer.editState().hwc.reset();

    mOutputLayer.writeStateToHWC(/*includeGeometry*/ true, /*skipLayer*/ false, 0,
                                 /*zIsOverridden*/ false, /*isPeekingThrough*/ false);
}

TEST_F(OutputLayerWriteStateToHWCTest, doesNothingIfNoHWCLayer) {
    mOutputLayer.editState().hwc = impl::OutputLayerCompositionState::Hwc(nullptr);

    mOutputLayer.writeStateToHWC(/*includeGeometry*/ true, /*skipLayer*/ false, 0,
                                 /*zIsOverridden*/ false, /*isPeekingThrough*/ false);
}

TEST_F(OutputLayerWriteStateToHWCTest, canSetAllState) {
    expectGeometryCommonCalls();
    expectPerFrameCommonCalls();

    expectNoSetCompositionTypeCall();
    EXPECT_CALL(*mLayerFE, hasRoundedCorners()).WillOnce(Return(false));

    mOutputLayer.writeStateToHWC(/*includeGeometry*/ true, /*skipLayer*/ false, 0,
                                 /*zIsOverridden*/ false, /*isPeekingThrough*/ false);
}

TEST_F(OutputLayerTest, displayInstallOrientationBufferTransformSetTo90) {
    mLayerFEState.geomBufferUsesDisplayInverseTransform = false;
    mLayerFEState.geomLayerTransform = ui::Transform{TR_IDENT};
    // This test simulates a scenario where displayInstallOrientation is set to
    // ROT_90. This only has an effect on the transform; orientation stays 0 (see
    // DisplayDevice::setProjection).
    mOutputState.displaySpace.setOrientation(ui::ROTATION_0);
    mOutputState.transform = ui::Transform{TR_ROT_90};
    // Buffers are pre-rotated based on the transform hint (ROT_90); their
    // geomBufferTransform is set to the inverse transform.
    mLayerFEState.geomBufferTransform = TR_ROT_270;

    EXPECT_EQ(TR_IDENT, mOutputLayer.calculateOutputRelativeBufferTransform(ui::Transform::ROT_90));
}

TEST_F(OutputLayerWriteStateToHWCTest, canSetPerFrameStateForSolidColor) {
    mLayerFEState.compositionType = Composition::SOLID_COLOR;

    expectPerFrameCommonCalls();
    EXPECT_CALL(*mLayerFE, hasRoundedCorners()).WillOnce(Return(false));

    // Setting the composition type should happen before setting the color. We
    // check this in this test only by setting up an testing::InSeqeuence
    // instance before setting up the two expectations.
    InSequence s;
    expectSetCompositionTypeCall(Composition::SOLID_COLOR);
    expectSetColorCall();

    mOutputLayer.writeStateToHWC(/*includeGeometry*/ false, /*skipLayer*/ false, 0,
                                 /*zIsOverridden*/ false, /*isPeekingThrough*/ false);
}

TEST_F(OutputLayerWriteStateToHWCTest, canSetPerFrameStateForSideband) {
    mLayerFEState.compositionType = Composition::SIDEBAND;

    expectPerFrameCommonCalls();
    expectSetSidebandHandleCall();
    expectSetCompositionTypeCall(Composition::SIDEBAND);

    EXPECT_CALL(*mLayerFE, hasRoundedCorners()).WillOnce(Return(false));

    mOutputLayer.writeStateToHWC(/*includeGeometry*/ false, /*skipLayer*/ false, 0,
                                 /*zIsOverridden*/ false, /*isPeekingThrough*/ false);
}

TEST_F(OutputLayerWriteStateToHWCTest, canSetPerFrameStateForCursor) {
    mLayerFEState.compositionType = Composition::CURSOR;

    expectPerFrameCommonCalls();
    expectSetHdrMetadataAndBufferCalls();
    expectSetCompositionTypeCall(Composition::CURSOR);

    EXPECT_CALL(*mLayerFE, hasRoundedCorners()).WillOnce(Return(false));

    mOutputLayer.writeStateToHWC(/*includeGeometry*/ false, /*skipLayer*/ false, 0,
                                 /*zIsOverridden*/ false, /*isPeekingThrough*/ false);
}

TEST_F(OutputLayerWriteStateToHWCTest, canSetPerFrameStateForDevice) {
    mLayerFEState.compositionType = Composition::DEVICE;

    expectPerFrameCommonCalls();
    expectSetHdrMetadataAndBufferCalls();
    expectSetCompositionTypeCall(Composition::DEVICE);

    EXPECT_CALL(*mLayerFE, hasRoundedCorners()).WillOnce(Return(false));

    mOutputLayer.writeStateToHWC(/*includeGeometry*/ false, /*skipLayer*/ false, 0,
                                 /*zIsOverridden*/ false, /*isPeekingThrough*/ false);
}

TEST_F(OutputLayerWriteStateToHWCTest, compositionTypeIsNotSetIfUnchanged) {
    (*mOutputLayer.editState().hwc).hwcCompositionType = Composition::SOLID_COLOR;

    mLayerFEState.compositionType = Composition::SOLID_COLOR;

    expectPerFrameCommonCalls();
    expectSetColorCall();
    expectNoSetCompositionTypeCall();

    EXPECT_CALL(*mLayerFE, hasRoundedCorners()).WillOnce(Return(false));

    mOutputLayer.writeStateToHWC(/*includeGeometry*/ false, /*skipLayer*/ false, 0,
                                 /*zIsOverridden*/ false, /*isPeekingThrough*/ false);
}

TEST_F(OutputLayerWriteStateToHWCTest, compositionTypeIsSetToClientIfColorTransformNotSupported) {
    mLayerFEState.compositionType = Composition::SOLID_COLOR;

    expectPerFrameCommonCalls(SimulateUnsupported::ColorTransform);
    expectSetColorCall();
    expectSetCompositionTypeCall(Composition::CLIENT);

    mOutputLayer.writeStateToHWC(/*includeGeometry*/ false, /*skipLayer*/ false, 0,
                                 /*zIsOverridden*/ false, /*isPeekingThrough*/ false);
}

TEST_F(OutputLayerWriteStateToHWCTest, compositionTypeIsSetToClientIfClientCompositionForced) {
    mOutputLayer.editState().forceClientComposition = true;

    mLayerFEState.compositionType = Composition::SOLID_COLOR;

    expectPerFrameCommonCalls();
    expectSetColorCall();
    expectSetCompositionTypeCall(Composition::CLIENT);

    mOutputLayer.writeStateToHWC(/*includeGeometry*/ false, /*skipLayer*/ false, 0,
                                 /*zIsOverridden*/ false, /*isPeekingThrough*/ false);
}

TEST_F(OutputLayerWriteStateToHWCTest, allStateIncludesMetadataIfPresent) {
    mLayerFEState.compositionType = Composition::DEVICE;
    includeGenericLayerMetadataInState();

    expectGeometryCommonCalls();
    expectPerFrameCommonCalls();
    expectSetHdrMetadataAndBufferCalls();
    expectGenericLayerMetadataCalls();
    expectSetCompositionTypeCall(Composition::DEVICE);

    EXPECT_CALL(*mLayerFE, hasRoundedCorners()).WillOnce(Return(false));

    mOutputLayer.writeStateToHWC(/*includeGeometry*/ true, /*skipLayer*/ false, 0,
                                 /*zIsOverridden*/ false, /*isPeekingThrough*/ false);
}

TEST_F(OutputLayerWriteStateToHWCTest, perFrameStateDoesNotIncludeMetadataIfPresent) {
    mLayerFEState.compositionType = Composition::DEVICE;
    includeGenericLayerMetadataInState();

    expectPerFrameCommonCalls();
    expectSetHdrMetadataAndBufferCalls();
    expectSetCompositionTypeCall(Composition::DEVICE);

    EXPECT_CALL(*mLayerFE, hasRoundedCorners()).WillOnce(Return(false));

    mOutputLayer.writeStateToHWC(/*includeGeometry*/ false, /*skipLayer*/ false, 0,
                                 /*zIsOverridden*/ false, /*isPeekingThrough*/ false);
}

TEST_F(OutputLayerWriteStateToHWCTest, overriddenSkipLayerDoesNotSendBuffer) {
    mLayerFEState.compositionType = Composition::DEVICE;
    includeOverrideInfo();

    expectGeometryCommonCalls(kOverrideDisplayFrame, kOverrideSourceCrop, kOverrideBufferTransform,
                              kOverrideBlendMode, kSkipAlpha);
    expectPerFrameCommonCalls(SimulateUnsupported::None, kOverrideDataspace, kOverrideVisibleRegion,
                              kOverrideSurfaceDamage, kOverrideLayerBrightness);
    expectSetHdrMetadataAndBufferCalls();
    expectSetCompositionTypeCall(Composition::DEVICE);
    EXPECT_CALL(*mLayerFE, hasRoundedCorners()).WillRepeatedly(Return(false));

    mOutputLayer.writeStateToHWC(/*includeGeometry*/ true, /*skipLayer*/ true, 0,
                                 /*zIsOverridden*/ false, /*isPeekingThrough*/ false);
}

TEST_F(OutputLayerWriteStateToHWCTest, overriddenSkipLayerForSolidColorDoesNotSendBuffer) {
    mLayerFEState.compositionType = Composition::SOLID_COLOR;
    includeOverrideInfo();

    expectGeometryCommonCalls(kOverrideDisplayFrame, kOverrideSourceCrop, kOverrideBufferTransform,
                              kOverrideBlendMode, kSkipAlpha);
    expectPerFrameCommonCalls(SimulateUnsupported::None, kOverrideDataspace, kOverrideVisibleRegion,
                              kOverrideSurfaceDamage, kOverrideLayerBrightness);
    expectSetHdrMetadataAndBufferCalls();
    expectSetCompositionTypeCall(Composition::DEVICE);
    EXPECT_CALL(*mLayerFE, hasRoundedCorners()).WillRepeatedly(Return(false));

    mOutputLayer.writeStateToHWC(/*includeGeometry*/ true, /*skipLayer*/ true, 0,
                                 /*zIsOverridden*/ false, /*isPeekingThrough*/ false);
}

TEST_F(OutputLayerWriteStateToHWCTest, includesOverrideInfoIfPresent) {
    mLayerFEState.compositionType = Composition::DEVICE;
    includeOverrideInfo();

    expectGeometryCommonCalls(kOverrideDisplayFrame, kOverrideSourceCrop, kOverrideBufferTransform,
                              kOverrideBlendMode, kOverrideAlpha);
    expectPerFrameCommonCalls(SimulateUnsupported::None, kOverrideDataspace, kOverrideVisibleRegion,
                              kOverrideSurfaceDamage, kOverrideLayerBrightness);
    expectSetHdrMetadataAndBufferCalls(kOverrideHwcSlot, kOverrideBuffer, kOverrideFence);
    expectSetCompositionTypeCall(Composition::DEVICE);
    EXPECT_CALL(*mLayerFE, hasRoundedCorners()).WillRepeatedly(Return(false));

    mOutputLayer.writeStateToHWC(/*includeGeometry*/ true, /*skipLayer*/ false, 0,
                                 /*zIsOverridden*/ false, /*isPeekingThrough*/ false);
}

<<<<<<< HEAD
=======
TEST_F(OutputLayerWriteStateToHWCTest, includesOverrideInfoForSolidColorIfPresent) {
    mLayerFEState.compositionType = Composition::SOLID_COLOR;
    includeOverrideInfo();

    expectGeometryCommonCalls(kOverrideDisplayFrame, kOverrideSourceCrop, kOverrideBufferTransform,
                              kOverrideBlendMode, kOverrideAlpha);
    expectPerFrameCommonCalls(SimulateUnsupported::None, kOverrideDataspace, kOverrideVisibleRegion,
                              kOverrideSurfaceDamage, kOverrideLayerBrightness);
    expectSetHdrMetadataAndBufferCalls(kOverrideHwcSlot, kOverrideBuffer, kOverrideFence);
    expectSetCompositionTypeCall(Composition::DEVICE);
    EXPECT_CALL(*mLayerFE, hasRoundedCorners()).WillRepeatedly(Return(false));

    mOutputLayer.writeStateToHWC(/*includeGeometry*/ true, /*skipLayer*/ false, 0,
                                 /*zIsOverridden*/ false, /*isPeekingThrough*/ false);
}

>>>>>>> 3de7693e
TEST_F(OutputLayerWriteStateToHWCTest, previousOverriddenLayerSendsSurfaceDamage) {
    mLayerFEState.compositionType = Composition::DEVICE;
    mOutputLayer.editState().hwc->stateOverridden = true;

    expectGeometryCommonCalls();
    expectPerFrameCommonCalls(SimulateUnsupported::None, kDataspace, kOutputSpaceVisibleRegion,
                              Region::INVALID_REGION);
    expectSetHdrMetadataAndBufferCalls();
    expectSetCompositionTypeCall(Composition::DEVICE);
    EXPECT_CALL(*mLayerFE, hasRoundedCorners()).WillRepeatedly(Return(false));

    mOutputLayer.writeStateToHWC(/*includeGeometry*/ true, /*skipLayer*/ false, 0,
                                 /*zIsOverridden*/ false, /*isPeekingThrough*/ false);
}

TEST_F(OutputLayerWriteStateToHWCTest, previousSkipLayerSendsUpdatedDeviceCompositionInfo) {
    mLayerFEState.compositionType = Composition::DEVICE;
    mOutputLayer.editState().hwc->stateOverridden = true;
    mOutputLayer.editState().hwc->layerSkipped = true;
    mOutputLayer.editState().hwc->hwcCompositionType = Composition::DEVICE;

    expectGeometryCommonCalls();
    expectPerFrameCommonCalls(SimulateUnsupported::None, kDataspace, kOutputSpaceVisibleRegion,
                              Region::INVALID_REGION);
    expectSetHdrMetadataAndBufferCalls();
    expectSetCompositionTypeCall(Composition::DEVICE);
    EXPECT_CALL(*mLayerFE, hasRoundedCorners()).WillOnce(Return(false));

    mOutputLayer.writeStateToHWC(/*includeGeometry*/ true, /*skipLayer*/ false, 0,
                                 /*zIsOverridden*/ false, /*isPeekingThrough*/ false);
}

TEST_F(OutputLayerWriteStateToHWCTest, previousSkipLayerSendsUpdatedClientCompositionInfo) {
    mLayerFEState.compositionType = Composition::DEVICE;
    mOutputLayer.editState().forceClientComposition = true;
    mOutputLayer.editState().hwc->stateOverridden = true;
    mOutputLayer.editState().hwc->layerSkipped = true;
    mOutputLayer.editState().hwc->hwcCompositionType = Composition::CLIENT;

    expectGeometryCommonCalls();
    expectPerFrameCommonCalls(SimulateUnsupported::None, kDataspace, kOutputSpaceVisibleRegion,
                              Region::INVALID_REGION);
    expectSetHdrMetadataAndBufferCalls();
    expectSetCompositionTypeCall(Composition::CLIENT);
    EXPECT_CALL(*mLayerFE, hasRoundedCorners()).WillRepeatedly(Return(false));

    mOutputLayer.writeStateToHWC(/*includeGeometry*/ true, /*skipLayer*/ false, 0,
                                 /*zIsOverridden*/ false, /*isPeekingThrough*/ false);
}

TEST_F(OutputLayerWriteStateToHWCTest, peekThroughChangesBlendMode) {
    auto peekThroughLayerFE = sp<compositionengine::mock::LayerFE>::make();
    OutputLayer peekThroughLayer{mOutput, peekThroughLayerFE};

    mOutputLayer.mState.overrideInfo.peekThroughLayer = &peekThroughLayer;

    expectGeometryCommonCalls(kDisplayFrame, kSourceCrop, kBufferTransform,
                              Hwc2::IComposerClient::BlendMode::PREMULTIPLIED);
    expectPerFrameCommonCalls();
    EXPECT_CALL(*mLayerFE, hasRoundedCorners()).WillOnce(Return(false));

    mOutputLayer.writeStateToHWC(/*includeGeometry*/ true, /*skipLayer*/ false, 0,
                                 /*zIsOverridden*/ false, /*isPeekingThrough*/ false);
}

TEST_F(OutputLayerWriteStateToHWCTest, isPeekingThroughSetsOverride) {
    expectGeometryCommonCalls();
    expectPerFrameCommonCalls();

    mOutputLayer.writeStateToHWC(/*includeGeometry*/ true, /*skipLayer*/ false, 0,
                                 /*zIsOverridden*/ false, /*isPeekingThrough*/ true);
    EXPECT_TRUE(mOutputLayer.getState().hwc->stateOverridden);
}

TEST_F(OutputLayerWriteStateToHWCTest, zIsOverriddenSetsOverride) {
    expectGeometryCommonCalls();
    expectPerFrameCommonCalls();
    EXPECT_CALL(*mLayerFE, hasRoundedCorners()).WillOnce(Return(false));

    mOutputLayer.writeStateToHWC(/*includeGeometry*/ true, /*skipLayer*/ false, 0,
                                 /*zIsOverridden*/ true, /*isPeekingThrough*/
                                 false);
    EXPECT_TRUE(mOutputLayer.getState().hwc->stateOverridden);
}

TEST_F(OutputLayerWriteStateToHWCTest, roundedCornersForceClientComposition) {
    expectGeometryCommonCalls();
    expectPerFrameCommonCalls();
    EXPECT_CALL(*mLayerFE, hasRoundedCorners()).WillOnce(Return(true));
    expectSetCompositionTypeCall(Composition::CLIENT);

    mOutputLayer.writeStateToHWC(/*includeGeometry*/ true, /*skipLayer*/ false, 0,
                                 /*zIsOverridden*/ false, /*isPeekingThrough*/
                                 false);
}

TEST_F(OutputLayerWriteStateToHWCTest, roundedCornersPeekingThroughAllowsDeviceComposition) {
    expectGeometryCommonCalls();
    expectPerFrameCommonCalls();
    expectSetHdrMetadataAndBufferCalls();
    EXPECT_CALL(*mLayerFE, hasRoundedCorners()).WillRepeatedly(Return(true));
    expectSetCompositionTypeCall(Composition::DEVICE);

    mLayerFEState.compositionType = Composition::DEVICE;
    mOutputLayer.writeStateToHWC(/*includeGeometry*/ true, /*skipLayer*/ false, 0,
                                 /*zIsOverridden*/ false, /*isPeekingThrough*/
                                 true);
    EXPECT_EQ(Composition::DEVICE, mOutputLayer.getState().hwc->hwcCompositionType);
}

TEST_F(OutputLayerWriteStateToHWCTest, setBlockingRegion) {
    mLayerFEState.compositionType = Composition::DISPLAY_DECORATION;
    const auto blockingRegion = Region(Rect(0, 0, 1000, 1000));
    mOutputLayer.editState().outputSpaceBlockingRegionHint = blockingRegion;

    expectGeometryCommonCalls();
    expectPerFrameCommonCalls(SimulateUnsupported::None, kDataspace, kOutputSpaceVisibleRegion,
                              kSurfaceDamage, kLayerBrightness, blockingRegion);
    expectSetHdrMetadataAndBufferCalls();
    EXPECT_CALL(*mLayerFE, hasRoundedCorners()).WillRepeatedly(Return(false));
    expectSetCompositionTypeCall(Composition::DISPLAY_DECORATION);

    mOutputLayer.writeStateToHWC(/*includeGeometry*/ true, /*skipLayer*/ false, 0,
                                 /*zIsOverridden*/ false, /*isPeekingThrough*/
                                 false);
}

/*
 * OutputLayer::writeCursorPositionToHWC()
 */

struct OutputLayerWriteCursorPositionToHWCTest : public OutputLayerTest {
    static constexpr int kDefaultTransform = TR_IDENT;
    static constexpr hal::Error kDefaultError = hal::Error::UNSUPPORTED;

    static const Rect kDefaultDisplayViewport;
    static const Rect kDefaultCursorFrame;

    OutputLayerWriteCursorPositionToHWCTest() {
        auto& outputLayerState = mOutputLayer.editState();
        outputLayerState.hwc = impl::OutputLayerCompositionState::Hwc(mHwcLayer);

        mLayerFEState.cursorFrame = kDefaultCursorFrame;

        mOutputState.layerStackSpace.setContent(kDefaultDisplayViewport);
        mOutputState.transform = ui::Transform{kDefaultTransform};
    }

    std::shared_ptr<HWC2::mock::Layer> mHwcLayer{std::make_shared<StrictMock<HWC2::mock::Layer>>()};
};

const Rect OutputLayerWriteCursorPositionToHWCTest::kDefaultDisplayViewport{0, 0, 1920, 1080};
const Rect OutputLayerWriteCursorPositionToHWCTest::kDefaultCursorFrame{1, 2, 3, 4};

TEST_F(OutputLayerWriteCursorPositionToHWCTest, doesNothingIfNoFECompositionState) {
    EXPECT_CALL(*mLayerFE, getCompositionState()).WillOnce(Return(nullptr));

    mOutputLayer.writeCursorPositionToHWC();
}

TEST_F(OutputLayerWriteCursorPositionToHWCTest, writeCursorPositionToHWCHandlesNoHwcState) {
    mOutputLayer.editState().hwc.reset();

    mOutputLayer.writeCursorPositionToHWC();
}

TEST_F(OutputLayerWriteCursorPositionToHWCTest, writeCursorPositionToHWCWritesStateToHWC) {
    EXPECT_CALL(*mHwcLayer, setCursorPosition(1, 2)).WillOnce(Return(kDefaultError));

    mOutputLayer.writeCursorPositionToHWC();
}

TEST_F(OutputLayerWriteCursorPositionToHWCTest, writeCursorPositionToHWCIntersectedWithViewport) {
    mLayerFEState.cursorFrame = Rect{3000, 3000, 3016, 3016};

    EXPECT_CALL(*mHwcLayer, setCursorPosition(1920, 1080)).WillOnce(Return(kDefaultError));

    mOutputLayer.writeCursorPositionToHWC();
}

TEST_F(OutputLayerWriteCursorPositionToHWCTest, writeCursorPositionToHWCRotatedByTransform) {
    mOutputState.transform = ui::Transform{TR_ROT_90};

    EXPECT_CALL(*mHwcLayer, setCursorPosition(-4, 1)).WillOnce(Return(kDefaultError));

    mOutputLayer.writeCursorPositionToHWC();
}

/*
 * OutputLayer::getHwcLayer()
 */

TEST_F(OutputLayerTest, getHwcLayerHandlesNoHwcState) {
    mOutputLayer.editState().hwc.reset();

    EXPECT_TRUE(mOutputLayer.getHwcLayer() == nullptr);
}

TEST_F(OutputLayerTest, getHwcLayerHandlesNoHwcLayer) {
    mOutputLayer.editState().hwc = impl::OutputLayerCompositionState::Hwc{nullptr};

    EXPECT_TRUE(mOutputLayer.getHwcLayer() == nullptr);
}

TEST_F(OutputLayerTest, getHwcLayerReturnsHwcLayer) {
    auto hwcLayer = std::make_shared<StrictMock<HWC2::mock::Layer>>();
    mOutputLayer.editState().hwc = impl::OutputLayerCompositionState::Hwc{hwcLayer};

    EXPECT_EQ(hwcLayer.get(), mOutputLayer.getHwcLayer());
}

/*
 * OutputLayer::requiresClientComposition()
 */

TEST_F(OutputLayerTest, requiresClientCompositionReturnsTrueIfNoHWC2State) {
    mOutputLayer.editState().hwc.reset();

    EXPECT_TRUE(mOutputLayer.requiresClientComposition());
}

TEST_F(OutputLayerTest, requiresClientCompositionReturnsTrueIfSetToClientComposition) {
    mOutputLayer.editState().hwc = impl::OutputLayerCompositionState::Hwc{nullptr};
    mOutputLayer.editState().hwc->hwcCompositionType = Composition::CLIENT;

    EXPECT_TRUE(mOutputLayer.requiresClientComposition());
}

TEST_F(OutputLayerTest, requiresClientCompositionReturnsFalseIfSetToDeviceComposition) {
    mOutputLayer.editState().hwc = impl::OutputLayerCompositionState::Hwc{nullptr};
    mOutputLayer.editState().hwc->hwcCompositionType = Composition::DEVICE;

    EXPECT_FALSE(mOutputLayer.requiresClientComposition());
}

/*
 * OutputLayer::isHardwareCursor()
 */

TEST_F(OutputLayerTest, isHardwareCursorReturnsFalseIfNoHWC2State) {
    mOutputLayer.editState().hwc.reset();

    EXPECT_FALSE(mOutputLayer.isHardwareCursor());
}

TEST_F(OutputLayerTest, isHardwareCursorReturnsTrueIfSetToCursorComposition) {
    mOutputLayer.editState().hwc = impl::OutputLayerCompositionState::Hwc{nullptr};
    mOutputLayer.editState().hwc->hwcCompositionType = Composition::CURSOR;

    EXPECT_TRUE(mOutputLayer.isHardwareCursor());
}

TEST_F(OutputLayerTest, isHardwareCursorReturnsFalseIfSetToDeviceComposition) {
    mOutputLayer.editState().hwc = impl::OutputLayerCompositionState::Hwc{nullptr};
    mOutputLayer.editState().hwc->hwcCompositionType = Composition::DEVICE;

    EXPECT_FALSE(mOutputLayer.isHardwareCursor());
}

/*
 * OutputLayer::applyDeviceCompositionTypeChange()
 */

TEST_F(OutputLayerTest, applyDeviceCompositionTypeChangeSetsNewType) {
    mOutputLayer.editState().hwc = impl::OutputLayerCompositionState::Hwc{nullptr};
    mOutputLayer.editState().hwc->hwcCompositionType = Composition::DEVICE;

    mOutputLayer.applyDeviceCompositionTypeChange(Composition::CLIENT);

    ASSERT_TRUE(mOutputLayer.getState().hwc);
    EXPECT_EQ(Composition::CLIENT, mOutputLayer.getState().hwc->hwcCompositionType);
}

/*
 * OutputLayer::prepareForDeviceLayerRequests()
 */

TEST_F(OutputLayerTest, prepareForDeviceLayerRequestsResetsRequestState) {
    mOutputLayer.editState().clearClientTarget = true;

    mOutputLayer.prepareForDeviceLayerRequests();

    EXPECT_FALSE(mOutputLayer.getState().clearClientTarget);
}

/*
 * OutputLayer::applyDeviceLayerRequest()
 */

TEST_F(OutputLayerTest, applyDeviceLayerRequestHandlesClearClientTarget) {
    mOutputLayer.editState().clearClientTarget = false;

    mOutputLayer.applyDeviceLayerRequest(Hwc2::IComposerClient::LayerRequest::CLEAR_CLIENT_TARGET);

    EXPECT_TRUE(mOutputLayer.getState().clearClientTarget);
}

TEST_F(OutputLayerTest, applyDeviceLayerRequestHandlesUnknownRequest) {
    mOutputLayer.editState().clearClientTarget = false;

    mOutputLayer.applyDeviceLayerRequest(static_cast<Hwc2::IComposerClient::LayerRequest>(0));

    EXPECT_FALSE(mOutputLayer.getState().clearClientTarget);
}

/*
 * OutputLayer::needsFiltering()
 */

TEST_F(OutputLayerTest, needsFilteringReturnsFalseIfDisplaySizeSameAsSourceSize) {
    mOutputLayer.editState().displayFrame = Rect(100, 100, 200, 200);
    mOutputLayer.editState().sourceCrop = FloatRect{0.f, 0.f, 100.f, 100.f};

    EXPECT_FALSE(mOutputLayer.needsFiltering());
}

TEST_F(OutputLayerTest, needsFilteringReturnsTrueIfDisplaySizeDifferentFromSourceSize) {
    mOutputLayer.editState().displayFrame = Rect(100, 100, 200, 200);
    mOutputLayer.editState().sourceCrop = FloatRect{0.f, 0.f, 100.1f, 100.1f};

    EXPECT_TRUE(mOutputLayer.needsFiltering());
}

} // namespace
} // namespace android::compositionengine<|MERGE_RESOLUTION|>--- conflicted
+++ resolved
@@ -1163,25 +1163,6 @@
                                  /*zIsOverridden*/ false, /*isPeekingThrough*/ false);
 }
 
-<<<<<<< HEAD
-=======
-TEST_F(OutputLayerWriteStateToHWCTest, includesOverrideInfoForSolidColorIfPresent) {
-    mLayerFEState.compositionType = Composition::SOLID_COLOR;
-    includeOverrideInfo();
-
-    expectGeometryCommonCalls(kOverrideDisplayFrame, kOverrideSourceCrop, kOverrideBufferTransform,
-                              kOverrideBlendMode, kOverrideAlpha);
-    expectPerFrameCommonCalls(SimulateUnsupported::None, kOverrideDataspace, kOverrideVisibleRegion,
-                              kOverrideSurfaceDamage, kOverrideLayerBrightness);
-    expectSetHdrMetadataAndBufferCalls(kOverrideHwcSlot, kOverrideBuffer, kOverrideFence);
-    expectSetCompositionTypeCall(Composition::DEVICE);
-    EXPECT_CALL(*mLayerFE, hasRoundedCorners()).WillRepeatedly(Return(false));
-
-    mOutputLayer.writeStateToHWC(/*includeGeometry*/ true, /*skipLayer*/ false, 0,
-                                 /*zIsOverridden*/ false, /*isPeekingThrough*/ false);
-}
-
->>>>>>> 3de7693e
 TEST_F(OutputLayerWriteStateToHWCTest, previousOverriddenLayerSendsSurfaceDamage) {
     mLayerFEState.compositionType = Composition::DEVICE;
     mOutputLayer.editState().hwc->stateOverridden = true;
