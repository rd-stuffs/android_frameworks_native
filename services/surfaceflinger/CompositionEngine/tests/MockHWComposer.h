/*
 * Copyright 2018 The Android Open Source Project
 *
 * Licensed under the Apache License, Version 2.0 (the "License");
 * you may not use this file except in compliance with the License.
 * You may obtain a copy of the License at
 *
 *      http://www.apache.org/licenses/LICENSE-2.0
 *
 * Unless required by applicable law or agreed to in writing, software
 * distributed under the License is distributed on an "AS IS" BASIS,
 * WITHOUT WARRANTIES OR CONDITIONS OF ANY KIND, either express or implied.
 * See the License for the specific language governing permissions and
 * limitations under the License.
 */

#pragma once

#include <compositionengine/Output.h>
#include <gmock/gmock.h>

// TODO(b/129481165): remove the #pragma below and fix conversion issues
#pragma clang diagnostic push
#pragma clang diagnostic ignored "-Wconversion"
#pragma clang diagnostic ignored "-Wextra"

#include "DisplayHardware/HWComposer.h"
#ifdef QTI_UNIFIED_DRAW
#include <vendor/qti/hardware/display/composer/3.1/IQtiComposerClient.h>
#endif
// TODO(b/129481165): remove the #pragma below and fix conversion issues
#pragma clang diagnostic pop // ignored "-Wconversion -Wextra"

namespace android {
namespace mock {

namespace hal = android::hardware::graphics::composer::hal;
#ifdef QTI_UNIFIED_DRAW
using vendor::qti::hardware::display::composer::V3_1::IQtiComposerClient;
#endif
class HWComposer : public android::HWComposer {
public:
    HWComposer();
    ~HWComposer() override;

    MOCK_METHOD1(setCallback, void(HWC2::ComposerCallback&));
    MOCK_CONST_METHOD3(getDisplayIdentificationData,
                       bool(hal::HWDisplayId, uint8_t*, DisplayIdentificationData*));
    MOCK_CONST_METHOD1(hasCapability,
                       bool(aidl::android::hardware::graphics::composer3::Capability));
    MOCK_CONST_METHOD2(hasDisplayCapability,
                       bool(HalDisplayId,
                            aidl::android::hardware::graphics::composer3::DisplayCapability));

    MOCK_CONST_METHOD0(getMaxVirtualDisplayCount, size_t());
    MOCK_CONST_METHOD0(getMaxVirtualDisplayDimension, size_t());
    MOCK_METHOD3(allocateVirtualDisplay, bool(HalVirtualDisplayId, ui::Size, ui::PixelFormat*));
    MOCK_METHOD2(allocatePhysicalDisplay, void(hal::HWDisplayId, PhysicalDisplayId));

    MOCK_METHOD1(createLayer, std::shared_ptr<HWC2::Layer>(HalDisplayId));
    MOCK_METHOD6(getDeviceCompositionChanges,
                 status_t(HalDisplayId, bool, std::chrono::steady_clock::time_point,
                          const std::shared_ptr<FenceTime>&, nsecs_t,
                          std::optional<android::HWComposer::DeviceRequestedChanges>*));
    MOCK_METHOD5(setClientTarget,
                 status_t(HalDisplayId, uint32_t, const sp<Fence>&, const sp<GraphicBuffer>&,
                          ui::Dataspace));
    MOCK_METHOD3(presentAndGetReleaseFences,
                 status_t(HalDisplayId, std::chrono::steady_clock::time_point,
                          const std::shared_ptr<FenceTime>&));
    MOCK_METHOD2(setPowerMode, status_t(PhysicalDisplayId, hal::PowerMode));
    MOCK_METHOD2(setActiveConfig, status_t(HalDisplayId, size_t));
    MOCK_METHOD2(setColorTransform, status_t(HalDisplayId, const mat4&));
    MOCK_METHOD1(disconnectDisplay, void(HalDisplayId));
#ifdef QTI_UNIFIED_DRAW
    MOCK_METHOD4(setClientTarget_3_1, status_t(HalDisplayId, int32_t, const sp<Fence>&,
                                               ui::Dataspace));
    MOCK_METHOD2(tryDrawMethod, status_t(HalDisplayId, IQtiComposerClient::DrawMethod));
#endif
    MOCK_CONST_METHOD1(hasDeviceComposition, bool(const std::optional<DisplayId>&));
    MOCK_CONST_METHOD1(getPresentFence, sp<Fence>(HalDisplayId));
    MOCK_CONST_METHOD2(getLayerReleaseFence, sp<Fence>(HalDisplayId, HWC2::Layer*));
    MOCK_METHOD3(setOutputBuffer,
                 status_t(HalVirtualDisplayId, const sp<Fence>&, const sp<GraphicBuffer>&));
    MOCK_METHOD1(clearReleaseFences, void(HalDisplayId));
    MOCK_METHOD2(getHdrCapabilities, status_t(HalDisplayId, HdrCapabilities*));
    MOCK_CONST_METHOD1(getSupportedPerFrameMetadata, int32_t(HalDisplayId));
    MOCK_CONST_METHOD2(getRenderIntents,
                       std::vector<ui::RenderIntent>(HalDisplayId, ui::ColorMode));
    MOCK_METHOD2(getDataspaceSaturationMatrix, mat4(HalDisplayId, ui::Dataspace));
    MOCK_METHOD4(getDisplayedContentSamplingAttributes,
                 status_t(HalDisplayId, ui::PixelFormat*, ui::Dataspace*, uint8_t*));
    MOCK_METHOD4(setDisplayContentSamplingEnabled, status_t(HalDisplayId, bool, uint8_t, uint64_t));
    MOCK_METHOD4(getDisplayedContentSample,
                 status_t(HalDisplayId, uint64_t, uint64_t, DisplayedFrameStats*));
    MOCK_METHOD3(setDisplayBrightness,
                 std::future<status_t>(PhysicalDisplayId, float,
                                       const Hwc2::Composer::DisplayBrightnessOptions&));
    MOCK_METHOD2(setDisplayElapseTime, status_t(HalDisplayId, uint64_t));
    MOCK_METHOD2(getDisplayBrightnessSupport, status_t(PhysicalDisplayId, bool*));

    MOCK_METHOD2(onHotplug,
                 std::optional<DisplayIdentificationInfo>(hal::HWDisplayId, hal::Connection));
    MOCK_CONST_METHOD0(updatesDeviceProductInfoOnHotplugReconnect, bool());
    MOCK_METHOD2(onVsync, bool(hal::HWDisplayId, int64_t));
    MOCK_METHOD2(setVsyncEnabled, void(PhysicalDisplayId, hal::Vsync));
    MOCK_CONST_METHOD1(isConnected, bool(PhysicalDisplayId));
    MOCK_CONST_METHOD1(getModes, std::vector<HWComposer::HWCDisplayMode>(PhysicalDisplayId));
    MOCK_CONST_METHOD1(getActiveMode, std::optional<hal::HWConfigId>(PhysicalDisplayId));
    MOCK_CONST_METHOD1(getColorModes, std::vector<ui::ColorMode>(PhysicalDisplayId));
    MOCK_METHOD3(setActiveColorMode, status_t(PhysicalDisplayId, ui::ColorMode, ui::RenderIntent));
    MOCK_CONST_METHOD0(isUsingVrComposer, bool());
    MOCK_CONST_METHOD1(getDisplayConnectionType, ui::DisplayConnectionType(PhysicalDisplayId));
    MOCK_CONST_METHOD1(isVsyncPeriodSwitchSupported, bool(PhysicalDisplayId));
    MOCK_CONST_METHOD2(getDisplayVsyncPeriod, status_t(PhysicalDisplayId, nsecs_t*));
    MOCK_METHOD4(setActiveModeWithConstraints,
                 status_t(PhysicalDisplayId, hal::HWConfigId,
                          const hal::VsyncPeriodChangeConstraints&,
                          hal::VsyncPeriodChangeTimeline*));
    MOCK_METHOD2(setBootDisplayMode, status_t(PhysicalDisplayId, hal::HWConfigId));
    MOCK_METHOD1(clearBootDisplayMode, status_t(PhysicalDisplayId));
    MOCK_METHOD1(getPreferredBootDisplayMode, std::optional<hal::HWConfigId>(PhysicalDisplayId));
    MOCK_METHOD0(getBootDisplayModeSupport, bool());
    MOCK_METHOD2(setAutoLowLatencyMode, status_t(PhysicalDisplayId, bool));
    MOCK_METHOD(status_t, getSupportedContentTypes,
                (PhysicalDisplayId, std::vector<hal::ContentType>*), (const, override));
    MOCK_METHOD2(setContentType, status_t(PhysicalDisplayId, hal::ContentType));
    MOCK_CONST_METHOD0(getSupportedLayerGenericMetadata,
                       const std::unordered_map<std::string, bool>&());

    MOCK_CONST_METHOD1(dump, void(std::string&));
    MOCK_CONST_METHOD0(getComposer, android::Hwc2::Composer*());
    MOCK_METHOD(hal::HWDisplayId, getPrimaryHwcDisplayId, (), (const, override));
    MOCK_METHOD(PhysicalDisplayId, getPrimaryDisplayId, (), (const, override));
    MOCK_METHOD(bool, isHeadless, (), (const, override));

    MOCK_METHOD(std::optional<PhysicalDisplayId>, toPhysicalDisplayId, (hal::HWDisplayId),
                (const, override));
    MOCK_METHOD(std::optional<hal::HWDisplayId>, fromPhysicalDisplayId, (PhysicalDisplayId),
                (const, override));
    MOCK_METHOD2(getDisplayDecorationSupport,
                 status_t(PhysicalDisplayId,
                          std::optional<aidl::android::hardware::graphics::common::
                                                DisplayDecorationSupport>* support));
    MOCK_METHOD2(setIdleTimerEnabled, status_t(PhysicalDisplayId, std::chrono::milliseconds));
<<<<<<< HEAD
    MOCK_METHOD1(hasDisplayIdleTimerCapability, bool(PhysicalDisplayId displayId));
    MOCK_CONST_METHOD1(fromVirtualDisplayId, std::optional<hal::HWDisplayId>(HalVirtualDisplayId));
=======
    MOCK_METHOD(bool, hasDisplayIdleTimerCapability, (PhysicalDisplayId), (const, override));
    MOCK_METHOD(Hwc2::AidlTransform, getPhysicalDisplayOrientation, (PhysicalDisplayId),
                (const, override));
>>>>>>> ac6ebd17
};

} // namespace mock
} // namespace android<|MERGE_RESOLUTION|>--- conflicted
+++ resolved
@@ -143,14 +143,10 @@
                           std::optional<aidl::android::hardware::graphics::common::
                                                 DisplayDecorationSupport>* support));
     MOCK_METHOD2(setIdleTimerEnabled, status_t(PhysicalDisplayId, std::chrono::milliseconds));
-<<<<<<< HEAD
-    MOCK_METHOD1(hasDisplayIdleTimerCapability, bool(PhysicalDisplayId displayId));
-    MOCK_CONST_METHOD1(fromVirtualDisplayId, std::optional<hal::HWDisplayId>(HalVirtualDisplayId));
-=======
     MOCK_METHOD(bool, hasDisplayIdleTimerCapability, (PhysicalDisplayId), (const, override));
     MOCK_METHOD(Hwc2::AidlTransform, getPhysicalDisplayOrientation, (PhysicalDisplayId),
                 (const, override));
->>>>>>> ac6ebd17
+    MOCK_CONST_METHOD1(fromVirtualDisplayId, std::optional<hal::HWDisplayId>(HalVirtualDisplayId));
 };
 
 } // namespace mock
