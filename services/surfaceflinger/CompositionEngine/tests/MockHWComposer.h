/*
 * Copyright 2018 The Android Open Source Project
 *
 * Licensed under the Apache License, Version 2.0 (the "License");
 * you may not use this file except in compliance with the License.
 * You may obtain a copy of the License at
 *
 *      http://www.apache.org/licenses/LICENSE-2.0
 *
 * Unless required by applicable law or agreed to in writing, software
 * distributed under the License is distributed on an "AS IS" BASIS,
 * WITHOUT WARRANTIES OR CONDITIONS OF ANY KIND, either express or implied.
 * See the License for the specific language governing permissions and
 * limitations under the License.
 */

#pragma once

#include <compositionengine/Output.h>
#include <gmock/gmock.h>

// TODO(b/129481165): remove the #pragma below and fix conversion issues
#pragma clang diagnostic push
#pragma clang diagnostic ignored "-Wconversion"
#pragma clang diagnostic ignored "-Wextra"

#include "DisplayHardware/HWComposer.h"
#ifdef QTI_UNIFIED_DRAW
#include <vendor/qti/hardware/display/composer/3.1/IQtiComposerClient.h>
#endif
// TODO(b/129481165): remove the #pragma below and fix conversion issues
#pragma clang diagnostic pop // ignored "-Wconversion -Wextra"

namespace android {
namespace mock {

namespace hal = android::hardware::graphics::composer::hal;
#ifdef QTI_UNIFIED_DRAW
using vendor::qti::hardware::display::composer::V3_1::IQtiComposerClient;
#endif
class HWComposer : public android::HWComposer {
public:
    HWComposer();
    ~HWComposer() override;

    MOCK_METHOD1(setCallback, void(HWC2::ComposerCallback&));
    MOCK_CONST_METHOD3(getDisplayIdentificationData,
                       bool(hal::HWDisplayId, uint8_t*, DisplayIdentificationData*));
    MOCK_CONST_METHOD1(hasCapability, bool(hal::Capability));
    MOCK_CONST_METHOD2(hasDisplayCapability,
                       bool(HalDisplayId,
                            aidl::android::hardware::graphics::composer3::DisplayCapability));

    MOCK_CONST_METHOD0(getMaxVirtualDisplayCount, size_t());
    MOCK_CONST_METHOD0(getMaxVirtualDisplayDimension, size_t());
    MOCK_METHOD3(allocateVirtualDisplay, bool(HalVirtualDisplayId, ui::Size, ui::PixelFormat*));
    MOCK_METHOD2(allocatePhysicalDisplay, void(hal::HWDisplayId, PhysicalDisplayId));

    MOCK_METHOD1(createLayer, std::shared_ptr<HWC2::Layer>(HalDisplayId));
    MOCK_METHOD6(getDeviceCompositionChanges,
                 status_t(HalDisplayId, bool, std::chrono::steady_clock::time_point,
                          const std::shared_ptr<FenceTime>&, nsecs_t,
                          std::optional<android::HWComposer::DeviceRequestedChanges>*));
    MOCK_METHOD5(setClientTarget,
                 status_t(HalDisplayId, uint32_t, const sp<Fence>&, const sp<GraphicBuffer>&,
                          ui::Dataspace));
    MOCK_METHOD3(presentAndGetReleaseFences,
                 status_t(HalDisplayId, std::chrono::steady_clock::time_point,
                          const std::shared_ptr<FenceTime>&));
    MOCK_METHOD2(setPowerMode, status_t(PhysicalDisplayId, hal::PowerMode));
    MOCK_METHOD2(setActiveConfig, status_t(HalDisplayId, size_t));
    MOCK_METHOD2(setColorTransform, status_t(HalDisplayId, const mat4&));
    MOCK_METHOD1(disconnectDisplay, void(HalDisplayId));
#ifdef QTI_UNIFIED_DRAW
    MOCK_METHOD4(setClientTarget_3_1, status_t(HalDisplayId, int32_t, const sp<Fence>&,
                                               ui::Dataspace));
    MOCK_METHOD2(tryDrawMethod, status_t(HalDisplayId, IQtiComposerClient::DrawMethod));
#endif
    MOCK_CONST_METHOD1(hasDeviceComposition, bool(const std::optional<DisplayId>&));
    MOCK_CONST_METHOD1(getPresentFence, sp<Fence>(HalDisplayId));
    MOCK_CONST_METHOD2(getLayerReleaseFence, sp<Fence>(HalDisplayId, HWC2::Layer*));
    MOCK_METHOD3(setOutputBuffer,
                 status_t(HalVirtualDisplayId, const sp<Fence>&, const sp<GraphicBuffer>&));
    MOCK_METHOD1(clearReleaseFences, void(HalDisplayId));
    MOCK_METHOD2(getHdrCapabilities, status_t(HalDisplayId, HdrCapabilities*));
    MOCK_CONST_METHOD1(getSupportedPerFrameMetadata, int32_t(HalDisplayId));
    MOCK_CONST_METHOD2(getRenderIntents,
                       std::vector<ui::RenderIntent>(HalDisplayId, ui::ColorMode));
    MOCK_METHOD2(getDataspaceSaturationMatrix, mat4(HalDisplayId, ui::Dataspace));
    MOCK_METHOD4(getDisplayedContentSamplingAttributes,
                 status_t(HalDisplayId, ui::PixelFormat*, ui::Dataspace*, uint8_t*));
    MOCK_METHOD4(setDisplayContentSamplingEnabled, status_t(HalDisplayId, bool, uint8_t, uint64_t));
    MOCK_METHOD4(getDisplayedContentSample,
                 status_t(HalDisplayId, uint64_t, uint64_t, DisplayedFrameStats*));
    MOCK_METHOD3(setDisplayBrightness,
                 std::future<status_t>(PhysicalDisplayId, float,
                                       const Hwc2::Composer::DisplayBrightnessOptions&));
    MOCK_METHOD2(setDisplayElapseTime, status_t(HalDisplayId, uint64_t));
    MOCK_METHOD2(getDisplayBrightnessSupport, status_t(PhysicalDisplayId, bool*));

    MOCK_METHOD2(onHotplug,
                 std::optional<DisplayIdentificationInfo>(hal::HWDisplayId, hal::Connection));
    MOCK_CONST_METHOD0(updatesDeviceProductInfoOnHotplugReconnect, bool());
    MOCK_METHOD2(onVsync, bool(hal::HWDisplayId, int64_t));
    MOCK_METHOD2(setVsyncEnabled, void(PhysicalDisplayId, hal::Vsync));
    MOCK_CONST_METHOD1(isConnected, bool(PhysicalDisplayId));
    MOCK_CONST_METHOD1(getModes, std::vector<HWComposer::HWCDisplayMode>(PhysicalDisplayId));
    MOCK_CONST_METHOD1(getActiveMode, std::optional<hal::HWConfigId>(PhysicalDisplayId));
    MOCK_CONST_METHOD1(getColorModes, std::vector<ui::ColorMode>(PhysicalDisplayId));
    MOCK_METHOD3(setActiveColorMode, status_t(PhysicalDisplayId, ui::ColorMode, ui::RenderIntent));
    MOCK_CONST_METHOD0(isUsingVrComposer, bool());
    MOCK_CONST_METHOD1(getDisplayConnectionType, ui::DisplayConnectionType(PhysicalDisplayId));
    MOCK_CONST_METHOD1(isVsyncPeriodSwitchSupported, bool(PhysicalDisplayId));
    MOCK_CONST_METHOD2(getDisplayVsyncPeriod, status_t(PhysicalDisplayId, nsecs_t*));
    MOCK_METHOD4(setActiveModeWithConstraints,
                 status_t(PhysicalDisplayId, hal::HWConfigId,
                          const hal::VsyncPeriodChangeConstraints&,
                          hal::VsyncPeriodChangeTimeline*));
    MOCK_METHOD2(setBootDisplayMode, status_t(PhysicalDisplayId, hal::HWConfigId));
    MOCK_METHOD1(clearBootDisplayMode, status_t(PhysicalDisplayId));
    MOCK_METHOD1(getPreferredBootDisplayMode, std::optional<hal::HWConfigId>(PhysicalDisplayId));
    MOCK_METHOD0(getBootDisplayModeSupport, bool());
    MOCK_METHOD2(setAutoLowLatencyMode, status_t(PhysicalDisplayId, bool));
    MOCK_METHOD2(getSupportedContentTypes,
                 status_t(PhysicalDisplayId, std::vector<hal::ContentType>*));
    MOCK_METHOD2(setContentType, status_t(PhysicalDisplayId, hal::ContentType));
    MOCK_CONST_METHOD0(getSupportedLayerGenericMetadata,
                       const std::unordered_map<std::string, bool>&());

    MOCK_CONST_METHOD1(dump, void(std::string&));
    MOCK_CONST_METHOD0(getComposer, android::Hwc2::Composer*());
    MOCK_METHOD(hal::HWDisplayId, getPrimaryHwcDisplayId, (), (const, override));
    MOCK_METHOD(PhysicalDisplayId, getPrimaryDisplayId, (), (const, override));
    MOCK_METHOD(bool, isHeadless, (), (const, override));

    MOCK_METHOD(std::optional<PhysicalDisplayId>, toPhysicalDisplayId, (hal::HWDisplayId),
                (const, override));
    MOCK_METHOD(std::optional<hal::HWDisplayId>, fromPhysicalDisplayId, (PhysicalDisplayId),
                (const, override));
<<<<<<< HEAD
    MOCK_METHOD(bool, getBootDisplayModeSupport, (), (override));
    MOCK_CONST_METHOD1(fromVirtualDisplayId, std::optional<hal::HWDisplayId>(HalVirtualDisplayId));
=======
>>>>>>> 60b1b754
};

} // namespace mock
} // namespace android<|MERGE_RESOLUTION|>--- conflicted
+++ resolved
@@ -137,11 +137,7 @@
                 (const, override));
     MOCK_METHOD(std::optional<hal::HWDisplayId>, fromPhysicalDisplayId, (PhysicalDisplayId),
                 (const, override));
-<<<<<<< HEAD
-    MOCK_METHOD(bool, getBootDisplayModeSupport, (), (override));
     MOCK_CONST_METHOD1(fromVirtualDisplayId, std::optional<hal::HWDisplayId>(HalVirtualDisplayId));
-=======
->>>>>>> 60b1b754
 };
 
 } // namespace mock
