--- conflicted
+++ resolved
@@ -93,16 +93,10 @@
     MOCK_METHOD4(setDisplayContentSamplingEnabled, status_t(HalDisplayId, bool, uint8_t, uint64_t));
     MOCK_METHOD4(getDisplayedContentSample,
                  status_t(HalDisplayId, uint64_t, uint64_t, DisplayedFrameStats*));
-<<<<<<< HEAD
-    MOCK_METHOD4(setDisplayBrightness,
-                 std::future<status_t>(PhysicalDisplayId, float, float,
-                                       const Hwc2::Composer::DisplayBrightnessOptions&));
-    MOCK_METHOD2(setDisplayElapseTime, status_t(HalDisplayId, uint64_t));
-=======
     MOCK_METHOD(ftl::Future<status_t>, setDisplayBrightness,
                 (PhysicalDisplayId, float, float, const Hwc2::Composer::DisplayBrightnessOptions&),
                 (override));
->>>>>>> f86c970d
+    MOCK_METHOD2(setDisplayElapseTime, status_t(HalDisplayId, uint64_t));
     MOCK_METHOD2(getDisplayBrightnessSupport, status_t(PhysicalDisplayId, bool*));
 
     MOCK_METHOD2(onHotplug,
