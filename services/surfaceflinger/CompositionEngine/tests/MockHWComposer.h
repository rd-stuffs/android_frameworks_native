/*
 * Copyright 2018 The Android Open Source Project
 *
 * Licensed under the Apache License, Version 2.0 (the "License");
 * you may not use this file except in compliance with the License.
 * You may obtain a copy of the License at
 *
 *      http://www.apache.org/licenses/LICENSE-2.0
 *
 * Unless required by applicable law or agreed to in writing, software
 * distributed under the License is distributed on an "AS IS" BASIS,
 * WITHOUT WARRANTIES OR CONDITIONS OF ANY KIND, either express or implied.
 * See the License for the specific language governing permissions and
 * limitations under the License.
 */

#pragma once

#include <compositionengine/Output.h>
#include <gmock/gmock.h>

// TODO(b/129481165): remove the #pragma below and fix conversion issues
#pragma clang diagnostic push
#pragma clang diagnostic ignored "-Wconversion"
#pragma clang diagnostic ignored "-Wextra"

#include "DisplayHardware/HWComposer.h"
#ifdef QTI_UNIFIED_DRAW
#include <vendor/qti/hardware/display/composer/3.1/IQtiComposerClient.h>
#endif
// TODO(b/129481165): remove the #pragma below and fix conversion issues
#pragma clang diagnostic pop // ignored "-Wconversion -Wextra"

namespace android {
namespace mock {

namespace hal = android::hardware::graphics::composer::hal;
#ifdef QTI_UNIFIED_DRAW
using vendor::qti::hardware::display::composer::V3_1::IQtiComposerClient;
#endif
class HWComposer : public android::HWComposer {
public:
    HWComposer();
    ~HWComposer() override;

    MOCK_METHOD1(setCallback, void(HWC2::ComposerCallback&));
    MOCK_CONST_METHOD3(getDisplayIdentificationData,
                       bool(hal::HWDisplayId, uint8_t*, DisplayIdentificationData*));
    MOCK_CONST_METHOD1(hasCapability,
                       bool(aidl::android::hardware::graphics::composer3::Capability));
    MOCK_CONST_METHOD2(hasDisplayCapability,
                       bool(HalDisplayId,
                            aidl::android::hardware::graphics::composer3::DisplayCapability));

    MOCK_CONST_METHOD0(getMaxVirtualDisplayCount, size_t());
    MOCK_CONST_METHOD0(getMaxVirtualDisplayDimension, size_t());
    MOCK_METHOD3(allocateVirtualDisplay, bool(HalVirtualDisplayId, ui::Size, ui::PixelFormat*));
    MOCK_METHOD2(allocatePhysicalDisplay, void(hal::HWDisplayId, PhysicalDisplayId));

    MOCK_METHOD1(createLayer, std::shared_ptr<HWC2::Layer>(HalDisplayId));
    MOCK_METHOD6(getDeviceCompositionChanges,
                 status_t(HalDisplayId, bool, std::chrono::steady_clock::time_point,
                          const std::shared_ptr<FenceTime>&, nsecs_t,
                          std::optional<android::HWComposer::DeviceRequestedChanges>*));
    MOCK_METHOD5(setClientTarget,
                 status_t(HalDisplayId, uint32_t, const sp<Fence>&, const sp<GraphicBuffer>&,
                          ui::Dataspace));
    MOCK_METHOD3(presentAndGetReleaseFences,
                 status_t(HalDisplayId, std::chrono::steady_clock::time_point,
                          const std::shared_ptr<FenceTime>&));
    MOCK_METHOD2(setPowerMode, status_t(PhysicalDisplayId, hal::PowerMode));
    MOCK_METHOD2(setActiveConfig, status_t(HalDisplayId, size_t));
    MOCK_METHOD2(setColorTransform, status_t(HalDisplayId, const mat4&));
    MOCK_METHOD1(disconnectDisplay, void(HalDisplayId));
#ifdef QTI_UNIFIED_DRAW
    MOCK_METHOD4(setClientTarget_3_1, status_t(HalDisplayId, int32_t, const sp<Fence>&,
                                               ui::Dataspace));
    MOCK_METHOD2(tryDrawMethod, status_t(HalDisplayId, IQtiComposerClient::DrawMethod));
#endif
    MOCK_CONST_METHOD1(hasDeviceComposition, bool(const std::optional<DisplayId>&));
    MOCK_CONST_METHOD1(getPresentFence, sp<Fence>(HalDisplayId));
    MOCK_CONST_METHOD2(getLayerReleaseFence, sp<Fence>(HalDisplayId, HWC2::Layer*));
    MOCK_METHOD3(setOutputBuffer,
                 status_t(HalVirtualDisplayId, const sp<Fence>&, const sp<GraphicBuffer>&));
    MOCK_METHOD1(clearReleaseFences, void(HalDisplayId));
    MOCK_METHOD2(getHdrCapabilities, status_t(HalDisplayId, HdrCapabilities*));
    MOCK_CONST_METHOD1(getSupportedPerFrameMetadata, int32_t(HalDisplayId));
    MOCK_CONST_METHOD2(getRenderIntents,
                       std::vector<ui::RenderIntent>(HalDisplayId, ui::ColorMode));
    MOCK_METHOD2(getDataspaceSaturationMatrix, mat4(HalDisplayId, ui::Dataspace));
    MOCK_METHOD4(getDisplayedContentSamplingAttributes,
                 status_t(HalDisplayId, ui::PixelFormat*, ui::Dataspace*, uint8_t*));
    MOCK_METHOD4(setDisplayContentSamplingEnabled, status_t(HalDisplayId, bool, uint8_t, uint64_t));
    MOCK_METHOD4(getDisplayedContentSample,
                 status_t(HalDisplayId, uint64_t, uint64_t, DisplayedFrameStats*));
<<<<<<< HEAD
    MOCK_METHOD4(setDisplayBrightness,
                 std::future<status_t>(PhysicalDisplayId, float, float,
                                       const Hwc2::Composer::DisplayBrightnessOptions&));
    MOCK_METHOD2(setDisplayElapseTime, status_t(HalDisplayId, uint64_t));
=======
    MOCK_METHOD(ftl::Future<status_t>, setDisplayBrightness,
                (PhysicalDisplayId, float, float, const Hwc2::Composer::DisplayBrightnessOptions&),
                (override));
>>>>>>> 4e37cb02
    MOCK_METHOD2(getDisplayBrightnessSupport, status_t(PhysicalDisplayId, bool*));

    MOCK_METHOD2(onHotplug,
                 std::optional<DisplayIdentificationInfo>(hal::HWDisplayId, hal::Connection));
    MOCK_CONST_METHOD0(updatesDeviceProductInfoOnHotplugReconnect, bool());
    MOCK_METHOD2(onVsync, bool(hal::HWDisplayId, int64_t));
    MOCK_METHOD2(setVsyncEnabled, void(PhysicalDisplayId, hal::Vsync));
    MOCK_CONST_METHOD1(isConnected, bool(PhysicalDisplayId));
    MOCK_CONST_METHOD1(getModes, std::vector<HWComposer::HWCDisplayMode>(PhysicalDisplayId));
    MOCK_CONST_METHOD1(getActiveMode, std::optional<hal::HWConfigId>(PhysicalDisplayId));
    MOCK_CONST_METHOD1(getColorModes, std::vector<ui::ColorMode>(PhysicalDisplayId));
    MOCK_METHOD3(setActiveColorMode, status_t(PhysicalDisplayId, ui::ColorMode, ui::RenderIntent));
    MOCK_CONST_METHOD0(isUsingVrComposer, bool());
    MOCK_CONST_METHOD1(getDisplayConnectionType, ui::DisplayConnectionType(PhysicalDisplayId));
    MOCK_CONST_METHOD1(isVsyncPeriodSwitchSupported, bool(PhysicalDisplayId));
    MOCK_CONST_METHOD2(getDisplayVsyncPeriod, status_t(PhysicalDisplayId, nsecs_t*));
    MOCK_METHOD4(setActiveModeWithConstraints,
                 status_t(PhysicalDisplayId, hal::HWConfigId,
                          const hal::VsyncPeriodChangeConstraints&,
                          hal::VsyncPeriodChangeTimeline*));
    MOCK_METHOD2(setBootDisplayMode, status_t(PhysicalDisplayId, hal::HWConfigId));
    MOCK_METHOD1(clearBootDisplayMode, status_t(PhysicalDisplayId));
    MOCK_METHOD1(getPreferredBootDisplayMode, std::optional<hal::HWConfigId>(PhysicalDisplayId));
    MOCK_METHOD0(getBootDisplayModeSupport, bool());
    MOCK_METHOD2(setAutoLowLatencyMode, status_t(PhysicalDisplayId, bool));
    MOCK_METHOD(status_t, getSupportedContentTypes,
                (PhysicalDisplayId, std::vector<hal::ContentType>*), (const, override));
    MOCK_METHOD2(setContentType, status_t(PhysicalDisplayId, hal::ContentType));
    MOCK_CONST_METHOD0(getSupportedLayerGenericMetadata,
                       const std::unordered_map<std::string, bool>&());

    MOCK_CONST_METHOD1(dump, void(std::string&));
    MOCK_CONST_METHOD0(getComposer, android::Hwc2::Composer*());
    MOCK_METHOD(hal::HWDisplayId, getPrimaryHwcDisplayId, (), (const, override));
    MOCK_METHOD(PhysicalDisplayId, getPrimaryDisplayId, (), (const, override));
    MOCK_METHOD(bool, isHeadless, (), (const, override));

    MOCK_METHOD(std::optional<PhysicalDisplayId>, toPhysicalDisplayId, (hal::HWDisplayId),
                (const, override));
    MOCK_METHOD(std::optional<hal::HWDisplayId>, fromPhysicalDisplayId, (PhysicalDisplayId),
                (const, override));
    MOCK_METHOD2(getDisplayDecorationSupport,
                 status_t(PhysicalDisplayId,
                          std::optional<aidl::android::hardware::graphics::common::
                                                DisplayDecorationSupport>* support));
    MOCK_METHOD2(setIdleTimerEnabled, status_t(PhysicalDisplayId, std::chrono::milliseconds));
    MOCK_METHOD(bool, hasDisplayIdleTimerCapability, (PhysicalDisplayId), (const, override));
    MOCK_METHOD(Hwc2::AidlTransform, getPhysicalDisplayOrientation, (PhysicalDisplayId),
                (const, override));
<<<<<<< HEAD
    MOCK_CONST_METHOD1(fromVirtualDisplayId, std::optional<hal::HWDisplayId>(HalVirtualDisplayId));
=======
    MOCK_METHOD(bool, getValidateSkipped, (HalDisplayId), (const, override));
>>>>>>> 4e37cb02
};

} // namespace mock
} // namespace android<|MERGE_RESOLUTION|>--- conflicted
+++ resolved
@@ -93,16 +93,10 @@
     MOCK_METHOD4(setDisplayContentSamplingEnabled, status_t(HalDisplayId, bool, uint8_t, uint64_t));
     MOCK_METHOD4(getDisplayedContentSample,
                  status_t(HalDisplayId, uint64_t, uint64_t, DisplayedFrameStats*));
-<<<<<<< HEAD
-    MOCK_METHOD4(setDisplayBrightness,
-                 std::future<status_t>(PhysicalDisplayId, float, float,
-                                       const Hwc2::Composer::DisplayBrightnessOptions&));
-    MOCK_METHOD2(setDisplayElapseTime, status_t(HalDisplayId, uint64_t));
-=======
     MOCK_METHOD(ftl::Future<status_t>, setDisplayBrightness,
                 (PhysicalDisplayId, float, float, const Hwc2::Composer::DisplayBrightnessOptions&),
                 (override));
->>>>>>> 4e37cb02
+    MOCK_METHOD2(setDisplayElapseTime, status_t(HalDisplayId, uint64_t));
     MOCK_METHOD2(getDisplayBrightnessSupport, status_t(PhysicalDisplayId, bool*));
 
     MOCK_METHOD2(onHotplug,
@@ -152,11 +146,8 @@
     MOCK_METHOD(bool, hasDisplayIdleTimerCapability, (PhysicalDisplayId), (const, override));
     MOCK_METHOD(Hwc2::AidlTransform, getPhysicalDisplayOrientation, (PhysicalDisplayId),
                 (const, override));
-<<<<<<< HEAD
+    MOCK_METHOD(bool, getValidateSkipped, (HalDisplayId), (const, override));
     MOCK_CONST_METHOD1(fromVirtualDisplayId, std::optional<hal::HWDisplayId>(HalVirtualDisplayId));
-=======
-    MOCK_METHOD(bool, getValidateSkipped, (HalDisplayId), (const, override));
->>>>>>> 4e37cb02
 };
 
 } // namespace mock
