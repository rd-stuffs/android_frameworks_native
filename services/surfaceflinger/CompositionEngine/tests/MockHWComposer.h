--- conflicted
+++ resolved
@@ -121,15 +121,6 @@
 
     MOCK_CONST_METHOD1(dump, void(std::string&));
     MOCK_CONST_METHOD0(getComposer, android::Hwc2::Composer*());
-<<<<<<< HEAD
-    MOCK_CONST_METHOD1(getHwcDisplayId, std::optional<hal::HWDisplayId>(int32_t));
-    MOCK_CONST_METHOD0(getInternalHwcDisplayId, std::optional<hal::HWDisplayId>());
-    MOCK_CONST_METHOD0(getExternalHwcDisplayId, std::optional<hal::HWDisplayId>());
-    MOCK_CONST_METHOD1(toPhysicalDisplayId, std::optional<PhysicalDisplayId>(hal::HWDisplayId));
-    MOCK_CONST_METHOD1(fromPhysicalDisplayId, std::optional<hal::HWDisplayId>(PhysicalDisplayId));
-    MOCK_CONST_METHOD1(fromVirtualDisplayId, std::optional<hal::HWDisplayId>(HalVirtualDisplayId));
-=======
-
     MOCK_METHOD(hal::HWDisplayId, getPrimaryHwcDisplayId, (), (const, override));
     MOCK_METHOD(PhysicalDisplayId, getPrimaryDisplayId, (), (const, override));
     MOCK_METHOD(bool, isHeadless, (), (const, override));
@@ -138,7 +129,7 @@
                 (const, override));
     MOCK_METHOD(std::optional<hal::HWDisplayId>, fromPhysicalDisplayId, (PhysicalDisplayId),
                 (const, override));
->>>>>>> 14cf0e8a
+    MOCK_CONST_METHOD1(fromVirtualDisplayId, std::optional<hal::HWDisplayId>(HalVirtualDisplayId));
 };
 
 } // namespace mock
