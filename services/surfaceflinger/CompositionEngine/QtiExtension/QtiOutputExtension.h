--- conflicted
+++ resolved
@@ -21,10 +21,7 @@
     static void qtiWriteLayerFlagToHWC(HWC2::Layer* layer, const Output* output);
     static void qtiSetLayerAsMask(DisplayId id, uint64_t layerId);
     static void qtiSetLayerType(HWC2::Layer* layerId, uint32_t type, const char* debugName);
-<<<<<<< HEAD
-=======
     static bool qtiUseSpecFence(void);
->>>>>>> f59016e8
     static void qtiGetVisibleLayerInfo(const Output* output);
 };
 
