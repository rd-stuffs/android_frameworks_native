/* Copyright (c) 2023 Qualcomm Innovation Center, Inc. All rights reserved.
 * SPDX-License-Identifier: BSD-3-Clause-Clear
 */
// #define LOG_NDEBUG 0

#include "QtiOutputExtension.h"
#include "../../QtiExtension/QtiExtensionContext.h"
#include "aidl/android/hardware/graphics/common/DisplayDecorationSupport.h"
#include "aidl/android/hardware/graphics/composer3/DisplayCapability.h"

#define LOG_TAG "QtiCompositionEngineExtension"
#include <log/log.h>

using android::surfaceflingerextension::QtiExtensionContext;

namespace android::compositionengineextension {

bool QtiOutputExtension::qtiIsProtectedContent(const compositionengine::impl::Output* output) {
    if (!output) {
        return false;
    }

    bool qtiHasSecureCamera = false;
    bool qtiHasSecureDisplay = false;
    bool qtiNeedsProtected = false;

    for (auto* layer : output->getOutputLayersOrderedByZ()) {
        if (layer->getLayerFE().getCompositionState()->qtiIsSecureCamera) {
            qtiHasSecureCamera = true;
        }
        if (layer->getLayerFE().getCompositionState()->qtiIsSecureDisplay) {
            qtiHasSecureDisplay = true;
        }
        if (layer->getLayerFE().getCompositionState()->hasProtectedContent) {
            qtiNeedsProtected = true;
        }
    }

    return !qtiHasSecureCamera && !qtiHasSecureDisplay && qtiNeedsProtected;
}

bool QtiOutputExtension::qtiHasSecureDisplay(const compositionengine::impl::Output* output) {
    if (!output) {
        return false;
    }

    bool hasSecureDisplay = false;
    for (auto* outputLayer : output->getOutputLayersOrderedByZ()) {
        if (!outputLayer || !outputLayer->getLayerFE().getCompositionState()) {
            ALOGV("Avoid isSecureDisplay check - outputlayer or layer.compositionState is null");
            continue;
        }

        if (outputLayer->getLayerFE().getCompositionState()->qtiIsSecureDisplay) {
            hasSecureDisplay = true;
            break;
        }
    }

    return hasSecureDisplay;
}

bool QtiOutputExtension::qtiHasSecureOrProtectedContent(const compositionengine::impl::Output* output) {
    if (!output) {
        return false;
    }

    bool qtiHasSecureCamera = false;
    bool qtiHasSecureDisplay = false;
    bool qtiNeedsProtected = false;

    for (auto* layer : output->getOutputLayersOrderedByZ()) {
        if (layer->getLayerFE().getCompositionState()->qtiIsSecureCamera) {
            qtiHasSecureCamera = true;
        }
        if (layer->getLayerFE().getCompositionState()->qtiIsSecureDisplay) {
            qtiHasSecureDisplay = true;
        }
        if (layer->getLayerFE().getCompositionState()->hasProtectedContent) {
            qtiNeedsProtected = true;
        }
    }

    return qtiHasSecureCamera || qtiHasSecureDisplay || qtiNeedsProtected;
}


void QtiOutputExtension::qtiWriteLayerFlagToHWC(HWC2::Layer* layer, const Output* output) {
    uint32_t layerFlag = 0;
    bool secure = qtiHasSecureOrProtectedContent(output);
    if (!secure) {
        layerFlag = 1;
    }
    auto hwcextn = QtiExtensionContext::instance().getQtiHWComposerExtension();
    if (hwcextn) {
        hwcextn->qtiSetLayerFlag(layer, layerFlag);
    }
}

void QtiOutputExtension::qtiSetLayerAsMask(DisplayId id, uint64_t layerId) {
    const auto physicalDisplayId = PhysicalDisplayId::tryCast(id);
    auto ce =  QtiExtensionContext::instance().getCompositionEngine();

    if (ce && physicalDisplayId) {
        auto& hwc = ce->getHwComposer();
        const auto hwcDisplayId = hwc.fromPhysicalDisplayId(*physicalDisplayId);
        std::optional<aidl::android::hardware::graphics::common::DisplayDecorationSupport>
                outSupport;
        hwc.getDisplayDecorationSupport(*physicalDisplayId, &outSupport);
        if (outSupport) {
            // The HWC already supports screen decoration layers
            return;
        }

        auto sfext = QtiExtensionContext::instance().getQtiSurfaceFlingerExtn();
        if (sfext) {
            sfext->qtiSetLayerAsMask(static_cast<uint32_t>(*hwcDisplayId),layerId);
        }
    }
}

void QtiOutputExtension::qtiSetLayerType(HWC2::Layer* layer, uint32_t type,
                                                    const char* debugName __unused) {
    auto hwcextn = QtiExtensionContext::instance().getQtiHWComposerExtension();
    if (hwcextn) {
        hwcextn->qtiSetLayerType(layer, type);
    }
}

<<<<<<< HEAD
=======
bool QtiOutputExtension::qtiUseSpecFence(void) {
    auto sfext = QtiExtensionContext::instance().getQtiSurfaceFlingerExtn();
    if (sfext) {
        return sfext->qtiIsExtensionFeatureEnabled(surfaceflingerextension::kSpecFence);
    }
    return false;
}

>>>>>>> f59016e8
void QtiOutputExtension::qtiGetVisibleLayerInfo(
        const compositionengine::impl::Output* output) {
    if (!output) {
        return;
    }

    auto sfext =  QtiExtensionContext::instance().getQtiSurfaceFlingerExtn();
    if (sfext) {
        auto displayId = output->getDisplayId();
        if (!displayId.has_value()) {
            return;
        }

        for (auto* layer: output->getOutputLayersOrderedByZ()) {
            sfext->qtiSetVisibleLayerInfo(*displayId, layer->getLayerFE().getDebugName(),
                    layer->getLayerFE().getSequence());
        }
    }
}

} // namespace android::compositionengineextension<|MERGE_RESOLUTION|>--- conflicted
+++ resolved
@@ -127,8 +127,6 @@
     }
 }
 
-<<<<<<< HEAD
-=======
 bool QtiOutputExtension::qtiUseSpecFence(void) {
     auto sfext = QtiExtensionContext::instance().getQtiSurfaceFlingerExtn();
     if (sfext) {
@@ -137,7 +135,6 @@
     return false;
 }
 
->>>>>>> f59016e8
 void QtiOutputExtension::qtiGetVisibleLayerInfo(
         const compositionengine::impl::Output* output) {
     if (!output) {
