/*
 * Copyright 2019 The Android Open Source Project
 *
 * Licensed under the Apache License, Version 2.0 (the "License");
 * you may not use this file except in compliance with the License.
 * You may obtain a copy of the License at
 *
 *      http://www.apache.org/licenses/LICENSE-2.0
 *
 * Unless required by applicable law or agreed to in writing, software
 * distributed under the License is distributed on an "AS IS" BASIS,
 * WITHOUT WARRANTIES OR CONDITIONS OF ANY KIND, either express or implied.
 * See the License for the specific language governing permissions and
 * limitations under the License.
 */

#include <SurfaceFlingerProperties.sysprop.h>
#include <android-base/stringprintf.h>
#include <compositionengine/CompositionEngine.h>
#include <compositionengine/CompositionRefreshArgs.h>
#include <compositionengine/DisplayColorProfile.h>
#include <compositionengine/LayerFE.h>
#include <compositionengine/LayerFECompositionState.h>
#include <compositionengine/RenderSurface.h>
#include <compositionengine/impl/HwcAsyncWorker.h>
#include <compositionengine/impl/Output.h>
#include <compositionengine/impl/OutputCompositionState.h>
#include <compositionengine/impl/OutputLayer.h>
#include <compositionengine/impl/OutputLayerCompositionState.h>
#include <compositionengine/impl/planner/Planner.h>
#include <ftl/future.h>

#include <thread>

#include "renderengine/ExternalTexture.h"

// TODO(b/129481165): remove the #pragma below and fix conversion issues
#pragma clang diagnostic push
#pragma clang diagnostic ignored "-Wconversion"

#include <renderengine/DisplaySettings.h>
#include <renderengine/RenderEngine.h>

// TODO(b/129481165): remove the #pragma below and fix conversion issues
#pragma clang diagnostic pop // ignored "-Wconversion"

#include <android-base/properties.h>
#include <ui/DebugUtils.h>
#include <ui/HdrCapabilities.h>
#include <utils/Trace.h>
#ifdef QTI_UNIFIED_DRAW
#include <vendor/qti/hardware/display/composer/3.1/IQtiComposerClient.h>
#endif
#include "TracedOrdinal.h"

using aidl::android::hardware::graphics::composer3::Composition;

namespace android::compositionengine {

Output::~Output() = default;

namespace impl {
using CompositionStrategyPredictionState =
        OutputCompositionState::CompositionStrategyPredictionState;
namespace {

template <typename T>
class Reversed {
public:
    explicit Reversed(const T& container) : mContainer(container) {}
    auto begin() { return mContainer.rbegin(); }
    auto end() { return mContainer.rend(); }

private:
    const T& mContainer;
};

// Helper for enumerating over a container in reverse order
template <typename T>
Reversed<T> reversed(const T& c) {
    return Reversed<T>(c);
}

struct ScaleVector {
    float x;
    float y;
};

// Returns a ScaleVector (x, y) such that from.scale(x, y) = to',
// where to' will have the same size as "to". In the case where "from" and "to"
// start at the origin to'=to.
ScaleVector getScale(const Rect& from, const Rect& to) {
    return {.x = static_cast<float>(to.width()) / from.width(),
            .y = static_cast<float>(to.height()) / from.height()};
}

} // namespace
#ifdef QTI_UNIFIED_DRAW
using vendor::qti::hardware::display::composer::V3_1::IQtiComposerClient;
#endif
std::shared_ptr<Output> createOutput(
        const compositionengine::CompositionEngine& compositionEngine) {
    return createOutputTemplated<Output>(compositionEngine);
}

Output::~Output() = default;

bool Output::isValid() const {
    return mDisplayColorProfile && mDisplayColorProfile->isValid() && mRenderSurface &&
            mRenderSurface->isValid();
}

std::optional<DisplayId> Output::getDisplayId() const {
    return {};
}

const std::string& Output::getName() const {
    return mName;
}

void Output::setName(const std::string& name) {
    mName = name;
}

void Output::setCompositionEnabled(bool enabled) {
    auto& outputState = editState();
    if (outputState.isEnabled == enabled) {
        return;
    }

    outputState.isEnabled = enabled;
    dirtyEntireOutput();
}

void Output::setLayerCachingEnabled(bool enabled) {
    if (enabled == (mPlanner != nullptr)) {
        return;
    }

    if (enabled) {
        mPlanner = std::make_unique<planner::Planner>(getCompositionEngine().getRenderEngine());
        if (mRenderSurface) {
            mPlanner->setDisplaySize(mRenderSurface->getSize());
        }
    } else {
        mPlanner.reset();
    }

    for (auto* outputLayer : getOutputLayersOrderedByZ()) {
        if (!outputLayer) {
            continue;
        }

        outputLayer->editState().overrideInfo = {};
    }
}

void Output::setLayerCachingTexturePoolEnabled(bool enabled) {
    if (mPlanner) {
        mPlanner->setTexturePoolEnabled(enabled);
    }
}

void Output::setProjection(ui::Rotation orientation, const Rect& layerStackSpaceRect,
                           const Rect& orientedDisplaySpaceRect) {
    auto& outputState = editState();

    outputState.displaySpace.setOrientation(orientation);
    LOG_FATAL_IF(outputState.displaySpace.getBoundsAsRect() == Rect::INVALID_RECT,
                 "The display bounds are unknown.");

    // Compute orientedDisplaySpace
    ui::Size orientedSize = outputState.displaySpace.getBounds();
    if (orientation == ui::ROTATION_90 || orientation == ui::ROTATION_270) {
        std::swap(orientedSize.width, orientedSize.height);
    }
    outputState.orientedDisplaySpace.setBounds(orientedSize);
    outputState.orientedDisplaySpace.setContent(orientedDisplaySpaceRect);

    // Compute displaySpace.content
    const uint32_t transformOrientationFlags = ui::Transform::toRotationFlags(orientation);
    ui::Transform rotation;
    if (transformOrientationFlags != ui::Transform::ROT_INVALID) {
        const auto displaySize = outputState.displaySpace.getBoundsAsRect();
        rotation.set(transformOrientationFlags, displaySize.width(), displaySize.height());
    }
    outputState.displaySpace.setContent(rotation.transform(orientedDisplaySpaceRect));

    // Compute framebufferSpace
    outputState.framebufferSpace.setOrientation(orientation);
    LOG_FATAL_IF(outputState.framebufferSpace.getBoundsAsRect() == Rect::INVALID_RECT,
                 "The framebuffer bounds are unknown.");
    const auto scale = getScale(outputState.displaySpace.getBoundsAsRect(),
                                outputState.framebufferSpace.getBoundsAsRect());
    outputState.framebufferSpace.setContent(
            outputState.displaySpace.getContent().scale(scale.x, scale.y));

    // Compute layerStackSpace
    outputState.layerStackSpace.setContent(layerStackSpaceRect);
    outputState.layerStackSpace.setBounds(
            ui::Size(layerStackSpaceRect.getWidth(), layerStackSpaceRect.getHeight()));

    outputState.transform = outputState.layerStackSpace.getTransform(outputState.displaySpace);
    outputState.needsFiltering = outputState.transform.needsBilinearFiltering();
    dirtyEntireOutput();
}

void Output::setNextBrightness(float brightness) {
    editState().displayBrightness = brightness;
}

void Output::setDisplaySize(const ui::Size& size) {
    mRenderSurface->setDisplaySize(size);

    auto& state = editState();

    // Update framebuffer space
    const ui::Size newBounds(size);
    state.framebufferSpace.setBounds(newBounds);

    // Update display space
    state.displaySpace.setBounds(newBounds);
    state.transform = state.layerStackSpace.getTransform(state.displaySpace);

    // Update oriented display space
    const auto orientation = state.displaySpace.getOrientation();
    ui::Size orientedSize = size;
    if (orientation == ui::ROTATION_90 || orientation == ui::ROTATION_270) {
        std::swap(orientedSize.width, orientedSize.height);
    }
    const ui::Size newOrientedBounds(orientedSize);
    state.orientedDisplaySpace.setBounds(newOrientedBounds);

    if (mPlanner) {
        mPlanner->setDisplaySize(size);
    }

    dirtyEntireOutput();
}

ui::Transform::RotationFlags Output::getTransformHint() const {
    return static_cast<ui::Transform::RotationFlags>(getState().transform.getOrientation());
}

void Output::setLayerFilter(ui::LayerFilter filter) {
    editState().layerFilter = filter;
    dirtyEntireOutput();
}

void Output::setColorTransform(const compositionengine::CompositionRefreshArgs& args) {
    auto& colorTransformMatrix = editState().colorTransformMatrix;
    if (!args.colorTransformMatrix || colorTransformMatrix == args.colorTransformMatrix) {
        return;
    }

    colorTransformMatrix = *args.colorTransformMatrix;

    dirtyEntireOutput();
}

void Output::setColorProfile(const ColorProfile& colorProfile) {
    ui::Dataspace targetDataspace =
            getDisplayColorProfile()->getTargetDataspace(colorProfile.mode, colorProfile.dataspace,
                                                         colorProfile.colorSpaceAgnosticDataspace);

    auto& outputState = editState();
    if (outputState.colorMode == colorProfile.mode &&
        outputState.dataspace == colorProfile.dataspace &&
        outputState.renderIntent == colorProfile.renderIntent &&
        outputState.targetDataspace == targetDataspace) {
        return;
    }

    outputState.colorMode = colorProfile.mode;
    outputState.dataspace = colorProfile.dataspace;
    outputState.renderIntent = colorProfile.renderIntent;
    outputState.targetDataspace = targetDataspace;

    mRenderSurface->setBufferDataspace(colorProfile.dataspace);

    ALOGV("Set active color mode: %s (%d), active render intent: %s (%d)",
          decodeColorMode(colorProfile.mode).c_str(), colorProfile.mode,
          decodeRenderIntent(colorProfile.renderIntent).c_str(), colorProfile.renderIntent);

    dirtyEntireOutput();
}

void Output::setDisplayBrightness(float sdrWhitePointNits, float displayBrightnessNits) {
    auto& outputState = editState();
    if (outputState.sdrWhitePointNits == sdrWhitePointNits &&
        outputState.displayBrightnessNits == displayBrightnessNits) {
        // Nothing changed
        return;
    }
    outputState.sdrWhitePointNits = sdrWhitePointNits;
    outputState.displayBrightnessNits = displayBrightnessNits;
    dirtyEntireOutput();
}

void Output::dump(std::string& out) const {
    base::StringAppendF(&out, "Output \"%s\"", mName.c_str());
    out.append("\n   Composition Output State:\n");

    dumpBase(out);
}

void Output::dumpBase(std::string& out) const {
    dumpState(out);
    out += '\n';

    if (mDisplayColorProfile) {
        mDisplayColorProfile->dump(out);
    } else {
        out.append("    No display color profile!\n");
    }

    out += '\n';

    if (mRenderSurface) {
        mRenderSurface->dump(out);
    } else {
        out.append("    No render surface!\n");
    }

    base::StringAppendF(&out, "\n   %zu Layers\n", getOutputLayerCount());
    for (const auto* outputLayer : getOutputLayersOrderedByZ()) {
        if (!outputLayer) {
            continue;
        }
        outputLayer->dump(out);
    }
}

void Output::dumpPlannerInfo(const Vector<String16>& args, std::string& out) const {
    if (!mPlanner) {
        out.append("Planner is disabled\n");
        return;
    }
    base::StringAppendF(&out, "Planner info for display [%s]\n", mName.c_str());
    mPlanner->dump(args, out);
}

compositionengine::DisplayColorProfile* Output::getDisplayColorProfile() const {
    return mDisplayColorProfile.get();
}

void Output::setDisplayColorProfile(std::unique_ptr<compositionengine::DisplayColorProfile> mode) {
    mDisplayColorProfile = std::move(mode);
}

const Output::ReleasedLayers& Output::getReleasedLayersForTest() const {
    return mReleasedLayers;
}

void Output::setDisplayColorProfileForTest(
        std::unique_ptr<compositionengine::DisplayColorProfile> mode) {
    mDisplayColorProfile = std::move(mode);
}

compositionengine::RenderSurface* Output::getRenderSurface() const {
    return mRenderSurface.get();
}

void Output::setRenderSurface(std::unique_ptr<compositionengine::RenderSurface> surface) {
    mRenderSurface = std::move(surface);
    const auto size = mRenderSurface->getSize();
    editState().framebufferSpace.setBounds(size);
    if (mPlanner) {
        mPlanner->setDisplaySize(size);
    }
    dirtyEntireOutput();
}

void Output::cacheClientCompositionRequests(uint32_t cacheSize) {
    if (cacheSize == 0) {
        mClientCompositionRequestCache.reset();
    } else {
        mClientCompositionRequestCache = std::make_unique<ClientCompositionRequestCache>(cacheSize);
    }
};

void Output::setRenderSurfaceForTest(std::unique_ptr<compositionengine::RenderSurface> surface) {
    mRenderSurface = std::move(surface);
}

Region Output::getDirtyRegion() const {
    const auto& outputState = getState();
    return outputState.dirtyRegion.intersect(outputState.layerStackSpace.getContent());
}

bool Output::includesLayer(ui::LayerFilter filter) const {
    return getState().layerFilter.includes(filter);
}

bool Output::includesLayer(const sp<LayerFE>& layerFE) const {
    const auto* layerFEState = layerFE->getCompositionState();
    return layerFEState && includesLayer(layerFEState->outputFilter);
}

std::unique_ptr<compositionengine::OutputLayer> Output::createOutputLayer(
        const sp<LayerFE>& layerFE) const {
    return impl::createOutputLayer(*this, layerFE);
}

compositionengine::OutputLayer* Output::getOutputLayerForLayer(const sp<LayerFE>& layerFE) const {
    auto index = findCurrentOutputLayerForLayer(layerFE);
    return index ? getOutputLayerOrderedByZByIndex(*index) : nullptr;
}

std::optional<size_t> Output::findCurrentOutputLayerForLayer(
        const sp<compositionengine::LayerFE>& layer) const {
    for (size_t i = 0; i < getOutputLayerCount(); i++) {
        auto outputLayer = getOutputLayerOrderedByZByIndex(i);
        if (outputLayer && &outputLayer->getLayerFE() == layer.get()) {
            return i;
        }
    }
    return std::nullopt;
}

void Output::setReleasedLayers(Output::ReleasedLayers&& layers) {
    mReleasedLayers = std::move(layers);
}

void Output::prepare(const compositionengine::CompositionRefreshArgs& refreshArgs,
                     LayerFESet& geomSnapshots) {
    ATRACE_CALL();
    ALOGV(__FUNCTION__);

    rebuildLayerStacks(refreshArgs, geomSnapshots);
}

void Output::present(const compositionengine::CompositionRefreshArgs& refreshArgs) {
    ATRACE_CALL();
    ALOGV(__FUNCTION__);

    updateColorProfile(refreshArgs);
    updateCompositionState(refreshArgs);
    planComposition();
    writeCompositionState(refreshArgs);
    setColorTransform(refreshArgs);
    beginFrame();

    GpuCompositionResult result;
    const bool predictCompositionStrategy = canPredictCompositionStrategy(refreshArgs);
    if (predictCompositionStrategy) {
        result = prepareFrameAsync(refreshArgs);
    } else {
        prepareFrame();
    }

    devOptRepaintFlash(refreshArgs);
    finishFrame(refreshArgs, std::move(result));
    postFramebuffer();
    renderCachedSets(refreshArgs);
}

void Output::rebuildLayerStacks(const compositionengine::CompositionRefreshArgs& refreshArgs,
                                LayerFESet& layerFESet) {
    ATRACE_CALL();
    ALOGV(__FUNCTION__);

    auto& outputState = editState();

    // Do nothing if this output is not enabled or there is no need to perform this update
    if (!outputState.isEnabled || CC_LIKELY(!refreshArgs.updatingOutputGeometryThisFrame)) {
        return;
    }

    // Process the layers to determine visibility and coverage
    compositionengine::Output::CoverageState coverage{layerFESet};
    collectVisibleLayers(refreshArgs, coverage);

    // Compute the resulting coverage for this output, and store it for later
    const ui::Transform& tr = outputState.transform;
    Region undefinedRegion{outputState.displaySpace.getBoundsAsRect()};
    undefinedRegion.subtractSelf(tr.transform(coverage.aboveOpaqueLayers));

    outputState.undefinedRegion = undefinedRegion;
    outputState.dirtyRegion.orSelf(coverage.dirtyRegion);
}

void Output::collectVisibleLayers(const compositionengine::CompositionRefreshArgs& refreshArgs,
                                  compositionengine::Output::CoverageState& coverage) {
    // Evaluate the layers from front to back to determine what is visible. This
    // also incrementally calculates the coverage information for each layer as
    // well as the entire output.
    for (auto layer : reversed(refreshArgs.layers)) {
        // Incrementally process the coverage for each layer
        ensureOutputLayerIfVisible(layer, coverage);

        // TODO(b/121291683): Stop early if the output is completely covered and
        // no more layers could even be visible underneath the ones on top.
    }

    setReleasedLayers(refreshArgs);

    finalizePendingOutputLayers();
}

void Output::ensureOutputLayerIfVisible(sp<compositionengine::LayerFE>& layerFE,
                                        compositionengine::Output::CoverageState& coverage) {
    // Ensure we have a snapshot of the basic geometry layer state. Limit the
    // snapshots to once per frame for each candidate layer, as layers may
    // appear on multiple outputs.
    if (!coverage.latchedLayers.count(layerFE)) {
        coverage.latchedLayers.insert(layerFE);
        layerFE->prepareCompositionState(compositionengine::LayerFE::StateSubset::BasicGeometry);
    }

    // Only consider the layers on this output
    if (!includesLayer(layerFE)) {
        return;
    }

    // Obtain a read-only pointer to the front-end layer state
    const auto* layerFEState = layerFE->getCompositionState();
    if (CC_UNLIKELY(!layerFEState)) {
        return;
    }

    // handle hidden surfaces by setting the visible region to empty
    if (CC_UNLIKELY(!layerFEState->isVisible)) {
        return;
    }

    /*
     * opaqueRegion: area of a surface that is fully opaque.
     */
    Region opaqueRegion;

    /*
     * visibleRegion: area of a surface that is visible on screen and not fully
     * transparent. This is essentially the layer's footprint minus the opaque
     * regions above it. Areas covered by a translucent surface are considered
     * visible.
     */
    Region visibleRegion;

    /*
     * coveredRegion: area of a surface that is covered by all visible regions
     * above it (which includes the translucent areas).
     */
    Region coveredRegion;

    /*
     * transparentRegion: area of a surface that is hinted to be completely
     * transparent.
     * This is used to tell when the layer has no visible non-transparent
     * regions and can be removed from the layer list. It does not affect the
     * visibleRegion of this layer or any layers beneath it. The hint may not
     * be correct if apps don't respect the SurfaceView restrictions (which,
     * sadly, some don't).
     *
     * In addition, it is used on DISPLAY_DECORATION layers to specify the
     * blockingRegion, allowing the DPU to skip it to save power. Once we have
     * hardware that supports a blockingRegion on frames with AFBC, it may be
     * useful to use this for other layers, too, so long as we can prevent
     * regressions on b/7179570.
     */
    Region transparentRegion;

    /*
     * shadowRegion: Region cast by the layer's shadow.
     */
    Region shadowRegion;

    const ui::Transform& tr = layerFEState->geomLayerTransform;

    // Get the visible region
    // TODO(b/121291683): Is it worth creating helper methods on LayerFEState
    // for computations like this?
    const Rect visibleRect(tr.transform(layerFEState->geomLayerBounds));
    visibleRegion.set(visibleRect);

    if (layerFEState->shadowRadius > 0.0f) {
        // if the layer casts a shadow, offset the layers visible region and
        // calculate the shadow region.
        const auto inset = static_cast<int32_t>(ceilf(layerFEState->shadowRadius) * -1.0f);
        Rect visibleRectWithShadows(visibleRect);
        visibleRectWithShadows.inset(inset, inset, inset, inset);
        visibleRegion.set(visibleRectWithShadows);
        shadowRegion = visibleRegion.subtract(visibleRect);
    }

    if (visibleRegion.isEmpty()) {
        return;
    }

    // Remove the transparent area from the visible region
    if (!layerFEState->isOpaque) {
        if (tr.preserveRects()) {
            // Clip the transparent region to geomLayerBounds first
            // The transparent region may be influenced by applications, for
            // instance, by overriding ViewGroup#gatherTransparentRegion with a
            // custom view. Once the layer stack -> display mapping is known, we
            // must guard against very wrong inputs to prevent underflow or
            // overflow errors. We do this here by constraining the transparent
            // region to be within the pre-transform layer bounds, since the
            // layer bounds are expected to play nicely with the full
            // transform.
            const Region clippedTransparentRegionHint =
                    layerFEState->transparentRegionHint.intersect(
                            Rect(layerFEState->geomLayerBounds));

            if (clippedTransparentRegionHint.isEmpty()) {
                if (!layerFEState->transparentRegionHint.isEmpty()) {
                    ALOGD("Layer: %s had an out of bounds transparent region",
                          layerFE->getDebugName());
                    layerFEState->transparentRegionHint.dump("transparentRegionHint");
                }
                transparentRegion.clear();
            } else {
                transparentRegion = tr.transform(clippedTransparentRegionHint);
            }
        } else {
            // transformation too complex, can't do the
            // transparent region optimization.
            transparentRegion.clear();
        }
    }

    // compute the opaque region
    const auto layerOrientation = tr.getOrientation();
    if (layerFEState->isOpaque && ((layerOrientation & ui::Transform::ROT_INVALID) == 0)) {
        // If we one of the simple category of transforms (0/90/180/270 rotation
        // + any flip), then the opaque region is the layer's footprint.
        // Otherwise we don't try and compute the opaque region since there may
        // be errors at the edges, and we treat the entire layer as
        // translucent.
        opaqueRegion.set(visibleRect);
    }

    // Clip the covered region to the visible region
    coveredRegion = coverage.aboveCoveredLayers.intersect(visibleRegion);

    // Update accumAboveCoveredLayers for next (lower) layer
    coverage.aboveCoveredLayers.orSelf(visibleRegion);

    // subtract the opaque region covered by the layers above us
    visibleRegion.subtractSelf(coverage.aboveOpaqueLayers);

    if (visibleRegion.isEmpty()) {
        return;
    }

    // Get coverage information for the layer as previously displayed,
    // also taking over ownership from mOutputLayersorderedByZ.
    auto prevOutputLayerIndex = findCurrentOutputLayerForLayer(layerFE);
    auto prevOutputLayer =
            prevOutputLayerIndex ? getOutputLayerOrderedByZByIndex(*prevOutputLayerIndex) : nullptr;

    //  Get coverage information for the layer as previously displayed
    // TODO(b/121291683): Define kEmptyRegion as a constant in Region.h
    const Region kEmptyRegion;
    const Region& oldVisibleRegion =
            prevOutputLayer ? prevOutputLayer->getState().visibleRegion : kEmptyRegion;
    const Region& oldCoveredRegion =
            prevOutputLayer ? prevOutputLayer->getState().coveredRegion : kEmptyRegion;

    // compute this layer's dirty region
    Region dirty;
    if (layerFEState->contentDirty) {
        // we need to invalidate the whole region
        dirty = visibleRegion;
        // as well, as the old visible region
        dirty.orSelf(oldVisibleRegion);
    } else {
        /* compute the exposed region:
         *   the exposed region consists of two components:
         *   1) what's VISIBLE now and was COVERED before
         *   2) what's EXPOSED now less what was EXPOSED before
         *
         * note that (1) is conservative, we start with the whole visible region
         * but only keep what used to be covered by something -- which mean it
         * may have been exposed.
         *
         * (2) handles areas that were not covered by anything but got exposed
         * because of a resize.
         *
         */
        const Region newExposed = visibleRegion - coveredRegion;
        const Region oldExposed = oldVisibleRegion - oldCoveredRegion;
        dirty = (visibleRegion & oldCoveredRegion) | (newExposed - oldExposed);
    }
    dirty.subtractSelf(coverage.aboveOpaqueLayers);

    // accumulate to the screen dirty region
    coverage.dirtyRegion.orSelf(dirty);

    // Update accumAboveOpaqueLayers for next (lower) layer
    coverage.aboveOpaqueLayers.orSelf(opaqueRegion);

    // Compute the visible non-transparent region
    Region visibleNonTransparentRegion = visibleRegion.subtract(transparentRegion);

    // Perform the final check to see if this layer is visible on this output
    // TODO(b/121291683): Why does this not use visibleRegion? (see outputSpaceVisibleRegion below)
    const auto& outputState = getState();
    Region drawRegion(outputState.transform.transform(visibleNonTransparentRegion));
    drawRegion.andSelf(outputState.displaySpace.getBoundsAsRect());
    if (drawRegion.isEmpty()) {
        return;
    }

    Region visibleNonShadowRegion = visibleRegion.subtract(shadowRegion);

    // The layer is visible. Either reuse the existing outputLayer if we have
    // one, or create a new one if we do not.
    auto result = ensureOutputLayer(prevOutputLayerIndex, layerFE);

    // Store the layer coverage information into the layer state as some of it
    // is useful later.
    auto& outputLayerState = result->editState();
    outputLayerState.visibleRegion = visibleRegion;
    outputLayerState.visibleNonTransparentRegion = visibleNonTransparentRegion;
    outputLayerState.coveredRegion = coveredRegion;
    outputLayerState.outputSpaceVisibleRegion = outputState.transform.transform(
            visibleNonShadowRegion.intersect(outputState.layerStackSpace.getContent()));
    outputLayerState.shadowRegion = shadowRegion;
    outputLayerState.outputSpaceBlockingRegionHint =
            layerFEState->compositionType == Composition::DISPLAY_DECORATION
            ? outputState.transform.transform(
                      transparentRegion.intersect(outputState.layerStackSpace.getContent()))
            : Region();
}

void Output::setReleasedLayers(const compositionengine::CompositionRefreshArgs&) {
    // The base class does nothing with this call.
}

void Output::updateLayerStateFromFE(const CompositionRefreshArgs& args) const {
    for (auto* layer : getOutputLayersOrderedByZ()) {
        layer->getLayerFE().prepareCompositionState(
                args.updatingGeometryThisFrame ? LayerFE::StateSubset::GeometryAndContent
                                               : LayerFE::StateSubset::Content);
    }
}

void Output::updateCompositionState(const compositionengine::CompositionRefreshArgs& refreshArgs) {
    ATRACE_CALL();
    ALOGV(__FUNCTION__);

    if (!getState().isEnabled) {
        return;
    }

    mLayerRequestingBackgroundBlur = findLayerRequestingBackgroundComposition();
    bool forceClientComposition = mLayerRequestingBackgroundBlur != nullptr;

    bool hasSecureCamera = false;
    bool hasSecureDisplay = false;
    bool needsProtected = false;
    for (auto* layer : getOutputLayersOrderedByZ()) {
         if (layer->getLayerFE().getCompositionState()->isSecureCamera) {
             hasSecureCamera = true;
         }
         if (layer->getLayerFE().getCompositionState()->isSecureDisplay) {
             hasSecureDisplay = true;
         }
         if (layer->getLayerFE().getCompositionState()->hasProtectedContent) {
             needsProtected = true;
         }
    }
    for (auto* layer : getOutputLayersOrderedByZ()) {
        layer->updateCompositionState(refreshArgs.updatingGeometryThisFrame,
                                      refreshArgs.devOptForceClientComposition ||
                                              forceClientComposition,
                                      refreshArgs.internalDisplayRotationFlags);

        if (mLayerRequestingBackgroundBlur == layer) {
            forceClientComposition = false;
        }
    }

    updateCompositionStateForBorder(refreshArgs);
}

void Output::updateCompositionStateForBorder(
        const compositionengine::CompositionRefreshArgs& refreshArgs) {
    std::unordered_map<int32_t, const Region*> layerVisibleRegionMap;
    // Store a map of layerId to their computed visible region.
    for (auto* layer : getOutputLayersOrderedByZ()) {
        int layerId = (layer->getLayerFE()).getSequence();
        layerVisibleRegionMap[layerId] = &((layer->getState()).visibleRegion);
    }
    OutputCompositionState& outputCompositionState = editState();
    outputCompositionState.borderInfoList.clear();
    bool clientComposeTopLayer = false;
    for (const auto& borderInfo : refreshArgs.borderInfoList) {
        renderengine::BorderRenderInfo info;
        for (const auto& id : borderInfo.layerIds) {
            info.combinedRegion.orSelf(*(layerVisibleRegionMap[id]));
        }

        if (!info.combinedRegion.isEmpty()) {
            info.width = borderInfo.width;
            info.color = borderInfo.color;
            outputCompositionState.borderInfoList.emplace_back(std::move(info));
            clientComposeTopLayer = true;
        }
    }

    // In this situation we must client compose the top layer instead of using hwc
    // because we want to draw the border above all else.
    // This could potentially cause a bit of a performance regression if the top
    // layer would have been rendered using hwc originally.
    // TODO(b/227656283): Measure system's performance before enabling the border feature
    if (clientComposeTopLayer) {
        auto topLayer = getOutputLayerOrderedByZByIndex(getOutputLayerCount() - 1);
        (topLayer->editState()).forceClientComposition = true;
    }
}

void Output::planComposition() {
    if (!mPlanner || !getState().isEnabled) {
        return;
    }

    ATRACE_CALL();
    ALOGV(__FUNCTION__);

    mPlanner->plan(getOutputLayersOrderedByZ());
}

void Output::writeCompositionState(const compositionengine::CompositionRefreshArgs& refreshArgs) {
    ATRACE_CALL();
    ALOGV(__FUNCTION__);

    if (!getState().isEnabled) {
        return;
    }

    editState().earliestPresentTime = refreshArgs.earliestPresentTime;
    editState().previousPresentFence = refreshArgs.previousPresentFence;
    editState().expectedPresentTime = refreshArgs.expectedPresentTime;

    compositionengine::OutputLayer* peekThroughLayer = nullptr;
    bool hasSecureCamera = false;
    bool hasSecureDisplay = false;
    bool needsProtected = false;
    for (auto* layer : getOutputLayersOrderedByZ()) {
        if (layer->getLayerFE().getCompositionState()->isSecureCamera) {
            hasSecureCamera = true;
        }
        if (layer->getLayerFE().getCompositionState()->isSecureDisplay) {
            hasSecureDisplay = true;
        }
        if (layer->getLayerFE().getCompositionState()->hasProtectedContent) {
            needsProtected = true;
        }
    }

    sp<GraphicBuffer> previousOverride = nullptr;
    bool includeGeometry = refreshArgs.updatingGeometryThisFrame;
    uint32_t z = 0;
    bool overrideZ = false;
    uint64_t outputLayerHash = 0;
    for (auto* layer : getOutputLayersOrderedByZ()) {
        if (layer == peekThroughLayer) {
            // No longer needed, although it should not show up again, so
            // resetting it is not truly needed either.
            peekThroughLayer = nullptr;

            // peekThroughLayer was already drawn ahead of its z order.
            continue;
        }
        bool skipLayer = false;
        const auto& overrideInfo = layer->getState().overrideInfo;
        if (overrideInfo.buffer != nullptr) {
            if (previousOverride && overrideInfo.buffer->getBuffer() == previousOverride) {
                ALOGV("Skipping redundant buffer");
                skipLayer = true;
            } else {
                // First layer with the override buffer.
                if (overrideInfo.peekThroughLayer) {
                    peekThroughLayer = overrideInfo.peekThroughLayer;

                    // Draw peekThroughLayer first.
                    overrideZ = true;
                    includeGeometry = true;
                    constexpr bool isPeekingThrough = true;
                    peekThroughLayer->writeStateToHWC(includeGeometry, false, z++, overrideZ,
                                                      isPeekingThrough);
                    outputLayerHash ^= android::hashCombine(
                            reinterpret_cast<uint64_t>(&peekThroughLayer->getLayerFE()),
                            z, includeGeometry, overrideZ, isPeekingThrough,
                            peekThroughLayer->requiresClientComposition());
                }

                previousOverride = overrideInfo.buffer->getBuffer();
            }
        }

        constexpr bool isPeekingThrough = false;
        layer->writeStateToHWC(includeGeometry, skipLayer, z++, overrideZ, isPeekingThrough);
#ifdef QTI_UNIFIED_DRAW
        if (hasSecureCamera || hasSecureDisplay || needsProtected) {
            layer->writeLayerFlagToHWC(IQtiComposerClient::LayerFlag::DEFAULT);
        } else {
            layer->writeLayerFlagToHWC(IQtiComposerClient::LayerFlag::COMPATIBLE);
        }
#endif
        if (!skipLayer) {
            outputLayerHash ^= android::hashCombine(
                    reinterpret_cast<uint64_t>(&layer->getLayerFE()),
                    z, includeGeometry, overrideZ, isPeekingThrough,
                    layer->requiresClientComposition());
        }
    }
    editState().outputLayerHash = outputLayerHash;
}

compositionengine::OutputLayer* Output::findLayerRequestingBackgroundComposition() const {
    compositionengine::OutputLayer* layerRequestingBgComposition = nullptr;
    for (auto* layer : getOutputLayersOrderedByZ()) {
        auto* compState = layer->getLayerFE().getCompositionState();

        // If any layer has a sideband stream, we will disable blurs. In that case, we don't
        // want to force client composition because of the blur.
        if (compState->sidebandStream != nullptr) {
            return nullptr;
        }
        if (compState->isOpaque) {
            continue;
        }
        if (compState->backgroundBlurRadius > 0 || compState->blurRegions.size() > 0) {
            layerRequestingBgComposition = layer;
        }
    }
    return layerRequestingBgComposition;
}

void Output::updateColorProfile(const compositionengine::CompositionRefreshArgs& refreshArgs) {
    setColorProfile(pickColorProfile(refreshArgs));
}

// Returns a data space that fits all visible layers.  The returned data space
// can only be one of
//  - Dataspace::SRGB (use legacy dataspace and let HWC saturate when colors are enhanced)
//  - Dataspace::DISPLAY_P3
//  - Dataspace::DISPLAY_BT2020
// The returned HDR data space is one of
//  - Dataspace::UNKNOWN
//  - Dataspace::BT2020_HLG
//  - Dataspace::BT2020_PQ
ui::Dataspace Output::getBestDataspace(ui::Dataspace* outHdrDataSpace,
                                       bool* outIsHdrClientComposition) const {
    ui::Dataspace bestDataSpace = ui::Dataspace::V0_SRGB;
    *outHdrDataSpace = ui::Dataspace::UNKNOWN;

    for (const auto* layer : getOutputLayersOrderedByZ()) {
        switch (layer->getLayerFE().getCompositionState()->dataspace) {
            case ui::Dataspace::V0_SCRGB:
            case ui::Dataspace::V0_SCRGB_LINEAR:
            case ui::Dataspace::BT2020:
            case ui::Dataspace::BT2020_ITU:
            case ui::Dataspace::BT2020_LINEAR:
            case ui::Dataspace::DISPLAY_BT2020:
                bestDataSpace = ui::Dataspace::DISPLAY_BT2020;
                break;
            case ui::Dataspace::DISPLAY_P3:
                bestDataSpace = ui::Dataspace::DISPLAY_P3;
                break;
            case ui::Dataspace::BT2020_PQ:
            case ui::Dataspace::BT2020_ITU_PQ:
                bestDataSpace = ui::Dataspace::DISPLAY_P3;
                *outHdrDataSpace = ui::Dataspace::BT2020_PQ;
                *outIsHdrClientComposition =
                        layer->getLayerFE().getCompositionState()->forceClientComposition;
                break;
            case ui::Dataspace::BT2020_HLG:
            case ui::Dataspace::BT2020_ITU_HLG:
                bestDataSpace = ui::Dataspace::DISPLAY_P3;
                // When there's mixed PQ content and HLG content, we set the HDR
                // data space to be BT2020_PQ and convert HLG to PQ.
                if (*outHdrDataSpace == ui::Dataspace::UNKNOWN) {
                    *outHdrDataSpace = ui::Dataspace::BT2020_HLG;
                }
                break;
            default:
                break;
        }
    }

    return bestDataSpace;
}

compositionengine::Output::ColorProfile Output::pickColorProfile(
        const compositionengine::CompositionRefreshArgs& refreshArgs) const {
    if (refreshArgs.outputColorSetting == OutputColorSetting::kUnmanaged) {
        return ColorProfile{ui::ColorMode::NATIVE, ui::Dataspace::UNKNOWN,
                            ui::RenderIntent::COLORIMETRIC,
                            refreshArgs.colorSpaceAgnosticDataspace};
    }

    ui::Dataspace hdrDataSpace;
    bool isHdrClientComposition = false;
    ui::Dataspace bestDataSpace = getBestDataspace(&hdrDataSpace, &isHdrClientComposition);

    switch (refreshArgs.forceOutputColorMode) {
        case ui::ColorMode::SRGB:
            bestDataSpace = ui::Dataspace::V0_SRGB;
            break;
        case ui::ColorMode::DISPLAY_P3:
            bestDataSpace = ui::Dataspace::DISPLAY_P3;
            break;
        default:
            break;
    }

    // respect hdrDataSpace only when there is no legacy HDR support
    bool isHdr = hdrDataSpace != ui::Dataspace::UNKNOWN &&
            !mDisplayColorProfile->hasLegacyHdrSupport(hdrDataSpace) && !isHdrClientComposition;

    auto layers = getOutputLayersOrderedByZ();
    bool hasSecureDisplay = std::any_of(layers.begin(), layers.end(), [](auto* layer) {
         return layer->getLayerFE().getCompositionState()->isSecureDisplay;
    });

    if (isHdr) {
        bestDataSpace = hdrDataSpace;
    }

    if (hasSecureDisplay) {
        bestDataSpace = ui::Dataspace::V0_SRGB;
        isHdr = false;
     }

    ui::RenderIntent intent;
    switch (refreshArgs.outputColorSetting) {
        case OutputColorSetting::kManaged:
        case OutputColorSetting::kUnmanaged:
            intent = isHdr ? ui::RenderIntent::TONE_MAP_COLORIMETRIC
                           : ui::RenderIntent::COLORIMETRIC;
            break;
        case OutputColorSetting::kEnhanced:
            intent = isHdr ? ui::RenderIntent::TONE_MAP_ENHANCE : ui::RenderIntent::ENHANCE;
            break;
        default: // vendor display color setting
            intent = static_cast<ui::RenderIntent>(refreshArgs.outputColorSetting);
            break;
    }

    ui::ColorMode outMode;
    ui::Dataspace outDataSpace;
    ui::RenderIntent outRenderIntent;
    mDisplayColorProfile->getBestColorMode(bestDataSpace, intent, &outDataSpace, &outMode,
                                           &outRenderIntent);

    return ColorProfile{outMode, outDataSpace, outRenderIntent,
                        refreshArgs.colorSpaceAgnosticDataspace};
}

void Output::beginFrame() {
    auto& outputState = editState();
    const bool dirty = !getDirtyRegion().isEmpty();
    const bool empty = getOutputLayerCount() == 0;
    const bool wasEmpty = !outputState.lastCompositionHadVisibleLayers;

    // If nothing has changed (!dirty), don't recompose.
    // If something changed, but we don't currently have any visible layers,
    //   and didn't when we last did a composition, then skip it this time.
    // The second rule does two things:
    // - When all layers are removed from a display, we'll emit one black
    //   frame, then nothing more until we get new layers.
    // - When a display is created with a private layer stack, we won't
    //   emit any black frames until a layer is added to the layer stack.
    mMustRecompose = dirty && !(empty && wasEmpty);

    const char flagPrefix[] = {'-', '+'};
    static_cast<void>(flagPrefix);
    ALOGV("%s: %s composition for %s (%cdirty %cempty %cwasEmpty)", __func__,
          mMustRecompose ? "doing" : "skipping", getName().c_str(), flagPrefix[dirty],
          flagPrefix[empty], flagPrefix[wasEmpty]);

    mRenderSurface->beginFrame(mMustRecompose);

    if (mMustRecompose) {
        outputState.lastCompositionHadVisibleLayers = !empty;
    }
}

void Output::prepareFrame() {
    ATRACE_CALL();
    ALOGV(__FUNCTION__);

    auto& outputState = editState();
    if (!outputState.isEnabled) {
        return;
    }

    std::optional<android::HWComposer::DeviceRequestedChanges> changes;
    bool success = chooseCompositionStrategy(&changes);
    resetCompositionStrategy();
    outputState.strategyPrediction = CompositionStrategyPredictionState::DISABLED;
    outputState.previousDeviceRequestedChanges = changes;
    outputState.previousDeviceRequestedSuccess = success;
    if (success) {
        applyCompositionStrategy(changes);
    }
    finishPrepareFrame();
}

std::future<bool> Output::chooseCompositionStrategyAsync(
        std::optional<android::HWComposer::DeviceRequestedChanges>* changes) {
    return mHwComposerAsyncWorker->send(
            [&, changes]() { return chooseCompositionStrategy(changes); });
}

GpuCompositionResult Output::prepareFrameAsync(const CompositionRefreshArgs& refreshArgs) {
    ATRACE_CALL();
    ALOGV(__FUNCTION__);
    auto& state = editState();
    const auto& previousChanges = state.previousDeviceRequestedChanges;
    std::optional<android::HWComposer::DeviceRequestedChanges> changes;
    resetCompositionStrategy();
    auto hwcResult = chooseCompositionStrategyAsync(&changes);
    if (state.previousDeviceRequestedSuccess) {
        applyCompositionStrategy(previousChanges);
    }
    finishPrepareFrame();

    base::unique_fd bufferFence;
    std::shared_ptr<renderengine::ExternalTexture> buffer;
    updateProtectedContentState();
    const bool dequeueSucceeded = dequeueRenderBuffer(&bufferFence, &buffer);
    GpuCompositionResult compositionResult;
    if (dequeueSucceeded) {
        std::optional<base::unique_fd> optFd =
                composeSurfaces(Region::INVALID_REGION, refreshArgs, buffer, bufferFence);
        if (optFd) {
            compositionResult.fence = std::move(*optFd);
        }
    }

    auto chooseCompositionSuccess = hwcResult.get();
    const bool predictionSucceeded = dequeueSucceeded && changes == previousChanges;
    state.strategyPrediction = predictionSucceeded ? CompositionStrategyPredictionState::SUCCESS
                                                   : CompositionStrategyPredictionState::FAIL;
    if (!predictionSucceeded) {
        ATRACE_NAME("CompositionStrategyPredictionMiss");
        resetCompositionStrategy();
        if (chooseCompositionSuccess) {
            applyCompositionStrategy(changes);
        }
        finishPrepareFrame();
        // Track the dequeued buffer to reuse so we don't need to dequeue another one.
        compositionResult.buffer = buffer;
    } else {
        ATRACE_NAME("CompositionStrategyPredictionHit");
    }
    state.previousDeviceRequestedChanges = std::move(changes);
    state.previousDeviceRequestedSuccess = chooseCompositionSuccess;
    return compositionResult;
}

void Output::devOptRepaintFlash(const compositionengine::CompositionRefreshArgs& refreshArgs) {
    if (CC_LIKELY(!refreshArgs.devOptFlashDirtyRegionsDelay)) {
        return;
    }

    if (getState().isEnabled) {
        if (const auto dirtyRegion = getDirtyRegion(); !dirtyRegion.isEmpty()) {
            base::unique_fd bufferFence;
            std::shared_ptr<renderengine::ExternalTexture> buffer;
            updateProtectedContentState();
            dequeueRenderBuffer(&bufferFence, &buffer);
            static_cast<void>(composeSurfaces(dirtyRegion, refreshArgs, buffer, bufferFence));
            mRenderSurface->queueBuffer(base::unique_fd());
        }
    }

    postFramebuffer();

    std::this_thread::sleep_for(*refreshArgs.devOptFlashDirtyRegionsDelay);

    prepareFrame();
}

void Output::finishFrame(const CompositionRefreshArgs& refreshArgs, GpuCompositionResult&& result) {
    ATRACE_CALL();
    ALOGV(__FUNCTION__);
    const auto& outputState = getState();
    if (!outputState.isEnabled) {
        return;
    }

    std::optional<base::unique_fd> optReadyFence;
    std::shared_ptr<renderengine::ExternalTexture> buffer;
    base::unique_fd bufferFence;
    if (outputState.strategyPrediction == CompositionStrategyPredictionState::SUCCESS) {
        optReadyFence = std::move(result.fence);
    } else {
        if (result.bufferAvailable()) {
            buffer = std::move(result.buffer);
            bufferFence = std::move(result.fence);
        } else {
            updateProtectedContentState();
            if (!dequeueRenderBuffer(&bufferFence, &buffer)) {
                return;
            }
        }
        // Repaint the framebuffer (if needed), getting the optional fence for when
        // the composition completes.
        optReadyFence = composeSurfaces(Region::INVALID_REGION, refreshArgs, buffer, bufferFence);
    }
    if (!optReadyFence) {
        return;
    }

    if (isPowerHintSessionEnabled()) {
        // get fence end time to know when gpu is complete in display
        setHintSessionGpuFence(
                std::make_unique<FenceTime>(sp<Fence>::make(dup(optReadyFence->get()))));
    }
    // swap buffers (presentation)
    mRenderSurface->queueBuffer(std::move(*optReadyFence));
}

void Output::updateProtectedContentState() {
    const auto& outputState = getState();
    bool hasSecureCamera = false;
    bool hasSecureDisplay = false;
    bool needsProtected = false;
    for (auto* layer : getOutputLayersOrderedByZ()) {
        if (layer->getLayerFE().getCompositionState()->isSecureCamera) {
            hasSecureCamera = true;
        }
        if (layer->getLayerFE().getCompositionState()->isSecureDisplay) {
            hasSecureDisplay = true;
        }
        if (layer->getLayerFE().getCompositionState()->hasProtectedContent) {
            needsProtected = true;
        }
    }

    auto& renderEngine = getCompositionEngine().getRenderEngine();
    const bool supportsProtectedContent = renderEngine.supportsProtectedContent() &&
                                          !hasSecureCamera && !hasSecureDisplay &&
                                          outputState.isSecure && needsProtected;

    // If we the display is secure, protected content support is enabled, and at
    // least one layer has protected content, we need to use a secure back
    // buffer.
    if (supportsProtectedContent != renderEngine.isProtected()) {
        renderEngine.useProtectedContext(supportsProtectedContent);
    }
    if (supportsProtectedContent != mRenderSurface->isProtected() &&
        supportsProtectedContent == renderEngine.isProtected()) {
        mRenderSurface->setProtected(supportsProtectedContent);
    }
}

bool Output::dequeueRenderBuffer(base::unique_fd* bufferFence,
                                 std::shared_ptr<renderengine::ExternalTexture>* tex) {
    const auto& outputState = getState();

    // If we aren't doing client composition on this output, but do have a
    // flipClientTarget request for this frame on this output, we still need to
    // dequeue a buffer.
    if (outputState.usesClientComposition || outputState.flipClientTarget) {
        *tex = mRenderSurface->dequeueBuffer(bufferFence);
        if (*tex == nullptr) {
            ALOGW("Dequeuing buffer for display [%s] failed, bailing out of "
                  "client composition for this frame",
                  mName.c_str());
            return false;
        }
    }
    return true;
}

std::optional<base::unique_fd> Output::composeSurfaces(
        const Region& debugRegion, const compositionengine::CompositionRefreshArgs& refreshArgs,
        std::shared_ptr<renderengine::ExternalTexture> tex, base::unique_fd& fd) {
    ATRACE_CALL();
    ALOGV(__FUNCTION__);

    const auto& outputState = getState();
    const TracedOrdinal<bool> hasClientComposition = {"hasClientComposition",
                                                      outputState.usesClientComposition};
    if (!hasClientComposition) {
        setExpensiveRenderingExpected(false);
        return base::unique_fd();
    }

    if (tex == nullptr) {
        ALOGW("Buffer not valid for display [%s], bailing out of "
              "client composition for this frame",
              mName.c_str());
        return {};
    }

    ALOGV("hasClientComposition");

    renderengine::DisplaySettings clientCompositionDisplay;
    clientCompositionDisplay.physicalDisplay = outputState.framebufferSpace.getContent();
    clientCompositionDisplay.clip = outputState.layerStackSpace.getContent();
    clientCompositionDisplay.orientation =
            ui::Transform::toRotationFlags(outputState.displaySpace.getOrientation());
    clientCompositionDisplay.outputDataspace = mDisplayColorProfile->hasWideColorGamut()
            ? outputState.dataspace
            : ui::Dataspace::UNKNOWN;

    // If we have a valid current display brightness use that, otherwise fall back to the
    // display's max desired
    clientCompositionDisplay.currentLuminanceNits = outputState.displayBrightnessNits > 0.f
            ? outputState.displayBrightnessNits
            : mDisplayColorProfile->getHdrCapabilities().getDesiredMaxLuminance();
    clientCompositionDisplay.maxLuminance =
            mDisplayColorProfile->getHdrCapabilities().getDesiredMaxLuminance();
    clientCompositionDisplay.targetLuminanceNits =
            outputState.clientTargetBrightness * outputState.displayBrightnessNits;
    clientCompositionDisplay.dimmingStage = outputState.clientTargetDimmingStage;
    clientCompositionDisplay.renderIntent =
            static_cast<aidl::android::hardware::graphics::composer3::RenderIntent>(
                    outputState.renderIntent);

    // Compute the global color transform matrix.
    clientCompositionDisplay.colorTransform = outputState.colorTransformMatrix;
    for (auto& info : outputState.borderInfoList) {
        renderengine::BorderRenderInfo borderInfo;
        borderInfo.width = info.width;
        borderInfo.color = info.color;
        borderInfo.combinedRegion = info.combinedRegion;
        clientCompositionDisplay.borderInfoList.emplace_back(std::move(borderInfo));
    }
    clientCompositionDisplay.deviceHandlesColorTransform =
            outputState.usesDeviceComposition || getSkipColorTransform();

    // Generate the client composition requests for the layers on this output.
    auto& renderEngine = getCompositionEngine().getRenderEngine();
    const bool supportsProtectedContent = renderEngine.supportsProtectedContent();
    std::vector<LayerFE*> clientCompositionLayersFE;
    std::vector<LayerFE::LayerSettings> clientCompositionLayers =
            generateClientCompositionRequests(supportsProtectedContent,
                                              clientCompositionDisplay.outputDataspace,
                                              clientCompositionLayersFE);
    appendRegionFlashRequests(debugRegion, clientCompositionLayers);

    OutputCompositionState& outputCompositionState = editState();
    // Check if the client composition requests were rendered into the provided graphic buffer. If
    // so, we can reuse the buffer and avoid client composition.
    if (mClientCompositionRequestCache) {
        if (mClientCompositionRequestCache->exists(tex->getBuffer()->getId(),
                                                   clientCompositionDisplay,
                                                   clientCompositionLayers)) {
            ATRACE_NAME("ClientCompositionCacheHit");
            outputCompositionState.reusedClientComposition = true;
            setExpensiveRenderingExpected(false);
            // b/239944175 pass the fence associated with the buffer.
            return base::unique_fd(std::move(fd));
        }
        ATRACE_NAME("ClientCompositionCacheMiss");
        mClientCompositionRequestCache->add(tex->getBuffer()->getId(), clientCompositionDisplay,
                                            clientCompositionLayers);
    }

    // We boost GPU frequency here because there will be color spaces conversion
    // or complex GPU shaders and it's expensive. We boost the GPU frequency so that
    // GPU composition can finish in time. We must reset GPU frequency afterwards,
    // because high frequency consumes extra battery.
    const bool expensiveBlurs =
            refreshArgs.blursAreExpensive && mLayerRequestingBackgroundBlur != nullptr;
    const bool expensiveRenderingExpected = expensiveBlurs ||
            std::any_of(clientCompositionLayers.begin(), clientCompositionLayers.end(),
                        [outputDataspace =
                                 clientCompositionDisplay.outputDataspace](const auto& layer) {
                            return layer.sourceDataspace != outputDataspace;
                        });
    if (expensiveRenderingExpected) {
        setExpensiveRenderingExpected(true);
    }

    std::vector<renderengine::LayerSettings> clientRenderEngineLayers;
    clientRenderEngineLayers.reserve(clientCompositionLayers.size());
    std::transform(clientCompositionLayers.begin(), clientCompositionLayers.end(),
                   std::back_inserter(clientRenderEngineLayers),
                   [](LayerFE::LayerSettings& settings) -> renderengine::LayerSettings {
                       return settings;
                   });

    const nsecs_t renderEngineStart = systemTime();
    // Only use the framebuffer cache when rendering to an internal display
    // TODO(b/173560331): This is only to help mitigate memory leaks from virtual displays because
    // right now we don't have a concrete eviction policy for output buffers: GLESRenderEngine
    // bounds its framebuffer cache but Skia RenderEngine has no current policy. The best fix is
    // probably to encapsulate the output buffer into a structure that dispatches resource cleanup
    // over to RenderEngine, in which case this flag can be removed from the drawLayers interface.
    const bool useFramebufferCache = outputState.layerFilter.toInternalDisplay;

    auto fenceResult = renderEngine
                               .drawLayers(clientCompositionDisplay, clientRenderEngineLayers, tex,
                                           useFramebufferCache, std::move(fd))
                               .get();

    if (mClientCompositionRequestCache && fenceStatus(fenceResult) != NO_ERROR) {
        // If rendering was not successful, remove the request from the cache.
        mClientCompositionRequestCache->remove(tex->getBuffer()->getId());
    }

    const auto fence = std::move(fenceResult).value_or(Fence::NO_FENCE);

    if (auto& timeStats = getCompositionEngine().getTimeStats(); fence->isValid()) {
        timeStats.recordRenderEngineDuration(renderEngineStart, std::make_shared<FenceTime>(fence));
    } else {
        timeStats.recordRenderEngineDuration(renderEngineStart, systemTime());
    }

    for (auto* clientComposedLayer : clientCompositionLayersFE) {
        clientComposedLayer->setWasClientComposed(fence);
    }

    return base::unique_fd(fence->dup());
}

std::vector<LayerFE::LayerSettings> Output::generateClientCompositionRequests(
      bool supportsProtectedContent, ui::Dataspace outputDataspace, std::vector<LayerFE*>& outLayerFEs) {
    std::vector<LayerFE::LayerSettings> clientCompositionLayers;
    ALOGV("Rendering client layers");

    const auto& outputState = getState();
    const Region viewportRegion(outputState.layerStackSpace.getContent());
    bool firstLayer = true;

    bool disableBlurs = false;
    uint64_t previousOverrideBufferId = 0;

    for (auto* layer : getOutputLayersOrderedByZ()) {
        const auto& layerState = layer->getState();
        const auto* layerFEState = layer->getLayerFE().getCompositionState();
        auto& layerFE = layer->getLayerFE();
        layerFE.setWasClientComposed(nullptr);

        const Region clip(viewportRegion.intersect(layerState.visibleRegion));
        ALOGV("Layer: %s", layerFE.getDebugName());
        if (clip.isEmpty()) {
            ALOGV("  Skipping for empty clip");
            firstLayer = false;
            continue;
        }

        disableBlurs |= layerFEState->sidebandStream != nullptr;

        const bool clientComposition = layer->requiresClientComposition();

        // We clear the client target for non-client composed layers if
        // requested by the HWC. We skip this if the layer is not an opaque
        // rectangle, as by definition the layer must blend with whatever is
        // underneath. We also skip the first layer as the buffer target is
        // guaranteed to start out cleared.
        const bool clearClientComposition =
                layerState.clearClientTarget && layerFEState->isOpaque && !firstLayer;

        ALOGV("  Composition type: client %d clear %d", clientComposition, clearClientComposition);

        // If the layer casts a shadow but the content casting the shadow is occluded, skip
        // composing the non-shadow content and only draw the shadows.
        const bool realContentIsVisible = clientComposition &&
                !layerState.visibleRegion.subtract(layerState.shadowRegion).isEmpty();

        if (clientComposition || clearClientComposition) {
            if (auto overrideSettings = layer->getOverrideCompositionSettings()) {
                if (overrideSettings->bufferId != previousOverrideBufferId) {
                    previousOverrideBufferId = overrideSettings->bufferId;
                    clientCompositionLayers.push_back(std::move(*overrideSettings));
                    ALOGV("Replacing [%s] with override in RE", layer->getLayerFE().getDebugName());
                } else {
                    ALOGV("Skipping redundant override buffer for [%s] in RE",
                          layer->getLayerFE().getDebugName());
                }
            } else {
                LayerFE::ClientCompositionTargetSettings::BlurSetting blurSetting = disableBlurs
                        ? LayerFE::ClientCompositionTargetSettings::BlurSetting::Disabled
                        : (layer->getState().overrideInfo.disableBackgroundBlur
                                   ? LayerFE::ClientCompositionTargetSettings::BlurSetting::
                                             BlurRegionsOnly
                                   : LayerFE::ClientCompositionTargetSettings::BlurSetting::
                                             Enabled);
                compositionengine::LayerFE::ClientCompositionTargetSettings
                        targetSettings{.clip = clip,
                                       .needsFiltering = layer->needsFiltering() ||
                                               outputState.needsFiltering,
                                       .isSecure = outputState.isSecure,
                                       .supportsProtectedContent = supportsProtectedContent,
                                       .viewport = outputState.layerStackSpace.getContent(),
                                       .dataspace = outputDataspace,
                                       .realContentIsVisible = realContentIsVisible,
                                       .clearContent = !clientComposition,
                                       .blurSetting = blurSetting,
                                       .whitePointNits = layerState.whitePointNits};
                if (auto clientCompositionSettings =
                            layerFE.prepareClientComposition(targetSettings)) {
                    clientCompositionLayers.push_back(std::move(*clientCompositionSettings));
                    if (realContentIsVisible) {
                        layer->editState().clientCompositionTimestamp = systemTime();
                    }
                }
            }

            if (clientComposition) {
                outLayerFEs.push_back(&layerFE);
            }
        }

        firstLayer = false;
    }

    return clientCompositionLayers;
}

void Output::appendRegionFlashRequests(
        const Region& flashRegion, std::vector<LayerFE::LayerSettings>& clientCompositionLayers) {
    if (flashRegion.isEmpty()) {
        return;
    }

    LayerFE::LayerSettings layerSettings;
    layerSettings.source.buffer.buffer = nullptr;
    layerSettings.source.solidColor = half3(1.0, 0.0, 1.0);
    layerSettings.alpha = half(1.0);

    for (const auto& rect : flashRegion) {
        layerSettings.geometry.boundaries = rect.toFloatRect();
        clientCompositionLayers.push_back(layerSettings);
    }
}

void Output::setExpensiveRenderingExpected(bool) {
    // The base class does nothing with this call.
}

void Output::setHintSessionGpuFence(std::unique_ptr<FenceTime>&&) {
    // The base class does nothing with this call.
}

bool Output::isPowerHintSessionEnabled() {
    return false;
}

void Output::postFramebuffer() {
    ATRACE_CALL();
    ALOGV(__FUNCTION__);

    if (!getState().isEnabled) {
        return;
    }

    auto& outputState = editState();
    outputState.dirtyRegion.clear();

    auto frame = presentAndGetFrameFences();

    mRenderSurface->onPresentDisplayCompleted();

    for (auto* layer : getOutputLayersOrderedByZ()) {
        // The layer buffer from the previous frame (if any) is released
        // by HWC only when the release fence from this frame (if any) is
        // signaled.  Always get the release fence from HWC first.
        sp<Fence> releaseFence = Fence::NO_FENCE;

        if (auto hwcLayer = layer->getHwcLayer()) {
            if (auto f = frame.layerFences.find(hwcLayer); f != frame.layerFences.end()) {
                releaseFence = f->second;
            }
        }

        // If the layer was client composited in the previous frame, we
        // need to merge with the previous client target acquire fence.
        // Since we do not track that, always merge with the current
        // client target acquire fence when it is available, even though
        // this is suboptimal.
        // TODO(b/121291683): Track previous frame client target acquire fence.
        if (outputState.usesClientComposition) {
            releaseFence =
                    Fence::merge("LayerRelease", releaseFence, frame.clientTargetAcquireFence);
        }
        layer->getLayerFE().onLayerDisplayed(
                ftl::yield<FenceResult>(std::move(releaseFence)).share());
    }

    // We've got a list of layers needing fences, that are disjoint with
    // OutputLayersOrderedByZ.  The best we can do is to
    // supply them with the present fence.
    for (auto& weakLayer : mReleasedLayers) {
        if (const auto layer = weakLayer.promote()) {
            layer->onLayerDisplayed(ftl::yield<FenceResult>(frame.presentFence).share());
        }
    }

    // Clear out the released layers now that we're done with them.
    mReleasedLayers.clear();
}

void Output::renderCachedSets(const CompositionRefreshArgs& refreshArgs) {
    if (mPlanner) {
        mPlanner->renderCachedSets(getState(), refreshArgs.scheduledFrameTime,
                                   getState().usesDeviceComposition || getSkipColorTransform());
    }
}

void Output::dirtyEntireOutput() {
    auto& outputState = editState();
    outputState.dirtyRegion.set(outputState.displaySpace.getBoundsAsRect());
}

void Output::resetCompositionStrategy() {
    // The base output implementation can only do client composition
    auto& outputState = editState();
    outputState.usesClientComposition = true;
    outputState.usesDeviceComposition = false;
    outputState.reusedClientComposition = false;
}

bool Output::getSkipColorTransform() const {
    return true;
}

compositionengine::Output::FrameFences Output::presentAndGetFrameFences() {
    compositionengine::Output::FrameFences result;
    if (getState().usesClientComposition) {
        result.clientTargetAcquireFence = mRenderSurface->getClientTargetAcquireFence();
    }
    return result;
}

void Output::setPredictCompositionStrategy(bool predict) {
    if (predict) {
        mHwComposerAsyncWorker = std::make_unique<HwcAsyncWorker>();
    } else {
        mHwComposerAsyncWorker.reset(nullptr);
    }
}

void Output::setTreat170mAsSrgb(bool enable) {
    editState().treat170mAsSrgb = enable;
}

bool Output::canPredictCompositionStrategy(const CompositionRefreshArgs& refreshArgs) {
    uint64_t lastOutputLayerHash = getState().lastOutputLayerHash;
    uint64_t outputLayerHash = getState().outputLayerHash;
    editState().lastOutputLayerHash = outputLayerHash;

    if (!getState().isEnabled || !mHwComposerAsyncWorker) {
        ALOGV("canPredictCompositionStrategy disabled");
        return false;
    }

    if (!getState().previousDeviceRequestedChanges) {
        ALOGV("canPredictCompositionStrategy previous changes not available");
        return false;
    }

    if (!mRenderSurface->supportsCompositionStrategyPrediction()) {
        ALOGV("canPredictCompositionStrategy surface does not support");
        return false;
    }

    if (refreshArgs.devOptFlashDirtyRegionsDelay) {
        ALOGV("canPredictCompositionStrategy devOptFlashDirtyRegionsDelay");
        return false;
    }

    if (lastOutputLayerHash != outputLayerHash) {
        ALOGV("canPredictCompositionStrategy output layers changed");
        return false;
    }

    // If no layer uses clientComposition, then don't predict composition strategy
    // because we have less work to do in parallel.
    if (!anyLayersRequireClientComposition()) {
        ALOGV("canPredictCompositionStrategy no layer uses clientComposition");
        return false;
    }

    return true;
}

bool Output::anyLayersRequireClientComposition() const {
    const auto layers = getOutputLayersOrderedByZ();
    return std::any_of(layers.begin(), layers.end(),
                       [](const auto& layer) { return layer->requiresClientComposition(); });
}

void Output::finishPrepareFrame() {
    const auto& state = getState();
    if (mPlanner) {
        mPlanner->reportFinalPlan(getOutputLayersOrderedByZ());
    }
    mRenderSurface->prepareFrame(state.usesClientComposition, state.usesDeviceComposition);
}

<<<<<<< HEAD
void Output::getVisibleLayerInfo(std::vector<std::string> *layerName,
                                 std::vector<int32_t> *layerSequence) const {
    for (auto* layer: getOutputLayersOrderedByZ()) {
        layerName->push_back(layer->getLayerFE().getDebugName());
        layerSequence->push_back(layer->getLayerFE().getSequence());
    }
=======
bool Output::mustRecompose() const {
    return mMustRecompose;
>>>>>>> 74878a63
}

} // namespace impl
} // namespace android::compositionengine<|MERGE_RESOLUTION|>--- conflicted
+++ resolved
@@ -1691,17 +1691,16 @@
     mRenderSurface->prepareFrame(state.usesClientComposition, state.usesDeviceComposition);
 }
 
-<<<<<<< HEAD
+bool Output::mustRecompose() const {
+    return mMustRecompose;
+}
+
 void Output::getVisibleLayerInfo(std::vector<std::string> *layerName,
                                  std::vector<int32_t> *layerSequence) const {
     for (auto* layer: getOutputLayersOrderedByZ()) {
         layerName->push_back(layer->getLayerFE().getDebugName());
         layerSequence->push_back(layer->getLayerFE().getSequence());
     }
-=======
-bool Output::mustRecompose() const {
-    return mMustRecompose;
->>>>>>> 74878a63
 }
 
 } // namespace impl
