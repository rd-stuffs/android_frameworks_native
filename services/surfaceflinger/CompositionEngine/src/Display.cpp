--- conflicted
+++ resolved
@@ -246,12 +246,7 @@
 
 void Display::applyDisplayBrightness(const bool applyImmediately) {
     auto& hwc = getCompositionEngine().getHwComposer();
-<<<<<<< HEAD
-
-    beginDraw();
-=======
     const auto halDisplayId = HalDisplayId::tryCast(*getDisplayId());
->>>>>>> a92728d0
     if (const auto physicalDisplayId = PhysicalDisplayId::tryCast(*halDisplayId);
         physicalDisplayId && getState().displayBrightness) {
         const status_t result =
