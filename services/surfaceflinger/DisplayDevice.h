/*
 * Copyright (C) 2007 The Android Open Source Project
 *
 * Licensed under the Apache License, Version 2.0 (the "License");
 * you may not use this file except in compliance with the License.
 * You may obtain a copy of the License at
 *
 *      http://www.apache.org/licenses/LICENSE-2.0
 *
 * Unless required by applicable law or agreed to in writing, software
 * distributed under the License is distributed on an "AS IS" BASIS,
 * WITHOUT WARRANTIES OR CONDITIONS OF ANY KIND, either express or implied.
 * See the License for the specific language governing permissions and
 * limitations under the License.
 */

#pragma once

#include <memory>
#include <optional>
#include <string>
#include <unordered_map>

#include <android/native_window.h>
#include <binder/IBinder.h>
#include <gui/LayerState.h>
#include <math/mat4.h>
#include <renderengine/RenderEngine.h>
#include <system/window.h>
#include <ui/DisplayId.h>
#include <ui/DisplayState.h>
#include <ui/GraphicTypes.h>
#include <ui/HdrCapabilities.h>
#include <ui/Region.h>
#include <ui/StaticDisplayInfo.h>
#include <ui/Transform.h>
#include <utils/Errors.h>
#include <utils/Mutex.h>
#include <utils/RefBase.h>
#include <utils/Timers.h>

#include "DisplayHardware/DisplayIdentification.h"
#include "DisplayHardware/DisplayMode.h"
#include "DisplayHardware/Hal.h"
#include "DisplayHardware/PowerAdvisor.h"

namespace android {

class Fence;
class HWComposer;
class IGraphicBufferProducer;
class Layer;
class SurfaceFlinger;

struct CompositionInfo;
struct DisplayDeviceCreationArgs;

namespace compositionengine {
class Display;
class DisplaySurface;
} // namespace compositionengine

class DisplayDevice : public RefBase {
public:
    constexpr static float sDefaultMinLumiance = 0.0;
    constexpr static float sDefaultMaxLumiance = 500.0;

    explicit DisplayDevice(DisplayDeviceCreationArgs& args);

    // Must be destroyed on the main thread because it may call into HWComposer.
    virtual ~DisplayDevice();

    std::shared_ptr<compositionengine::Display> getCompositionDisplay() const {
        return mCompositionDisplay;
    }

    std::optional<ui::DisplayConnectionType> getConnectionType() const { return mConnectionType; }

    bool isVirtual() const { return !mConnectionType; }
    bool isPrimary() const { return mIsPrimary; }

    // isSecure indicates whether this display can be trusted to display
    // secure surfaces.
    bool isSecure() const;

    int getWidth() const;
    int getHeight() const;
    ui::Size getSize() const { return {getWidth(), getHeight()}; }

    void setLayerStack(ui::LayerStack);
    void setDisplaySize(int width, int height);
    void setProjection(ui::Rotation orientation, Rect viewport, Rect frame);

    ui::Rotation getPhysicalOrientation() const { return mPhysicalOrientation; }
    ui::Rotation getOrientation() const { return mOrientation; }

    static ui::Transform::RotationFlags getPrimaryDisplayRotationFlags();

    ui::Transform::RotationFlags getTransformHint() const;
    const ui::Transform& getTransform() const;
    const Rect& getLayerStackSpaceRect() const;
    const Rect& getOrientedDisplaySpaceRect() const;
    bool needsFiltering() const;
    ui::LayerStack getLayerStack() const;

    // Returns the physical ID of this display. This function asserts the ID is physical and it
    // shouldn't be called for other display types, e.g. virtual.
    PhysicalDisplayId getPhysicalId() const {
        const auto displayIdOpt = PhysicalDisplayId::tryCast(getId());
        LOG_FATAL_IF(!displayIdOpt);
        return *displayIdOpt;
    }

    DisplayId getId() const;
    const wp<IBinder>& getDisplayToken() const { return mDisplayToken; }
    int32_t getSequenceId() const { return mSequenceId; }

    const Region& getUndefinedRegion() const;

    int32_t getSupportedPerFrameMetadata() const;

    bool hasWideColorGamut() const;
    // Whether h/w composer has native support for specific HDR type.
    bool hasHDR10PlusSupport() const;
    bool hasHDR10Support() const;
    bool hasHLGSupport() const;
    bool hasDolbyVisionSupport() const;

    void overrideHdrTypes(const std::vector<ui::Hdr>& hdrTypes);

    // The returned HdrCapabilities is the combination of HDR capabilities from
    // hardware composer and RenderEngine. When the DisplayDevice supports wide
    // color gamut, RenderEngine is able to simulate HDR support in Display P3
    // color space for both PQ and HLG HDR contents. The minimum and maximum
    // luminance will be set to sDefaultMinLumiance and sDefaultMaxLumiance
    // respectively if hardware composer doesn't return meaningful values.
    HdrCapabilities getHdrCapabilities() const;

    // Return true if intent is supported by the display.
    bool hasRenderIntent(ui::RenderIntent intent) const;

    const Rect& getBounds() const;
    const Rect& bounds() const { return getBounds(); }

    void setDisplayName(const std::string& displayName);
    const std::string& getDisplayName() const { return mDisplayName; }

    void setDeviceProductInfo(std::optional<DeviceProductInfo> info);
    const std::optional<DeviceProductInfo>& getDeviceProductInfo() const {
        return mDeviceProductInfo;
    }

    /* ------------------------------------------------------------------------
     * Display power mode management.
     */
    hardware::graphics::composer::hal::PowerMode getPowerMode() const;
    void setPowerMode(hardware::graphics::composer::hal::PowerMode mode);
    bool isPoweredOn() const;

    ui::Dataspace getCompositionDataSpace() const;

    /* ------------------------------------------------------------------------
     * Display mode management.
     */
    const DisplayModePtr& getActiveMode() const;
    void setActiveMode(DisplayModeId);
    status_t initiateModeChange(DisplayModeId modeId,
                                const hal::VsyncPeriodChangeConstraints& constraints,
                                hal::VsyncPeriodChangeTimeline* outTimeline) const;

    // Return the immutable list of supported display modes. The HWC may report different modes
    // after a hotplug reconnect event, in which case the DisplayDevice object will be recreated.
    // Hotplug reconnects are common for external displays.
    const DisplayModes& getSupportedModes() const;

    // Returns nullptr if the given mode ID is not supported. A previously
    // supported mode may be no longer supported for some devices like TVs and
    // set-top boxes after a hotplug reconnect.
    DisplayModePtr getMode(DisplayModeId) const;

    void onVsync(nsecs_t timestamp);
    nsecs_t getVsyncPeriodFromHWC() const;
    nsecs_t getRefreshTimestamp() const;

    void setPowerModeOverrideConfig(bool supported);
    bool getPowerModeOverrideConfig() const;
    // release HWC resources (if any) for removable displays
    void disconnect();

    /* ------------------------------------------------------------------------
     * Debugging
     */
    uint32_t getPageFlipCount() const;
    std::string getDebugName() const;
    void dump(std::string& result) const;

private:
    const sp<SurfaceFlinger> mFlinger;
    HWComposer& mHwComposer;
    const wp<IBinder> mDisplayToken;
    const int32_t mSequenceId;
    const std::optional<ui::DisplayConnectionType> mConnectionType;

    const std::shared_ptr<compositionengine::Display> mCompositionDisplay;

    std::string mDisplayName;

    const ui::Rotation mPhysicalOrientation;
    ui::Rotation mOrientation = ui::ROTATION_0;

    static ui::Transform::RotationFlags sPrimaryDisplayRotationFlags;

    hardware::graphics::composer::hal::PowerMode mPowerMode =
            hardware::graphics::composer::hal::PowerMode::OFF;
    DisplayModePtr mActiveMode;
    const DisplayModes mSupportedModes;

    std::atomic<nsecs_t> mLastHwVsync = 0;

    // TODO(b/74619554): Remove special cases for primary display.
    const bool mIsPrimary;

    std::optional<DeviceProductInfo> mDeviceProductInfo;
<<<<<<< HEAD
    bool mIsPowerModeOverride;
=======

    std::vector<ui::Hdr> mOverrideHdrTypes;
>>>>>>> 8e3d5daa
};

struct DisplayDeviceState {
    struct Physical {
        PhysicalDisplayId id;
        ui::DisplayConnectionType type;
        hardware::graphics::composer::hal::HWDisplayId hwcDisplayId;
        std::optional<DeviceProductInfo> deviceProductInfo;
        DisplayModes supportedModes;
        DisplayModePtr activeMode;

        bool operator==(const Physical& other) const {
            return id == other.id && type == other.type && hwcDisplayId == other.hwcDisplayId;
        }
    };

    bool isVirtual() const { return !physical; }

    int32_t sequenceId = sNextSequenceId++;
    std::optional<Physical> physical;
    sp<IGraphicBufferProducer> surface;
    ui::LayerStack layerStack = ui::NO_LAYER_STACK;
    Rect layerStackSpaceRect;
    Rect orientedDisplaySpaceRect;
    ui::Rotation orientation = ui::ROTATION_0;
    uint32_t width = 0;
    uint32_t height = 0;
    std::string displayName;
    bool isSecure = false;

private:
    static std::atomic<int32_t> sNextSequenceId;
};

struct DisplayDeviceCreationArgs {
    // We use a constructor to ensure some of the values are set, without
    // assuming a default value.
    DisplayDeviceCreationArgs(const sp<SurfaceFlinger>&, HWComposer& hwComposer,
                              const wp<IBinder>& displayToken,
                              std::shared_ptr<compositionengine::Display>);
    const sp<SurfaceFlinger> flinger;
    HWComposer& hwComposer;
    const wp<IBinder> displayToken;
    const std::shared_ptr<compositionengine::Display> compositionDisplay;

    int32_t sequenceId{0};
    std::optional<ui::DisplayConnectionType> connectionType;
    bool isSecure{false};
    sp<ANativeWindow> nativeWindow;
    sp<compositionengine::DisplaySurface> displaySurface;
    ui::Rotation physicalOrientation{ui::ROTATION_0};
    bool hasWideColorGamut{false};
    HdrCapabilities hdrCapabilities;
    int32_t supportedPerFrameMetadata{0};
    std::unordered_map<ui::ColorMode, std::vector<ui::RenderIntent>> hwcColorModes;
    hardware::graphics::composer::hal::PowerMode initialPowerMode{
            hardware::graphics::composer::hal::PowerMode::ON};
    bool isPrimary{false};
    DisplayModes supportedModes;
};

} // namespace android<|MERGE_RESOLUTION|>--- conflicted
+++ resolved
@@ -221,12 +221,10 @@
     const bool mIsPrimary;
 
     std::optional<DeviceProductInfo> mDeviceProductInfo;
-<<<<<<< HEAD
+
+    std::vector<ui::Hdr> mOverrideHdrTypes;
+
     bool mIsPowerModeOverride;
-=======
-
-    std::vector<ui::Hdr> mOverrideHdrTypes;
->>>>>>> 8e3d5daa
 };
 
 struct DisplayDeviceState {
