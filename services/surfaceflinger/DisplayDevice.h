--- conflicted
+++ resolved
@@ -391,13 +391,9 @@
     hardware::graphics::composer::hal::PowerMode initialPowerMode{
             hardware::graphics::composer::hal::PowerMode::OFF};
     bool isPrimary{false};
-<<<<<<< HEAD
-    DisplayModeId activeModeId;
     // QTI_BEGIN
     android::surfaceflingerextension::QtiDisplaySurfaceExtensionIntf* mQtiDSExtnIntf = nullptr;
     // QTI_END
-=======
->>>>>>> 60924443
     // Refer to DisplayDevice::mRequestedRefreshRate, for virtual display only
     Fps requestedRefreshRate;
 };
