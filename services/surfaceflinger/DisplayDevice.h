--- conflicted
+++ resolved
@@ -341,18 +341,13 @@
     ActiveModeInfo mDesiredMode GUARDED_BY(mDesiredModeLock);
     TracedOrdinal<bool> mDesiredModeChanged GUARDED_BY(mDesiredModeLock);
 
-<<<<<<< HEAD
-    ActiveModeInfo mUpcomingActiveMode GUARDED_BY(kMainThreadContext);
-
     /* QTI_BEGIN */
     mutable std::mutex mQtiModeLock;
     mutable bool mQtiVsyncPeriodUpdated = true;
     mutable nsecs_t mQtiVsyncPeriod = 0;
     bool mQtiIsPowerModeOverride = false;
     /* QTI_END */
-=======
     ActiveModeInfo mPendingMode GUARDED_BY(kMainThreadContext);
->>>>>>> 043cf9dc
     bool mIsModeSetPending GUARDED_BY(kMainThreadContext) = false;
 };
 
