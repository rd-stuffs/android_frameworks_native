--- conflicted
+++ resolved
@@ -148,15 +148,13 @@
     // a buffer to correlate the buffer with the vsync id. Can only be accessed
     // with the SF state lock held.
     std::optional<int64_t> mFrameTimelineVsyncId;
-<<<<<<< HEAD
-    nsecs_t mLastTimeStamp = -1;
-=======
 
     // Keeps track of the time SF latched the last buffer from this layer.
     // Used in buffer stuffing analysis in FrameTimeline.
     // TODO(b/176106798): Find a way to do this for BLASTBufferQueue as well.
     nsecs_t mLastLatchTime = 0;
->>>>>>> cd0f7ade
+
+    nsecs_t mLastTimeStamp = -1;
 };
 
 } // namespace android