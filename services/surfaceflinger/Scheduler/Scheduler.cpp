--- conflicted
+++ resolved
@@ -470,7 +470,7 @@
 
     const auto refreshRate = [&] {
         std::scoped_lock lock(mRefreshRateConfigsLock);
-        return mRefreshRateConfigs->getActiveMode()->getFps();
+        return mRefreshRateConfigs->getActiveModePtr()->getFps();
     }();
     mLastVsyncPeriodChangeTimeline->refreshRequired = false;
     resyncToHardwareVsync(true /* makeAvailable */, refreshRate, true);
@@ -709,15 +709,11 @@
         if (currentState == newState) return {};
         currentState = std::forward<T>(newState);
 
-<<<<<<< HEAD
-        std::tie(newMode, consideredSignals) = chooseDisplayMode();
         // TODO(b/226947083) QC value-adds were deleted here due to change in
         // datatype
-=======
         const auto [rankings, signals] = getRankedDisplayModes();
         newMode = rankings.front().displayModePtr;
         consideredSignals = signals;
->>>>>>> a92728d0
         frameRateOverridesChanged = updateFrameRateOverrides(consideredSignals, newMode->getFps());
 
         if (mPolicy.mode == newMode) {
