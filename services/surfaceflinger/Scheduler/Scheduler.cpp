/*
 * Copyright 2018 The Android Open Source Project
 *
 * Licensed under the Apache License, Version 2.0 (the "License");
 * you may not use this file except in compliance with the License.
 * You may obtain a copy of the License at
 *
 *      http://www.apache.org/licenses/LICENSE-2.0
 *
 * Unless required by applicable law or agreed to in writing, software
 * distributed under the License is distributed on an "AS IS" BASIS,
 * WITHOUT WARRANTIES OR CONDITIONS OF ANY KIND, either express or implied.
 * See the License for the specific language governing permissions and
 * limitations under the License.
 */

#undef LOG_TAG
#define LOG_TAG "Scheduler"
#define ATRACE_TAG ATRACE_TAG_GRAPHICS

#include "Scheduler.h"

#include <android-base/properties.h>
#include <android-base/stringprintf.h>
#include <android/hardware/configstore/1.0/ISurfaceFlingerConfigs.h>
#include <android/hardware/configstore/1.1/ISurfaceFlingerConfigs.h>
#include <configstore/Utils.h>
#include <gui/WindowInfo.h>
#include <system/window.h>
#include <ui/DisplayStatInfo.h>
#include <utils/Timers.h>
#include <utils/Trace.h>

#include <FrameTimeline/FrameTimeline.h>
#include <algorithm>
#include <cinttypes>
#include <cstdint>
#include <functional>
#include <memory>
#include <numeric>

#include "../Layer.h"
#include "DispSyncSource.h"
#include "EventThread.h"
#include "FrameRateOverrideMappings.h"
#include "InjectVSyncSource.h"
#include "OneShotTimer.h"
#include "SurfaceFlingerProperties.h"
#include "VSyncPredictor.h"
#include "VSyncReactor.h"

#define RETURN_IF_INVALID_HANDLE(handle, ...)                        \
    do {                                                             \
        if (mConnections.count(handle) == 0) {                       \
            ALOGE("Invalid connection handle %" PRIuPTR, handle.id); \
            return __VA_ARGS__;                                      \
        }                                                            \
    } while (false)

namespace android::scheduler {

Scheduler::Scheduler(ICompositor& compositor, ISchedulerCallback& callback, FeatureFlags features)
      : impl::MessageQueue(compositor), mFeatures(features), mSchedulerCallback(callback) {}

Scheduler::~Scheduler() {
    // Stop timers and wait for their threads to exit.
    mDisplayPowerTimer.reset();
    mTouchTimer.reset();

    // Stop idle timer and clear callbacks, as the RefreshRateConfigs may outlive the Scheduler.
    setRefreshRateConfigs(nullptr);
}

void Scheduler::startTimers() {
    using namespace sysprop;
    using namespace std::string_literals;

    if (const int64_t millis = set_touch_timer_ms(0); millis > 0) {
        // Touch events are coming to SF every 100ms, so the timer needs to be higher than that
        mTouchTimer.emplace(
                "TouchTimer", std::chrono::milliseconds(millis),
                [this] { touchTimerCallback(TimerState::Reset); },
                [this] { touchTimerCallback(TimerState::Expired); });
        mTouchTimer->start();
    }

    if (const int64_t millis = set_display_power_timer_ms(0); millis > 0) {
        mDisplayPowerTimer.emplace(
                "DisplayPowerTimer", std::chrono::milliseconds(millis),
                [this] { displayPowerTimerCallback(TimerState::Reset); },
                [this] { displayPowerTimerCallback(TimerState::Expired); });
        mDisplayPowerTimer->start();
    }
}

void Scheduler::setRefreshRateConfigs(std::shared_ptr<RefreshRateConfigs> configs) {
    {
        // The current RefreshRateConfigs instance may outlive this call, so unbind its idle timer.
        std::scoped_lock lock(mRefreshRateConfigsLock);
        if (mRefreshRateConfigs) {
            mRefreshRateConfigs->stopIdleTimer();
            mRefreshRateConfigs->clearIdleTimerCallbacks();
        }
    }
    {
        // Clear state that depends on the current instance.
        std::scoped_lock lock(mPolicyLock);
        mPolicy = {};
    }

    std::scoped_lock lock(mRefreshRateConfigsLock);
    mRefreshRateConfigs = std::move(configs);
    if (!mRefreshRateConfigs) return;

    mRefreshRateConfigs->setIdleTimerCallbacks(
            {.platform = {.onReset = [this] { idleTimerCallback(TimerState::Reset); },
                          .onExpired = [this] { idleTimerCallback(TimerState::Expired); }},
             .kernel = {.onReset = [this] { kernelIdleTimerCallback(TimerState::Reset); },
                        .onExpired = [this] { kernelIdleTimerCallback(TimerState::Expired); }}});

    mRefreshRateConfigs->startIdleTimer();
}

void Scheduler::run() {
    while (true) {
        waitMessage();
    }
}

void Scheduler::createVsyncSchedule(FeatureFlags features) {
    mVsyncSchedule.emplace(features);
}

std::unique_ptr<VSyncSource> Scheduler::makePrimaryDispSyncSource(
        const char* name, std::chrono::nanoseconds workDuration,
        std::chrono::nanoseconds readyDuration, bool traceVsync) {
    return std::make_unique<scheduler::DispSyncSource>(mVsyncSchedule->getDispatch(),
                                                       mVsyncSchedule->getTracker(), workDuration,
                                                       readyDuration, traceVsync, name);
}

std::optional<Fps> Scheduler::getFrameRateOverride(uid_t uid) const {
    const auto refreshRateConfigs = holdRefreshRateConfigs();
    const bool supportsFrameRateOverrideByContent =
            refreshRateConfigs->supportsFrameRateOverrideByContent();
    return mFrameRateOverrideMappings
            .getFrameRateOverrideForUid(uid, supportsFrameRateOverrideByContent);
}

bool Scheduler::isVsyncValid(nsecs_t expectedVsyncTimestamp, uid_t uid) const {
    const auto frameRate = getFrameRateOverride(uid);
    if (!frameRate.has_value()) {
        return true;
    }

    return mVsyncSchedule->getTracker().isVSyncInPhase(expectedVsyncTimestamp, *frameRate);
}

impl::EventThread::ThrottleVsyncCallback Scheduler::makeThrottleVsyncCallback() const {
    std::scoped_lock lock(mRefreshRateConfigsLock);

    return [this](nsecs_t expectedVsyncTimestamp, uid_t uid) {
        return !isVsyncValid(expectedVsyncTimestamp, uid);
    };
}

impl::EventThread::GetVsyncPeriodFunction Scheduler::makeGetVsyncPeriodFunction() const {
    return [this](uid_t uid) {
        const auto refreshRateConfigs = holdRefreshRateConfigs();
        nsecs_t basePeriod = refreshRateConfigs->getCurrentRefreshRate().getVsyncPeriod();
        const auto frameRate = getFrameRateOverride(uid);
        if (!frameRate.has_value()) {
            return basePeriod;
        }

        const auto divisor =
                scheduler::RefreshRateConfigs::getFrameRateDivisor(refreshRateConfigs
                                                                           ->getCurrentRefreshRate()
                                                                           .getFps(),
                                                                   *frameRate);
        if (divisor <= 1) {
            return basePeriod;
        }
        return basePeriod * divisor;
    };
}

ConnectionHandle Scheduler::createConnection(
        const char* connectionName, frametimeline::TokenManager* tokenManager,
        std::chrono::nanoseconds workDuration, std::chrono::nanoseconds readyDuration,
        impl::EventThread::InterceptVSyncsCallback interceptCallback) {
    auto vsyncSource = makePrimaryDispSyncSource(connectionName, workDuration, readyDuration);
    auto throttleVsync = makeThrottleVsyncCallback();
    auto getVsyncPeriod = makeGetVsyncPeriodFunction();
    auto eventThread = std::make_unique<impl::EventThread>(std::move(vsyncSource), tokenManager,
                                                           std::move(interceptCallback),
                                                           std::move(throttleVsync),
                                                           std::move(getVsyncPeriod));
    bool triggerRefresh = !strcmp(connectionName, "app");
    return createConnection(std::move(eventThread), triggerRefresh);
}

ConnectionHandle Scheduler::createConnection(std::unique_ptr<EventThread> eventThread,
                                             bool triggerRefresh) {
    const ConnectionHandle handle = ConnectionHandle{mNextConnectionHandleId++};
    ALOGV("Creating a connection handle with ID %" PRIuPTR, handle.id);

    auto connection = createConnectionInternal(eventThread.get(), triggerRefresh);

    std::lock_guard<std::mutex> lock(mConnectionsLock);
    mConnections.emplace(handle, Connection{connection, std::move(eventThread)});
    return handle;
}

sp<EventThreadConnection> Scheduler::createConnectionInternal(EventThread* eventThread,
                 bool triggerRefresh, ISurfaceComposer::EventRegistrationFlags eventRegistration) {
    // Refresh need to be triggered from app thread alone.
    // Triggering it from sf connection can result in infinite loop due to requestnextvsync.
    if (triggerRefresh) {
        return eventThread->createEventConnection([&] { resyncAndRefresh(); }, eventRegistration);
    } else {
        return eventThread->createEventConnection([&] { resync(); }, eventRegistration);
    }
}

sp<IDisplayEventConnection> Scheduler::createDisplayEventConnection(ConnectionHandle handle,
                 bool triggerRefresh, ISurfaceComposer::EventRegistrationFlags eventRegistration) {
    std::lock_guard<std::mutex> lock(mConnectionsLock);
    RETURN_IF_INVALID_HANDLE(handle, nullptr);
    return createConnectionInternal(mConnections[handle].thread.get(), triggerRefresh,
                                    eventRegistration);
}

sp<EventThreadConnection> Scheduler::getEventConnection(ConnectionHandle handle) {
    std::lock_guard<std::mutex> lock(mConnectionsLock);
    RETURN_IF_INVALID_HANDLE(handle, nullptr);
    return mConnections[handle].connection;
}

void Scheduler::onHotplugReceived(ConnectionHandle handle, PhysicalDisplayId displayId,
                                  bool connected) {
    android::EventThread* thread;
    {
        std::lock_guard<std::mutex> lock(mConnectionsLock);
        RETURN_IF_INVALID_HANDLE(handle);
        thread = mConnections[handle].thread.get();
    }

    thread->onHotplugReceived(displayId, connected);
}

void Scheduler::onScreenAcquired(ConnectionHandle handle) {
    android::EventThread* thread;
    {
        std::lock_guard<std::mutex> lock(mConnectionsLock);
        RETURN_IF_INVALID_HANDLE(handle);
        thread = mConnections[handle].thread.get();
    }
    thread->onScreenAcquired();
    mScreenAcquired = true;
}

void Scheduler::onScreenReleased(ConnectionHandle handle) {
    android::EventThread* thread;
    {
        std::lock_guard<std::mutex> lock(mConnectionsLock);
        RETURN_IF_INVALID_HANDLE(handle);
        thread = mConnections[handle].thread.get();
    }
    thread->onScreenReleased();
    mScreenAcquired = false;
}

void Scheduler::onFrameRateOverridesChanged(ConnectionHandle handle, PhysicalDisplayId displayId) {
    const auto refreshRateConfigs = holdRefreshRateConfigs();
    const bool supportsFrameRateOverrideByContent =
            refreshRateConfigs->supportsFrameRateOverrideByContent();

    std::vector<FrameRateOverride> overrides =
            mFrameRateOverrideMappings.getAllFrameRateOverrides(supportsFrameRateOverrideByContent);

    android::EventThread* thread;
    {
        std::lock_guard lock(mConnectionsLock);
        RETURN_IF_INVALID_HANDLE(handle);
        thread = mConnections[handle].thread.get();
    }
    thread->onFrameRateOverridesChanged(displayId, std::move(overrides));
}

void Scheduler::onPrimaryDisplayModeChanged(ConnectionHandle handle, DisplayModePtr mode) {
    {
        std::lock_guard<std::mutex> lock(mPolicyLock);
        // Cache the last reported modes for primary display.
        mPolicy.cachedModeChangedParams = {handle, mode};

        // Invalidate content based refresh rate selection so it could be calculated
        // again for the new refresh rate.
        mPolicy.contentRequirements.clear();
    }
    onNonPrimaryDisplayModeChanged(handle, mode);
}

void Scheduler::dispatchCachedReportedMode() {
    // Check optional fields first.
    if (!mPolicy.mode) {
        ALOGW("No mode ID found, not dispatching cached mode.");
        return;
    }
    if (!mPolicy.cachedModeChangedParams) {
        ALOGW("No mode changed params found, not dispatching cached mode.");
        return;
    }

    // If the mode is not the current mode, this means that a
    // mode change is in progress. In that case we shouldn't dispatch an event
    // as it will be dispatched when the current mode changes.
    if (std::scoped_lock lock(mRefreshRateConfigsLock);
        mRefreshRateConfigs->getCurrentRefreshRate().getMode() != mPolicy.mode) {
        return;
    }

    // If there is no change from cached mode, there is no need to dispatch an event
    if (mPolicy.mode == mPolicy.cachedModeChangedParams->mode) {
        return;
    }

    mPolicy.cachedModeChangedParams->mode = mPolicy.mode;
    onNonPrimaryDisplayModeChanged(mPolicy.cachedModeChangedParams->handle,
                                   mPolicy.cachedModeChangedParams->mode);
}

void Scheduler::onNonPrimaryDisplayModeChanged(ConnectionHandle handle, DisplayModePtr mode) {
    android::EventThread* thread;
    {
        std::lock_guard<std::mutex> lock(mConnectionsLock);
        RETURN_IF_INVALID_HANDLE(handle);
        thread = mConnections[handle].thread.get();
    }
    thread->onModeChanged(mode);
}

size_t Scheduler::getEventThreadConnectionCount(ConnectionHandle handle) {
    std::lock_guard<std::mutex> lock(mConnectionsLock);
    RETURN_IF_INVALID_HANDLE(handle, 0);
    return mConnections[handle].thread->getEventThreadConnectionCount();
}

void Scheduler::dump(ConnectionHandle handle, std::string& result) const {
    android::EventThread* thread;
    {
        std::lock_guard<std::mutex> lock(mConnectionsLock);
        RETURN_IF_INVALID_HANDLE(handle);
        thread = mConnections.at(handle).thread.get();
    }
    thread->dump(result);
}

void Scheduler::setDuration(ConnectionHandle handle, std::chrono::nanoseconds workDuration,
                            std::chrono::nanoseconds readyDuration) {
    android::EventThread* thread;
    {
        std::lock_guard<std::mutex> lock(mConnectionsLock);
        RETURN_IF_INVALID_HANDLE(handle);
        thread = mConnections[handle].thread.get();
    }
    thread->setDuration(workDuration, readyDuration);
}

DisplayStatInfo Scheduler::getDisplayStatInfo(nsecs_t now) {
    const auto vsyncTime = mVsyncSchedule->getTracker().nextAnticipatedVSyncTimeFrom(now);
    const auto vsyncPeriod = mVsyncSchedule->getTracker().currentPeriod();
    return DisplayStatInfo{.vsyncTime = vsyncTime, .vsyncPeriod = vsyncPeriod};
}

ConnectionHandle Scheduler::enableVSyncInjection(bool enable) {
    if (mInjectVSyncs == enable) {
        return {};
    }

    ALOGV("%s VSYNC injection", enable ? "Enabling" : "Disabling");

    if (!mInjectorConnectionHandle) {
        auto vsyncSource = std::make_unique<InjectVSyncSource>();
        mVSyncInjector = vsyncSource.get();

        auto eventThread =
                std::make_unique<impl::EventThread>(std::move(vsyncSource),
                                                    /*tokenManager=*/nullptr,
                                                    impl::EventThread::InterceptVSyncsCallback(),
                                                    impl::EventThread::ThrottleVsyncCallback(),
                                                    impl::EventThread::GetVsyncPeriodFunction());

        // EventThread does not dispatch VSYNC unless the display is connected and powered on.
        eventThread->onHotplugReceived(PhysicalDisplayId::fromPort(0), true);
        eventThread->onScreenAcquired();

        mInjectorConnectionHandle = createConnection(std::move(eventThread), false /*No Refresh*/);
    }

    mInjectVSyncs = enable;
    return mInjectorConnectionHandle;
}

bool Scheduler::injectVSync(nsecs_t when, nsecs_t expectedVSyncTime, nsecs_t deadlineTimestamp) {
    if (!mInjectVSyncs || !mVSyncInjector) {
        return false;
    }

    mVSyncInjector->onInjectSyncEvent(when, expectedVSyncTime, deadlineTimestamp);
    return true;
}

void Scheduler::enableHardwareVsync() {
    std::lock_guard<std::mutex> lock(mHWVsyncLock);
    if (!mPrimaryHWVsyncEnabled && mHWVsyncAvailable) {
        mVsyncSchedule->getTracker().resetModel();
        mSchedulerCallback.setVsyncEnabled(true);
        mPrimaryHWVsyncEnabled = true;
    }
}

void Scheduler::disableHardwareVsync(bool makeUnavailable) {
    std::lock_guard<std::mutex> lock(mHWVsyncLock);
    if (mPrimaryHWVsyncEnabled) {
        mSchedulerCallback.setVsyncEnabled(false);
        mPrimaryHWVsyncEnabled = false;
    }
    if (makeUnavailable) {
        mHWVsyncAvailable = false;
    }
}

void Scheduler::resyncToHardwareVsync(bool makeAvailable, nsecs_t period, bool force_resync) {
    {
        std::lock_guard<std::mutex> lock(mHWVsyncLock);
        if (makeAvailable) {
            mHWVsyncAvailable = makeAvailable;
        } else if (!mHWVsyncAvailable) {
            // Hardware vsync is not currently available, so abort the resync
            // attempt for now
            return;
        }
    }

    if (period <= 0) {
        return;
    }

    setVsyncPeriod(period, force_resync);
}

void Scheduler::resyncAndRefresh() {
    resync();

    if (!mDisplayIdle) {
        return;
    }

    ATRACE_CALL();

    const auto refreshRate = [&] {
        std::scoped_lock lock(mRefreshRateConfigsLock);
        return mRefreshRateConfigs->getCurrentRefreshRate();
    }();
    mSchedulerCallback.scheduleComposite(FrameHint::kNone);
    resyncToHardwareVsync(true /* makeAvailable */, refreshRate.getVsyncPeriod(), true);
    mDisplayIdle = false;
}

void Scheduler::resync() {
    static constexpr nsecs_t kIgnoreDelay = ms2ns(750);

    const nsecs_t now = systemTime();
    const nsecs_t last = mLastResyncTime.exchange(now);

    if (now - last > kIgnoreDelay) {
        const auto vsyncPeriod = [&] {
            std::scoped_lock lock(mRefreshRateConfigsLock);
            return mRefreshRateConfigs->getCurrentRefreshRate().getVsyncPeriod();
        }();
        resyncToHardwareVsync(false, vsyncPeriod);
    }
}

void Scheduler::setVsyncPeriod(nsecs_t period, bool force_resync) {
    std::lock_guard<std::mutex> lock(mHWVsyncLock);
    mVsyncSchedule->getController().startPeriodTransition(period);

    if (!mPrimaryHWVsyncEnabled || force_resync) {
        mVsyncSchedule->getTracker().resetModel();
        mSchedulerCallback.setVsyncEnabled(true);
        mPrimaryHWVsyncEnabled = true;
    }
}

void Scheduler::addResyncSample(nsecs_t timestamp, std::optional<nsecs_t> hwcVsyncPeriod,
                                bool* periodFlushed) {
    bool needsHwVsync = false;
    *periodFlushed = false;
    { // Scope for the lock
        std::lock_guard<std::mutex> lock(mHWVsyncLock);
        if (mPrimaryHWVsyncEnabled) {
            needsHwVsync =
                    mVsyncSchedule->getController().addHwVsyncTimestamp(timestamp, hwcVsyncPeriod,
                                                                        periodFlushed);
        }
    }

    if (needsHwVsync) {
        enableHardwareVsync();
    } else {
        disableHardwareVsync(false);
    }
}

void Scheduler::addPresentFence(std::shared_ptr<FenceTime> fence) {
    if (mVsyncSchedule->getController().addPresentFence(std::move(fence))) {
        enableHardwareVsync();
    } else {
        disableHardwareVsync(false);
    }
}

void Scheduler::registerLayer(Layer* layer) {
    using WindowType = gui::WindowInfo::Type;

    scheduler::LayerHistory::LayerVoteType voteType;

    if (!mFeatures.test(Feature::kContentDetection) ||
        layer->getWindowType() == WindowType::STATUS_BAR) {
        voteType = scheduler::LayerHistory::LayerVoteType::NoVote;
    } else if (layer->getWindowType() == WindowType::WALLPAPER) {
        // Running Wallpaper at Min is considered as part of content detection.
        voteType = scheduler::LayerHistory::LayerVoteType::Min;
    } else {
        voteType = scheduler::LayerHistory::LayerVoteType::Heuristic;
    }

    // If the content detection feature is off, we still keep the layer history,
    // since we use it for other features (like Frame Rate API), so layers
    // still need to be registered.
    mLayerHistory.registerLayer(layer, voteType);
}

void Scheduler::deregisterLayer(Layer* layer) {
    mLayerHistory.deregisterLayer(layer);
}

void Scheduler::recordLayerHistory(Layer* layer, nsecs_t presentTime,
                                   LayerHistory::LayerUpdateType updateType) {
    {
        std::scoped_lock lock(mRefreshRateConfigsLock);
        if (!mRefreshRateConfigs->canSwitch()) return;
    }

    mLayerHistory.record(layer, presentTime, systemTime(), updateType);
}

void Scheduler::setModeChangePending(bool pending) {
    mLayerHistory.setModeChangePending(pending);
}

void Scheduler::chooseRefreshRateForContent() {
    const auto configs = holdRefreshRateConfigs();
    if (!configs->canSwitch()) return;

    ATRACE_CALL();

    LayerHistory::Summary summary = mLayerHistory.summarize(*configs, systemTime());
    applyPolicy(&Policy::contentRequirements, std::move(summary));
}

void Scheduler::resetIdleTimer() {
    std::scoped_lock lock(mRefreshRateConfigsLock);
    mRefreshRateConfigs->resetIdleTimer(/*kernelOnly*/ false);
}

void Scheduler::onTouchHint() {
    if (mTouchTimer) {
        mTouchTimer->reset();

        std::scoped_lock lock(mRefreshRateConfigsLock);
        mRefreshRateConfigs->resetIdleTimer(/*kernelOnly*/ true);
    }
}

void Scheduler::setDisplayPowerState(bool normal) {
    {
        std::lock_guard<std::mutex> lock(mPolicyLock);
        mPolicy.isDisplayPowerStateNormal = normal;
    }

    if (mDisplayPowerTimer) {
        mDisplayPowerTimer->reset();
    }

    // Display Power event will boost the refresh rate to performance.
    // Clear Layer History to get fresh FPS detection
    mLayerHistory.clear();
}

void Scheduler::kernelIdleTimerCallback(TimerState state) {
    ATRACE_INT("ExpiredKernelIdleTimer", static_cast<int>(state));

    // TODO(145561154): cleanup the kernel idle timer implementation and the refresh rate
    // magic number
    const auto refreshRate = [&] {
        std::scoped_lock lock(mRefreshRateConfigsLock);
        return mRefreshRateConfigs->getCurrentRefreshRate();
    }();

    constexpr Fps FPS_THRESHOLD_FOR_KERNEL_TIMER = 65_Hz;
    using namespace fps_approx_ops;

    if (state == TimerState::Reset && refreshRate.getFps() > FPS_THRESHOLD_FOR_KERNEL_TIMER) {
        // If we're not in performance mode then the kernel timer shouldn't do
        // anything, as the refresh rate during DPU power collapse will be the
        // same.
        resyncToHardwareVsync(true /* makeAvailable */, refreshRate.getVsyncPeriod());
    } else if (state == TimerState::Expired &&
               refreshRate.getFps() <= FPS_THRESHOLD_FOR_KERNEL_TIMER) {
        // Disable HW VSYNC if the timer expired, as we don't need it enabled if
        // we're not pushing frames, and if we're in PERFORMANCE mode then we'll
        // need to update the VsyncController model anyway.
        disableHardwareVsync(false /* makeUnavailable */);
    }

    mSchedulerCallback.kernelTimerChanged(state == TimerState::Expired);
}

void Scheduler::idleTimerCallback(TimerState state) {
<<<<<<< HEAD
    if (mHandleIdleTimeout) {
        handleTimerStateChanged(&mPolicy.idleTimer, state);
    }
=======
    applyPolicy(&Policy::idleTimer, state);
>>>>>>> e4480959
    ATRACE_INT("ExpiredIdleTimer", static_cast<int>(state));
}

void Scheduler::touchTimerCallback(TimerState state) {
    const TouchState touch = state == TimerState::Reset ? TouchState::Active : TouchState::Inactive;
    // Touch event will boost the refresh rate to performance.
    // Clear layer history to get fresh FPS detection.
    // NOTE: Instead of checking all the layers, we should be checking the layer
    // that is currently on top. b/142507166 will give us this capability.
    if (applyPolicy(&Policy::touch, touch).touch) {
        mLayerHistory.clear();
    }
    ATRACE_INT("TouchState", static_cast<int>(touch));
}

void Scheduler::displayPowerTimerCallback(TimerState state) {
    applyPolicy(&Policy::displayPowerTimer, state);
    ATRACE_INT("ExpiredDisplayPowerTimer", static_cast<int>(state));
}

void Scheduler::dump(std::string& result) const {
    using base::StringAppendF;

    StringAppendF(&result, "+  Touch timer: %s\n",
                  mTouchTimer ? mTouchTimer->dump().c_str() : "off");
    StringAppendF(&result, "+  Content detection: %s %s\n\n",
                  mFeatures.test(Feature::kContentDetection) ? "on" : "off",
                  mLayerHistory.dump().c_str());

    mFrameRateOverrideMappings.dump(result);

    {
        std::lock_guard lock(mHWVsyncLock);
        StringAppendF(&result,
                      "mScreenAcquired=%d mPrimaryHWVsyncEnabled=%d mHWVsyncAvailable=%d\n",
                      mScreenAcquired.load(), mPrimaryHWVsyncEnabled, mHWVsyncAvailable);
    }
}

void Scheduler::dumpVsync(std::string& out) const {
    mVsyncSchedule->dump(out);
}

bool Scheduler::updateFrameRateOverrides(GlobalSignals consideredSignals, Fps displayRefreshRate) {
    const auto refreshRateConfigs = holdRefreshRateConfigs();

    // we always update mFrameRateOverridesByContent here
    // supportsFrameRateOverridesByContent will be checked
    // when getting FrameRateOverrides from mFrameRateOverrideMappings
    if (!consideredSignals.idle) {
        const auto frameRateOverrides =
                refreshRateConfigs->getFrameRateOverrides(mPolicy.contentRequirements,
                                                          displayRefreshRate, consideredSignals);
        return mFrameRateOverrideMappings.updateFrameRateOverridesByContent(frameRateOverrides);
    }
    return false;
}

template <typename S, typename T>
auto Scheduler::applyPolicy(S Policy::*statePtr, T&& newState) -> GlobalSignals {
    DisplayModePtr newMode;
    GlobalSignals consideredSignals;

    bool refreshRateChanged = false;
    bool frameRateOverridesChanged;

    const auto refreshRateConfigs = holdRefreshRateConfigs();
    {
        std::lock_guard<std::mutex> lock(mPolicyLock);

        auto& currentState = mPolicy.*statePtr;
        if (currentState == newState) return {};
        currentState = std::forward<T>(newState);

        std::tie(newMode, consideredSignals) = chooseDisplayMode();
        frameRateOverridesChanged = updateFrameRateOverrides(consideredSignals, newMode->getFps());

        if (mPolicy.mode == newMode) {
            // We don't need to change the display mode, but we might need to send an event
            // about a mode change, since it was suppressed if previously considered idle.
            if (!consideredSignals.idle) {
                dispatchCachedReportedMode();
            }
        } else {
            mPolicy.mode = newMode;
            refreshRateChanged = true;
        }
    }
    if (refreshRateChanged) {
        const auto newRefreshRate = refreshRateConfigs->getRefreshRateFromModeId(newMode->getId());

        mSchedulerCallback.changeRefreshRate(newRefreshRate,
                                             consideredSignals.idle ? DisplayModeEvent::None
                                                                    : DisplayModeEvent::Changed);
    }
    if (frameRateOverridesChanged) {
        mSchedulerCallback.triggerOnFrameRateOverridesChanged();
    }
    return consideredSignals;
}

auto Scheduler::chooseDisplayMode() -> std::pair<DisplayModePtr, GlobalSignals> {
    ATRACE_CALL();

    const auto configs = holdRefreshRateConfigs();

    // If Display Power is not in normal operation we want to be in performance mode. When coming
    // back to normal mode, a grace period is given with DisplayPowerTimer.
    if (mDisplayPowerTimer &&
        (!mPolicy.isDisplayPowerStateNormal || mPolicy.displayPowerTimer == TimerState::Reset)) {
        constexpr GlobalSignals kNoSignals;
        return {configs->getMaxRefreshRateByPolicy().getMode(), kNoSignals};
    }

    const GlobalSignals signals{.touch = mTouchTimer && mPolicy.touch == TouchState::Active,
                                .idle = mPolicy.idleTimer == TimerState::Expired};

    const auto [refreshRate, consideredSignals] =
            configs->getBestRefreshRate(mPolicy.contentRequirements, signals);

    return {refreshRate.getMode(), consideredSignals};
}

DisplayModePtr Scheduler::getPreferredDisplayMode() {
    std::lock_guard<std::mutex> lock(mPolicyLock);
    // Make sure the stored mode is up to date.
    if (mPolicy.mode) {
        mPolicy.mode = chooseDisplayMode().first;
    }
    return mPolicy.mode;
}

void Scheduler::onNewVsyncPeriodChangeTimeline(const hal::VsyncPeriodChangeTimeline& timeline) {
    if (timeline.refreshRequired) {
        mSchedulerCallback.scheduleComposite(FrameHint::kNone);
    }

    std::lock_guard<std::mutex> lock(mVsyncTimelineLock);
    mLastVsyncPeriodChangeTimeline = std::make_optional(timeline);

    const auto maxAppliedTime = systemTime() + MAX_VSYNC_APPLIED_TIME.count();
    if (timeline.newVsyncAppliedTimeNanos > maxAppliedTime) {
        mLastVsyncPeriodChangeTimeline->newVsyncAppliedTimeNanos = maxAppliedTime;
    }
}

void Scheduler::onPostComposition(nsecs_t presentTime) {
    const bool recomposite = [=] {
        std::lock_guard<std::mutex> lock(mVsyncTimelineLock);
        if (mLastVsyncPeriodChangeTimeline && mLastVsyncPeriodChangeTimeline->refreshRequired) {
            if (presentTime < mLastVsyncPeriodChangeTimeline->refreshTimeNanos) {
                // We need to composite again as refreshTimeNanos is still in the future.
                return true;
            }

            mLastVsyncPeriodChangeTimeline->refreshRequired = false;
        }
        return false;
    }();

    if (recomposite) {
        mSchedulerCallback.scheduleComposite(FrameHint::kNone);
    }
}

void Scheduler::onActiveDisplayAreaChanged(uint32_t displayArea) {
    mLayerHistory.setDisplayArea(displayArea);
}

void Scheduler::setGameModeRefreshRateForUid(FrameRateOverride frameRateOverride) {
    if (frameRateOverride.frameRateHz > 0.f && frameRateOverride.frameRateHz < 1.f) {
        return;
    }

    mFrameRateOverrideMappings.setGameModeRefreshRateForUid(frameRateOverride);
}

void Scheduler::setPreferredRefreshRateForUid(FrameRateOverride frameRateOverride) {
    if (frameRateOverride.frameRateHz > 0.f && frameRateOverride.frameRateHz < 1.f) {
        return;
    }

    mFrameRateOverrideMappings.setPreferredRefreshRateForUid(frameRateOverride);
}

std::chrono::steady_clock::time_point Scheduler::getPreviousVsyncFrom(
        nsecs_t expectedPresentTime) const {
    const auto presentTime = std::chrono::nanoseconds(expectedPresentTime);
    const auto vsyncPeriod = std::chrono::nanoseconds(mVsyncSchedule->getTracker().currentPeriod());
    return std::chrono::steady_clock::time_point(presentTime - vsyncPeriod);
}

void Scheduler::setIdleState() {
    mDisplayIdle = true;
}

} // namespace android::scheduler<|MERGE_RESOLUTION|>--- conflicted
+++ resolved
@@ -630,13 +630,9 @@
 }
 
 void Scheduler::idleTimerCallback(TimerState state) {
-<<<<<<< HEAD
     if (mHandleIdleTimeout) {
-        handleTimerStateChanged(&mPolicy.idleTimer, state);
-    }
-=======
-    applyPolicy(&Policy::idleTimer, state);
->>>>>>> e4480959
+        applyPolicy(&Policy::idleTimer, state);
+    }
     ATRACE_INT("ExpiredIdleTimer", static_cast<int>(state));
 }
 
