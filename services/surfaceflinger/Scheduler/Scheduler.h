/*
 * Copyright 2018 The Android Open Source Project
 *
 * Licensed under the Apache License, Version 2.0 (the "License");
 * you may not use this file except in compliance with the License.
 * You may obtain a copy of the License at
 *
 *      http://www.apache.org/licenses/LICENSE-2.0
 *
 * Unless required by applicable law or agreed to in writing, software
 * distributed under the License is distributed on an "AS IS" BASIS,
 * WITHOUT WARRANTIES OR CONDITIONS OF ANY KIND, either express or implied.
 * See the License for the specific language governing permissions and
 * limitations under the License.
 */

/* Changes from Qualcomm Innovation Center are provided under the following license:
 *
 * Copyright (c) 2023 Qualcomm Innovation Center, Inc. All rights reserved.
 * SPDX-License-Identifier: BSD-3-Clause-Clear
 */

#pragma once

#include <atomic>
#include <cstdint>
#include <functional>
#include <future>
#include <memory>
#include <mutex>
#include <unordered_map>
#include <utility>

// TODO(b/129481165): remove the #pragma below and fix conversion issues
#pragma clang diagnostic push
#pragma clang diagnostic ignored "-Wconversion"
#pragma clang diagnostic ignored "-Wextra"
#include <ui/GraphicTypes.h>
#pragma clang diagnostic pop // ignored "-Wconversion -Wextra"

#include <ftl/fake_guard.h>
#include <ftl/optional.h>
#include <scheduler/Features.h>
#include <scheduler/FrameTargeter.h>
#include <scheduler/Time.h>
#include <scheduler/VsyncConfig.h>
#include <ui/DisplayId.h>
#include <ui/DisplayMap.h>

#include "Display/DisplayModeRequest.h"
#include "EventThread.h"
#include "FrameRateOverrideMappings.h"
#include "ISchedulerCallback.h"
#include "LayerHistory.h"
#include "MessageQueue.h"
#include "OneShotTimer.h"
#include "RefreshRateSelector.h"
#include "Utils/Dumper.h"
#include "VsyncModulator.h"

#include <FrontEnd/LayerHierarchy.h>

namespace android::scheduler {

// Opaque handle to scheduler connection.
struct ConnectionHandle {
    using Id = std::uintptr_t;
    static constexpr Id INVALID_ID = static_cast<Id>(-1);

    Id id = INVALID_ID;

    explicit operator bool() const { return id != INVALID_ID; }
};

inline bool operator==(ConnectionHandle lhs, ConnectionHandle rhs) {
    return lhs.id == rhs.id;
}

} // namespace android::scheduler

namespace std {

template <>
struct hash<android::scheduler::ConnectionHandle> {
    size_t operator()(android::scheduler::ConnectionHandle handle) const {
        return hash<android::scheduler::ConnectionHandle::Id>()(handle.id);
    }
};

} // namespace std

namespace android {

class FenceTime;

namespace frametimeline {
class TokenManager;
} // namespace frametimeline

namespace scheduler {

using GlobalSignals = RefreshRateSelector::GlobalSignals;

class VsyncSchedule;

class Scheduler : android::impl::MessageQueue {
    using Impl = android::impl::MessageQueue;

public:
    Scheduler(ICompositor&, ISchedulerCallback&, FeatureFlags, sp<VsyncModulator>);
    virtual ~Scheduler();

    void startTimers();

    // TODO(b/241285191): Remove this API by promoting pacesetter in onScreen{Acquired,Released}.
    void setPacesetterDisplay(std::optional<PhysicalDisplayId>) REQUIRES(kMainThreadContext)
            EXCLUDES(mDisplayLock);

    using RefreshRateSelectorPtr = std::shared_ptr<RefreshRateSelector>;

    using ConstVsyncSchedulePtr = std::shared_ptr<const VsyncSchedule>;
    using VsyncSchedulePtr = std::shared_ptr<VsyncSchedule>;

    void registerDisplay(PhysicalDisplayId, RefreshRateSelectorPtr) REQUIRES(kMainThreadContext)
            EXCLUDES(mDisplayLock);
    void unregisterDisplay(PhysicalDisplayId) REQUIRES(kMainThreadContext) EXCLUDES(mDisplayLock);

    void run();

    using Impl::initVsync;

    using Impl::getScheduledFrameTime;
    using Impl::setDuration;

    using Impl::scheduleConfigure;
    using Impl::scheduleFrame;

    /* QTI_BEGIN */
    using Impl::qtiScheduleFrameImmed;
    /* QTI_END */

    // Schedule an asynchronous or synchronous task on the main thread.
    template <typename F, typename T = std::invoke_result_t<F>>
    [[nodiscard]] std::future<T> schedule(F&& f) {
        auto [task, future] = makeTask(std::move(f));
        postMessage(std::move(task));
        return std::move(future);
    }

    template <typename F, typename T = std::invoke_result_t<F>>
    [[nodiscard]] std::future<T> scheduleDelayed(F&& f, nsecs_t uptimeDelay) {
        auto [task, future] = makeTask(std::move(f));
        postMessageDelayed(std::move(task), uptimeDelay);
        return std::move(future);
    }

    enum class Cycle {
        Render,       // Surface rendering.
        LastComposite // Ahead of display compositing by one refresh period.
    };

    ConnectionHandle createEventThread(Cycle, frametimeline::TokenManager*,
                                       std::chrono::nanoseconds workDuration,
                                       std::chrono::nanoseconds readyDuration);

    sp<IDisplayEventConnection> createDisplayEventConnection(
            ConnectionHandle, EventRegistrationFlags eventRegistration = {},
            const sp<IBinder>& layerHandle = nullptr) EXCLUDES(mChoreographerLock);

    sp<EventThreadConnection> getEventConnection(ConnectionHandle);

    void onHotplugReceived(ConnectionHandle, PhysicalDisplayId, bool connected);
    void onPrimaryDisplayModeChanged(ConnectionHandle, const FrameRateMode&) EXCLUDES(mPolicyLock);
    void onNonPrimaryDisplayModeChanged(ConnectionHandle, const FrameRateMode&);

    void enableSyntheticVsync(bool = true) REQUIRES(kMainThreadContext);

    void onFrameRateOverridesChanged(ConnectionHandle, PhysicalDisplayId)
            EXCLUDES(mConnectionsLock);

    // Modifies work duration in the event thread.
    void setDuration(ConnectionHandle, std::chrono::nanoseconds workDuration,
                     std::chrono::nanoseconds readyDuration);

    VsyncModulator& vsyncModulator() { return *mVsyncModulator; }

    // In some cases, we should only modulate for the pacesetter display. In those
    // cases, the caller should pass in the relevant display, and the method
    // will no-op if it's not the pacesetter. Other cases are not specific to a
    // display.
    template <typename... Args,
              typename Handler = std::optional<VsyncConfig> (VsyncModulator::*)(Args...)>
    void modulateVsync(std::optional<PhysicalDisplayId> id, Handler handler, Args... args) {
        if (id) {
            std::scoped_lock lock(mDisplayLock);
            ftl::FakeGuard guard(kMainThreadContext);
            if (id != mPacesetterDisplayId) {
                return;
            }
        }

        if (const auto config = (*mVsyncModulator.*handler)(args...)) {
            setVsyncConfig(*config, getPacesetterVsyncPeriod());
        }
    }

    void setVsyncConfigSet(const VsyncConfigSet&, Period vsyncPeriod);

    // Sets the render rate for the scheduler to run at.
    void setRenderRate(PhysicalDisplayId, Fps);

    void enableHardwareVsync(PhysicalDisplayId) REQUIRES(kMainThreadContext);
    void disableHardwareVsync(PhysicalDisplayId, bool disallow) REQUIRES(kMainThreadContext);

    // Resyncs the scheduler to hardware vsync.
    // If allowToEnable is true, then hardware vsync will be turned on.
    // Otherwise, if hardware vsync is not already enabled then this method will
    // no-op.
    // If refreshRate is nullopt, use the existing refresh rate of the display.
    void resyncToHardwareVsync(PhysicalDisplayId id, bool allowToEnable,
                               std::optional<Fps> refreshRate = std::nullopt)
            EXCLUDES(mDisplayLock) {
        std::scoped_lock lock(mDisplayLock);
        ftl::FakeGuard guard(kMainThreadContext);
        resyncToHardwareVsyncLocked(id, allowToEnable, refreshRate);
    }
    void resync() EXCLUDES(mDisplayLock);
    void forceNextResync() { mLastResyncTime = 0; }

    // Passes a vsync sample to VsyncController. Returns true if
    // VsyncController detected that the vsync period changed and false
    // otherwise.
    bool addResyncSample(PhysicalDisplayId, nsecs_t timestamp,
                         std::optional<nsecs_t> hwcVsyncPeriod);
    void addPresentFence(PhysicalDisplayId, std::shared_ptr<FenceTime>)
            REQUIRES(kMainThreadContext);

    // Layers are registered on creation, and unregistered when the weak reference expires.
    void registerLayer(Layer*);
    void recordLayerHistory(int32_t id, const LayerProps& layerProps, nsecs_t presentTime,
                            LayerHistory::LayerUpdateType) EXCLUDES(mDisplayLock);
    void setModeChangePending(bool pending);
    void setDefaultFrameRateCompatibility(Layer*);
    void deregisterLayer(Layer*);
    void onLayerDestroyed(Layer*) EXCLUDES(mChoreographerLock);

    // Detects content using layer history, and selects a matching refresh rate.
    void chooseRefreshRateForContent(const surfaceflinger::frontend::LayerHierarchy*,
                                     bool updateAttachedChoreographer) EXCLUDES(mDisplayLock);

    void resetIdleTimer();

    // Indicates that touch interaction is taking place.
    void onTouchHint();

    void setDisplayPowerMode(PhysicalDisplayId, hal::PowerMode powerMode)
            REQUIRES(kMainThreadContext);

    ConstVsyncSchedulePtr getVsyncSchedule(std::optional<PhysicalDisplayId> = std::nullopt) const
            EXCLUDES(mDisplayLock);

    VsyncSchedulePtr getVsyncSchedule(std::optional<PhysicalDisplayId> idOpt = std::nullopt)
            EXCLUDES(mDisplayLock) {
        return std::const_pointer_cast<VsyncSchedule>(std::as_const(*this).getVsyncSchedule(idOpt));
    }

    TimePoint expectedPresentTimeForPacesetter() const EXCLUDES(mDisplayLock) {
        std::scoped_lock lock(mDisplayLock);
        return pacesetterDisplayLocked()
                .transform([](const Display& display) {
                    return display.targeterPtr->target().expectedPresentTime();
                })
                .value_or(TimePoint());
    }

    // Returns true if a given vsync timestamp is considered valid vsync
    // for a given uid
    bool isVsyncValid(TimePoint expectedVsyncTime, uid_t uid) const;

    bool isVsyncInPhase(TimePoint expectedVsyncTime, Fps frameRate) const;

    void dump(utils::Dumper&) const;
    void dump(ConnectionHandle, std::string&) const;
    void dumpVsync(std::string&) const EXCLUDES(mDisplayLock);

    // Returns the preferred refresh rate and frame rate for the pacesetter display.
    FrameRateMode getPreferredDisplayMode();

    // Notifies the scheduler about a refresh rate timeline change.
    void onNewVsyncPeriodChangeTimeline(const hal::VsyncPeriodChangeTimeline& timeline);

    // Notifies the scheduler post composition. Returns if recomposite is needed.
    bool onPostComposition(nsecs_t presentTime);

    // Notifies the scheduler when the display size has changed. Called from SF's main thread
    void onActiveDisplayAreaChanged(uint32_t displayArea);

    // Stores the preferred refresh rate that an app should run at.
    // FrameRateOverride.refreshRateHz == 0 means no preference.
    void setPreferredRefreshRateForUid(FrameRateOverride);

    void setGameModeRefreshRateForUid(FrameRateOverride);

    // Retrieves the overridden refresh rate for a given uid.
    std::optional<Fps> getFrameRateOverride(uid_t) const EXCLUDES(mDisplayLock);

    Period getPacesetterVsyncPeriod() const EXCLUDES(mDisplayLock) {
        return pacesetterSelectorPtr()->getActiveMode().fps.getPeriod();
    }

    Fps getPacesetterRefreshRate() const EXCLUDES(mDisplayLock) {
        return pacesetterSelectorPtr()->getActiveMode().fps;
    }

    // Returns the framerate of the layer with the given sequence ID
    float getLayerFramerate(nsecs_t now, int32_t id) const {
        return mLayerHistory.getLayerFramerate(now, id);
    }

<<<<<<< HEAD
    /* QTI_BEGIN */
    void qtiUpdateThermalFps(float fps);
    /* QTI_END */
=======
    bool updateFrameRateOverrides(GlobalSignals, Fps displayRefreshRate) EXCLUDES(mPolicyLock);
>>>>>>> e1036a7d

private:
    friend class TestableScheduler;

    enum class ContentDetectionState { Off, On };
    enum class TimerState { Reset, Expired };
    enum class TouchState { Inactive, Active };

    // impl::MessageQueue overrides:
    void onFrameSignal(ICompositor&, VsyncId, TimePoint expectedVsyncTime) override
            REQUIRES(kMainThreadContext, mDisplayLock);

    // Create a connection on the given EventThread.
    ConnectionHandle createConnection(std::unique_ptr<EventThread>);

    // Update feature state machine to given state when corresponding timer resets or expires.
    void kernelIdleTimerCallback(TimerState) EXCLUDES(mDisplayLock);
    void idleTimerCallback(TimerState);
    void touchTimerCallback(TimerState);
    void displayPowerTimerCallback(TimerState);

    // VsyncSchedule delegate.
    void onHardwareVsyncRequest(PhysicalDisplayId, bool enable);

    void resyncToHardwareVsyncLocked(PhysicalDisplayId, bool allowToEnable,
                                     std::optional<Fps> refreshRate = std::nullopt)
            REQUIRES(kMainThreadContext, mDisplayLock);
    void resyncAllToHardwareVsync(bool allowToEnable) EXCLUDES(mDisplayLock);
    void setVsyncConfig(const VsyncConfig&, Period vsyncPeriod);

    // Chooses a pacesetter among the registered displays, unless `pacesetterIdOpt` is specified.
    // The new `mPacesetterDisplayId` is never `std::nullopt`.
    void promotePacesetterDisplay(std::optional<PhysicalDisplayId> pacesetterIdOpt = std::nullopt)
            REQUIRES(kMainThreadContext) EXCLUDES(mDisplayLock);

    // Changes to the displays (e.g. registering and unregistering) must be made
    // while mDisplayLock is locked, and the new pacesetter then must be promoted while
    // mDisplayLock is still locked. However, a new pacesetter means that
    // MessageQueue and EventThread need to use the new pacesetter's
    // VsyncSchedule, and this must happen while mDisplayLock is *not* locked,
    // or else we may deadlock with EventThread.
    std::shared_ptr<VsyncSchedule> promotePacesetterDisplayLocked(
            std::optional<PhysicalDisplayId> pacesetterIdOpt = std::nullopt)
            REQUIRES(kMainThreadContext, mDisplayLock);
    void applyNewVsyncSchedule(std::shared_ptr<VsyncSchedule>) EXCLUDES(mDisplayLock);

    // Blocks until the pacesetter's idle timer thread exits. `mDisplayLock` must not be locked by
    // the caller on the main thread to avoid deadlock, since the timer thread locks it before exit.
    void demotePacesetterDisplay() REQUIRES(kMainThreadContext) EXCLUDES(mDisplayLock, mPolicyLock);

    void registerDisplayInternal(PhysicalDisplayId, RefreshRateSelectorPtr, VsyncSchedulePtr)
            REQUIRES(kMainThreadContext) EXCLUDES(mDisplayLock);

    struct Policy;

    // Sets the S state of the policy to the T value under mPolicyLock, and chooses a display mode
    // that fulfills the new policy if the state changed. Returns the signals that were considered.
    template <typename S, typename T>
    GlobalSignals applyPolicy(S Policy::*, T&&) EXCLUDES(mPolicyLock);

    struct DisplayModeChoice {
        DisplayModeChoice(FrameRateMode mode, GlobalSignals consideredSignals)
              : mode(std::move(mode)), consideredSignals(consideredSignals) {}

        FrameRateMode mode;
        GlobalSignals consideredSignals;

        bool operator==(const DisplayModeChoice& other) const {
            return mode == other.mode && consideredSignals == other.consideredSignals;
        }

        // For tests.
        friend std::ostream& operator<<(std::ostream& stream, const DisplayModeChoice& choice) {
            return stream << '{' << to_string(*choice.mode.modePtr) << " considering "
                          << choice.consideredSignals.toString().c_str() << '}';
        }
    };

    using DisplayModeChoiceMap = ui::PhysicalDisplayMap<PhysicalDisplayId, DisplayModeChoice>;

    // See mDisplayLock for thread safety.
    DisplayModeChoiceMap chooseDisplayModes() const
            REQUIRES(mPolicyLock, mDisplayLock, kMainThreadContext);

    GlobalSignals makeGlobalSignals() const REQUIRES(mPolicyLock);

    bool updateFrameRateOverridesLocked(GlobalSignals, Fps displayRefreshRate)
            REQUIRES(mPolicyLock);
    void updateAttachedChoreographers(const surfaceflinger::frontend::LayerHierarchy&,
                                      Fps displayRefreshRate);
    int updateAttachedChoreographersInternal(const surfaceflinger::frontend::LayerHierarchy&,
                                             Fps displayRefreshRate, int parentDivisor);
    void updateAttachedChoreographersFrameRate(const surfaceflinger::frontend::RequestedLayerState&,
                                               Fps fps) EXCLUDES(mChoreographerLock);

    void dispatchCachedReportedMode() REQUIRES(mPolicyLock) EXCLUDES(mDisplayLock);

    android::impl::EventThread::ThrottleVsyncCallback makeThrottleVsyncCallback() const;
    android::impl::EventThread::GetVsyncPeriodFunction makeGetVsyncPeriodFunction() const;

    // Stores EventThread associated with a given VSyncSource, and an initial EventThreadConnection.
    struct Connection {
        sp<EventThreadConnection> connection;
        std::unique_ptr<EventThread> thread;
    };

    ConnectionHandle::Id mNextConnectionHandleId = 0;
    mutable std::mutex mConnectionsLock;
    std::unordered_map<ConnectionHandle, Connection> mConnections GUARDED_BY(mConnectionsLock);

    ConnectionHandle mAppConnectionHandle;
    ConnectionHandle mSfConnectionHandle;

    std::atomic<nsecs_t> mLastResyncTime = 0;

    const FeatureFlags mFeatures;

    // Shifts the VSYNC phase during certain transactions and refresh rate changes.
    const sp<VsyncModulator> mVsyncModulator;

    // Used to choose refresh rate if content detection is enabled.
    LayerHistory mLayerHistory;

    // Timer used to monitor touch events.
    ftl::Optional<OneShotTimer> mTouchTimer;
    // Timer used to monitor display power mode.
    ftl::Optional<OneShotTimer> mDisplayPowerTimer;

    ISchedulerCallback& mSchedulerCallback;

    // mDisplayLock may be locked while under mPolicyLock.
    mutable std::mutex mPolicyLock;

    // Only required for reads outside kMainThreadContext. kMainThreadContext is the only writer, so
    // must lock for writes but not reads. See also mPolicyLock for locking order.
    mutable std::mutex mDisplayLock;

    using FrameTargeterPtr = std::unique_ptr<FrameTargeter>;

    struct Display {
        Display(PhysicalDisplayId displayId, RefreshRateSelectorPtr selectorPtr,
                VsyncSchedulePtr schedulePtr, FeatureFlags features)
              : displayId(displayId),
                selectorPtr(std::move(selectorPtr)),
                schedulePtr(std::move(schedulePtr)),
                targeterPtr(std::make_unique<
                            FrameTargeter>(displayId,
                                           features.test(Feature::kBackpressureGpuComposition))) {}

        const PhysicalDisplayId displayId;

        // Effectively const except in move constructor.
        RefreshRateSelectorPtr selectorPtr;
        VsyncSchedulePtr schedulePtr;
        FrameTargeterPtr targeterPtr;

        hal::PowerMode powerMode = hal::PowerMode::OFF;
    };

    using DisplayRef = std::reference_wrapper<Display>;
    using ConstDisplayRef = std::reference_wrapper<const Display>;

    ui::PhysicalDisplayMap<PhysicalDisplayId, Display> mDisplays GUARDED_BY(mDisplayLock)
            GUARDED_BY(kMainThreadContext);

    ftl::Optional<PhysicalDisplayId> mPacesetterDisplayId GUARDED_BY(mDisplayLock)
            GUARDED_BY(kMainThreadContext);

    ftl::Optional<DisplayRef> pacesetterDisplayLocked() REQUIRES(mDisplayLock) {
        return static_cast<const Scheduler*>(this)->pacesetterDisplayLocked().transform(
                [](const Display& display) { return std::ref(const_cast<Display&>(display)); });
    }

    ftl::Optional<ConstDisplayRef> pacesetterDisplayLocked() const REQUIRES(mDisplayLock) {
        ftl::FakeGuard guard(kMainThreadContext);
        return mPacesetterDisplayId.and_then([this](PhysicalDisplayId pacesetterId)
                                                     REQUIRES(mDisplayLock, kMainThreadContext) {
                                                         return mDisplays.get(pacesetterId);
                                                     });
    }

    RefreshRateSelectorPtr pacesetterSelectorPtr() const EXCLUDES(mDisplayLock) {
        std::scoped_lock lock(mDisplayLock);
        return pacesetterSelectorPtrLocked();
    }

    RefreshRateSelectorPtr pacesetterSelectorPtrLocked() const REQUIRES(mDisplayLock) {
        ftl::FakeGuard guard(kMainThreadContext);
        return pacesetterDisplayLocked()
                .transform([](const Display& display) { return display.selectorPtr; })
                .or_else([] { return std::optional<RefreshRateSelectorPtr>(nullptr); })
                .value();
    }

    ConstVsyncSchedulePtr getVsyncScheduleLocked(
            std::optional<PhysicalDisplayId> = std::nullopt) const REQUIRES(mDisplayLock);

    VsyncSchedulePtr getVsyncScheduleLocked(std::optional<PhysicalDisplayId> idOpt = std::nullopt)
            REQUIRES(mDisplayLock) {
        return std::const_pointer_cast<VsyncSchedule>(
                static_cast<const Scheduler*>(this)->getVsyncScheduleLocked(idOpt));
    }

    struct Policy {
        // Policy for choosing the display mode.
        LayerHistory::Summary contentRequirements;
        TimerState idleTimer = TimerState::Reset;
        TouchState touch = TouchState::Inactive;
        TimerState displayPowerTimer = TimerState::Expired;
        hal::PowerMode displayPowerMode = hal::PowerMode::ON;

        // Chosen display mode.
        ftl::Optional<FrameRateMode> modeOpt;

        struct ModeChangedParams {
            ConnectionHandle handle;
            FrameRateMode mode;
        };

        // Parameters for latest dispatch of mode change event.
        std::optional<ModeChangedParams> cachedModeChangedParams;
    } mPolicy GUARDED_BY(mPolicyLock);

    std::mutex mChoreographerLock;

    struct AttachedChoreographers {
        Fps frameRate;
        std::unordered_set<wp<EventThreadConnection>, WpHash> connections;
    };
    // Map keyed by layer ID (sequence) to choreographer connections.
    std::unordered_map<int32_t, AttachedChoreographers> mAttachedChoreographers
            GUARDED_BY(mChoreographerLock);

    std::mutex mVsyncTimelineLock;
    std::optional<hal::VsyncPeriodChangeTimeline> mLastVsyncPeriodChangeTimeline
            GUARDED_BY(mVsyncTimelineLock);
    static constexpr std::chrono::nanoseconds MAX_VSYNC_APPLIED_TIME = 200ms;

    FrameRateOverrideMappings mFrameRateOverrideMappings;

    /* QTI_BEGIN */
    // Cache thermal Fps, and limit to the given level
    float mQtiThermalFps = 90.0f;
    /* QTI_END */
};

} // namespace scheduler
} // namespace android<|MERGE_RESOLUTION|>--- conflicted
+++ resolved
@@ -317,13 +317,11 @@
         return mLayerHistory.getLayerFramerate(now, id);
     }
 
-<<<<<<< HEAD
     /* QTI_BEGIN */
     void qtiUpdateThermalFps(float fps);
     /* QTI_END */
-=======
+
     bool updateFrameRateOverrides(GlobalSignals, Fps displayRefreshRate) EXCLUDES(mPolicyLock);
->>>>>>> e1036a7d
 
 private:
     friend class TestableScheduler;
