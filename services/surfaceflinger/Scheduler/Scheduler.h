/*
 * Copyright 2018 The Android Open Source Project
 *
 * Licensed under the Apache License, Version 2.0 (the "License");
 * you may not use this file except in compliance with the License.
 * You may obtain a copy of the License at
 *
 *      http://www.apache.org/licenses/LICENSE-2.0
 *
 * Unless required by applicable law or agreed to in writing, software
 * distributed under the License is distributed on an "AS IS" BASIS,
 * WITHOUT WARRANTIES OR CONDITIONS OF ANY KIND, either express or implied.
 * See the License for the specific language governing permissions and
 * limitations under the License.
 */

#pragma once

#include <atomic>
#include <cstdint>
#include <functional>
#include <future>
#include <memory>
#include <mutex>
#include <optional>
#include <unordered_map>

// TODO(b/129481165): remove the #pragma below and fix conversion issues
#pragma clang diagnostic push
#pragma clang diagnostic ignored "-Wconversion"
#pragma clang diagnostic ignored "-Wextra"
#include <ui/GraphicTypes.h>
#pragma clang diagnostic pop // ignored "-Wconversion -Wextra"

#include <scheduler/Features.h>

#include "EventThread.h"
#include "FrameRateOverrideMappings.h"
#include "LayerHistory.h"
#include "MessageQueue.h"
#include "OneShotTimer.h"
#include "RefreshRateConfigs.h"
#include "VsyncSchedule.h"

namespace android::scheduler {

// Opaque handle to scheduler connection.
struct ConnectionHandle {
    using Id = std::uintptr_t;
    static constexpr Id INVALID_ID = static_cast<Id>(-1);

    Id id = INVALID_ID;

    explicit operator bool() const { return id != INVALID_ID; }
};

inline bool operator==(ConnectionHandle lhs, ConnectionHandle rhs) {
    return lhs.id == rhs.id;
}

} // namespace android::scheduler

namespace std {

template <>
struct hash<android::scheduler::ConnectionHandle> {
    size_t operator()(android::scheduler::ConnectionHandle handle) const {
        return hash<android::scheduler::ConnectionHandle::Id>()(handle.id);
    }
};

} // namespace std

namespace android {

class FenceTime;
class InjectVSyncSource;

namespace frametimeline {
class TokenManager;
} // namespace frametimeline

namespace scheduler {

struct ISchedulerCallback {
    // Indicates frame activity, i.e. whether commit and/or composite is taking place.
    enum class FrameHint { kNone, kActive };

    using RefreshRate = RefreshRateConfigs::RefreshRate;
    using DisplayModeEvent = scheduler::DisplayModeEvent;

    virtual void scheduleComposite(FrameHint) = 0;
    virtual void setVsyncEnabled(bool) = 0;
    virtual void changeRefreshRate(const RefreshRate&, DisplayModeEvent) = 0;
    virtual void kernelTimerChanged(bool expired) = 0;
    virtual void triggerOnFrameRateOverridesChanged() = 0;

protected:
    ~ISchedulerCallback() = default;
};

class Scheduler : impl::MessageQueue {
    using Impl = impl::MessageQueue;

public:
    Scheduler(ICompositor&, ISchedulerCallback&, FeatureFlags);
    virtual ~Scheduler();

    void startTimers();
    void setRefreshRateConfigs(std::shared_ptr<RefreshRateConfigs>)
            EXCLUDES(mRefreshRateConfigsLock);

    void run();

    void createVsyncSchedule(FeatureFlags);

    using Impl::initVsync;
    using Impl::setInjector;

    using Impl::getScheduledFrameTime;
    using Impl::setDuration;

    using Impl::scheduleFrame;

    // Schedule an asynchronous or synchronous task on the main thread.
    template <typename F, typename T = std::invoke_result_t<F>>
    [[nodiscard]] std::future<T> schedule(F&& f) {
        auto [task, future] = makeTask(std::move(f));
        postMessage(std::move(task));
        return std::move(future);
    }

    ConnectionHandle createConnection(const char* connectionName, frametimeline::TokenManager*,
                                      std::chrono::nanoseconds workDuration,
                                      std::chrono::nanoseconds readyDuration,
                                      impl::EventThread::InterceptVSyncsCallback);

    sp<IDisplayEventConnection> createDisplayEventConnection(ConnectionHandle, bool triggerRefresh,
                                  ISurfaceComposer::EventRegistrationFlags eventRegistration = {});

    sp<EventThreadConnection> getEventConnection(ConnectionHandle);

    void onHotplugReceived(ConnectionHandle, PhysicalDisplayId, bool connected);
    void onPrimaryDisplayModeChanged(ConnectionHandle, DisplayModePtr) EXCLUDES(mPolicyLock);
    void onNonPrimaryDisplayModeChanged(ConnectionHandle, DisplayModePtr);
    void onScreenAcquired(ConnectionHandle);
    void onScreenReleased(ConnectionHandle);

    void onFrameRateOverridesChanged(ConnectionHandle, PhysicalDisplayId)
            EXCLUDES(mConnectionsLock);

    // Modifies work duration in the event thread.
    void setDuration(ConnectionHandle, std::chrono::nanoseconds workDuration,
                     std::chrono::nanoseconds readyDuration);

    DisplayStatInfo getDisplayStatInfo(nsecs_t now);

    // Returns injector handle if injection has toggled, or an invalid handle otherwise.
    ConnectionHandle enableVSyncInjection(bool enable);
    // Returns false if injection is disabled.
    bool injectVSync(nsecs_t when, nsecs_t expectedVSyncTime, nsecs_t deadlineTimestamp);
    void enableHardwareVsync();
    void disableHardwareVsync(bool makeUnavailable);

    // Resyncs the scheduler to hardware vsync.
    // If makeAvailable is true, then hardware vsync will be turned on.
    // Otherwise, if hardware vsync is not already enabled then this method will
    // no-op.
    // The period is the vsync period from the current display configuration.
    void resyncToHardwareVsync(bool makeAvailable, nsecs_t period, bool force_resync = false);
    void resync() EXCLUDES(mRefreshRateConfigsLock);
    void resyncAndRefresh();

    // Passes a vsync sample to VsyncController. periodFlushed will be true if
    // VsyncController detected that the vsync period changed, and false otherwise.
    void addResyncSample(nsecs_t timestamp, std::optional<nsecs_t> hwcVsyncPeriod,
                         bool* periodFlushed);
    void addPresentFence(std::shared_ptr<FenceTime>);

    // Layers are registered on creation, and unregistered when the weak reference expires.
    void registerLayer(Layer*);
    void recordLayerHistory(Layer*, nsecs_t presentTime, LayerHistory::LayerUpdateType updateType)
            EXCLUDES(mRefreshRateConfigsLock);
    void setModeChangePending(bool pending);
    void deregisterLayer(Layer*);

    // Detects content using layer history, and selects a matching refresh rate.
    void chooseRefreshRateForContent() EXCLUDES(mRefreshRateConfigsLock);

    void resetIdleTimer();
    void handleIdleTimeout(bool enable) { mHandleIdleTimeout = enable; }

    // Indicates that touch interaction is taking place.
    void onTouchHint();

    void setDisplayPowerState(bool normal);

    VSyncDispatch& getVsyncDispatch() { return mVsyncSchedule->getDispatch(); }

    // Returns true if a given vsync timestamp is considered valid vsync
    // for a given uid
    bool isVsyncValid(nsecs_t expectedVsyncTimestamp, uid_t uid) const;

    std::chrono::steady_clock::time_point getPreviousVsyncFrom(nsecs_t expectedPresentTime) const;

    void dump(std::string&) const;
    void dump(ConnectionHandle, std::string&) const;
    void dumpVsync(std::string&) const;

    // Get the appropriate refresh for current conditions.
    DisplayModePtr getPreferredDisplayMode();

    // Notifies the scheduler about a refresh rate timeline change.
    void onNewVsyncPeriodChangeTimeline(const hal::VsyncPeriodChangeTimeline& timeline);

    // Notifies the scheduler post composition.
    void onPostComposition(nsecs_t presentTime);

    // Notifies the scheduler when the display size has changed. Called from SF's main thread
    void onActiveDisplayAreaChanged(uint32_t displayArea);

    size_t getEventThreadConnectionCount(ConnectionHandle handle);

    std::unique_ptr<VSyncSource> makePrimaryDispSyncSource(const char* name,
                                                           std::chrono::nanoseconds workDuration,
                                                           std::chrono::nanoseconds readyDuration,
                                                           bool traceVsync = true);

    // Stores the preferred refresh rate that an app should run at.
    // FrameRateOverride.refreshRateHz == 0 means no preference.
    void setPreferredRefreshRateForUid(FrameRateOverride);

    void setGameModeRefreshRateForUid(FrameRateOverride);

    // Retrieves the overridden refresh rate for a given uid.
    std::optional<Fps> getFrameRateOverride(uid_t uid) const EXCLUDES(mRefreshRateConfigsLock);

    nsecs_t getVsyncPeriodFromRefreshRateConfigs() const EXCLUDES(mRefreshRateConfigsLock) {
        std::scoped_lock lock(mRefreshRateConfigsLock);
        return mRefreshRateConfigs->getCurrentRefreshRate().getVsyncPeriod();
    }

    // Returns the framerate of the layer with the given sequence ID
    float getLayerFramerate(nsecs_t now, int32_t id) const {
        return mLayerHistory.getLayerFramerate(now, id);
    }

    void setIdleState();

private:
    friend class TestableScheduler;

    using FrameHint = ISchedulerCallback::FrameHint;

    enum class ContentDetectionState { Off, On };
    enum class TimerState { Reset, Expired };
    enum class TouchState { Inactive, Active };

    // Create a connection on the given EventThread.
    ConnectionHandle createConnection(std::unique_ptr<EventThread>, bool triggerRefresh);
    sp<EventThreadConnection> createConnectionInternal(EventThread*, bool triggerRefresh,
                                  ISurfaceComposer::EventRegistrationFlags eventRegistration = {});

    // Update feature state machine to given state when corresponding timer resets or expires.
    void kernelIdleTimerCallback(TimerState) EXCLUDES(mRefreshRateConfigsLock);
    void idleTimerCallback(TimerState);
    void touchTimerCallback(TimerState);
    void displayPowerTimerCallback(TimerState);

<<<<<<< HEAD
    // handles various timer features to change the refresh rate.
    template <class T>
    bool handleTimerStateChanged(T* currentState, T newState);

    void setVsyncPeriod(nsecs_t period, bool force_resync = false);
=======
    void setVsyncPeriod(nsecs_t period);
>>>>>>> e4480959

    using GlobalSignals = RefreshRateConfigs::GlobalSignals;

    struct Policy;

    // Sets the S state of the policy to the T value under mPolicyLock, and chooses a display mode
    // that fulfills the new policy if the state changed. Returns the signals that were considered.
    template <typename S, typename T>
    GlobalSignals applyPolicy(S Policy::*, T&&) EXCLUDES(mPolicyLock);

    // Returns the display mode that fulfills the policy, and the signals that were considered.
    std::pair<DisplayModePtr, GlobalSignals> chooseDisplayMode() REQUIRES(mPolicyLock);

    bool updateFrameRateOverrides(GlobalSignals, Fps displayRefreshRate) REQUIRES(mPolicyLock);

    void dispatchCachedReportedMode() REQUIRES(mPolicyLock) EXCLUDES(mRefreshRateConfigsLock);

    impl::EventThread::ThrottleVsyncCallback makeThrottleVsyncCallback() const
            EXCLUDES(mRefreshRateConfigsLock);
    impl::EventThread::GetVsyncPeriodFunction makeGetVsyncPeriodFunction() const;

    std::shared_ptr<RefreshRateConfigs> holdRefreshRateConfigs() const
            EXCLUDES(mRefreshRateConfigsLock) {
        std::scoped_lock lock(mRefreshRateConfigsLock);
        return mRefreshRateConfigs;
    }

    // Stores EventThread associated with a given VSyncSource, and an initial EventThreadConnection.
    struct Connection {
        sp<EventThreadConnection> connection;
        std::unique_ptr<EventThread> thread;
    };

    ConnectionHandle::Id mNextConnectionHandleId = 0;
    mutable std::mutex mConnectionsLock;
    std::unordered_map<ConnectionHandle, Connection> mConnections GUARDED_BY(mConnectionsLock);

    bool mInjectVSyncs = false;
    InjectVSyncSource* mVSyncInjector = nullptr;
    ConnectionHandle mInjectorConnectionHandle;

    mutable std::mutex mHWVsyncLock;
    bool mPrimaryHWVsyncEnabled GUARDED_BY(mHWVsyncLock) = false;
    bool mHWVsyncAvailable GUARDED_BY(mHWVsyncLock) = false;

    std::atomic<nsecs_t> mLastResyncTime = 0;

    const FeatureFlags mFeatures;
    std::optional<VsyncSchedule> mVsyncSchedule;

    // Used to choose refresh rate if content detection is enabled.
    LayerHistory mLayerHistory;

    // Timer used to monitor touch events.
    std::optional<OneShotTimer> mTouchTimer;
    // Timer used to monitor display power mode.
    std::optional<OneShotTimer> mDisplayPowerTimer;

    ISchedulerCallback& mSchedulerCallback;

    mutable std::mutex mPolicyLock;

    struct Policy {
        // Policy for choosing the display mode.
        LayerHistory::Summary contentRequirements;
        TimerState idleTimer = TimerState::Reset;
        TouchState touch = TouchState::Inactive;
        TimerState displayPowerTimer = TimerState::Expired;
        bool isDisplayPowerStateNormal = true;

        // Chosen display mode.
        DisplayModePtr mode;

        struct ModeChangedParams {
            ConnectionHandle handle;
            DisplayModePtr mode;
        };

        // Parameters for latest dispatch of mode change event.
        std::optional<ModeChangedParams> cachedModeChangedParams;
    } mPolicy GUARDED_BY(mPolicyLock);

    mutable std::mutex mRefreshRateConfigsLock;
    std::shared_ptr<RefreshRateConfigs> mRefreshRateConfigs GUARDED_BY(mRefreshRateConfigsLock);

    std::mutex mVsyncTimelineLock;
    std::optional<hal::VsyncPeriodChangeTimeline> mLastVsyncPeriodChangeTimeline
            GUARDED_BY(mVsyncTimelineLock);
    static constexpr std::chrono::nanoseconds MAX_VSYNC_APPLIED_TIME = 200ms;

    FrameRateOverrideMappings mFrameRateOverrideMappings;

    // Keeps track of whether the screen is acquired for debug
    std::atomic<bool> mScreenAcquired = false;

    // This flag indicates display in idle. Refresh as and when vsync is requested.
    bool mDisplayIdle;

    // This state variable indicates whether to handle the Idle Timer Callback.
    std::atomic<bool> mHandleIdleTimeout = true;
};

} // namespace scheduler
} // namespace android<|MERGE_RESOLUTION|>--- conflicted
+++ resolved
@@ -267,15 +267,7 @@
     void touchTimerCallback(TimerState);
     void displayPowerTimerCallback(TimerState);
 
-<<<<<<< HEAD
-    // handles various timer features to change the refresh rate.
-    template <class T>
-    bool handleTimerStateChanged(T* currentState, T newState);
-
     void setVsyncPeriod(nsecs_t period, bool force_resync = false);
-=======
-    void setVsyncPeriod(nsecs_t period);
->>>>>>> e4480959
 
     using GlobalSignals = RefreshRateConfigs::GlobalSignals;
 
