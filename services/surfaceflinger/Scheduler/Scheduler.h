--- conflicted
+++ resolved
@@ -235,14 +235,12 @@
         return mRefreshRateConfigs->getCurrentRefreshRate().getVsyncPeriod();
     }
 
-<<<<<<< HEAD
-    void setIdleState();
-=======
     // Returns the framerate of the layer with the given sequence ID
     float getLayerFramerate(nsecs_t now, int32_t id) const {
         return mLayerHistory.getLayerFramerate(now, id);
     }
->>>>>>> b2224fd3
+
+    void setIdleState();
 
 private:
     friend class TestableScheduler;
