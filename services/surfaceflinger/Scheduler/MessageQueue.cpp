--- conflicted
+++ resolved
@@ -198,16 +198,11 @@
     while ((n = DisplayEventReceiver::getEvents(&mInjector.tube, buffer, 8)) > 0) {
         for (int i = 0; i < n; i++) {
             if (buffer[i].header.type == DisplayEventReceiver::DISPLAY_EVENT_VSYNC) {
-<<<<<<< HEAD
                 // TODO(b/207525987) mFlinger removed upstream, re-add functionality as
                 // necessary.
                 // mFlinger->mVsyncTimeStamp = systemTime(SYSTEM_TIME_MONOTONIC);
-                mHandler->dispatchCommit(buffer[i].vsync.vsyncId,
-                                         buffer[i].vsync.expectedVSyncTimestamp);
-=======
                 auto& vsync = buffer[i].vsync;
                 mHandler->dispatchFrame(vsync.vsyncId, vsync.expectedVSyncTimestamp);
->>>>>>> 5adb9df9
                 break;
             }
         }
