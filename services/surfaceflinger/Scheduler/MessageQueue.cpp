/*
 * Copyright (C) 2009 The Android Open Source Project
 *
 * Licensed under the Apache License, Version 2.0 (the "License");
 * you may not use this file except in compliance with the License.
 * You may obtain a copy of the License at
 *
 *      http://www.apache.org/licenses/LICENSE-2.0
 *
 * Unless required by applicable law or agreed to in writing, software
 * distributed under the License is distributed on an "AS IS" BASIS,
 * WITHOUT WARRANTIES OR CONDITIONS OF ANY KIND, either express or implied.
 * See the License for the specific language governing permissions and
 * limitations under the License.
 */

#define ATRACE_TAG ATRACE_TAG_GRAPHICS

#include <binder/IPCThreadState.h>

#include <utils/Log.h>
#include <utils/Timers.h>
#include <utils/threads.h>

#include <gui/DisplayEventReceiver.h>

#include "EventThread.h"
#include "FrameTimeline.h"
#include "MessageQueue.h"

namespace android::impl {

void MessageQueue::Handler::dispatchComposite() {
    if ((mEventMask.fetch_or(kComposite) & kComposite) == 0) {
        mQueue.mLooper->sendMessage(this, Message(kComposite));
    }
}

void MessageQueue::Handler::dispatchCommit(int64_t vsyncId, nsecs_t expectedVsyncTime) {
    if ((mEventMask.fetch_or(kCommit) & kCommit) == 0) {
        mVsyncId = vsyncId;
        mExpectedVsyncTime = expectedVsyncTime;
        mQueue.mLooper->sendMessage(this, Message(kCommit));
    }
}

bool MessageQueue::Handler::isFramePending() const {
    constexpr auto kPendingMask = kCommit | kComposite;
    return (mEventMask.load() & kPendingMask) != 0;
}

void MessageQueue::Handler::handleMessage(const Message& message) {
    const nsecs_t frameTime = systemTime();
    switch (message.what) {
        case kCommit:
            mEventMask.fetch_and(~kCommit);
            if (!mQueue.mCompositor.commit(frameTime, mVsyncId, mExpectedVsyncTime)) {
                return;
            }
            // Composite immediately, rather than after pending tasks through scheduleComposite.
            [[fallthrough]];
        case kComposite:
            mEventMask.fetch_and(~kComposite);
            mQueue.mCompositor.composite(frameTime);
            mQueue.mCompositor.sample();
            break;
    }
}

MessageQueue::MessageQueue(ICompositor& compositor)
      : MessageQueue(compositor, sp<Handler>::make(*this)) {}

constexpr bool kAllowNonCallbacks = true;

MessageQueue::MessageQueue(ICompositor& compositor, sp<Handler> handler)
      : mCompositor(compositor),
        mLooper(sp<Looper>::make(kAllowNonCallbacks)),
        mHandler(std::move(handler)) {}

// TODO(b/169865816): refactor VSyncInjections to use MessageQueue directly
// and remove the EventThread from MessageQueue
void MessageQueue::setInjector(sp<EventThreadConnection> connection) {
    auto& tube = mInjector.tube;

    if (const int fd = tube.getFd(); fd >= 0) {
        mLooper->removeFd(fd);
    }

    if (connection) {
        // The EventThreadConnection is retained when disabling injection, so avoid subsequently
        // stealing invalid FDs. Note that the stolen FDs are kept open.
        if (tube.getFd() < 0) {
            connection->stealReceiveChannel(&tube);
        } else {
            ALOGW("Recycling channel for VSYNC injection.");
        }

        mLooper->addFd(
                tube.getFd(), 0, Looper::EVENT_INPUT,
                [](int, int, void* data) {
                    reinterpret_cast<MessageQueue*>(data)->injectorCallback();
                    return 1; // Keep registration.
                },
                this);
    }

    std::lock_guard lock(mInjector.mutex);
    mInjector.connection = std::move(connection);
}

void MessageQueue::vsyncCallback(nsecs_t vsyncTime, nsecs_t targetWakeupTime, nsecs_t readyTime) {
    ATRACE_CALL();
    // Trace VSYNC-sf
    mVsync.value = (mVsync.value + 1) % 2;

    {
        std::lock_guard lock(mVsync.mutex);
        mVsync.lastCallbackTime = std::chrono::nanoseconds(vsyncTime);
        mVsync.scheduledFrameTime.reset();
    }

<<<<<<< HEAD
    if (mFlinger->mDolphinWrapper.dolphinTrackVsyncSignal) {
        mFlinger->mDolphinWrapper.dolphinTrackVsyncSignal(vsyncTime, targetWakeupTime, readyTime);
    }
    mHandler->dispatchInvalidate(mVsync.tokenManager->generateTokenForPredictions(
                                         {targetWakeupTime, readyTime, vsyncTime}),
                                 vsyncTime);
=======
    const auto vsyncId = mVsync.tokenManager->generateTokenForPredictions(
            {targetWakeupTime, readyTime, vsyncTime});

    mHandler->dispatchCommit(vsyncId, vsyncTime);
>>>>>>> 185bffc5
}

void MessageQueue::initVsync(scheduler::VSyncDispatch& dispatch,
                             frametimeline::TokenManager& tokenManager,
                             std::chrono::nanoseconds workDuration) {
    setDuration(workDuration);
    mVsync.tokenManager = &tokenManager;
    mVsync.registration = std::make_unique<
            scheduler::VSyncCallbackRegistration>(dispatch,
                                                  std::bind(&MessageQueue::vsyncCallback, this,
                                                            std::placeholders::_1,
                                                            std::placeholders::_2,
                                                            std::placeholders::_3),
                                                  "sf");
}

void MessageQueue::setDuration(std::chrono::nanoseconds workDuration) {
    ATRACE_CALL();
    std::lock_guard lock(mVsync.mutex);
    mVsync.workDuration = workDuration;
    if (mVsync.scheduledFrameTime) {
        mVsync.scheduledFrameTime = mVsync.registration->schedule(
                {mVsync.workDuration.get().count(),
                 /*readyDuration=*/0, mVsync.lastCallbackTime.count()});
    }
}

void MessageQueue::waitMessage() {
    do {
        IPCThreadState::self()->flushCommands();
        int32_t ret = mLooper->pollOnce(-1);
        switch (ret) {
            case Looper::POLL_WAKE:
            case Looper::POLL_CALLBACK:
                continue;
            case Looper::POLL_ERROR:
                ALOGE("Looper::POLL_ERROR");
                continue;
            case Looper::POLL_TIMEOUT:
                // timeout (should not happen)
                continue;
            default:
                // should not happen
                ALOGE("Looper::pollOnce() returned unknown status %d", ret);
                continue;
        }
    } while (true);
}

void MessageQueue::postMessage(sp<MessageHandler>&& handler) {
    mLooper->sendMessage(handler, Message());
}

void MessageQueue::scheduleCommit() {
    ATRACE_CALL();

    {
        std::lock_guard lock(mInjector.mutex);
        if (CC_UNLIKELY(mInjector.connection)) {
            ALOGD("%s while injecting VSYNC", __FUNCTION__);
            mInjector.connection->requestNextVsync();
            return;
        }
    }

    std::lock_guard lock(mVsync.mutex);
    mVsync.scheduledFrameTime =
            mVsync.registration->schedule({.workDuration = mVsync.workDuration.get().count(),
                                           .readyDuration = 0,
                                           .earliestVsync = mVsync.lastCallbackTime.count()});
}

void MessageQueue::scheduleComposite() {
    mHandler->dispatchComposite();
}

void MessageQueue::injectorCallback() {
    ssize_t n;
    DisplayEventReceiver::Event buffer[8];
    while ((n = DisplayEventReceiver::getEvents(&mInjector.tube, buffer, 8)) > 0) {
        for (int i = 0; i < n; i++) {
            if (buffer[i].header.type == DisplayEventReceiver::DISPLAY_EVENT_VSYNC) {
<<<<<<< HEAD
                mFlinger->mVsyncTimeStamp = systemTime(SYSTEM_TIME_MONOTONIC);
                mHandler->dispatchInvalidate(buffer[i].vsync.vsyncId,
                                             buffer[i].vsync.expectedVSyncTimestamp);
=======
                mHandler->dispatchCommit(buffer[i].vsync.vsyncId,
                                         buffer[i].vsync.expectedVSyncTimestamp);
>>>>>>> 185bffc5
                break;
            }
        }
    }
}

auto MessageQueue::getScheduledFrameTime() const -> std::optional<Clock::time_point> {
    if (mHandler->isFramePending()) {
        return Clock::now();
    }

    std::lock_guard lock(mVsync.mutex);
    if (const auto time = mVsync.scheduledFrameTime) {
        return Clock::time_point(std::chrono::nanoseconds(*time));
    }

    return std::nullopt;
}

} // namespace android::impl<|MERGE_RESOLUTION|>--- conflicted
+++ resolved
@@ -119,19 +119,18 @@
         mVsync.scheduledFrameTime.reset();
     }
 
-<<<<<<< HEAD
+    // TODO(b/207525987) mFlinger removed upstream, re-add functionality as
+    // necessary.
+    /*  
     if (mFlinger->mDolphinWrapper.dolphinTrackVsyncSignal) {
         mFlinger->mDolphinWrapper.dolphinTrackVsyncSignal(vsyncTime, targetWakeupTime, readyTime);
     }
-    mHandler->dispatchInvalidate(mVsync.tokenManager->generateTokenForPredictions(
-                                         {targetWakeupTime, readyTime, vsyncTime}),
-                                 vsyncTime);
-=======
+    */
+
     const auto vsyncId = mVsync.tokenManager->generateTokenForPredictions(
             {targetWakeupTime, readyTime, vsyncTime});
 
     mHandler->dispatchCommit(vsyncId, vsyncTime);
->>>>>>> 185bffc5
 }
 
 void MessageQueue::initVsync(scheduler::VSyncDispatch& dispatch,
@@ -214,14 +213,11 @@
     while ((n = DisplayEventReceiver::getEvents(&mInjector.tube, buffer, 8)) > 0) {
         for (int i = 0; i < n; i++) {
             if (buffer[i].header.type == DisplayEventReceiver::DISPLAY_EVENT_VSYNC) {
-<<<<<<< HEAD
-                mFlinger->mVsyncTimeStamp = systemTime(SYSTEM_TIME_MONOTONIC);
-                mHandler->dispatchInvalidate(buffer[i].vsync.vsyncId,
-                                             buffer[i].vsync.expectedVSyncTimestamp);
-=======
+                // TODO(b/207525987) mFlinger removed upstream, re-add functionality as
+                // necessary.
+                // mFlinger->mVsyncTimeStamp = systemTime(SYSTEM_TIME_MONOTONIC);
                 mHandler->dispatchCommit(buffer[i].vsync.vsyncId,
                                          buffer[i].vsync.expectedVSyncTimestamp);
->>>>>>> 185bffc5
                 break;
             }
         }
