/*
 * Copyright (C) 2009 The Android Open Source Project
 *
 * Licensed under the Apache License, Version 2.0 (the "License");
 * you may not use this file except in compliance with the License.
 * You may obtain a copy of the License at
 *
 *      http://www.apache.org/licenses/LICENSE-2.0
 *
 * Unless required by applicable law or agreed to in writing, software
 * distributed under the License is distributed on an "AS IS" BASIS,
 * WITHOUT WARRANTIES OR CONDITIONS OF ANY KIND, either express or implied.
 * See the License for the specific language governing permissions and
 * limitations under the License.
 */

#define ATRACE_TAG ATRACE_TAG_GRAPHICS

#include <binder/IPCThreadState.h>

#include <utils/Log.h>
#include <utils/Timers.h>
#include <utils/threads.h>

#include <gui/DisplayEventReceiver.h>

#include "EventThread.h"
#include "FrameTimeline.h"
#include "MessageQueue.h"

namespace android::impl {

void MessageQueue::Handler::dispatchFrame(VsyncId vsyncId, TimePoint expectedVsyncTime) {
    if (!mFramePending.exchange(true)) {
        mVsyncId = vsyncId;
        mExpectedVsyncTime = expectedVsyncTime;
        mQueue.mLooper->sendMessage(sp<MessageHandler>::fromExisting(this), Message());
    }
}

void MessageQueue::Handler::dispatchFrameImmed() {
    if (!mFramePending.exchange(true)) {
        mQueue.mLooper->sendMessage(this, Message());
    }
}

bool MessageQueue::Handler::isFramePending() const {
    return mFramePending.load();
}

void MessageQueue::Handler::handleMessage(const Message&) {
    mFramePending.store(false);
    mQueue.onFrameSignal(mQueue.mCompositor, mVsyncId, mExpectedVsyncTime);
}

MessageQueue::MessageQueue(ICompositor& compositor)
      : MessageQueue(compositor, sp<Handler>::make(*this)) {}

constexpr bool kAllowNonCallbacks = true;

MessageQueue::MessageQueue(ICompositor& compositor, sp<Handler> handler)
      : mCompositor(compositor),
        mLooper(sp<Looper>::make(kAllowNonCallbacks)),
        mHandler(std::move(handler)) {}

// TODO(b/169865816): refactor VSyncInjections to use MessageQueue directly
// and remove the EventThread from MessageQueue
void MessageQueue::setInjector(sp<EventThreadConnection> connection) {
    auto& tube = mInjector.tube;

    if (const int fd = tube.getFd(); fd >= 0) {
        mLooper->removeFd(fd);
    }

    if (connection) {
        // The EventThreadConnection is retained when disabling injection, so avoid subsequently
        // stealing invalid FDs. Note that the stolen FDs are kept open.
        if (tube.getFd() < 0) {
            connection->stealReceiveChannel(&tube);
        } else {
            ALOGW("Recycling channel for VSYNC injection.");
        }

        mLooper->addFd(
                tube.getFd(), 0, Looper::EVENT_INPUT,
                [](int, int, void* data) {
                    reinterpret_cast<MessageQueue*>(data)->injectorCallback();
                    return 1; // Keep registration.
                },
                this);
    }

    std::lock_guard lock(mInjector.mutex);
    mInjector.connection = std::move(connection);
}

void MessageQueue::vsyncCallback(nsecs_t vsyncTime, nsecs_t targetWakeupTime, nsecs_t readyTime) {
    ATRACE_CALL();
    // Trace VSYNC-sf
    mVsync.value = (mVsync.value + 1) % 2;

    const auto expectedVsyncTime = TimePoint::fromNs(vsyncTime);
    {
        std::lock_guard lock(mVsync.mutex);
        mVsync.lastCallbackTime = expectedVsyncTime;
        mVsync.scheduledFrameTime.reset();
    }

    const auto vsyncId = VsyncId{mVsync.tokenManager->generateTokenForPredictions(
            {targetWakeupTime, readyTime, vsyncTime})};

    mHandler->dispatchFrame(vsyncId, expectedVsyncTime);
}

void MessageQueue::initVsync(scheduler::VSyncDispatch& dispatch,
                             frametimeline::TokenManager& tokenManager,
                             std::chrono::nanoseconds workDuration) {
    setDuration(workDuration);
    mVsync.tokenManager = &tokenManager;
    mVsync.registration = std::make_unique<
            scheduler::VSyncCallbackRegistration>(dispatch,
                                                  std::bind(&MessageQueue::vsyncCallback, this,
                                                            std::placeholders::_1,
                                                            std::placeholders::_2,
                                                            std::placeholders::_3),
                                                  "sf");
}

void MessageQueue::setDuration(std::chrono::nanoseconds workDuration) {
    ATRACE_CALL();
    std::lock_guard lock(mVsync.mutex);
    mVsync.workDuration = workDuration;
    if (mVsync.scheduledFrameTime) {
        mVsync.scheduledFrameTime =
                mVsync.registration->schedule({.workDuration = mVsync.workDuration.get().count(),
                                               .readyDuration = 0,
                                               .earliestVsync = mVsync.lastCallbackTime.ns()});
    }
}

void MessageQueue::waitMessage() {
    do {
        IPCThreadState::self()->flushCommands();
        int32_t ret = mLooper->pollOnce(-1);
        switch (ret) {
            case Looper::POLL_WAKE:
            case Looper::POLL_CALLBACK:
                continue;
            case Looper::POLL_ERROR:
                ALOGE("Looper::POLL_ERROR");
                continue;
            case Looper::POLL_TIMEOUT:
                // timeout (should not happen)
                continue;
            default:
                // should not happen
                ALOGE("Looper::pollOnce() returned unknown status %d", ret);
                continue;
        }
    } while (true);
}

void MessageQueue::postMessage(sp<MessageHandler>&& handler) {
    mLooper->sendMessage(handler, Message());
}

void MessageQueue::scheduleConfigure() {
    struct ConfigureHandler : MessageHandler {
        explicit ConfigureHandler(ICompositor& compositor) : compositor(compositor) {}

        void handleMessage(const Message&) override { compositor.configure(); }

        ICompositor& compositor;
    };

    // TODO(b/241285876): Batch configure tasks that happen within some duration.
    postMessage(sp<ConfigureHandler>::make(mCompositor));
}

void MessageQueue::scheduleFrame() {
    ATRACE_CALL();

    {
        std::lock_guard lock(mInjector.mutex);
        if (CC_UNLIKELY(mInjector.connection)) {
            ALOGD("%s while injecting VSYNC", __func__);
            mInjector.connection->requestNextVsync();
            return;
        }
    }

    std::lock_guard lock(mVsync.mutex);
    mVsync.scheduledFrameTime =
            mVsync.registration->schedule({.workDuration = mVsync.workDuration.get().count(),
                                           .readyDuration = 0,
                                           .earliestVsync = mVsync.lastCallbackTime.ns()});
}

void MessageQueue::scheduleFrameImmed() {
    ATRACE_CALL();
    mHandler->dispatchFrameImmed();
}

void MessageQueue::injectorCallback() {
    ssize_t n;
    DisplayEventReceiver::Event buffer[8];
    while ((n = DisplayEventReceiver::getEvents(&mInjector.tube, buffer, 8)) > 0) {
        for (int i = 0; i < n; i++) {
            if (buffer[i].header.type == DisplayEventReceiver::DISPLAY_EVENT_VSYNC) {
<<<<<<< HEAD
                // TODO(b/207525987) mFlinger removed upstream, re-add functionality as
                // necessary.
                // mFlinger->mVsyncTimeStamp = systemTime(SYSTEM_TIME_MONOTONIC);
                auto& vsync = buffer[i].vsync;
                mHandler->dispatchFrame(vsync.vsyncData.preferredVsyncId(),
                                        vsync.vsyncData.preferredExpectedPresentationTime());
=======
                auto& vsync = buffer[i].vsync.vsyncData;
                mHandler->dispatchFrame(VsyncId{vsync.preferredVsyncId()},
                                        TimePoint::fromNs(
                                                vsync.preferredExpectedPresentationTime()));
>>>>>>> 74878a63
                break;
            }
        }
    }
}

auto MessageQueue::getScheduledFrameTime() const -> std::optional<Clock::time_point> {
    if (mHandler->isFramePending()) {
        return Clock::now();
    }

    std::lock_guard lock(mVsync.mutex);
    if (const auto time = mVsync.scheduledFrameTime) {
        return Clock::time_point(std::chrono::nanoseconds(*time));
    }

    return std::nullopt;
}

} // namespace android::impl<|MERGE_RESOLUTION|>--- conflicted
+++ resolved
@@ -40,7 +40,7 @@
 
 void MessageQueue::Handler::dispatchFrameImmed() {
     if (!mFramePending.exchange(true)) {
-        mQueue.mLooper->sendMessage(this, Message());
+        mQueue.mLooper->sendMessage(sp<MessageHandler>::fromExisting(this), Message());
     }
 }
 
@@ -207,19 +207,13 @@
     while ((n = DisplayEventReceiver::getEvents(&mInjector.tube, buffer, 8)) > 0) {
         for (int i = 0; i < n; i++) {
             if (buffer[i].header.type == DisplayEventReceiver::DISPLAY_EVENT_VSYNC) {
-<<<<<<< HEAD
                 // TODO(b/207525987) mFlinger removed upstream, re-add functionality as
                 // necessary.
                 // mFlinger->mVsyncTimeStamp = systemTime(SYSTEM_TIME_MONOTONIC);
-                auto& vsync = buffer[i].vsync;
-                mHandler->dispatchFrame(vsync.vsyncData.preferredVsyncId(),
-                                        vsync.vsyncData.preferredExpectedPresentationTime());
-=======
                 auto& vsync = buffer[i].vsync.vsyncData;
                 mHandler->dispatchFrame(VsyncId{vsync.preferredVsyncId()},
                                         TimePoint::fromNs(
                                                 vsync.preferredExpectedPresentationTime()));
->>>>>>> 74878a63
                 break;
             }
         }
