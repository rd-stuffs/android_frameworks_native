--- conflicted
+++ resolved
@@ -488,16 +488,12 @@
     return bestRefreshRate;
 }
 
-<<<<<<< HEAD
 const AllRefreshRatesMapType& RefreshRateConfigs::getAllRefreshRates() const {
     return mRefreshRates;
 }
 
-const RefreshRate& RefreshRateConfigs::getMinRefreshRateByPolicy() const {
-=======
 std::optional<Fps> RefreshRateConfigs::onKernelTimerChanged(
         std::optional<HwcConfigIndexType> desiredActiveConfigId, bool timerExpired) const {
->>>>>>> a0827903
     std::lock_guard lock(mLock);
 
     const auto& current = desiredActiveConfigId ? *mRefreshRates.at(*desiredActiveConfigId)
