--- conflicted
+++ resolved
@@ -231,12 +231,6 @@
     return needsMoreSamples;
 }
 
-<<<<<<< HEAD
-} // namespace android::scheduler
-
-// TODO(b/129481165): remove the #pragma below and fix conversion issues
-#pragma clang diagnostic pop // ignored "-Wconversion"
-=======
 void VSyncPredictor::resetModel() {
     std::lock_guard<std::mutex> lk(mMutex);
     mRateMap[mIdealPeriod] = {mIdealPeriod, 0};
@@ -244,4 +238,6 @@
 }
 
 } // namespace android::scheduler
->>>>>>> c3e9e8ea
+
+// TODO(b/129481165): remove the #pragma below and fix conversion issues
+#pragma clang diagnostic pop // ignored "-Wconversion"