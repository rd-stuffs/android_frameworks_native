/*
 * Copyright 2018 The Android Open Source Project
 *
 * Licensed under the Apache License, Version 2.0 (the "License");
 * you may not use this file except in compliance with the License.
 * You may obtain a copy of the License at
 *
 *      http://www.apache.org/licenses/LICENSE-2.0
 *
 * Unless required by applicable law or agreed to in writing, software
 * distributed under the License is distributed on an "AS IS" BASIS,
 * WITHOUT WARRANTIES OR CONDITIONS OF ANY KIND, either express or implied.
 * See the License for the specific language governing permissions and
 * limitations under the License.
 */
#pragma once

#include <mutex>
#include <string>

#include "EventThread.h"
#include "TracedOrdinal.h"
#include "VSyncDispatch.h"

namespace android::scheduler {
class CallbackRepeater;

class DispSyncSource final : public VSyncSource {
public:
    DispSyncSource(VSyncDispatch& vSyncDispatch, std::chrono::nanoseconds workDuration,
                   std::chrono::nanoseconds readyDuration, bool traceVsync, const char* name);

<<<<<<< HEAD
    ~DispSyncSource();
=======
    ~DispSyncSource() override;
>>>>>>> af19596f

    // The following methods are implementation of VSyncSource.
    const char* getName() const override { return mName; }
    void setVSyncEnabled(bool enable) override;
    void setCallback(VSyncSource::Callback* callback) override;
    void setDuration(std::chrono::nanoseconds workDuration,
                     std::chrono::nanoseconds readyDuration) override;

    void dump(std::string&) const override;

private:
    void onVsyncCallback(nsecs_t vsyncTime, nsecs_t targetWakeupTime, nsecs_t readyTime);

    const char* const mName;
    TracedOrdinal<int> mValue;

    const bool mTraceVsync;
    const std::string mVsyncOnLabel;

    std::unique_ptr<CallbackRepeater> mCallbackRepeater;

    std::mutex mCallbackMutex;
    VSyncSource::Callback* mCallback GUARDED_BY(mCallbackMutex) = nullptr;

    mutable std::mutex mVsyncMutex;
    TracedOrdinal<std::chrono::nanoseconds> mWorkDuration GUARDED_BY(mVsyncMutex);
    std::chrono::nanoseconds mReadyDuration GUARDED_BY(mVsyncMutex);
    bool mEnabled GUARDED_BY(mVsyncMutex) = false;
    void *mDolphinHandle = nullptr;
    bool (*mDolphinCheck)(const char* name) = nullptr;
};

} // namespace android::scheduler<|MERGE_RESOLUTION|>--- conflicted
+++ resolved
@@ -30,11 +30,7 @@
     DispSyncSource(VSyncDispatch& vSyncDispatch, std::chrono::nanoseconds workDuration,
                    std::chrono::nanoseconds readyDuration, bool traceVsync, const char* name);
 
-<<<<<<< HEAD
-    ~DispSyncSource();
-=======
     ~DispSyncSource() override;
->>>>>>> af19596f
 
     // The following methods are implementation of VSyncSource.
     const char* getName() const override { return mName; }
