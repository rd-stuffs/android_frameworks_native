--- conflicted
+++ resolved
@@ -1922,25 +1922,18 @@
 
     mHWCVsyncPendingState = enabled ? hal::Vsync::ENABLE : hal::Vsync::DISABLE;
 
-<<<<<<< HEAD
     auto displayId = getInternalDisplayIdLocked();
     if (mNextVsyncSource) {
         // Disable current vsync source before enabling the next source
         if (mActiveVsyncSource) {
             displayId = mActiveVsyncSource->getId();
-            setVsyncEnabledInHWC(*displayId, hal::Vsync::DISABLE);
-=======
-    if (const auto displayId = getInternalDisplayIdLocked()) {
-        sp<DisplayDevice> display = getDefaultDisplayDeviceLocked();
-        if (display && display->isPoweredOn()) {
-            getHwComposer().setVsyncEnabled(*displayId, mHWCVsyncPendingState);
->>>>>>> 50d20801
+            getHwComposer().setVsyncEnabled(*displayId, hal::Vsync::DISABLE);
         }
         displayId = mNextVsyncSource->getId();
     } else if (mActiveVsyncSource) {
         displayId = mActiveVsyncSource->getId();
     }
-    setVsyncEnabledInHWC(*displayId, mHWCVsyncPendingState);
+    getHwComposer().setVsyncEnabled(*displayId, mHWCVsyncPendingState);
     if (mNextVsyncSource) {
         mActiveVsyncSource = mNextVsyncSource;
         mNextVsyncSource = NULL;
@@ -4681,21 +4674,14 @@
             ALOGW("Couldn't set SCHED_FIFO on display on: %s\n", strerror(errno));
         }
         getHwComposer().setPowerMode(*displayId, mode);
-<<<<<<< HEAD
         if (isDummyDisplay) {
             if (display->isPrimary() && mode != hal::PowerMode::DOZE_SUSPEND) {
-                setVsyncEnabledInHWC(*displayId, mHWCVsyncPendingState);
+                getHwComposer().setVsyncEnabled(*displayId, mHWCVsyncPendingState);
                 mScheduler->onScreenAcquired(mAppConnectionHandle);
                 mScheduler->resyncToHardwareVsync(true, getVsyncPeriod());
             }
         } else {
             updateVsyncSource();
-=======
-        if (display->isPrimary() && mode != hal::PowerMode::DOZE_SUSPEND) {
-            getHwComposer().setVsyncEnabled(*displayId, mHWCVsyncPendingState);
-            mScheduler->onScreenAcquired(mAppConnectionHandle);
-            mScheduler->resyncToHardwareVsync(true, getVsyncPeriod());
->>>>>>> 50d20801
         }
 
         mVisibleRegionsDirty = true;
@@ -4703,7 +4689,6 @@
         repaintEverything();
     } else if (mode == hal::PowerMode::OFF) {
         // Turn off the display
-<<<<<<< HEAD
         if (isDummyDisplay) {
             if (SurfaceFlinger::setSchedFifo(false) != NO_ERROR) {
                 ALOGW("Couldn't set SCHED_OTHER on display off: %s\n", strerror(errno));
@@ -4712,21 +4697,9 @@
                 mScheduler->disableHardwareVsync(true);
                 mScheduler->onScreenReleased(mAppConnectionHandle);
             }
-=======
-        if (SurfaceFlinger::setSchedFifo(false) != NO_ERROR) {
-            ALOGW("Couldn't set SCHED_OTHER on display off: %s\n", strerror(errno));
-        }
-        if (display->isPrimary() && currentMode != hal::PowerMode::DOZE_SUSPEND) {
-            mScheduler->disableHardwareVsync(true);
-            mScheduler->onScreenReleased(mAppConnectionHandle);
-        }
-
-        // Make sure HWVsync is disabled before turning off the display
-        getHwComposer().setVsyncEnabled(*displayId, hal::Vsync::DISABLE);
->>>>>>> 50d20801
 
             // Make sure HWVsync is disabled before turning off the display
-            setVsyncEnabledInHWC(*displayId, hal::Vsync::DISABLE);
+            getHwComposer().setVsyncEnabled(*displayId, hal::Vsync::DISABLE);
         } else {
             updateVsyncSource();
         }
