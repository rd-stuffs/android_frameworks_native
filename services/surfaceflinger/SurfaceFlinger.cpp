--- conflicted
+++ resolved
@@ -2093,7 +2093,6 @@
     return NO_ERROR;
 }
 
-<<<<<<< HEAD
 status_t SurfaceFlinger::isDeviceRCSupported(const sp<IBinder>& displayToken,
                                              bool* outDeviceRCSupported) const {
     if (!displayToken || !outDeviceRCSupported) {
@@ -2123,29 +2122,6 @@
     return NO_ERROR;
 }
 
-status_t SurfaceFlinger::enableVSyncInjections(bool enable) {
-    auto future = mScheduler->schedule([=] {
-        Mutex::Autolock lock(mStateLock);
-
-        if (const auto handle = mScheduler->enableVSyncInjection(enable)) {
-            mScheduler->setInjector(enable ? mScheduler->getEventConnection(handle) : nullptr);
-        }
-    });
-
-    future.wait();
-    return NO_ERROR;
-}
-
-status_t SurfaceFlinger::injectVSync(nsecs_t when) {
-    Mutex::Autolock lock(mStateLock);
-    const nsecs_t expectedPresentTime = calculateExpectedPresentTime(TimePoint::fromNs(when)).ns();
-    const nsecs_t deadlineTimestamp = expectedPresentTime;
-    return mScheduler->injectVSync(when, expectedPresentTime, deadlineTimestamp) ? NO_ERROR
-                                                                                 : BAD_VALUE;
-}
-
-=======
->>>>>>> a10ae393
 status_t SurfaceFlinger::getLayerDebugInfo(std::vector<gui::LayerDebugInfo>* outLayers) {
     outLayers->clear();
     auto future = mScheduler->schedule([=] {
@@ -3985,7 +3961,6 @@
         if (display->isPrimary()) {
             mScheduler->setRefreshRateConfigs(display->holdRefreshRateConfigs());
         }
-<<<<<<< HEAD
         sp<DisplayDevice> displayNew = getDisplayDeviceLocked(displayToken);
         if (mPluggableVsyncPrioritized && !isInternalDisplay(displayNew)) {
             // Insert the pluggable display just before the first built-in display
@@ -4000,9 +3975,7 @@
         } else {
             mDisplaysList.push_back(displayNew);
         }
-=======
         mScheduler->registerDisplay(display);
->>>>>>> a10ae393
         dispatchDisplayHotplugEvent(display->getPhysicalId(), true);
 
         if (!display->isPrimary() && isInternalDisplay(display)) {
@@ -4124,7 +4097,6 @@
         if ((currentState.orientation != drawingState.orientation) ||
             (currentState.layerStackSpaceRect != drawingState.layerStackSpaceRect) ||
             (currentState.orientedDisplaySpaceRect != drawingState.orientedDisplaySpaceRect)) {
-<<<<<<< HEAD
             if (mUseFbScaling && display->isPrimary() && display->isPoweredOn()) {
                 const ssize_t index = mCurrentState.displays.indexOfKey(displayToken);
                 DisplayDeviceState& curState = mCurrentState.displays.editValueAt(index);
@@ -4134,12 +4106,7 @@
                 display->setProjection(currentState.orientation, currentState.layerStackSpaceRect,
                                        currentState.orientedDisplaySpaceRect);
             }
-            if (isDisplayActiveLocked(display)) {
-=======
-            display->setProjection(currentState.orientation, currentState.layerStackSpaceRect,
-                                   currentState.orientedDisplaySpaceRect);
             if (display->getId() == mActiveDisplayId) {
->>>>>>> a10ae393
                 mActiveDisplayTransformHint = display->getTransformHint();
             }
         }
@@ -4148,14 +4115,9 @@
             if (!displaySizeChanged) {
                 display->setDisplaySize(currentState.width, currentState.height);
 
-<<<<<<< HEAD
-                if (isDisplayActiveLocked(display)) {
+                if (display->getId() == mActiveDisplayId) {
                     onActiveDisplaySizeChanged(display);
                 }
-=======
-            if (display->getId() == mActiveDisplayId) {
-                onActiveDisplaySizeChanged(display);
->>>>>>> a10ae393
             }
         }
     }
@@ -4498,6 +4460,27 @@
     mCompositionEngine->updateCursorAsync(refreshArgs);
 }
 
+void SurfaceFlinger::requestDisplayMode(DisplayModePtr mode, DisplayModeEvent event) {
+    // If this is called from the main thread mStateLock must be locked before
+    // Currently the only way to call this function from the main thread is from
+    // Scheduler::chooseRefreshRateForContent
+    ConditionalLock lock(mStateLock, std::this_thread::get_id() != mMainThreadId);
+    const auto display = getDefaultDisplayDeviceLocked();
+    if (!display || mBootStage != BootStage::FINISHED) {
+        return;
+    }
+    ATRACE_CALL();
+    if (!display->refreshRateConfigs().isModeAllowed(mode->getId())) {
+        ALOGV("Skipping disallowed mode %d", mode->getId().value());
+        return;
+    }
+    setDesiredActiveMode({mode, event});
+    uint32_t hwcDisplayId;
+    if (isDisplayExtnEnabled() && getHwcDisplayId(display, &hwcDisplayId)) {
+        setDisplayExtnActiveConfig(hwcDisplayId, mode->getId().value());
+    }
+}
+
 void SurfaceFlinger::requestDisplayModes(
         std::vector<scheduler::DisplayModeConfig> displayModeConfigs) {
     if (mBootStage != BootStage::FINISHED) {
@@ -4512,25 +4495,6 @@
 
     ConditionalLock lock(mStateLock, std::this_thread::get_id() != mMainThreadId);
 
-<<<<<<< HEAD
-    const auto display = getDefaultDisplayDeviceLocked();
-    if (!display || mBootStage != BootStage::FINISHED) {
-        return;
-    }
-    ATRACE_CALL();
-
-    if (!display->refreshRateConfigs().isModeAllowed(mode->getId())) {
-        ALOGV("Skipping disallowed mode %d", mode->getId().value());
-        return;
-    }
-
-    setDesiredActiveMode({mode, event});
-
-    uint32_t hwcDisplayId;
-    if (isDisplayExtnEnabled() && getHwcDisplayId(display, &hwcDisplayId)) {
-        setDisplayExtnActiveConfig(hwcDisplayId, mode->getId().value());
-    }
-=======
     std::for_each(displayModeConfigs.begin(), displayModeConfigs.end(),
                   [&](const auto& config) REQUIRES(mStateLock) {
                       const auto& displayModePtr = config.displayModePtr;
@@ -4540,12 +4504,16 @@
                           const auto event = config.signals.idle ? DisplayModeEvent::None
                                                                  : DisplayModeEvent::Changed;
                           setDesiredActiveMode({displayModePtr, event});
+
+                          uint32_t hwcDisplayId;
+                          if (isDisplayExtnEnabled() && getHwcDisplayId(display, &hwcDisplayId)) {
+                              setDisplayExtnActiveConfig(hwcDisplayId, displayModePtr->getId().value());
+                          }
                       } else {
                           ALOGV("Skipping disallowed mode %d for display %" PRId64,
                                 displayModePtr->getId().value(), display->getPhysicalId().value);
                       }
                   });
->>>>>>> a10ae393
 }
 
 void SurfaceFlinger::triggerOnFrameRateOverridesChanged() {
@@ -5076,165 +5044,6 @@
     return true;
 }
 
-<<<<<<< HEAD
-auto SurfaceFlinger::transactionIsReadyToBeApplied(
-        TransactionState& transaction, const FrameTimelineInfo& info, bool isAutoTimestamp,
-        TimePoint desiredPresentTime, uid_t originUid, Vector<ComposerState>& states,
-        const std::unordered_map<sp<IBinder>, uint64_t, SpHash<IBinder>>&
-                bufferLayersReadyToPresent,
-        size_t totalTXapplied, bool tryApplyUnsignaled) const -> TransactionReadiness {
-    ATRACE_FORMAT("transactionIsReadyToBeApplied vsyncId: %" PRId64, info.vsyncId);
-    // Do not present if the desiredPresentTime has not passed unless it is more than one second
-    // in the future. We ignore timestamps more than 1 second in the future for stability reasons.
-    if (!isAutoTimestamp && desiredPresentTime >= mExpectedPresentTime &&
-        desiredPresentTime < mExpectedPresentTime + 1s) {
-        ATRACE_NAME("not current");
-        return TransactionReadiness::NotReady;
-    }
-
-    if (!mScheduler->isVsyncValid(mExpectedPresentTime, originUid)) {
-        ATRACE_NAME("!isVsyncValid");
-        return TransactionReadiness::NotReady;
-    }
-
-    // If the client didn't specify desiredPresentTime, use the vsyncId to determine the expected
-    // present time of this transaction.
-    if (isAutoTimestamp && frameIsEarly(mExpectedPresentTime, VsyncId{info.vsyncId})) {
-        ATRACE_NAME("frameIsEarly");
-        return TransactionReadiness::NotReady;
-    }
-
-    bool fenceUnsignaled = false;
-    auto queueProcessTime = systemTime();
-    for (ComposerState& state : states) {
-        layer_state_t& s = state.state;
-
-        sp<Layer> layer = nullptr;
-        if (s.surface) {
-            layer = fromHandle(s.surface).promote();
-        } else if (s.hasBufferChanges()) {
-            ALOGW("Transaction with buffer, but no Layer?");
-            continue;
-        }
-        if (!layer) {
-            continue;
-        }
-
-        if (s.hasBufferChanges() && s.bufferData->hasBarrier &&
-            ((layer->getDrawingState().frameNumber) < s.bufferData->barrierFrameNumber)) {
-            const bool willApplyBarrierFrame =
-                (bufferLayersReadyToPresent.find(s.surface) != bufferLayersReadyToPresent.end()) &&
-                (bufferLayersReadyToPresent.at(s.surface) >= s.bufferData->barrierFrameNumber);
-            if (!willApplyBarrierFrame) {
-                ATRACE_NAME("NotReadyBarrier");
-                return TransactionReadiness::NotReadyBarrier;
-            }
-        }
-
-        const bool allowLatchUnsignaled = tryApplyUnsignaled &&
-                shouldLatchUnsignaled(layer, s, states.size(), totalTXapplied);
-        ATRACE_FORMAT("%s allowLatchUnsignaled=%s", layer->getName().c_str(),
-                      allowLatchUnsignaled ? "true" : "false");
-
-        const bool acquireFenceChanged = s.bufferData &&
-                s.bufferData->flags.test(BufferData::BufferDataChange::fenceChanged) &&
-                s.bufferData->acquireFence;
-        fenceUnsignaled = fenceUnsignaled ||
-                (acquireFenceChanged &&
-                 s.bufferData->acquireFence->getStatus() == Fence::Status::Unsignaled);
-
-        uint32_t usage = layer->getBuffer() ? layer->getBuffer()->getUsage() : 0;
-        bool cameraOrVideo = ((usage & GRALLOC_USAGE_HW_CAMERA_WRITE) != 0) ||
-          ((usage & GRALLOC_USAGE_HW_VIDEO_ENCODER) != 0);
-
-        if (fenceUnsignaled && (!allowLatchUnsignaled || (mLatchMediaContent && cameraOrVideo))) {
-            if (!transaction.sentFenceTimeoutWarning &&
-                queueProcessTime - transaction.postTime > std::chrono::nanoseconds(4s).count()) {
-                transaction.sentFenceTimeoutWarning = true;
-                auto listener = s.bufferData->releaseBufferListener;
-                if (listener) {
-                    listener->onTransactionQueueStalled();
-                }
-            }
-
-            ATRACE_NAME("fence unsignaled");
-            return TransactionReadiness::NotReady;
-        }
-
-        if (mLatchMediaContent && cameraOrVideo &&
-            s.bufferData && s.bufferData->acquireFence &&
-            (s.bufferData->acquireFence->getStatus() == Fence::Status::Signaled) &&
-            (s.bufferData->acquireFence->getSignalTime() == Fence::SIGNAL_TIME_INVALID)) {
-            ATRACE_NAME("fence signaled with error. drop");
-            s.bufferData->invalid=true;
-        }
-
-        if (s.hasBufferChanges()) {
-            // If backpressure is enabled and we already have a buffer to commit, keep the
-            // transaction in the queue.
-            const bool hasPendingBuffer = bufferLayersReadyToPresent.find(s.surface) !=
-                bufferLayersReadyToPresent.end();
-            if (layer->backpressureEnabled() && hasPendingBuffer && isAutoTimestamp) {
-                ATRACE_NAME("hasPendingBuffer");
-                return TransactionReadiness::NotReady;
-            }
-
-            if (SmomoIntf *smoMo = getSmomoInstance(layer->getSmomoLayerStackId())) {
-                if (smoMo->FrameIsEarly(layer->getSequence(), desiredPresentTime.ns())) {
-                    return TransactionReadiness::NotReady;
-                }
-            }
-        }
-    }
-    return fenceUnsignaled ? TransactionReadiness::ReadyUnsignaled : TransactionReadiness::Ready;
-}
-
-void SurfaceFlinger::queueTransaction(TransactionState& state) {
-    // Generate a CountDownLatch pending state if this is a synchronous transaction.
-    if (state.flags & eSynchronous) {
-        state.transactionCommittedSignal =
-                std::make_shared<CountDownLatch>(CountDownLatch::eSyncTransaction);
-    }
-
-    mLocklessTransactionQueue.push(state);
-    mPendingTransactionCount++;
-    ATRACE_INT("TransactionQueue", mPendingTransactionCount.load());
-
-    const auto schedule = [](uint32_t flags) {
-        if (flags & eEarlyWakeupEnd) return TransactionSchedule::EarlyEnd;
-        if (flags & eEarlyWakeupStart) return TransactionSchedule::EarlyStart;
-        return TransactionSchedule::Late;
-    }(state.flags);
-
-    const auto frameHint = state.isFrameActive() ? FrameHint::kActive : FrameHint::kNone;
-
-    setTransactionFlags(eTransactionFlushNeeded, schedule, state.applyToken, frameHint);
-}
-
-void SurfaceFlinger::waitForSynchronousTransaction(
-        const CountDownLatch& transactionCommittedSignal) {
-    // applyTransactionState is called on the main SF thread.  While a given process may wish
-    // to wait on synchronous transactions, the main SF thread should apply the transaction and
-    // set the value to notify this after committed.
-    if (!transactionCommittedSignal.wait_until(
-                std::chrono::nanoseconds(mAnimationTransactionTimeout))) {
-        ALOGE("setTransactionState timed out!");
-    }
-}
-
-void SurfaceFlinger::signalSynchronousTransactions(const uint32_t flag) {
-    for (auto it = mTransactionCommittedSignals.begin();
-         it != mTransactionCommittedSignals.end();) {
-        if ((*it)->countDown(flag)) {
-            it = mTransactionCommittedSignals.erase(it);
-        } else {
-            it++;
-        }
-    }
-}
-
-=======
->>>>>>> a10ae393
 status_t SurfaceFlinger::setTransactionState(
         const FrameTimelineInfo& frameTimelineInfo, const Vector<ComposerState>& states,
         const Vector<DisplayState>& displays, uint32_t flags, const sp<IBinder>& applyToken,
@@ -6051,13 +5860,9 @@
                                            .transform(&PhysicalDisplay::isInternal)
                                            .value_or(false);
 
-<<<<<<< HEAD
     mActiveVsyncSource = getVsyncSource();
 
-    const auto activeDisplay = getDisplayDeviceLocked(mActiveDisplayToken);
-=======
     const auto activeDisplay = getDisplayDeviceLocked(mActiveDisplayId);
->>>>>>> a10ae393
     if (isInternalDisplay && activeDisplay != display && activeDisplay &&
         activeDisplay->isPoweredOn()) {
         ALOGW("Trying to change power mode on non active display while the active display is ON");
@@ -6065,17 +5870,11 @@
 
     display->setPowerMode(mode);
 
-<<<<<<< HEAD
     // Dummy display created by LibSurfaceFlinger unit test
     // for setPowerModeInternal test cases.
     bool isDummyDisplay = (std::find(mDisplaysList.begin(),
         mDisplaysList.end(), display) == mDisplaysList.end());
 
-    if (mInterceptor->isEnabled()) {
-        mInterceptor->savePowerModeUpdate(display->getSequenceId(), static_cast<int32_t>(mode));
-    }
-=======
->>>>>>> a10ae393
     const auto refreshRate = display->refreshRateConfigs().getActiveMode().getFps();
     if (*currentMode == hal::PowerMode::OFF) {
         // Turn on the display
@@ -6091,9 +5890,8 @@
             ALOGW("Couldn't set SCHED_FIFO on display on: %s\n", strerror(errno));
         }
         getHwComposer().setPowerMode(displayId, mode);
-<<<<<<< HEAD
         if (isDummyDisplay) {
-            if (isDisplayActiveLocked(display) && mode != hal::PowerMode::DOZE_SUSPEND) {
+            if (isActiveDisplay && mode != hal::PowerMode::DOZE_SUSPEND) {
                 setHWCVsyncEnabled(displayId, mHWCVsyncPendingState);
                 mScheduler->onScreenAcquired(mAppConnectionHandle);
                 mScheduler->resyncToHardwareVsync(true, refreshRate);
@@ -6101,20 +5899,12 @@
         } else if ((mPluggableVsyncPrioritized && (displayId != getPrimaryDisplayIdLocked())) ||
                     displayId == getPrimaryDisplayIdLocked()) {
             updateVsyncSource();
-
-=======
-        if (isActiveDisplay && mode != hal::PowerMode::DOZE_SUSPEND) {
-            setHWCVsyncEnabled(displayId, mHWCVsyncPendingState);
-            mScheduler->onScreenAcquired(mAppConnectionHandle);
-            mScheduler->resyncToHardwareVsync(true, refreshRate);
->>>>>>> a10ae393
         }
 
         mVisibleRegionsDirty = true;
         scheduleComposite(FrameHint::kActive);
     } else if (mode == hal::PowerMode::OFF) {
         // Turn off the display
-<<<<<<< HEAD
         if (isDummyDisplay) {
             if (SurfaceFlinger::setSchedFifo(false) != NO_ERROR) {
                 ALOGW("Couldn't set SCHED_OTHER on display off: %s\n", strerror(errno));
@@ -6122,7 +5912,8 @@
             if (SurfaceFlinger::setSchedAttr(false) != NO_ERROR) {
                 ALOGW("Couldn't set uclamp.min on display off: %s\n", strerror(errno));
             }
-	    if (isDisplayActiveLocked(display) && currentMode != hal::PowerMode::DOZE_SUSPEND) {
+	    if (display->getPhysicalId() == mActiveDisplayId
+                    && currentMode != hal::PowerMode::DOZE_SUSPEND) {
                 mScheduler->disableHardwareVsync(true);
                 mScheduler->onScreenReleased(mAppConnectionHandle);
             }
@@ -6130,17 +5921,6 @@
 	    setHWCVsyncEnabled(displayId, hal::Vsync::DISABLE);
         } else {
             updateVsyncSource();
-=======
-        if (SurfaceFlinger::setSchedFifo(false) != NO_ERROR) {
-            ALOGW("Couldn't set SCHED_OTHER on display off: %s\n", strerror(errno));
-        }
-        if (SurfaceFlinger::setSchedAttr(false) != NO_ERROR) {
-            ALOGW("Couldn't set uclamp.min on display off: %s\n", strerror(errno));
-        }
-        if (isActiveDisplay && *currentMode != hal::PowerMode::DOZE_SUSPEND) {
-            mScheduler->disableHardwareVsync(true);
-            mScheduler->onScreenReleased(mAppConnectionHandle);
->>>>>>> a10ae393
         }
 
         getHwComposer().setPowerMode(displayId, mode);
@@ -6149,9 +5929,8 @@
     } else if (mode == hal::PowerMode::DOZE || mode == hal::PowerMode::ON) {
         // Update display while dozing
         getHwComposer().setPowerMode(displayId, mode);
-<<<<<<< HEAD
 	if (isDummyDisplay) {
-	    if (isDisplayActiveLocked(display) && *currentMode == hal::PowerMode::DOZE_SUSPEND) {            
+            if (isActiveDisplay && *currentMode == hal::PowerMode::DOZE_SUSPEND) {
                 ALOGI("Force repainting for DOZE_SUSPEND -> DOZE or ON.");
                 mVisibleRegionsDirty = true;
                 scheduleRepaint();
@@ -6164,26 +5943,12 @@
     } else if (mode == hal::PowerMode::DOZE_SUSPEND) {
         // Leave display going to doze
         if (isDummyDisplay) {
-            if (isDisplayActiveLocked(display)) {
+            if (isActiveDisplay) {
                 mScheduler->disableHardwareVsync(true);
                 mScheduler->onScreenReleased(mAppConnectionHandle);
             }
         } else {
             updateVsyncSource();
-=======
-        if (isActiveDisplay && *currentMode == hal::PowerMode::DOZE_SUSPEND) {
-            ALOGI("Force repainting for DOZE_SUSPEND -> DOZE or ON.");
-            mVisibleRegionsDirty = true;
-            scheduleRepaint();
-            mScheduler->onScreenAcquired(mAppConnectionHandle);
-            mScheduler->resyncToHardwareVsync(true, refreshRate);
-        }
-    } else if (mode == hal::PowerMode::DOZE_SUSPEND) {
-        // Leave display going to doze
-        if (isActiveDisplay) {
-            mScheduler->disableHardwareVsync(true);
-            mScheduler->onScreenReleased(mAppConnectionHandle);
->>>>>>> a10ae393
         }
         getHwComposer().setPowerMode(displayId, mode);
     } else {
@@ -6191,7 +5956,6 @@
         getHwComposer().setPowerMode(displayId, mode);
     }
 
-<<<<<<< HEAD
     const sp<DisplayDevice> vsyncSource = getVsyncSource();
     struct sched_param param = {0};
     if (vsyncSource != NULL) {
@@ -6205,10 +5969,7 @@
         }
     }
 
-    if (isDisplayActiveLocked(display)) {
-=======
     if (isActiveDisplay) {
->>>>>>> a10ae393
         mTimeStats->setPowerMode(mode);
         mRefreshRateStats->setPowerMode(mode);
         mScheduler->setDisplayPowerMode(mode);
@@ -6830,9 +6591,10 @@
     /*
      *      * Dump Display state
      *           */
+    utils::Dumper dumper{result};
     StringAppendF(&result, "Displays (%zu entries)\n", mDisplays.size());
     for (const auto& [token, display] : mDisplays) {
-        display->dump(result);
+        display->dump(dumper);
     }
     result.append("\n");
 
