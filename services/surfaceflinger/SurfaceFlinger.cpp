/*
 * Copyright (C) 2007 The Android Open Source Project
 *
 * Licensed under the Apache License, Version 2.0 (the "License");
 * you may not use this file except in compliance with the License.
 * You may obtain a copy of the License at
 *
 *      http://www.apache.org/licenses/LICENSE-2.0
 *
 * Unless required by applicable law or agreed to in writing, software
 * distributed under the License is distributed on an "AS IS" BASIS,
 * WITHOUT WARRANTIES OR CONDITIONS OF ANY KIND, either express or implied.
 * See the License for the specific language governing permissions and
 * limitations under the License.
 */

/* Changes from Qualcomm Innovation Center are provided under the following license:
 *
 * Copyright (c) 2023 Qualcomm Innovation Center, Inc. All rights reserved.
 * SPDX-License-Identifier: BSD-3-Clause-Clear
 */

// TODO(b/129481165): remove the #pragma below and fix conversion issues
#pragma clang diagnostic push
#pragma clang diagnostic ignored "-Wconversion"
#pragma clang diagnostic ignored "-Wextra"

//#define LOG_NDEBUG 0
#define ATRACE_TAG ATRACE_TAG_GRAPHICS

#include "SurfaceFlinger.h"

#include <aidl/android/hardware/power/Boost.h>
#include <android-base/parseint.h>
#include <android-base/properties.h>
#include <android-base/stringprintf.h>
#include <android-base/strings.h>
#include <android/configuration.h>
#include <android/gui/IDisplayEventConnection.h>
#include <android/gui/StaticDisplayInfo.h>
#include <android/hardware/configstore/1.0/ISurfaceFlingerConfigs.h>
#include <android/hardware/configstore/1.1/ISurfaceFlingerConfigs.h>
#include <android/hardware/configstore/1.1/types.h>
#include <android/native_window.h>
#include <android/os/IInputFlinger.h>
#include <binder/IPCThreadState.h>
#include <binder/IServiceManager.h>
#include <binder/PermissionCache.h>
#include <compositionengine/CompositionEngine.h>
#include <compositionengine/CompositionRefreshArgs.h>
#include <compositionengine/Display.h>
#include <compositionengine/DisplayColorProfile.h>
#include <compositionengine/DisplayColorProfileCreationArgs.h>
#include <compositionengine/DisplayCreationArgs.h>
#include <compositionengine/LayerFECompositionState.h>
#include <compositionengine/OutputLayer.h>
#include <compositionengine/RenderSurface.h>
#include <compositionengine/impl/DisplayColorProfile.h>
#include <compositionengine/impl/OutputCompositionState.h>
#include <compositionengine/impl/OutputLayerCompositionState.h>
#include <configstore/Utils.h>
#include <cutils/compiler.h>
#include <cutils/properties.h>
#include <ftl/algorithm.h>
#include <ftl/concat.h>
#include <ftl/fake_guard.h>
#include <ftl/future.h>
#include <ftl/unit.h>
#include <gui/AidlStatusUtil.h>
#include <gui/BufferQueue.h>
#include <gui/DebugEGLImageTracker.h>
#include <gui/IProducerListener.h>
#include <gui/LayerDebugInfo.h>
#include <gui/LayerMetadata.h>
#include <gui/LayerState.h>
#include <gui/Surface.h>
#include <gui/SurfaceComposerClient.h>
#include <gui/TraceUtils.h>
#include <hidl/ServiceManagement.h>
#include <layerproto/LayerProtoParser.h>
#include <log/log.h>
#include <private/android_filesystem_config.h>
#include <private/gui/SyncFeatures.h>
#include <processgroup/processgroup.h>
#include <renderengine/RenderEngine.h>
#include <renderengine/impl/ExternalTexture.h>
#include <scheduler/FrameTargeter.h>
#include <sys/types.h>
#include <ui/ColorSpace.h>
#include <ui/DebugUtils.h>
#include <ui/DisplayId.h>
#include <ui/DisplayMode.h>
#include <ui/DisplayStatInfo.h>
#include <ui/DisplayState.h>
#include <ui/DynamicDisplayInfo.h>
#include <ui/GraphicBufferAllocator.h>
#include <ui/HdrRenderTypeUtils.h>
#include <ui/LayerStack.h>
#include <ui/PixelFormat.h>
#include <ui/StaticDisplayInfo.h>
#include <unistd.h>
#include <utils/StopWatch.h>
#include <utils/String16.h>
#include <utils/String8.h>
#include <utils/Timers.h>
#include <utils/misc.h>
#include <algorithm>
#include <cerrno>
#include <cinttypes>
#include <cmath>
#include <cstdint>
#include <filesystem>
#include <functional>
#include <memory>
#include <mutex>
#include <optional>
#include <string>
#include <type_traits>
#include <unordered_map>
#include <vector>

#include <common/FlagManager.h>
#include <gui/LayerStatePermissions.h>
#include <gui/SchedulingPolicy.h>
#include <gui/SyncScreenCaptureListener.h>
#include <ui/DisplayIdentification.h>
#include "BackgroundExecutor.h"
#include "Client.h"
#include "ClientCache.h"
#include "Colorizer.h"
#include "DisplayDevice.h"
#include "DisplayHardware/ComposerHal.h"
#include "DisplayHardware/FramebufferSurface.h"
#include "DisplayHardware/HWComposer.h"
#include "DisplayHardware/Hal.h"
#include "DisplayHardware/PowerAdvisor.h"
#include "DisplayHardware/VirtualDisplaySurface.h"
#include "DisplayRenderArea.h"
#include "Effects/Daltonizer.h"
#include "FpsReporter.h"
#include "FrameTimeline/FrameTimeline.h"
#include "FrameTracer/FrameTracer.h"
#include "FrontEnd/LayerCreationArgs.h"
#include "FrontEnd/LayerHandle.h"
#include "FrontEnd/LayerLifecycleManager.h"
#include "FrontEnd/LayerLog.h"
#include "FrontEnd/LayerSnapshot.h"
#include "HdrLayerInfoReporter.h"
#include "Layer.h"
#include "LayerProtoHelper.h"
#include "LayerRenderArea.h"
#include "LayerVector.h"
#include "MutexUtils.h"
#include "NativeWindowSurface.h"
/* QTI_BEGIN */
#include "QtiExtension/QtiSurfaceFlingerExtensionIntf.h"
#include "QtiExtension/QtiSurfaceFlingerExtensionFactory.h"
#include "QtiExtension/QtiExtensionContext.h"
/* QTI_END */
#include "RegionSamplingThread.h"
#include "Scheduler/EventThread.h"
#include "Scheduler/LayerHistory.h"
#include "Scheduler/Scheduler.h"
#include "Scheduler/VsyncConfiguration.h"
#include "Scheduler/VsyncModulator.h"
#include "ScreenCaptureOutput.h"
#include "StartPropertySetThread.h"
#include "SurfaceFlingerProperties.h"
#include "TimeStats/TimeStats.h"
#include "TunnelModeEnabledReporter.h"
#include "Utils/Dumper.h"
#include "WindowInfosListenerInvoker.h"

#include <aidl/android/hardware/graphics/common/DisplayDecorationSupport.h>
#include <aidl/android/hardware/graphics/composer3/DisplayCapability.h>
#include <aidl/android/hardware/graphics/composer3/RenderIntent.h>

#undef NO_THREAD_SAFETY_ANALYSIS
#define NO_THREAD_SAFETY_ANALYSIS \
    _Pragma("GCC error \"Prefer <ftl/fake_guard.h> or MutexUtils.h helpers.\"")

// To enable layer borders in the system, change the below flag to true.
#undef DOES_CONTAIN_BORDER
#define DOES_CONTAIN_BORDER false

namespace android {
using namespace std::chrono_literals;
using namespace std::string_literals;
using namespace std::string_view_literals;

using namespace hardware::configstore;
using namespace hardware::configstore::V1_0;
using namespace sysprop;
using ftl::Flags;
using namespace ftl::flag_operators;

using aidl::android::hardware::graphics::common::DisplayDecorationSupport;
using aidl::android::hardware::graphics::composer3::Capability;
using aidl::android::hardware::graphics::composer3::DisplayCapability;
using CompositionStrategyPredictionState = android::compositionengine::impl::
        OutputCompositionState::CompositionStrategyPredictionState;

using base::StringAppendF;
using display::PhysicalDisplay;
using display::PhysicalDisplays;
using frontend::TransactionHandler;
using gui::DisplayInfo;
using gui::GameMode;
using gui::IDisplayEventConnection;
using gui::IWindowInfosListener;
using gui::LayerMetadata;
using gui::WindowInfo;
using gui::aidl_utils::binderStatusFromStatusT;
using scheduler::VsyncModulator;
using ui::Dataspace;
using ui::DisplayPrimaries;
using ui::RenderIntent;

using KernelIdleTimerController = scheduler::RefreshRateSelector::KernelIdleTimerController;

namespace hal = android::hardware::graphics::composer::hal;

namespace {

static constexpr int FOUR_K_WIDTH = 3840;
static constexpr int FOUR_K_HEIGHT = 2160;

// TODO(b/141333600): Consolidate with DisplayMode::Builder::getDefaultDensity.
constexpr float FALLBACK_DENSITY = ACONFIGURATION_DENSITY_TV;

float getDensityFromProperty(const char* property, bool required) {
    char value[PROPERTY_VALUE_MAX];
    const float density = property_get(property, value, nullptr) > 0 ? std::atof(value) : 0.f;
    if (!density && required) {
        ALOGE("%s must be defined as a build property", property);
        return FALLBACK_DENSITY;
    }
    return density;
}

// Currently we only support V0_SRGB and DISPLAY_P3 as composition preference.
bool validateCompositionDataspace(Dataspace dataspace) {
    return dataspace == Dataspace::V0_SRGB || dataspace == Dataspace::DISPLAY_P3;
}

std::chrono::milliseconds getIdleTimerTimeout(DisplayId displayId) {
    const auto displayIdleTimerMsKey = [displayId] {
        std::stringstream ss;
        ss << "debug.sf.set_idle_timer_ms_" << displayId.value;
        return ss.str();
    }();

    const int32_t displayIdleTimerMs = base::GetIntProperty(displayIdleTimerMsKey, 0);
    if (displayIdleTimerMs > 0) {
        return std::chrono::milliseconds(displayIdleTimerMs);
    }

    const int32_t setIdleTimerMs = base::GetIntProperty("debug.sf.set_idle_timer_ms", 0);
    const int32_t millis = setIdleTimerMs ? setIdleTimerMs : sysprop::set_idle_timer_ms(0);
    return std::chrono::milliseconds(millis);
}

bool getKernelIdleTimerSyspropConfig(DisplayId displayId) {
    const auto displaySupportKernelIdleTimerKey = [displayId] {
        std::stringstream ss;
        ss << "debug.sf.support_kernel_idle_timer_" << displayId.value;
        return ss.str();
    }();

    const auto displaySupportKernelIdleTimer =
            base::GetBoolProperty(displaySupportKernelIdleTimerKey, false);
    return displaySupportKernelIdleTimer || sysprop::support_kernel_idle_timer(false);
}

bool isAbove4k30(const ui::DisplayMode& outMode) {
    using fps_approx_ops::operator>;
    Fps refreshRate = Fps::fromValue(outMode.peakRefreshRate);
    return outMode.resolution.getWidth() >= FOUR_K_WIDTH &&
            outMode.resolution.getHeight() >= FOUR_K_HEIGHT && refreshRate > 30_Hz;
}

void excludeDolbyVisionIf4k30Present(const std::vector<ui::Hdr>& displayHdrTypes,
                                     ui::DisplayMode& outMode) {
    if (isAbove4k30(outMode) &&
        std::any_of(displayHdrTypes.begin(), displayHdrTypes.end(),
                    [](ui::Hdr type) { return type == ui::Hdr::DOLBY_VISION_4K30; })) {
        for (ui::Hdr type : displayHdrTypes) {
            if (type != ui::Hdr::DOLBY_VISION_4K30 && type != ui::Hdr::DOLBY_VISION) {
                outMode.supportedHdrTypes.push_back(type);
            }
        }
    } else {
        for (ui::Hdr type : displayHdrTypes) {
            if (type != ui::Hdr::DOLBY_VISION_4K30) {
                outMode.supportedHdrTypes.push_back(type);
            }
        }
    }
}

HdrCapabilities filterOut4k30(const HdrCapabilities& displayHdrCapabilities) {
    std::vector<ui::Hdr> hdrTypes;
    for (ui::Hdr type : displayHdrCapabilities.getSupportedHdrTypes()) {
        if (type != ui::Hdr::DOLBY_VISION_4K30) {
            hdrTypes.push_back(type);
        }
    }
    return {hdrTypes, displayHdrCapabilities.getDesiredMaxLuminance(),
            displayHdrCapabilities.getDesiredMaxAverageLuminance(),
            displayHdrCapabilities.getDesiredMinLuminance()};
}

uint32_t getLayerIdFromSurfaceControl(sp<SurfaceControl> surfaceControl) {
    if (!surfaceControl) {
        return UNASSIGNED_LAYER_ID;
    }
    return LayerHandle::getLayerId(surfaceControl->getHandle());
}

/**
 * Returns true if the file at path exists and is newer than duration.
 */
bool fileNewerThan(const std::string& path, std::chrono::minutes duration) {
    using Clock = std::filesystem::file_time_type::clock;
    std::error_code error;
    std::filesystem::file_time_type updateTime = std::filesystem::last_write_time(path, error);
    if (error) {
        return false;
    }
    return duration > (Clock::now() - updateTime);
}

bool isFrameIntervalOnCadence(TimePoint expectedPresentTime, TimePoint lastExpectedPresentTimestamp,
                              Fps lastFrameInterval, Period timeout, Duration threshold) {
    if (lastFrameInterval.getPeriodNsecs() == 0) {
        return false;
    }

    const auto expectedPresentTimeDeltaNs =
            expectedPresentTime.ns() - lastExpectedPresentTimestamp.ns();

    if (expectedPresentTimeDeltaNs > timeout.ns()) {
        return false;
    }

    const auto expectedPresentPeriods = static_cast<nsecs_t>(
            std::round(static_cast<float>(expectedPresentTimeDeltaNs) /
                       static_cast<float>(lastFrameInterval.getPeriodNsecs())));
    const auto calculatedPeriodsOutNs = lastFrameInterval.getPeriodNsecs() * expectedPresentPeriods;
    const auto calculatedExpectedPresentTimeNs =
            lastExpectedPresentTimestamp.ns() + calculatedPeriodsOutNs;
    const auto presentTimeDelta =
            std::abs(expectedPresentTime.ns() - calculatedExpectedPresentTimeNs);
    return presentTimeDelta < threshold.ns();
}

bool isExpectedPresentWithinTimeout(TimePoint expectedPresentTime,
                                    TimePoint lastExpectedPresentTimestamp,
                                    std::optional<Period> timeoutOpt, Duration threshold) {
    if (!timeoutOpt) {
        // Always within timeout if timeoutOpt is absent and don't send hint
        // for the timeout
        return true;
    }

    if (timeoutOpt->ns() == 0) {
        // Always outside timeout if timeoutOpt is 0 and always send
        // the hint for the timeout.
        return false;
    }

    if (expectedPresentTime.ns() < lastExpectedPresentTimestamp.ns() + timeoutOpt->ns()) {
        return true;
    }

    // Check if within the threshold as it can be just outside the timeout
    return std::abs(expectedPresentTime.ns() -
                    (lastExpectedPresentTimestamp.ns() + timeoutOpt->ns())) < threshold.ns();
}
}  // namespace anonymous

// ---------------------------------------------------------------------------

const String16 sHardwareTest("android.permission.HARDWARE_TEST");
const String16 sAccessSurfaceFlinger("android.permission.ACCESS_SURFACE_FLINGER");
const String16 sRotateSurfaceFlinger("android.permission.ROTATE_SURFACE_FLINGER");
const String16 sReadFramebuffer("android.permission.READ_FRAME_BUFFER");
const String16 sControlDisplayBrightness("android.permission.CONTROL_DISPLAY_BRIGHTNESS");
const String16 sDump("android.permission.DUMP");
const String16 sCaptureBlackoutContent("android.permission.CAPTURE_BLACKOUT_CONTENT");
const String16 sInternalSystemWindow("android.permission.INTERNAL_SYSTEM_WINDOW");
const String16 sWakeupSurfaceFlinger("android.permission.WAKEUP_SURFACE_FLINGER");

const char* KERNEL_IDLE_TIMER_PROP = "graphics.display.kernel_idle_timer.enabled";

// ---------------------------------------------------------------------------
int64_t SurfaceFlinger::dispSyncPresentTimeOffset;
bool SurfaceFlinger::useHwcForRgbToYuv;
bool SurfaceFlinger::hasSyncFramework;
int64_t SurfaceFlinger::maxFrameBufferAcquiredBuffers;
int64_t SurfaceFlinger::minAcquiredBuffers = 1;
uint32_t SurfaceFlinger::maxGraphicsWidth;
uint32_t SurfaceFlinger::maxGraphicsHeight;
bool SurfaceFlinger::useContextPriority;
Dataspace SurfaceFlinger::defaultCompositionDataspace = Dataspace::V0_SRGB;
ui::PixelFormat SurfaceFlinger::defaultCompositionPixelFormat = ui::PixelFormat::RGBA_8888;
Dataspace SurfaceFlinger::wideColorGamutCompositionDataspace = Dataspace::V0_SRGB;
ui::PixelFormat SurfaceFlinger::wideColorGamutCompositionPixelFormat = ui::PixelFormat::RGBA_8888;
LatchUnsignaledConfig SurfaceFlinger::enableLatchUnsignaledConfig;

std::string decodeDisplayColorSetting(DisplayColorSetting displayColorSetting) {
    switch(displayColorSetting) {
        case DisplayColorSetting::kManaged:
            return std::string("Managed");
        case DisplayColorSetting::kUnmanaged:
            return std::string("Unmanaged");
        case DisplayColorSetting::kEnhanced:
            return std::string("Enhanced");
        default:
            return std::string("Unknown ") +
                std::to_string(static_cast<int>(displayColorSetting));
    }
}

bool callingThreadHasPermission(const String16& permission) {
    IPCThreadState* ipc = IPCThreadState::self();
    const int pid = ipc->getCallingPid();
    const int uid = ipc->getCallingUid();
    return uid == AID_GRAPHICS || uid == AID_SYSTEM ||
            PermissionCache::checkPermission(permission, pid, uid);
}

ui::Transform::RotationFlags SurfaceFlinger::sActiveDisplayRotationFlags = ui::Transform::ROT_0;

SurfaceFlinger::SurfaceFlinger(Factory& factory, SkipInitializationTag)
      : mFactory(factory),
        mPid(getpid()),
        mTimeStats(std::make_shared<impl::TimeStats>()),
        mFrameTracer(mFactory.createFrameTracer()),
        mFrameTimeline(mFactory.createFrameTimeline(mTimeStats, mPid)),
        mCompositionEngine(mFactory.createCompositionEngine()),
        mHwcServiceName(base::GetProperty("debug.sf.hwc_service_name"s, "default"s)),
        mTunnelModeEnabledReporter(sp<TunnelModeEnabledReporter>::make()),
        mEmulatedDisplayDensity(getDensityFromProperty("qemu.sf.lcd_density", false)),
        mInternalDisplayDensity(
                getDensityFromProperty("ro.sf.lcd_density", !mEmulatedDisplayDensity)),
        mPowerAdvisor(std::make_unique<Hwc2::impl::PowerAdvisor>(*this)),
        mWindowInfosListenerInvoker(sp<WindowInfosListenerInvoker>::make()) {
    ALOGI("Using HWComposer service: %s", mHwcServiceName.c_str());
}

SurfaceFlinger::SurfaceFlinger(Factory& factory) : SurfaceFlinger(factory, SkipInitialization) {
    ATRACE_CALL();
    ALOGI("SurfaceFlinger is starting");

    hasSyncFramework = running_without_sync_framework(true);

    dispSyncPresentTimeOffset = present_time_offset_from_vsync_ns(0);

    useHwcForRgbToYuv = force_hwc_copy_for_virtual_displays(false);

    maxFrameBufferAcquiredBuffers = max_frame_buffer_acquired_buffers(2);
    minAcquiredBuffers =
            SurfaceFlingerProperties::min_acquired_buffers().value_or(minAcquiredBuffers);

    maxGraphicsWidth = std::max(max_graphics_width(0), 0);
    maxGraphicsHeight = std::max(max_graphics_height(0), 0);

    mSupportsWideColor = has_wide_color_display(false);
    mDefaultCompositionDataspace =
            static_cast<ui::Dataspace>(default_composition_dataspace(Dataspace::V0_SRGB));
    mWideColorGamutCompositionDataspace = static_cast<ui::Dataspace>(wcg_composition_dataspace(
            mSupportsWideColor ? Dataspace::DISPLAY_P3 : Dataspace::V0_SRGB));
    defaultCompositionDataspace = mDefaultCompositionDataspace;
    wideColorGamutCompositionDataspace = mWideColorGamutCompositionDataspace;
    defaultCompositionPixelFormat = static_cast<ui::PixelFormat>(
            default_composition_pixel_format(ui::PixelFormat::RGBA_8888));
    wideColorGamutCompositionPixelFormat =
            static_cast<ui::PixelFormat>(wcg_composition_pixel_format(ui::PixelFormat::RGBA_8888));

    mLayerCachingEnabled = [] {
        const bool enable =
                android::sysprop::SurfaceFlingerProperties::enable_layer_caching().value_or(false);
        return base::GetBoolProperty(std::string("debug.sf.enable_layer_caching"), enable);
    }();

    useContextPriority = use_context_priority(true);

    mInternalDisplayPrimaries = sysprop::getDisplayNativePrimaries();

    // debugging stuff...
    char value[PROPERTY_VALUE_MAX];

    property_get("ro.build.type", value, "user");
    mIsUserBuild = strcmp(value, "user") == 0;

    mDebugFlashDelay = base::GetUintProperty("debug.sf.showupdates"s, 0u);

    mBackpressureGpuComposition = base::GetBoolProperty("debug.sf.enable_gl_backpressure"s, true);
    ALOGI_IF(mBackpressureGpuComposition, "Enabling backpressure for GPU composition");

    property_get("ro.surface_flinger.supports_background_blur", value, "0");
    bool supportsBlurs = atoi(value);
    mSupportsBlur = supportsBlurs;
    ALOGI_IF(!mSupportsBlur, "Disabling blur effects, they are not supported.");

    property_get("debug.sf.luma_sampling", value, "1");
    mLumaSampling = atoi(value);

    property_get("debug.sf.disable_client_composition_cache", value, "0");
    mDisableClientCompositionCache = atoi(value);

    property_get("debug.sf.predict_hwc_composition_strategy", value, "1");
    mPredictCompositionStrategy = atoi(value);

    property_get("debug.sf.treat_170m_as_sRGB", value, "0");
    mTreat170mAsSrgb = atoi(value);

    property_get("debug.sf.dim_in_gamma_in_enhanced_screenshots", value, 0);
    mDimInGammaSpaceForEnhancedScreenshots = atoi(value);

    mIgnoreHwcPhysicalDisplayOrientation =
            base::GetBoolProperty("debug.sf.ignore_hwc_physical_display_orientation"s, false);

    // We should be reading 'persist.sys.sf.color_saturation' here
    // but since /data may be encrypted, we need to wait until after vold
    // comes online to attempt to read the property. The property is
    // instead read after the boot animation

    if (base::GetBoolProperty("debug.sf.treble_testing_override"s, false)) {
        // Without the override SurfaceFlinger cannot connect to HIDL
        // services that are not listed in the manifests.  Considered
        // deriving the setting from the set service name, but it
        // would be brittle if the name that's not 'default' is used
        // for production purposes later on.
        ALOGI("Enabling Treble testing override");
        android::hardware::details::setTrebleTestingOverride(true);
    }

    // TODO (b/270966065) Update the HWC based refresh rate overlay to support spinner
    mRefreshRateOverlaySpinner = property_get_bool("debug.sf.show_refresh_rate_overlay_spinner", 0);
    mRefreshRateOverlayRenderRate =
            property_get_bool("debug.sf.show_refresh_rate_overlay_render_rate", 0);
    mRefreshRateOverlayShowInMiddle =
            property_get_bool("debug.sf.show_refresh_rate_overlay_in_middle", 0);

    if (!mIsUserBuild && base::GetBoolProperty("debug.sf.enable_transaction_tracing"s, true)) {
        mTransactionTracing.emplace();
        mLayerTracing.setTransactionTracing(*mTransactionTracing);
    }

    /* QTI_BEGIN */
    mQtiSFExtnIntf = surfaceflingerextension::qtiCreateSurfaceFlingerExtension(this);
    surfaceflingerextension::QtiExtensionContext::instance().setQtiSurfaceFlingerExtn(mQtiSFExtnIntf);
    mQtiSFExtnIntf->qtiInit(this);
    ALOGI("Created SF Extension %p", mQtiSFExtnIntf);
    /* QTI_END */

    mIgnoreHdrCameraLayers = ignore_hdr_camera_layers(false);

    mLayerLifecycleManagerEnabled =
            base::GetBoolProperty("persist.debug.sf.enable_layer_lifecycle_manager"s, true);
    mLegacyFrontEndEnabled = !mLayerLifecycleManagerEnabled ||
            base::GetBoolProperty("persist.debug.sf.enable_legacy_frontend"s, false);

    // These are set by the HWC implementation to indicate that they will use the workarounds.
    mIsHotplugErrViaNegVsync =
            base::GetBoolProperty("debug.sf.hwc_hotplug_error_via_neg_vsync"s, false);

    mIsHdcpViaNegVsync = base::GetBoolProperty("debug.sf.hwc_hdcp_via_neg_vsync"s, false);
}

LatchUnsignaledConfig SurfaceFlinger::getLatchUnsignaledConfig() {
    if (base::GetBoolProperty("debug.sf.auto_latch_unsignaled"s, true)) {
        return LatchUnsignaledConfig::AutoSingleLayer;
    }

    return LatchUnsignaledConfig::Disabled;
}

SurfaceFlinger::~SurfaceFlinger() = default;

void SurfaceFlinger::binderDied(const wp<IBinder>&) {
    // the window manager died on us. prepare its eulogy.
    mBootFinished = false;

    static_cast<void>(mScheduler->schedule([this]() FTL_FAKE_GUARD(kMainThreadContext) {
        // Sever the link to inputflinger since it's gone as well.
        mInputFlinger.clear();

        initializeDisplays();
    }));

    startBootAnim();
}

void SurfaceFlinger::run() {
    mScheduler->run();
}

sp<IBinder> SurfaceFlinger::createDisplay(const String8& displayName, bool secure,
                                          float requestedRefreshRate) {
    // onTransact already checks for some permissions, but adding an additional check here.
    // This is to ensure that only system and graphics can request to create a secure
    // display. Secure displays can show secure content so we add an additional restriction on it.
    const int uid = IPCThreadState::self()->getCallingUid();
    if (secure && uid != AID_GRAPHICS && uid != AID_SYSTEM) {
        ALOGE("Only privileged processes can create a secure display");
        return nullptr;
    }

    class DisplayToken : public BBinder {
        sp<SurfaceFlinger> flinger;
        virtual ~DisplayToken() {
             // no more references, this display must be terminated
             Mutex::Autolock _l(flinger->mStateLock);
             flinger->mCurrentState.displays.removeItem(wp<IBinder>::fromExisting(this));
             flinger->setTransactionFlags(eDisplayTransactionNeeded);
         }
     public:
        explicit DisplayToken(const sp<SurfaceFlinger>& flinger)
            : flinger(flinger) {
        }
    };

    sp<BBinder> token = sp<DisplayToken>::make(sp<SurfaceFlinger>::fromExisting(this));

    Mutex::Autolock _l(mStateLock);
    // Display ID is assigned when virtual display is allocated by HWC.
    DisplayDeviceState state;
    state.isSecure = secure;
    // Set display as protected when marked as secure to ensure no behavior change
    // TODO (b/314820005): separate as a different arg when creating the display.
    state.isProtected = secure;
    state.displayName = displayName;
    state.requestedRefreshRate = Fps::fromValue(requestedRefreshRate);
    mCurrentState.displays.add(token, state);
    return token;
}

void SurfaceFlinger::destroyDisplay(const sp<IBinder>& displayToken) {
    Mutex::Autolock lock(mStateLock);

    const ssize_t index = mCurrentState.displays.indexOfKey(displayToken);
    if (index < 0) {
        ALOGE("%s: Invalid display token %p", __func__, displayToken.get());
        return;
    }

    const DisplayDeviceState& state = mCurrentState.displays.valueAt(index);
    if (state.physical) {
        ALOGE("%s: Invalid operation on physical display", __func__);
        return;
    }
    mCurrentState.displays.removeItemsAt(index);
    setTransactionFlags(eDisplayTransactionNeeded);
}

void SurfaceFlinger::enableHalVirtualDisplays(bool enable) {
    auto& generator = mVirtualDisplayIdGenerators.hal;
    if (!generator && enable) {
        ALOGI("Enabling HAL virtual displays");
        generator.emplace(getHwComposer().getMaxVirtualDisplayCount());
    } else if (generator && !enable) {
        ALOGW_IF(generator->inUse(), "Disabling HAL virtual displays while in use");
        generator.reset();
    }
}

VirtualDisplayId SurfaceFlinger::acquireVirtualDisplay(ui::Size resolution,
                                                       ui::PixelFormat format) {
    if (auto& generator = mVirtualDisplayIdGenerators.hal) {
        if (const auto id = generator->generateId()) {
            if (getHwComposer().allocateVirtualDisplay(*id, resolution, &format)) {
                return *id;
            }

            generator->releaseId(*id);
        } else {
            ALOGW("%s: Exhausted HAL virtual displays", __func__);
        }

        ALOGW("%s: Falling back to GPU virtual display", __func__);
    }

    const auto id = mVirtualDisplayIdGenerators.gpu.generateId();
    LOG_ALWAYS_FATAL_IF(!id, "Failed to generate ID for GPU virtual display");
    return *id;
}

void SurfaceFlinger::releaseVirtualDisplay(VirtualDisplayId displayId) {
    if (const auto id = HalVirtualDisplayId::tryCast(displayId)) {
        if (auto& generator = mVirtualDisplayIdGenerators.hal) {
            generator->releaseId(*id);
        }
        return;
    }

    const auto id = GpuVirtualDisplayId::tryCast(displayId);
    LOG_ALWAYS_FATAL_IF(!id);
    mVirtualDisplayIdGenerators.gpu.releaseId(*id);
}

std::vector<PhysicalDisplayId> SurfaceFlinger::getPhysicalDisplayIdsLocked() const {
    std::vector<PhysicalDisplayId> displayIds;
    displayIds.reserve(mPhysicalDisplays.size());

    const auto defaultDisplayId = getDefaultDisplayDeviceLocked()->getPhysicalId();
    displayIds.push_back(defaultDisplayId);

    for (const auto& [id, display] : mPhysicalDisplays) {
        if (id != defaultDisplayId) {
            displayIds.push_back(id);
        }
    }

    return displayIds;
}

std::optional<PhysicalDisplayId> SurfaceFlinger::getPhysicalDisplayIdLocked(
        const sp<display::DisplayToken>& displayToken) const {
    return ftl::find_if(mPhysicalDisplays, PhysicalDisplay::hasToken(displayToken))
            .transform(&ftl::to_key<PhysicalDisplays>);
}

sp<IBinder> SurfaceFlinger::getPhysicalDisplayToken(PhysicalDisplayId displayId) const {
    Mutex::Autolock lock(mStateLock);
    return getPhysicalDisplayTokenLocked(displayId);
}

HWComposer& SurfaceFlinger::getHwComposer() const {
    return mCompositionEngine->getHwComposer();
}

renderengine::RenderEngine& SurfaceFlinger::getRenderEngine() const {
    return *mRenderEngine;
}

compositionengine::CompositionEngine& SurfaceFlinger::getCompositionEngine() const {
    return *mCompositionEngine.get();
}

void SurfaceFlinger::bootFinished() {
    if (mBootFinished == true) {
        ALOGE("Extra call to bootFinished");
        return;
    }
    mBootFinished = true;
    FlagManager::getMutableInstance().markBootCompleted();
    if (mStartPropertySetThread->join() != NO_ERROR) {
        ALOGE("Join StartPropertySetThread failed!");
    }

    if (mRenderEnginePrimeCacheFuture.valid()) {
        mRenderEnginePrimeCacheFuture.get();
    }
    const nsecs_t now = systemTime();
    const nsecs_t duration = now - mBootTime;
    ALOGI("Boot is finished (%ld ms)", long(ns2ms(duration)) );

    mFrameTracer->initialize();
    mFrameTimeline->onBootFinished();
    getRenderEngine().setEnableTracing(FlagManager::getInstance().use_skia_tracing());

    // wait patiently for the window manager death
    const String16 name("window");
    mWindowManager = defaultServiceManager()->waitForService(name);
    if (mWindowManager != 0) {
        mWindowManager->linkToDeath(sp<IBinder::DeathRecipient>::fromExisting(this));
    }

    // stop boot animation
    // formerly we would just kill the process, but we now ask it to exit so it
    // can choose where to stop the animation.
    property_set("service.bootanim.exit", "1");

    const int LOGTAG_SF_STOP_BOOTANIM = 60110;
    LOG_EVENT_LONG(LOGTAG_SF_STOP_BOOTANIM,
                   ns2ms(systemTime(SYSTEM_TIME_MONOTONIC)));

    sp<IBinder> input(defaultServiceManager()->waitForService(String16("inputflinger")));

    static_cast<void>(mScheduler->schedule([=, this]() FTL_FAKE_GUARD(kMainThreadContext) {
        if (input == nullptr) {
            ALOGE("Failed to link to input service");
        } else {
            mInputFlinger = interface_cast<os::IInputFlinger>(input);
        }

        readPersistentProperties();
        const bool hintSessionEnabled = FlagManager::getInstance().use_adpf_cpu_hint();
        mPowerAdvisor->enablePowerHintSession(hintSessionEnabled);
        const bool hintSessionUsed = mPowerAdvisor->usePowerHintSession();
        // Ordering is important here, as onBootFinished signals to PowerAdvisor that concurrency
        // is safe because its variables are initialized.
        mPowerAdvisor->onBootFinished();
        ALOGD("Power hint is %s",
              hintSessionUsed ? "supported" : (hintSessionEnabled ? "unsupported" : "disabled"));
        if (hintSessionUsed) {
            std::optional<pid_t> renderEngineTid = getRenderEngine().getRenderEngineTid();
            std::vector<int32_t> tidList;
            tidList.emplace_back(gettid());
            if (renderEngineTid.has_value()) {
                tidList.emplace_back(*renderEngineTid);
            }
            if (!mPowerAdvisor->startPowerHintSession(std::move(tidList))) {
                ALOGW("Cannot start power hint session");
            }
        }

        mBootStage = BootStage::FINISHED;

        if (base::GetBoolProperty("sf.debug.show_refresh_rate_overlay"s, false)) {
            ftl::FakeGuard guard(mStateLock);
            enableRefreshRateOverlay(true);
        }
    }));
}

void chooseRenderEngineType(renderengine::RenderEngineCreationArgs::Builder& builder) {
    char prop[PROPERTY_VALUE_MAX];
    property_get(PROPERTY_DEBUG_RENDERENGINE_BACKEND, prop, "");

    if (strcmp(prop, "skiagl") == 0) {
        builder.setThreaded(renderengine::RenderEngine::Threaded::NO)
                .setGraphicsApi(renderengine::RenderEngine::GraphicsApi::GL);
    } else if (strcmp(prop, "skiaglthreaded") == 0) {
        builder.setThreaded(renderengine::RenderEngine::Threaded::YES)
                .setGraphicsApi(renderengine::RenderEngine::GraphicsApi::GL);
    } else if (strcmp(prop, "skiavk") == 0) {
        builder.setThreaded(renderengine::RenderEngine::Threaded::NO)
                .setGraphicsApi(renderengine::RenderEngine::GraphicsApi::VK);
    } else if (strcmp(prop, "skiavkthreaded") == 0) {
        builder.setThreaded(renderengine::RenderEngine::Threaded::YES)
                .setGraphicsApi(renderengine::RenderEngine::GraphicsApi::VK);
    } else {
        builder.setGraphicsApi(FlagManager::getInstance().vulkan_renderengine()
                                       ? renderengine::RenderEngine::GraphicsApi::VK
                                       : renderengine::RenderEngine::GraphicsApi::GL);
    }
}

// Do not call property_set on main thread which will be blocked by init
// Use StartPropertySetThread instead.
void SurfaceFlinger::init() FTL_FAKE_GUARD(kMainThreadContext) {
    ATRACE_CALL();
    ALOGI(  "SurfaceFlinger's main thread ready to run. "
            "Initializing graphics H/W...");
    addTransactionReadyFilters();
    Mutex::Autolock lock(mStateLock);

    // Get a RenderEngine for the given display / config (can't fail)
    // TODO(b/77156734): We need to stop casting and use HAL types when possible.
    // Sending maxFrameBufferAcquiredBuffers as the cache size is tightly tuned to single-display.
    auto builder = renderengine::RenderEngineCreationArgs::Builder()
                           .setPixelFormat(static_cast<int32_t>(defaultCompositionPixelFormat))
                           .setImageCacheSize(maxFrameBufferAcquiredBuffers)
                           .setEnableProtectedContext(enable_protected_contents(false))
                           .setPrecacheToneMapperShaderOnly(false)
                           .setSupportsBackgroundBlur(mSupportsBlur)
                           .setContextPriority(
                                   useContextPriority
                                           ? renderengine::RenderEngine::ContextPriority::REALTIME
                                           : renderengine::RenderEngine::ContextPriority::MEDIUM);
    chooseRenderEngineType(builder);
    mRenderEngine = renderengine::RenderEngine::create(builder.build());
    mCompositionEngine->setRenderEngine(mRenderEngine.get());
    mMaxRenderTargetSize =
            std::min(getRenderEngine().getMaxTextureSize(), getRenderEngine().getMaxViewportDims());

    // Set SF main policy after initializing RenderEngine which has its own policy.
    if (!SetTaskProfiles(0, {"SFMainPolicy"})) {
        ALOGW("Failed to set main task profile");
    }

    mCompositionEngine->setTimeStats(mTimeStats);
    mCompositionEngine->setHwComposer(getFactory().createHWComposer(mHwcServiceName));
    mCompositionEngine->getHwComposer().setCallback(*this);
    ClientCache::getInstance().setRenderEngine(&getRenderEngine());

    enableLatchUnsignaledConfig = getLatchUnsignaledConfig();

    if (base::GetBoolProperty("debug.sf.enable_hwc_vds"s, false)) {
        enableHalVirtualDisplays(true);
    }

    // Process hotplug for displays connected at boot.
    LOG_ALWAYS_FATAL_IF(!configureLocked(),
                        "Initial display configuration failed: HWC did not hotplug");

    // Commit primary display.
    sp<const DisplayDevice> display;
    if (const auto indexOpt = mCurrentState.getDisplayIndex(getPrimaryDisplayIdLocked())) {
        const auto& displays = mCurrentState.displays;

        const auto& token = displays.keyAt(*indexOpt);
        const auto& state = displays.valueAt(*indexOpt);

        processDisplayAdded(token, state);
        mDrawingState.displays.add(token, state);

        display = getDefaultDisplayDeviceLocked();
    }

    LOG_ALWAYS_FATAL_IF(!display, "Failed to configure the primary display");
    LOG_ALWAYS_FATAL_IF(!getHwComposer().isConnected(display->getPhysicalId()),
                        "Primary display is disconnected");

    // TODO(b/241285876): The Scheduler needlessly depends on creating the CompositionEngine part of
    // the DisplayDevice, hence the above commit of the primary display. Remove that special case by
    // initializing the Scheduler after configureLocked, once decoupled from DisplayDevice.
    initScheduler(display);
    dispatchDisplayHotplugEvent(display->getPhysicalId(), true);

    mLayerTracing.setTakeLayersSnapshotProtoFunction([&](uint32_t traceFlags) {
        auto snapshot = perfetto::protos::LayersSnapshotProto{};
        mScheduler
                ->schedule([&]() FTL_FAKE_GUARD(mStateLock) FTL_FAKE_GUARD(kMainThreadContext) {
                    snapshot = takeLayersSnapshotProto(traceFlags, TimePoint::now(),
                                                       mLastCommittedVsyncId, true);
                })
                .wait();
        return snapshot;
    });

    // Commit secondary display(s).
    processDisplayChangesLocked();

    // initialize our drawing state
    mDrawingState = mCurrentState;

    onActiveDisplayChangedLocked(nullptr, *display);

    static_cast<void>(mScheduler->schedule(
            [this]() FTL_FAKE_GUARD(kMainThreadContext) { initializeDisplays(); }));

    mPowerAdvisor->init();

    if (base::GetBoolProperty("service.sf.prime_shader_cache"s, true)) {
        if (setSchedFifo(false) != NO_ERROR) {
            ALOGW("Can't set SCHED_OTHER for primeCache");
        }

        bool shouldPrimeUltraHDR =
                base::GetBoolProperty("ro.surface_flinger.prime_shader_cache.ultrahdr"s, false);
        mRenderEnginePrimeCacheFuture = getRenderEngine().primeCache(shouldPrimeUltraHDR);

        if (setSchedFifo(true) != NO_ERROR) {
            ALOGW("Can't set SCHED_FIFO after primeCache");
        }
    }

    // Inform native graphics APIs whether the present timestamp is supported:

    const bool presentFenceReliable =
            !getHwComposer().hasCapability(Capability::PRESENT_FENCE_IS_NOT_RELIABLE);
    mStartPropertySetThread = getFactory().createStartPropertySetThread(presentFenceReliable);

    if (mStartPropertySetThread->Start() != NO_ERROR) {
        ALOGE("Run StartPropertySetThread failed!");
    }

    initTransactionTraceWriter();
    /* QTI_BEGIN */
    mQtiSFExtnIntf =
            mQtiSFExtnIntf->qtiPostInit(static_cast<android::impl::HWComposer&>(
                                                mCompositionEngine->getHwComposer()),
                                        static_cast<Hwc2::impl::PowerAdvisor*>(mPowerAdvisor.get()),
                                        mScheduler->getVsyncConfiguration_ptr(), getHwComposer().getComposer());
   surfaceflingerextension::QtiExtensionContext::instance().setCompositionEngine(
            &getCompositionEngine());
    mQtiSFExtnIntf->qtiStartUnifiedDraw();
    /* QTI_END */

    ALOGV("Done initializing");
}

void SurfaceFlinger::initTransactionTraceWriter() {
    if (!mTransactionTracing) {
        return;
    }
    TransactionTraceWriter::getInstance().setWriterFunction(
            [&](const std::string& filename, bool overwrite) {
                auto writeFn = [&]() {
                    if (!overwrite && fileNewerThan(filename, std::chrono::minutes{10})) {
                        ALOGD("TransactionTraceWriter: file=%s already exists", filename.c_str());
                        return;
                    }
                    mTransactionTracing->flush();
                    mTransactionTracing->writeToFile(filename);
                };
                if (std::this_thread::get_id() == mMainThreadId) {
                    writeFn();
                } else {
                    mScheduler->schedule(writeFn).get();
                }
            });
}

void SurfaceFlinger::readPersistentProperties() {
    Mutex::Autolock _l(mStateLock);

    char value[PROPERTY_VALUE_MAX];

    property_get("persist.sys.sf.color_saturation", value, "1.0");
    mGlobalSaturationFactor = atof(value);
    updateColorMatrixLocked();
    ALOGV("Saturation is set to %.2f", mGlobalSaturationFactor);

    property_get("persist.sys.sf.native_mode", value, "0");
    mDisplayColorSetting = static_cast<DisplayColorSetting>(atoi(value));

    mForceColorMode =
            static_cast<ui::ColorMode>(base::GetIntProperty("persist.sys.sf.color_mode"s, 0));
}

void SurfaceFlinger::startBootAnim() {
    // Start boot animation service by setting a property mailbox
    // if property setting thread is already running, Start() will be just a NOP
    mStartPropertySetThread->Start();
    // Wait until property was set
    if (mStartPropertySetThread->join() != NO_ERROR) {
        ALOGE("Join StartPropertySetThread failed!");
    }
}

// ----------------------------------------------------------------------------

status_t SurfaceFlinger::getSupportedFrameTimestamps(
        std::vector<FrameEvent>* outSupported) const {
    *outSupported = {
        FrameEvent::REQUESTED_PRESENT,
        FrameEvent::ACQUIRE,
        FrameEvent::LATCH,
        FrameEvent::FIRST_REFRESH_START,
        FrameEvent::LAST_REFRESH_START,
        FrameEvent::GPU_COMPOSITION_DONE,
        FrameEvent::DEQUEUE_READY,
        FrameEvent::RELEASE,
    };

    ConditionalLock lock(mStateLock, std::this_thread::get_id() != mMainThreadId);

    if (!getHwComposer().hasCapability(Capability::PRESENT_FENCE_IS_NOT_RELIABLE)) {
        outSupported->push_back(FrameEvent::DISPLAY_PRESENT);
    }
    return NO_ERROR;
}

status_t SurfaceFlinger::getDisplayState(const sp<IBinder>& displayToken, ui::DisplayState* state) {
    if (!displayToken || !state) {
        return BAD_VALUE;
    }

    Mutex::Autolock lock(mStateLock);

    const auto display = getDisplayDeviceLocked(displayToken);
    if (!display) {
        return NAME_NOT_FOUND;
    }

    state->layerStack = display->getLayerStack();
    state->orientation = display->getOrientation();

    const Rect layerStackRect = display->getLayerStackSpaceRect();
    state->layerStackSpaceRect =
            layerStackRect.isValid() ? layerStackRect.getSize() : display->getSize();

    return NO_ERROR;
}

status_t SurfaceFlinger::getStaticDisplayInfo(int64_t displayId, ui::StaticDisplayInfo* info) {
    if (!info) {
        return BAD_VALUE;
    }

    Mutex::Autolock lock(mStateLock);
    const auto id = DisplayId::fromValue<PhysicalDisplayId>(static_cast<uint64_t>(displayId));
    const auto displayOpt = mPhysicalDisplays.get(*id).and_then(getDisplayDeviceAndSnapshot());

    if (!displayOpt) {
        return NAME_NOT_FOUND;
    }

    const auto& [display, snapshotRef] = *displayOpt;
    const auto& snapshot = snapshotRef.get();

    info->connectionType = snapshot.connectionType();
    info->deviceProductInfo = snapshot.deviceProductInfo();

    if (mEmulatedDisplayDensity) {
        info->density = mEmulatedDisplayDensity;
    } else {
        info->density = info->connectionType == ui::DisplayConnectionType::Internal
                ? mInternalDisplayDensity
                : FALLBACK_DENSITY;
    }
    info->density /= ACONFIGURATION_DENSITY_MEDIUM;

    info->secure = display->isSecure();
    info->installOrientation = display->getPhysicalOrientation();

    return NO_ERROR;
}

void SurfaceFlinger::getDynamicDisplayInfoInternal(ui::DynamicDisplayInfo*& info,
                                                   const sp<DisplayDevice>& display,
                                                   const display::DisplaySnapshot& snapshot) {
    const auto& displayModes = snapshot.displayModes();
    info->supportedDisplayModes.clear();
    info->supportedDisplayModes.reserve(displayModes.size());

    for (const auto& [id, mode] : displayModes) {
        ui::DisplayMode outMode;
        outMode.id = static_cast<int32_t>(id.value());

        auto [width, height] = mode->getResolution();
        auto [xDpi, yDpi] = mode->getDpi();

        if (const auto physicalOrientation = display->getPhysicalOrientation();
            physicalOrientation == ui::ROTATION_90 || physicalOrientation == ui::ROTATION_270) {
            std::swap(width, height);
            std::swap(xDpi, yDpi);
        }

        outMode.resolution = ui::Size(width, height);

        outMode.xDpi = xDpi;
        outMode.yDpi = yDpi;

        const auto peakFps = mode->getPeakFps();
        outMode.peakRefreshRate = peakFps.getValue();
        outMode.vsyncRate = mode->getVsyncRate().getValue();

        const auto vsyncConfigSet = mScheduler->getVsyncConfiguration().getConfigsForRefreshRate(
                Fps::fromValue(outMode.peakRefreshRate));
        outMode.appVsyncOffset = vsyncConfigSet.late.appOffset;
        outMode.sfVsyncOffset = vsyncConfigSet.late.sfOffset;
        outMode.group = mode->getGroup();

        // This is how far in advance a buffer must be queued for
        // presentation at a given time.  If you want a buffer to appear
        // on the screen at time N, you must submit the buffer before
        // (N - presentationDeadline).
        //
        // Normally it's one full refresh period (to give SF a chance to
        // latch the buffer), but this can be reduced by configuring a
        // VsyncController offset.  Any additional delays introduced by the hardware
        // composer or panel must be accounted for here.
        //
        // We add an additional 1ms to allow for processing time and
        // differences between the ideal and actual refresh rate.
        outMode.presentationDeadline = peakFps.getPeriodNsecs() - outMode.sfVsyncOffset + 1000000;
        excludeDolbyVisionIf4k30Present(display->getHdrCapabilities().getSupportedHdrTypes(),
                                        outMode);
        info->supportedDisplayModes.push_back(outMode);
    }

    info->supportedColorModes = snapshot.filterColorModes(mSupportsWideColor);

    const PhysicalDisplayId displayId = snapshot.displayId();

    const auto mode = display->refreshRateSelector().getActiveMode();
    info->activeDisplayModeId = mode.modePtr->getId().value();
    info->renderFrameRate = mode.fps.getValue();
    info->activeColorMode = display->getCompositionDisplay()->getState().colorMode;
    info->hdrCapabilities = filterOut4k30(display->getHdrCapabilities());

    info->autoLowLatencyModeSupported =
            getHwComposer().hasDisplayCapability(displayId,
                                                 DisplayCapability::AUTO_LOW_LATENCY_MODE);
    info->gameContentTypeSupported =
            getHwComposer().supportsContentType(displayId, hal::ContentType::GAME);

    info->preferredBootDisplayMode = static_cast<ui::DisplayModeId>(-1);

    if (getHwComposer().hasCapability(Capability::BOOT_DISPLAY_CONFIG)) {
        if (const auto hwcId = getHwComposer().getPreferredBootDisplayMode(displayId)) {
            if (const auto modeId = snapshot.translateModeId(*hwcId)) {
                info->preferredBootDisplayMode = modeId->value();
            }
        }
    }
}

status_t SurfaceFlinger::getDynamicDisplayInfoFromId(int64_t physicalDisplayId,
                                                     ui::DynamicDisplayInfo* info) {
    if (!info) {
        return BAD_VALUE;
    }

    Mutex::Autolock lock(mStateLock);

    const auto id_ =
            DisplayId::fromValue<PhysicalDisplayId>(static_cast<uint64_t>(physicalDisplayId));
    const auto displayOpt = mPhysicalDisplays.get(*id_).and_then(getDisplayDeviceAndSnapshot());

    if (!displayOpt) {
        return NAME_NOT_FOUND;
    }

    const auto& [display, snapshotRef] = *displayOpt;
    getDynamicDisplayInfoInternal(info, display, snapshotRef.get());
    return NO_ERROR;
}

status_t SurfaceFlinger::getDynamicDisplayInfoFromToken(const sp<IBinder>& displayToken,
                                                        ui::DynamicDisplayInfo* info) {
    if (!displayToken || !info) {
        return BAD_VALUE;
    }

    Mutex::Autolock lock(mStateLock);

    const auto displayOpt = ftl::find_if(mPhysicalDisplays, PhysicalDisplay::hasToken(displayToken))
                                    .transform(&ftl::to_mapped_ref<PhysicalDisplays>)
                                    .and_then(getDisplayDeviceAndSnapshot());

    if (!displayOpt) {
        return NAME_NOT_FOUND;
    }

    const auto& [display, snapshotRef] = *displayOpt;
    getDynamicDisplayInfoInternal(info, display, snapshotRef.get());
    return NO_ERROR;
}

status_t SurfaceFlinger::getDisplayStats(const sp<IBinder>& displayToken,
                                         DisplayStatInfo* outStats) {
    if (!outStats) {
        return BAD_VALUE;
    }

    std::optional<PhysicalDisplayId> displayIdOpt;
    {
        Mutex::Autolock lock(mStateLock);
        if (displayToken) {
            displayIdOpt = getPhysicalDisplayIdLocked(displayToken);
            if (!displayIdOpt) {
                ALOGW("%s: Invalid physical display token %p", __func__, displayToken.get());
                return NAME_NOT_FOUND;
            }
        } else {
            // TODO (b/277364366): Clients should be updated to pass in the display they
            // want, rather than us picking an arbitrary one (the active display, in this
            // case).
            displayIdOpt = mActiveDisplayId;
        }
    }

    const auto schedule = mScheduler->getVsyncSchedule(displayIdOpt);
    if (!schedule) {
        ALOGE("%s: Missing VSYNC schedule for display %s!", __func__,
              to_string(*displayIdOpt).c_str());
        return NAME_NOT_FOUND;
    }
    outStats->vsyncTime = schedule->vsyncDeadlineAfter(TimePoint::now()).ns();
    outStats->vsyncPeriod = schedule->period().ns();
    return NO_ERROR;
}

void SurfaceFlinger::setDesiredMode(display::DisplayModeRequest&& request, bool force) {
    const auto displayId = request.mode.modePtr->getPhysicalDisplayId();
    ATRACE_NAME(ftl::Concat(__func__, ' ', displayId.value).c_str());

    const auto display = getDisplayDeviceLocked(displayId);
    if (!display) {
        ALOGW("%s: display is no longer valid", __func__);
        return;
    }

<<<<<<< HEAD
    /* QTI_BEGIN */
    if (mQtiSFExtnIntf->qtiIsFpsDeferNeeded(mode.fps.getValue())) {
        return;
    }
    /* QTI_END */

    const bool emitEvent = desiredMode.emitEvent;
=======
    const auto mode = request.mode;
    const bool emitEvent = request.emitEvent;
>>>>>>> 4b28dc8b

    switch (display->setDesiredMode(std::move(request), force)) {
        case DisplayDevice::DesiredModeAction::InitiateDisplayModeSwitch:
            // DisplayDevice::setDesiredMode updated the render rate, so inform Scheduler.
            mScheduler->setRenderRate(displayId,
                                      display->refreshRateSelector().getActiveMode().fps);

            // Schedule a new frame to initiate the display mode switch.
            scheduleComposite(FrameHint::kNone);

            // Start receiving vsync samples now, so that we can detect a period
            // switch.
            mScheduler->resyncToHardwareVsync(displayId, true /* allowToEnable */,
                                              mode.modePtr.get());

            // As we called to set period, we will call to onRefreshRateChangeCompleted once
            // VsyncController model is locked.
            mScheduler->modulateVsync(displayId, &VsyncModulator::onRefreshRateChangeInitiated);

            if (displayId == mActiveDisplayId) {
                mScheduler->updatePhaseConfiguration(mode.fps);
            }

            mScheduler->setModeChangePending(true);
            break;
        case DisplayDevice::DesiredModeAction::InitiateRenderRateSwitch:
            mScheduler->setRenderRate(displayId, mode.fps);

            if (displayId == mActiveDisplayId) {
                mScheduler->updatePhaseConfiguration(mode.fps);
            }

            if (emitEvent) {
                dispatchDisplayModeChangeEvent(displayId, mode);
            }
            break;
        case DisplayDevice::DesiredModeAction::None:
            break;
    }

    /* QTI_BEGIN */
    mQtiSFExtnIntf->qtiSetContentFps(mode.fps.getValue());
    mQtiSFExtnIntf->qtiDolphinSetVsyncPeriod(mode.fps.getPeriodNsecs());
    /* QTI_END */
}

status_t SurfaceFlinger::setActiveModeFromBackdoor(const sp<display::DisplayToken>& displayToken,
                                                   DisplayModeId modeId, Fps minFps, Fps maxFps) {
    ATRACE_CALL();

    if (!displayToken) {
        return BAD_VALUE;
    }

    const char* const whence = __func__;
    auto future = mScheduler->schedule([=, this]() FTL_FAKE_GUARD(kMainThreadContext) -> status_t {
        const auto displayOpt =
                FTL_FAKE_GUARD(mStateLock,
                               ftl::find_if(mPhysicalDisplays,
                                            PhysicalDisplay::hasToken(displayToken))
                                       .transform(&ftl::to_mapped_ref<PhysicalDisplays>)
                                       .and_then(getDisplayDeviceAndSnapshot()));
        if (!displayOpt) {
            ALOGE("%s: Invalid physical display token %p", whence, displayToken.get());
            return NAME_NOT_FOUND;
        }

        const auto& [display, snapshotRef] = *displayOpt;
        const auto& snapshot = snapshotRef.get();

        const auto fpsOpt = snapshot.displayModes().get(modeId).transform(
                [](const DisplayModePtr& mode) { return mode->getPeakFps(); });

        if (!fpsOpt) {
            ALOGE("%s: Invalid mode %d for display %s", whence, modeId.value(),
                  to_string(snapshot.displayId()).c_str());
            return BAD_VALUE;
        }

        const Fps fps = *fpsOpt;
        const FpsRange physical = {fps, fps};
        const FpsRange render = {minFps.isValid() ? minFps : fps, maxFps.isValid() ? maxFps : fps};
        const FpsRanges ranges = {physical, render};

        // Keep the old switching type.
        const bool allowGroupSwitching =
                display->refreshRateSelector().getCurrentPolicy().allowGroupSwitching;

        const scheduler::RefreshRateSelector::DisplayManagerPolicy policy{modeId, ranges, ranges,
                                                                          allowGroupSwitching};

        return setDesiredDisplayModeSpecsInternal(display, policy);
    });

    return future.get();
}

void SurfaceFlinger::finalizeDisplayModeChange(DisplayDevice& display) {
    const auto displayId = display.getPhysicalId();
    ATRACE_NAME(ftl::Concat(__func__, ' ', displayId.value).c_str());

    const auto pendingModeOpt = display.getPendingMode();
    if (!pendingModeOpt) {
        // There is no pending mode change. This can happen if the active
        // display changed and the mode change happened on a different display.
        return;
    }

    const auto& activeMode = pendingModeOpt->mode;

    if (display.getActiveMode().modePtr->getResolution() != activeMode.modePtr->getResolution()) {
        auto& state = mCurrentState.displays.editValueFor(display.getDisplayToken());
        // We need to generate new sequenceId in order to recreate the display (and this
        // way the framebuffer).
        state.sequenceId = DisplayDeviceState{}.sequenceId;
        state.physical->activeMode = activeMode.modePtr.get();
        processDisplayChangesLocked();

        // processDisplayChangesLocked will update all necessary components so we're done here.
        return;
    }

    display.finalizeModeChange(activeMode.modePtr->getId(), activeMode.modePtr->getVsyncRate(),
                               activeMode.fps);

    if (displayId == mActiveDisplayId) {
        mScheduler->updatePhaseConfiguration(activeMode.fps);
    }

    if (pendingModeOpt->emitEvent) {
        dispatchDisplayModeChangeEvent(displayId, activeMode);
    }
}

void SurfaceFlinger::dropModeRequest(const sp<DisplayDevice>& display) {
    display->clearDesiredMode();
    if (display->getPhysicalId() == mActiveDisplayId) {
        // TODO(b/255635711): Check for pending mode changes on other displays.
        mScheduler->setModeChangePending(false);
    }
}

void SurfaceFlinger::applyActiveMode(const sp<DisplayDevice>& display) {
    const auto activeModeOpt = display->getDesiredMode();
    auto activeModePtr = activeModeOpt->mode.modePtr;
    const auto displayId = activeModePtr->getPhysicalDisplayId();
    const auto renderFps = activeModeOpt->mode.fps;

    dropModeRequest(display);

    constexpr bool kAllowToEnable = true;
    mScheduler->resyncToHardwareVsync(displayId, kAllowToEnable, std::move(activeModePtr).take());
    mScheduler->setRenderRate(displayId, renderFps);

    if (displayId == mActiveDisplayId) {
        mScheduler->updatePhaseConfiguration(renderFps);
    }
}

void SurfaceFlinger::initiateDisplayModeChanges() {
    ATRACE_CALL();

    std::optional<PhysicalDisplayId> displayToUpdateImmediately;

    for (const auto& [id, physical] : mPhysicalDisplays) {
        const auto display = getDisplayDeviceLocked(id);
        if (!display) continue;

        auto desiredModeOpt = display->getDesiredMode();
        if (!desiredModeOpt) {
            continue;
        }

        if (!shouldApplyRefreshRateSelectorPolicy(*display)) {
            dropModeRequest(display);
            continue;
        }

        const auto desiredModeId = desiredModeOpt->mode.modePtr->getId();
        const auto displayModePtrOpt = physical.snapshot().displayModes().get(desiredModeId);

        if (!displayModePtrOpt) {
            ALOGW("Desired display mode is no longer supported. Mode ID = %d",
                  desiredModeId.value());
            dropModeRequest(display);
            continue;
        }

        ALOGV("%s changing active mode to %d(%s) for display %s", __func__, desiredModeId.value(),
              to_string(displayModePtrOpt->get()->getVsyncRate()).c_str(),
              to_string(display->getId()).c_str());

        if (display->getActiveMode() == desiredModeOpt->mode) {
            applyActiveMode(display);
            continue;
        }

        // Desired active mode was set, it is different than the mode currently in use, however
        // allowed modes might have changed by the time we process the refresh.
        // Make sure the desired mode is still allowed
        if (!display->refreshRateSelector().isModeAllowed(desiredModeOpt->mode)) {
            dropModeRequest(display);
            continue;
        }

        // TODO(b/142753666) use constrains
        hal::VsyncPeriodChangeConstraints constraints;
        constraints.desiredTimeNanos = systemTime();
        constraints.seamlessRequired = false;
        hal::VsyncPeriodChangeTimeline outTimeline;

        if (!display->initiateModeChange(std::move(*desiredModeOpt), constraints, outTimeline)) {
            continue;
        }

        display->refreshRateSelector().onModeChangeInitiated();
        mScheduler->onNewVsyncPeriodChangeTimeline(outTimeline);

        if (outTimeline.refreshRequired) {
            scheduleComposite(FrameHint::kNone);
        } else {
            // TODO(b/255635711): Remove `displayToUpdateImmediately` to `finalizeDisplayModeChange`
            // for all displays. This was only needed when the loop iterated over `mDisplays` rather
            // than `mPhysicalDisplays`.
            displayToUpdateImmediately = display->getPhysicalId();
        }
    }

    if (displayToUpdateImmediately) {
        const auto display = getDisplayDeviceLocked(*displayToUpdateImmediately);
        finalizeDisplayModeChange(*display);

        const auto desiredModeOpt = display->getDesiredMode();
        if (desiredModeOpt && display->getActiveMode() == desiredModeOpt->mode) {
            applyActiveMode(display);
        }
    }
}

void SurfaceFlinger::disableExpensiveRendering() {
    const char* const whence = __func__;
    auto future = mScheduler->schedule([=, this]() FTL_FAKE_GUARD(mStateLock) {
        ATRACE_NAME(whence);
        if (mPowerAdvisor->isUsingExpensiveRendering()) {
            for (const auto& [_, display] : mDisplays) {
                constexpr bool kDisable = false;
                mPowerAdvisor->setExpensiveRenderingExpected(display->getId(), kDisable);
            }
        }
    });

    future.wait();
}

status_t SurfaceFlinger::getDisplayNativePrimaries(const sp<IBinder>& displayToken,
                                                   ui::DisplayPrimaries& primaries) {
    if (!displayToken) {
        return BAD_VALUE;
    }

    Mutex::Autolock lock(mStateLock);

    const auto display = ftl::find_if(mPhysicalDisplays, PhysicalDisplay::hasToken(displayToken))
                                 .transform(&ftl::to_mapped_ref<PhysicalDisplays>);
    if (!display) {
        return NAME_NOT_FOUND;
    }

    if (!display.transform(&PhysicalDisplay::isInternal).value()) {
        return INVALID_OPERATION;
    }

    // TODO(b/229846990): For now, assume that all internal displays have the same primaries.
    primaries = mInternalDisplayPrimaries;
    return NO_ERROR;
}

status_t SurfaceFlinger::setActiveColorMode(const sp<IBinder>& displayToken, ui::ColorMode mode) {
    if (!displayToken) {
        return BAD_VALUE;
    }

    const char* const whence = __func__;
    auto future = mScheduler->schedule([=, this]() FTL_FAKE_GUARD(mStateLock) -> status_t {
        const auto displayOpt =
                ftl::find_if(mPhysicalDisplays, PhysicalDisplay::hasToken(displayToken))
                        .transform(&ftl::to_mapped_ref<PhysicalDisplays>)
                        .and_then(getDisplayDeviceAndSnapshot());

        if (!displayOpt) {
            ALOGE("%s: Invalid physical display token %p", whence, displayToken.get());
            return NAME_NOT_FOUND;
        }

        const auto& [display, snapshotRef] = *displayOpt;
        const auto& snapshot = snapshotRef.get();

        const auto modes = snapshot.filterColorModes(mSupportsWideColor);
        const bool exists = std::find(modes.begin(), modes.end(), mode) != modes.end();

        if (mode < ui::ColorMode::NATIVE || !exists) {
            ALOGE("%s: Invalid color mode %s (%d) for display %s", whence,
                  decodeColorMode(mode).c_str(), mode, to_string(snapshot.displayId()).c_str());
            return BAD_VALUE;
        }

        display->getCompositionDisplay()->setColorProfile(
                {mode, Dataspace::UNKNOWN, RenderIntent::COLORIMETRIC});

        return NO_ERROR;
    });

    // TODO(b/195698395): Propagate error.
    future.wait();
    return NO_ERROR;
}

status_t SurfaceFlinger::getBootDisplayModeSupport(bool* outSupport) const {
    auto future = mScheduler->schedule(
            [this] { return getHwComposer().hasCapability(Capability::BOOT_DISPLAY_CONFIG); });

    *outSupport = future.get();
    return NO_ERROR;
}

status_t SurfaceFlinger::getOverlaySupport(gui::OverlayProperties* outProperties) const {
    const auto& aidlProperties = getHwComposer().getOverlaySupport();
    // convert aidl OverlayProperties to gui::OverlayProperties
    outProperties->combinations.reserve(aidlProperties.combinations.size());
    for (const auto& combination : aidlProperties.combinations) {
        std::vector<int32_t> pixelFormats;
        pixelFormats.reserve(combination.pixelFormats.size());
        std::transform(combination.pixelFormats.cbegin(), combination.pixelFormats.cend(),
                       std::back_inserter(pixelFormats),
                       [](const auto& val) { return static_cast<int32_t>(val); });
        std::vector<int32_t> standards;
        standards.reserve(combination.standards.size());
        std::transform(combination.standards.cbegin(), combination.standards.cend(),
                       std::back_inserter(standards),
                       [](const auto& val) { return static_cast<int32_t>(val); });
        std::vector<int32_t> transfers;
        transfers.reserve(combination.transfers.size());
        std::transform(combination.transfers.cbegin(), combination.transfers.cend(),
                       std::back_inserter(transfers),
                       [](const auto& val) { return static_cast<int32_t>(val); });
        std::vector<int32_t> ranges;
        ranges.reserve(combination.ranges.size());
        std::transform(combination.ranges.cbegin(), combination.ranges.cend(),
                       std::back_inserter(ranges),
                       [](const auto& val) { return static_cast<int32_t>(val); });
        gui::OverlayProperties::SupportedBufferCombinations outCombination;
        outCombination.pixelFormats = std::move(pixelFormats);
        outCombination.standards = std::move(standards);
        outCombination.transfers = std::move(transfers);
        outCombination.ranges = std::move(ranges);
        outProperties->combinations.emplace_back(outCombination);
    }
    outProperties->supportMixedColorSpaces = aidlProperties.supportMixedColorSpaces;
    return NO_ERROR;
}

status_t SurfaceFlinger::setBootDisplayMode(const sp<display::DisplayToken>& displayToken,
                                            DisplayModeId modeId) {
    const char* const whence = __func__;
    auto future = mScheduler->schedule([=, this]() FTL_FAKE_GUARD(mStateLock) -> status_t {
        const auto snapshotOpt =
                ftl::find_if(mPhysicalDisplays, PhysicalDisplay::hasToken(displayToken))
                        .transform(&ftl::to_mapped_ref<PhysicalDisplays>)
                        .transform(&PhysicalDisplay::snapshotRef);

        if (!snapshotOpt) {
            ALOGE("%s: Invalid physical display token %p", whence, displayToken.get());
            return NAME_NOT_FOUND;
        }

        const auto& snapshot = snapshotOpt->get();
        const auto hwcIdOpt = snapshot.displayModes().get(modeId).transform(
                [](const DisplayModePtr& mode) { return mode->getHwcId(); });

        if (!hwcIdOpt) {
            ALOGE("%s: Invalid mode %d for display %s", whence, modeId.value(),
                  to_string(snapshot.displayId()).c_str());
            return BAD_VALUE;
        }

        return getHwComposer().setBootDisplayMode(snapshot.displayId(), *hwcIdOpt);
    });
    return future.get();
}

status_t SurfaceFlinger::clearBootDisplayMode(const sp<IBinder>& displayToken) {
    const char* const whence = __func__;
    auto future = mScheduler->schedule([=, this]() FTL_FAKE_GUARD(mStateLock) -> status_t {
        if (const auto displayId = getPhysicalDisplayIdLocked(displayToken)) {
            return getHwComposer().clearBootDisplayMode(*displayId);
        } else {
            ALOGE("%s: Invalid display token %p", whence, displayToken.get());
            return BAD_VALUE;
        }
    });
    return future.get();
}

status_t SurfaceFlinger::getHdrConversionCapabilities(
        std::vector<gui::HdrConversionCapability>* hdrConversionCapabilities) const {
    bool hdrOutputConversionSupport;
    getHdrOutputConversionSupport(&hdrOutputConversionSupport);
    if (hdrOutputConversionSupport == false) {
        ALOGE("hdrOutputConversion is not supported by this device.");
        return INVALID_OPERATION;
    }
    const auto aidlConversionCapability = getHwComposer().getHdrConversionCapabilities();
    for (auto capability : aidlConversionCapability) {
        gui::HdrConversionCapability tempCapability;
        tempCapability.sourceType = static_cast<int>(capability.sourceType);
        tempCapability.outputType = static_cast<int>(capability.outputType);
        tempCapability.addsLatency = capability.addsLatency;
        hdrConversionCapabilities->push_back(tempCapability);
    }
    return NO_ERROR;
}

status_t SurfaceFlinger::setHdrConversionStrategy(
        const gui::HdrConversionStrategy& hdrConversionStrategy,
        int32_t* outPreferredHdrOutputType) {
    bool hdrOutputConversionSupport;
    getHdrOutputConversionSupport(&hdrOutputConversionSupport);
    if (hdrOutputConversionSupport == false) {
        ALOGE("hdrOutputConversion is not supported by this device.");
        return INVALID_OPERATION;
    }
    auto future = mScheduler->schedule([=, this]() FTL_FAKE_GUARD(mStateLock) mutable -> status_t {
        using AidlHdrConversionStrategy =
                aidl::android::hardware::graphics::common::HdrConversionStrategy;
        using GuiHdrConversionStrategyTag = gui::HdrConversionStrategy::Tag;
        AidlHdrConversionStrategy aidlConversionStrategy;
        status_t status;
        aidl::android::hardware::graphics::common::Hdr aidlPreferredHdrOutputType;
        switch (hdrConversionStrategy.getTag()) {
            case GuiHdrConversionStrategyTag::passthrough: {
                aidlConversionStrategy.set<AidlHdrConversionStrategy::Tag::passthrough>(
                        hdrConversionStrategy.get<GuiHdrConversionStrategyTag::passthrough>());
                status = getHwComposer().setHdrConversionStrategy(aidlConversionStrategy,
                                                                  &aidlPreferredHdrOutputType);
                *outPreferredHdrOutputType = static_cast<int32_t>(aidlPreferredHdrOutputType);
                return status;
            }
            case GuiHdrConversionStrategyTag::autoAllowedHdrTypes: {
                auto autoHdrTypes =
                        hdrConversionStrategy
                                .get<GuiHdrConversionStrategyTag::autoAllowedHdrTypes>();
                std::vector<aidl::android::hardware::graphics::common::Hdr> aidlAutoHdrTypes;
                for (auto type : autoHdrTypes) {
                    aidlAutoHdrTypes.push_back(
                            static_cast<aidl::android::hardware::graphics::common::Hdr>(type));
                }
                aidlConversionStrategy.set<AidlHdrConversionStrategy::Tag::autoAllowedHdrTypes>(
                        aidlAutoHdrTypes);
                status = getHwComposer().setHdrConversionStrategy(aidlConversionStrategy,
                                                                  &aidlPreferredHdrOutputType);
                *outPreferredHdrOutputType = static_cast<int32_t>(aidlPreferredHdrOutputType);
                return status;
            }
            case GuiHdrConversionStrategyTag::forceHdrConversion: {
                auto forceHdrConversion =
                        hdrConversionStrategy
                                .get<GuiHdrConversionStrategyTag::forceHdrConversion>();
                aidlConversionStrategy.set<AidlHdrConversionStrategy::Tag::forceHdrConversion>(
                        static_cast<aidl::android::hardware::graphics::common::Hdr>(
                                forceHdrConversion));
                status = getHwComposer().setHdrConversionStrategy(aidlConversionStrategy,
                                                                  &aidlPreferredHdrOutputType);
                *outPreferredHdrOutputType = static_cast<int32_t>(aidlPreferredHdrOutputType);
                return status;
            }
        }
    });
    return future.get();
}

status_t SurfaceFlinger::getHdrOutputConversionSupport(bool* outSupport) const {
    auto future = mScheduler->schedule([this] {
        return getHwComposer().hasCapability(Capability::HDR_OUTPUT_CONVERSION_CONFIG);
    });

    *outSupport = future.get();
    return NO_ERROR;
}

void SurfaceFlinger::setAutoLowLatencyMode(const sp<IBinder>& displayToken, bool on) {
    const char* const whence = __func__;
    static_cast<void>(mScheduler->schedule([=, this]() FTL_FAKE_GUARD(mStateLock) {
        if (const auto displayId = getPhysicalDisplayIdLocked(displayToken)) {
            getHwComposer().setAutoLowLatencyMode(*displayId, on);
        } else {
            ALOGE("%s: Invalid display token %p", whence, displayToken.get());
        }
    }));
}

void SurfaceFlinger::setGameContentType(const sp<IBinder>& displayToken, bool on) {
    const char* const whence = __func__;
    static_cast<void>(mScheduler->schedule([=, this]() FTL_FAKE_GUARD(mStateLock) {
        if (const auto displayId = getPhysicalDisplayIdLocked(displayToken)) {
            const auto type = on ? hal::ContentType::GAME : hal::ContentType::NONE;
            getHwComposer().setContentType(*displayId, type);
        } else {
            ALOGE("%s: Invalid display token %p", whence, displayToken.get());
        }
    }));
}

status_t SurfaceFlinger::overrideHdrTypes(const sp<IBinder>& displayToken,
                                          const std::vector<ui::Hdr>& hdrTypes) {
    Mutex::Autolock lock(mStateLock);

    auto display = getDisplayDeviceLocked(displayToken);
    if (!display) {
        ALOGE("%s: Invalid display token %p", __func__, displayToken.get());
        return NAME_NOT_FOUND;
    }

    display->overrideHdrTypes(hdrTypes);
    dispatchDisplayHotplugEvent(display->getPhysicalId(), true /* connected */);
    return NO_ERROR;
}

status_t SurfaceFlinger::onPullAtom(const int32_t atomId, std::vector<uint8_t>* pulledData,
                                    bool* success) {
    *success = mTimeStats->onPullAtom(atomId, pulledData);
    return NO_ERROR;
}

status_t SurfaceFlinger::getDisplayedContentSamplingAttributes(const sp<IBinder>& displayToken,
                                                               ui::PixelFormat* outFormat,
                                                               ui::Dataspace* outDataspace,
                                                               uint8_t* outComponentMask) const {
    if (!outFormat || !outDataspace || !outComponentMask) {
        return BAD_VALUE;
    }

    Mutex::Autolock lock(mStateLock);

    const auto displayId = getPhysicalDisplayIdLocked(displayToken);
    if (!displayId) {
        return NAME_NOT_FOUND;
    }

    return getHwComposer().getDisplayedContentSamplingAttributes(*displayId, outFormat,
                                                                 outDataspace, outComponentMask);
}

status_t SurfaceFlinger::setDisplayContentSamplingEnabled(const sp<IBinder>& displayToken,
                                                          bool enable, uint8_t componentMask,
                                                          uint64_t maxFrames) {
    const char* const whence = __func__;
    auto future = mScheduler->schedule([=, this]() FTL_FAKE_GUARD(mStateLock) -> status_t {
        if (const auto displayId = getPhysicalDisplayIdLocked(displayToken)) {
            return getHwComposer().setDisplayContentSamplingEnabled(*displayId, enable,
                                                                    componentMask, maxFrames);
        } else {
            ALOGE("%s: Invalid display token %p", whence, displayToken.get());
            return NAME_NOT_FOUND;
        }
    });

    return future.get();
}

status_t SurfaceFlinger::getDisplayedContentSample(const sp<IBinder>& displayToken,
                                                   uint64_t maxFrames, uint64_t timestamp,
                                                   DisplayedFrameStats* outStats) const {
    Mutex::Autolock lock(mStateLock);

    const auto displayId = getPhysicalDisplayIdLocked(displayToken);
    if (!displayId) {
        return NAME_NOT_FOUND;
    }

    return getHwComposer().getDisplayedContentSample(*displayId, maxFrames, timestamp, outStats);
}

status_t SurfaceFlinger::getProtectedContentSupport(bool* outSupported) const {
    if (!outSupported) {
        return BAD_VALUE;
    }
    *outSupported = getRenderEngine().supportsProtectedContent();
    return NO_ERROR;
}

status_t SurfaceFlinger::isWideColorDisplay(const sp<IBinder>& displayToken,
                                            bool* outIsWideColorDisplay) const {
    if (!displayToken || !outIsWideColorDisplay) {
        return BAD_VALUE;
    }

    Mutex::Autolock lock(mStateLock);
    const auto display = getDisplayDeviceLocked(displayToken);
    if (!display) {
        return NAME_NOT_FOUND;
    }

    *outIsWideColorDisplay =
            display->isPrimary() ? mSupportsWideColor : display->hasWideColorGamut();
    return NO_ERROR;
}

status_t SurfaceFlinger::getLayerDebugInfo(std::vector<gui::LayerDebugInfo>* outLayers) {
    outLayers->clear();
    auto future = mScheduler->schedule([=, this] {
        const auto display = FTL_FAKE_GUARD(mStateLock, getDefaultDisplayDeviceLocked());
        mDrawingState.traverseInZOrder([&](Layer* layer) {
            outLayers->push_back(layer->getLayerDebugInfo(display.get()));
        });
    });

    future.wait();
    return NO_ERROR;
}

status_t SurfaceFlinger::getCompositionPreference(
        Dataspace* outDataspace, ui::PixelFormat* outPixelFormat,
        Dataspace* outWideColorGamutDataspace,
        ui::PixelFormat* outWideColorGamutPixelFormat) const {
    *outDataspace = mDefaultCompositionDataspace;
    *outPixelFormat = defaultCompositionPixelFormat;
    *outWideColorGamutDataspace = mWideColorGamutCompositionDataspace;
    *outWideColorGamutPixelFormat = wideColorGamutCompositionPixelFormat;
    return NO_ERROR;
}

status_t SurfaceFlinger::addRegionSamplingListener(const Rect& samplingArea,
                                                   const sp<IBinder>& stopLayerHandle,
                                                   const sp<IRegionSamplingListener>& listener) {
    if (!listener || samplingArea == Rect::INVALID_RECT || samplingArea.isEmpty()) {
        return BAD_VALUE;
    }

    // LayerHandle::getLayer promotes the layer object in a binder thread but we will not destroy
    // the layer here since the caller has a strong ref to the layer's handle.
    const sp<Layer> stopLayer = LayerHandle::getLayer(stopLayerHandle);
    mRegionSamplingThread->addListener(samplingArea,
                                       stopLayer ? stopLayer->getSequence() : UNASSIGNED_LAYER_ID,
                                       listener);
    return NO_ERROR;
}

status_t SurfaceFlinger::removeRegionSamplingListener(const sp<IRegionSamplingListener>& listener) {
    if (!listener) {
        return BAD_VALUE;
    }
    mRegionSamplingThread->removeListener(listener);
    return NO_ERROR;
}

status_t SurfaceFlinger::addFpsListener(int32_t taskId, const sp<gui::IFpsListener>& listener) {
    if (!listener) {
        return BAD_VALUE;
    }

    mFpsReporter->addListener(listener, taskId);
    return NO_ERROR;
}

status_t SurfaceFlinger::removeFpsListener(const sp<gui::IFpsListener>& listener) {
    if (!listener) {
        return BAD_VALUE;
    }
    mFpsReporter->removeListener(listener);
    return NO_ERROR;
}

status_t SurfaceFlinger::addTunnelModeEnabledListener(
        const sp<gui::ITunnelModeEnabledListener>& listener) {
    if (!listener) {
        return BAD_VALUE;
    }

    mTunnelModeEnabledReporter->addListener(listener);
    return NO_ERROR;
}

status_t SurfaceFlinger::removeTunnelModeEnabledListener(
        const sp<gui::ITunnelModeEnabledListener>& listener) {
    if (!listener) {
        return BAD_VALUE;
    }

    mTunnelModeEnabledReporter->removeListener(listener);
    return NO_ERROR;
}

status_t SurfaceFlinger::getDisplayBrightnessSupport(const sp<IBinder>& displayToken,
                                                     bool* outSupport) const {
    if (!displayToken || !outSupport) {
        return BAD_VALUE;
    }

    Mutex::Autolock lock(mStateLock);

    const auto displayId = getPhysicalDisplayIdLocked(displayToken);
    if (!displayId) {
        return NAME_NOT_FOUND;
    }
    *outSupport = getHwComposer().hasDisplayCapability(*displayId, DisplayCapability::BRIGHTNESS);
    return NO_ERROR;
}

status_t SurfaceFlinger::setDisplayBrightness(const sp<IBinder>& displayToken,
                                              const gui::DisplayBrightness& brightness) {
    if (!displayToken) {
        return BAD_VALUE;
    }

    const char* const whence = __func__;
    return ftl::Future(mScheduler->schedule([=, this]() FTL_FAKE_GUARD(mStateLock) {
               // TODO(b/241285876): Validate that the display is physical instead of failing later.
               if (const auto display = getDisplayDeviceLocked(displayToken)) {
                   const bool supportsDisplayBrightnessCommand =
                           getHwComposer().getComposer()->isSupported(
                                   Hwc2::Composer::OptionalFeature::DisplayBrightnessCommand);
                   // If we support applying display brightness as a command, then we also support
                   // dimming SDR layers.
                   if (supportsDisplayBrightnessCommand) {
                       auto compositionDisplay = display->getCompositionDisplay();
                       float currentDimmingRatio =
                               compositionDisplay->editState().sdrWhitePointNits /
                               compositionDisplay->editState().displayBrightnessNits;
                       static constexpr float kDimmingThreshold = 0.02f;
                       if (brightness.sdrWhitePointNits == 0.f ||
                           abs(brightness.sdrWhitePointNits - brightness.displayBrightnessNits) /
                                           brightness.sdrWhitePointNits >=
                                   kDimmingThreshold) {
                           // to optimize, skip brightness setter if the brightness difference ratio
                           // is lower than threshold
                           compositionDisplay
                                   ->setDisplayBrightness(brightness.sdrWhitePointNits,
                                                          brightness.displayBrightnessNits);
                       } else {
                           compositionDisplay->setDisplayBrightness(brightness.sdrWhitePointNits,
                                                                    brightness.sdrWhitePointNits);
                       }

                       FTL_FAKE_GUARD(kMainThreadContext,
                                      display->stageBrightness(brightness.displayBrightness));
                       float currentHdrSdrRatio =
                               compositionDisplay->editState().displayBrightnessNits /
                               compositionDisplay->editState().sdrWhitePointNits;
                       FTL_FAKE_GUARD(kMainThreadContext,
                                      display->updateHdrSdrRatioOverlayRatio(currentHdrSdrRatio));

                       if (brightness.sdrWhitePointNits / brightness.displayBrightnessNits !=
                           currentDimmingRatio) {
                           scheduleComposite(FrameHint::kNone);
                       } else {
                           scheduleCommit(FrameHint::kNone);
                       }
                       return ftl::yield<status_t>(OK);
                   } else {
                       return getHwComposer()
                               .setDisplayBrightness(display->getPhysicalId(),
                                                     brightness.displayBrightness,
                                                     brightness.displayBrightnessNits,
                                                     Hwc2::Composer::DisplayBrightnessOptions{
                                                             .applyImmediately = true});
                   }
               } else {
                   ALOGE("%s: Invalid display token %p", whence, displayToken.get());
                   return ftl::yield<status_t>(NAME_NOT_FOUND);
               }
           }))
            .then([](ftl::Future<status_t> task) { return task; })
            .get();
}

status_t SurfaceFlinger::addHdrLayerInfoListener(const sp<IBinder>& displayToken,
                                                 const sp<gui::IHdrLayerInfoListener>& listener) {
    if (!displayToken) {
        return BAD_VALUE;
    }

    Mutex::Autolock lock(mStateLock);

    const auto display = getDisplayDeviceLocked(displayToken);
    if (!display) {
        return NAME_NOT_FOUND;
    }
    const auto displayId = display->getId();
    sp<HdrLayerInfoReporter>& hdrInfoReporter = mHdrLayerInfoListeners[displayId];
    if (!hdrInfoReporter) {
        hdrInfoReporter = sp<HdrLayerInfoReporter>::make();
    }
    hdrInfoReporter->addListener(listener);


    mAddingHDRLayerInfoListener = true;
    return OK;
}

status_t SurfaceFlinger::removeHdrLayerInfoListener(
        const sp<IBinder>& displayToken, const sp<gui::IHdrLayerInfoListener>& listener) {
    if (!displayToken) {
        return BAD_VALUE;
    }

    Mutex::Autolock lock(mStateLock);

    const auto display = getDisplayDeviceLocked(displayToken);
    if (!display) {
        return NAME_NOT_FOUND;
    }
    const auto displayId = display->getId();
    sp<HdrLayerInfoReporter>& hdrInfoReporter = mHdrLayerInfoListeners[displayId];
    if (hdrInfoReporter) {
        hdrInfoReporter->removeListener(listener);
    }
    return OK;
}

status_t SurfaceFlinger::notifyPowerBoost(int32_t boostId) {
    using aidl::android::hardware::power::Boost;
    Boost powerBoost = static_cast<Boost>(boostId);

    if (powerBoost == Boost::INTERACTION) {
        mScheduler->onTouchHint();
    }

    return NO_ERROR;
}

status_t SurfaceFlinger::getDisplayDecorationSupport(
        const sp<IBinder>& displayToken,
        std::optional<DisplayDecorationSupport>* outSupport) const {
    if (!displayToken || !outSupport) {
        return BAD_VALUE;
    }

    Mutex::Autolock lock(mStateLock);

    const auto displayId = getPhysicalDisplayIdLocked(displayToken);
    if (!displayId) {
        return NAME_NOT_FOUND;
    }
    getHwComposer().getDisplayDecorationSupport(*displayId, outSupport);
    return NO_ERROR;
}

// ----------------------------------------------------------------------------

sp<IDisplayEventConnection> SurfaceFlinger::createDisplayEventConnection(
        gui::ISurfaceComposer::VsyncSource vsyncSource, EventRegistrationFlags eventRegistration,
        const sp<IBinder>& layerHandle) {
    const auto& handle =
            vsyncSource == gui::ISurfaceComposer::VsyncSource::eVsyncSourceSurfaceFlinger
            ? mSfConnectionHandle
            : mAppConnectionHandle;

    return mScheduler->createDisplayEventConnection(handle, eventRegistration, layerHandle);
}

void SurfaceFlinger::scheduleCommit(FrameHint hint) {
    if (hint == FrameHint::kActive) {
        mScheduler->resetIdleTimer();
    }
    /* QTI_BEGIN */
    mQtiSFExtnIntf->qtiNotifyDisplayUpdateImminent();
    /* QTI_END */
    mScheduler->scheduleFrame();
}

void SurfaceFlinger::scheduleComposite(FrameHint hint) {
    mMustComposite = true;
    scheduleCommit(hint);
}

void SurfaceFlinger::scheduleRepaint() {
    mGeometryDirty = true;
    scheduleComposite(FrameHint::kActive);
}

void SurfaceFlinger::scheduleSample() {
    static_cast<void>(mScheduler->schedule([this] { sample(); }));
}

nsecs_t SurfaceFlinger::getVsyncPeriodFromHWC() const {
    if (const auto display = getDefaultDisplayDeviceLocked()) {
        return display->getVsyncPeriodFromHWC();
    }

    return 0;
}

void SurfaceFlinger::onComposerHalVsync(hal::HWDisplayId hwcDisplayId, int64_t timestamp,
                                        std::optional<hal::VsyncPeriodNanos> vsyncPeriod) {
    if (FlagManager::getInstance().connected_display() && timestamp < 0 &&
        vsyncPeriod.has_value()) {
        // use ~0 instead of -1 as AidlComposerHal.cpp passes the param as unsigned int32
        if (mIsHotplugErrViaNegVsync && vsyncPeriod.value() == ~0) {
            const int32_t hotplugErrorCode = static_cast<int32_t>(-timestamp);
            ALOGD("SurfaceFlinger got hotplugErrorCode=%d for display %" PRIu64, hotplugErrorCode,
                  hwcDisplayId);
            mScheduler->onHotplugConnectionError(mAppConnectionHandle, hotplugErrorCode);
            return;
        }

        if (mIsHdcpViaNegVsync && vsyncPeriod.value() == ~1) {
            const int32_t value = static_cast<int32_t>(-timestamp);
            // one byte is good enough to encode android.hardware.drm.HdcpLevel
            const int32_t maxLevel = (value >> 8) & 0xFF;
            const int32_t connectedLevel = value & 0xFF;
            ALOGD("SurfaceFlinger got HDCP level changed: connected=%d, max=%d for "
                  "display=%" PRIu64,
                  connectedLevel, maxLevel, hwcDisplayId);
            updateHdcpLevels(hwcDisplayId, connectedLevel, maxLevel);
            return;
        }
    }

    ATRACE_NAME(vsyncPeriod
                        ? ftl::Concat(__func__, ' ', hwcDisplayId, ' ', *vsyncPeriod, "ns").c_str()
                        : ftl::Concat(__func__, ' ', hwcDisplayId).c_str());

    Mutex::Autolock lock(mStateLock);
    if (const auto displayIdOpt = getHwComposer().onVsync(hwcDisplayId, timestamp)) {
        if (mScheduler->addResyncSample(*displayIdOpt, timestamp, vsyncPeriod)) {
            // period flushed
            mScheduler->modulateVsync(displayIdOpt, &VsyncModulator::onRefreshRateChangeCompleted);
        }
    }
}

void SurfaceFlinger::onComposerHalHotplugEvent(hal::HWDisplayId hwcDisplayId,
                                               DisplayHotplugEvent event) {
    if (event == DisplayHotplugEvent::CONNECTED || event == DisplayHotplugEvent::DISCONNECTED) {
        hal::Connection connection = (event == DisplayHotplugEvent::CONNECTED)
                ? hal::Connection::CONNECTED
                : hal::Connection::DISCONNECTED;
        {
            std::lock_guard<std::mutex> lock(mHotplugMutex);
            mPendingHotplugEvents.push_back(HotplugEvent{hwcDisplayId, connection});
        }

        if (mScheduler) {
            mScheduler->scheduleConfigure();
        }

        return;
    }

    if (FlagManager::getInstance().hotplug2()) {
        ALOGD("SurfaceFlinger got hotplug event=%d", static_cast<int32_t>(event));
        // TODO(b/311403559): use enum type instead of int
        mScheduler->onHotplugConnectionError(mAppConnectionHandle, static_cast<int32_t>(event));
    }
}

void SurfaceFlinger::onComposerHalVsyncPeriodTimingChanged(
        hal::HWDisplayId, const hal::VsyncPeriodChangeTimeline& timeline) {
    Mutex::Autolock lock(mStateLock);
    mScheduler->onNewVsyncPeriodChangeTimeline(timeline);

    if (timeline.refreshRequired) {
        scheduleComposite(FrameHint::kNone);
    }
}

void SurfaceFlinger::onComposerHalSeamlessPossible(hal::HWDisplayId) {
    // TODO(b/142753666): use constraints when calling to setActiveModeWithConstraints and
    // use this callback to know when to retry in case of SEAMLESS_NOT_POSSIBLE.
}

void SurfaceFlinger::onComposerHalRefresh(hal::HWDisplayId) {
    Mutex::Autolock lock(mStateLock);
    scheduleComposite(FrameHint::kNone);
}

void SurfaceFlinger::onComposerHalVsyncIdle(hal::HWDisplayId) {
    ATRACE_CALL();
    mScheduler->forceNextResync();
}

void SurfaceFlinger::onRefreshRateChangedDebug(const RefreshRateChangedDebugData& data) {
    ATRACE_CALL();
    if (const auto displayId = getHwComposer().toPhysicalDisplayId(data.display); displayId) {
        const char* const whence = __func__;
        static_cast<void>(mScheduler->schedule([=, this]() FTL_FAKE_GUARD(mStateLock) {
            const Fps fps = Fps::fromPeriodNsecs(getHwComposer().getComposer()->isVrrSupported()
                                                         ? data.refreshPeriodNanos
                                                         : data.vsyncPeriodNanos);
            ATRACE_FORMAT("%s Fps %d", whence, fps.getIntValue());
            const auto display = getDisplayDeviceLocked(*displayId);
            FTL_FAKE_GUARD(kMainThreadContext,
                           display->updateRefreshRateOverlayRate(fps, display->getActiveMode().fps,
                                                                 /* setByHwc */ true));
        }));
    }
}

void SurfaceFlinger::configure() {
    Mutex::Autolock lock(mStateLock);
    if (configureLocked()) {
        setTransactionFlags(eDisplayTransactionNeeded);
    }
}

bool SurfaceFlinger::updateLayerSnapshotsLegacy(VsyncId vsyncId, nsecs_t frameTimeNs,
                                                bool flushTransactions,
                                                bool& outTransactionsAreEmpty) {
    ATRACE_CALL();
    frontend::Update update;
    if (flushTransactions) {
        update = flushLifecycleUpdates();
        if (mTransactionTracing) {
            mTransactionTracing->addCommittedTransactions(ftl::to_underlying(vsyncId), frameTimeNs,
                                                          update, mFrontEndDisplayInfos,
                                                          mFrontEndDisplayInfosChanged);
        }
    }

    bool needsTraversal = false;
    if (flushTransactions) {
        needsTraversal |= commitMirrorDisplays(vsyncId);
        needsTraversal |= commitCreatedLayers(vsyncId, update.layerCreatedStates);
        needsTraversal |= applyTransactions(update.transactions, vsyncId);
    }
    outTransactionsAreEmpty = !needsTraversal;
    const bool shouldCommit = (getTransactionFlags() & ~eTransactionFlushNeeded) || needsTraversal;
    if (shouldCommit) {
        commitTransactions();
    }

    bool mustComposite = latchBuffers() || shouldCommit;
    updateLayerGeometry();
    return mustComposite;
}

void SurfaceFlinger::updateLayerHistory(nsecs_t now) {
    for (const auto& snapshot : mLayerSnapshotBuilder.getSnapshots()) {
        using Changes = frontend::RequestedLayerState::Changes;
        if (snapshot->path.isClone()) {
            continue;
        }

        const bool updateSmallDirty = FlagManager::getInstance().enable_small_area_detection() &&
                ((snapshot->clientChanges & layer_state_t::eSurfaceDamageRegionChanged) ||
                 snapshot->changes.any(Changes::Geometry));

        const bool hasChanges =
                snapshot->changes.any(Changes::FrameRate | Changes::Buffer | Changes::Animation |
                                      Changes::Geometry | Changes::Visibility) ||
                (snapshot->clientChanges & layer_state_t::eDefaultFrameRateCompatibilityChanged) !=
                        0;

        if (!updateSmallDirty && !hasChanges) {
            continue;
        }

        auto it = mLegacyLayers.find(snapshot->sequence);
        LLOG_ALWAYS_FATAL_WITH_TRACE_IF(it == mLegacyLayers.end(),
                                        "Couldn't find layer object for %s",
                                        snapshot->getDebugString().c_str());

        if (updateSmallDirty) {
            // Update small dirty flag while surface damage region or geometry changed
            it->second->setIsSmallDirty(snapshot.get());
        }

        if (!hasChanges) {
            continue;
        }

        const auto layerProps = scheduler::LayerProps{
                .visible = snapshot->isVisible,
                .bounds = snapshot->geomLayerBounds,
                .transform = snapshot->geomLayerTransform,
                .setFrameRateVote = snapshot->frameRate,
                .frameRateSelectionPriority = snapshot->frameRateSelectionPriority,
                .isSmallDirty = snapshot->isSmallDirty,
                .isFrontBuffered = snapshot->isFrontBuffered(),
        };

        if (snapshot->changes.any(Changes::Geometry | Changes::Visibility)) {
            mScheduler->setLayerProperties(snapshot->sequence, layerProps);
        }

        if (snapshot->clientChanges & layer_state_t::eDefaultFrameRateCompatibilityChanged) {
            mScheduler->setDefaultFrameRateCompatibility(snapshot->sequence,
                                                         snapshot->defaultFrameRateCompatibility);
        }

        if (snapshot->changes.test(Changes::Animation)) {
            it->second->recordLayerHistoryAnimationTx(layerProps, now);
        }

        if (snapshot->changes.test(Changes::FrameRate)) {
            it->second->setFrameRateForLayerTree(snapshot->frameRate, layerProps, now);
        }

        if (snapshot->changes.test(Changes::Buffer)) {
            it->second->recordLayerHistoryBufferUpdate(layerProps, now);
        }
    }
}

bool SurfaceFlinger::updateLayerSnapshots(VsyncId vsyncId, nsecs_t frameTimeNs,
                                          bool flushTransactions, bool& outTransactionsAreEmpty) {
    using Changes = frontend::RequestedLayerState::Changes;
    ATRACE_CALL();
    frontend::Update update;
    if (flushTransactions) {
        ATRACE_NAME("TransactionHandler:flushTransactions");
        // Locking:
        // 1. to prevent onHandleDestroyed from being called while the state lock is held,
        // we must keep a copy of the transactions (specifically the composer
        // states) around outside the scope of the lock.
        // 2. Transactions and created layers do not share a lock. To prevent applying
        // transactions with layers still in the createdLayer queue, collect the transactions
        // before committing the created layers.
        // 3. Transactions can only be flushed after adding layers, since the layer can be a newly
        // created one
        mTransactionHandler.collectTransactions();
        {
            // TODO(b/238781169) lockless queue this and keep order.
            std::scoped_lock<std::mutex> lock(mCreatedLayersLock);
            update.layerCreatedStates = std::move(mCreatedLayers);
            mCreatedLayers.clear();
            update.newLayers = std::move(mNewLayers);
            mNewLayers.clear();
            update.layerCreationArgs = std::move(mNewLayerArgs);
            mNewLayerArgs.clear();
            update.destroyedHandles = std::move(mDestroyedHandles);
            mDestroyedHandles.clear();
        }

        mLayerLifecycleManager.addLayers(std::move(update.newLayers));
        update.transactions = mTransactionHandler.flushTransactions();
        if (mTransactionTracing) {
            mTransactionTracing->addCommittedTransactions(ftl::to_underlying(vsyncId), frameTimeNs,
                                                          update, mFrontEndDisplayInfos,
                                                          mFrontEndDisplayInfosChanged);
        }
        mLayerLifecycleManager.applyTransactions(update.transactions);
        mLayerLifecycleManager.onHandlesDestroyed(update.destroyedHandles);
        for (auto& legacyLayer : update.layerCreatedStates) {
            sp<Layer> layer = legacyLayer.layer.promote();
            if (layer) {
                mLegacyLayers[layer->sequence] = layer;
            }
        }
        mLayerHierarchyBuilder.update(mLayerLifecycleManager);
    }

    bool mustComposite = false;
    mustComposite |= applyAndCommitDisplayTransactionStates(update.transactions);

    {
        ATRACE_NAME("LayerSnapshotBuilder:update");
        frontend::LayerSnapshotBuilder::Args
                args{.root = mLayerHierarchyBuilder.getHierarchy(),
                     .layerLifecycleManager = mLayerLifecycleManager,
                     .displays = mFrontEndDisplayInfos,
                     .displayChanges = mFrontEndDisplayInfosChanged,
                     .globalShadowSettings = mDrawingState.globalShadowSettings,
                     .supportsBlur = mSupportsBlur,
                     .forceFullDamage = mForceFullDamage,
                     .supportedLayerGenericMetadata =
                             getHwComposer().getSupportedLayerGenericMetadata(),
                     .genericLayerMetadataKeyMap = getGenericLayerMetadataKeyMap(),
                     .skipRoundCornersWhenProtected =
                             !getRenderEngine().supportsProtectedContent()};
        mLayerSnapshotBuilder.update(args);
    }

    if (mLayerLifecycleManager.getGlobalChanges().any(Changes::Geometry | Changes::Input |
                                                      Changes::Hierarchy | Changes::Visibility)) {
        mUpdateInputInfo = true;
    }
    if (mLayerLifecycleManager.getGlobalChanges().any(Changes::VisibleRegion | Changes::Hierarchy |
                                                      Changes::Visibility | Changes::Geometry)) {
        mVisibleRegionsDirty = true;
    }
    if (mLayerLifecycleManager.getGlobalChanges().any(Changes::Hierarchy | Changes::FrameRate)) {
        // The frame rate of attached choreographers can only change as a result of a
        // FrameRate change (including when Hierarchy changes).
        mUpdateAttachedChoreographer = true;
    }
    outTransactionsAreEmpty = mLayerLifecycleManager.getGlobalChanges().get() == 0;
    mustComposite |= mLayerLifecycleManager.getGlobalChanges().get() != 0;

    bool newDataLatched = false;
    if (!mLegacyFrontEndEnabled) {
        ATRACE_NAME("DisplayCallbackAndStatsUpdates");
        mustComposite |= applyTransactions(update.transactions, vsyncId);
        traverseLegacyLayers([&](Layer* layer) { layer->commitTransaction(); });
        const nsecs_t latchTime = systemTime();
        bool unused = false;

        for (auto& layer : mLayerLifecycleManager.getLayers()) {
            if (layer->changes.test(frontend::RequestedLayerState::Changes::Created) &&
                layer->bgColorLayer) {
                sp<Layer> bgColorLayer = getFactory().createEffectLayer(
                        LayerCreationArgs(this, nullptr, layer->name,
                                          ISurfaceComposerClient::eFXSurfaceEffect, LayerMetadata(),
                                          std::make_optional(layer->id), true));
                mLegacyLayers[bgColorLayer->sequence] = bgColorLayer;
            }
            const bool willReleaseBufferOnLatch = layer->willReleaseBufferOnLatch();

            auto it = mLegacyLayers.find(layer->id);
            if (it == mLegacyLayers.end() &&
                layer->changes.test(frontend::RequestedLayerState::Changes::Destroyed)) {
                // Layer handle was created and immediately destroyed. It was destroyed before it
                // was added to the map.
                continue;
            }

            LLOG_ALWAYS_FATAL_WITH_TRACE_IF(it == mLegacyLayers.end(),
                                            "Couldnt find layer object for %s",
                                            layer->getDebugString().c_str());
            if (!layer->hasReadyFrame() && !willReleaseBufferOnLatch) {
                if (!it->second->hasBuffer()) {
                    // The last latch time is used to classify a missed frame as buffer stuffing
                    // instead of a missed frame. This is used to identify scenarios where we
                    // could not latch a buffer or apply a transaction due to backpressure.
                    // We only update the latch time for buffer less layers here, the latch time
                    // is updated for buffer layers when the buffer is latched.
                    it->second->updateLastLatchTime(latchTime);
                }
                continue;
            }

            const bool bgColorOnly =
                    !layer->externalTexture && (layer->bgColorLayerId != UNASSIGNED_LAYER_ID);
            if (willReleaseBufferOnLatch) {
                mLayersWithBuffersRemoved.emplace(it->second);
            }
            it->second->latchBufferImpl(unused, latchTime, bgColorOnly);
            newDataLatched = true;

            mLayersWithQueuedFrames.emplace(it->second);
            mLayersIdsWithQueuedFrames.emplace(it->second->sequence);
        }

        updateLayerHistory(latchTime);
        mLayerSnapshotBuilder.forEachVisibleSnapshot([&](const frontend::LayerSnapshot& snapshot) {
            if (mLayersIdsWithQueuedFrames.find(snapshot.path.id) ==
                mLayersIdsWithQueuedFrames.end())
                return;
            Region visibleReg;
            visibleReg.set(snapshot.transformedBoundsWithoutTransparentRegion);
            invalidateLayerStack(snapshot.outputFilter, visibleReg);
        });

        for (auto& destroyedLayer : mLayerLifecycleManager.getDestroyedLayers()) {
            mLegacyLayers.erase(destroyedLayer->id);
        }

        {
            ATRACE_NAME("LLM:commitChanges");
            mLayerLifecycleManager.commitChanges();
        }

        // enter boot animation on first buffer latch
        if (CC_UNLIKELY(mBootStage == BootStage::BOOTLOADER && newDataLatched)) {
            ALOGI("Enter boot animation");
            mBootStage = BootStage::BOOTANIMATION;
        }
    }
    mustComposite |= (getTransactionFlags() & ~eTransactionFlushNeeded) || newDataLatched;
    if (mustComposite && !mLegacyFrontEndEnabled) {
        commitTransactions();
    }

    return mustComposite;
}

bool SurfaceFlinger::commit(PhysicalDisplayId pacesetterId,
                            const scheduler::FrameTargets& frameTargets) {
    /* QTI_BEGIN */
    mQtiSFExtnIntf->qtiDolphinTrackVsyncSignal();
    /* QTI_END */

    // The expectedVsyncTime, which was predicted when this frame was scheduled, is normally in the
    // future relative to frameTime, but may not be for delayed frames. Adjust mExpectedPresentTime
    // accordingly, but not mScheduledPresentTime.
    // const TimePoint lastScheduledPresentTime = mScheduledPresentTime;
    const scheduler::FrameTarget& pacesetterFrameTarget = *frameTargets.get(pacesetterId)->get();

    const VsyncId vsyncId = pacesetterFrameTarget.vsyncId();
    ATRACE_NAME(ftl::Concat(__func__, ' ', ftl::to_underlying(vsyncId)).c_str());

    /* QTI_BEGIN */
    mQtiSFExtnIntf->qtiOnVsync(0);
    /* QTI_END */

    // mScheduledPresentTime = expectedVsyncTime;

    // Calculate the expected present time once and use the cached value throughout this frame to
    // make sure all layers are seeing this same value.
    // mExpectedPresentTime = expectedVsyncTime >= frameTime ? expectedVsyncTime
    //                                                       : calculateExpectedPresentTime(frameTime);

    // ATRACE_FORMAT("%s %" PRId64 " vsyncIn %.2fms%s", __func__, ftl::to_underlying(vsyncId),
    //               ticks<std::milli, float>(mExpectedPresentTime - TimePoint::now()),
    //               mExpectedPresentTime == expectedVsyncTime ? "" : " (adjusted)");

    /* QTI_BEGIN */
    mQtiSFExtnIntf->qtiUpdateFrameScheduler();
    mQtiSFExtnIntf->qtiSyncToDisplayHardware();
    // TODO(rmedel): Handle locking for early wake up
    mQtiSFExtnIntf->qtiResetEarlyWakeUp();
    /* QTI_END */

    // const Period vsyncPeriod = mScheduler->getVsyncSchedule()->period();
    // const FenceTimePtr& previousPresentFence = getPreviousPresentFence(frameTime, vsyncPeriod);

    // When backpressure propagation is enabled, we want to give a small grace period of 1ms
    // for the present fence to fire instead of just giving up on this frame to handle cases
    // where present fence is just about to get signaled.
    // const int graceTimeForPresentFenceMs = static_cast<int>(
    //         mBackpressureGpuComposition || !mCompositionCoverage.test(CompositionCoverage::Gpu));

    // Pending frames may trigger backpressure propagation.
    // const TracedOrdinal<bool> framePending = {"PrevFramePending",
    //                                           isFencePending(previousPresentFence,
    //                                                          graceTimeForPresentFenceMs)};

    // Frame missed counts for metrics tracking.
    // A frame is missed if the prior frame is still pending. If no longer pending,
    // then we still count the frame as missed if the predicted present time
    // was further in the past than when the fence actually fired.

    // Add some slop to correct for drift. This should generally be
    // smaller than a typical frame duration, but should not be so small
    // that it reports reasonable drift as a missed frame.
    // const nsecs_t frameMissedSlop = vsyncPeriod.ns() / 2;
    // const nsecs_t previousPresentTime = previousPresentFence->getSignalTime();
    // const TracedOrdinal<bool> frameMissed = {"PrevFrameMissed",
    //                                          framePending ||
    //                                                  (previousPresentTime >= 0 &&
    //                                                   (lastScheduledPresentTime.ns() <
    //                                                    previousPresentTime - frameMissedSlop))};
    // const TracedOrdinal<bool> hwcFrameMissed = {"PrevHwcFrameMissed",
    //                                             frameMissed &&
    //                                                     mCompositionCoverage.test(
    //                                                             CompositionCoverage::Hwc)};

    // const TracedOrdinal<bool> gpuFrameMissed = {"PrevGpuFrameMissed",
    //                                             frameMissed &&
    //                                                     mCompositionCoverage.test(
    //                                                             CompositionCoverage::Gpu)};

    if (pacesetterFrameTarget.didMissFrame()) {
        mTimeStats->incrementMissedFrames();
    }

    // If a mode set is pending and the fence hasn't fired yet, wait for the next commit.
    if (std::any_of(frameTargets.begin(), frameTargets.end(),
                    [this](const auto& pair) FTL_FAKE_GUARD(mStateLock)
                            FTL_FAKE_GUARD(kMainThreadContext) {
                                if (!pair.second->isFramePending()) return false;

                                if (const auto display = getDisplayDeviceLocked(pair.first)) {
                                    return display->isModeSetPending();
                                }

                                return false;
                            })) {
        mScheduler->scheduleFrame();
        return false;
    }

    {
        Mutex::Autolock lock(mStateLock);

        for (const auto [id, target] : frameTargets) {
            // TODO(b/241285876): This is `nullptr` when the DisplayDevice is about to be removed in
            // this commit, since the PhysicalDisplay has already been removed. Rather than checking
            // for `nullptr` below, change Scheduler::onFrameSignal to filter out the FrameTarget of
            // the removed display.
            const auto display = getDisplayDeviceLocked(id);

            if (display && display->isModeSetPending()) {
                finalizeDisplayModeChange(*display);
            }
        }
    }

    if (pacesetterFrameTarget.isFramePending()) {
        if (mBackpressureGpuComposition || pacesetterFrameTarget.didMissHwcFrame()) {
            if (FlagManager::getInstance().vrr_config()) {
                mScheduler->getVsyncSchedule()->getTracker().onFrameMissed(
                        pacesetterFrameTarget.expectedPresentTime());
            }
            scheduleCommit(FrameHint::kNone);
            return false;
        }
    }

    const Period vsyncPeriod = mScheduler->getVsyncSchedule()->period();

    // Save this once per commit + composite to ensure consistency
    // TODO (b/240619471): consider removing active display check once AOD is fixed
    const auto activeDisplay = FTL_FAKE_GUARD(mStateLock, getDisplayDeviceLocked(mActiveDisplayId));
    mPowerHintSessionEnabled = mPowerAdvisor->usePowerHintSession() && activeDisplay &&
            activeDisplay->getPowerMode() == hal::PowerMode::ON;
    if (mPowerHintSessionEnabled) {
        mPowerAdvisor->setCommitStart(pacesetterFrameTarget.frameBeginTime());
        mPowerAdvisor->setExpectedPresentTime(pacesetterFrameTarget.expectedPresentTime());

        // Frame delay is how long we should have minus how long we actually have.
        const Duration idealSfWorkDuration =
                mScheduler->vsyncModulator().getVsyncConfig().sfWorkDuration;
        const Duration frameDelay =
                idealSfWorkDuration - pacesetterFrameTarget.expectedFrameDuration();

        mPowerAdvisor->setFrameDelay(frameDelay);
        mPowerAdvisor->setTotalFrameTargetWorkDuration(idealSfWorkDuration);

        const auto& display = FTL_FAKE_GUARD(mStateLock, getDefaultDisplayDeviceLocked()).get();
        const Period idealVsyncPeriod = display->getActiveMode().fps.getPeriod();
        mPowerAdvisor->updateTargetWorkDuration(idealVsyncPeriod);
    }

    if (mRefreshRateOverlaySpinner || mHdrSdrRatioOverlay) {
        Mutex::Autolock lock(mStateLock);
        if (const auto display = getDefaultDisplayDeviceLocked()) {
            display->animateOverlay();
        }
    }

    // Composite if transactions were committed, or if requested by HWC.
    bool mustComposite = mMustComposite.exchange(false);
    {
        mFrameTimeline->setSfWakeUp(ftl::to_underlying(vsyncId),
                                    pacesetterFrameTarget.frameBeginTime().ns(),
                                    Fps::fromPeriodNsecs(vsyncPeriod.ns()),
                                    mScheduler->getPacesetterRefreshRate());

        const bool flushTransactions = clearTransactionFlags(eTransactionFlushNeeded);
        bool transactionsAreEmpty;
        if (mLegacyFrontEndEnabled) {
            mustComposite |=
                    updateLayerSnapshotsLegacy(vsyncId, pacesetterFrameTarget.frameBeginTime().ns(),
                                               flushTransactions, transactionsAreEmpty);
        }
        if (mLayerLifecycleManagerEnabled) {
            mustComposite |=
                    updateLayerSnapshots(vsyncId, pacesetterFrameTarget.frameBeginTime().ns(),
                                         flushTransactions, transactionsAreEmpty);
        }

        if (transactionFlushNeeded()) {
            setTransactionFlags(eTransactionFlushNeeded);
        }

        // This has to be called after latchBuffers because we want to include the layers that have
        // been latched in the commit callback
        if (transactionsAreEmpty) {
            // Invoke empty transaction callbacks early.
            mTransactionCallbackInvoker.sendCallbacks(false /* onCommitOnly */);
        } else {
            // Invoke OnCommit callbacks.
            mTransactionCallbackInvoker.sendCallbacks(true /* onCommitOnly */);
        }
    }

    // Layers need to get updated (in the previous line) before we can use them for
    // choosing the refresh rate.
    // Hold mStateLock as chooseRefreshRateForContent promotes wp<Layer> to sp<Layer>
    // and may eventually call to ~Layer() if it holds the last reference
    {
        bool updateAttachedChoreographer = mUpdateAttachedChoreographer;
        mUpdateAttachedChoreographer = false;

        Mutex::Autolock lock(mStateLock);
        mScheduler->chooseRefreshRateForContent(mLayerLifecycleManagerEnabled
                                                        ? &mLayerHierarchyBuilder.getHierarchy()
                                                        : nullptr,
                                                updateAttachedChoreographer);
        initiateDisplayModeChanges();
    }

    updateCursorAsync();
    if (!mustComposite) {
        updateInputFlinger(vsyncId, pacesetterFrameTarget.frameBeginTime());
    }
    doActiveLayersTracingIfNeeded(false, mVisibleRegionsDirty,
                                  pacesetterFrameTarget.frameBeginTime(), vsyncId);

    mLastCommittedVsyncId = vsyncId;

    persistDisplayBrightness(mustComposite);

    /* QTI_BEGIN */
    mQtiSFExtnIntf->qtiSendCompositorTid();
    /* QTI_END */

    return mustComposite && CC_LIKELY(mBootStage != BootStage::BOOTLOADER);
}

CompositeResultsPerDisplay SurfaceFlinger::composite(
        PhysicalDisplayId pacesetterId, const scheduler::FrameTargeters& frameTargeters) {
    const scheduler::FrameTarget& pacesetterTarget =
            frameTargeters.get(pacesetterId)->get()->target();

    const VsyncId vsyncId = pacesetterTarget.vsyncId();
    ATRACE_NAME(ftl::Concat(__func__, ' ', ftl::to_underlying(vsyncId)).c_str());

    compositionengine::CompositionRefreshArgs refreshArgs;
    refreshArgs.powerCallback = this;
    const auto& displays = FTL_FAKE_GUARD(mStateLock, mDisplays);
    refreshArgs.outputs.reserve(displays.size());

    // Add outputs for physical displays.
    for (const auto& [id, targeter] : frameTargeters) {
        ftl::FakeGuard guard(mStateLock);

        if (const auto display = getCompositionDisplayLocked(id)) {
            refreshArgs.outputs.push_back(display);
        }

        refreshArgs.frameTargets.try_emplace(id, &targeter->target());
    }

    std::vector<DisplayId> displayIds;
    for (const auto& [_, display] : displays) {
        displayIds.push_back(display->getId());
        display->tracePowerMode();

        // Add outputs for virtual displays.
        if (display->isVirtual()) {
            const Fps refreshRate = display->getAdjustedRefreshRate();

            if (!refreshRate.isValid() ||
                mScheduler->isVsyncInPhase(pacesetterTarget.frameBeginTime(), refreshRate)) {
                refreshArgs.outputs.push_back(display->getCompositionDisplay());
            }
        }
    }
    mPowerAdvisor->setDisplays(displayIds);

    const bool updateTaskMetadata = mCompositionEngine->getFeatureFlags().test(
            compositionengine::Feature::kSnapshotLayerMetadata);
    if (updateTaskMetadata && (mVisibleRegionsDirty || mLayerMetadataSnapshotNeeded)) {
        updateLayerMetadataSnapshot();
        mLayerMetadataSnapshotNeeded = false;
    }

    if (DOES_CONTAIN_BORDER) {
        refreshArgs.borderInfoList.clear();
        mDrawingState.traverse([&refreshArgs](Layer* layer) {
            if (layer->isBorderEnabled()) {
                compositionengine::BorderRenderInfo info;
                info.width = layer->getBorderWidth();
                info.color = layer->getBorderColor();
                layer->traverse(LayerVector::StateSet::Drawing, [&info](Layer* ilayer) {
                    info.layerIds.push_back(ilayer->getSequence());
                });
                refreshArgs.borderInfoList.emplace_back(std::move(info));
            }
        });
    }

    refreshArgs.bufferIdsToUncache = std::move(mBufferIdsToUncache);

    refreshArgs.layersWithQueuedFrames.reserve(mLayersWithQueuedFrames.size());
    for (auto layer : mLayersWithQueuedFrames) {
        if (auto layerFE = layer->getCompositionEngineLayerFE())
            refreshArgs.layersWithQueuedFrames.push_back(layerFE);
    }

    refreshArgs.outputColorSetting = mDisplayColorSetting;
    refreshArgs.forceOutputColorMode = mForceColorMode;

    refreshArgs.updatingOutputGeometryThisFrame = mVisibleRegionsDirty;
    refreshArgs.updatingGeometryThisFrame = mGeometryDirty.exchange(false) || mVisibleRegionsDirty;
    refreshArgs.internalDisplayRotationFlags = getActiveDisplayRotationFlags();

    if (CC_UNLIKELY(mDrawingState.colorMatrixChanged)) {
        refreshArgs.colorTransformMatrix = mDrawingState.colorMatrix;
        mDrawingState.colorMatrixChanged = false;
    }

    refreshArgs.devOptForceClientComposition = mDebugDisableHWC;

    if (mDebugFlashDelay != 0) {
        refreshArgs.devOptForceClientComposition = true;
        refreshArgs.devOptFlashDirtyRegionsDelay = std::chrono::milliseconds(mDebugFlashDelay);
    }

    const TimePoint expectedPresentTime = pacesetterTarget.expectedPresentTime();
    // TODO(b/255601557) Update frameInterval per display
    refreshArgs.frameInterval = mScheduler->getNextFrameInterval(pacesetterId, expectedPresentTime);
    refreshArgs.scheduledFrameTime = mScheduler->getScheduledFrameTime();
    refreshArgs.hasTrustedPresentationListener = mNumTrustedPresentationListeners > 0;
    {
        auto& notifyExpectedPresentData = mNotifyExpectedPresentMap[pacesetterId];
        auto lastExpectedPresentTimestamp = TimePoint::fromNs(
                notifyExpectedPresentData.lastExpectedPresentTimestamp.load().ns());
        if (expectedPresentTime > lastExpectedPresentTimestamp) {
            // If the values are not same, then hint is sent with newer value.
            // And because composition always follows the notifyExpectedPresentIfRequired, we can
            // skip updating the lastExpectedPresentTimestamp in this case.
            notifyExpectedPresentData.lastExpectedPresentTimestamp
                    .compare_exchange_weak(lastExpectedPresentTimestamp, expectedPresentTime);
        }
    }
    // Store the present time just before calling to the composition engine so we could notify
    // the scheduler.
    const auto presentTime = systemTime();

    /* QTI_BEGIN */
    //mQtiSFExtnIntf->qtiSetDisplayElapseTime(refreshArgs.earliestPrsesentTime);
    /* QTI_END */

    constexpr bool kCursorOnly = false;
    const auto layers = moveSnapshotsToCompositionArgs(refreshArgs, kCursorOnly);

    if (mLayerLifecycleManagerEnabled && !mVisibleRegionsDirty) {
        for (const auto& [token, display] : FTL_FAKE_GUARD(mStateLock, mDisplays)) {
            auto compositionDisplay = display->getCompositionDisplay();
            if (!compositionDisplay->getState().isEnabled) continue;
            for (auto outputLayer : compositionDisplay->getOutputLayersOrderedByZ()) {
                if (outputLayer->getLayerFE().getCompositionState() == nullptr) {
                    // This is unexpected but instead of crashing, capture traces to disk
                    // and recover gracefully by forcing CE to rebuild layer stack.
                    ALOGE("Output layer %s for display %s %" PRIu64 " has a null "
                          "snapshot. Forcing mVisibleRegionsDirty",
                          outputLayer->getLayerFE().getDebugName(),
                          compositionDisplay->getName().c_str(), compositionDisplay->getId().value);

                    TransactionTraceWriter::getInstance().invoke(__func__, /* overwrite= */ false);
                    mVisibleRegionsDirty = true;
                    refreshArgs.updatingOutputGeometryThisFrame = mVisibleRegionsDirty;
                    refreshArgs.updatingGeometryThisFrame = mVisibleRegionsDirty;
                }
            }
        }
    }

    mCompositionEngine->present(refreshArgs);
    moveSnapshotsFromCompositionArgs(refreshArgs, layers);

    for (auto [layer, layerFE] : layers) {
        CompositionResult compositionResult{layerFE->stealCompositionResult()};
        layer->onPreComposition(compositionResult.refreshStartTime);
        for (auto& [releaseFence, layerStack] : compositionResult.releaseFences) {
            Layer* clonedFrom = layer->getClonedFrom().get();
            auto owningLayer = clonedFrom ? clonedFrom : layer;
            owningLayer->onLayerDisplayed(std::move(releaseFence), layerStack);
        }
        if (compositionResult.lastClientCompositionFence) {
            layer->setWasClientComposed(compositionResult.lastClientCompositionFence);
        }
    }

    mTimeStats->recordFrameDuration(pacesetterTarget.frameBeginTime().ns(), systemTime());

    // Send a power hint after presentation is finished.
    if (mPowerHintSessionEnabled) {
        // Now that the current frame has been presented above, PowerAdvisor needs the present time
        // of the previous frame (whose fence is signaled by now) to determine how long the HWC had
        // waited on that fence to retire before presenting.
        const auto& previousPresentFence = pacesetterTarget.presentFenceForPreviousFrame();

        mPowerAdvisor->setSfPresentTiming(TimePoint::fromNs(previousPresentFence->getSignalTime()),
                                          TimePoint::now());
        mPowerAdvisor->reportActualWorkDuration();
    }

    if (mScheduler->onCompositionPresented(presentTime)) {
        scheduleComposite(FrameHint::kNone);
    }

    onCompositionPresented(pacesetterId, frameTargeters, presentTime);

    const bool hadGpuComposited =
            multiDisplayUnion(mCompositionCoverage).test(CompositionCoverage::Gpu);
    mCompositionCoverage.clear();

    TimeStats::ClientCompositionRecord clientCompositionRecord;

    for (const auto& [_, display] : displays) {
        const auto& state = display->getCompositionDisplay()->getState();
        CompositionCoverageFlags& flags =
                mCompositionCoverage.try_emplace(display->getId()).first->second;

        if (state.usesDeviceComposition) {
            flags |= CompositionCoverage::Hwc;
        }

        if (state.reusedClientComposition) {
            flags |= CompositionCoverage::GpuReuse;
        } else if (state.usesClientComposition) {
            flags |= CompositionCoverage::Gpu;
        }

        clientCompositionRecord.predicted |=
                (state.strategyPrediction != CompositionStrategyPredictionState::DISABLED);
        clientCompositionRecord.predictionSucceeded |=
                (state.strategyPrediction == CompositionStrategyPredictionState::SUCCESS);
    }

    const auto coverage = multiDisplayUnion(mCompositionCoverage);
    const bool hasGpuComposited = coverage.test(CompositionCoverage::Gpu);

    clientCompositionRecord.hadClientComposition = hasGpuComposited;
    clientCompositionRecord.reused = coverage.test(CompositionCoverage::GpuReuse);
    clientCompositionRecord.changed = hadGpuComposited != hasGpuComposited;

    mTimeStats->pushCompositionStrategyState(clientCompositionRecord);

    using namespace ftl::flag_operators;

    // TODO(b/160583065): Enable skip validation when SF caches all client composition layers.
    const bool hasGpuUseOrReuse =
            coverage.any(CompositionCoverage::Gpu | CompositionCoverage::GpuReuse);
    mScheduler->modulateVsync({}, &VsyncModulator::onDisplayRefresh, hasGpuUseOrReuse);

    mLayersWithQueuedFrames.clear();
    mLayersIdsWithQueuedFrames.clear();
    doActiveLayersTracingIfNeeded(true, mVisibleRegionsDirty, pacesetterTarget.frameBeginTime(),
                                  vsyncId);

    updateInputFlinger(vsyncId, pacesetterTarget.frameBeginTime());

    if (mVisibleRegionsDirty) mHdrLayerInfoChanged = true;
    mVisibleRegionsDirty = false;

    if (mCompositionEngine->needsAnotherUpdate()) {
        scheduleCommit(FrameHint::kNone);
    }

    if (mPowerHintSessionEnabled) {
        mPowerAdvisor->setCompositeEnd(TimePoint::now());
    }

    CompositeResultsPerDisplay resultsPerDisplay;

    // Filter out virtual displays.
    for (const auto& [id, coverage] : mCompositionCoverage) {
        if (const auto idOpt = PhysicalDisplayId::tryCast(id)) {
            resultsPerDisplay.try_emplace(*idOpt, CompositeResult{coverage});
        }
    }

    return resultsPerDisplay;
}

void SurfaceFlinger::updateLayerGeometry() {
    ATRACE_CALL();

    if (mVisibleRegionsDirty) {
        computeLayerBounds();
    }

    for (auto& layer : mLayersPendingRefresh) {
        Region visibleReg;
        visibleReg.set(layer->getScreenBounds());
        invalidateLayerStack(layer->getOutputFilter(), visibleReg);
    }
    mLayersPendingRefresh.clear();
}

bool SurfaceFlinger::isHdrLayer(const frontend::LayerSnapshot& snapshot) const {
    // Even though the camera layer may be using an HDR transfer function or otherwise be "HDR"
    // the device may need to avoid boosting the brightness as a result of these layers to
    // reduce power consumption during camera recording
    if (mIgnoreHdrCameraLayers) {
        if (snapshot.externalTexture &&
            (snapshot.externalTexture->getUsage() & GRALLOC_USAGE_HW_CAMERA_WRITE) != 0) {
            return false;
        }
    }
    // RANGE_EXTENDED layer may identify themselves as being "HDR"
    // via a desired hdr/sdr ratio
    auto pixelFormat = snapshot.buffer
            ? std::make_optional(static_cast<ui::PixelFormat>(snapshot.buffer->getPixelFormat()))
            : std::nullopt;

    if (getHdrRenderType(snapshot.dataspace, pixelFormat, snapshot.desiredHdrSdrRatio) !=
        HdrRenderType::SDR) {
        return true;
    }
    // If the layer is not allowed to be dimmed, treat it as HDR. WindowManager may disable
    // dimming in order to keep animations invoking SDR screenshots of HDR layers seamless.
    // Treat such tagged layers as HDR so that DisplayManagerService does not try to change
    // the screen brightness
    if (!snapshot.dimmingEnabled) {
        return true;
    }
    return false;
}

ui::Rotation SurfaceFlinger::getPhysicalDisplayOrientation(DisplayId displayId,
                                                           bool isPrimary) const {
    const auto id = PhysicalDisplayId::tryCast(displayId);
    if (!id) {
        return ui::ROTATION_0;
    }
    if (!mIgnoreHwcPhysicalDisplayOrientation &&
        getHwComposer().getComposer()->isSupported(
                Hwc2::Composer::OptionalFeature::PhysicalDisplayOrientation)) {
        switch (getHwComposer().getPhysicalDisplayOrientation(*id)) {
            case Hwc2::AidlTransform::ROT_90:
                return ui::ROTATION_90;
            case Hwc2::AidlTransform::ROT_180:
                return ui::ROTATION_180;
            case Hwc2::AidlTransform::ROT_270:
                return ui::ROTATION_270;
            default:
                return ui::ROTATION_0;
        }
    }

    if (isPrimary) {
        using Values = SurfaceFlingerProperties::primary_display_orientation_values;
        switch (primary_display_orientation(Values::ORIENTATION_0)) {
            case Values::ORIENTATION_90:
                return ui::ROTATION_90;
            case Values::ORIENTATION_180:
                return ui::ROTATION_180;
            case Values::ORIENTATION_270:
                return ui::ROTATION_270;
            default:
                break;
        }
    }
    return ui::ROTATION_0;
}

void SurfaceFlinger::onCompositionPresented(PhysicalDisplayId pacesetterId,
                                            const scheduler::FrameTargeters& frameTargeters,
                                            nsecs_t presentStartTime) {
    ATRACE_CALL();

    ui::PhysicalDisplayMap<PhysicalDisplayId, std::shared_ptr<FenceTime>> presentFences;
    ui::PhysicalDisplayMap<PhysicalDisplayId, const sp<Fence>> gpuCompositionDoneFences;

    for (const auto& [id, targeter] : frameTargeters) {
        auto presentFence = getHwComposer().getPresentFence(id);

        if (id == pacesetterId) {
            mTransactionCallbackInvoker.addPresentFence(presentFence);
        }

        if (auto fenceTime = targeter->setPresentFence(std::move(presentFence));
            fenceTime->isValid()) {
            presentFences.try_emplace(id, std::move(fenceTime));
        }

        ftl::FakeGuard guard(mStateLock);
        if (const auto display = getCompositionDisplayLocked(id);
            display && display->getState().usesClientComposition) {
            gpuCompositionDoneFences
                    .try_emplace(id, display->getRenderSurface()->getClientTargetAcquireFence());
        }
    }

    const auto pacesetterDisplay = FTL_FAKE_GUARD(mStateLock, getDisplayDeviceLocked(pacesetterId));

    std::shared_ptr<FenceTime> pacesetterPresentFenceTime =
            presentFences.get(pacesetterId)
                    .transform([](const FenceTimePtr& ptr) { return ptr; })
                    .value_or(FenceTime::NO_FENCE);

    std::shared_ptr<FenceTime> pacesetterGpuCompositionDoneFenceTime =
            gpuCompositionDoneFences.get(pacesetterId)
                    .transform([](sp<Fence> fence) {
                        return std::make_shared<FenceTime>(std::move(fence));
                    })
                    .value_or(FenceTime::NO_FENCE);

    const TimePoint presentTime = TimePoint::now();

    // Set presentation information before calling Layer::releasePendingBuffer, such that jank
    // information from previous' frame classification is already available when sending jank info
    // to clients, so they get jank classification as early as possible.
    mFrameTimeline->setSfPresent(presentTime.ns(), pacesetterPresentFenceTime,
                                 pacesetterGpuCompositionDoneFenceTime);

    // We use the CompositionEngine::getLastFrameRefreshTimestamp() which might
    // be sampled a little later than when we started doing work for this frame,
    // but that should be okay since CompositorTiming has snapping logic.
    const TimePoint compositeTime =
            TimePoint::fromNs(mCompositionEngine->getLastFrameRefreshTimestamp());
    const Duration presentLatency =
            getHwComposer().hasCapability(Capability::PRESENT_FENCE_IS_NOT_RELIABLE)
            ? Duration::zero()
            : mPresentLatencyTracker.trackPendingFrame(compositeTime, pacesetterPresentFenceTime);

    const auto schedule = mScheduler->getVsyncSchedule();
    const TimePoint vsyncDeadline = schedule->vsyncDeadlineAfter(presentTime);
    const Period vsyncPeriod = schedule->period();
    const nsecs_t vsyncPhase =
            mScheduler->getVsyncConfiguration().getCurrentConfigs().late.sfOffset;

    const CompositorTiming compositorTiming(vsyncDeadline.ns(), vsyncPeriod.ns(), vsyncPhase,
                                            presentLatency.ns());

    ui::DisplayMap<ui::LayerStack, const DisplayDevice*> layerStackToDisplay;
    {
        if (!mLayersWithBuffersRemoved.empty() || mNumTrustedPresentationListeners > 0) {
            Mutex::Autolock lock(mStateLock);
            for (const auto& [token, display] : mDisplays) {
                layerStackToDisplay.emplace_or_replace(display->getLayerStack(), display.get());
            }
        }
    }

    for (auto layer : mLayersWithBuffersRemoved) {
        std::vector<ui::LayerStack> previouslyPresentedLayerStacks =
                std::move(layer->mPreviouslyPresentedLayerStacks);
        layer->mPreviouslyPresentedLayerStacks.clear();
        for (auto layerStack : previouslyPresentedLayerStacks) {
            auto optDisplay = layerStackToDisplay.get(layerStack);
            if (optDisplay && !optDisplay->get()->isVirtual()) {
                auto fence = getHwComposer().getPresentFence(optDisplay->get()->getPhysicalId());
                layer->onLayerDisplayed(ftl::yield<FenceResult>(fence).share(),
                                        ui::INVALID_LAYER_STACK);
            }
        }
        layer->releasePendingBuffer(presentTime.ns());
    }
    mLayersWithBuffersRemoved.clear();

    for (const auto& layer: mLayersWithQueuedFrames) {
        layer->onCompositionPresented(pacesetterDisplay.get(),
                                      pacesetterGpuCompositionDoneFenceTime,
                                      pacesetterPresentFenceTime, compositorTiming);
        layer->releasePendingBuffer(presentTime.ns());
    }

    std::vector<std::pair<std::shared_ptr<compositionengine::Display>, sp<HdrLayerInfoReporter>>>
            hdrInfoListeners;
    bool haveNewListeners = false;
    {
        Mutex::Autolock lock(mStateLock);
        if (mFpsReporter) {
            mFpsReporter->dispatchLayerFps(mLayerHierarchyBuilder.getHierarchy());
        }

        if (mTunnelModeEnabledReporter) {
            mTunnelModeEnabledReporter->updateTunnelModeStatus();
        }
        hdrInfoListeners.reserve(mHdrLayerInfoListeners.size());
        for (const auto& [displayId, reporter] : mHdrLayerInfoListeners) {
            if (reporter && reporter->hasListeners()) {
                if (const auto display = getDisplayDeviceLocked(displayId)) {
                    hdrInfoListeners.emplace_back(display->getCompositionDisplay(), reporter);
                }
            }
        }
        haveNewListeners = mAddingHDRLayerInfoListener; // grab this with state lock
        mAddingHDRLayerInfoListener = false;
    }

    if (haveNewListeners || mHdrLayerInfoChanged) {
        for (auto& [compositionDisplay, listener] : hdrInfoListeners) {
            HdrLayerInfoReporter::HdrLayerInfo info;
            int32_t maxArea = 0;
            auto updateInfoFn =
                    [&](const std::shared_ptr<compositionengine::Display>& compositionDisplay,
                        const frontend::LayerSnapshot& snapshot, const sp<LayerFE>& layerFe) {
                        if (snapshot.isVisible &&
                            compositionDisplay->includesLayer(snapshot.outputFilter)) {
                            if (isHdrLayer(snapshot)) {
                                const auto* outputLayer =
                                        compositionDisplay->getOutputLayerForLayer(layerFe);
                                if (outputLayer) {
                                    const float desiredHdrSdrRatio =
                                            snapshot.desiredHdrSdrRatio <= 1.f
                                            ? std::numeric_limits<float>::infinity()
                                            : snapshot.desiredHdrSdrRatio;
                                    info.mergeDesiredRatio(desiredHdrSdrRatio);
                                    info.numberOfHdrLayers++;
                                    const auto displayFrame = outputLayer->getState().displayFrame;
                                    const int32_t area =
                                            displayFrame.width() * displayFrame.height();
                                    if (area > maxArea) {
                                        maxArea = area;
                                        info.maxW = displayFrame.width();
                                        info.maxH = displayFrame.height();
                                    }
                                }
                            }
                        }
                    };

            if (mLayerLifecycleManagerEnabled) {
                mLayerSnapshotBuilder.forEachVisibleSnapshot(
                        [&, compositionDisplay = compositionDisplay](
                                std::unique_ptr<frontend::LayerSnapshot>& snapshot) {
                            auto it = mLegacyLayers.find(snapshot->sequence);
                            LLOG_ALWAYS_FATAL_WITH_TRACE_IF(it == mLegacyLayers.end(),
                                                            "Couldnt find layer object for %s",
                                                            snapshot->getDebugString().c_str());
                            auto& legacyLayer = it->second;
                            sp<LayerFE> layerFe =
                                    legacyLayer->getCompositionEngineLayerFE(snapshot->path);

                            updateInfoFn(compositionDisplay, *snapshot, layerFe);
                        });
            } else {
                mDrawingState.traverse([&, compositionDisplay = compositionDisplay](Layer* layer) {
                    const auto layerFe = layer->getCompositionEngineLayerFE();
                    const frontend::LayerSnapshot& snapshot = *layer->getLayerSnapshot();
                    updateInfoFn(compositionDisplay, snapshot, layerFe);
                });
            }
            listener->dispatchHdrLayerInfo(info);
        }
    }

    mHdrLayerInfoChanged = false;

    mTransactionCallbackInvoker.sendCallbacks(false /* onCommitOnly */);
    mTransactionCallbackInvoker.clearCompletedTransactions();

    mTimeStats->incrementTotalFrames();
    mTimeStats->setPresentFenceGlobal(pacesetterPresentFenceTime);

    for (auto&& [id, presentFence] : presentFences) {
        ftl::FakeGuard guard(mStateLock);
        const bool isInternalDisplay =
                mPhysicalDisplays.get(id).transform(&PhysicalDisplay::isInternal).value_or(false);

        if (isInternalDisplay) {
            mScheduler->addPresentFence(id, std::move(presentFence));
        }
    }

    const bool hasPacesetterDisplay =
            pacesetterDisplay && getHwComposer().isConnected(pacesetterId);

    if (!hasSyncFramework) {
        if (hasPacesetterDisplay && pacesetterDisplay->isPoweredOn()) {
            mScheduler->enableHardwareVsync(pacesetterId);
        }
    }

    /* QTI_BEGIN */
    mQtiSFExtnIntf->qtiUpdateSmomoState();
    /* QTI_END */
    if (hasPacesetterDisplay && !pacesetterDisplay->isPoweredOn()) {
        getRenderEngine().cleanupPostRender();
        return;
    }

    // Cleanup any outstanding resources due to rendering a prior frame.
    getRenderEngine().cleanupPostRender();

    if (mNumTrustedPresentationListeners > 0) {
        // We avoid any reverse traversal upwards so this shouldn't be too expensive
        traverseLegacyLayers([&](Layer* layer) {
            if (!layer->hasTrustedPresentationListener()) {
                return;
            }
            const frontend::LayerSnapshot* snapshot = mLayerLifecycleManagerEnabled
                    ? mLayerSnapshotBuilder.getSnapshot(layer->sequence)
                    : layer->getLayerSnapshot();
            std::optional<const DisplayDevice*> displayOpt = std::nullopt;
            if (snapshot) {
                displayOpt = layerStackToDisplay.get(snapshot->outputFilter.layerStack);
            }
            const DisplayDevice* display = displayOpt.value_or(nullptr);
            layer->updateTrustedPresentationState(display, snapshot,
                                                  nanoseconds_to_milliseconds(presentStartTime),
                                                  false);
        });
    }

    /* QTI_BEGIN */
    mQtiSFExtnIntf->qtiUpdateLayerState(mNumLayers);
    /* QTI_END */

    // Even though ATRACE_INT64 already checks if tracing is enabled, it doesn't prevent the
    // side-effect of getTotalSize(), so we check that again here
    if (ATRACE_ENABLED()) {
        // getTotalSize returns the total number of buffers that were allocated by SurfaceFlinger
        ATRACE_INT64("Total Buffer Size", GraphicBufferAllocator::get().getTotalSize());
    }

    logFrameStats(presentTime);
    /* QTI_BEGIN */
    mQtiSFExtnIntf->qtiSendInitialFps(
            pacesetterDisplay->refreshRateSelector().getActiveMode().fps.getValue());
    /* QTI_END */
}

FloatRect SurfaceFlinger::getMaxDisplayBounds() {
    const ui::Size maxSize = [this] {
        ftl::FakeGuard guard(mStateLock);

        // The LayerTraceGenerator tool runs without displays.
        if (mDisplays.empty()) return ui::Size{5000, 5000};

        return std::accumulate(mDisplays.begin(), mDisplays.end(), ui::kEmptySize,
                               [](ui::Size size, const auto& pair) -> ui::Size {
                                   const auto& display = pair.second;
                                   return {std::max(size.getWidth(), display->getWidth()),
                                           std::max(size.getHeight(), display->getHeight())};
                               });
    }();

    // Ignore display bounds for now since they will be computed later. Use a large Rect bound
    // to ensure it's bigger than an actual display will be.
    const float xMax = maxSize.getWidth() * 10.f;
    const float yMax = maxSize.getHeight() * 10.f;

    return {-xMax, -yMax, xMax, yMax};
}

void SurfaceFlinger::computeLayerBounds() {
    const FloatRect maxBounds = getMaxDisplayBounds();
    for (const auto& layer : mDrawingState.layersSortedByZ) {
        layer->computeBounds(maxBounds, ui::Transform(), 0.f /* shadowRadius */);
    }
}

void SurfaceFlinger::commitTransactions() {
    ATRACE_CALL();

    // Keep a copy of the drawing state (that is going to be overwritten
    // by commitTransactionsLocked) outside of mStateLock so that the side
    // effects of the State assignment don't happen with mStateLock held,
    // which can cause deadlocks.
    State drawingState(mDrawingState);

    Mutex::Autolock lock(mStateLock);
    mDebugInTransaction = systemTime();

    // Here we're guaranteed that some transaction flags are set
    // so we can call commitTransactionsLocked unconditionally.
    // We clear the flags with mStateLock held to guarantee that
    // mCurrentState won't change until the transaction is committed.
    mScheduler->modulateVsync({}, &VsyncModulator::onTransactionCommit);
    commitTransactionsLocked(clearTransactionFlags(eTransactionMask));

    mDebugInTransaction = 0;
}

std::pair<DisplayModes, DisplayModePtr> SurfaceFlinger::loadDisplayModes(
        PhysicalDisplayId displayId) const {
    std::vector<HWComposer::HWCDisplayMode> hwcModes;
    std::optional<hal::HWDisplayId> activeModeHwcId;

    int attempt = 0;
    constexpr int kMaxAttempts = 3;
    do {
        hwcModes = getHwComposer().getModes(displayId,
                                            scheduler::RefreshRateSelector::kMinSupportedFrameRate
                                                    .getPeriodNsecs());
        activeModeHwcId = getHwComposer().getActiveMode(displayId);

        const auto isActiveMode = [activeModeHwcId](const HWComposer::HWCDisplayMode& mode) {
            return mode.hwcId == activeModeHwcId;
        };

        if (std::any_of(hwcModes.begin(), hwcModes.end(), isActiveMode)) {
            break;
        }
    } while (++attempt < kMaxAttempts);

    if (attempt == kMaxAttempts) {
        const std::string activeMode =
                activeModeHwcId ? std::to_string(*activeModeHwcId) : "unknown"s;
        ALOGE("HWC failed to report an active mode that is supported: activeModeHwcId=%s, "
              "hwcModes={%s}",
              activeMode.c_str(), base::Join(hwcModes, ", ").c_str());
        return {};
    }

    const DisplayModes oldModes = mPhysicalDisplays.get(displayId)
                                          .transform([](const PhysicalDisplay& display) {
                                              return display.snapshot().displayModes();
                                          })
                                          .value_or(DisplayModes{});

    ui::DisplayModeId nextModeId = 1 +
            std::accumulate(oldModes.begin(), oldModes.end(), static_cast<ui::DisplayModeId>(-1),
                            [](ui::DisplayModeId max, const auto& pair) {
                                return std::max(max, pair.first.value());
                            });

    DisplayModes newModes;
    for (const auto& hwcMode : hwcModes) {
        const DisplayModeId id{nextModeId++};
        newModes.try_emplace(id,
                             DisplayMode::Builder(hwcMode.hwcId)
                                     .setId(id)
                                     .setPhysicalDisplayId(displayId)
                                     .setResolution({hwcMode.width, hwcMode.height})
                                     .setVsyncPeriod(hwcMode.vsyncPeriod)
                                     .setVrrConfig(hwcMode.vrrConfig)
                                     .setDpiX(hwcMode.dpiX)
                                     .setDpiY(hwcMode.dpiY)
                                     .setGroup(hwcMode.configGroup)
                                     .build());
    }

    const bool sameModes =
            std::equal(newModes.begin(), newModes.end(), oldModes.begin(), oldModes.end(),
                       [](const auto& lhs, const auto& rhs) {
                           return equalsExceptDisplayModeId(*lhs.second, *rhs.second);
                       });

    // Keep IDs if modes have not changed.
    const auto& modes = sameModes ? oldModes : newModes;
    const DisplayModePtr activeMode =
            std::find_if(modes.begin(), modes.end(), [activeModeHwcId](const auto& pair) {
                return pair.second->getHwcId() == activeModeHwcId;
            })->second;

    return {modes, activeMode};
}

bool SurfaceFlinger::configureLocked() {
    std::vector<HotplugEvent> events;
    {
        std::lock_guard<std::mutex> lock(mHotplugMutex);
        events = std::move(mPendingHotplugEvents);
    }

    for (const auto [hwcDisplayId, connection] : events) {
        if (auto info = getHwComposer().onHotplug(hwcDisplayId, connection)) {
            /* QTI_BEGIN */
            mQtiSFExtnIntf->qtiUpdateOnComposerHalHotplug(hwcDisplayId, connection, info);
            /* QTI_END */

            const auto displayId = info->id;
            const bool connected = connection == hal::Connection::CONNECTED;

            if (const char* const log =
                        processHotplug(displayId, hwcDisplayId, connected, std::move(*info))) {
                ALOGI("%s display %s (HAL ID %" PRIu64 ")", log, to_string(displayId).c_str(),
                      hwcDisplayId);
            }

            /* QTI_BEGIN */
            mQtiSFExtnIntf->qtiUpdateOnProcessDisplayHotplug(static_cast<uint32_t>(hwcDisplayId),
                                                             connection, displayId);
            /* QTI_END */
        }
    }

    return !events.empty();
}

const char* SurfaceFlinger::processHotplug(PhysicalDisplayId displayId,
                                           hal::HWDisplayId hwcDisplayId, bool connected,
                                           DisplayIdentificationInfo&& info) {
    const auto displayOpt = mPhysicalDisplays.get(displayId);
    if (!connected) {
        LOG_ALWAYS_FATAL_IF(!displayOpt);
        const auto& display = displayOpt->get();

        if (const ssize_t index = mCurrentState.displays.indexOfKey(display.token()); index >= 0) {
            mCurrentState.displays.removeItemsAt(index);
        }

        mPhysicalDisplays.erase(displayId);
        return "Disconnecting";
    }

    auto [displayModes, activeMode] = loadDisplayModes(displayId);
    if (!activeMode) {
        // TODO(b/241286153): Report hotplug failure to the framework.
        ALOGE("Failed to hotplug display %s", to_string(displayId).c_str());
        getHwComposer().disconnectDisplay(displayId);
        return nullptr;
    }

    ui::ColorModes colorModes = getHwComposer().getColorModes(displayId);

    if (displayOpt) {
        const auto& display = displayOpt->get();
        const auto& snapshot = display.snapshot();

        std::optional<DeviceProductInfo> deviceProductInfo;
        if (getHwComposer().updatesDeviceProductInfoOnHotplugReconnect()) {
            deviceProductInfo = std::move(info.deviceProductInfo);
        } else {
            deviceProductInfo = snapshot.deviceProductInfo();
        }

        const auto it =
                mPhysicalDisplays.try_replace(displayId, display.token(), displayId,
                                              snapshot.connectionType(), std::move(displayModes),
                                              std::move(colorModes), std::move(deviceProductInfo));

        auto& state = mCurrentState.displays.editValueFor(it->second.token());
        state.sequenceId = DisplayDeviceState{}.sequenceId; // Generate new sequenceId.
        state.physical->activeMode = std::move(activeMode);
        return "Reconnecting";
    }

    const sp<IBinder> token = sp<BBinder>::make();
    const ui::DisplayConnectionType connectionType =
            getHwComposer().getDisplayConnectionType(displayId);

    mPhysicalDisplays.try_emplace(displayId, token, displayId, connectionType,
                                  std::move(displayModes), std::move(colorModes),
                                  std::move(info.deviceProductInfo));

    DisplayDeviceState state;
    state.physical = {.id = displayId,
                      .hwcDisplayId = hwcDisplayId,
                      .activeMode = std::move(activeMode)};
    state.isSecure = connectionType == ui::DisplayConnectionType::Internal;
    state.isProtected = true;
    state.displayName = std::move(info.name);

    mCurrentState.displays.add(token, state);
    return "Connecting";
}

void SurfaceFlinger::dispatchDisplayHotplugEvent(PhysicalDisplayId displayId, bool connected) {
    mScheduler->onHotplugReceived(mAppConnectionHandle, displayId, connected);
    mScheduler->onHotplugReceived(mSfConnectionHandle, displayId, connected);
}

void SurfaceFlinger::dispatchDisplayModeChangeEvent(PhysicalDisplayId displayId,
                                                    const scheduler::FrameRateMode& mode) {
    // TODO(b/255635821): Merge code paths and move to Scheduler.
    const auto onDisplayModeChanged = displayId == mActiveDisplayId
            ? &scheduler::Scheduler::onPrimaryDisplayModeChanged
            : &scheduler::Scheduler::onNonPrimaryDisplayModeChanged;

    ((*mScheduler).*onDisplayModeChanged)(mAppConnectionHandle, mode);
}

sp<DisplayDevice> SurfaceFlinger::setupNewDisplayDeviceInternal(
        const wp<IBinder>& displayToken,
        std::shared_ptr<compositionengine::Display> compositionDisplay,
        const DisplayDeviceState& state,
        const sp<compositionengine::DisplaySurface>& displaySurface,
        const sp<IGraphicBufferProducer>& producer,
        surfaceflingerextension::QtiDisplaySurfaceExtensionIntf* mQtiDSExtnIntf) {
    DisplayDeviceCreationArgs creationArgs(sp<SurfaceFlinger>::fromExisting(this), getHwComposer(),
                                           displayToken, compositionDisplay);
    creationArgs.sequenceId = state.sequenceId;
    creationArgs.isSecure = state.isSecure;
    creationArgs.isProtected = state.isProtected;
    creationArgs.displaySurface = displaySurface;
    creationArgs.hasWideColorGamut = false;
    creationArgs.supportedPerFrameMetadata = 0;
    creationArgs.mQtiDSExtnIntf = mQtiDSExtnIntf;

    if (const auto& physical = state.physical) {
        creationArgs.activeModeId = physical->activeMode->getId();
        const auto [kernelIdleTimerController, idleTimerTimeoutMs] =
                getKernelIdleTimerProperties(compositionDisplay->getId());

        using Config = scheduler::RefreshRateSelector::Config;
        const auto enableFrameRateOverride = sysprop::enable_frame_rate_override(true)
                ? Config::FrameRateOverride::Enabled
                : Config::FrameRateOverride::Disabled;
        Config config =
                {.enableFrameRateOverride = enableFrameRateOverride,
                 .frameRateMultipleThreshold =
                         base::GetIntProperty("debug.sf.frame_rate_multiple_threshold", 0),
                 .idleTimerTimeout = idleTimerTimeoutMs,
                 .kernelIdleTimerController = kernelIdleTimerController};

        creationArgs.refreshRateSelector =
                mPhysicalDisplays.get(physical->id)
                        .transform(&PhysicalDisplay::snapshotRef)
                        .transform([&](const display::DisplaySnapshot& snapshot) {
                            return std::make_shared<
                                    scheduler::RefreshRateSelector>(snapshot.displayModes(),
                                                                    creationArgs.activeModeId,
                                                                    config);
                        })
                        .value_or(nullptr);

        creationArgs.isPrimary = physical->id == getPrimaryDisplayIdLocked();

        mPhysicalDisplays.get(physical->id)
                .transform(&PhysicalDisplay::snapshotRef)
                .transform(ftl::unit_fn([&](const display::DisplaySnapshot& snapshot) {
                    for (const auto mode : snapshot.colorModes()) {
                        creationArgs.hasWideColorGamut |= ui::isWideColorMode(mode);
                        creationArgs.hwcColorModes
                                .emplace(mode,
                                         getHwComposer().getRenderIntents(physical->id, mode));
                    }
                }));
    }

    if (const auto id = HalDisplayId::tryCast(compositionDisplay->getId())) {
        getHwComposer().getHdrCapabilities(*id, &creationArgs.hdrCapabilities);
        creationArgs.supportedPerFrameMetadata = getHwComposer().getSupportedPerFrameMetadata(*id);
    }

    auto nativeWindowSurface = getFactory().createNativeWindowSurface(producer);
    auto nativeWindow = nativeWindowSurface->getNativeWindow();
    creationArgs.nativeWindow = nativeWindow;

    // Make sure that composition can never be stalled by a virtual display
    // consumer that isn't processing buffers fast enough. We have to do this
    // here, in case the display is composed entirely by HWC.
    if (state.isVirtual()) {
        nativeWindow->setSwapInterval(nativeWindow.get(), 0);
    }

    creationArgs.physicalOrientation =
            getPhysicalDisplayOrientation(compositionDisplay->getId(), creationArgs.isPrimary);
    ALOGV("Display Orientation: %s", toCString(creationArgs.physicalOrientation));

    creationArgs.initialPowerMode = state.isVirtual() ? hal::PowerMode::ON : hal::PowerMode::OFF;

    creationArgs.requestedRefreshRate = state.requestedRefreshRate;

    sp<DisplayDevice> display = getFactory().createDisplayDevice(creationArgs);

    nativeWindowSurface->preallocateBuffers();

    ui::ColorMode defaultColorMode = ui::ColorMode::NATIVE;
    Dataspace defaultDataSpace = Dataspace::UNKNOWN;
    if (display->hasWideColorGamut()) {
        defaultColorMode = ui::ColorMode::SRGB;
        defaultDataSpace = Dataspace::V0_SRGB;
    }
    display->getCompositionDisplay()->setColorProfile(
            compositionengine::Output::ColorProfile{defaultColorMode, defaultDataSpace,
                                                    RenderIntent::COLORIMETRIC});

    if (const auto& physical = state.physical) {
        const auto& mode = *physical->activeMode;
        display->setActiveMode(mode.getId(), mode.getVsyncRate(), mode.getVsyncRate());
    }

    display->setLayerFilter(makeLayerFilterForDisplay(display->getId(), state.layerStack));
    display->setProjection(state.orientation, state.layerStackSpaceRect,
                           state.orientedDisplaySpaceRect);
    display->setDisplayName(state.displayName);
    display->setFlags(state.flags);

    return display;
}

void SurfaceFlinger::processDisplayAdded(const wp<IBinder>& displayToken,
                                         const DisplayDeviceState& state) {
    ui::Size resolution(0, 0);
    ui::PixelFormat pixelFormat = static_cast<ui::PixelFormat>(PIXEL_FORMAT_UNKNOWN);
    /* QTI_BEGIN */
    bool qtiCanAllocateHwcForVDS = false;
    /* QTI_END */

    if (state.physical) {
        resolution = state.physical->activeMode->getResolution();
        pixelFormat = static_cast<ui::PixelFormat>(PIXEL_FORMAT_RGBA_8888);
    } else if (state.surface != nullptr) {
        int status = state.surface->query(NATIVE_WINDOW_WIDTH, &resolution.width);
        ALOGE_IF(status != NO_ERROR, "Unable to query width (%d)", status);
        status = state.surface->query(NATIVE_WINDOW_HEIGHT, &resolution.height);
        ALOGE_IF(status != NO_ERROR, "Unable to query height (%d)", status);
        int format;
        status = state.surface->query(NATIVE_WINDOW_FORMAT, &format);
        ALOGE_IF(status != NO_ERROR, "Unable to query format (%d)", status);
        pixelFormat = static_cast<ui::PixelFormat>(format);
        /* QTI_BEGIN */
        qtiCanAllocateHwcForVDS = mQtiSFExtnIntf->qtiCanAllocateHwcDisplayIdForVDS(state);
        /* QTI_END */
    } else {
        // Virtual displays without a surface are dormant:
        // they have external state (layer stack, projection,
        // etc.) but no internal state (i.e. a DisplayDevice).
        return;
    }

    compositionengine::DisplayCreationArgsBuilder builder;
    if (const auto& physical = state.physical) {
        builder.setId(physical->id);
    } else {
        /* QTI_BEGIN */
        auto qtiVirtualDisplayId =
                mQtiSFExtnIntf->qtiAcquireVirtualDisplay(resolution, pixelFormat,
                                                         qtiCanAllocateHwcForVDS);
        if (!qtiVirtualDisplayId.has_value()) {
            ALOGE("%s: Failed to retrieve virtual display id, returning.", __func__);
            return;
        }
        builder.setId(*qtiVirtualDisplayId);
        /* QTI_END */
    }

    builder.setPixels(resolution);
    builder.setIsSecure(state.isSecure);
    builder.setIsProtected(state.isProtected);
    builder.setPowerAdvisor(mPowerAdvisor.get());
    builder.setName(state.displayName);
    auto compositionDisplay = getCompositionEngine().createDisplay(builder.build());
    compositionDisplay->setLayerCachingEnabled(mLayerCachingEnabled);

    sp<compositionengine::DisplaySurface> displaySurface;
    sp<IGraphicBufferProducer> producer;
    sp<IGraphicBufferProducer> bqProducer;
    sp<IGraphicBufferConsumer> bqConsumer;
    getFactory().createBufferQueue(&bqProducer, &bqConsumer, /*consumerIsSurfaceFlinger =*/false);

    /* QTI_BEGIN */
    surfaceflingerextension::QtiDisplaySurfaceExtensionIntf* qtiDSExtnIntf = nullptr;
    /* QTI_END */

    if (state.isVirtual()) {
        const auto displayId = VirtualDisplayId::tryCast(compositionDisplay->getId());
        LOG_FATAL_IF(!displayId);
        auto surface = sp<VirtualDisplaySurface>::make(getHwComposer(), *displayId, state.surface,
                                                       bqProducer, bqConsumer, state.displayName,
                                                /* QTI_BEGIN */ state.isSecure /* QTI_END */);
        displaySurface = surface;
        producer = std::move(surface);
    } else {
        ALOGE_IF(state.surface != nullptr,
                 "adding a supported display, but rendering "
                 "surface is provided (%p), ignoring it",
                 state.surface.get());
        const auto displayId = PhysicalDisplayId::tryCast(compositionDisplay->getId());
        LOG_FATAL_IF(!displayId);
        displaySurface =
                sp<FramebufferSurface>::make(getHwComposer(), *displayId, bqConsumer,
                                             state.physical->activeMode->getResolution(),
                                             ui::Size(maxGraphicsWidth, maxGraphicsHeight));
        producer = bqProducer;
    }

    LOG_FATAL_IF(!displaySurface);
    /* QTI_BEGIN */
#ifdef QTI_DISPLAY_EXTENSION
    qtiDSExtnIntf = displaySurface->qtiGetDisplaySurfaceExtn();
#endif
    /* QTI_END */

    auto display = setupNewDisplayDeviceInternal(displayToken, std::move(compositionDisplay), state,
                                                 displaySurface, producer, qtiDSExtnIntf);

    /* QTI_BEGIN */
    mQtiSFExtnIntf->qtiSetPowerModeOverrideConfig(display);
    /* QTI_END */

    if (!display->isVirtual()) {
        /* QTI_BEGIN */
        mQtiSFExtnIntf->qtiSetPowerModeOverrideConfig(display);
        mQtiSFExtnIntf->qtiUpdateDisplaysList(display, /*addDisplay*/ true);
        mQtiSFExtnIntf->qtiTryDrawMethod(display);

        /* QTI_END */

        if (mScheduler) {
            const auto displayId = display->getPhysicalId();
            {
                // TODO(b/241285876): Annotate `processDisplayAdded` instead.
                ftl::FakeGuard guard(kMainThreadContext);

                // For hotplug reconnect, renew the registration since display modes have been
                // reloaded.
                mScheduler->registerDisplay(displayId, display->holdRefreshRateSelector());
            }

            dispatchDisplayHotplugEvent(displayId, true);
        }
    }

    if (display->isVirtual()) {
        display->adjustRefreshRate(mScheduler->getPacesetterRefreshRate());
    }

    mDisplays.try_emplace(displayToken, std::move(display));
<<<<<<< HEAD
    /* QTI_BEGIN */
    mQtiSFExtnIntf->qtiCreateSmomoInstance(state);
    /* QTI_END */

    // For an external display, loadDisplayModes already selected the same mode
    // as DM, but SF still needs to be updated to match.
    // TODO (b/318534874): Let DM decide the initial mode.
    if (const auto& physical = state.physical;
        mScheduler && physical && FlagManager::getInstance().connected_display()) {
        const bool isInternalDisplay = mPhysicalDisplays.get(physical->id)
                                               .transform(&PhysicalDisplay::isInternal)
                                               .value_or(false);

        if (!isInternalDisplay) {
            auto activeModePtr = physical->activeMode;
            const auto fps = activeModePtr->getPeakFps();

            setDesiredMode(
                    {.mode = scheduler::FrameRateMode{fps,
                                                      ftl::as_non_null(std::move(activeModePtr))},
                     .emitEvent = false,
                     .force = true});
        }
    }
=======
>>>>>>> 4b28dc8b
}

void SurfaceFlinger::processDisplayRemoved(const wp<IBinder>& displayToken) {
    auto display = getDisplayDeviceLocked(displayToken);
    if (display) {
        display->disconnect();

        if (display->isVirtual()) {
            releaseVirtualDisplay(display->getVirtualId());
        } else {
            dispatchDisplayHotplugEvent(display->getPhysicalId(), false);
            mScheduler->unregisterDisplay(display->getPhysicalId());
        }
        /* QTI_BEGIN */
        mQtiSFExtnIntf->qtiDestroySmomoInstance(display);
        /* QTI_END */
    }

    mDisplays.erase(displayToken);

    if (display && display->isVirtual()) {
        static_cast<void>(mScheduler->schedule([display = std::move(display)] {
            // Destroy the display without holding the mStateLock.
            // This is a temporary solution until we can manage transaction queues without
            // holding the mStateLock.
            // With blast, the IGBP that is passed to the VirtualDisplaySurface is owned by the
            // client. When the IGBP is disconnected, its buffer cache in SF will be cleared
            // via SurfaceComposerClient::doUncacheBufferTransaction. This call from the client
            // ends up running on the main thread causing a deadlock since setTransactionstate
            // will try to acquire the mStateLock. Instead we extend the lifetime of
            // DisplayDevice and destroy it in the main thread without holding the mStateLock.
            // The display will be disconnected and removed from the mDisplays list so it will
            // not be accessible.
        }));
    }
}

void SurfaceFlinger::processDisplayChanged(const wp<IBinder>& displayToken,
                                           const DisplayDeviceState& currentState,
                                           const DisplayDeviceState& drawingState) {
    const sp<IBinder> currentBinder = IInterface::asBinder(currentState.surface);
    const sp<IBinder> drawingBinder = IInterface::asBinder(drawingState.surface);

    // Recreate the DisplayDevice if the surface or sequence ID changed.
    if (currentBinder != drawingBinder || currentState.sequenceId != drawingState.sequenceId) {
        if (const auto display = getDisplayDeviceLocked(displayToken)) {
            /* QTI_BEGIN */
            mQtiSFExtnIntf->qtiUpdateDisplaysList(display, /*addDisplay*/ false);
            /* QTI_END */

            display->disconnect();
            if (display->isVirtual()) {
                releaseVirtualDisplay(display->getVirtualId());
            }
            /* QTI_BEGIN */
            mQtiSFExtnIntf->qtiDestroySmomoInstance(display);
            /* QTI_END */
        }

        mDisplays.erase(displayToken);

        if (const auto& physical = currentState.physical) {
            getHwComposer().allocatePhysicalDisplay(physical->hwcDisplayId, physical->id);
        }

        processDisplayAdded(displayToken, currentState);

        if (currentState.physical) {
            const auto display = getDisplayDeviceLocked(displayToken);
            setPowerModeInternal(display, hal::PowerMode::ON);

            // TODO(b/175678251) Call a listener instead.
            if (currentState.physical->hwcDisplayId == getHwComposer().getPrimaryHwcDisplayId()) {
                resetPhaseConfiguration(display->getActiveMode().fps);
            }
        }
        return;
    }

    if (const auto display = getDisplayDeviceLocked(displayToken)) {
        if (currentState.layerStack != drawingState.layerStack) {
            display->setLayerFilter(
                    makeLayerFilterForDisplay(display->getId(), currentState.layerStack));
            /* QTI_BEGIN */
            mQtiSFExtnIntf->qtiUpdateSmomoLayerStackId(currentState.physical->hwcDisplayId,
                                                       currentState.layerStack.id,
                                                       drawingState.layerStack.id);
            /* QTI_END */
        }
        if (currentState.flags != drawingState.flags) {
            display->setFlags(currentState.flags);
        }
        if ((currentState.orientation != drawingState.orientation) ||
            (currentState.layerStackSpaceRect != drawingState.layerStackSpaceRect) ||
            (currentState.orientedDisplaySpaceRect != drawingState.orientedDisplaySpaceRect)) {
            display->setProjection(currentState.orientation, currentState.layerStackSpaceRect,
                                   currentState.orientedDisplaySpaceRect);
            if (display->getId() == mActiveDisplayId) {
                mActiveDisplayTransformHint = display->getTransformHint();
                sActiveDisplayRotationFlags =
                        ui::Transform::toRotationFlags(display->getOrientation());
            }
        }
        if (currentState.width != drawingState.width ||
            currentState.height != drawingState.height) {
            display->setDisplaySize(currentState.width, currentState.height);

            if (display->getId() == mActiveDisplayId) {
                onActiveDisplaySizeChanged(*display);
            }
        }
    }
}

void SurfaceFlinger::resetPhaseConfiguration(Fps refreshRate) {
    mScheduler->resetPhaseConfiguration(refreshRate);

    /* QTI_BEGIN */
    mQtiSFExtnIntf->qtiUpdateVsyncConfiguration();
    /* QTI_END */
}

void SurfaceFlinger::processDisplayChangesLocked() {
    // here we take advantage of Vector's copy-on-write semantics to
    // improve performance by skipping the transaction entirely when
    // know that the lists are identical
    const KeyedVector<wp<IBinder>, DisplayDeviceState>& curr(mCurrentState.displays);
    const KeyedVector<wp<IBinder>, DisplayDeviceState>& draw(mDrawingState.displays);
    if (!curr.isIdenticalTo(draw)) {
        mVisibleRegionsDirty = true;
        mUpdateInputInfo = true;

        // find the displays that were removed
        // (ie: in drawing state but not in current state)
        // also handle displays that changed
        // (ie: displays that are in both lists)
        for (size_t i = 0; i < draw.size(); i++) {
            const wp<IBinder>& displayToken = draw.keyAt(i);
            const ssize_t j = curr.indexOfKey(displayToken);
            if (j < 0) {
                // in drawing state but not in current state
                processDisplayRemoved(displayToken);
            } else {
                // this display is in both lists. see if something changed.
                const DisplayDeviceState& currentState = curr[j];
                const DisplayDeviceState& drawingState = draw[i];
                processDisplayChanged(displayToken, currentState, drawingState);
            }
        }

        // find displays that were added
        // (ie: in current state but not in drawing state)
        for (size_t i = 0; i < curr.size(); i++) {
            const wp<IBinder>& displayToken = curr.keyAt(i);
            if (draw.indexOfKey(displayToken) < 0) {
                processDisplayAdded(displayToken, curr[i]);
            }
        }
    }

    mDrawingState.displays = mCurrentState.displays;
}

void SurfaceFlinger::commitTransactionsLocked(uint32_t transactionFlags) {
    // Commit display transactions.
    const bool displayTransactionNeeded = transactionFlags & eDisplayTransactionNeeded;
    mFrontEndDisplayInfosChanged = displayTransactionNeeded;
    if (displayTransactionNeeded && !mLayerLifecycleManagerEnabled) {
        processDisplayChangesLocked();
        mFrontEndDisplayInfos.clear();
        for (const auto& [_, display] : mDisplays) {
            mFrontEndDisplayInfos.try_emplace(display->getLayerStack(), display->getFrontEndInfo());
        }
    }
    mForceTransactionDisplayChange = displayTransactionNeeded;

    if (mSomeChildrenChanged) {
        mVisibleRegionsDirty = true;
        mSomeChildrenChanged = false;
        mUpdateInputInfo = true;
    }

    // Update transform hint.
    if (transactionFlags & (eTransformHintUpdateNeeded | eDisplayTransactionNeeded)) {
        // Layers and/or displays have changed, so update the transform hint for each layer.
        //
        // NOTE: we do this here, rather than when presenting the display so that
        // the hint is set before we acquire a buffer from the surface texture.
        //
        // NOTE: layer transactions have taken place already, so we use their
        // drawing state. However, SurfaceFlinger's own transaction has not
        // happened yet, so we must use the current state layer list
        // (soon to become the drawing state list).
        //
        sp<const DisplayDevice> hintDisplay;
        ui::LayerStack layerStack;

        mCurrentState.traverse([&](Layer* layer) REQUIRES(mStateLock) {
            // NOTE: we rely on the fact that layers are sorted by
            // layerStack first (so we don't have to traverse the list
            // of displays for every layer).
            if (const auto filter = layer->getOutputFilter(); layerStack != filter.layerStack) {
                layerStack = filter.layerStack;
                hintDisplay = nullptr;

                // Find the display that includes the layer.
                for (const auto& [token, display] : mDisplays) {
                    if (!display->getCompositionDisplay()->includesLayer(filter)) {
                        continue;
                    }

                    // Pick the primary display if another display mirrors the layer.
                    if (hintDisplay) {
                        hintDisplay = nullptr;
                        break;
                    }

                    hintDisplay = display;
                }
            }

            if (!hintDisplay) {
                // NOTE: TEMPORARY FIX ONLY. Real fix should cause layers to
                // redraw after transform hint changes. See bug 8508397.
                // could be null when this layer is using a layerStack
                // that is not visible on any display. Also can occur at
                // screen off/on times.
                // U Update: Don't provide stale hints to the clients. For
                // special cases where we want the app to draw its
                // first frame before the display is available, we rely
                // on WMS and DMS to provide the right information
                // so the client can calculate the hint.
                layer->skipReportingTransformHint();
            } else {
                layer->updateTransformHint(hintDisplay->getTransformHint());
            }
        });
    }

    if (mLayersAdded) {
        mLayersAdded = false;
        // Layers have been added.
        mVisibleRegionsDirty = true;
        mUpdateInputInfo = true;
    }

    // some layers might have been removed, so
    // we need to update the regions they're exposing.
    if (mLayersRemoved) {
        mLayersRemoved = false;
        mVisibleRegionsDirty = true;
        mUpdateInputInfo = true;
        mDrawingState.traverseInZOrder([&](Layer* layer) {
            if (mLayersPendingRemoval.indexOf(sp<Layer>::fromExisting(layer)) >= 0) {
                // this layer is not visible anymore
                Region visibleReg;
                visibleReg.set(layer->getScreenBounds());
                invalidateLayerStack(layer->getOutputFilter(), visibleReg);
            }
        });
    }

    if (transactionFlags & eInputInfoUpdateNeeded) {
        mUpdateInputInfo = true;
    }

    doCommitTransactions();
}

void SurfaceFlinger::updateInputFlinger(VsyncId vsyncId, TimePoint frameTime) {
    if (!mInputFlinger || (!mUpdateInputInfo && mInputWindowCommands.empty())) {
        return;
    }
    ATRACE_CALL();

    std::vector<WindowInfo> windowInfos;
    std::vector<DisplayInfo> displayInfos;
    bool updateWindowInfo = false;
    if (mUpdateInputInfo) {
        mUpdateInputInfo = false;
        updateWindowInfo = true;
        buildWindowInfos(windowInfos, displayInfos);
    }

    std::unordered_set<int32_t> visibleWindowIds;
    for (WindowInfo& windowInfo : windowInfos) {
        if (!windowInfo.inputConfig.test(WindowInfo::InputConfig::NOT_VISIBLE)) {
            visibleWindowIds.insert(windowInfo.id);
        }
    }
    bool visibleWindowsChanged = false;
    if (visibleWindowIds != mVisibleWindowIds) {
        visibleWindowsChanged = true;
        mVisibleWindowIds = std::move(visibleWindowIds);
    }

    BackgroundExecutor::getInstance().sendCallbacks({[updateWindowInfo,
                                                      windowInfos = std::move(windowInfos),
                                                      displayInfos = std::move(displayInfos),
                                                      inputWindowCommands =
                                                              std::move(mInputWindowCommands),
                                                      inputFlinger = mInputFlinger, this,
                                                      visibleWindowsChanged, vsyncId, frameTime]() {
        ATRACE_NAME("BackgroundExecutor::updateInputFlinger");
        if (updateWindowInfo) {
            mWindowInfosListenerInvoker
                    ->windowInfosChanged(gui::WindowInfosUpdate{std::move(windowInfos),
                                                                std::move(displayInfos),
                                                                ftl::to_underlying(vsyncId),
                                                                frameTime.ns()},
                                         std::move(
                                                 inputWindowCommands.windowInfosReportedListeners),
                                         /* forceImmediateCall= */ visibleWindowsChanged ||
                                                 !inputWindowCommands.focusRequests.empty());
        } else {
            // If there are listeners but no changes to input windows, call the listeners
            // immediately.
            for (const auto& listener : inputWindowCommands.windowInfosReportedListeners) {
                if (IInterface::asBinder(listener)->isBinderAlive()) {
                    listener->onWindowInfosReported();
                }
            }
        }
        for (const auto& focusRequest : inputWindowCommands.focusRequests) {
            inputFlinger->setFocusedWindow(focusRequest);
        }
    }});

    mInputWindowCommands.clear();
}

void SurfaceFlinger::persistDisplayBrightness(bool needsComposite) {
    const bool supportsDisplayBrightnessCommand = getHwComposer().getComposer()->isSupported(
            Hwc2::Composer::OptionalFeature::DisplayBrightnessCommand);
    if (!supportsDisplayBrightnessCommand) {
        return;
    }

    for (const auto& [_, display] : FTL_FAKE_GUARD(mStateLock, mDisplays)) {
        if (const auto brightness = display->getStagedBrightness(); brightness) {
            if (!needsComposite) {
                const status_t error =
                        getHwComposer()
                                .setDisplayBrightness(display->getPhysicalId(), *brightness,
                                                      display->getCompositionDisplay()
                                                              ->getState()
                                                              .displayBrightnessNits,
                                                      Hwc2::Composer::DisplayBrightnessOptions{
                                                              .applyImmediately = true})
                                .get();

                ALOGE_IF(error != NO_ERROR,
                         "Error setting display brightness for display %s: %d (%s)",
                         to_string(display->getId()).c_str(), error, strerror(error));
            }
            display->persistBrightness(needsComposite);
        }
    }
}

void SurfaceFlinger::buildWindowInfos(std::vector<WindowInfo>& outWindowInfos,
                                      std::vector<DisplayInfo>& outDisplayInfos) {
    static size_t sNumWindowInfos = 0;
    outWindowInfos.reserve(sNumWindowInfos);
    sNumWindowInfos = 0;

    if (mLayerLifecycleManagerEnabled) {
        mLayerSnapshotBuilder.forEachInputSnapshot(
                [&outWindowInfos](const frontend::LayerSnapshot& snapshot) {
                    outWindowInfos.push_back(snapshot.inputInfo);
                });
    } else {
        mDrawingState.traverseInReverseZOrder([&](Layer* layer) {
            if (!layer->needsInputInfo()) return;
            const auto opt =
                    mFrontEndDisplayInfos.get(layer->getLayerStack())
                            .transform([](const frontend::DisplayInfo& info) {
                                return Layer::InputDisplayArgs{&info.transform, info.isSecure};
                            });

            outWindowInfos.push_back(layer->fillInputInfo(opt.value_or(Layer::InputDisplayArgs{})));
        });
    }

    sNumWindowInfos = outWindowInfos.size();

    outDisplayInfos.reserve(mFrontEndDisplayInfos.size());
    for (const auto& [_, info] : mFrontEndDisplayInfos) {
        outDisplayInfos.push_back(info.info);
    }
}

void SurfaceFlinger::updateCursorAsync() {
    compositionengine::CompositionRefreshArgs refreshArgs;
    for (const auto& [_, display] : FTL_FAKE_GUARD(mStateLock, mDisplays)) {
        if (HalDisplayId::tryCast(display->getId())) {
            refreshArgs.outputs.push_back(display->getCompositionDisplay());
        }
    }

    constexpr bool kCursorOnly = true;
    const auto layers = moveSnapshotsToCompositionArgs(refreshArgs, kCursorOnly);
    mCompositionEngine->updateCursorAsync(refreshArgs);
    moveSnapshotsFromCompositionArgs(refreshArgs, layers);
}

void SurfaceFlinger::requestHardwareVsync(PhysicalDisplayId displayId, bool enable) {
    getHwComposer().setVsyncEnabled(displayId, enable ? hal::Vsync::ENABLE : hal::Vsync::DISABLE);
}

void SurfaceFlinger::requestDisplayModes(std::vector<display::DisplayModeRequest> modeRequests) {
    if (mBootStage != BootStage::FINISHED) {
        ALOGV("Currently in the boot stage, skipping display mode changes");
        return;
    }

    ATRACE_CALL();

    // If this is called from the main thread mStateLock must be locked before
    // Currently the only way to call this function from the main thread is from
    // Scheduler::chooseRefreshRateForContent

    ConditionalLock lock(mStateLock, std::this_thread::get_id() != mMainThreadId);

    for (auto& request : modeRequests) {
        const auto& modePtr = request.mode.modePtr;

        const auto displayId = modePtr->getPhysicalDisplayId();
        const auto display = getDisplayDeviceLocked(displayId);

        if (!display) continue;

        if (ftl::FakeGuard guard(kMainThreadContext);
            !shouldApplyRefreshRateSelectorPolicy(*display)) {
            ALOGV("%s(%s): Skipped applying policy", __func__, to_string(displayId).c_str());
            continue;
        }

        if (display->refreshRateSelector().isModeAllowed(request.mode)) {
            /* QTI_BEGIN */
            uint32_t qtiHwcDisplayId;
            if (mQtiSFExtnIntf->qtiGetHwcDisplayId(display, &qtiHwcDisplayId)) {
                mQtiSFExtnIntf->qtiSetDisplayExtnActiveConfig(qtiHwcDisplayId,
                                                              modePtr->getId().value());
            }
            /* QTI_END */
            setDesiredMode(std::move(request));
        } else {
            ALOGV("%s: Mode %d is disallowed for display %s", __func__, modePtr->getId().value(),
                  to_string(displayId).c_str());
        }
    }
}

void SurfaceFlinger::triggerOnFrameRateOverridesChanged() {
    PhysicalDisplayId displayId = [&]() {
        ConditionalLock lock(mStateLock, std::this_thread::get_id() != mMainThreadId);
        return getDefaultDisplayDeviceLocked()->getPhysicalId();
    }();

    mScheduler->onFrameRateOverridesChanged(mAppConnectionHandle, displayId);
}

void SurfaceFlinger::notifyCpuLoadUp() {
    mPowerAdvisor->notifyCpuLoadUp();
}

void SurfaceFlinger::onChoreographerAttached() {
    ATRACE_CALL();
    if (mLayerLifecycleManagerEnabled) {
        mUpdateAttachedChoreographer = true;
        scheduleCommit(FrameHint::kNone);
    }
}

void SurfaceFlinger::onVsyncGenerated(TimePoint expectedPresentTime,
                                      ftl::NonNull<DisplayModePtr> modePtr, Fps renderRate) {
    const auto vsyncPeriod = modePtr->getVsyncRate().getPeriod();
    const auto timeoutOpt = [&]() -> std::optional<Period> {
        const auto vrrConfig = modePtr->getVrrConfig();
        if (!vrrConfig) return std::nullopt;

        const auto notifyExpectedPresentConfig =
                modePtr->getVrrConfig()->notifyExpectedPresentConfig;
        if (!notifyExpectedPresentConfig) return std::nullopt;
        return Period::fromNs(notifyExpectedPresentConfig->timeoutNs);
    }();

    notifyExpectedPresentIfRequired(modePtr->getPhysicalDisplayId(), vsyncPeriod,
                                    expectedPresentTime, renderRate, timeoutOpt);
}

void SurfaceFlinger::notifyExpectedPresentIfRequired(PhysicalDisplayId displayId,
                                                     Period vsyncPeriod,
                                                     TimePoint expectedPresentTime,
                                                     Fps frameInterval,
                                                     std::optional<Period> timeoutOpt) {
    {
        auto& data = mNotifyExpectedPresentMap[displayId];
        const auto lastExpectedPresentTimestamp = data.lastExpectedPresentTimestamp.load();
        const auto lastFrameInterval = data.lastFrameInterval;
        data.lastFrameInterval = frameInterval;
        const auto threshold = Duration::fromNs(vsyncPeriod.ns() / 2);

        const constexpr nsecs_t kOneSecondNs =
                std::chrono::duration_cast<std::chrono::nanoseconds>(1s).count();
        const auto timeout = Period::fromNs(timeoutOpt && timeoutOpt->ns() > 0 ? timeoutOpt->ns()
                                                                               : kOneSecondNs);
        const bool frameIntervalIsOnCadence =
                isFrameIntervalOnCadence(expectedPresentTime, lastExpectedPresentTimestamp,
                                         lastFrameInterval, timeout, threshold);

        const bool expectedPresentWithinTimeout =
                isExpectedPresentWithinTimeout(expectedPresentTime, lastExpectedPresentTimestamp,
                                               timeoutOpt, threshold);

        using fps_approx_ops::operator!=;
        if (frameIntervalIsOnCadence && frameInterval != lastFrameInterval) {
            data.lastExpectedPresentTimestamp = expectedPresentTime;
        }

        if (expectedPresentWithinTimeout && frameIntervalIsOnCadence) {
            return;
        }
        data.lastExpectedPresentTimestamp = expectedPresentTime;
    }

    const char* const whence = __func__;
    static_cast<void>(mScheduler->schedule([=, this]() FTL_FAKE_GUARD(kMainThreadContext) {
        const auto status = getHwComposer().notifyExpectedPresent(displayId, expectedPresentTime,
                                                                  frameInterval);
        if (status != NO_ERROR) {
            ALOGE("%s failed to notifyExpectedPresentHint for display %" PRId64, whence,
                  displayId.value);
        }
    }));
}

void SurfaceFlinger::initScheduler(const sp<const DisplayDevice>& display) {
    using namespace scheduler;

    LOG_ALWAYS_FATAL_IF(mScheduler);

    const auto activeMode = display->refreshRateSelector().getActiveMode();
    const Fps activeRefreshRate = activeMode.fps;

    FeatureFlags features;

    const auto defaultContentDetectionValue =
            FlagManager::getInstance().enable_fro_dependent_features() &&
            sysprop::enable_frame_rate_override(true);
    if (sysprop::use_content_detection_for_refresh_rate(defaultContentDetectionValue)) {
        features |= Feature::kContentDetection;
        if (FlagManager::getInstance().enable_small_area_detection()) {
            features |= Feature::kSmallDirtyContentDetection;
        }
    }
    if (base::GetBoolProperty("debug.sf.show_predicted_vsync"s, false)) {
        features |= Feature::kTracePredictedVsync;
    }
    if (!base::GetBoolProperty("debug.sf.vsync_reactor_ignore_present_fences"s, false) &&
        !getHwComposer().hasCapability(Capability::PRESENT_FENCE_IS_NOT_RELIABLE)) {
        features |= Feature::kPresentFences;
    }
    if (display->refreshRateSelector().kernelIdleTimerController()) {
        features |= Feature::kKernelIdleTimer;
    }
    if (mBackpressureGpuComposition) {
        features |= Feature::kBackpressureGpuComposition;
    }
    if (getHwComposer().getComposer()->isSupported(
                Hwc2::Composer::OptionalFeature::ExpectedPresentTime)) {
        features |= Feature::kExpectedPresentTime;
    }

    mScheduler = std::make_unique<Scheduler>(static_cast<ICompositor&>(*this),
                                             static_cast<ISchedulerCallback&>(*this), features,
                                             getFactory(), activeRefreshRate, *mTimeStats,
                                             static_cast<IVsyncTrackerCallback&>(*this));
    mScheduler->registerDisplay(display->getPhysicalId(), display->holdRefreshRateSelector());
    if (FlagManager::getInstance().vrr_config()) {
        mScheduler->setRenderRate(display->getPhysicalId(), activeMode.fps);
    }
    mScheduler->startTimers();

    const auto configs = mScheduler->getVsyncConfiguration().getCurrentConfigs();

    mAppConnectionHandle =
            mScheduler->createEventThread(Scheduler::Cycle::Render,
                                          mFrameTimeline->getTokenManager(),
                                          /* workDuration */ configs.late.appWorkDuration,
                                          /* readyDuration */ configs.late.sfWorkDuration);
    mSfConnectionHandle =
            mScheduler->createEventThread(Scheduler::Cycle::LastComposite,
                                          mFrameTimeline->getTokenManager(),
                                          /* workDuration */ activeRefreshRate.getPeriod(),
                                          /* readyDuration */ configs.late.sfWorkDuration);

    mScheduler->initVsync(*mFrameTimeline->getTokenManager(), configs.late.sfWorkDuration);

    mRegionSamplingThread =
            sp<RegionSamplingThread>::make(*this,
                                           RegionSamplingThread::EnvironmentTimingTunables());
    mFpsReporter = sp<FpsReporter>::make(*mFrameTimeline);
}

void SurfaceFlinger::doCommitTransactions() {
    ATRACE_CALL();

    if (!mLayersPendingRemoval.isEmpty()) {
        // Notify removed layers now that they can't be drawn from
        for (const auto& l : mLayersPendingRemoval) {
            // Ensure any buffers set to display on any children are released.
            if (l->isRemovedFromCurrentState()) {
                l->latchAndReleaseBuffer();
            }

            // If a layer has a parent, we allow it to out-live it's handle
            // with the idea that the parent holds a reference and will eventually
            // be cleaned up. However no one cleans up the top-level so we do so
            // here.
            if (l->isAtRoot()) {
                l->setIsAtRoot(false);
                mCurrentState.layersSortedByZ.remove(l);
            }

            // If the layer has been removed and has no parent, then it will not be reachable
            // when traversing layers on screen. Add the layer to the offscreenLayers set to
            // ensure we can copy its current to drawing state.
            if (!l->getParent()) {
                mOffscreenLayers.emplace(l.get());
            }
        }
        mLayersPendingRemoval.clear();
    }

    mDrawingState = mCurrentState;
    // clear the "changed" flags in current state
    mCurrentState.colorMatrixChanged = false;

    if (mVisibleRegionsDirty) {
        for (const auto& rootLayer : mDrawingState.layersSortedByZ) {
            rootLayer->commitChildList();
        }
    }

    commitOffscreenLayers();
    if (mLayerMirrorRoots.size() > 0) {
        std::deque<Layer*> pendingUpdates;
        pendingUpdates.insert(pendingUpdates.end(), mLayerMirrorRoots.begin(),
                              mLayerMirrorRoots.end());
        std::vector<Layer*> needsUpdating;
        for (Layer* cloneRoot : mLayerMirrorRoots) {
            pendingUpdates.pop_front();
            if (cloneRoot->isRemovedFromCurrentState()) {
                continue;
            }
            if (cloneRoot->updateMirrorInfo(pendingUpdates)) {
            } else {
                needsUpdating.push_back(cloneRoot);
            }
        }
        for (Layer* cloneRoot : needsUpdating) {
            cloneRoot->updateMirrorInfo({});
        }
    }
}

void SurfaceFlinger::commitOffscreenLayers() {
    for (Layer* offscreenLayer : mOffscreenLayers) {
        offscreenLayer->traverse(LayerVector::StateSet::Drawing, [](Layer* layer) {
            if (layer->clearTransactionFlags(eTransactionNeeded)) {
                layer->doTransaction(0);
                layer->commitChildList();
            }
        });
    }
}

void SurfaceFlinger::invalidateLayerStack(const ui::LayerFilter& layerFilter, const Region& dirty) {
    for (const auto& [token, displayDevice] : FTL_FAKE_GUARD(mStateLock, mDisplays)) {
        auto display = displayDevice->getCompositionDisplay();
        if (display->includesLayer(layerFilter)) {
            display->editState().dirtyRegion.orSelf(dirty);
        }
    }
}

bool SurfaceFlinger::latchBuffers() {
    ATRACE_CALL();

    const nsecs_t latchTime = systemTime();

    bool visibleRegions = false;
    bool frameQueued = false;
    bool newDataLatched = false;

    /* QTI_BEGIN */
    std::set<uint32_t> qtiLayerStackIds;
    uint32_t qtiLayerStackId = 0;
    bool qtiWakeUpPresentationDisplays = false;

    if (mQtiSFExtnIntf->qtiIsWakeUpPresentationDisplays()) {
        qtiWakeUpPresentationDisplays = true;
    }
    /* QTI_END */

    // Store the set of layers that need updates. This set must not change as
    // buffers are being latched, as this could result in a deadlock.
    // Example: Two producers share the same command stream and:
    // 1.) Layer 0 is latched
    // 2.) Layer 0 gets a new frame
    // 2.) Layer 1 gets a new frame
    // 3.) Layer 1 is latched.
    // Display is now waiting on Layer 1's frame, which is behind layer 0's
    // second frame. But layer 0's second frame could be waiting on display.
    mDrawingState.traverse([&](Layer* layer) {
        if (layer->clearTransactionFlags(eTransactionNeeded) || mForceTransactionDisplayChange) {
            const uint32_t flags = layer->doTransaction(0);
            if (flags & Layer::eVisibleRegion) {
                mVisibleRegionsDirty = true;
            }
        }

        if (layer->hasReadyFrame() || layer->willReleaseBufferOnLatch()) {
            frameQueued = true;
            mLayersWithQueuedFrames.emplace(sp<Layer>::fromExisting(layer));
            /* QTI_BEGIN */
            if (qtiWakeUpPresentationDisplays) {
                qtiLayerStackId = layer->getLayerStack().id;
                qtiLayerStackIds.insert(qtiLayerStackId);
            }
            /* QTI_END */
        } else {
            layer->useEmptyDamage();
            if (!layer->hasBuffer()) {
                // The last latch time is used to classify a missed frame as buffer stuffing
                // instead of a missed frame. This is used to identify scenarios where we
                // could not latch a buffer or apply a transaction due to backpressure.
                // We only update the latch time for buffer less layers here, the latch time
                // is updated for buffer layers when the buffer is latched.
                layer->updateLastLatchTime(latchTime);
            }
        }
    });
    mForceTransactionDisplayChange = false;

    /* QTI_BEGIN */
    if (qtiWakeUpPresentationDisplays && !mLayersWithQueuedFrames.empty()) {
        mQtiSFExtnIntf->qtiHandlePresentationDisplaysEarlyWakeup(qtiLayerStackIds.size(),
                                                                 qtiLayerStackId);
    }
    /* QTI_END */

    // The client can continue submitting buffers for offscreen layers, but they will not
    // be shown on screen. Therefore, we need to latch and release buffers of offscreen
    // layers to ensure dequeueBuffer doesn't block indefinitely.
    for (Layer* offscreenLayer : mOffscreenLayers) {
        offscreenLayer->traverse(LayerVector::StateSet::Drawing,
                                         [&](Layer* l) { l->latchAndReleaseBuffer(); });
    }

    if (!mLayersWithQueuedFrames.empty()) {
        // mStateLock is needed for latchBuffer as LayerRejecter::reject()
        // writes to Layer current state. See also b/119481871
        Mutex::Autolock lock(mStateLock);

        for (const auto& layer : mLayersWithQueuedFrames) {
            if (layer->willReleaseBufferOnLatch()) {
                mLayersWithBuffersRemoved.emplace(layer);
            }
            if (layer->latchBuffer(visibleRegions, latchTime)) {
                /* QTI_BEGIN */
                mQtiSFExtnIntf->qtiDolphinTrackBufferDecrement(layer->getDebugName(),
                        *layer->getPendingBufferCounter());
                /* QTI_END */
                mLayersPendingRefresh.push_back(layer);
                newDataLatched = true;
            }
            layer->useSurfaceDamage();
        }
    }

    mVisibleRegionsDirty |= visibleRegions;

    // If we will need to wake up at some time in the future to deal with a
    // queued frame that shouldn't be displayed during this vsync period, wake
    // up during the next vsync period to check again.
    if (frameQueued && (mLayersWithQueuedFrames.empty() || !newDataLatched)) {
        scheduleCommit(FrameHint::kNone);
    }

    // enter boot animation on first buffer latch
    if (CC_UNLIKELY(mBootStage == BootStage::BOOTLOADER && newDataLatched)) {
        ALOGI("Enter boot animation");
        mBootStage = BootStage::BOOTANIMATION;
    }

    if (mLayerMirrorRoots.size() > 0) {
        mDrawingState.traverse([&](Layer* layer) { layer->updateCloneBufferInfo(); });
    }

    // Only continue with the refresh if there is actually new work to do
    return !mLayersWithQueuedFrames.empty() && newDataLatched;
}

status_t SurfaceFlinger::addClientLayer(LayerCreationArgs& args, const sp<IBinder>& handle,
                                        const sp<Layer>& layer, const wp<Layer>& parent,
                                        uint32_t* outTransformHint) {
    if (mNumLayers >= MAX_LAYERS) {
        ALOGE("AddClientLayer failed, mNumLayers (%zu) >= MAX_LAYERS (%zu)", mNumLayers.load(),
              MAX_LAYERS);
        static_cast<void>(mScheduler->schedule([=, this] {
            ALOGE("Dumping layer keeping > 20 children alive:");
            bool leakingParentLayerFound = false;
            mDrawingState.traverse([&](Layer* layer) {
                if (leakingParentLayerFound) {
                    return;
                }
                if (layer->getChildrenCount() > 20) {
                    leakingParentLayerFound = true;
                    sp<Layer> parent = sp<Layer>::fromExisting(layer);
                    while (parent) {
                        ALOGE("Parent Layer: %s%s", parent->getName().c_str(),
                              (parent->isHandleAlive() ? "handleAlive" : ""));
                        parent = parent->getParent();
                    }
                    // Sample up to 100 layers
                    ALOGE("Dumping random sampling of child layers total(%zu): ",
                          layer->getChildrenCount());
                    int sampleSize = (layer->getChildrenCount() / 100) + 1;
                    layer->traverseChildren([&](Layer* layer) {
                        if (rand() % sampleSize == 0) {
                            ALOGE("Child Layer: %s%s", layer->getName().c_str(),
                                  (layer->isHandleAlive() ? "handleAlive" : ""));
                        }
                    });
                }
            });

            int numLayers = 0;
            mDrawingState.traverse([&](Layer* layer) { numLayers++; });

            ALOGE("Dumping random sampling of on-screen layers total(%u):", numLayers);
            mDrawingState.traverse([&](Layer* layer) {
                // Aim to dump about 200 layers to avoid totally trashing
                // logcat. On the other hand, if there really are 4096 layers
                // something has gone totally wrong its probably the most
                // useful information in logcat.
                if (rand() % 20 == 13) {
                    ALOGE("Layer: %s%s", layer->getName().c_str(),
                          (layer->isHandleAlive() ? "handleAlive" : ""));
                    std::this_thread::sleep_for(std::chrono::milliseconds(5));
                }
            });
            ALOGE("Dumping random sampling of off-screen layers total(%zu): ",
                  mOffscreenLayers.size());
            for (Layer* offscreenLayer : mOffscreenLayers) {
                if (rand() % 20 == 13) {
                    ALOGE("Offscreen-layer: %s%s", offscreenLayer->getName().c_str(),
                          (offscreenLayer->isHandleAlive() ? "handleAlive" : ""));
                    std::this_thread::sleep_for(std::chrono::milliseconds(5));
                }
            }
        }));
        return NO_MEMORY;
    }

    layer->updateTransformHint(mActiveDisplayTransformHint);
    if (outTransformHint) {
        *outTransformHint = mActiveDisplayTransformHint;
    }
    args.parentId = LayerHandle::getLayerId(args.parentHandle.promote());
    args.layerIdToMirror = LayerHandle::getLayerId(args.mirrorLayerHandle.promote());
    {
        std::scoped_lock<std::mutex> lock(mCreatedLayersLock);
        mCreatedLayers.emplace_back(layer, parent, args.addToRoot);
        mNewLayers.emplace_back(std::make_unique<frontend::RequestedLayerState>(args));
        args.mirrorLayerHandle.clear();
        args.parentHandle.clear();
        mNewLayerArgs.emplace_back(std::move(args));
    }

    setTransactionFlags(eTransactionNeeded);
    return NO_ERROR;
}

uint32_t SurfaceFlinger::getTransactionFlags() const {
    return mTransactionFlags;
}

uint32_t SurfaceFlinger::clearTransactionFlags(uint32_t mask) {
    uint32_t transactionFlags = mTransactionFlags.fetch_and(~mask);
    ATRACE_INT("mTransactionFlags", transactionFlags);
    return transactionFlags & mask;
}

void SurfaceFlinger::setTransactionFlags(uint32_t mask, TransactionSchedule schedule,
                                         const sp<IBinder>& applyToken, FrameHint frameHint) {
    mScheduler->modulateVsync({}, &VsyncModulator::setTransactionSchedule, schedule, applyToken);
    uint32_t transactionFlags = mTransactionFlags.fetch_or(mask);
    ATRACE_INT("mTransactionFlags", transactionFlags);

    if (const bool scheduled = transactionFlags & mask; !scheduled) {
        scheduleCommit(frameHint);
    } else if (frameHint == FrameHint::kActive) {
        // Even if the next frame is already scheduled, we should reset the idle timer
        // as a new activity just happened.
        mScheduler->resetIdleTimer();
    }
}

TransactionHandler::TransactionReadiness SurfaceFlinger::transactionReadyTimelineCheck(
        const TransactionHandler::TransactionFlushState& flushState) {
    const auto& transaction = *flushState.transaction;

    const TimePoint desiredPresentTime = TimePoint::fromNs(transaction.desiredPresentTime);
    const TimePoint expectedPresentTime = mScheduler->expectedPresentTimeForPacesetter();

    using TransactionReadiness = TransactionHandler::TransactionReadiness;

    // Do not present if the desiredPresentTime has not passed unless it is more than
    // one second in the future. We ignore timestamps more than 1 second in the future
    // for stability reasons.
    if (!transaction.isAutoTimestamp && desiredPresentTime >= expectedPresentTime &&
        desiredPresentTime < expectedPresentTime + 1s) {
        ATRACE_FORMAT("not current desiredPresentTime: %" PRId64 " expectedPresentTime: %" PRId64,
                      desiredPresentTime, expectedPresentTime);
        return TransactionReadiness::NotReady;
    }

    if (!mScheduler->isVsyncValid(expectedPresentTime, transaction.originUid)) {
        ATRACE_FORMAT("!isVsyncValid expectedPresentTime: %" PRId64 " uid: %d", expectedPresentTime,
                      transaction.originUid);
        return TransactionReadiness::NotReady;
    }

    // If the client didn't specify desiredPresentTime, use the vsyncId to determine the
    // expected present time of this transaction.
    if (transaction.isAutoTimestamp &&
        frameIsEarly(expectedPresentTime, VsyncId{transaction.frameTimelineInfo.vsyncId})) {
        ATRACE_FORMAT("frameIsEarly vsyncId: %" PRId64 " expectedPresentTime: %" PRId64,
                      transaction.frameTimelineInfo.vsyncId, expectedPresentTime);
        return TransactionReadiness::NotReady;
    }

    return TransactionReadiness::Ready;
}

TransactionHandler::TransactionReadiness SurfaceFlinger::transactionReadyBufferCheckLegacy(
        const TransactionHandler::TransactionFlushState& flushState) {
    using TransactionReadiness = TransactionHandler::TransactionReadiness;
    auto ready = TransactionReadiness::Ready;
    flushState.transaction->traverseStatesWithBuffersWhileTrue([&](const ResolvedComposerState&
                                                                           resolvedState) -> bool {
        sp<Layer> layer = LayerHandle::getLayer(resolvedState.state.surface);

        const auto& transaction = *flushState.transaction;
        const auto& s = resolvedState.state;
        // check for barrier frames
        if (s.bufferData->hasBarrier) {
            // The current producerId is already a newer producer than the buffer that has a
            // barrier. This means the incoming buffer is older and we can release it here. We
            // don't wait on the barrier since we know that's stale information.
            if (layer->getDrawingState().barrierProducerId > s.bufferData->producerId) {
                layer->callReleaseBufferCallback(s.bufferData->releaseBufferListener,
                                                 resolvedState.externalTexture->getBuffer(),
                                                 s.bufferData->frameNumber,
                                                 s.bufferData->acquireFence);
                // Delete the entire state at this point and not just release the buffer because
                // everything associated with the Layer in this Transaction is now out of date.
                ATRACE_FORMAT("DeleteStaleBuffer %s barrierProducerId:%d > %d",
                              layer->getDebugName(), layer->getDrawingState().barrierProducerId,
                              s.bufferData->producerId);
                return TraverseBuffersReturnValues::DELETE_AND_CONTINUE_TRAVERSAL;
            }

            if (layer->getDrawingState().barrierFrameNumber < s.bufferData->barrierFrameNumber) {
                const bool willApplyBarrierFrame =
                        flushState.bufferLayersReadyToPresent.contains(s.surface.get()) &&
                        ((flushState.bufferLayersReadyToPresent.get(s.surface.get()) >=
                          s.bufferData->barrierFrameNumber));
                if (!willApplyBarrierFrame) {
                    ATRACE_FORMAT("NotReadyBarrier %s barrierFrameNumber:%" PRId64 " > %" PRId64,
                                  layer->getDebugName(),
                                  layer->getDrawingState().barrierFrameNumber,
                                  s.bufferData->barrierFrameNumber);
                    ready = TransactionReadiness::NotReadyBarrier;
                    return TraverseBuffersReturnValues::STOP_TRAVERSAL;
                }
            }
        }

        // If backpressure is enabled and we already have a buffer to commit, keep
        // the transaction in the queue.
        const bool hasPendingBuffer =
                flushState.bufferLayersReadyToPresent.contains(s.surface.get());
        if (layer->backpressureEnabled() && hasPendingBuffer && transaction.isAutoTimestamp) {
            ATRACE_FORMAT("hasPendingBuffer %s", layer->getDebugName());
            ready = TransactionReadiness::NotReady;
            return TraverseBuffersReturnValues::STOP_TRAVERSAL;
        }

        /* QTI_BEGIN */
        TimePoint desiredPresentTime = TimePoint::fromNs(transaction.desiredPresentTime);
        if (mQtiSFExtnIntf->qtiIsFrameEarly(layer->qtiGetSmomoLayerStackId(), layer->getSequence(),
                                            desiredPresentTime.ns())) {
            ready = TransactionReadiness::NotReady;
            return TraverseBuffersReturnValues::STOP_TRAVERSAL;
        }
        /* QTI_END */

        const bool acquireFenceAvailable = s.bufferData &&
                s.bufferData->flags.test(BufferData::BufferDataChange::fenceChanged) &&
                s.bufferData->acquireFence;
        const bool fenceSignaled = !acquireFenceAvailable ||
                s.bufferData->acquireFence->getStatus() != Fence::Status::Unsignaled;

        /* QTI_BEGIN */
        bool qtiLatchMediaContent = mQtiSFExtnIntf->qtiLatchMediaContent(layer);
        /* QTI_END */

        if (!fenceSignaled) {
            // check fence status
            const bool allowLatchUnsignaled = shouldLatchUnsignaled(s, transaction.states.size(),
                                                                    flushState.firstTransaction) &&
                    layer->isSimpleBufferUpdate(s);

            if (allowLatchUnsignaled /* QTI_BEGIN */ || qtiLatchMediaContent /* QTI_END */) {
                ATRACE_FORMAT("fence unsignaled try allowLatchUnsignaled %s",
                              layer->getDebugName());
                ready = TransactionReadiness::NotReadyUnsignaled;
            } else {
                ready = TransactionReadiness::NotReady;
                auto& listener = s.bufferData->releaseBufferListener;
                if (listener &&
                    (flushState.queueProcessTime - transaction.postTime) >
                            std::chrono::nanoseconds(4s).count()) {
                    mTransactionHandler
                            .onTransactionQueueStalled(transaction.id,
                                                       {.pid = layer->getOwnerPid(),
                                                        .layerId = static_cast<uint32_t>(
                                                                layer->getSequence()),
                                                        .layerName = layer->getDebugName(),
                                                        .bufferId = s.bufferData->getId(),
                                                        .frameNumber = s.bufferData->frameNumber});
                }
                ATRACE_FORMAT("fence unsignaled %s", layer->getDebugName());
                return TraverseBuffersReturnValues::STOP_TRAVERSAL;
            }
        }

        /* QTI_BEGIN */
        mQtiSFExtnIntf->qtiUpdateBufferData(qtiLatchMediaContent, s);
        /* QTI_END */
        return TraverseBuffersReturnValues::CONTINUE_TRAVERSAL;
    });
    return ready;
}

TransactionHandler::TransactionReadiness SurfaceFlinger::transactionReadyBufferCheck(
        const TransactionHandler::TransactionFlushState& flushState) {
    using TransactionReadiness = TransactionHandler::TransactionReadiness;
    auto ready = TransactionReadiness::Ready;
    flushState.transaction->traverseStatesWithBuffersWhileTrue([&](const ResolvedComposerState&
                                                                           resolvedState) -> bool {
        const frontend::RequestedLayerState* layer =
                mLayerLifecycleManager.getLayerFromId(resolvedState.layerId);
        const auto& transaction = *flushState.transaction;
        const auto& s = resolvedState.state;
        // check for barrier frames
        if (s.bufferData->hasBarrier) {
            // The current producerId is already a newer producer than the buffer that has a
            // barrier. This means the incoming buffer is older and we can release it here. We
            // don't wait on the barrier since we know that's stale information.
            if (layer->barrierProducerId > s.bufferData->producerId) {
                if (s.bufferData->releaseBufferListener) {
                    uint32_t currentMaxAcquiredBufferCount =
                            getMaxAcquiredBufferCountForCurrentRefreshRate(layer->ownerUid.val());
                    ATRACE_FORMAT_INSTANT("callReleaseBufferCallback %s - %" PRIu64,
                                          layer->name.c_str(), s.bufferData->frameNumber);
                    s.bufferData->releaseBufferListener
                            ->onReleaseBuffer({resolvedState.externalTexture->getBuffer()->getId(),
                                               s.bufferData->frameNumber},
                                              s.bufferData->acquireFence
                                                      ? s.bufferData->acquireFence
                                                      : Fence::NO_FENCE,
                                              currentMaxAcquiredBufferCount);
                }

                // Delete the entire state at this point and not just release the buffer because
                // everything associated with the Layer in this Transaction is now out of date.
                ATRACE_FORMAT("DeleteStaleBuffer %s barrierProducerId:%d > %d", layer->name.c_str(),
                              layer->barrierProducerId, s.bufferData->producerId);
                return TraverseBuffersReturnValues::DELETE_AND_CONTINUE_TRAVERSAL;
            }

            if (layer->barrierFrameNumber < s.bufferData->barrierFrameNumber) {
                const bool willApplyBarrierFrame =
                        flushState.bufferLayersReadyToPresent.contains(s.surface.get()) &&
                        ((flushState.bufferLayersReadyToPresent.get(s.surface.get()) >=
                          s.bufferData->barrierFrameNumber));
                if (!willApplyBarrierFrame) {
                    ATRACE_FORMAT("NotReadyBarrier %s barrierFrameNumber:%" PRId64 " > %" PRId64,
                                  layer->name.c_str(), layer->barrierFrameNumber,
                                  s.bufferData->barrierFrameNumber);
                    ready = TransactionReadiness::NotReadyBarrier;
                    return TraverseBuffersReturnValues::STOP_TRAVERSAL;
                }
            }
        }

        // If backpressure is enabled and we already have a buffer to commit, keep
        // the transaction in the queue.
        const bool hasPendingBuffer =
                flushState.bufferLayersReadyToPresent.contains(s.surface.get());
        if (layer->backpressureEnabled() && hasPendingBuffer && transaction.isAutoTimestamp) {
            ATRACE_FORMAT("hasPendingBuffer %s", layer->name.c_str());
            ready = TransactionReadiness::NotReady;
            return TraverseBuffersReturnValues::STOP_TRAVERSAL;
        }

        /* QTI_BEGIN */
        sp<Layer> layerHandle = LayerHandle::getLayer(s.surface);
        TimePoint desiredPresentTime = TimePoint::fromNs(transaction.desiredPresentTime);
        if (mQtiSFExtnIntf->qtiIsFrameEarly(layerHandle->qtiGetSmomoLayerStackId(),
                                            layerHandle->getSequence(), desiredPresentTime.ns())) {
            ready = TransactionReadiness::NotReady;
            return TraverseBuffersReturnValues::STOP_TRAVERSAL;
        }
        /* QTI_END */

        const bool acquireFenceAvailable = s.bufferData &&
                s.bufferData->flags.test(BufferData::BufferDataChange::fenceChanged) &&
                s.bufferData->acquireFence;
        const bool fenceSignaled = !acquireFenceAvailable ||
                s.bufferData->acquireFence->getStatus() != Fence::Status::Unsignaled;
        if (!fenceSignaled) {
            // check fence status
            const bool allowLatchUnsignaled = shouldLatchUnsignaled(s, transaction.states.size(),
                                                                    flushState.firstTransaction) &&
                    layer->isSimpleBufferUpdate(s);
            if (allowLatchUnsignaled) {
                ATRACE_FORMAT("fence unsignaled try allowLatchUnsignaled %s", layer->name.c_str());
                ready = TransactionReadiness::NotReadyUnsignaled;
            } else {
                ready = TransactionReadiness::NotReady;
                auto& listener = s.bufferData->releaseBufferListener;
                if (listener &&
                    (flushState.queueProcessTime - transaction.postTime) >
                            std::chrono::nanoseconds(4s).count()) {
                    mTransactionHandler
                            .onTransactionQueueStalled(transaction.id,
                                                       {.pid = layer->ownerPid.val(),
                                                        .layerId = layer->id,
                                                        .layerName = layer->name,
                                                        .bufferId = s.bufferData->getId(),
                                                        .frameNumber = s.bufferData->frameNumber});
                }
                ATRACE_FORMAT("fence unsignaled %s", layer->name.c_str());
                return TraverseBuffersReturnValues::STOP_TRAVERSAL;
            }
        }
        return TraverseBuffersReturnValues::CONTINUE_TRAVERSAL;
    });
    return ready;
}

void SurfaceFlinger::addTransactionReadyFilters() {
    mTransactionHandler.addTransactionReadyFilter(
            std::bind(&SurfaceFlinger::transactionReadyTimelineCheck, this, std::placeholders::_1));
    if (mLayerLifecycleManagerEnabled) {
        mTransactionHandler.addTransactionReadyFilter(
                std::bind(&SurfaceFlinger::transactionReadyBufferCheck, this,
                          std::placeholders::_1));
    } else {
        mTransactionHandler.addTransactionReadyFilter(
                std::bind(&SurfaceFlinger::transactionReadyBufferCheckLegacy, this,
                          std::placeholders::_1));
    }
}

// For tests only
bool SurfaceFlinger::flushTransactionQueues(VsyncId vsyncId) {
    mTransactionHandler.collectTransactions();
    std::vector<TransactionState> transactions = mTransactionHandler.flushTransactions();
    return applyTransactions(transactions, vsyncId);
}

bool SurfaceFlinger::applyTransactions(std::vector<TransactionState>& transactions,
                                       VsyncId vsyncId) {
    Mutex::Autolock lock(mStateLock);
    return applyTransactionsLocked(transactions, vsyncId);
}

bool SurfaceFlinger::applyTransactionsLocked(std::vector<TransactionState>& transactions,
                                             VsyncId vsyncId) {
    bool needsTraversal = false;
    // Now apply all transactions.
    for (auto& transaction : transactions) {
        needsTraversal |=
                applyTransactionState(transaction.frameTimelineInfo, transaction.states,
                                      transaction.displays, transaction.flags,
                                      transaction.inputWindowCommands,
                                      transaction.desiredPresentTime, transaction.isAutoTimestamp,
                                      std::move(transaction.uncacheBufferIds), transaction.postTime,
                                      transaction.hasListenerCallbacks,
                                      transaction.listenerCallbacks, transaction.originPid,
                                      transaction.originUid, transaction.id);
    }
    return needsTraversal;
}

bool SurfaceFlinger::transactionFlushNeeded() {
    return mTransactionHandler.hasPendingTransactions();
}

bool SurfaceFlinger::frameIsEarly(TimePoint expectedPresentTime, VsyncId vsyncId) const {
    const auto prediction =
            mFrameTimeline->getTokenManager()->getPredictionsForToken(ftl::to_underlying(vsyncId));
    if (!prediction) {
        return false;
    }

    const auto predictedPresentTime = TimePoint::fromNs(prediction->presentTime);

    if (std::chrono::abs(predictedPresentTime - expectedPresentTime) >=
        scheduler::VsyncConfig::kEarlyLatchMaxThreshold) {
        return false;
    }

    const Duration earlyLatchVsyncThreshold = mScheduler->getVsyncSchedule()->minFramePeriod() / 2;

    return predictedPresentTime >= expectedPresentTime &&
            predictedPresentTime - expectedPresentTime >= earlyLatchVsyncThreshold;
}

bool SurfaceFlinger::shouldLatchUnsignaled(const layer_state_t& state, size_t numStates,
                                           bool firstTransaction) const {
    if (enableLatchUnsignaledConfig == LatchUnsignaledConfig::Disabled) {
        ATRACE_FORMAT_INSTANT("%s: false (LatchUnsignaledConfig::Disabled)", __func__);
        return false;
    }

    // We only want to latch unsignaled when a single layer is updated in this
    // transaction (i.e. not a blast sync transaction).
    if (numStates != 1) {
        ATRACE_FORMAT_INSTANT("%s: false (numStates=%zu)", __func__, numStates);
        return false;
    }

    if (enableLatchUnsignaledConfig == LatchUnsignaledConfig::AutoSingleLayer) {
        if (!firstTransaction) {
            ATRACE_FORMAT_INSTANT("%s: false (LatchUnsignaledConfig::AutoSingleLayer; not first "
                                  "transaction)",
                                  __func__);
            return false;
        }

        // We don't want to latch unsignaled if are in early / client composition
        // as it leads to jank due to RenderEngine waiting for unsignaled buffer
        // or window animations being slow.
        if (mScheduler->vsyncModulator().isVsyncConfigEarly()) {
            ATRACE_FORMAT_INSTANT("%s: false (LatchUnsignaledConfig::AutoSingleLayer; "
                                  "isVsyncConfigEarly)",
                                  __func__);
            return false;
        }
    }

    return true;
}

status_t SurfaceFlinger::setTransactionState(
        const FrameTimelineInfo& frameTimelineInfo, Vector<ComposerState>& states,
        const Vector<DisplayState>& displays, uint32_t flags, const sp<IBinder>& applyToken,
        InputWindowCommands inputWindowCommands, int64_t desiredPresentTime, bool isAutoTimestamp,
        const std::vector<client_cache_t>& uncacheBuffers, bool hasListenerCallbacks,
        const std::vector<ListenerCallbacks>& listenerCallbacks, uint64_t transactionId,
        const std::vector<uint64_t>& mergedTransactionIds) {
    ATRACE_CALL();

    IPCThreadState* ipc = IPCThreadState::self();
    const int originPid = ipc->getCallingPid();
    const int originUid = ipc->getCallingUid();
    uint32_t permissions = LayerStatePermissions::getTransactionPermissions(originPid, originUid);
    for (auto composerState : states) {
        composerState.state.sanitize(permissions);
    }

    for (DisplayState display : displays) {
        display.sanitize(permissions);
    }

    if (!inputWindowCommands.empty() &&
        (permissions & layer_state_t::Permission::ACCESS_SURFACE_FLINGER) == 0) {
        ALOGE("Only privileged callers are allowed to send input commands.");
        inputWindowCommands.clear();
    }

    if (flags & (eEarlyWakeupStart | eEarlyWakeupEnd)) {
        const bool hasPermission =
                (permissions & layer_state_t::Permission::ACCESS_SURFACE_FLINGER) ||
                callingThreadHasPermission(sWakeupSurfaceFlinger);
        if (!hasPermission) {
            ALOGE("Caller needs permission android.permission.WAKEUP_SURFACE_FLINGER to use "
                  "eEarlyWakeup[Start|End] flags");
            flags &= ~(eEarlyWakeupStart | eEarlyWakeupEnd);
        }
    }

    const int64_t postTime = systemTime();

    /* QTI_BEGIN */
    mQtiSFExtnIntf->qtiCheckVirtualDisplayHint(displays);
    /* QTI_END */

    std::vector<uint64_t> uncacheBufferIds;
    uncacheBufferIds.reserve(uncacheBuffers.size());
    for (const auto& uncacheBuffer : uncacheBuffers) {
        sp<GraphicBuffer> buffer = ClientCache::getInstance().erase(uncacheBuffer);
        if (buffer != nullptr) {
            uncacheBufferIds.push_back(buffer->getId());
        }
    }

    std::vector<ResolvedComposerState> resolvedStates;
    resolvedStates.reserve(states.size());
    for (auto& state : states) {
        resolvedStates.emplace_back(std::move(state));
        auto& resolvedState = resolvedStates.back();
        if (resolvedState.state.hasBufferChanges() && resolvedState.state.hasValidBuffer() &&
            resolvedState.state.surface) {
            sp<Layer> layer = LayerHandle::getLayer(resolvedState.state.surface);
            std::string layerName = (layer) ?
                    layer->getDebugName() : std::to_string(resolvedState.state.layerId);
            resolvedState.externalTexture =
                    getExternalTextureFromBufferData(*resolvedState.state.bufferData,
                                                     layerName.c_str(), transactionId);
            if (resolvedState.externalTexture) {
                resolvedState.state.bufferData->buffer = resolvedState.externalTexture->getBuffer();
            }

            /* QTI_BEGIN */
            mQtiSFExtnIntf->qtiDolphinTrackBufferIncrement(layerName.c_str());

            mQtiSFExtnIntf->qtiUpdateSmomoLayerInfo(layer, desiredPresentTime, isAutoTimestamp,
                                                    resolvedState.externalTexture,
                                                    *resolvedState.state.bufferData);
            /* QTI_END */

            mBufferCountTracker.increment(resolvedState.state.surface->localBinder());
        }
        resolvedState.layerId = LayerHandle::getLayerId(resolvedState.state.surface);
        if (resolvedState.state.what & layer_state_t::eReparent) {
            resolvedState.parentId =
                    getLayerIdFromSurfaceControl(resolvedState.state.parentSurfaceControlForChild);
        }
        if (resolvedState.state.what & layer_state_t::eRelativeLayerChanged) {
            resolvedState.relativeParentId =
                    getLayerIdFromSurfaceControl(resolvedState.state.relativeLayerSurfaceControl);
        }
        if (resolvedState.state.what & layer_state_t::eInputInfoChanged) {
            wp<IBinder>& touchableRegionCropHandle =
                    resolvedState.state.windowInfoHandle->editInfo()->touchableRegionCropHandle;
            resolvedState.touchCropId =
                    LayerHandle::getLayerId(touchableRegionCropHandle.promote());
        }
    }

    TransactionState state{frameTimelineInfo,
                           resolvedStates,
                           displays,
                           flags,
                           applyToken,
                           std::move(inputWindowCommands),
                           desiredPresentTime,
                           isAutoTimestamp,
                           std::move(uncacheBufferIds),
                           postTime,
                           hasListenerCallbacks,
                           listenerCallbacks,
                           originPid,
                           originUid,
                           transactionId,
                           mergedTransactionIds};

    if (mTransactionTracing) {
        mTransactionTracing->addQueuedTransaction(state);
    }

    const auto schedule = [](uint32_t flags) {
        if (flags & eEarlyWakeupEnd) return TransactionSchedule::EarlyEnd;
        if (flags & eEarlyWakeupStart) return TransactionSchedule::EarlyStart;
        return TransactionSchedule::Late;
    }(state.flags);

    const auto frameHint = state.isFrameActive() ? FrameHint::kActive : FrameHint::kNone;

    mTransactionHandler.queueTransaction(std::move(state));
    setTransactionFlags(eTransactionFlushNeeded, schedule, applyToken, frameHint);
    return NO_ERROR;
}

bool SurfaceFlinger::applyTransactionState(const FrameTimelineInfo& frameTimelineInfo,
                                           std::vector<ResolvedComposerState>& states,
                                           Vector<DisplayState>& displays, uint32_t flags,
                                           const InputWindowCommands& inputWindowCommands,
                                           const int64_t desiredPresentTime, bool isAutoTimestamp,
                                           const std::vector<uint64_t>& uncacheBufferIds,
                                           const int64_t postTime, bool hasListenerCallbacks,
                                           const std::vector<ListenerCallbacks>& listenerCallbacks,
                                           int originPid, int originUid, uint64_t transactionId) {
    uint32_t transactionFlags = 0;
    if (!mLayerLifecycleManagerEnabled) {
        for (DisplayState& display : displays) {
            transactionFlags |= setDisplayStateLocked(display);
        }
    }

    // start and end registration for listeners w/ no surface so they can get their callback.  Note
    // that listeners with SurfaceControls will start registration during setClientStateLocked
    // below.
    for (const auto& listener : listenerCallbacks) {
        mTransactionCallbackInvoker.addEmptyTransaction(listener);
    }
    nsecs_t now = systemTime();
    uint32_t clientStateFlags = 0;
    for (auto& resolvedState : states) {
        if (mLegacyFrontEndEnabled) {
            clientStateFlags |=
                    setClientStateLocked(frameTimelineInfo, resolvedState, desiredPresentTime,
                                         isAutoTimestamp, postTime, transactionId);

        } else /*mLayerLifecycleManagerEnabled*/ {
            clientStateFlags |= updateLayerCallbacksAndStats(frameTimelineInfo, resolvedState,
                                                             desiredPresentTime, isAutoTimestamp,
                                                             postTime, transactionId);
        }
        if ((flags & eAnimation) && resolvedState.state.surface) {
            if (const auto layer = LayerHandle::getLayer(resolvedState.state.surface)) {
                const auto layerProps = scheduler::LayerProps{
                        .visible = layer->isVisible(),
                        .bounds = layer->getBounds(),
                        .transform = layer->getTransform(),
                        .setFrameRateVote = layer->getFrameRateForLayerTree(),
                        .frameRateSelectionPriority = layer->getFrameRateSelectionPriority(),
                        .isFrontBuffered = layer->isFrontBuffered(),
                };
                layer->recordLayerHistoryAnimationTx(layerProps, now);
            }
        }
    }

    transactionFlags |= clientStateFlags;
    transactionFlags |= addInputWindowCommands(inputWindowCommands);

    for (uint64_t uncacheBufferId : uncacheBufferIds) {
        mBufferIdsToUncache.push_back(uncacheBufferId);
    }

    // If a synchronous transaction is explicitly requested without any changes, force a transaction
    // anyway. This can be used as a flush mechanism for previous async transactions.
    // Empty animation transaction can be used to simulate back-pressure, so also force a
    // transaction for empty animation transactions.
    if (transactionFlags == 0 && (flags & eAnimation)) {
        transactionFlags = eTransactionNeeded;
    }

    bool needsTraversal = false;
    if (transactionFlags) {
        // We are on the main thread, we are about to perform a traversal. Clear the traversal bit
        // so we don't have to wake up again next frame to perform an unnecessary traversal.
        if (transactionFlags & eTraversalNeeded) {
            transactionFlags = transactionFlags & (~eTraversalNeeded);
            needsTraversal = true;
        }
        if (transactionFlags) {
            setTransactionFlags(transactionFlags);
        }
    }

    return needsTraversal;
}

bool SurfaceFlinger::applyAndCommitDisplayTransactionStates(
        std::vector<TransactionState>& transactions) {
    Mutex::Autolock lock(mStateLock);
    bool needsTraversal = false;
    uint32_t transactionFlags = 0;
    for (auto& transaction : transactions) {
        for (DisplayState& display : transaction.displays) {
            transactionFlags |= setDisplayStateLocked(display);
        }
    }

    if (transactionFlags) {
        // We are on the main thread, we are about to perform a traversal. Clear the traversal bit
        // so we don't have to wake up again next frame to perform an unnecessary traversal.
        if (transactionFlags & eTraversalNeeded) {
            transactionFlags = transactionFlags & (~eTraversalNeeded);
            needsTraversal = true;
        }
        if (transactionFlags) {
            setTransactionFlags(transactionFlags);
        }
    }

    mFrontEndDisplayInfosChanged = mTransactionFlags & eDisplayTransactionNeeded;
    if (mFrontEndDisplayInfosChanged && !mLegacyFrontEndEnabled) {
        processDisplayChangesLocked();
        mFrontEndDisplayInfos.clear();
        for (const auto& [_, display] : mDisplays) {
            mFrontEndDisplayInfos.try_emplace(display->getLayerStack(), display->getFrontEndInfo());
        }
        needsTraversal = true;
    }

    return needsTraversal;
}

uint32_t SurfaceFlinger::setDisplayStateLocked(const DisplayState& s) {
    const ssize_t index = mCurrentState.displays.indexOfKey(s.token);
    if (index < 0) return 0;

    uint32_t flags = 0;
    DisplayDeviceState& state = mCurrentState.displays.editValueAt(index);

    const uint32_t what = s.what;
    if (what & DisplayState::eSurfaceChanged) {
        if (IInterface::asBinder(state.surface) != IInterface::asBinder(s.surface)) {
            state.surface = s.surface;
            flags |= eDisplayTransactionNeeded;
        }
    }
    if (what & DisplayState::eLayerStackChanged) {
        if (state.layerStack != s.layerStack) {
            state.layerStack = s.layerStack;
            flags |= eDisplayTransactionNeeded;
        }
    }
    if (what & DisplayState::eFlagsChanged) {
        if (state.flags != s.flags) {
            state.flags = s.flags;
            flags |= eDisplayTransactionNeeded;
        }
    }
    if (what & DisplayState::eDisplayProjectionChanged) {
        if (state.orientation != s.orientation) {
            state.orientation = s.orientation;
            flags |= eDisplayTransactionNeeded;
        }
        if (state.orientedDisplaySpaceRect != s.orientedDisplaySpaceRect) {
            state.orientedDisplaySpaceRect = s.orientedDisplaySpaceRect;
            flags |= eDisplayTransactionNeeded;
        }
        if (state.layerStackSpaceRect != s.layerStackSpaceRect) {
            state.layerStackSpaceRect = s.layerStackSpaceRect;
            flags |= eDisplayTransactionNeeded;
        }
    }
    if (what & DisplayState::eDisplaySizeChanged) {
        if (state.width != s.width) {
            state.width = s.width;
            flags |= eDisplayTransactionNeeded;
        }
        if (state.height != s.height) {
            state.height = s.height;
            flags |= eDisplayTransactionNeeded;
        }
    }

    return flags;
}

bool SurfaceFlinger::callingThreadHasUnscopedSurfaceFlingerAccess(bool usePermissionCache) {
    IPCThreadState* ipc = IPCThreadState::self();
    const int pid = ipc->getCallingPid();
    const int uid = ipc->getCallingUid();
    if ((uid != AID_GRAPHICS && uid != AID_SYSTEM) &&
        (usePermissionCache ? !PermissionCache::checkPermission(sAccessSurfaceFlinger, pid, uid)
                            : !checkPermission(sAccessSurfaceFlinger, pid, uid))) {
        return false;
    }
    return true;
}

uint32_t SurfaceFlinger::setClientStateLocked(const FrameTimelineInfo& frameTimelineInfo,
                                              ResolvedComposerState& composerState,
                                              int64_t desiredPresentTime, bool isAutoTimestamp,
                                              int64_t postTime, uint64_t transactionId) {
    layer_state_t& s = composerState.state;

    std::vector<ListenerCallbacks> filteredListeners;
    for (auto& listener : s.listeners) {
        // Starts a registration but separates the callback ids according to callback type. This
        // allows the callback invoker to send on latch callbacks earlier.
        // note that startRegistration will not re-register if the listener has
        // already be registered for a prior surface control

        ListenerCallbacks onCommitCallbacks = listener.filter(CallbackId::Type::ON_COMMIT);
        if (!onCommitCallbacks.callbackIds.empty()) {
            filteredListeners.push_back(onCommitCallbacks);
        }

        ListenerCallbacks onCompleteCallbacks = listener.filter(CallbackId::Type::ON_COMPLETE);
        if (!onCompleteCallbacks.callbackIds.empty()) {
            filteredListeners.push_back(onCompleteCallbacks);
        }
    }

    const uint64_t what = s.what;
    uint32_t flags = 0;
    sp<Layer> layer = nullptr;
    if (s.surface) {
        layer = LayerHandle::getLayer(s.surface);
    } else {
        // The client may provide us a null handle. Treat it as if the layer was removed.
        ALOGW("Attempt to set client state with a null layer handle");
    }
    if (layer == nullptr) {
        for (auto& [listener, callbackIds] : s.listeners) {
            mTransactionCallbackInvoker.addCallbackHandle(sp<CallbackHandle>::make(listener,
                                                                                   callbackIds,
                                                                                   s.surface),
                                                          std::vector<JankData>());
        }
        return 0;
    }
    MUTEX_ALIAS(mStateLock, layer->mFlinger->mStateLock);

    ui::LayerStack oldLayerStack = layer->getLayerStack(LayerVector::StateSet::Current);

    // Only set by BLAST adapter layers
    if (what & layer_state_t::eProducerDisconnect) {
        layer->onDisconnect();
    }

    if (what & layer_state_t::ePositionChanged) {
        if (layer->setPosition(s.x, s.y)) {
            flags |= eTraversalNeeded;
        }
    }
    if (what & layer_state_t::eLayerChanged) {
        // NOTE: index needs to be calculated before we update the state
        const auto& p = layer->getParent();
        if (p == nullptr) {
            ssize_t idx = mCurrentState.layersSortedByZ.indexOf(layer);
            if (layer->setLayer(s.z) && idx >= 0) {
                mCurrentState.layersSortedByZ.removeAt(idx);
                mCurrentState.layersSortedByZ.add(layer);
                // we need traversal (state changed)
                // AND transaction (list changed)
                flags |= eTransactionNeeded|eTraversalNeeded;
            }
        } else {
            if (p->setChildLayer(layer, s.z)) {
                flags |= eTransactionNeeded|eTraversalNeeded;
            }
        }
    }
    if (what & layer_state_t::eRelativeLayerChanged) {
        // NOTE: index needs to be calculated before we update the state
        const auto& p = layer->getParent();
        const auto& relativeHandle = s.relativeLayerSurfaceControl ?
                s.relativeLayerSurfaceControl->getHandle() : nullptr;
        if (p == nullptr) {
            ssize_t idx = mCurrentState.layersSortedByZ.indexOf(layer);
            if (layer->setRelativeLayer(relativeHandle, s.z) &&
                idx >= 0) {
                mCurrentState.layersSortedByZ.removeAt(idx);
                mCurrentState.layersSortedByZ.add(layer);
                // we need traversal (state changed)
                // AND transaction (list changed)
                flags |= eTransactionNeeded|eTraversalNeeded;
            }
        } else {
            if (p->setChildRelativeLayer(layer, relativeHandle, s.z)) {
                flags |= eTransactionNeeded|eTraversalNeeded;
            }
        }
    }
    if (what & layer_state_t::eAlphaChanged) {
        if (layer->setAlpha(s.color.a)) flags |= eTraversalNeeded;
    }
    if (what & layer_state_t::eColorChanged) {
        if (layer->setColor(s.color.rgb)) flags |= eTraversalNeeded;
    }
    if (what & layer_state_t::eColorTransformChanged) {
        if (layer->setColorTransform(s.colorTransform)) {
            flags |= eTraversalNeeded;
        }
    }
    if (what & layer_state_t::eBackgroundColorChanged) {
        if (layer->setBackgroundColor(s.bgColor.rgb, s.bgColor.a, s.bgColorDataspace)) {
            flags |= eTraversalNeeded;
        }
    }
    if (what & layer_state_t::eMatrixChanged) {
        if (layer->setMatrix(s.matrix)) flags |= eTraversalNeeded;
    }
    if (what & layer_state_t::eTransparentRegionChanged) {
        if (layer->setTransparentRegionHint(s.transparentRegion))
            flags |= eTraversalNeeded;
    }
    if (what & layer_state_t::eFlagsChanged) {
        if (layer->setFlags(s.flags, s.mask)) flags |= eTraversalNeeded;
    }
    if (what & layer_state_t::eCornerRadiusChanged) {
        if (layer->setCornerRadius(s.cornerRadius))
            flags |= eTraversalNeeded;
    }
    if (what & layer_state_t::eBackgroundBlurRadiusChanged && mSupportsBlur) {
        if (layer->setBackgroundBlurRadius(s.backgroundBlurRadius)) flags |= eTraversalNeeded;
    }
    if (what & layer_state_t::eBlurRegionsChanged) {
        if (layer->setBlurRegions(s.blurRegions)) flags |= eTraversalNeeded;
    }
    if (what & layer_state_t::eRenderBorderChanged) {
        if (layer->enableBorder(s.borderEnabled, s.borderWidth, s.borderColor)) {
            flags |= eTraversalNeeded;
        }
    }
    if (what & layer_state_t::eLayerStackChanged) {
        ssize_t idx = mCurrentState.layersSortedByZ.indexOf(layer);
        // We only allow setting layer stacks for top level layers,
        // everything else inherits layer stack from its parent.
        if (layer->hasParent()) {
            ALOGE("Attempt to set layer stack on layer with parent (%s) is invalid",
                  layer->getDebugName());
        } else if (idx < 0) {
            ALOGE("Attempt to set layer stack on layer without parent (%s) that "
                  "that also does not appear in the top level layer list. Something"
                  " has gone wrong.",
                  layer->getDebugName());
        } else if (layer->setLayerStack(s.layerStack)) {
            mCurrentState.layersSortedByZ.removeAt(idx);
            mCurrentState.layersSortedByZ.add(layer);
            // we need traversal (state changed)
            // AND transaction (list changed)
            flags |= eTransactionNeeded | eTraversalNeeded | eTransformHintUpdateNeeded;
        }
    }
    if (what & layer_state_t::eBufferTransformChanged) {
        if (layer->setTransform(s.bufferTransform)) flags |= eTraversalNeeded;
    }
    if (what & layer_state_t::eTransformToDisplayInverseChanged) {
        if (layer->setTransformToDisplayInverse(s.transformToDisplayInverse))
            flags |= eTraversalNeeded;
    }
    if (what & layer_state_t::eCropChanged) {
        if (layer->setCrop(s.crop)) flags |= eTraversalNeeded;
    }
    if (what & layer_state_t::eDataspaceChanged) {
        if (layer->setDataspace(s.dataspace)) flags |= eTraversalNeeded;
    }
    if (what & layer_state_t::eSurfaceDamageRegionChanged) {
        if (layer->setSurfaceDamageRegion(s.surfaceDamageRegion)) flags |= eTraversalNeeded;
    }
    if (what & layer_state_t::eApiChanged) {
        if (layer->setApi(s.api)) flags |= eTraversalNeeded;
    }
    if (what & layer_state_t::eSidebandStreamChanged) {
        if (layer->setSidebandStream(s.sidebandStream, frameTimelineInfo, postTime))
            flags |= eTraversalNeeded;
    }
    if (what & layer_state_t::eInputInfoChanged) {
        layer->setInputInfo(*s.windowInfoHandle->getInfo());
        flags |= eTraversalNeeded;
    }
    std::optional<nsecs_t> dequeueBufferTimestamp;
    if (what & layer_state_t::eMetadataChanged) {
        dequeueBufferTimestamp = s.metadata.getInt64(gui::METADATA_DEQUEUE_TIME);

        if (const int32_t gameMode = s.metadata.getInt32(gui::METADATA_GAME_MODE, -1);
            gameMode != -1) {
            // The transaction will be received on the Task layer and needs to be applied to all
            // child layers. Child layers that are added at a later point will obtain the game mode
            // info through addChild().
            layer->setGameModeForTree(static_cast<GameMode>(gameMode));
        }

        if (layer->setMetadata(s.metadata)) {
            flags |= eTraversalNeeded;
            mLayerMetadataSnapshotNeeded = true;
        }
    }
    if (what & layer_state_t::eColorSpaceAgnosticChanged) {
        if (layer->setColorSpaceAgnostic(s.colorSpaceAgnostic)) {
            flags |= eTraversalNeeded;
        }
    }
    if (what & layer_state_t::eShadowRadiusChanged) {
        if (layer->setShadowRadius(s.shadowRadius)) flags |= eTraversalNeeded;
    }
    if (what & layer_state_t::eDefaultFrameRateCompatibilityChanged) {
        const auto compatibility =
                Layer::FrameRate::convertCompatibility(s.defaultFrameRateCompatibility);

        if (layer->setDefaultFrameRateCompatibility(compatibility)) {
            flags |= eTraversalNeeded;
        }
    }
    if (what & layer_state_t::eFrameRateSelectionPriority) {
        if (layer->setFrameRateSelectionPriority(s.frameRateSelectionPriority)) {
            flags |= eTraversalNeeded;
        }
    }
    if (what & layer_state_t::eFrameRateChanged) {
        const auto compatibility =
            Layer::FrameRate::convertCompatibility(s.frameRateCompatibility);
        const auto strategy =
            Layer::FrameRate::convertChangeFrameRateStrategy(s.changeFrameRateStrategy);

        if (layer->setFrameRate(Layer::FrameRate::FrameRateVote(Fps::fromValue(s.frameRate),
                                                                compatibility, strategy))) {
            flags |= eTraversalNeeded;
        }
    }
    if (what & layer_state_t::eFrameRateCategoryChanged) {
        const FrameRateCategory category = Layer::FrameRate::convertCategory(s.frameRateCategory);
        if (layer->setFrameRateCategory(category, s.frameRateCategorySmoothSwitchOnly)) {
            flags |= eTraversalNeeded;
        }
    }
    if (what & layer_state_t::eFrameRateSelectionStrategyChanged) {
        const scheduler::LayerInfo::FrameRateSelectionStrategy strategy =
                scheduler::LayerInfo::convertFrameRateSelectionStrategy(
                        s.frameRateSelectionStrategy);
        if (layer->setFrameRateSelectionStrategy(strategy)) {
            flags |= eTraversalNeeded;
        }
    }
    if (what & layer_state_t::eFixedTransformHintChanged) {
        if (layer->setFixedTransformHint(s.fixedTransformHint)) {
            flags |= eTraversalNeeded | eTransformHintUpdateNeeded;
        }
    }
    if (what & layer_state_t::eAutoRefreshChanged) {
        layer->setAutoRefresh(s.autoRefresh);
    }
    if (what & layer_state_t::eDimmingEnabledChanged) {
        if (layer->setDimmingEnabled(s.dimmingEnabled)) flags |= eTraversalNeeded;
    }
    if (what & layer_state_t::eExtendedRangeBrightnessChanged) {
        if (layer->setExtendedRangeBrightness(s.currentHdrSdrRatio, s.desiredHdrSdrRatio)) {
            flags |= eTraversalNeeded;
        }
    }
    if (what & layer_state_t::eCachingHintChanged) {
        if (layer->setCachingHint(s.cachingHint)) {
            flags |= eTraversalNeeded;
        }
    }
    if (what & layer_state_t::eHdrMetadataChanged) {
        if (layer->setHdrMetadata(s.hdrMetadata)) flags |= eTraversalNeeded;
    }
    if (what & layer_state_t::eTrustedOverlayChanged) {
        if (layer->setTrustedOverlay(s.isTrustedOverlay)) {
            flags |= eTraversalNeeded;
        }
    }
    if (what & layer_state_t::eStretchChanged) {
        if (layer->setStretchEffect(s.stretchEffect)) {
            flags |= eTraversalNeeded;
        }
    }
    if (what & layer_state_t::eBufferCropChanged) {
        if (layer->setBufferCrop(s.bufferCrop)) {
            flags |= eTraversalNeeded;
        }
    }
    if (what & layer_state_t::eDestinationFrameChanged) {
        if (layer->setDestinationFrame(s.destinationFrame)) {
            flags |= eTraversalNeeded;
        }
    }
    if (what & layer_state_t::eDropInputModeChanged) {
        if (layer->setDropInputMode(s.dropInputMode)) {
            flags |= eTraversalNeeded;
            mUpdateInputInfo = true;
        }
    }
    // This has to happen after we reparent children because when we reparent to null we remove
    // child layers from current state and remove its relative z. If the children are reparented in
    // the same transaction, then we have to make sure we reparent the children first so we do not
    // lose its relative z order.
    if (what & layer_state_t::eReparent) {
        bool hadParent = layer->hasParent();
        auto parentHandle = (s.parentSurfaceControlForChild)
                ? s.parentSurfaceControlForChild->getHandle()
                : nullptr;
        if (layer->reparent(parentHandle)) {
            if (!hadParent) {
                layer->setIsAtRoot(false);
                mCurrentState.layersSortedByZ.remove(layer);
            }
            flags |= eTransactionNeeded | eTraversalNeeded;
        }
    }
    std::vector<sp<CallbackHandle>> callbackHandles;
    if ((what & layer_state_t::eHasListenerCallbacksChanged) && (!filteredListeners.empty())) {
        for (auto& [listener, callbackIds] : filteredListeners) {
            callbackHandles.emplace_back(
                    sp<CallbackHandle>::make(listener, callbackIds, s.surface));
        }
    }

    if (what & layer_state_t::eBufferChanged) {
        if (layer->setBuffer(composerState.externalTexture, *s.bufferData, postTime,
                             desiredPresentTime, isAutoTimestamp, dequeueBufferTimestamp,
                             frameTimelineInfo)) {
            flags |= eTraversalNeeded;
        }
    } else if (frameTimelineInfo.vsyncId != FrameTimelineInfo::INVALID_VSYNC_ID) {
        layer->setFrameTimelineVsyncForBufferlessTransaction(frameTimelineInfo, postTime);
    }

    if ((what & layer_state_t::eBufferChanged) == 0) {
        layer->setDesiredPresentTime(desiredPresentTime, isAutoTimestamp);
    }

    if (what & layer_state_t::eTrustedPresentationInfoChanged) {
        if (layer->setTrustedPresentationInfo(s.trustedPresentationThresholds,
                                              s.trustedPresentationListener)) {
            flags |= eTraversalNeeded;
        }
    }

    if (what & layer_state_t::eFlushJankData) {
        // Do nothing. Processing the transaction completed listeners currently cause the flush.
    }

    if (layer->setTransactionCompletedListeners(callbackHandles,
                                                layer->willPresentCurrentTransaction() ||
                                                        layer->willReleaseBufferOnLatch())) {
        flags |= eTraversalNeeded;
    }

    // Do not put anything that updates layer state or modifies flags after
    // setTransactionCompletedListener

    // if the layer has been parented on to a new display, update its transform hint.
    if (((flags & eTransformHintUpdateNeeded) == 0) &&
        oldLayerStack != layer->getLayerStack(LayerVector::StateSet::Current)) {
        flags |= eTransformHintUpdateNeeded;
    }

    return flags;
}

uint32_t SurfaceFlinger::updateLayerCallbacksAndStats(const FrameTimelineInfo& frameTimelineInfo,
                                                      ResolvedComposerState& composerState,
                                                      int64_t desiredPresentTime,
                                                      bool isAutoTimestamp, int64_t postTime,
                                                      uint64_t transactionId) {
    layer_state_t& s = composerState.state;

    std::vector<ListenerCallbacks> filteredListeners;
    for (auto& listener : s.listeners) {
        // Starts a registration but separates the callback ids according to callback type. This
        // allows the callback invoker to send on latch callbacks earlier.
        // note that startRegistration will not re-register if the listener has
        // already be registered for a prior surface control

        ListenerCallbacks onCommitCallbacks = listener.filter(CallbackId::Type::ON_COMMIT);
        if (!onCommitCallbacks.callbackIds.empty()) {
            filteredListeners.push_back(onCommitCallbacks);
        }

        ListenerCallbacks onCompleteCallbacks = listener.filter(CallbackId::Type::ON_COMPLETE);
        if (!onCompleteCallbacks.callbackIds.empty()) {
            filteredListeners.push_back(onCompleteCallbacks);
        }
    }

    const uint64_t what = s.what;
    uint32_t flags = 0;
    sp<Layer> layer = nullptr;
    if (s.surface) {
        layer = LayerHandle::getLayer(s.surface);
    } else {
        // The client may provide us a null handle. Treat it as if the layer was removed.
        ALOGW("Attempt to set client state with a null layer handle");
    }
    if (layer == nullptr) {
        for (auto& [listener, callbackIds] : s.listeners) {
            mTransactionCallbackInvoker.addCallbackHandle(sp<CallbackHandle>::make(listener,
                                                                                   callbackIds,
                                                                                   s.surface),
                                                          std::vector<JankData>());
        }
        return 0;
    }
    if (what & layer_state_t::eProducerDisconnect) {
        layer->onDisconnect();
    }
    std::optional<nsecs_t> dequeueBufferTimestamp;
    if (what & layer_state_t::eMetadataChanged) {
        dequeueBufferTimestamp = s.metadata.getInt64(gui::METADATA_DEQUEUE_TIME);
    }

    std::vector<sp<CallbackHandle>> callbackHandles;
    if ((what & layer_state_t::eHasListenerCallbacksChanged) && (!filteredListeners.empty())) {
        for (auto& [listener, callbackIds] : filteredListeners) {
            callbackHandles.emplace_back(
                    sp<CallbackHandle>::make(listener, callbackIds, s.surface));
        }
    }
    // TODO(b/238781169) remove after screenshot refactor, currently screenshots
    // requires to read drawing state from binder thread. So we need to fix that
    // before removing this.
    if (what & layer_state_t::eBufferTransformChanged) {
        if (layer->setTransform(s.bufferTransform)) flags |= eTraversalNeeded;
    }
    if (what & layer_state_t::eTransformToDisplayInverseChanged) {
        if (layer->setTransformToDisplayInverse(s.transformToDisplayInverse))
            flags |= eTraversalNeeded;
    }
    if (what & layer_state_t::eCropChanged) {
        if (layer->setCrop(s.crop)) flags |= eTraversalNeeded;
    }
    if (what & layer_state_t::eSidebandStreamChanged) {
        if (layer->setSidebandStream(s.sidebandStream, frameTimelineInfo, postTime))
            flags |= eTraversalNeeded;
    }
    if (what & layer_state_t::eDataspaceChanged) {
        if (layer->setDataspace(s.dataspace)) flags |= eTraversalNeeded;
    }
    if (what & layer_state_t::eExtendedRangeBrightnessChanged) {
        if (layer->setExtendedRangeBrightness(s.currentHdrSdrRatio, s.desiredHdrSdrRatio)) {
            flags |= eTraversalNeeded;
        }
    }
    if (what & layer_state_t::eBufferChanged) {
        std::optional<ui::Transform::RotationFlags> transformHint = std::nullopt;
        frontend::LayerSnapshot* snapshot = mLayerSnapshotBuilder.getSnapshot(layer->sequence);
        if (snapshot) {
            transformHint = snapshot->transformHint;
        }
        layer->setTransformHint(transformHint);
        if (layer->setBuffer(composerState.externalTexture, *s.bufferData, postTime,
                             desiredPresentTime, isAutoTimestamp, dequeueBufferTimestamp,
                             frameTimelineInfo)) {
            flags |= eTraversalNeeded;
        }
        mLayersWithQueuedFrames.emplace(layer);
    } else if (frameTimelineInfo.vsyncId != FrameTimelineInfo::INVALID_VSYNC_ID) {
        layer->setFrameTimelineVsyncForBufferlessTransaction(frameTimelineInfo, postTime);
    }

    if ((what & layer_state_t::eBufferChanged) == 0) {
        layer->setDesiredPresentTime(desiredPresentTime, isAutoTimestamp);
    }

    if (what & layer_state_t::eTrustedPresentationInfoChanged) {
        if (layer->setTrustedPresentationInfo(s.trustedPresentationThresholds,
                                              s.trustedPresentationListener)) {
            flags |= eTraversalNeeded;
        }
    }

    const auto& requestedLayerState = mLayerLifecycleManager.getLayerFromId(layer->getSequence());
    bool willPresentCurrentTransaction = requestedLayerState &&
            (requestedLayerState->hasReadyFrame() ||
             requestedLayerState->willReleaseBufferOnLatch());
    if (layer->setTransactionCompletedListeners(callbackHandles, willPresentCurrentTransaction))
        flags |= eTraversalNeeded;

    return flags;
}

uint32_t SurfaceFlinger::addInputWindowCommands(const InputWindowCommands& inputWindowCommands) {
    bool hasChanges = mInputWindowCommands.merge(inputWindowCommands);
    return hasChanges ? eTraversalNeeded : 0;
}

status_t SurfaceFlinger::mirrorLayer(const LayerCreationArgs& args,
                                     const sp<IBinder>& mirrorFromHandle,
                                     gui::CreateSurfaceResult& outResult) {
    if (!mirrorFromHandle) {
        return NAME_NOT_FOUND;
    }

    sp<Layer> mirrorLayer;
    sp<Layer> mirrorFrom;
    LayerCreationArgs mirrorArgs = LayerCreationArgs::fromOtherArgs(args);
    {
        Mutex::Autolock _l(mStateLock);
        mirrorFrom = LayerHandle::getLayer(mirrorFromHandle);
        if (!mirrorFrom) {
            return NAME_NOT_FOUND;
        }
        mirrorArgs.flags |= ISurfaceComposerClient::eNoColorFill;
        mirrorArgs.mirrorLayerHandle = mirrorFromHandle;
        mirrorArgs.addToRoot = false;
        status_t result = createEffectLayer(mirrorArgs, &outResult.handle, &mirrorLayer);
        if (result != NO_ERROR) {
            return result;
        }

        mirrorLayer->setClonedChild(mirrorFrom->createClone(mirrorLayer->getSequence()));
    }

    outResult.layerId = mirrorLayer->sequence;
    outResult.layerName = String16(mirrorLayer->getDebugName());
    return addClientLayer(mirrorArgs, outResult.handle, mirrorLayer /* layer */,
                          nullptr /* parent */, nullptr /* outTransformHint */);
}

status_t SurfaceFlinger::mirrorDisplay(DisplayId displayId, const LayerCreationArgs& args,
                                       gui::CreateSurfaceResult& outResult) {
    IPCThreadState* ipc = IPCThreadState::self();
    const int uid = ipc->getCallingUid();
    if (uid != AID_ROOT && uid != AID_GRAPHICS && uid != AID_SYSTEM && uid != AID_SHELL) {
        ALOGE("Permission denied when trying to mirror display");
        return PERMISSION_DENIED;
    }

    ui::LayerStack layerStack;
    sp<Layer> rootMirrorLayer;
    status_t result = 0;

    {
        Mutex::Autolock lock(mStateLock);

        const auto display = getDisplayDeviceLocked(displayId);
        if (!display) {
            return NAME_NOT_FOUND;
        }

        layerStack = display->getLayerStack();
        LayerCreationArgs mirrorArgs = LayerCreationArgs::fromOtherArgs(args);
        mirrorArgs.flags |= ISurfaceComposerClient::eNoColorFill;
        mirrorArgs.addToRoot = true;
        mirrorArgs.layerStackToMirror = layerStack;
        result = createEffectLayer(mirrorArgs, &outResult.handle, &rootMirrorLayer);
        outResult.layerId = rootMirrorLayer->sequence;
        outResult.layerName = String16(rootMirrorLayer->getDebugName());
        result |= addClientLayer(mirrorArgs, outResult.handle, rootMirrorLayer /* layer */,
                                 nullptr /* parent */, nullptr /* outTransformHint */);
    }

    if (result != NO_ERROR) {
        return result;
    }

    if (mLegacyFrontEndEnabled) {
        std::scoped_lock<std::mutex> lock(mMirrorDisplayLock);
        mMirrorDisplays.emplace_back(layerStack, outResult.handle, args.client);
    }

    setTransactionFlags(eTransactionFlushNeeded);
    return NO_ERROR;
}

status_t SurfaceFlinger::createLayer(LayerCreationArgs& args, gui::CreateSurfaceResult& outResult) {
    status_t result = NO_ERROR;

    sp<Layer> layer;

    switch (args.flags & ISurfaceComposerClient::eFXSurfaceMask) {
        case ISurfaceComposerClient::eFXSurfaceBufferQueue:
        case ISurfaceComposerClient::eFXSurfaceContainer:
        case ISurfaceComposerClient::eFXSurfaceBufferState:
            args.flags |= ISurfaceComposerClient::eNoColorFill;
            FMT_FALLTHROUGH;
        case ISurfaceComposerClient::eFXSurfaceEffect: {
            result = createBufferStateLayer(args, &outResult.handle, &layer);
            std::atomic<int32_t>* pendingBufferCounter = layer->getPendingBufferCounter();
            if (pendingBufferCounter) {
                std::string counterName = layer->getPendingBufferCounterName();
                mBufferCountTracker.add(outResult.handle->localBinder(), counterName,
                                        pendingBufferCounter);
            }
        } break;
        default:
            result = BAD_VALUE;
            break;
    }

    if (result != NO_ERROR) {
        return result;
    }

    args.addToRoot = args.addToRoot && callingThreadHasUnscopedSurfaceFlingerAccess();
    // We can safely promote the parent layer in binder thread because we have a strong reference
    // to the layer's handle inside this scope.
    sp<Layer> parent = LayerHandle::getLayer(args.parentHandle.promote());
    if (args.parentHandle != nullptr && parent == nullptr) {
        ALOGE("Invalid parent handle %p", args.parentHandle.promote().get());
        args.addToRoot = false;
    }

    uint32_t outTransformHint;
    result = addClientLayer(args, outResult.handle, layer, parent, &outTransformHint);
    if (result != NO_ERROR) {
        return result;
    }

    outResult.transformHint = static_cast<int32_t>(outTransformHint);
    outResult.layerId = layer->sequence;
    outResult.layerName = String16(layer->getDebugName());
    return result;
}

status_t SurfaceFlinger::createBufferStateLayer(LayerCreationArgs& args, sp<IBinder>* handle,
                                                sp<Layer>* outLayer) {
    *outLayer = getFactory().createBufferStateLayer(args);
    *handle = (*outLayer)->getHandle();
    return NO_ERROR;
}

status_t SurfaceFlinger::createEffectLayer(const LayerCreationArgs& args, sp<IBinder>* handle,
                                           sp<Layer>* outLayer) {
    *outLayer = getFactory().createEffectLayer(args);
    *handle = (*outLayer)->getHandle();
    return NO_ERROR;
}

void SurfaceFlinger::markLayerPendingRemovalLocked(const sp<Layer>& layer) {
    mLayersPendingRemoval.add(layer);
    mLayersRemoved = true;
    setTransactionFlags(eTransactionNeeded);
}

void SurfaceFlinger::onHandleDestroyed(BBinder* handle, sp<Layer>& layer, uint32_t layerId) {
    {
        std::scoped_lock<std::mutex> lock(mCreatedLayersLock);
        mDestroyedHandles.emplace_back(layerId, layer->getDebugName());
    }

    mTransactionHandler.onLayerDestroyed(layerId);

    Mutex::Autolock lock(mStateLock);

    /* QTI_BEGIN */
    if (!layer) {
        ALOGW("Attempted to destroy an invalid layer");
        return;
    }
    /* QTI_END */

    markLayerPendingRemovalLocked(layer);
    layer->onHandleDestroyed();
    mBufferCountTracker.remove(handle);
    layer.clear();

    setTransactionFlags(eTransactionFlushNeeded);
}

void SurfaceFlinger::initializeDisplays() {
    TransactionState state;
    state.inputWindowCommands = mInputWindowCommands;
    const nsecs_t now = systemTime();
    state.desiredPresentTime = now;
    state.postTime = now;
    state.originPid = mPid;
    state.originUid = static_cast<int>(getuid());
    const uint64_t transactionId = (static_cast<uint64_t>(mPid) << 32) | mUniqueTransactionId++;
    state.id = transactionId;

    auto layerStack = ui::DEFAULT_LAYER_STACK.id;
    for (const auto& [id, display] : FTL_FAKE_GUARD(mStateLock, mPhysicalDisplays)) {
        state.displays.push(DisplayState(display.token(), ui::LayerStack::fromValue(layerStack++)));
    }

    std::vector<TransactionState> transactions;
    transactions.emplace_back(state);

    if (mLegacyFrontEndEnabled) {
        applyTransactions(transactions, VsyncId{0});
    } else {
        applyAndCommitDisplayTransactionStates(transactions);
    }

    {
        ftl::FakeGuard guard(mStateLock);

        // In case of a restart, ensure all displays are off.
        for (const auto& [id, display] : mPhysicalDisplays) {
            setPowerModeInternal(getDisplayDeviceLocked(id), hal::PowerMode::OFF);
        }

        // Power on all displays. The primary display is first, so becomes the active display. Also,
        // the DisplayCapability set of a display is populated on its first powering on. Do this now
        // before responding to any Binder query from DisplayManager about display capabilities.
        for (const auto& [id, display] : mPhysicalDisplays) {
            setPowerModeInternal(getDisplayDeviceLocked(id), hal::PowerMode::ON);
        }
    }
}

void SurfaceFlinger::setPowerModeInternal(const sp<DisplayDevice>& display, hal::PowerMode mode) {
    if (display->isVirtual()) {
        // TODO(b/241285876): This code path should not be reachable, so enforce this at compile
        // time.
        ALOGE("%s: Invalid operation on virtual display", __func__);
        return;
    }

    const auto displayId = display->getPhysicalId();
    ALOGD("Setting power mode %d on display %s", mode, to_string(displayId).c_str());

    const auto currentMode = display->getPowerMode();
    if (currentMode == mode) {
        return;
    }

    const bool isInternalDisplay = mPhysicalDisplays.get(displayId)
                                           .transform(&PhysicalDisplay::isInternal)
                                           .value_or(false);

    const auto activeDisplay = getDisplayDeviceLocked(mActiveDisplayId);

    ALOGW_IF(display != activeDisplay && isInternalDisplay && activeDisplay &&
                     activeDisplay->isPoweredOn(),
             "Trying to change power mode on inactive display without powering off active display");

    display->setPowerMode(mode);

    const auto activeMode = display->refreshRateSelector().getActiveMode().modePtr;
    if (currentMode == hal::PowerMode::OFF) {
        // Turn on the display

        // Activate the display (which involves a modeset to the active mode) when the inner or
        // outer display of a foldable is powered on. This condition relies on the above
        // DisplayDevice::setPowerMode. If `display` and `activeDisplay` are the same display,
        // then the `activeDisplay->isPoweredOn()` below is true, such that the display is not
        // activated every time it is powered on.
        //
        // TODO(b/255635821): Remove the concept of active display.
        if (isInternalDisplay && (!activeDisplay || !activeDisplay->isPoweredOn())) {
            onActiveDisplayChangedLocked(activeDisplay.get(), *display);
        }

        if (displayId == mActiveDisplayId) {
            // TODO(b/281692563): Merge the syscalls. For now, keep uclamp in a separate syscall and
            // set it before SCHED_FIFO due to b/190237315.
            if (setSchedAttr(true) != NO_ERROR) {
                ALOGW("Failed to set uclamp.min after powering on active display: %s",
                      strerror(errno));
            }
            if (setSchedFifo(true) != NO_ERROR) {
                ALOGW("Failed to set SCHED_FIFO after powering on active display: %s",
                      strerror(errno));
            }
        }

        getHwComposer().setPowerMode(displayId, mode);
        if (mode != hal::PowerMode::DOZE_SUSPEND &&
            (displayId == mActiveDisplayId || FlagManager::getInstance().multithreaded_present())) {
            const bool enable =
                    mScheduler->getVsyncSchedule(displayId)->getPendingHardwareVsyncState();
            requestHardwareVsync(displayId, enable);

            if (displayId == mActiveDisplayId) {
                mScheduler->enableSyntheticVsync(false);
            }

            constexpr bool kAllowToEnable = true;
            mScheduler->resyncToHardwareVsync(displayId, kAllowToEnable, activeMode.get());
        }

        mVisibleRegionsDirty = true;
        scheduleComposite(FrameHint::kActive);
    } else if (mode == hal::PowerMode::OFF) {
        const bool currentModeNotDozeSuspend = (currentMode != hal::PowerMode::DOZE_SUSPEND);
        // Turn off the display
        if (displayId == mActiveDisplayId) {
            if (const auto display = getActivatableDisplay()) {
                onActiveDisplayChangedLocked(activeDisplay.get(), *display);
            } else {
                if (setSchedFifo(false) != NO_ERROR) {
                    ALOGW("Failed to set SCHED_OTHER after powering off active display: %s",
                          strerror(errno));
                }
                if (setSchedAttr(false) != NO_ERROR) {
                    ALOGW("Failed set uclamp.min after powering off active display: %s",
                          strerror(errno));
                }

                if (currentModeNotDozeSuspend) {
                    if (!FlagManager::getInstance().multithreaded_present()) {
                        mScheduler->disableHardwareVsync(displayId, true);
                    }
                    mScheduler->enableSyntheticVsync();
                }
            }
        }
        if (currentModeNotDozeSuspend && FlagManager::getInstance().multithreaded_present()) {
            constexpr bool kDisallow = true;
            mScheduler->disableHardwareVsync(displayId, kDisallow);
        }

        // We must disable VSYNC *before* turning off the display. The call to
        // disableHardwareVsync, above, schedules a task to turn it off after
        // this method returns. But by that point, the display is OFF, so the
        // call just updates the pending state, without actually disabling
        // VSYNC.
        requestHardwareVsync(displayId, false);
        getHwComposer().setPowerMode(displayId, mode);

        mVisibleRegionsDirty = true;
        // from this point on, SF will stop drawing on this display
    } else if (mode == hal::PowerMode::DOZE || mode == hal::PowerMode::ON) {
        // Update display while dozing
        getHwComposer().setPowerMode(displayId, mode);
        if (currentMode == hal::PowerMode::DOZE_SUSPEND &&
            (displayId == mActiveDisplayId || FlagManager::getInstance().multithreaded_present())) {
            if (displayId == mActiveDisplayId) {
                ALOGI("Force repainting for DOZE_SUSPEND -> DOZE or ON.");
                mVisibleRegionsDirty = true;
                scheduleRepaint();
                mScheduler->enableSyntheticVsync(false);
            }
            constexpr bool kAllowToEnable = true;
            mScheduler->resyncToHardwareVsync(displayId, kAllowToEnable, activeMode.get());
        }
    } else if (mode == hal::PowerMode::DOZE_SUSPEND) {
        // Leave display going to doze
        if (displayId == mActiveDisplayId || FlagManager::getInstance().multithreaded_present()) {
            constexpr bool kDisallow = true;
            mScheduler->disableHardwareVsync(displayId, kDisallow);
        }
        if (displayId == mActiveDisplayId) {
            mScheduler->enableSyntheticVsync();
        }
        getHwComposer().setPowerMode(displayId, mode);
    } else {
        ALOGE("Attempting to set unknown power mode: %d\n", mode);
        getHwComposer().setPowerMode(displayId, mode);
    }

    if (displayId == mActiveDisplayId) {
        mTimeStats->setPowerMode(mode);
        mScheduler->setActiveDisplayPowerModeForRefreshRateStats(mode);
    }

    /* QTI_BEGIN */
    mQtiSFExtnIntf->qtiSetEarlyWakeUpConfig(display, mode);
    /* QTI_END */

    mScheduler->setDisplayPowerMode(displayId, mode);

    ALOGD("Finished setting power mode %d on display %s", mode, to_string(displayId).c_str());
}

void SurfaceFlinger::setPowerMode(const sp<IBinder>& displayToken, int mode) {
    auto future = mScheduler->schedule([=, this]() FTL_FAKE_GUARD(mStateLock) FTL_FAKE_GUARD(
                                               kMainThreadContext) {
        const auto display = getDisplayDeviceLocked(displayToken);
        if (!display) {
            ALOGE("Attempt to set power mode %d for invalid display token %p", mode,
                  displayToken.get());
        } else if (display->isVirtual()) {
            ALOGW("Attempt to set power mode %d for virtual display", mode);
        } else {
            setPowerModeInternal(display, static_cast<hal::PowerMode>(mode));
        }
    });

    future.wait();
}

status_t SurfaceFlinger::doDump(int fd, const DumpArgs& args, bool asProto) {
    std::string result;

    IPCThreadState* ipc = IPCThreadState::self();
    const int pid = ipc->getCallingPid();
    const int uid = ipc->getCallingUid();

    if ((uid != AID_SHELL) &&
            !PermissionCache::checkPermission(sDump, pid, uid)) {
        StringAppendF(&result, "Permission Denial: can't dump SurfaceFlinger from pid=%d, uid=%d\n",
                      pid, uid);
        write(fd, result.c_str(), result.size());
        return NO_ERROR;
    }

    if (asProto && args.empty()) {
        perfetto::protos::LayersTraceFileProto traceFileProto =
                mLayerTracing.createTraceFileProto();
        perfetto::protos::LayersSnapshotProto* layersTrace = traceFileProto.add_entry();
        perfetto::protos::LayersProto layersProto = dumpProtoFromMainThread();
        layersTrace->mutable_layers()->Swap(&layersProto);
        auto displayProtos = dumpDisplayProto();
        layersTrace->mutable_displays()->Swap(&displayProtos);
        result.append(traceFileProto.SerializeAsString());
        write(fd, result.c_str(), result.size());
        return NO_ERROR;
    }

    static const std::unordered_map<std::string, Dumper> dumpers = {
            {"--comp-displays"s, dumper(&SurfaceFlinger::dumpCompositionDisplays)},
            {"--display-id"s, dumper(&SurfaceFlinger::dumpDisplayIdentificationData)},
            {"--displays"s, dumper(&SurfaceFlinger::dumpDisplays)},
            {"--edid"s, argsDumper(&SurfaceFlinger::dumpRawDisplayIdentificationData)},
            {"--events"s, dumper(&SurfaceFlinger::dumpEvents)},
            {"--frametimeline"s, argsDumper(&SurfaceFlinger::dumpFrameTimeline)},
            {"--frontend"s, mainThreadDumper(&SurfaceFlinger::dumpFrontEnd)},
            {"--hdrinfo"s, dumper(&SurfaceFlinger::dumpHdrInfo)},
            {"--hwclayers"s, mainThreadDumper(&SurfaceFlinger::dumpHwcLayersMinidump)},
            {"--latency"s, argsDumper(&SurfaceFlinger::dumpStatsLocked)},
            {"--latency-clear"s, argsDumper(&SurfaceFlinger::clearStatsLocked)},
            {"--list"s, dumper(&SurfaceFlinger::listLayersLocked)},
            {"--planner"s, argsDumper(&SurfaceFlinger::dumpPlannerInfo)},
            {"--scheduler"s, dumper(&SurfaceFlinger::dumpScheduler)},
            {"--timestats"s, protoDumper(&SurfaceFlinger::dumpTimeStats)},
            {"--vsync"s, dumper(&SurfaceFlinger::dumpVsync)},
            {"--wide-color"s, dumper(&SurfaceFlinger::dumpWideColorInfo)},
    };

    const auto flag = args.empty() ? ""s : std::string(String8(args[0]));
    if (const auto it = dumpers.find(flag); it != dumpers.end()) {
        (it->second)(args, asProto, result);
        write(fd, result.c_str(), result.size());
        return NO_ERROR;
    }

    // Traversal of drawing state must happen on the main thread.
    // Otherwise, SortedVector may have shared ownership during concurrent
    // traversals, which can result in use-after-frees.
    std::string compositionLayers;
    mScheduler
            ->schedule([&]() FTL_FAKE_GUARD(mStateLock) FTL_FAKE_GUARD(kMainThreadContext) {
                dumpVisibleFrontEnd(compositionLayers);
            })
            .get();
    dumpAll(args, compositionLayers, result);
    write(fd, result.c_str(), result.size());
    return NO_ERROR;
}

status_t SurfaceFlinger::dumpCritical(int fd, const DumpArgs&, bool asProto) {
    return doDump(fd, DumpArgs(), asProto);
}

void SurfaceFlinger::listLayersLocked(std::string& result) const {
    mCurrentState.traverseInZOrder(
            [&](Layer* layer) { StringAppendF(&result, "%s\n", layer->getDebugName()); });
}

void SurfaceFlinger::dumpStatsLocked(const DumpArgs& args, std::string& result) const {
    StringAppendF(&result, "%" PRId64 "\n", getVsyncPeriodFromHWC());
    if (args.size() < 2) return;

    const auto name = String8(args[1]);
    mCurrentState.traverseInZOrder([&](Layer* layer) {
        if (layer->getName() == name.c_str()) {
            layer->dumpFrameStats(result);
        }
    });
}

void SurfaceFlinger::clearStatsLocked(const DumpArgs& args, std::string&) {
    const bool clearAll = args.size() < 2;
    const auto name = clearAll ? String8() : String8(args[1]);

    mCurrentState.traverse([&](Layer* layer) {
        if (clearAll || layer->getName() == name.c_str()) {
            layer->clearFrameStats();
        }
    });
}

void SurfaceFlinger::dumpTimeStats(const DumpArgs& args, bool asProto, std::string& result) const {
    mTimeStats->parseArgs(asProto, args, result);
}

void SurfaceFlinger::dumpFrameTimeline(const DumpArgs& args, std::string& result) const {
    mFrameTimeline->parseArgs(args, result);
}

void SurfaceFlinger::logFrameStats(TimePoint now) {
    static TimePoint sTimestamp = now;
    if (now - sTimestamp < 30min) return;
    sTimestamp = now;

    ATRACE_CALL();
    mDrawingState.traverse([&](Layer* layer) { layer->logFrameStats(); });
}

void SurfaceFlinger::appendSfConfigString(std::string& result) const {
    result.append(" [sf");

    StringAppendF(&result, " PRESENT_TIME_OFFSET=%" PRId64, dispSyncPresentTimeOffset);
    StringAppendF(&result, " FORCE_HWC_FOR_RBG_TO_YUV=%d", useHwcForRgbToYuv);
    StringAppendF(&result, " MAX_VIRT_DISPLAY_DIM=%zu",
                  getHwComposer().getMaxVirtualDisplayDimension());
    StringAppendF(&result, " RUNNING_WITHOUT_SYNC_FRAMEWORK=%d", !hasSyncFramework);
    StringAppendF(&result, " NUM_FRAMEBUFFER_SURFACE_BUFFERS=%" PRId64,
                  maxFrameBufferAcquiredBuffers);
    result.append("]");
}

void SurfaceFlinger::dumpScheduler(std::string& result) const {
    utils::Dumper dumper{result};

    mScheduler->dump(dumper);

    // TODO(b/241285876): Move to DisplayModeController.
    dumper.dump("debugDisplayModeSetByBackdoor"sv, mDebugDisplayModeSetByBackdoor);
    dumper.eol();

    StringAppendF(&result,
                  "         present offset: %9" PRId64 " ns\t        VSYNC period: %9" PRId64
                  " ns\n\n",
                  dispSyncPresentTimeOffset, getVsyncPeriodFromHWC());
}

void SurfaceFlinger::dumpEvents(std::string& result) const {
    mScheduler->dump(mAppConnectionHandle, result);
}

void SurfaceFlinger::dumpVsync(std::string& result) const {
    mScheduler->dumpVsync(result);
}

void SurfaceFlinger::dumpPlannerInfo(const DumpArgs& args, std::string& result) const {
    for (const auto& [token, display] : mDisplays) {
        const auto compositionDisplay = display->getCompositionDisplay();
        compositionDisplay->dumpPlannerInfo(args, result);
    }
}

void SurfaceFlinger::dumpCompositionDisplays(std::string& result) const {
    for (const auto& [token, display] : mDisplays) {
        display->getCompositionDisplay()->dump(result);
        result += '\n';
    }
}

void SurfaceFlinger::dumpDisplays(std::string& result) const {
    utils::Dumper dumper{result};

    for (const auto& [id, display] : mPhysicalDisplays) {
        utils::Dumper::Section section(dumper, ftl::Concat("Display ", id.value).str());

        display.snapshot().dump(dumper);

        if (const auto device = getDisplayDeviceLocked(id)) {
            device->dump(dumper);
        }
    }

    for (const auto& [token, display] : mDisplays) {
        if (display->isVirtual()) {
            const auto displayId = display->getId();
            utils::Dumper::Section section(dumper,
                                           ftl::Concat("Virtual Display ", displayId.value).str());
            display->dump(dumper);
        }
    }
}

void SurfaceFlinger::dumpDisplayIdentificationData(std::string& result) const {
    for (const auto& [token, display] : mDisplays) {
        const auto displayId = PhysicalDisplayId::tryCast(display->getId());
        if (!displayId) {
            continue;
        }
        const auto hwcDisplayId = getHwComposer().fromPhysicalDisplayId(*displayId);
        if (!hwcDisplayId) {
            continue;
        }

        StringAppendF(&result,
                      "Display %s (HWC display %" PRIu64 "): ", to_string(*displayId).c_str(),
                      *hwcDisplayId);
        uint8_t port;
        DisplayIdentificationData data;
        if (!getHwComposer().getDisplayIdentificationData(*hwcDisplayId, &port, &data)) {
            result.append("no identification data\n");
            continue;
        }

        if (!isEdid(data)) {
            result.append("unknown identification data\n");
            continue;
        }

        const auto edid = parseEdid(data);
        if (!edid) {
            result.append("invalid EDID\n");
            continue;
        }

        StringAppendF(&result, "port=%u pnpId=%s displayName=\"", port, edid->pnpId.data());
        result.append(edid->displayName.data(), edid->displayName.length());
        result.append("\"\n");
    }
}

void SurfaceFlinger::dumpRawDisplayIdentificationData(const DumpArgs& args,
                                                      std::string& result) const {
    hal::HWDisplayId hwcDisplayId;
    uint8_t port;
    DisplayIdentificationData data;

    if (args.size() > 1 && base::ParseUint(String8(args[1]), &hwcDisplayId) &&
        getHwComposer().getDisplayIdentificationData(hwcDisplayId, &port, &data)) {
        result.append(reinterpret_cast<const char*>(data.data()), data.size());
    }
}

void SurfaceFlinger::dumpWideColorInfo(std::string& result) const {
    StringAppendF(&result, "Device supports wide color: %d\n", mSupportsWideColor);
    StringAppendF(&result, "DisplayColorSetting: %s\n",
                  decodeDisplayColorSetting(mDisplayColorSetting).c_str());

    // TODO: print out if wide-color mode is active or not

    for (const auto& [id, display] : mPhysicalDisplays) {
        StringAppendF(&result, "Display %s color modes:\n", to_string(id).c_str());
        for (const auto mode : display.snapshot().colorModes()) {
            StringAppendF(&result, "    %s (%d)\n", decodeColorMode(mode).c_str(), mode);
        }

        if (const auto display = getDisplayDeviceLocked(id)) {
            ui::ColorMode currentMode = display->getCompositionDisplay()->getState().colorMode;
            StringAppendF(&result, "    Current color mode: %s (%d)\n",
                          decodeColorMode(currentMode).c_str(), currentMode);
        }
    }
    result.append("\n");
}

void SurfaceFlinger::dumpHdrInfo(std::string& result) const {
    for (const auto& [displayId, listener] : mHdrLayerInfoListeners) {
        StringAppendF(&result, "HDR events for display %" PRIu64 "\n", displayId.value);
        listener->dump(result);
        result.append("\n");
    }
}

void SurfaceFlinger::dumpFrontEnd(std::string& result) {
    std::ostringstream out;
    out << "\nComposition list\n";
    ui::LayerStack lastPrintedLayerStackHeader = ui::INVALID_LAYER_STACK;
    for (const auto& snapshot : mLayerSnapshotBuilder.getSnapshots()) {
        if (lastPrintedLayerStackHeader != snapshot->outputFilter.layerStack) {
            lastPrintedLayerStackHeader = snapshot->outputFilter.layerStack;
            out << "LayerStack=" << lastPrintedLayerStackHeader.id << "\n";
        }
        out << "  " << *snapshot << "\n";
    }

    out << "\nInput list\n";
    lastPrintedLayerStackHeader = ui::INVALID_LAYER_STACK;
    mLayerSnapshotBuilder.forEachInputSnapshot([&](const frontend::LayerSnapshot& snapshot) {
        if (lastPrintedLayerStackHeader != snapshot.outputFilter.layerStack) {
            lastPrintedLayerStackHeader = snapshot.outputFilter.layerStack;
            out << "LayerStack=" << lastPrintedLayerStackHeader.id << "\n";
        }
        out << "  " << snapshot << "\n";
    });

    out << "\nLayer Hierarchy\n"
        << mLayerHierarchyBuilder.getHierarchy().dump() << "\nOffscreen Hierarchy\n"
        << mLayerHierarchyBuilder.getOffscreenHierarchy().dump() << "\n\n";
    result.append(out.str());
}

void SurfaceFlinger::dumpVisibleFrontEnd(std::string& result) {
    if (!mLayerLifecycleManagerEnabled) {
        StringAppendF(&result, "Composition layers\n");
        mDrawingState.traverseInZOrder([&](Layer* layer) {
            auto* compositionState = layer->getCompositionState();
            if (!compositionState || !compositionState->isVisible) return;
            android::base::StringAppendF(&result, "* Layer %p (%s)\n", layer,
                                         layer->getDebugName() ? layer->getDebugName()
                                                               : "<unknown>");
            compositionState->dump(result);
        });

        StringAppendF(&result, "Offscreen Layers\n");
        for (Layer* offscreenLayer : mOffscreenLayers) {
            offscreenLayer->traverse(LayerVector::StateSet::Drawing,
                                     [&](Layer* layer) { layer->dumpOffscreenDebugInfo(result); });
        }
    } else {
        std::ostringstream out;
        out << "\nComposition list\n";
        ui::LayerStack lastPrintedLayerStackHeader = ui::INVALID_LAYER_STACK;
        mLayerSnapshotBuilder.forEachVisibleSnapshot(
                [&](std::unique_ptr<frontend::LayerSnapshot>& snapshot) {
                    if (snapshot->hasSomethingToDraw()) {
                        if (lastPrintedLayerStackHeader != snapshot->outputFilter.layerStack) {
                            lastPrintedLayerStackHeader = snapshot->outputFilter.layerStack;
                            out << "LayerStack=" << lastPrintedLayerStackHeader.id << "\n";
                        }
                        out << "  " << *snapshot << "\n";
                    }
                });

        out << "\nInput list\n";
        lastPrintedLayerStackHeader = ui::INVALID_LAYER_STACK;
        mLayerSnapshotBuilder.forEachInputSnapshot([&](const frontend::LayerSnapshot& snapshot) {
            if (lastPrintedLayerStackHeader != snapshot.outputFilter.layerStack) {
                lastPrintedLayerStackHeader = snapshot.outputFilter.layerStack;
                out << "LayerStack=" << lastPrintedLayerStackHeader.id << "\n";
            }
            out << "  " << snapshot << "\n";
        });

        out << "\nLayer Hierarchy\n"
            << mLayerHierarchyBuilder.getHierarchy() << "\nOffscreen Hierarchy\n"
            << mLayerHierarchyBuilder.getOffscreenHierarchy() << "\n\n";
        result = out.str();
        dumpHwcLayersMinidump(result);
    }
}

perfetto::protos::LayersProto SurfaceFlinger::dumpDrawingStateProto(uint32_t traceFlags) const {
    std::unordered_set<uint64_t> stackIdsToSkip;

    // Determine if virtual layers display should be skipped
    if ((traceFlags & LayerTracing::TRACE_VIRTUAL_DISPLAYS) == 0) {
        for (const auto& [_, display] : FTL_FAKE_GUARD(mStateLock, mDisplays)) {
            if (display->isVirtual()) {
                stackIdsToSkip.insert(display->getLayerStack().id);
            }
        }
    }

    if (mLegacyFrontEndEnabled) {
        perfetto::protos::LayersProto layersProto;
        for (const sp<Layer>& layer : mDrawingState.layersSortedByZ) {
            if (stackIdsToSkip.find(layer->getLayerStack().id) != stackIdsToSkip.end()) {
                continue;
            }
            layer->writeToProto(layersProto, traceFlags);
        }
        return layersProto;
    }

    return LayerProtoFromSnapshotGenerator(mLayerSnapshotBuilder, mFrontEndDisplayInfos,
                                           mLegacyLayers, traceFlags)
            .generate(mLayerHierarchyBuilder.getHierarchy());
}

google::protobuf::RepeatedPtrField<perfetto::protos::DisplayProto>
SurfaceFlinger::dumpDisplayProto() const {
    google::protobuf::RepeatedPtrField<perfetto::protos::DisplayProto> displays;
    for (const auto& [_, display] : FTL_FAKE_GUARD(mStateLock, mDisplays)) {
        perfetto::protos::DisplayProto* displayProto = displays.Add();
        displayProto->set_id(display->getId().value);
        displayProto->set_name(display->getDisplayName());
        displayProto->set_layer_stack(display->getLayerStack().id);

        if (!display->isVirtual()) {
            const auto dpi = display->refreshRateSelector().getActiveMode().modePtr->getDpi();
            displayProto->set_dpi_x(dpi.x);
            displayProto->set_dpi_y(dpi.y);
        }

        LayerProtoHelper::writeSizeToProto(display->getWidth(), display->getHeight(),
                                           [&]() { return displayProto->mutable_size(); });
        LayerProtoHelper::writeToProto(display->getLayerStackSpaceRect(), [&]() {
            return displayProto->mutable_layer_stack_space_rect();
        });
        LayerProtoHelper::writeTransformToProto(display->getTransform(),
                                                displayProto->mutable_transform());
        displayProto->set_is_virtual(display->isVirtual());
    }
    return displays;
}

void SurfaceFlinger::dumpHwc(std::string& result) const {
    getHwComposer().dump(result);
}

void SurfaceFlinger::dumpOffscreenLayersProto(perfetto::protos::LayersProto& layersProto,
                                              uint32_t traceFlags) const {
    // Add a fake invisible root layer to the proto output and parent all the offscreen layers to
    // it.
    perfetto::protos::LayerProto* rootProto = layersProto.add_layers();
    const int32_t offscreenRootLayerId = INT32_MAX - 2;
    rootProto->set_id(offscreenRootLayerId);
    rootProto->set_name("Offscreen Root");
    rootProto->set_parent(-1);

    for (Layer* offscreenLayer : mOffscreenLayers) {
        // Add layer as child of the fake root
        rootProto->add_children(offscreenLayer->sequence);

        // Add layer
        auto* layerProto = offscreenLayer->writeToProto(layersProto, traceFlags);
        layerProto->set_parent(offscreenRootLayerId);
    }
}

perfetto::protos::LayersProto SurfaceFlinger::dumpProtoFromMainThread(uint32_t traceFlags) {
    return mScheduler->schedule([=, this] { return dumpDrawingStateProto(traceFlags); }).get();
}

void SurfaceFlinger::dumpOffscreenLayers(std::string& result) {
    auto future = mScheduler->schedule([this] {
        std::string result;
        for (Layer* offscreenLayer : mOffscreenLayers) {
            offscreenLayer->traverse(LayerVector::StateSet::Drawing,
                                     [&](Layer* layer) { layer->dumpOffscreenDebugInfo(result); });
        }
        return result;
    });

    result.append("Offscreen Layers:\n");
    result.append(future.get());
}

void SurfaceFlinger::dumpHwcLayersMinidumpLockedLegacy(std::string& result) const {
    for (const auto& [token, display] : FTL_FAKE_GUARD(mStateLock, mDisplays)) {
        const auto displayId = HalDisplayId::tryCast(display->getId());
        if (!displayId) {
            continue;
        }

        StringAppendF(&result, "Display %s (%s) HWC layers:\n", to_string(*displayId).c_str(),
                      displayId == mActiveDisplayId ? "active" : "inactive");
        Layer::miniDumpHeader(result);

        const DisplayDevice& ref = *display;
        mDrawingState.traverseInZOrder([&](Layer* layer) { layer->miniDumpLegacy(result, ref); });
        result.append("\n");
    }
}

void SurfaceFlinger::dumpHwcLayersMinidump(std::string& result) const {
    if (!mLayerLifecycleManagerEnabled) {
        return dumpHwcLayersMinidumpLockedLegacy(result);
    }
    for (const auto& [token, display] : FTL_FAKE_GUARD(mStateLock, mDisplays)) {
        const auto displayId = HalDisplayId::tryCast(display->getId());
        if (!displayId) {
            continue;
        }

        StringAppendF(&result, "Display %s (%s) HWC layers:\n", to_string(*displayId).c_str(),
                      displayId == mActiveDisplayId ? "active" : "inactive");
        Layer::miniDumpHeader(result);

        const DisplayDevice& ref = *display;
        mLayerSnapshotBuilder.forEachVisibleSnapshot([&](const frontend::LayerSnapshot& snapshot) {
            if (!snapshot.hasSomethingToDraw() ||
                ref.getLayerStack() != snapshot.outputFilter.layerStack) {
                return;
            }
            auto it = mLegacyLayers.find(snapshot.sequence);
            LLOG_ALWAYS_FATAL_WITH_TRACE_IF(it == mLegacyLayers.end(),
                                            "Couldnt find layer object for %s",
                                            snapshot.getDebugString().c_str());
            it->second->miniDump(result, snapshot, ref);
        });
        result.append("\n");
    }
}

void SurfaceFlinger::dumpAll(const DumpArgs& args, const std::string& compositionLayers,
                             std::string& result) const {
    TimedLock lock(mStateLock, s2ns(1), __func__);
    if (!lock.locked()) {
        StringAppendF(&result, "Dumping without lock after timeout: %s (%d)\n",
                      strerror(-lock.status), lock.status);
    }

    const bool colorize = !args.empty() && args[0] == String16("--color");
    Colorizer colorizer(colorize);

    // figure out if we're stuck somewhere
    const nsecs_t now = systemTime();
    const nsecs_t inTransaction(mDebugInTransaction);
    nsecs_t inTransactionDuration = (inTransaction) ? now-inTransaction : 0;

    /*
     * Dump library configuration.
     */

    colorizer.bold(result);
    result.append("Build configuration:");
    colorizer.reset(result);
    appendSfConfigString(result);
    result.append("\n");

    result.append("\nDisplay identification data:\n");
    dumpDisplayIdentificationData(result);

    result.append("\nWide-Color information:\n");
    dumpWideColorInfo(result);

    dumpHdrInfo(result);

    colorizer.bold(result);
    result.append("Sync configuration: ");
    colorizer.reset(result);
    result.append(SyncFeatures::getInstance().toString());
    result.append("\n\n");

    colorizer.bold(result);
    result.append("Scheduler:\n");
    colorizer.reset(result);
    dumpScheduler(result);
    dumpEvents(result);
    dumpVsync(result);
    result.append("\n");

    /*
     * Dump the visible layer list
     */
    colorizer.bold(result);
    StringAppendF(&result, "SurfaceFlinger New Frontend Enabled:%s\n",
                  mLayerLifecycleManagerEnabled ? "true" : "false");
    StringAppendF(&result, "Active Layers - layers with client handles (count = %zu)\n",
                  mNumLayers.load());
    colorizer.reset(result);

    result.append(compositionLayers);

    colorizer.bold(result);
    StringAppendF(&result, "Displays (%zu entries)\n", mDisplays.size());
    colorizer.reset(result);
    dumpDisplays(result);
    dumpCompositionDisplays(result);
    result.push_back('\n');

    mCompositionEngine->dump(result);

    /*
     * Dump SurfaceFlinger global state
     */

    colorizer.bold(result);
    result.append("SurfaceFlinger global state:\n");
    colorizer.reset(result);

    getRenderEngine().dump(result);

    result.append("ClientCache state:\n");
    ClientCache::getInstance().dump(result);
    DebugEGLImageTracker::getInstance()->dump(result);

    if (const auto display = getDefaultDisplayDeviceLocked()) {
        display->getCompositionDisplay()->getState().undefinedRegion.dump(result,
                                                                          "undefinedRegion");
        StringAppendF(&result, "  orientation=%s, isPoweredOn=%d\n",
                      toCString(display->getOrientation()), display->isPoweredOn());
    }
    StringAppendF(&result, "  transaction-flags         : %08x\n", mTransactionFlags.load());

    if (const auto display = getDefaultDisplayDeviceLocked()) {
        std::string fps, xDpi, yDpi;
        if (const auto activeModePtr =
                    display->refreshRateSelector().getActiveMode().modePtr.get()) {
            fps = to_string(activeModePtr->getVsyncRate());

            const auto dpi = activeModePtr->getDpi();
            xDpi = base::StringPrintf("%.2f", dpi.x);
            yDpi = base::StringPrintf("%.2f", dpi.y);
        } else {
            fps = "unknown";
            xDpi = "unknown";
            yDpi = "unknown";
        }
        StringAppendF(&result,
                      "  refresh-rate              : %s\n"
                      "  x-dpi                     : %s\n"
                      "  y-dpi                     : %s\n",
                      fps.c_str(), xDpi.c_str(), yDpi.c_str());
    }

    StringAppendF(&result, "  transaction time: %f us\n", inTransactionDuration / 1000.0);

    result.append("\nTransaction tracing: ");
    if (mTransactionTracing) {
        result.append("enabled\n");
        mTransactionTracing->dump(result);
    } else {
        result.append("disabled\n");
    }
    result.push_back('\n');

    if (mLegacyFrontEndEnabled) {
        dumpHwcLayersMinidumpLockedLegacy(result);
    }

    {
        DumpArgs plannerArgs;
        plannerArgs.add(); // first argument is ignored
        plannerArgs.add(String16("--layers"));
        dumpPlannerInfo(plannerArgs, result);
    }

    /*
     * Dump HWComposer state
     */
    colorizer.bold(result);
    result.append("h/w composer state:\n");
    colorizer.reset(result);
    const bool hwcDisabled = mDebugDisableHWC || mDebugFlashDelay;
    StringAppendF(&result, "  h/w composer %s\n", hwcDisabled ? "disabled" : "enabled");
    dumpHwc(result);

    /*
     * Dump gralloc state
     */
    const GraphicBufferAllocator& alloc(GraphicBufferAllocator::get());
    alloc.dump(result);

    /*
     * Dump flag/property manager state
     */
    FlagManager::getInstance().dump(result);

    result.append(mTimeStats->miniDump());
    result.append("\n");

    result.append("Window Infos:\n");
    auto windowInfosDebug = mWindowInfosListenerInvoker->getDebugInfo();
    StringAppendF(&result, "  max send vsync id: %" PRId64 "\n",
                  ftl::to_underlying(windowInfosDebug.maxSendDelayVsyncId));
    StringAppendF(&result, "  max send delay (ns): %" PRId64 " ns\n",
                  windowInfosDebug.maxSendDelayDuration);
    StringAppendF(&result, "  unsent messages: %zu\n", windowInfosDebug.pendingMessageCount);
    result.append("\n");
}

mat4 SurfaceFlinger::calculateColorMatrix(float saturation) {
    if (saturation == 1) {
        return mat4();
    }

    float3 luminance{0.213f, 0.715f, 0.072f};
    luminance *= 1.0f - saturation;
    mat4 saturationMatrix = mat4(vec4{luminance.r + saturation, luminance.r, luminance.r, 0.0f},
                                 vec4{luminance.g, luminance.g + saturation, luminance.g, 0.0f},
                                 vec4{luminance.b, luminance.b, luminance.b + saturation, 0.0f},
                                 vec4{0.0f, 0.0f, 0.0f, 1.0f});
    return saturationMatrix;
}

void SurfaceFlinger::updateColorMatrixLocked() {
    mat4 colorMatrix =
            mClientColorMatrix * calculateColorMatrix(mGlobalSaturationFactor) * mDaltonizer();

    if (mCurrentState.colorMatrix != colorMatrix) {
        mCurrentState.colorMatrix = colorMatrix;
        mCurrentState.colorMatrixChanged = true;
        setTransactionFlags(eTransactionNeeded);
    }
}

status_t SurfaceFlinger::CheckTransactCodeCredentials(uint32_t code) {
#pragma clang diagnostic push
#pragma clang diagnostic error "-Wswitch-enum"
    switch (static_cast<ISurfaceComposerTag>(code)) {
        // These methods should at minimum make sure that the client requested
        // access to SF.
        case GET_HDR_CAPABILITIES:
        case GET_AUTO_LOW_LATENCY_MODE_SUPPORT:
        case GET_GAME_CONTENT_TYPE_SUPPORT:
        case ACQUIRE_FRAME_RATE_FLEXIBILITY_TOKEN: {
            // OVERRIDE_HDR_TYPES is used by CTS tests, which acquire the necessary
            // permission dynamically. Don't use the permission cache for this check.
            bool usePermissionCache = code != OVERRIDE_HDR_TYPES;
            if (!callingThreadHasUnscopedSurfaceFlingerAccess(usePermissionCache)) {
                IPCThreadState* ipc = IPCThreadState::self();
                ALOGE("Permission Denial: can't access SurfaceFlinger pid=%d, uid=%d",
                        ipc->getCallingPid(), ipc->getCallingUid());
                return PERMISSION_DENIED;
            }
            return OK;
        }
        // The following calls are currently used by clients that do not
        // request necessary permissions. However, they do not expose any secret
        // information, so it is OK to pass them.
        case GET_ACTIVE_COLOR_MODE:
        case GET_ACTIVE_DISPLAY_MODE:
        case GET_DISPLAY_COLOR_MODES:
        case GET_DISPLAY_MODES:
        case GET_SCHEDULING_POLICY:
        // Calling setTransactionState is safe, because you need to have been
        // granted a reference to Client* and Handle* to do anything with it.
        case SET_TRANSACTION_STATE: {
            // This is not sensitive information, so should not require permission control.
            return OK;
        }
        case BOOT_FINISHED:
        // Used by apps to hook Choreographer to SurfaceFlinger.
        case CREATE_DISPLAY_EVENT_CONNECTION:
        case CREATE_CONNECTION:
        case CREATE_DISPLAY:
        case DESTROY_DISPLAY:
        case GET_PRIMARY_PHYSICAL_DISPLAY_ID:
        case GET_PHYSICAL_DISPLAY_IDS:
        case GET_PHYSICAL_DISPLAY_TOKEN:
        case AUTHENTICATE_SURFACE:
        case SET_POWER_MODE:
        case GET_SUPPORTED_FRAME_TIMESTAMPS:
        case GET_DISPLAY_STATE:
        case GET_DISPLAY_STATS:
        case GET_STATIC_DISPLAY_INFO:
        case GET_DYNAMIC_DISPLAY_INFO:
        case GET_DISPLAY_NATIVE_PRIMARIES:
        case SET_ACTIVE_COLOR_MODE:
        case SET_BOOT_DISPLAY_MODE:
        case CLEAR_BOOT_DISPLAY_MODE:
        case GET_BOOT_DISPLAY_MODE_SUPPORT:
        case SET_AUTO_LOW_LATENCY_MODE:
        case SET_GAME_CONTENT_TYPE:
        case CAPTURE_LAYERS:
        case CAPTURE_DISPLAY:
        case CAPTURE_DISPLAY_BY_ID:
        case CLEAR_ANIMATION_FRAME_STATS:
        case GET_ANIMATION_FRAME_STATS:
        case OVERRIDE_HDR_TYPES:
        case ON_PULL_ATOM:
        case ENABLE_VSYNC_INJECTIONS:
        case INJECT_VSYNC:
        case GET_LAYER_DEBUG_INFO:
        case GET_COLOR_MANAGEMENT:
        case GET_COMPOSITION_PREFERENCE:
        case GET_DISPLAYED_CONTENT_SAMPLING_ATTRIBUTES:
        case SET_DISPLAY_CONTENT_SAMPLING_ENABLED:
        case GET_DISPLAYED_CONTENT_SAMPLE:
        case GET_PROTECTED_CONTENT_SUPPORT:
        case IS_WIDE_COLOR_DISPLAY:
        case ADD_REGION_SAMPLING_LISTENER:
        case REMOVE_REGION_SAMPLING_LISTENER:
        case ADD_FPS_LISTENER:
        case REMOVE_FPS_LISTENER:
        case ADD_TUNNEL_MODE_ENABLED_LISTENER:
        case REMOVE_TUNNEL_MODE_ENABLED_LISTENER:
        case ADD_WINDOW_INFOS_LISTENER:
        case REMOVE_WINDOW_INFOS_LISTENER:
        case SET_DESIRED_DISPLAY_MODE_SPECS:
        case GET_DESIRED_DISPLAY_MODE_SPECS:
        case GET_DISPLAY_BRIGHTNESS_SUPPORT:
        case SET_DISPLAY_BRIGHTNESS:
        case ADD_HDR_LAYER_INFO_LISTENER:
        case REMOVE_HDR_LAYER_INFO_LISTENER:
        case NOTIFY_POWER_BOOST:
        case SET_GLOBAL_SHADOW_SETTINGS:
        case GET_DISPLAY_DECORATION_SUPPORT:
        case SET_FRAME_RATE:
        case SET_OVERRIDE_FRAME_RATE:
        case SET_FRAME_TIMELINE_INFO:
        case ADD_TRANSACTION_TRACE_LISTENER:
        case GET_GPU_CONTEXT_PRIORITY:
        case GET_MAX_ACQUIRED_BUFFER_COUNT:
            LOG_FATAL("Deprecated opcode: %d, migrated to AIDL", code);
            return PERMISSION_DENIED;
    }

    // These codes are used for the IBinder protocol to either interrogate the recipient
    // side of the transaction for its canonical interface descriptor or to dump its state.
    // We let them pass by default.
    if (code == IBinder::INTERFACE_TRANSACTION || code == IBinder::DUMP_TRANSACTION ||
        code == IBinder::PING_TRANSACTION || code == IBinder::SHELL_COMMAND_TRANSACTION ||
        code == IBinder::SYSPROPS_TRANSACTION) {
        return OK;
    }
    // Numbers from 1000 to 1045 and 20000 to 20002 are currently used for backdoors. The code
    // in onTransact verifies that the user is root, and has access to use SF.
    if ((code >= 1000 && code <= 1045) /* QTI_BEGIN */ ||
        (code >= 20000 && code <= 20002) /* QTI_END */) {
        ALOGV("Accessing SurfaceFlinger through backdoor code: %u", code);
        return OK;
    }
    ALOGE("Permission Denial: SurfaceFlinger did not recognize request code: %u", code);
    return PERMISSION_DENIED;
#pragma clang diagnostic pop
}

status_t SurfaceFlinger::onTransact(uint32_t code, const Parcel& data, Parcel* reply,
                                    uint32_t flags) {
    if (const status_t error = CheckTransactCodeCredentials(code); error != OK) {
        return error;
    }

    status_t err = BnSurfaceComposer::onTransact(code, data, reply, flags);
    if (err == UNKNOWN_TRANSACTION || err == PERMISSION_DENIED) {
        CHECK_INTERFACE(ISurfaceComposer, data, reply);
        IPCThreadState* ipc = IPCThreadState::self();
        const int uid = ipc->getCallingUid();
        if (CC_UNLIKELY(uid != AID_SYSTEM
                && !PermissionCache::checkCallingPermission(sHardwareTest))) {
            const int pid = ipc->getCallingPid();
            ALOGE("Permission Denial: "
                    "can't access SurfaceFlinger pid=%d, uid=%d", pid, uid);
            return PERMISSION_DENIED;
        }
        int n;
        switch (code) {
            case 1000: // Unused.
            case 1001:
                return NAME_NOT_FOUND;
            case 1002: // Toggle flashing on surface damage.
                sfdo_setDebugFlash(data.readInt32());
                return NO_ERROR;
            case 1004: // Force composite ahead of next VSYNC.
            case 1006:
                sfdo_scheduleComposite();
                return NO_ERROR;
            case 1005: { // Force commit ahead of next VSYNC.
                sfdo_scheduleCommit();
                return NO_ERROR;
            }
            case 1007: // Unused.
                return NAME_NOT_FOUND;
            case 1008: // Toggle forced GPU composition.
                sfdo_forceClientComposition(data.readInt32() != 0);
                return NO_ERROR;
            case 1009: // Toggle use of transform hint.
                mDebugDisableTransformHint = data.readInt32() != 0;
                scheduleRepaint();
                return NO_ERROR;
            case 1010: // Interrogate.
                reply->writeInt32(0);
                reply->writeInt32(0);
                reply->writeInt32(mDebugFlashDelay);
                reply->writeInt32(0);
                reply->writeInt32(mDebugDisableHWC);
                return NO_ERROR;
            case 1013: // Unused.
                return NAME_NOT_FOUND;
            case 1014: {
                Mutex::Autolock _l(mStateLock);
                // daltonize
                n = data.readInt32();
                switch (n % 10) {
                    case 1:
                        mDaltonizer.setType(ColorBlindnessType::Protanomaly);
                        break;
                    case 2:
                        mDaltonizer.setType(ColorBlindnessType::Deuteranomaly);
                        break;
                    case 3:
                        mDaltonizer.setType(ColorBlindnessType::Tritanomaly);
                        break;
                    default:
                        mDaltonizer.setType(ColorBlindnessType::None);
                        break;
                }
                if (n >= 10) {
                    mDaltonizer.setMode(ColorBlindnessMode::Correction);
                } else {
                    mDaltonizer.setMode(ColorBlindnessMode::Simulation);
                }

                updateColorMatrixLocked();
                return NO_ERROR;
            }
            case 1015: {
                Mutex::Autolock _l(mStateLock);
                // apply a color matrix
                n = data.readInt32();
                if (n) {
                    // color matrix is sent as a column-major mat4 matrix
                    for (size_t i = 0 ; i < 4; i++) {
                        for (size_t j = 0; j < 4; j++) {
                            mClientColorMatrix[i][j] = data.readFloat();
                        }
                    }
                } else {
                    mClientColorMatrix = mat4();
                }

                // Check that supplied matrix's last row is {0,0,0,1} so we can avoid
                // the division by w in the fragment shader
                float4 lastRow(transpose(mClientColorMatrix)[3]);
                if (any(greaterThan(abs(lastRow - float4{0, 0, 0, 1}), float4{1e-4f}))) {
                    ALOGE("The color transform's last row must be (0, 0, 0, 1)");
                }

                updateColorMatrixLocked();
                return NO_ERROR;
            }
            case 1016: { // Unused.
                return NAME_NOT_FOUND;
            }
            case 1017: {
                n = data.readInt32();
                mForceFullDamage = n != 0;
                return NO_ERROR;
            }
            case 1018: { // Modify Choreographer's duration
                n = data.readInt32();
                mScheduler->setDuration(mAppConnectionHandle, std::chrono::nanoseconds(n), 0ns);
                return NO_ERROR;
            }
            case 1019: { // Modify SurfaceFlinger's duration
                n = data.readInt32();
                mScheduler->setDuration(mSfConnectionHandle, std::chrono::nanoseconds(n), 0ns);
                return NO_ERROR;
            }
            case 1020: { // Unused
                return NAME_NOT_FOUND;
            }
            case 1021: { // Disable HWC virtual displays
                const bool enable = data.readInt32() != 0;
                static_cast<void>(
                        mScheduler->schedule([this, enable] { enableHalVirtualDisplays(enable); }));
                return NO_ERROR;
            }
            case 1022: { // Set saturation boost
                Mutex::Autolock _l(mStateLock);
                mGlobalSaturationFactor = std::max(0.0f, std::min(data.readFloat(), 2.0f));

                updateColorMatrixLocked();
                return NO_ERROR;
            }
            case 1023: { // Set color mode.
                mDisplayColorSetting = static_cast<DisplayColorSetting>(data.readInt32());

                if (int32_t colorMode; data.readInt32(&colorMode) == NO_ERROR) {
                    mForceColorMode = static_cast<ui::ColorMode>(colorMode);
                }
                scheduleRepaint();
                return NO_ERROR;
            }
            // Deprecate, use 1030 to check whether the device is color managed.
            case 1024: {
                return NAME_NOT_FOUND;
            }
            // Deprecated, use perfetto to start/stop the layer tracing
            case 1025: {
                return NAME_NOT_FOUND;
            }
            // Deprecated, execute "adb shell perfetto --query" to see the ongoing tracing sessions
            case 1026: {
                return NAME_NOT_FOUND;
            }
            // Is a DisplayColorSetting supported?
            case 1027: {
                const auto display = getDefaultDisplayDevice();
                if (!display) {
                    return NAME_NOT_FOUND;
                }

                DisplayColorSetting setting = static_cast<DisplayColorSetting>(data.readInt32());
                switch (setting) {
                    case DisplayColorSetting::kManaged:
                    case DisplayColorSetting::kUnmanaged:
                        reply->writeBool(true);
                        break;
                    case DisplayColorSetting::kEnhanced:
                        reply->writeBool(display->hasRenderIntent(RenderIntent::ENHANCE));
                        break;
                    default: // vendor display color setting
                        reply->writeBool(
                                display->hasRenderIntent(static_cast<RenderIntent>(setting)));
                        break;
                }
                return NO_ERROR;
            }
            case 1028: { // Unused.
                return NAME_NOT_FOUND;
            }
            // Deprecated, use perfetto to set the active layer tracing buffer size
            case 1029: {
                return NAME_NOT_FOUND;
            }
            // Is device color managed?
            case 1030: {
                // ColorDisplayManager stil calls this
                reply->writeBool(true);
                return NO_ERROR;
            }
            // Override default composition data space
            // adb shell service call SurfaceFlinger 1031 i32 1 DATASPACE_NUMBER DATASPACE_NUMBER \
            // && adb shell stop zygote && adb shell start zygote
            // to restore: adb shell service call SurfaceFlinger 1031 i32 0 && \
            // adb shell stop zygote && adb shell start zygote
            case 1031: {
                Mutex::Autolock _l(mStateLock);
                n = data.readInt32();
                if (n) {
                    n = data.readInt32();
                    if (n) {
                        Dataspace dataspace = static_cast<Dataspace>(n);
                        if (!validateCompositionDataspace(dataspace)) {
                            return BAD_VALUE;
                        }
                        mDefaultCompositionDataspace = dataspace;
                    }
                    n = data.readInt32();
                    if (n) {
                        Dataspace dataspace = static_cast<Dataspace>(n);
                        if (!validateCompositionDataspace(dataspace)) {
                            return BAD_VALUE;
                        }
                        mWideColorGamutCompositionDataspace = dataspace;
                    }
                } else {
                    // restore composition data space.
                    mDefaultCompositionDataspace = defaultCompositionDataspace;
                    mWideColorGamutCompositionDataspace = wideColorGamutCompositionDataspace;
                }
                return NO_ERROR;
            }
            // Deprecated, use perfetto to set layer trace flags
            case 1033: {
                return NAME_NOT_FOUND;
            }
            case 1034: {
                n = data.readInt32();
                if (n == 0 || n == 1) {
                    sfdo_enableRefreshRateOverlay(static_cast<bool>(n));
                } else {
                    Mutex::Autolock lock(mStateLock);
                    reply->writeBool(isRefreshRateOverlayEnabled());
                }
                return NO_ERROR;
            }
            case 1035: {
                // Parameters:
                // - (required) i32 mode id.
                // - (optional) i64 display id. Using default display if not provided.
                // - (optional) f min render rate. Using mode's fps is not provided.
                // - (optional) f max render rate. Using mode's fps is not provided.

                const int modeId = data.readInt32();

                const auto display = [&]() -> sp<IBinder> {
                    uint64_t value;
                    if (data.readUint64(&value) != NO_ERROR) {
                        return getDefaultDisplayDevice()->getDisplayToken().promote();
                    }

                    if (const auto id = DisplayId::fromValue<PhysicalDisplayId>(value)) {
                        return getPhysicalDisplayToken(*id);
                    }

                    ALOGE("Invalid physical display ID");
                    return nullptr;
                }();

                /* QTI_BEGIN */
                if (mQtiSFExtnIntf->qtiIsSupportedConfigSwitch(display, modeId) != NO_ERROR) {
                    return BAD_VALUE;
                }
                /* QTI_END */

                const auto getFps = [&] {
                    float value;
                    if (data.readFloat(&value) == NO_ERROR) {
                        return Fps::fromValue(value);
                    }

                    return Fps();
                };

                const auto minFps = getFps();
                const auto maxFps = getFps();

                mDebugDisplayModeSetByBackdoor = false;
                const status_t result =
                        setActiveModeFromBackdoor(display, DisplayModeId{modeId}, minFps, maxFps);
                if (result == NO_ERROR) {
                    mDebugDisplayModeSetByBackdoor = true;
                    /* QTI_BEGIN */
                    ATRACE_NAME(std::string("ModeSwitch " + std::to_string(modeId)).c_str());
                    /* QTI_END */
                }

                mDebugDisplayModeSetByBackdoor = result == NO_ERROR;
                return result;
            }
            // Turn on/off frame rate flexibility mode. When turned on it overrides the display
            // manager frame rate policy a new policy which allows switching between all refresh
            // rates.
            case 1036: {
                if (data.readInt32() > 0) { // turn on
                    return mScheduler
                            ->schedule([this]() FTL_FAKE_GUARD(kMainThreadContext) {
                                const auto display =
                                        FTL_FAKE_GUARD(mStateLock, getDefaultDisplayDeviceLocked());

                                // This is a little racy, but not in a way that hurts anything. As
                                // we grab the defaultMode from the display manager policy, we could
                                // be setting a new display manager policy, leaving us using a stale
                                // defaultMode. The defaultMode doesn't matter for the override
                                // policy though, since we set allowGroupSwitching to true, so it's
                                // not a problem.
                                scheduler::RefreshRateSelector::OverridePolicy overridePolicy;
                                overridePolicy.defaultMode = display->refreshRateSelector()
                                                                     .getDisplayManagerPolicy()
                                                                     .defaultMode;
                                overridePolicy.allowGroupSwitching = true;
                                return setDesiredDisplayModeSpecsInternal(display, overridePolicy);
                            })
                            .get();
                } else { // turn off
                    return mScheduler
                            ->schedule([this]() FTL_FAKE_GUARD(kMainThreadContext) {
                                const auto display =
                                        FTL_FAKE_GUARD(mStateLock, getDefaultDisplayDeviceLocked());
                                return setDesiredDisplayModeSpecsInternal(
                                        display,
                                        scheduler::RefreshRateSelector::NoOverridePolicy{});
                            })
                            .get();
                }
            }
            // Inject a hotplug connected event for the primary display. This will deallocate and
            // reallocate the display state including framebuffers.
            case 1037: {
                const hal::HWDisplayId hwcId =
                        (Mutex::Autolock(mStateLock), getHwComposer().getPrimaryHwcDisplayId());

                onComposerHalHotplugEvent(hwcId, DisplayHotplugEvent::CONNECTED);
                return NO_ERROR;
            }
            // Modify the max number of display frames stored within FrameTimeline
            case 1038: {
                n = data.readInt32();
                if (n < 0 || n > MAX_ALLOWED_DISPLAY_FRAMES) {
                    ALOGW("Invalid max size. Maximum allowed is %d", MAX_ALLOWED_DISPLAY_FRAMES);
                    return BAD_VALUE;
                }
                if (n == 0) {
                    // restore to default
                    mFrameTimeline->reset();
                    return NO_ERROR;
                }
                mFrameTimeline->setMaxDisplayFrames(n);
                return NO_ERROR;
            }
            case 1039: {
                PhysicalDisplayId displayId = [&]() {
                    Mutex::Autolock lock(mStateLock);
                    return getDefaultDisplayDeviceLocked()->getPhysicalId();
                }();

                auto inUid = static_cast<uid_t>(data.readInt32());
                const auto refreshRate = data.readFloat();
                mScheduler->setPreferredRefreshRateForUid(FrameRateOverride{inUid, refreshRate});
                mScheduler->onFrameRateOverridesChanged(mAppConnectionHandle, displayId);
                return NO_ERROR;
            }
            // Toggle caching feature
            // First argument is an int32 - nonzero enables caching and zero disables caching
            // Second argument is an optional uint64 - if present, then limits enabling/disabling
            // caching to a particular physical display
            case 1040: {
                auto future = mScheduler->schedule([&] {
                    n = data.readInt32();
                    std::optional<PhysicalDisplayId> inputId = std::nullopt;
                    if (uint64_t inputDisplayId; data.readUint64(&inputDisplayId) == NO_ERROR) {
                        inputId = DisplayId::fromValue<PhysicalDisplayId>(inputDisplayId);
                        if (!inputId || getPhysicalDisplayToken(*inputId)) {
                            ALOGE("No display with id: %" PRIu64, inputDisplayId);
                            return NAME_NOT_FOUND;
                        }
                    }
                    {
                        Mutex::Autolock lock(mStateLock);
                        mLayerCachingEnabled = n != 0;
                        for (const auto& [_, display] : mDisplays) {
                            if (!inputId || *inputId == display->getPhysicalId()) {
                                display->enableLayerCaching(mLayerCachingEnabled);
                            }
                        }
                    }
                    return OK;
                });

                if (const status_t error = future.get(); error != OK) {
                    return error;
                }
                scheduleRepaint();
                return NO_ERROR;
            }
            case 1041: { // Transaction tracing
                if (mTransactionTracing) {
                    int arg = data.readInt32();
                    if (arg == -1) {
                        mScheduler->schedule([&]() { mTransactionTracing.reset(); }).get();
                    } else if (arg > 0) {
                        // Transaction tracing is always running but allow the user to temporarily
                        // increase the buffer when actively debugging.
                        mTransactionTracing->setBufferSize(
                                TransactionTracing::LEGACY_ACTIVE_TRACING_BUFFER_SIZE);
                    } else {
                        TransactionTraceWriter::getInstance().invoke("", /* overwrite= */ true);
                        mTransactionTracing->setBufferSize(
                                TransactionTracing::CONTINUOUS_TRACING_BUFFER_SIZE);
                    }
                }
                reply->writeInt32(NO_ERROR);
                return NO_ERROR;
            }
            case 1042: { // Write transaction trace to file
                if (mTransactionTracing) {
                    mTransactionTracing->writeToFile();
                }
                reply->writeInt32(NO_ERROR);
                return NO_ERROR;
            }
            // hdr sdr ratio overlay
            case 1043: {
                auto future = mScheduler->schedule(
                        [&]() FTL_FAKE_GUARD(mStateLock) FTL_FAKE_GUARD(kMainThreadContext) {
                            n = data.readInt32();
                            mHdrSdrRatioOverlay = n != 0;
                            switch (n) {
                                case 0:
                                case 1:
                                    enableHdrSdrRatioOverlay(mHdrSdrRatioOverlay);
                                    break;
                                default:
                                    reply->writeBool(isHdrSdrRatioOverlayEnabled());
                            }
                        });
                future.wait();
                return NO_ERROR;
            }
            /* QTI_BEGIN */
            case 20000: {
                uint64_t disp = 0;
                hal::PowerMode power_mode = hal::PowerMode::ON;
                int32_t tile_h_loc = -1;
                int32_t tile_v_loc = -1;
                if (data.readUint64(&disp) != NO_ERROR) {
                    err = BAD_TYPE;
                    ALOGE("Invalid 64-bit unsigned-int display id parameter.");
                    break;
                }
                int32_t mode = 0;
                if (data.readInt32(&mode) != NO_ERROR) {
                    err = BAD_TYPE;
                    ALOGE("Invalid 32-bit signed-int power mode parameter.");
                    break;
                }
                if (data.readInt32(&tile_h_loc) != NO_ERROR) {
                    tile_h_loc = -1;
                }
                if (data.readInt32(&tile_v_loc) != NO_ERROR) {
                    tile_v_loc = 0;
                }
                return mQtiSFExtnIntf->qtiBinderSetPowerMode(disp, mode, tile_h_loc, tile_v_loc);
            }
            case 20001: {
                uint64_t disp = 0;
                int32_t level = 0;
                int32_t tile_h_loc = -1;
                int32_t tile_v_loc = -1;
                if (data.readUint64(&disp) != NO_ERROR) {
                    err = BAD_TYPE;
                    ALOGE("Invalid 64-bit unsigned-int display id parameter.");
                    break;
                }
                if (data.readInt32(&level) != NO_ERROR) {
                    err = BAD_TYPE;
                    ALOGE("Invalid 32-bit signed-int brightess parameter.");
                    break;
                }
                if (data.readInt32(&tile_h_loc) != NO_ERROR) {
                    tile_h_loc = -1;
                }
                if (data.readInt32(&tile_v_loc) != NO_ERROR) {
                    tile_v_loc = 0;
                }
                return mQtiSFExtnIntf->qtiBinderSetPanelBrightnessTiled(disp, level, tile_h_loc,
                                                                        tile_v_loc);
            }
            case 20002: {
                uint64_t disp = 0;
                int32_t pref = 0;
                if (data.readUint64(&disp) != NO_ERROR) {
                    err = BAD_TYPE;
                    ALOGE("Invalid 64-bit unsigned-int display id parameter.");
                    break;
                }
                if (data.readInt32(&pref) != NO_ERROR) {
                    err = BAD_TYPE;
                    ALOGE("Invalid 32-bit signed-int wider-mode preference parameter.");
                    break;
                }
                return mQtiSFExtnIntf->qtiBinderSetWideModePreference(disp, pref);
            }
                /* QTI_END */

            case 1044: { // Enable/Disable mirroring from one display to another
                /*
                 * Mirror one display onto another.
                 * Ensure the source and destination displays are on.
                 * Commands:
                 * 0: Mirror one display to another
                 * 1: Disable mirroring to a previously mirrored display
                 * 2: Disable mirroring on previously mirrored displays
                 *
                 * Ex:
                 * Get the display ids:
                 * adb shell dumpsys SurfaceFlinger --display-id
                 * Mirror first display to the second:
                 * adb shell service call SurfaceFlinger 1044 i64 0 i64 4619827677550801152 i64
                 * 4619827677550801153
                 * Stop mirroring:
                 * adb shell service call SurfaceFlinger 1044 i64 1
                 */

                int64_t arg0 = data.readInt64();

                switch (arg0) {
                    case 0: {
                        // Mirror arg1 to arg2
                        int64_t arg1 = data.readInt64();
                        int64_t arg2 = data.readInt64();
                        // Enable mirroring for one display
                        const auto display1id = DisplayId::fromValue(arg1);
                        auto mirrorRoot = SurfaceComposerClient::getDefault()->mirrorDisplay(
                                display1id.value());
                        auto id2 = DisplayId::fromValue<PhysicalDisplayId>(arg2);
                        const auto token2 = getPhysicalDisplayToken(*id2);
                        ui::LayerStack layerStack;
                        {
                            Mutex::Autolock lock(mStateLock);
                            sp<DisplayDevice> display = getDisplayDeviceLocked(token2);
                            layerStack = display->getLayerStack();
                        }
                        SurfaceComposerClient::Transaction t;
                        t.setDisplayLayerStack(token2, layerStack);
                        t.setLayer(mirrorRoot, INT_MAX); // Top-most layer
                        t.setLayerStack(mirrorRoot, layerStack);
                        t.apply();

                        mMirrorMapForDebug.emplace_or_replace(arg2, mirrorRoot);
                        break;
                    }

                    case 1: {
                        // Disable mirroring for arg1
                        int64_t arg1 = data.readInt64();
                        mMirrorMapForDebug.erase(arg1);
                        break;
                    }

                    case 2: {
                        // Disable mirroring for all displays
                        mMirrorMapForDebug.clear();
                        break;
                    }

                    default:
                        return BAD_VALUE;
                }
                return NO_ERROR;
            }
            // Inject jank
            // First argument is a float that describes the fraction of frame duration to jank by.
            // Second argument is a delay in ms for triggering the jank. This is useful for working
            // with tools that steal the adb connection. This argument is optional.
            case 1045: {
                if (FlagManager::getInstance().vrr_config()) {
                    float jankAmount = data.readFloat();
                    int32_t jankDelayMs = 0;
                    if (data.readInt32(&jankDelayMs) != NO_ERROR) {
                        jankDelayMs = 0;
                    }

                    const auto jankDelayDuration = Duration(std::chrono::milliseconds(jankDelayMs));

                    const bool jankAmountValid = jankAmount > 0.0 && jankAmount < 100.0;

                    if (!jankAmountValid) {
                        ALOGD("Ignoring invalid jank amount: %f", jankAmount);
                        reply->writeInt32(BAD_VALUE);
                        return BAD_VALUE;
                    }

                    (void)mScheduler->scheduleDelayed(
                            [&, jankAmount]() FTL_FAKE_GUARD(kMainThreadContext) {
                                mScheduler->injectPacesetterDelay(jankAmount);
                                scheduleComposite(FrameHint::kActive);
                            },
                            jankDelayDuration.ns());
                    reply->writeInt32(NO_ERROR);
                    return NO_ERROR;
                }
                return err;
            }
        }
    }
    return err;
}

void SurfaceFlinger::kernelTimerChanged(bool expired) {
    static bool updateOverlay =
            property_get_bool("debug.sf.kernel_idle_timer_update_overlay", true);
    if (!updateOverlay) return;

    // Update the overlay on the main thread to avoid race conditions with
    // RefreshRateSelector::getActiveMode
    static_cast<void>(mScheduler->schedule([=, this] {
        const auto display = FTL_FAKE_GUARD(mStateLock, getDefaultDisplayDeviceLocked());
        if (!display) {
            ALOGW("%s: default display is null", __func__);
            return;
        }
        if (!display->isRefreshRateOverlayEnabled()) return;

        const auto desiredModeIdOpt =
                display->getDesiredMode().transform([](const display::DisplayModeRequest& request) {
                    return request.mode.modePtr->getId();
                });

        const bool timerExpired = mKernelIdleTimerEnabled && expired;

        if (display->onKernelTimerChanged(desiredModeIdOpt, timerExpired)) {
            mScheduler->scheduleFrame();
        }
    }));
}

std::pair<std::optional<KernelIdleTimerController>, std::chrono::milliseconds>
SurfaceFlinger::getKernelIdleTimerProperties(DisplayId displayId) {
    const bool isKernelIdleTimerHwcSupported = getHwComposer().getComposer()->isSupported(
            android::Hwc2::Composer::OptionalFeature::KernelIdleTimer);
    const auto timeout = getIdleTimerTimeout(displayId);
    if (isKernelIdleTimerHwcSupported) {
        if (const auto id = PhysicalDisplayId::tryCast(displayId);
            getHwComposer().hasDisplayIdleTimerCapability(*id)) {
            // In order to decide if we can use the HWC api for idle timer
            // we query DisplayCapability::DISPLAY_IDLE_TIMER directly on the composer
            // without relying on hasDisplayCapability.
            // hasDisplayCapability relies on DisplayCapabilities
            // which are updated after we set the PowerMode::ON.
            // DISPLAY_IDLE_TIMER is a display driver property
            // and is available before the PowerMode::ON
            return {KernelIdleTimerController::HwcApi, timeout};
        }
        return {std::nullopt, timeout};
    }
    if (getKernelIdleTimerSyspropConfig(displayId)) {
        return {KernelIdleTimerController::Sysprop, timeout};
    }

    return {std::nullopt, timeout};
}

void SurfaceFlinger::updateKernelIdleTimer(std::chrono::milliseconds timeout,
                                           KernelIdleTimerController controller,
                                           PhysicalDisplayId displayId) {
    switch (controller) {
        case KernelIdleTimerController::HwcApi: {
            getHwComposer().setIdleTimerEnabled(displayId, timeout);
            break;
        }
        case KernelIdleTimerController::Sysprop: {
            base::SetProperty(KERNEL_IDLE_TIMER_PROP, timeout > 0ms ? "true" : "false");
            break;
        }
    }
}

void SurfaceFlinger::toggleKernelIdleTimer() {
    using KernelIdleTimerAction = scheduler::RefreshRateSelector::KernelIdleTimerAction;

    const auto display = getDefaultDisplayDeviceLocked();
    if (!display) {
        ALOGW("%s: default display is null", __func__);
        return;
    }

    // If the support for kernel idle timer is disabled for the active display,
    // don't do anything.
    const std::optional<KernelIdleTimerController> kernelIdleTimerController =
            display->refreshRateSelector().kernelIdleTimerController();
    if (!kernelIdleTimerController.has_value()) {
        return;
    }

    const KernelIdleTimerAction action = display->refreshRateSelector().getIdleTimerAction();

    switch (action) {
        case KernelIdleTimerAction::TurnOff:
            if (mKernelIdleTimerEnabled) {
                ATRACE_INT("KernelIdleTimer", 0);
                std::chrono::milliseconds constexpr kTimerDisabledTimeout = 0ms;
                updateKernelIdleTimer(kTimerDisabledTimeout, kernelIdleTimerController.value(),
                                      display->getPhysicalId());
                mKernelIdleTimerEnabled = false;
            }
            break;
        case KernelIdleTimerAction::TurnOn:
            if (!mKernelIdleTimerEnabled) {
                ATRACE_INT("KernelIdleTimer", 1);
                const std::chrono::milliseconds timeout =
                        display->refreshRateSelector().getIdleTimerTimeout();
                updateKernelIdleTimer(timeout, kernelIdleTimerController.value(),
                                      display->getPhysicalId());
                mKernelIdleTimerEnabled = true;
            }
            break;
    }
}

// A simple RAII class to disconnect from an ANativeWindow* when it goes out of scope
class WindowDisconnector {
public:
    WindowDisconnector(ANativeWindow* window, int api) : mWindow(window), mApi(api) {}
    ~WindowDisconnector() {
        native_window_api_disconnect(mWindow, mApi);
    }

private:
    ANativeWindow* mWindow;
    const int mApi;
};

static bool hasCaptureBlackoutContentPermission() {
    IPCThreadState* ipc = IPCThreadState::self();
    const int pid = ipc->getCallingPid();
    const int uid = ipc->getCallingUid();
    return uid == AID_GRAPHICS || uid == AID_SYSTEM ||
            PermissionCache::checkPermission(sCaptureBlackoutContent, pid, uid);
}

static status_t validateScreenshotPermissions(const CaptureArgs& captureArgs) {
    IPCThreadState* ipc = IPCThreadState::self();
    const int pid = ipc->getCallingPid();
    const int uid = ipc->getCallingUid();
    if (uid == AID_GRAPHICS || PermissionCache::checkPermission(sReadFramebuffer, pid, uid)) {
        return OK;
    }

    // If the caller doesn't have the correct permissions but is only attempting to screenshot
    // itself, we allow it to continue.
    if (captureArgs.uid == uid) {
        return OK;
    }

    ALOGE("Permission Denial: can't take screenshot pid=%d, uid=%d", pid, uid);
    return PERMISSION_DENIED;
}

status_t SurfaceFlinger::setSchedFifo(bool enabled) {
    static constexpr int kFifoPriority = 2;
    static constexpr int kOtherPriority = 0;

    struct sched_param param = {0};
    int sched_policy;
    if (enabled) {
        sched_policy = SCHED_FIFO;
        param.sched_priority = kFifoPriority;
    } else {
        sched_policy = SCHED_OTHER;
        param.sched_priority = kOtherPriority;
    }

    if (sched_setscheduler(0, sched_policy, &param) != 0) {
        return -errno;
    }

    return NO_ERROR;
}

status_t SurfaceFlinger::setSchedAttr(bool enabled) {
    static const unsigned int kUclampMin =
            base::GetUintProperty<unsigned int>("ro.surface_flinger.uclamp.min", 0U);

    if (!kUclampMin) {
        // uclamp.min set to 0 (default), skip setting
        return NO_ERROR;
    }

    // Currently, there is no wrapper in bionic: b/183240349.
    struct sched_attr {
        uint32_t size;
        uint32_t sched_policy;
        uint64_t sched_flags;
        int32_t sched_nice;
        uint32_t sched_priority;
        uint64_t sched_runtime;
        uint64_t sched_deadline;
        uint64_t sched_period;
        uint32_t sched_util_min;
        uint32_t sched_util_max;
    };

    sched_attr attr = {};
    attr.size = sizeof(attr);

    attr.sched_flags = (SCHED_FLAG_KEEP_ALL | SCHED_FLAG_UTIL_CLAMP);
    attr.sched_util_min = enabled ? kUclampMin : 0;
    attr.sched_util_max = 1024;

    if (syscall(__NR_sched_setattr, 0, &attr, 0)) {
        return -errno;
    }

    return NO_ERROR;
}

namespace {

ui::Dataspace pickBestDataspace(ui::Dataspace requestedDataspace, const DisplayDevice* display,
                                bool capturingHdrLayers, bool hintForSeamlessTransition) {
    if (requestedDataspace != ui::Dataspace::UNKNOWN || display == nullptr) {
        return requestedDataspace;
    }

    const auto& state = display->getCompositionDisplay()->getState();

    const auto dataspaceForColorMode = ui::pickDataspaceFor(state.colorMode);

    // TODO: Enable once HDR screenshots are ready.
    if constexpr (/* DISABLES CODE */ (false)) {
        // For now since we only support 8-bit screenshots, just use HLG and
        // assume that 1.0 >= display max luminance. This isn't quite as future
        // proof as PQ is, but is good enough.
        // Consider using PQ once we support 16-bit screenshots and we're able
        // to consistently supply metadata to image encoders.
        return ui::Dataspace::BT2020_HLG;
    }

    return dataspaceForColorMode;
}

} // namespace

static void invokeScreenCaptureError(const status_t status,
                                     const sp<IScreenCaptureListener>& captureListener) {
    ScreenCaptureResults captureResults;
    captureResults.fenceResult = base::unexpected(status);
    captureListener->onScreenCaptureCompleted(captureResults);
}

void SurfaceFlinger::captureDisplay(const DisplayCaptureArgs& args,
                                    const sp<IScreenCaptureListener>& captureListener) {
    ATRACE_CALL();

    status_t validate = validateScreenshotPermissions(args);
    if (validate != OK) {
        invokeScreenCaptureError(validate, captureListener);
        return;
    }

    if (!args.displayToken) {
        invokeScreenCaptureError(BAD_VALUE, captureListener);
        return;
    }

    if (args.captureSecureLayers && !hasCaptureBlackoutContentPermission()) {
        ALOGE("Attempting to capture secure layers without CAPTURE_BLACKOUT_CONTENT");
        invokeScreenCaptureError(PERMISSION_DENIED, captureListener);
        return;
    }

    wp<const DisplayDevice> displayWeak;
    ui::LayerStack layerStack;
    ui::Size reqSize(args.width, args.height);
    std::unordered_set<uint32_t> excludeLayerIds;
    {
        Mutex::Autolock lock(mStateLock);
        sp<DisplayDevice> display = getDisplayDeviceLocked(args.displayToken);
        if (!display) {
            invokeScreenCaptureError(NAME_NOT_FOUND, captureListener);
            return;
        }
        displayWeak = display;
        layerStack = display->getLayerStack();

        // set the requested width/height to the logical display layer stack rect size by default
        if (args.width == 0 || args.height == 0) {
            reqSize = display->getLayerStackSpaceRect().getSize();
        }

        for (const auto& handle : args.excludeHandles) {
            uint32_t excludeLayer = LayerHandle::getLayerId(handle);
            if (excludeLayer != UNASSIGNED_LAYER_ID) {
                excludeLayerIds.emplace(excludeLayer);
            } else {
                ALOGW("Invalid layer handle passed as excludeLayer to captureDisplay");
                invokeScreenCaptureError(NAME_NOT_FOUND, captureListener);
                return;
            }
        }
    }

    RenderAreaFuture renderAreaFuture = ftl::defer([=] {
        return DisplayRenderArea::create(displayWeak, args.sourceCrop, reqSize, args.dataspace,
                                         args.hintForSeamlessTransition, args.captureSecureLayers);
    });

    GetLayerSnapshotsFunction getLayerSnapshots;
    if (mLayerLifecycleManagerEnabled) {
        getLayerSnapshots =
                getLayerSnapshotsForScreenshots(layerStack, args.uid, std::move(excludeLayerIds));
    } else {
        auto traverseLayers = [this, args, excludeLayerIds,
                               layerStack](const LayerVector::Visitor& visitor) {
            traverseLayersInLayerStack(layerStack, args.uid, std::move(excludeLayerIds), visitor);
        };
        getLayerSnapshots = RenderArea::fromTraverseLayersLambda(traverseLayers);
    }

    captureScreenCommon(std::move(renderAreaFuture), getLayerSnapshots, reqSize, args.pixelFormat,
                        args.allowProtected, args.grayscale, captureListener);
}

void SurfaceFlinger::captureDisplay(DisplayId displayId, const CaptureArgs& args,
                                    const sp<IScreenCaptureListener>& captureListener) {
    ui::LayerStack layerStack;
    wp<const DisplayDevice> displayWeak;
    ui::Size size;
    {
        Mutex::Autolock lock(mStateLock);

        const auto display = getDisplayDeviceLocked(displayId);
        if (!display) {
            invokeScreenCaptureError(NAME_NOT_FOUND, captureListener);
            return;
        }

        displayWeak = display;
        layerStack = display->getLayerStack();
        size = display->getLayerStackSpaceRect().getSize();
    }

    size.width *= args.frameScaleX;
    size.height *= args.frameScaleY;

    // We could query a real value for this but it'll be a long, long time until we support
    // displays that need upwards of 1GB per buffer so...
    constexpr auto kMaxTextureSize = 16384;
    if (size.width <= 0 || size.height <= 0 || size.width >= kMaxTextureSize ||
        size.height >= kMaxTextureSize) {
        ALOGE("capture display resolved to invalid size %d x %d", size.width, size.height);
        invokeScreenCaptureError(BAD_VALUE, captureListener);
        return;
    }

    RenderAreaFuture renderAreaFuture = ftl::defer([=] {
        return DisplayRenderArea::create(displayWeak, Rect(), size, args.dataspace,
                                         args.hintForSeamlessTransition,
                                         false /* captureSecureLayers */);
    });

    GetLayerSnapshotsFunction getLayerSnapshots;
    if (mLayerLifecycleManagerEnabled) {
        getLayerSnapshots = getLayerSnapshotsForScreenshots(layerStack, CaptureArgs::UNSET_UID,
                                                            /*snapshotFilterFn=*/nullptr);
    } else {
        auto traverseLayers = [this, layerStack](const LayerVector::Visitor& visitor) {
            traverseLayersInLayerStack(layerStack, CaptureArgs::UNSET_UID, {}, visitor);
        };
        getLayerSnapshots = RenderArea::fromTraverseLayersLambda(traverseLayers);
    }

    if (captureListener == nullptr) {
        ALOGE("capture screen must provide a capture listener callback");
        invokeScreenCaptureError(BAD_VALUE, captureListener);
        return;
    }

    constexpr bool kAllowProtected = false;
    constexpr bool kGrayscale = false;

    captureScreenCommon(std::move(renderAreaFuture), getLayerSnapshots, size, args.pixelFormat,
                        kAllowProtected, kGrayscale, captureListener);
}

ScreenCaptureResults SurfaceFlinger::captureLayersSync(const LayerCaptureArgs& args) {
    sp<SyncScreenCaptureListener> captureListener = sp<SyncScreenCaptureListener>::make();
    captureLayers(args, captureListener);
    return captureListener->waitForResults();
}

void SurfaceFlinger::captureLayers(const LayerCaptureArgs& args,
                                   const sp<IScreenCaptureListener>& captureListener) {
    ATRACE_CALL();

    status_t validate = validateScreenshotPermissions(args);
    if (validate != OK) {
        invokeScreenCaptureError(validate, captureListener);
        return;
    }

    ui::Size reqSize;
    sp<Layer> parent;
    Rect crop(args.sourceCrop);
    std::unordered_set<uint32_t> excludeLayerIds;
    ui::Dataspace dataspace = args.dataspace;

    if (args.captureSecureLayers && !hasCaptureBlackoutContentPermission()) {
        ALOGE("Attempting to capture secure layers without CAPTURE_BLACKOUT_CONTENT");
        invokeScreenCaptureError(PERMISSION_DENIED, captureListener);
        return;
    }

    {
        Mutex::Autolock lock(mStateLock);

        parent = LayerHandle::getLayer(args.layerHandle);
        if (parent == nullptr) {
            ALOGE("captureLayers called with an invalid or removed parent");
            invokeScreenCaptureError(NAME_NOT_FOUND, captureListener);
            return;
        }

        Rect parentSourceBounds = parent->getCroppedBufferSize(parent->getDrawingState());
        if (args.sourceCrop.width() <= 0) {
            crop.left = 0;
            crop.right = parentSourceBounds.getWidth();
        }

        if (args.sourceCrop.height() <= 0) {
            crop.top = 0;
            crop.bottom = parentSourceBounds.getHeight();
        }

        if (crop.isEmpty() || args.frameScaleX <= 0.0f || args.frameScaleY <= 0.0f) {
            // Error out if the layer has no source bounds (i.e. they are boundless) and a source
            // crop was not specified, or an invalid frame scale was provided.
            invokeScreenCaptureError(BAD_VALUE, captureListener);
            return;
        }
        reqSize = ui::Size(crop.width() * args.frameScaleX, crop.height() * args.frameScaleY);

        for (const auto& handle : args.excludeHandles) {
            uint32_t excludeLayer = LayerHandle::getLayerId(handle);
            if (excludeLayer != UNASSIGNED_LAYER_ID) {
                excludeLayerIds.emplace(excludeLayer);
            } else {
                ALOGW("Invalid layer handle passed as excludeLayer to captureLayers");
                invokeScreenCaptureError(NAME_NOT_FOUND, captureListener);
                return;
            }
        }
    } // mStateLock

    // really small crop or frameScale
    if (reqSize.width <= 0 || reqSize.height <= 0) {
        ALOGW("Failed to captureLayes: crop or scale too small");
        invokeScreenCaptureError(BAD_VALUE, captureListener);
        return;
    }

    bool childrenOnly = args.childrenOnly;
    RenderAreaFuture renderAreaFuture = ftl::defer([=, this]() -> std::unique_ptr<RenderArea> {
        ui::Transform layerTransform;
        Rect layerBufferSize;
        if (mLayerLifecycleManagerEnabled) {
            frontend::LayerSnapshot* snapshot =
                    mLayerSnapshotBuilder.getSnapshot(parent->getSequence());
            if (!snapshot) {
                ALOGW("Couldn't find layer snapshot for %d", parent->getSequence());
            } else {
                layerTransform = snapshot->localTransform;
                layerBufferSize = snapshot->bufferSize;
            }
        } else {
            layerTransform = parent->getTransform();
            layerBufferSize = parent->getBufferSize(parent->getDrawingState());
        }

        return std::make_unique<LayerRenderArea>(*this, parent, crop, reqSize, dataspace,
                                                 childrenOnly, args.captureSecureLayers,
                                                 layerTransform, layerBufferSize,
                                                 args.hintForSeamlessTransition);
    });
    GetLayerSnapshotsFunction getLayerSnapshots;
    if (mLayerLifecycleManagerEnabled) {
        std::optional<FloatRect> parentCrop = std::nullopt;
        if (args.childrenOnly) {
            parentCrop = crop.isEmpty() ? FloatRect(0, 0, reqSize.width, reqSize.height)
                                        : crop.toFloatRect();
        }

        getLayerSnapshots = getLayerSnapshotsForScreenshots(parent->sequence, args.uid,
                                                            std::move(excludeLayerIds),
                                                            args.childrenOnly, parentCrop);
    } else {
        auto traverseLayers = [parent, args, excludeLayerIds](const LayerVector::Visitor& visitor) {
            parent->traverseChildrenInZOrder(LayerVector::StateSet::Drawing, [&](Layer* layer) {
                if (!layer->isVisible()) {
                    return;
                } else if (args.childrenOnly && layer == parent.get()) {
                    return;
                } else if (args.uid != CaptureArgs::UNSET_UID && args.uid != layer->getOwnerUid()) {
                    return;
                }

                auto p = sp<Layer>::fromExisting(layer);
                while (p != nullptr) {
                    if (excludeLayerIds.count(p->sequence) != 0) {
                        return;
                    }
                    p = p->getParent();
                }

                visitor(layer);
            });
        };
        getLayerSnapshots = RenderArea::fromTraverseLayersLambda(traverseLayers);
    }

    if (captureListener == nullptr) {
        ALOGE("capture screen must provide a capture listener callback");
        invokeScreenCaptureError(BAD_VALUE, captureListener);
        return;
    }

    captureScreenCommon(std::move(renderAreaFuture), getLayerSnapshots, reqSize, args.pixelFormat,
                        args.allowProtected, args.grayscale, captureListener);
}

void SurfaceFlinger::captureScreenCommon(RenderAreaFuture renderAreaFuture,
                                         GetLayerSnapshotsFunction getLayerSnapshots,
                                         ui::Size bufferSize, ui::PixelFormat reqPixelFormat,
                                         bool allowProtected, bool grayscale,
                                         const sp<IScreenCaptureListener>& captureListener) {
    ATRACE_CALL();

    if (exceedsMaxRenderTargetSize(bufferSize.getWidth(), bufferSize.getHeight())) {
        ALOGE("Attempted to capture screen with size (%" PRId32 ", %" PRId32
              ") that exceeds render target size limit.",
              bufferSize.getWidth(), bufferSize.getHeight());
        invokeScreenCaptureError(BAD_VALUE, captureListener);
        return;
    }

    // Loop over all visible layers to see whether there's any protected layer. A protected layer is
    // typically a layer with DRM contents, or have the GRALLOC_USAGE_PROTECTED set on the buffer.
    // A protected layer has no implication on whether it's secure, which is explicitly set by
    // application to avoid being screenshot or drawn via unsecure display.
    const bool supportsProtected = getRenderEngine().supportsProtectedContent();
    bool hasProtectedLayer = false;
    if (allowProtected && supportsProtected) {
        hasProtectedLayer = mScheduler
                                    ->schedule([=, this]() {
                                        bool protectedLayerFound = false;
                                        auto layers = getLayerSnapshots();
                                        for (auto& [layer, layerFe] : layers) {
                                            protectedLayerFound |=
                                                    (layerFe->mSnapshot->isVisible &&
                                                     layerFe->mSnapshot->hasProtectedContent &&
                       /* QTI_BEGIN */ !mQtiSFExtnIntf->qtiIsSecureCamera(layer->getBuffer()) &&
                                       !mQtiSFExtnIntf->qtiIsSecureDisplay(layer->getBuffer())
                                                                                 /* QTI_END */);
                                        }
                                        return protectedLayerFound;
                                    })
                                    .get();
    }

    /* QTI_BEGIN */
    mQtiSFExtnIntf->qtiHasProtectedLayer(&hasProtectedLayer);
    /* QTI_END */

    const bool isProtected = hasProtectedLayer && allowProtected && supportsProtected;
    const uint32_t usage = GRALLOC_USAGE_HW_COMPOSER | GRALLOC_USAGE_HW_RENDER |
            GRALLOC_USAGE_HW_TEXTURE |
            (isProtected ? GRALLOC_USAGE_PROTECTED
                         : GRALLOC_USAGE_SW_READ_OFTEN | GRALLOC_USAGE_SW_WRITE_OFTEN);
    sp<GraphicBuffer> buffer =
            getFactory().createGraphicBuffer(bufferSize.getWidth(), bufferSize.getHeight(),
                                             static_cast<android_pixel_format>(reqPixelFormat),
                                             1 /* layerCount */, usage, "screenshot");

    const status_t bufferStatus = buffer->initCheck();
    if (bufferStatus != OK) {
        // Animations may end up being really janky, but don't crash here.
        // Otherwise an irreponsible process may cause an SF crash by allocating
        // too much.
        ALOGE("%s: Buffer failed to allocate: %d", __func__, bufferStatus);
        invokeScreenCaptureError(bufferStatus, captureListener);
        return;
    }
    const std::shared_ptr<renderengine::ExternalTexture> texture = std::make_shared<
            renderengine::impl::ExternalTexture>(buffer, getRenderEngine(),
                                                 renderengine::impl::ExternalTexture::Usage::
                                                         WRITEABLE);
    auto fence = captureScreenCommon(std::move(renderAreaFuture), getLayerSnapshots, texture,
                                     false /* regionSampling */, grayscale, isProtected,
                                     captureListener);
    fence.get();
}

ftl::SharedFuture<FenceResult> SurfaceFlinger::captureScreenCommon(
        RenderAreaFuture renderAreaFuture, GetLayerSnapshotsFunction getLayerSnapshots,
        const std::shared_ptr<renderengine::ExternalTexture>& buffer, bool regionSampling,
        bool grayscale, bool isProtected, const sp<IScreenCaptureListener>& captureListener) {
    ATRACE_CALL();

    auto future = mScheduler->schedule(
            [=, this, renderAreaFuture = std::move(renderAreaFuture)]() FTL_FAKE_GUARD(
                    kMainThreadContext) mutable -> ftl::SharedFuture<FenceResult> {
                ScreenCaptureResults captureResults;
                std::shared_ptr<RenderArea> renderArea = renderAreaFuture.get();
                if (!renderArea) {
                    ALOGW("Skipping screen capture because of invalid render area.");
                    if (captureListener) {
                        captureResults.fenceResult = base::unexpected(NO_MEMORY);
                        captureListener->onScreenCaptureCompleted(captureResults);
                    }
                    return ftl::yield<FenceResult>(base::unexpected(NO_ERROR)).share();
                }

                ftl::SharedFuture<FenceResult> renderFuture;
                renderArea->render([&]() FTL_FAKE_GUARD(kMainThreadContext) {
                    renderFuture =
                            renderScreenImpl(renderArea, getLayerSnapshots, buffer, regionSampling,
                                             grayscale, isProtected, captureResults);
                });

                if (captureListener) {
                    // Defer blocking on renderFuture back to the Binder thread.
                    return ftl::Future(std::move(renderFuture))
                            .then([captureListener, captureResults = std::move(captureResults)](
                                          FenceResult fenceResult) mutable -> FenceResult {
                                captureResults.fenceResult = std::move(fenceResult);
                                captureListener->onScreenCaptureCompleted(captureResults);
                                return base::unexpected(NO_ERROR);
                            })
                            .share();
                }
                return renderFuture;
            });

    // Flatten nested futures.
    auto chain = ftl::Future(std::move(future)).then([](ftl::SharedFuture<FenceResult> future) {
        return future;
    });

    return chain.share();
}

ftl::SharedFuture<FenceResult> SurfaceFlinger::renderScreenImpl(
        std::shared_ptr<const RenderArea> renderArea, GetLayerSnapshotsFunction getLayerSnapshots,
        const std::shared_ptr<renderengine::ExternalTexture>& buffer, bool regionSampling,
        bool grayscale, bool isProtected, ScreenCaptureResults& captureResults) {
    ATRACE_CALL();

    auto layers = getLayerSnapshots();

    for (auto& [_, layerFE] : layers) {
        frontend::LayerSnapshot* snapshot = layerFE->mSnapshot.get();
        captureResults.capturedSecureLayers |= (snapshot->isVisible && snapshot->isSecure);
        captureResults.capturedHdrLayers |= isHdrLayer(*snapshot);
        layerFE->mSnapshot->geomLayerTransform =
                renderArea->getTransform() * layerFE->mSnapshot->geomLayerTransform;
        layerFE->mSnapshot->geomInverseLayerTransform =
                layerFE->mSnapshot->geomLayerTransform.inverse();
    }

    auto capturedBuffer = buffer;

    auto requestedDataspace = renderArea->getReqDataSpace();
    auto parent = renderArea->getParentLayer();
    auto renderIntent = RenderIntent::TONE_MAP_COLORIMETRIC;
    auto sdrWhitePointNits = DisplayDevice::sDefaultMaxLumiance;
    auto displayBrightnessNits = DisplayDevice::sDefaultMaxLumiance;

    captureResults.capturedDataspace = requestedDataspace;

    {
        Mutex::Autolock lock(mStateLock);
        const DisplayDevice* display = nullptr;
        if (parent) {
            display = findDisplay([layerStack = parent->getLayerStack()](const auto& display) {
                          return display.getLayerStack() == layerStack;
                      }).get();
        }

        if (display == nullptr) {
            display = renderArea->getDisplayDevice().get();
        }

        if (display == nullptr) {
            display = getDefaultDisplayDeviceLocked().get();
        }

        if (display != nullptr) {
            const auto& state = display->getCompositionDisplay()->getState();
            captureResults.capturedDataspace =
                    pickBestDataspace(requestedDataspace, display, captureResults.capturedHdrLayers,
                                      renderArea->getHintForSeamlessTransition());
            sdrWhitePointNits = state.sdrWhitePointNits;

             // TODO(b/298219334): Clean this up once we verify this doesn't break anything
             static constexpr bool kScreenshotsDontDim = true;

            if (kScreenshotsDontDim && !captureResults.capturedHdrLayers) {
                displayBrightnessNits = sdrWhitePointNits;
            } else {
                displayBrightnessNits = state.displayBrightnessNits;
                // Only clamp the display brightness if this is not a seamless transition. Otherwise
                // for seamless transitions it's important to match the current display state as the
                // buffer will be shown under these same conditions, and we want to avoid any
                // flickers
                if (sdrWhitePointNits > 1.0f && !renderArea->getHintForSeamlessTransition()) {
                    // Restrict the amount of HDR "headroom" in the screenshot to avoid over-dimming
                    // the SDR portion. 2.0 chosen by experimentation
                    constexpr float kMaxScreenshotHeadroom = 2.0f;
                    displayBrightnessNits = std::min(sdrWhitePointNits * kMaxScreenshotHeadroom,
                                                     displayBrightnessNits);
                }
            }

            // Screenshots leaving the device should be colorimetric
            if (requestedDataspace == ui::Dataspace::UNKNOWN &&
                renderArea->getHintForSeamlessTransition()) {
                renderIntent = state.renderIntent;
            }
        }
    }

    captureResults.buffer = capturedBuffer->getBuffer();

    ui::LayerStack layerStack{ui::DEFAULT_LAYER_STACK};
    if (!layers.empty()) {
        const sp<LayerFE>& layerFE = layers.back().second;
        layerStack = layerFE->getCompositionState()->outputFilter.layerStack;
    }

    auto copyLayerFEs = [&layers]() {
        std::vector<sp<compositionengine::LayerFE>> layerFEs;
        layerFEs.reserve(layers.size());
        for (const auto& [_, layerFE] : layers) {
            layerFEs.push_back(layerFE);
        }
        return layerFEs;
    };

    auto present = [this, buffer = capturedBuffer, dataspace = captureResults.capturedDataspace,
                    sdrWhitePointNits, displayBrightnessNits, grayscale, isProtected,
                    layerFEs = copyLayerFEs(), layerStack, regionSampling,
                    renderArea = std::move(renderArea), renderIntent]() -> FenceResult {
        std::unique_ptr<compositionengine::CompositionEngine> compositionEngine =
                mFactory.createCompositionEngine();
        compositionEngine->setRenderEngine(mRenderEngine.get());

        compositionengine::Output::ColorProfile colorProfile{.dataspace = dataspace,
                                                             .renderIntent = renderIntent};

        float targetBrightness = 1.0f;
        if (dataspace == ui::Dataspace::BT2020_HLG) {
            const float maxBrightnessNits = displayBrightnessNits / sdrWhitePointNits * 203;
            // With a low dimming ratio, don't fit the entire curve. Otherwise mixed content
            // will appear way too bright.
            if (maxBrightnessNits < 1000.f) {
                targetBrightness = 1000.f / maxBrightnessNits;
            }
        }

        // Screenshots leaving the device must not dim in gamma space.
        const bool dimInGammaSpaceForEnhancedScreenshots = mDimInGammaSpaceForEnhancedScreenshots &&
                renderArea->getHintForSeamlessTransition();

        std::shared_ptr<ScreenCaptureOutput> output = createScreenCaptureOutput(
                ScreenCaptureOutputArgs{.compositionEngine = *compositionEngine,
                                        .colorProfile = colorProfile,
                                        .renderArea = *renderArea,
                                        .layerStack = layerStack,
                                        .buffer = std::move(buffer),
                                        .sdrWhitePointNits = sdrWhitePointNits,
                                        .displayBrightnessNits = displayBrightnessNits,
                                        .targetBrightness = targetBrightness,
                                        .regionSampling = regionSampling,
                                        .treat170mAsSrgb = mTreat170mAsSrgb,
                                        .dimInGammaSpaceForEnhancedScreenshots =
                                                dimInGammaSpaceForEnhancedScreenshots,
                                        .isProtected = isProtected});

        const float colorSaturation = grayscale ? 0 : 1;
        compositionengine::CompositionRefreshArgs refreshArgs{
                .outputs = {output},
                .layers = std::move(layerFEs),
                .updatingOutputGeometryThisFrame = true,
                .updatingGeometryThisFrame = true,
                .colorTransformMatrix = calculateColorMatrix(colorSaturation),
        };
        compositionEngine->present(refreshArgs);

        return output->getRenderSurface()->getClientTargetAcquireFence();
    };

    // If RenderEngine is threaded, we can safely call CompositionEngine::present off the main
    // thread as the RenderEngine::drawLayers call will run on RenderEngine's thread. Otherwise,
    // we need RenderEngine to run on the main thread so we call CompositionEngine::present
    // immediately.
    //
    // TODO(b/196334700) Once we use RenderEngineThreaded everywhere we can always defer the call
    // to CompositionEngine::present.
    auto presentFuture = mRenderEngine->isThreaded() ? ftl::defer(std::move(present)).share()
                                                     : ftl::yield(present()).share();

    for (auto& [layer, layerFE] : layers) {
        layer->onLayerDisplayed(ftl::Future(presentFuture)
                                        .then([layerFE = std::move(layerFE)](FenceResult) {
                                            return layerFE->stealCompositionResult()
                                                    .releaseFences.back()
                                                    .first.get();
                                        })
                                        .share(),
                                ui::INVALID_LAYER_STACK);
    }

    return presentFuture;
}

void SurfaceFlinger::traverseLegacyLayers(const LayerVector::Visitor& visitor) const {
    if (mLayerLifecycleManagerEnabled) {
        for (auto& layer : mLegacyLayers) {
            visitor(layer.second.get());
        }
    } else {
        mDrawingState.traverse(visitor);
    }
}

// ---------------------------------------------------------------------------

void SurfaceFlinger::State::traverse(const LayerVector::Visitor& visitor) const {
    layersSortedByZ.traverse(visitor);
}

void SurfaceFlinger::State::traverseInZOrder(const LayerVector::Visitor& visitor) const {
    layersSortedByZ.traverseInZOrder(stateSet, visitor);
}

void SurfaceFlinger::State::traverseInReverseZOrder(const LayerVector::Visitor& visitor) const {
    layersSortedByZ.traverseInReverseZOrder(stateSet, visitor);
}

void SurfaceFlinger::traverseLayersInLayerStack(ui::LayerStack layerStack, const int32_t uid,
                                                std::unordered_set<uint32_t> excludeLayerIds,
                                                const LayerVector::Visitor& visitor) {
    // We loop through the first level of layers without traversing,
    // as we need to determine which layers belong to the requested display.
    for (const auto& layer : mDrawingState.layersSortedByZ) {
        if (layer->getLayerStack() != layerStack) {
            continue;
        }
        // relative layers are traversed in Layer::traverseInZOrder
        layer->traverseInZOrder(LayerVector::StateSet::Drawing, [&](Layer* layer) {
            if (layer->isInternalDisplayOverlay()) {
                return;
            }
            if (!layer->isVisible()) {
                return;
            }
            if (uid != CaptureArgs::UNSET_UID && layer->getOwnerUid() != uid) {
                return;
            }

            if (!excludeLayerIds.empty()) {
                auto p = sp<Layer>::fromExisting(layer);
                while (p != nullptr) {
                    if (excludeLayerIds.count(p->sequence) != 0) {
                        return;
                    }
                    p = p->getParent();
                }
            }

            visitor(layer);
        });
    }
}

ftl::Optional<scheduler::FrameRateMode> SurfaceFlinger::getPreferredDisplayMode(
        PhysicalDisplayId displayId, DisplayModeId defaultModeId) const {
    if (const auto schedulerMode = mScheduler->getPreferredDisplayMode();
        schedulerMode.modePtr->getPhysicalDisplayId() == displayId) {
        return schedulerMode;
    }

    return mPhysicalDisplays.get(displayId)
            .transform(&PhysicalDisplay::snapshotRef)
            .and_then([&](const display::DisplaySnapshot& snapshot) {
                return snapshot.displayModes().get(defaultModeId);
            })
            .transform([](const DisplayModePtr& modePtr) {
                return scheduler::FrameRateMode{modePtr->getPeakFps(), ftl::as_non_null(modePtr)};
            });
}

status_t SurfaceFlinger::setDesiredDisplayModeSpecsInternal(
        const sp<DisplayDevice>& display,
        const scheduler::RefreshRateSelector::PolicyVariant& policy) {
    const auto displayId = display->getPhysicalId();
    ATRACE_NAME(ftl::Concat(__func__, ' ', displayId.value).c_str());

    Mutex::Autolock lock(mStateLock);

    if (mDebugDisplayModeSetByBackdoor) {
        // ignore this request as mode is overridden by backdoor
        return NO_ERROR;
    }

    auto& selector = display->refreshRateSelector();
    using SetPolicyResult = scheduler::RefreshRateSelector::SetPolicyResult;

    switch (selector.setPolicy(policy)) {
        case SetPolicyResult::Invalid:
            return BAD_VALUE;
        case SetPolicyResult::Unchanged:
            return NO_ERROR;
        case SetPolicyResult::Changed:
            break;
    }

    if (!shouldApplyRefreshRateSelectorPolicy(*display)) {
        ALOGV("%s(%s): Skipped applying policy", __func__, to_string(displayId).c_str());
        return NO_ERROR;
    }

    return applyRefreshRateSelectorPolicy(displayId, selector);
}

bool SurfaceFlinger::shouldApplyRefreshRateSelectorPolicy(const DisplayDevice& display) const {
    if (display.isPoweredOn() || mPhysicalDisplays.size() == 1) return true;

    LOG_ALWAYS_FATAL_IF(display.isVirtual());
    const auto displayId = display.getPhysicalId();

    // The display is powered off, and this is a multi-display device. If the display is the
    // inactive internal display of a dual-display foldable, then the policy will be applied
    // when it becomes active upon powering on.
    //
    // TODO(b/255635711): Remove this function (i.e. returning `false` as a special case) once
    // concurrent mode setting across multiple (potentially powered off) displays is supported.
    //
    return displayId == mActiveDisplayId ||
            !mPhysicalDisplays.get(displayId)
                     .transform(&PhysicalDisplay::isInternal)
                     .value_or(false);
}

status_t SurfaceFlinger::applyRefreshRateSelectorPolicy(
        PhysicalDisplayId displayId, const scheduler::RefreshRateSelector& selector, bool force) {
    const scheduler::RefreshRateSelector::Policy currentPolicy = selector.getCurrentPolicy();
    ALOGV("Setting desired display mode specs: %s", currentPolicy.toString().c_str());

    // TODO(b/140204874): Leave the event in until we do proper testing with all apps that might
    // be depending in this callback.
    if (const auto activeMode = selector.getActiveMode(); displayId == mActiveDisplayId) {
        mScheduler->onPrimaryDisplayModeChanged(mAppConnectionHandle, activeMode);
        toggleKernelIdleTimer();
    } else {
        mScheduler->onNonPrimaryDisplayModeChanged(mAppConnectionHandle, activeMode);
    }

    auto preferredModeOpt = getPreferredDisplayMode(displayId, currentPolicy.defaultMode);
    if (!preferredModeOpt) {
        ALOGE("%s: Preferred mode is unknown", __func__);
        return NAME_NOT_FOUND;
    }

    auto preferredMode = std::move(*preferredModeOpt);
    const auto preferredModeId = preferredMode.modePtr->getId();

    const Fps preferredFps = preferredMode.fps;
    ALOGV("Switching to Scheduler preferred mode %d (%s)", preferredModeId.value(),
          to_string(preferredFps).c_str());

    if (!selector.isModeAllowed(preferredMode)) {
        ALOGE("%s: Preferred mode %d is disallowed", __func__, preferredModeId.value());
        return INVALID_OPERATION;
    }

<<<<<<< HEAD
    /* QTI_BEGIN */
    auto qtiHwcDisplayId = getHwComposer().fromPhysicalDisplayId(displayId);
    if (qtiHwcDisplayId) {
        mQtiSFExtnIntf->qtiSetDisplayExtnActiveConfig(*qtiHwcDisplayId,
                                                      preferredMode.modePtr->getId().value());
    }
    /* QTI_END */
    
    setDesiredMode({std::move(preferredMode), .emitEvent = true, .force = force});
=======
    setDesiredMode({std::move(preferredMode), .emitEvent = true}, force);
>>>>>>> 4b28dc8b

    /* QTI_BEGIN */
    mQtiSFExtnIntf->qtiSetRefreshRates(displayId);
    /* QTI_END */

    // Update the frameRateOverride list as the display render rate might have changed
    if (mScheduler->updateFrameRateOverrides(scheduler::GlobalSignals{}, preferredFps)) {
        triggerOnFrameRateOverridesChanged();
    }

    return NO_ERROR;
}

namespace {
FpsRange translate(const gui::DisplayModeSpecs::RefreshRateRanges::RefreshRateRange& aidlRange) {
    return FpsRange{Fps::fromValue(aidlRange.min), Fps::fromValue(aidlRange.max)};
}

FpsRanges translate(const gui::DisplayModeSpecs::RefreshRateRanges& aidlRanges) {
    return FpsRanges{translate(aidlRanges.physical), translate(aidlRanges.render)};
}

gui::DisplayModeSpecs::RefreshRateRanges::RefreshRateRange translate(const FpsRange& range) {
    gui::DisplayModeSpecs::RefreshRateRanges::RefreshRateRange aidlRange;
    aidlRange.min = range.min.getValue();
    aidlRange.max = range.max.getValue();
    return aidlRange;
}

gui::DisplayModeSpecs::RefreshRateRanges translate(const FpsRanges& ranges) {
    gui::DisplayModeSpecs::RefreshRateRanges aidlRanges;
    aidlRanges.physical = translate(ranges.physical);
    aidlRanges.render = translate(ranges.render);
    return aidlRanges;
}

} // namespace

status_t SurfaceFlinger::setDesiredDisplayModeSpecs(const sp<IBinder>& displayToken,
                                                    const gui::DisplayModeSpecs& specs) {
    ATRACE_CALL();

    if (!displayToken) {
        return BAD_VALUE;
    }

    auto future = mScheduler->schedule([=, this]() FTL_FAKE_GUARD(kMainThreadContext) -> status_t {
        const auto display = FTL_FAKE_GUARD(mStateLock, getDisplayDeviceLocked(displayToken));
        if (!display) {
            ALOGE("Attempt to set desired display modes for invalid display token %p",
                  displayToken.get());
            return NAME_NOT_FOUND;
        } else if (display->isVirtual()) {
            ALOGW("Attempt to set desired display modes for virtual display");
            return INVALID_OPERATION;
        } else {
            using Policy = scheduler::RefreshRateSelector::DisplayManagerPolicy;
            const Policy policy{DisplayModeId(specs.defaultMode), translate(specs.primaryRanges),
                                translate(specs.appRequestRanges), specs.allowGroupSwitching};

            return setDesiredDisplayModeSpecsInternal(display, policy);
        }
    });

    return future.get();
}

status_t SurfaceFlinger::getDesiredDisplayModeSpecs(const sp<IBinder>& displayToken,
                                                    gui::DisplayModeSpecs* outSpecs) {
    ATRACE_CALL();

    if (!displayToken || !outSpecs) {
        return BAD_VALUE;
    }

    Mutex::Autolock lock(mStateLock);
    const auto display = getDisplayDeviceLocked(displayToken);
    if (!display) {
        return NAME_NOT_FOUND;
    }

    if (display->isVirtual()) {
        return INVALID_OPERATION;
    }

    scheduler::RefreshRateSelector::Policy policy =
            display->refreshRateSelector().getDisplayManagerPolicy();
    outSpecs->defaultMode = policy.defaultMode.value();
    outSpecs->allowGroupSwitching = policy.allowGroupSwitching;
    outSpecs->primaryRanges = translate(policy.primaryRanges);
    outSpecs->appRequestRanges = translate(policy.appRequestRanges);
    return NO_ERROR;
}

void SurfaceFlinger::onLayerFirstRef(Layer* layer) {
    mNumLayers++;
    if (!layer->isRemovedFromCurrentState()) {
        mScheduler->registerLayer(layer);
    }
}

void SurfaceFlinger::onLayerDestroyed(Layer* layer) {
    mNumLayers--;
    removeHierarchyFromOffscreenLayers(layer);
    if (!layer->isRemovedFromCurrentState()) {
        mScheduler->deregisterLayer(layer);
    }
    if (mTransactionTracing) {
        mTransactionTracing->onLayerRemoved(layer->getSequence());
    }
    mScheduler->onLayerDestroyed(layer);
}

void SurfaceFlinger::onLayerUpdate() {
    scheduleCommit(FrameHint::kActive);
}

// WARNING: ONLY CALL THIS FROM LAYER DTOR
// Here we add children in the current state to offscreen layers and remove the
// layer itself from the offscreen layer list.  Since
// this is the dtor, it is safe to access the current state.  This keeps us
// from dangling children layers such that they are not reachable from the
// Drawing state nor the offscreen layer list
// See b/141111965
void SurfaceFlinger::removeHierarchyFromOffscreenLayers(Layer* layer) {
    for (auto& child : layer->getCurrentChildren()) {
        mOffscreenLayers.emplace(child.get());
    }
    mOffscreenLayers.erase(layer);
}

void SurfaceFlinger::removeFromOffscreenLayers(Layer* layer) {
    mOffscreenLayers.erase(layer);
}

status_t SurfaceFlinger::setGlobalShadowSettings(const half4& ambientColor, const half4& spotColor,
                                                 float lightPosY, float lightPosZ,
                                                 float lightRadius) {
    Mutex::Autolock _l(mStateLock);
    mCurrentState.globalShadowSettings.ambientColor = vec4(ambientColor);
    mCurrentState.globalShadowSettings.spotColor = vec4(spotColor);
    mCurrentState.globalShadowSettings.lightPos.y = lightPosY;
    mCurrentState.globalShadowSettings.lightPos.z = lightPosZ;
    mCurrentState.globalShadowSettings.lightRadius = lightRadius;

    // these values are overridden when calculating the shadow settings for a layer.
    mCurrentState.globalShadowSettings.lightPos.x = 0.f;
    mCurrentState.globalShadowSettings.length = 0.f;
    return NO_ERROR;
}

const std::unordered_map<std::string, uint32_t>& SurfaceFlinger::getGenericLayerMetadataKeyMap()
        const {
    // TODO(b/149500060): Remove this fixed/static mapping. Please prefer taking
    // on the work to remove the table in that bug rather than adding more to
    // it.
    static const std::unordered_map<std::string, uint32_t> genericLayerMetadataKeyMap{
            {"org.chromium.arc.V1_0.TaskId", gui::METADATA_TASK_ID},
            {"org.chromium.arc.V1_0.CursorInfo", gui::METADATA_MOUSE_CURSOR},
    };
    return genericLayerMetadataKeyMap;
}

status_t SurfaceFlinger::setGameModeFrameRateOverride(uid_t uid, float frameRate) {
    PhysicalDisplayId displayId = [&]() {
        Mutex::Autolock lock(mStateLock);
        return getDefaultDisplayDeviceLocked()->getPhysicalId();
    }();

    mScheduler->setGameModeFrameRateForUid(FrameRateOverride{static_cast<uid_t>(uid), frameRate});
    mScheduler->onFrameRateOverridesChanged(mAppConnectionHandle, displayId);
    return NO_ERROR;
}

status_t SurfaceFlinger::setGameDefaultFrameRateOverride(uid_t uid, float frameRate) {
    if (FlagManager::getInstance().game_default_frame_rate()) {
        mScheduler->setGameDefaultFrameRateForUid(
                FrameRateOverride{static_cast<uid_t>(uid), frameRate});
    }
    return NO_ERROR;
}

status_t SurfaceFlinger::updateSmallAreaDetection(
        std::vector<std::pair<int32_t, float>>& appIdThresholdMappings) {
    mScheduler->updateSmallAreaDetection(appIdThresholdMappings);
    return NO_ERROR;
}

status_t SurfaceFlinger::setSmallAreaDetectionThreshold(int32_t appId, float threshold) {
    mScheduler->setSmallAreaDetectionThreshold(appId, threshold);
    return NO_ERROR;
}

void SurfaceFlinger::enableRefreshRateOverlay(bool enable) {
    bool setByHwc = getHwComposer().hasCapability(Capability::REFRESH_RATE_CHANGED_CALLBACK_DEBUG);
    for (const auto& [id, display] : mPhysicalDisplays) {
        if (display.snapshot().connectionType() == ui::DisplayConnectionType::Internal ||
            FlagManager::getInstance().refresh_rate_overlay_on_external_display()) {
            if (const auto device = getDisplayDeviceLocked(id)) {
                const auto enableOverlay = [&](const bool setByHwc) FTL_FAKE_GUARD(
                                                   kMainThreadContext) {
                    device->enableRefreshRateOverlay(enable, setByHwc, mRefreshRateOverlaySpinner,
                                                     mRefreshRateOverlayRenderRate,
                                                     mRefreshRateOverlayShowInMiddle);
                };
                enableOverlay(setByHwc);
                if (setByHwc) {
                    const auto status =
                            getHwComposer().setRefreshRateChangedCallbackDebugEnabled(id, enable);
                    if (status != NO_ERROR) {
                        ALOGE("Error updating the refresh rate changed callback debug enabled");
                        enableOverlay(/*setByHwc*/ false);
                    }
                }
            }
        }
    }
}

void SurfaceFlinger::enableHdrSdrRatioOverlay(bool enable) {
    for (const auto& [id, display] : mPhysicalDisplays) {
        if (display.snapshot().connectionType() == ui::DisplayConnectionType::Internal) {
            if (const auto device = getDisplayDeviceLocked(id)) {
                device->enableHdrSdrRatioOverlay(enable);
            }
        }
    }
}

int SurfaceFlinger::getGpuContextPriority() {
    return getRenderEngine().getContextPriority();
}

int SurfaceFlinger::calculateMaxAcquiredBufferCount(Fps refreshRate,
                                                    std::chrono::nanoseconds presentLatency) {
    auto pipelineDepth = presentLatency.count() / refreshRate.getPeriodNsecs();
    if (presentLatency.count() % refreshRate.getPeriodNsecs()) {
        pipelineDepth++;
    }
    return std::max(minAcquiredBuffers, static_cast<int64_t>(pipelineDepth - 1));
}

status_t SurfaceFlinger::getMaxAcquiredBufferCount(int* buffers) const {
    Fps maxRefreshRate = 60_Hz;

    if (!getHwComposer().isHeadless()) {
        if (const auto display = getDefaultDisplayDevice()) {
            maxRefreshRate = display->refreshRateSelector().getSupportedRefreshRateRange().max;
        }
    }

    *buffers = getMaxAcquiredBufferCountForRefreshRate(maxRefreshRate);
    return NO_ERROR;
}

uint32_t SurfaceFlinger::getMaxAcquiredBufferCountForCurrentRefreshRate(uid_t uid) const {
    Fps refreshRate = 60_Hz;

    if (const auto frameRateOverride = mScheduler->getFrameRateOverride(uid)) {
        refreshRate = *frameRateOverride;
    } else if (!getHwComposer().isHeadless()) {
        if (const auto display = FTL_FAKE_GUARD(mStateLock, getDefaultDisplayDeviceLocked())) {
            refreshRate = display->refreshRateSelector().getActiveMode().fps;
        }
    }

    return getMaxAcquiredBufferCountForRefreshRate(refreshRate);
}

int SurfaceFlinger::getMaxAcquiredBufferCountForRefreshRate(Fps refreshRate) const {
    const auto vsyncConfig =
            mScheduler->getVsyncConfiguration().getConfigsForRefreshRate(refreshRate).late;
    const auto presentLatency = vsyncConfig.appWorkDuration + vsyncConfig.sfWorkDuration;
    return calculateMaxAcquiredBufferCount(refreshRate, presentLatency);
}

void SurfaceFlinger::handleLayerCreatedLocked(const LayerCreatedState& state, VsyncId vsyncId) {
    sp<Layer> layer = state.layer.promote();
    if (!layer) {
        ALOGD("Layer was destroyed soon after creation %p", state.layer.unsafe_get());
        return;
    }
    MUTEX_ALIAS(mStateLock, layer->mFlinger->mStateLock);

    sp<Layer> parent;
    bool addToRoot = state.addToRoot;
    if (state.initialParent != nullptr) {
        parent = state.initialParent.promote();
        if (parent == nullptr) {
            ALOGD("Parent was destroyed soon after creation %p", state.initialParent.unsafe_get());
            addToRoot = false;
        }
    }

    if (parent == nullptr && addToRoot) {
        layer->setIsAtRoot(true);
        mCurrentState.layersSortedByZ.add(layer);
    } else if (parent == nullptr) {
        layer->onRemovedFromCurrentState();
    } else if (parent->isRemovedFromCurrentState()) {
        parent->addChild(layer);
        layer->onRemovedFromCurrentState();
    } else {
        parent->addChild(layer);
    }

    ui::LayerStack layerStack = layer->getLayerStack(LayerVector::StateSet::Current);
    sp<const DisplayDevice> hintDisplay;
    // Find the display that includes the layer.
    for (const auto& [token, display] : mDisplays) {
        if (display->getLayerStack() == layerStack) {
            hintDisplay = display;
            break;
        }
    }

    if (hintDisplay) {
        layer->updateTransformHint(hintDisplay->getTransformHint());
    }
}

void SurfaceFlinger::sample() {
    if (!mLumaSampling || !mRegionSamplingThread) {
        return;
    }

    mRegionSamplingThread->onCompositionComplete(mScheduler->getScheduledFrameTime());
}

void SurfaceFlinger::onActiveDisplaySizeChanged(const DisplayDevice& activeDisplay) {
    mScheduler->onActiveDisplayAreaChanged(activeDisplay.getWidth() * activeDisplay.getHeight());
    getRenderEngine().onActiveDisplaySizeChanged(activeDisplay.getSize());
}

sp<DisplayDevice> SurfaceFlinger::getActivatableDisplay() const {
    if (mPhysicalDisplays.size() == 1) return nullptr;

    // TODO(b/255635821): Choose the pacesetter display, considering both internal and external
    // displays. For now, pick the other internal display, assuming a dual-display foldable.
    return findDisplay([this](const DisplayDevice& display) REQUIRES(mStateLock) {
        const auto idOpt = PhysicalDisplayId::tryCast(display.getId());
        return idOpt && *idOpt != mActiveDisplayId && display.isPoweredOn() &&
                mPhysicalDisplays.get(*idOpt)
                        .transform(&PhysicalDisplay::isInternal)
                        .value_or(false);
    });
}

void SurfaceFlinger::onActiveDisplayChangedLocked(const DisplayDevice* inactiveDisplayPtr,
                                                  const DisplayDevice& activeDisplay) {
    ATRACE_CALL();

    // For the first display activated during boot, there is no need to force setDesiredMode,
    // because DM is about to send its policy via setDesiredDisplayModeSpecs.
    bool forceApplyPolicy = false;

    if (inactiveDisplayPtr) {
        inactiveDisplayPtr->getCompositionDisplay()->setLayerCachingTexturePoolEnabled(false);
        forceApplyPolicy = true;
    }

    mActiveDisplayId = activeDisplay.getPhysicalId();
    activeDisplay.getCompositionDisplay()->setLayerCachingTexturePoolEnabled(true);

    resetPhaseConfiguration(activeDisplay.getActiveMode().fps);

    // TODO(b/255635711): Check for pending mode changes on other displays.
    mScheduler->setModeChangePending(false);

    mScheduler->setPacesetterDisplay(mActiveDisplayId);

    onActiveDisplaySizeChanged(activeDisplay);
    mActiveDisplayTransformHint = activeDisplay.getTransformHint();
    sActiveDisplayRotationFlags = ui::Transform::toRotationFlags(activeDisplay.getOrientation());

    // The policy of the new active/pacesetter display may have changed while it was inactive. In
    // that case, its preferred mode has not been propagated to HWC (via setDesiredMode). In either
    // case, the Scheduler's cachedModeChangedParams must be initialized to the newly active mode,
    // and the kernel idle timer of the newly active display must be toggled.
    applyRefreshRateSelectorPolicy(mActiveDisplayId, activeDisplay.refreshRateSelector(),
                                   forceApplyPolicy);
}

status_t SurfaceFlinger::addWindowInfosListener(const sp<IWindowInfosListener>& windowInfosListener,
                                                gui::WindowInfosListenerInfo* outInfo) {
    mWindowInfosListenerInvoker->addWindowInfosListener(windowInfosListener, outInfo);
    setTransactionFlags(eInputInfoUpdateNeeded);
    return NO_ERROR;
}

status_t SurfaceFlinger::removeWindowInfosListener(
        const sp<IWindowInfosListener>& windowInfosListener) const {
    mWindowInfosListenerInvoker->removeWindowInfosListener(windowInfosListener);
    return NO_ERROR;
}

status_t SurfaceFlinger::getStalledTransactionInfo(
        int pid, std::optional<TransactionHandler::StalledTransactionInfo>& result) {
    result = mTransactionHandler.getStalledTransactionInfo(pid);
    return NO_ERROR;
}

void SurfaceFlinger::updateHdcpLevels(hal::HWDisplayId hwcDisplayId, int32_t connectedLevel,
                                      int32_t maxLevel) {
    if (!FlagManager::getInstance().connected_display()) {
        return;
    }

    Mutex::Autolock lock(mStateLock);

    const auto idOpt = getHwComposer().toPhysicalDisplayId(hwcDisplayId);
    if (!idOpt) {
        ALOGE("No display found for HDCP level changed event: connected=%d, max=%d for "
              "display=%" PRIu64,
              connectedLevel, maxLevel, hwcDisplayId);
        return;
    }

    const bool isInternalDisplay =
            mPhysicalDisplays.get(*idOpt).transform(&PhysicalDisplay::isInternal).value_or(false);
    if (isInternalDisplay) {
        ALOGW("Unexpected HDCP level changed for internal display: connected=%d, max=%d for "
              "display=%" PRIu64,
              connectedLevel, maxLevel, hwcDisplayId);
        return;
    }

    static_cast<void>(mScheduler->schedule([this, displayId = *idOpt, connectedLevel, maxLevel]() {
        if (const auto display = FTL_FAKE_GUARD(mStateLock, getDisplayDeviceLocked(displayId))) {
            Mutex::Autolock lock(mStateLock);
            display->setSecure(connectedLevel >= 2 /* HDCP_V1 */);
        }
        mScheduler->onHdcpLevelsChanged(mAppConnectionHandle, displayId, connectedLevel, maxLevel);
    }));
}

std::shared_ptr<renderengine::ExternalTexture> SurfaceFlinger::getExternalTextureFromBufferData(
        BufferData& bufferData, const char* layerName, uint64_t transactionId) {
    if (bufferData.buffer &&
        exceedsMaxRenderTargetSize(bufferData.buffer->getWidth(), bufferData.buffer->getHeight())) {
        std::string errorMessage =
                base::StringPrintf("Attempted to create an ExternalTexture with size (%u, %u) for "
                                   "layer %s that exceeds render target size limit of %u.",
                                   bufferData.buffer->getWidth(), bufferData.buffer->getHeight(),
                                   layerName, static_cast<uint32_t>(mMaxRenderTargetSize));
        ALOGD("%s", errorMessage.c_str());
        if (bufferData.releaseBufferListener) {
            bufferData.releaseBufferListener->onTransactionQueueStalled(
                    String8(errorMessage.c_str()));
        }
        return nullptr;
    }

    bool cachedBufferChanged =
            bufferData.flags.test(BufferData::BufferDataChange::cachedBufferChanged);
    if (cachedBufferChanged && bufferData.buffer) {
        auto result = ClientCache::getInstance().add(bufferData.cachedBuffer, bufferData.buffer);
        if (result.ok()) {
            return result.value();
        }

        if (result.error() == ClientCache::AddError::CacheFull) {
            ALOGE("Attempted to create an ExternalTexture for layer %s but CacheFull", layerName);

            if (bufferData.releaseBufferListener) {
                bufferData.releaseBufferListener->onTransactionQueueStalled(
                        String8("Buffer processing hung due to full buffer cache"));
            }
        }

        return nullptr;
    }

    if (cachedBufferChanged) {
        return ClientCache::getInstance().get(bufferData.cachedBuffer);
    }

    if (bufferData.buffer) {
        return std::make_shared<
                renderengine::impl::ExternalTexture>(bufferData.buffer, getRenderEngine(),
                                                     renderengine::impl::ExternalTexture::Usage::
                                                             READABLE);
    }

    return nullptr;
}

bool SurfaceFlinger::commitMirrorDisplays(VsyncId vsyncId) {
    std::vector<MirrorDisplayState> mirrorDisplays;
    {
        std::scoped_lock<std::mutex> lock(mMirrorDisplayLock);
        mirrorDisplays = std::move(mMirrorDisplays);
        mMirrorDisplays.clear();
        if (mirrorDisplays.size() == 0) {
            return false;
        }
    }

    sp<IBinder> unused;
    for (const auto& mirrorDisplay : mirrorDisplays) {
        // Set mirror layer's default layer stack to -1 so it doesn't end up rendered on a display
        // accidentally.
        sp<Layer> rootMirrorLayer = LayerHandle::getLayer(mirrorDisplay.rootHandle);
        ssize_t idx = mCurrentState.layersSortedByZ.indexOf(rootMirrorLayer);
        bool ret = rootMirrorLayer->setLayerStack(ui::LayerStack::fromValue(-1));
        if (idx >= 0 && ret) {
            mCurrentState.layersSortedByZ.removeAt(idx);
            mCurrentState.layersSortedByZ.add(rootMirrorLayer);
        }

        for (const auto& layer : mDrawingState.layersSortedByZ) {
            if (layer->getLayerStack() != mirrorDisplay.layerStack ||
                layer->isInternalDisplayOverlay()) {
                continue;
            }

            LayerCreationArgs mirrorArgs(this, mirrorDisplay.client, "MirrorLayerParent",
                                         ISurfaceComposerClient::eNoColorFill,
                                         gui::LayerMetadata());
            sp<Layer> childMirror;
            {
                Mutex::Autolock lock(mStateLock);
                createEffectLayer(mirrorArgs, &unused, &childMirror);
                MUTEX_ALIAS(mStateLock, childMirror->mFlinger->mStateLock);
                childMirror->setClonedChild(layer->createClone(childMirror->getSequence()));
                childMirror->reparent(mirrorDisplay.rootHandle);
            }
            // lock on mStateLock needs to be released before binder handle gets destroyed
            unused.clear();
        }
    }
    return true;
}

bool SurfaceFlinger::commitCreatedLayers(VsyncId vsyncId,
                                         std::vector<LayerCreatedState>& createdLayers) {
    if (createdLayers.size() == 0) {
        return false;
    }

    Mutex::Autolock _l(mStateLock);
    for (const auto& createdLayer : createdLayers) {
        handleLayerCreatedLocked(createdLayer, vsyncId);
    }
    mLayersAdded = true;
    return mLayersAdded;
}

void SurfaceFlinger::updateLayerMetadataSnapshot() {
    LayerMetadata parentMetadata;
    for (const auto& layer : mDrawingState.layersSortedByZ) {
        layer->updateMetadataSnapshot(parentMetadata);
    }

    std::unordered_set<Layer*> visited;
    mDrawingState.traverse([&visited](Layer* layer) {
        if (visited.find(layer) != visited.end()) {
            return;
        }

        // If the layer isRelativeOf, then either it's relative metadata will be set
        // recursively when updateRelativeMetadataSnapshot is called on its relative parent or
        // it's relative parent has been deleted. Clear the layer's relativeLayerMetadata to ensure
        // that layers with deleted relative parents don't hold stale relativeLayerMetadata.
        if (layer->getDrawingState().isRelativeOf) {
            layer->editLayerSnapshot()->relativeLayerMetadata = {};
            return;
        }

        layer->updateRelativeMetadataSnapshot({}, visited);
    });
}

void SurfaceFlinger::moveSnapshotsFromCompositionArgs(
        compositionengine::CompositionRefreshArgs& refreshArgs,
        const std::vector<std::pair<Layer*, LayerFE*>>& layers) {
    if (mLayerLifecycleManagerEnabled) {
        std::vector<std::unique_ptr<frontend::LayerSnapshot>>& snapshots =
                mLayerSnapshotBuilder.getSnapshots();
        for (auto [_, layerFE] : layers) {
            auto i = layerFE->mSnapshot->globalZ;
            snapshots[i] = std::move(layerFE->mSnapshot);
        }
    }
    if (mLegacyFrontEndEnabled && !mLayerLifecycleManagerEnabled) {
        for (auto [layer, layerFE] : layers) {
            layer->updateLayerSnapshot(std::move(layerFE->mSnapshot));
        }
    }
}

std::vector<std::pair<Layer*, LayerFE*>> SurfaceFlinger::moveSnapshotsToCompositionArgs(
        compositionengine::CompositionRefreshArgs& refreshArgs, bool cursorOnly) {
    std::vector<std::pair<Layer*, LayerFE*>> layers;
    if (mLayerLifecycleManagerEnabled) {
        nsecs_t currentTime = systemTime();
        mLayerSnapshotBuilder.forEachVisibleSnapshot(
                [&](std::unique_ptr<frontend::LayerSnapshot>& snapshot) {
                    if (cursorOnly &&
                        snapshot->compositionType !=
                                aidl::android::hardware::graphics::composer3::Composition::CURSOR) {
                        return;
                    }

                    if (!snapshot->hasSomethingToDraw()) {
                        return;
                    }

                    auto it = mLegacyLayers.find(snapshot->sequence);
                    LLOG_ALWAYS_FATAL_WITH_TRACE_IF(it == mLegacyLayers.end(),
                                                    "Couldnt find layer object for %s",
                                                    snapshot->getDebugString().c_str());
                    auto& legacyLayer = it->second;
                    sp<LayerFE> layerFE = legacyLayer->getCompositionEngineLayerFE(snapshot->path);
                    snapshot->fps = getLayerFramerate(currentTime, snapshot->sequence);
                    /* QTI_BEGIN */
                    snapshot->qtiLayerClass = legacyLayer->qtiGetLayerClass();
                    /* QTI_END */
                    layerFE->mSnapshot = std::move(snapshot);
                    refreshArgs.layers.push_back(layerFE);
                    layers.emplace_back(legacyLayer.get(), layerFE.get());
                });
    }
    if (mLegacyFrontEndEnabled && !mLayerLifecycleManagerEnabled) {
        auto moveSnapshots = [&layers, &refreshArgs, cursorOnly](Layer* layer) {
            if (const auto& layerFE = layer->getCompositionEngineLayerFE()) {
                if (cursorOnly &&
                    layer->getLayerSnapshot()->compositionType !=
                            aidl::android::hardware::graphics::composer3::Composition::CURSOR)
                    return;
                layer->updateSnapshot(refreshArgs.updatingGeometryThisFrame);
                layerFE->mSnapshot = layer->stealLayerSnapshot();
                refreshArgs.layers.push_back(layerFE);
                layers.emplace_back(layer, layerFE.get());
            }
        };

        if (cursorOnly || !mVisibleRegionsDirty) {
            // for hot path avoid traversals by walking though the previous composition list
            for (sp<Layer> layer : mPreviouslyComposedLayers) {
                moveSnapshots(layer.get());
            }
        } else {
            mPreviouslyComposedLayers.clear();
            mDrawingState.traverseInZOrder(
                    [&moveSnapshots](Layer* layer) { moveSnapshots(layer); });
            mPreviouslyComposedLayers.reserve(layers.size());
            for (auto [layer, _] : layers) {
                mPreviouslyComposedLayers.push_back(sp<Layer>::fromExisting(layer));
            }
        }
    }

    return layers;
}

std::function<std::vector<std::pair<Layer*, sp<LayerFE>>>()>
SurfaceFlinger::getLayerSnapshotsForScreenshots(
        std::optional<ui::LayerStack> layerStack, uint32_t uid,
        std::function<bool(const frontend::LayerSnapshot&, bool& outStopTraversal)>
                snapshotFilterFn) {
    return [&, layerStack, uid]() {
        std::vector<std::pair<Layer*, sp<LayerFE>>> layers;
        bool stopTraversal = false;
        mLayerSnapshotBuilder.forEachVisibleSnapshot(
                [&](std::unique_ptr<frontend::LayerSnapshot>& snapshot) {
                    if (stopTraversal) {
                        return;
                    }
                    if (layerStack && snapshot->outputFilter.layerStack != *layerStack) {
                        return;
                    }
                    if (uid != CaptureArgs::UNSET_UID && snapshot->uid != gui::Uid(uid)) {
                        return;
                    }
                    if (!snapshot->hasSomethingToDraw()) {
                        return;
                    }
                    if (snapshotFilterFn && !snapshotFilterFn(*snapshot, stopTraversal)) {
                        return;
                    }

                    auto it = mLegacyLayers.find(snapshot->sequence);
                    LLOG_ALWAYS_FATAL_WITH_TRACE_IF(it == mLegacyLayers.end(),
                                                    "Couldnt find layer object for %s",
                                                    snapshot->getDebugString().c_str());
                    Layer* legacyLayer = (it == mLegacyLayers.end()) ? nullptr : it->second.get();
                    sp<LayerFE> layerFE = getFactory().createLayerFE(snapshot->name);
                    layerFE->mSnapshot = std::make_unique<frontend::LayerSnapshot>(*snapshot);
                    layers.emplace_back(legacyLayer, std::move(layerFE));
                });

        return layers;
    };
}

std::function<std::vector<std::pair<Layer*, sp<LayerFE>>>()>
SurfaceFlinger::getLayerSnapshotsForScreenshots(std::optional<ui::LayerStack> layerStack,
                                                uint32_t uid,
                                                std::unordered_set<uint32_t> excludeLayerIds) {
    return [&, layerStack, uid, excludeLayerIds = std::move(excludeLayerIds)]() {
        if (excludeLayerIds.empty()) {
            auto getLayerSnapshotsFn =
                    getLayerSnapshotsForScreenshots(layerStack, uid, /*snapshotFilterFn=*/nullptr);
            std::vector<std::pair<Layer*, sp<LayerFE>>> layers = getLayerSnapshotsFn();
            return layers;
        }

        frontend::LayerSnapshotBuilder::Args
                args{.root = mLayerHierarchyBuilder.getHierarchy(),
                     .layerLifecycleManager = mLayerLifecycleManager,
                     .forceUpdate = frontend::LayerSnapshotBuilder::ForceUpdateFlags::HIERARCHY,
                     .displays = mFrontEndDisplayInfos,
                     .displayChanges = true,
                     .globalShadowSettings = mDrawingState.globalShadowSettings,
                     .supportsBlur = mSupportsBlur,
                     .forceFullDamage = mForceFullDamage,
                     .excludeLayerIds = std::move(excludeLayerIds),
                     .supportedLayerGenericMetadata =
                             getHwComposer().getSupportedLayerGenericMetadata(),
                     .genericLayerMetadataKeyMap = getGenericLayerMetadataKeyMap(),
                     .skipRoundCornersWhenProtected =
                             !getRenderEngine().supportsProtectedContent()};
        mLayerSnapshotBuilder.update(args);

        auto getLayerSnapshotsFn =
                getLayerSnapshotsForScreenshots(layerStack, uid, /*snapshotFilterFn=*/nullptr);
        std::vector<std::pair<Layer*, sp<LayerFE>>> layers = getLayerSnapshotsFn();

        args.excludeLayerIds.clear();
        mLayerSnapshotBuilder.update(args);

        return layers;
    };
}

std::function<std::vector<std::pair<Layer*, sp<LayerFE>>>()>
SurfaceFlinger::getLayerSnapshotsForScreenshots(uint32_t rootLayerId, uint32_t uid,
                                                std::unordered_set<uint32_t> excludeLayerIds,
                                                bool childrenOnly,
                                                const std::optional<FloatRect>& parentCrop) {
    return [&, rootLayerId, uid, excludeLayerIds = std::move(excludeLayerIds), childrenOnly,
            parentCrop]() {
        auto root = mLayerHierarchyBuilder.getPartialHierarchy(rootLayerId, childrenOnly);
        frontend::LayerSnapshotBuilder::Args
                args{.root = root,
                     .layerLifecycleManager = mLayerLifecycleManager,
                     .forceUpdate = frontend::LayerSnapshotBuilder::ForceUpdateFlags::HIERARCHY,
                     .displays = mFrontEndDisplayInfos,
                     .displayChanges = true,
                     .globalShadowSettings = mDrawingState.globalShadowSettings,
                     .supportsBlur = mSupportsBlur,
                     .forceFullDamage = mForceFullDamage,
                     .parentCrop = parentCrop,
                     .excludeLayerIds = std::move(excludeLayerIds),
                     .supportedLayerGenericMetadata =
                             getHwComposer().getSupportedLayerGenericMetadata(),
                     .genericLayerMetadataKeyMap = getGenericLayerMetadataKeyMap(),
                     .skipRoundCornersWhenProtected =
                             !getRenderEngine().supportsProtectedContent()};
        // The layer may not exist if it was just created and a screenshot was requested immediately
        // after. In this case, the hierarchy will be empty so we will not render any layers.
        args.rootSnapshot.isSecure = mLayerLifecycleManager.getLayerFromId(rootLayerId) &&
                mLayerLifecycleManager.isLayerSecure(rootLayerId);
        mLayerSnapshotBuilder.update(args);

        auto getLayerSnapshotsFn =
                getLayerSnapshotsForScreenshots({}, uid, /*snapshotFilterFn=*/nullptr);
        std::vector<std::pair<Layer*, sp<LayerFE>>> layers = getLayerSnapshotsFn();
        args.root = mLayerHierarchyBuilder.getHierarchy();
        args.parentCrop.reset();
        args.excludeLayerIds.clear();
        mLayerSnapshotBuilder.update(args);
        return layers;
    };
}

frontend::Update SurfaceFlinger::flushLifecycleUpdates() {
    frontend::Update update;
    ATRACE_NAME("TransactionHandler:flushTransactions");
    // Locking:
    // 1. to prevent onHandleDestroyed from being called while the state lock is held,
    // we must keep a copy of the transactions (specifically the composer
    // states) around outside the scope of the lock.
    // 2. Transactions and created layers do not share a lock. To prevent applying
    // transactions with layers still in the createdLayer queue, flush the transactions
    // before committing the created layers.
    mTransactionHandler.collectTransactions();
    update.transactions = mTransactionHandler.flushTransactions();
    {
        // TODO(b/238781169) lockless queue this and keep order.
        std::scoped_lock<std::mutex> lock(mCreatedLayersLock);
        update.layerCreatedStates = std::move(mCreatedLayers);
        mCreatedLayers.clear();
        update.newLayers = std::move(mNewLayers);
        mNewLayers.clear();
        update.layerCreationArgs = std::move(mNewLayerArgs);
        mNewLayerArgs.clear();
        update.destroyedHandles = std::move(mDestroyedHandles);
        mDestroyedHandles.clear();
    }
    return update;
}

void SurfaceFlinger::doActiveLayersTracingIfNeeded(bool isCompositionComputed,
                                                   bool visibleRegionDirty, TimePoint time,
                                                   VsyncId vsyncId) {
    if (!mLayerTracing.isActiveTracingStarted()) {
        return;
    }
    if (isCompositionComputed !=
        mLayerTracing.isActiveTracingFlagSet(LayerTracing::Flag::TRACE_COMPOSITION)) {
        return;
    }
    if (!visibleRegionDirty &&
        !mLayerTracing.isActiveTracingFlagSet(LayerTracing::Flag::TRACE_BUFFERS)) {
        return;
    }
    auto snapshot = takeLayersSnapshotProto(mLayerTracing.getActiveTracingFlags(), time, vsyncId,
                                            visibleRegionDirty);
    mLayerTracing.addProtoSnapshotToOstream(std::move(snapshot), LayerTracing::Mode::MODE_ACTIVE);
}

perfetto::protos::LayersSnapshotProto SurfaceFlinger::takeLayersSnapshotProto(
        uint32_t traceFlags, TimePoint time, VsyncId vsyncId, bool visibleRegionDirty) {
    ATRACE_CALL();
    perfetto::protos::LayersSnapshotProto snapshot;
    snapshot.set_elapsed_realtime_nanos(time.ns());
    snapshot.set_vsync_id(ftl::to_underlying(vsyncId));
    snapshot.set_where(visibleRegionDirty ? "visibleRegionsDirty" : "bufferLatched");
    snapshot.set_excludes_composition_state((traceFlags & LayerTracing::Flag::TRACE_COMPOSITION) ==
                                            0);

    auto layers = dumpDrawingStateProto(traceFlags);
    if (traceFlags & LayerTracing::Flag::TRACE_EXTRA) {
        dumpOffscreenLayersProto(layers);
    }
    *snapshot.mutable_layers() = std::move(layers);

    if (traceFlags & LayerTracing::Flag::TRACE_HWC) {
        std::string hwcDump;
        dumpHwc(hwcDump);
        snapshot.set_hwc_blob(std::move(hwcDump));
    }

    *snapshot.mutable_displays() = dumpDisplayProto();

    return snapshot;
}

// sfdo functions

void SurfaceFlinger::sfdo_enableRefreshRateOverlay(bool active) {
    auto future = mScheduler->schedule(
            [&]() FTL_FAKE_GUARD(mStateLock)
                    FTL_FAKE_GUARD(kMainThreadContext) { enableRefreshRateOverlay(active); });
    future.wait();
}

void SurfaceFlinger::sfdo_setDebugFlash(int delay) {
    if (delay > 0) {
        mDebugFlashDelay = delay;
    } else {
        mDebugFlashDelay = mDebugFlashDelay ? 0 : 1;
    }
    scheduleRepaint();
}

void SurfaceFlinger::sfdo_scheduleComposite() {
    scheduleComposite(SurfaceFlinger::FrameHint::kActive);
}

void SurfaceFlinger::sfdo_scheduleCommit() {
    Mutex::Autolock lock(mStateLock);
    setTransactionFlags(eTransactionNeeded | eDisplayTransactionNeeded | eTraversalNeeded);
}

void SurfaceFlinger::sfdo_forceClientComposition(bool enabled) {
    mDebugDisableHWC = enabled;
    scheduleRepaint();
}

// gui::ISurfaceComposer

binder::Status SurfaceComposerAIDL::bootFinished() {
    status_t status = checkAccessPermission();
    if (status != OK) {
        return binderStatusFromStatusT(status);
    }
    mFlinger->bootFinished();
    return binder::Status::ok();
}

binder::Status SurfaceComposerAIDL::createDisplayEventConnection(
        VsyncSource vsyncSource, EventRegistration eventRegistration,
        const sp<IBinder>& layerHandle, sp<IDisplayEventConnection>* outConnection) {
    sp<IDisplayEventConnection> conn =
            mFlinger->createDisplayEventConnection(vsyncSource, eventRegistration, layerHandle);
    if (conn == nullptr) {
        *outConnection = nullptr;
        return binderStatusFromStatusT(BAD_VALUE);
    } else {
        *outConnection = conn;
        return binder::Status::ok();
    }
}

binder::Status SurfaceComposerAIDL::createConnection(sp<gui::ISurfaceComposerClient>* outClient) {
    const sp<Client> client = sp<Client>::make(mFlinger);
    if (client->initCheck() == NO_ERROR) {
        *outClient = client;
        if (FlagManager::getInstance().misc1()) {
            const int policy = SCHED_FIFO;
            client->setMinSchedulerPolicy(policy, sched_get_priority_min(policy));
        }
        return binder::Status::ok();
    } else {
        *outClient = nullptr;
        return binderStatusFromStatusT(BAD_VALUE);
    }
}

binder::Status SurfaceComposerAIDL::createDisplay(const std::string& displayName, bool secure,
                                                  float requestedRefreshRate,
                                                  sp<IBinder>* outDisplay) {
    status_t status = checkAccessPermission();
    if (status != OK) {
        return binderStatusFromStatusT(status);
    }
    String8 displayName8 = String8::format("%s", displayName.c_str());
    *outDisplay = mFlinger->createDisplay(displayName8, secure, requestedRefreshRate);
    return binder::Status::ok();
}

binder::Status SurfaceComposerAIDL::destroyDisplay(const sp<IBinder>& display) {
    status_t status = checkAccessPermission();
    if (status != OK) {
        return binderStatusFromStatusT(status);
    }
    mFlinger->destroyDisplay(display);
    return binder::Status::ok();
}

binder::Status SurfaceComposerAIDL::getPhysicalDisplayIds(std::vector<int64_t>* outDisplayIds) {
    std::vector<PhysicalDisplayId> physicalDisplayIds = mFlinger->getPhysicalDisplayIds();
    std::vector<int64_t> displayIds;
    displayIds.reserve(physicalDisplayIds.size());
    for (auto item : physicalDisplayIds) {
        displayIds.push_back(static_cast<int64_t>(item.value));
    }
    *outDisplayIds = displayIds;
    return binder::Status::ok();
}

binder::Status SurfaceComposerAIDL::getPhysicalDisplayToken(int64_t displayId,
                                                            sp<IBinder>* outDisplay) {
    status_t status = checkAccessPermission();
    if (status != OK) {
        return binderStatusFromStatusT(status);
    }
    const auto id = DisplayId::fromValue<PhysicalDisplayId>(static_cast<uint64_t>(displayId));
    *outDisplay = mFlinger->getPhysicalDisplayToken(*id);
    return binder::Status::ok();
}

binder::Status SurfaceComposerAIDL::setPowerMode(const sp<IBinder>& display, int mode) {
    status_t status = checkAccessPermission();
    if (status != OK) {
        return binderStatusFromStatusT(status);
    }
    /* QTI_BEGIN */
    mFlinger->mQtiSFExtnIntf->qtiSetPowerMode(display, mode);
    /* QTI_END */
    return binder::Status::ok();
}

binder::Status SurfaceComposerAIDL::getSupportedFrameTimestamps(
        std::vector<FrameEvent>* outSupported) {
    status_t status;
    if (!outSupported) {
        status = UNEXPECTED_NULL;
    } else {
        outSupported->clear();
        status = mFlinger->getSupportedFrameTimestamps(outSupported);
    }
    return binderStatusFromStatusT(status);
}

binder::Status SurfaceComposerAIDL::getDisplayStats(const sp<IBinder>& display,
                                                    gui::DisplayStatInfo* outStatInfo) {
    DisplayStatInfo statInfo;
    status_t status = mFlinger->getDisplayStats(display, &statInfo);
    if (status == NO_ERROR) {
        outStatInfo->vsyncTime = static_cast<long>(statInfo.vsyncTime);
        outStatInfo->vsyncPeriod = static_cast<long>(statInfo.vsyncPeriod);
    }
    return binderStatusFromStatusT(status);
}

binder::Status SurfaceComposerAIDL::getDisplayState(const sp<IBinder>& display,
                                                    gui::DisplayState* outState) {
    ui::DisplayState state;
    status_t status = mFlinger->getDisplayState(display, &state);
    if (status == NO_ERROR) {
        outState->layerStack = state.layerStack.id;
        outState->orientation = static_cast<gui::Rotation>(state.orientation);
        outState->layerStackSpaceRect.width = state.layerStackSpaceRect.width;
        outState->layerStackSpaceRect.height = state.layerStackSpaceRect.height;
    }
    return binderStatusFromStatusT(status);
}

binder::Status SurfaceComposerAIDL::getStaticDisplayInfo(int64_t displayId,
                                                         gui::StaticDisplayInfo* outInfo) {
    using Tag = gui::DeviceProductInfo::ManufactureOrModelDate::Tag;
    ui::StaticDisplayInfo info;

    status_t status = mFlinger->getStaticDisplayInfo(displayId, &info);
    if (status == NO_ERROR) {
        // convert ui::StaticDisplayInfo to gui::StaticDisplayInfo
        outInfo->connectionType = static_cast<gui::DisplayConnectionType>(info.connectionType);
        outInfo->density = info.density;
        outInfo->secure = info.secure;
        outInfo->installOrientation = static_cast<gui::Rotation>(info.installOrientation);

        if (const std::optional<DeviceProductInfo> dpi = info.deviceProductInfo) {
            gui::DeviceProductInfo dinfo;
            dinfo.name = std::move(dpi->name);
            dinfo.manufacturerPnpId = std::vector<uint8_t>(dpi->manufacturerPnpId.begin(),
                                                           dpi->manufacturerPnpId.end());
            dinfo.productId = dpi->productId;
            dinfo.relativeAddress =
                    std::vector<uint8_t>(dpi->relativeAddress.begin(), dpi->relativeAddress.end());
            if (const auto* model =
                        std::get_if<DeviceProductInfo::ModelYear>(&dpi->manufactureOrModelDate)) {
                gui::DeviceProductInfo::ModelYear modelYear;
                modelYear.year = model->year;
                dinfo.manufactureOrModelDate.set<Tag::modelYear>(modelYear);
            } else if (const auto* manufacture = std::get_if<DeviceProductInfo::ManufactureYear>(
                               &dpi->manufactureOrModelDate)) {
                gui::DeviceProductInfo::ManufactureYear date;
                date.modelYear.year = manufacture->year;
                dinfo.manufactureOrModelDate.set<Tag::manufactureYear>(date);
            } else if (const auto* manufacture =
                               std::get_if<DeviceProductInfo::ManufactureWeekAndYear>(
                                       &dpi->manufactureOrModelDate)) {
                gui::DeviceProductInfo::ManufactureWeekAndYear date;
                date.manufactureYear.modelYear.year = manufacture->year;
                date.week = manufacture->week;
                dinfo.manufactureOrModelDate.set<Tag::manufactureWeekAndYear>(date);
            }

            outInfo->deviceProductInfo = dinfo;
        }
    }
    return binderStatusFromStatusT(status);
}

void SurfaceComposerAIDL::getDynamicDisplayInfoInternal(ui::DynamicDisplayInfo& info,
                                                        gui::DynamicDisplayInfo*& outInfo) {
    // convert ui::DynamicDisplayInfo to gui::DynamicDisplayInfo
    outInfo->supportedDisplayModes.clear();
    outInfo->supportedDisplayModes.reserve(info.supportedDisplayModes.size());
    for (const auto& mode : info.supportedDisplayModes) {
        gui::DisplayMode outMode;
        outMode.id = mode.id;
        outMode.resolution.width = mode.resolution.width;
        outMode.resolution.height = mode.resolution.height;
        outMode.xDpi = mode.xDpi;
        outMode.yDpi = mode.yDpi;
        outMode.peakRefreshRate = mode.peakRefreshRate;
        outMode.vsyncRate = mode.vsyncRate;
        outMode.appVsyncOffset = mode.appVsyncOffset;
        outMode.sfVsyncOffset = mode.sfVsyncOffset;
        outMode.presentationDeadline = mode.presentationDeadline;
        outMode.group = mode.group;
        std::transform(mode.supportedHdrTypes.begin(), mode.supportedHdrTypes.end(),
                       std::back_inserter(outMode.supportedHdrTypes),
                       [](const ui::Hdr& value) { return static_cast<int32_t>(value); });
        outInfo->supportedDisplayModes.push_back(outMode);
    }

    outInfo->activeDisplayModeId = info.activeDisplayModeId;
    outInfo->renderFrameRate = info.renderFrameRate;

    outInfo->supportedColorModes.clear();
    outInfo->supportedColorModes.reserve(info.supportedColorModes.size());
    for (const auto& cmode : info.supportedColorModes) {
        outInfo->supportedColorModes.push_back(static_cast<int32_t>(cmode));
    }

    outInfo->activeColorMode = static_cast<int32_t>(info.activeColorMode);

    gui::HdrCapabilities& hdrCapabilities = outInfo->hdrCapabilities;
    hdrCapabilities.supportedHdrTypes.clear();
    hdrCapabilities.supportedHdrTypes.reserve(info.hdrCapabilities.getSupportedHdrTypes().size());
    for (const auto& hdr : info.hdrCapabilities.getSupportedHdrTypes()) {
        hdrCapabilities.supportedHdrTypes.push_back(static_cast<int32_t>(hdr));
    }
    hdrCapabilities.maxLuminance = info.hdrCapabilities.getDesiredMaxLuminance();
    hdrCapabilities.maxAverageLuminance = info.hdrCapabilities.getDesiredMaxAverageLuminance();
    hdrCapabilities.minLuminance = info.hdrCapabilities.getDesiredMinLuminance();

    outInfo->autoLowLatencyModeSupported = info.autoLowLatencyModeSupported;
    outInfo->gameContentTypeSupported = info.gameContentTypeSupported;
    outInfo->preferredBootDisplayMode = info.preferredBootDisplayMode;
}

binder::Status SurfaceComposerAIDL::getDynamicDisplayInfoFromToken(
        const sp<IBinder>& display, gui::DynamicDisplayInfo* outInfo) {
    ui::DynamicDisplayInfo info;
    status_t status = mFlinger->getDynamicDisplayInfoFromToken(display, &info);
    if (status == NO_ERROR) {
        getDynamicDisplayInfoInternal(info, outInfo);
    }
    return binderStatusFromStatusT(status);
}

binder::Status SurfaceComposerAIDL::getDynamicDisplayInfoFromId(int64_t displayId,
                                                                gui::DynamicDisplayInfo* outInfo) {
    ui::DynamicDisplayInfo info;
    status_t status = mFlinger->getDynamicDisplayInfoFromId(displayId, &info);
    if (status == NO_ERROR) {
        getDynamicDisplayInfoInternal(info, outInfo);
    }
    return binderStatusFromStatusT(status);
}

binder::Status SurfaceComposerAIDL::getDisplayNativePrimaries(const sp<IBinder>& display,
                                                              gui::DisplayPrimaries* outPrimaries) {
    ui::DisplayPrimaries primaries;
    status_t status = mFlinger->getDisplayNativePrimaries(display, primaries);
    if (status == NO_ERROR) {
        outPrimaries->red.X = primaries.red.X;
        outPrimaries->red.Y = primaries.red.Y;
        outPrimaries->red.Z = primaries.red.Z;

        outPrimaries->green.X = primaries.green.X;
        outPrimaries->green.Y = primaries.green.Y;
        outPrimaries->green.Z = primaries.green.Z;

        outPrimaries->blue.X = primaries.blue.X;
        outPrimaries->blue.Y = primaries.blue.Y;
        outPrimaries->blue.Z = primaries.blue.Z;

        outPrimaries->white.X = primaries.white.X;
        outPrimaries->white.Y = primaries.white.Y;
        outPrimaries->white.Z = primaries.white.Z;
    }
    return binderStatusFromStatusT(status);
}

binder::Status SurfaceComposerAIDL::setActiveColorMode(const sp<IBinder>& display, int colorMode) {
    status_t status = checkAccessPermission();
    if (status == OK) {
        status = mFlinger->setActiveColorMode(display, static_cast<ui::ColorMode>(colorMode));
    }
    return binderStatusFromStatusT(status);
}

binder::Status SurfaceComposerAIDL::setBootDisplayMode(const sp<IBinder>& display,
                                                       int displayModeId) {
    status_t status = checkAccessPermission();
    if (status == OK) {
        status = mFlinger->setBootDisplayMode(display, DisplayModeId{displayModeId});
    }
    return binderStatusFromStatusT(status);
}

binder::Status SurfaceComposerAIDL::clearBootDisplayMode(const sp<IBinder>& display) {
    status_t status = checkAccessPermission();
    if (status == OK) {
        status = mFlinger->clearBootDisplayMode(display);
    }
    return binderStatusFromStatusT(status);
}

binder::Status SurfaceComposerAIDL::getOverlaySupport(gui::OverlayProperties* outProperties) {
    status_t status = checkAccessPermission();
    if (status == OK) {
        status = mFlinger->getOverlaySupport(outProperties);
    }
    return binderStatusFromStatusT(status);
}

binder::Status SurfaceComposerAIDL::getBootDisplayModeSupport(bool* outMode) {
    status_t status = checkAccessPermission();
    if (status == OK) {
        status = mFlinger->getBootDisplayModeSupport(outMode);
    }
    return binderStatusFromStatusT(status);
}

binder::Status SurfaceComposerAIDL::getHdrConversionCapabilities(
        std::vector<gui::HdrConversionCapability>* hdrConversionCapabilities) {
    status_t status = checkAccessPermission();
    if (status == OK) {
        status = mFlinger->getHdrConversionCapabilities(hdrConversionCapabilities);
    }
    return binderStatusFromStatusT(status);
}

binder::Status SurfaceComposerAIDL::setHdrConversionStrategy(
        const gui::HdrConversionStrategy& hdrConversionStrategy,
        int32_t* outPreferredHdrOutputType) {
    status_t status = checkAccessPermission();
    if (status == OK) {
        status = mFlinger->setHdrConversionStrategy(hdrConversionStrategy,
                                                    outPreferredHdrOutputType);
    }
    return binderStatusFromStatusT(status);
}

binder::Status SurfaceComposerAIDL::getHdrOutputConversionSupport(bool* outMode) {
    status_t status = checkAccessPermission();
    if (status == OK) {
        status = mFlinger->getHdrOutputConversionSupport(outMode);
    }
    return binderStatusFromStatusT(status);
}

binder::Status SurfaceComposerAIDL::setAutoLowLatencyMode(const sp<IBinder>& display, bool on) {
    status_t status = checkAccessPermission();
    if (status != OK) {
        return binderStatusFromStatusT(status);
    }
    mFlinger->setAutoLowLatencyMode(display, on);
    return binder::Status::ok();
}

binder::Status SurfaceComposerAIDL::setGameContentType(const sp<IBinder>& display, bool on) {
    status_t status = checkAccessPermission();
    if (status != OK) {
        return binderStatusFromStatusT(status);
    }
    mFlinger->setGameContentType(display, on);
    return binder::Status::ok();
}

binder::Status SurfaceComposerAIDL::captureDisplay(
        const DisplayCaptureArgs& args, const sp<IScreenCaptureListener>& captureListener) {
    mFlinger->captureDisplay(args, captureListener);
    return binderStatusFromStatusT(NO_ERROR);
}

binder::Status SurfaceComposerAIDL::captureDisplayById(
        int64_t displayId, const CaptureArgs& args,
        const sp<IScreenCaptureListener>& captureListener) {
    // status_t status;
    IPCThreadState* ipc = IPCThreadState::self();
    const int uid = ipc->getCallingUid();
    if (uid == AID_ROOT || uid == AID_GRAPHICS || uid == AID_SYSTEM || uid == AID_SHELL) {
        std::optional<DisplayId> id = DisplayId::fromValue(static_cast<uint64_t>(displayId));
        mFlinger->captureDisplay(*id, args, captureListener);
    } else {
        invokeScreenCaptureError(PERMISSION_DENIED, captureListener);
    }
    return binderStatusFromStatusT(NO_ERROR);
}

binder::Status SurfaceComposerAIDL::captureLayersSync(const LayerCaptureArgs& args,
                                                      ScreenCaptureResults* outResults) {
    *outResults = mFlinger->captureLayersSync(args);
    return binderStatusFromStatusT(NO_ERROR);
}

binder::Status SurfaceComposerAIDL::captureLayers(
        const LayerCaptureArgs& args, const sp<IScreenCaptureListener>& captureListener) {
    mFlinger->captureLayers(args, captureListener);
    return binderStatusFromStatusT(NO_ERROR);
}

binder::Status SurfaceComposerAIDL::overrideHdrTypes(const sp<IBinder>& display,
                                                     const std::vector<int32_t>& hdrTypes) {
    // overrideHdrTypes is used by CTS tests, which acquire the necessary
    // permission dynamically. Don't use the permission cache for this check.
    status_t status = checkAccessPermission(false);
    if (status != OK) {
        return binderStatusFromStatusT(status);
    }

    std::vector<ui::Hdr> hdrTypesVector;
    for (int32_t i : hdrTypes) {
        hdrTypesVector.push_back(static_cast<ui::Hdr>(i));
    }
    status = mFlinger->overrideHdrTypes(display, hdrTypesVector);
    return binderStatusFromStatusT(status);
}

binder::Status SurfaceComposerAIDL::onPullAtom(int32_t atomId, gui::PullAtomData* outPullData) {
    status_t status;
    const int uid = IPCThreadState::self()->getCallingUid();
    if (uid != AID_SYSTEM) {
        status = PERMISSION_DENIED;
    } else {
        status = mFlinger->onPullAtom(atomId, &outPullData->data, &outPullData->success);
    }
    return binderStatusFromStatusT(status);
}

binder::Status SurfaceComposerAIDL::getLayerDebugInfo(std::vector<gui::LayerDebugInfo>* outLayers) {
    if (!outLayers) {
        return binderStatusFromStatusT(UNEXPECTED_NULL);
    }

    IPCThreadState* ipc = IPCThreadState::self();
    const int pid = ipc->getCallingPid();
    const int uid = ipc->getCallingUid();
    if ((uid != AID_SHELL) && !PermissionCache::checkPermission(sDump, pid, uid)) {
        ALOGE("Layer debug info permission denied for pid=%d, uid=%d", pid, uid);
        return binderStatusFromStatusT(PERMISSION_DENIED);
    }
    status_t status = mFlinger->getLayerDebugInfo(outLayers);
    return binderStatusFromStatusT(status);
}

binder::Status SurfaceComposerAIDL::getCompositionPreference(gui::CompositionPreference* outPref) {
    ui::Dataspace dataspace;
    ui::PixelFormat pixelFormat;
    ui::Dataspace wideColorGamutDataspace;
    ui::PixelFormat wideColorGamutPixelFormat;
    status_t status =
            mFlinger->getCompositionPreference(&dataspace, &pixelFormat, &wideColorGamutDataspace,
                                               &wideColorGamutPixelFormat);
    if (status == NO_ERROR) {
        outPref->defaultDataspace = static_cast<int32_t>(dataspace);
        outPref->defaultPixelFormat = static_cast<int32_t>(pixelFormat);
        outPref->wideColorGamutDataspace = static_cast<int32_t>(wideColorGamutDataspace);
        outPref->wideColorGamutPixelFormat = static_cast<int32_t>(wideColorGamutPixelFormat);
    }
    return binderStatusFromStatusT(status);
}

binder::Status SurfaceComposerAIDL::getDisplayedContentSamplingAttributes(
        const sp<IBinder>& display, gui::ContentSamplingAttributes* outAttrs) {
    status_t status = checkAccessPermission();
    if (status != OK) {
        return binderStatusFromStatusT(status);
    }

    ui::PixelFormat format;
    ui::Dataspace dataspace;
    uint8_t componentMask;
    status = mFlinger->getDisplayedContentSamplingAttributes(display, &format, &dataspace,
                                                             &componentMask);
    if (status == NO_ERROR) {
        outAttrs->format = static_cast<int32_t>(format);
        outAttrs->dataspace = static_cast<int32_t>(dataspace);
        outAttrs->componentMask = static_cast<int8_t>(componentMask);
    }
    return binderStatusFromStatusT(status);
}

binder::Status SurfaceComposerAIDL::setDisplayContentSamplingEnabled(const sp<IBinder>& display,
                                                                     bool enable,
                                                                     int8_t componentMask,
                                                                     int64_t maxFrames) {
    status_t status = checkAccessPermission();
    if (status == OK) {
        status = mFlinger->setDisplayContentSamplingEnabled(display, enable,
                                                            static_cast<uint8_t>(componentMask),
                                                            static_cast<uint64_t>(maxFrames));
    }
    return binderStatusFromStatusT(status);
}

binder::Status SurfaceComposerAIDL::getDisplayedContentSample(const sp<IBinder>& display,
                                                              int64_t maxFrames, int64_t timestamp,
                                                              gui::DisplayedFrameStats* outStats) {
    if (!outStats) {
        return binderStatusFromStatusT(BAD_VALUE);
    }

    status_t status = checkAccessPermission();
    if (status != OK) {
        return binderStatusFromStatusT(status);
    }

    DisplayedFrameStats stats;
    status = mFlinger->getDisplayedContentSample(display, static_cast<uint64_t>(maxFrames),
                                                 static_cast<uint64_t>(timestamp), &stats);
    if (status == NO_ERROR) {
        // convert from ui::DisplayedFrameStats to gui::DisplayedFrameStats
        outStats->numFrames = static_cast<int64_t>(stats.numFrames);
        outStats->component_0_sample.reserve(stats.component_0_sample.size());
        for (const auto& s : stats.component_0_sample) {
            outStats->component_0_sample.push_back(static_cast<int64_t>(s));
        }
        outStats->component_1_sample.reserve(stats.component_1_sample.size());
        for (const auto& s : stats.component_1_sample) {
            outStats->component_1_sample.push_back(static_cast<int64_t>(s));
        }
        outStats->component_2_sample.reserve(stats.component_2_sample.size());
        for (const auto& s : stats.component_2_sample) {
            outStats->component_2_sample.push_back(static_cast<int64_t>(s));
        }
        outStats->component_3_sample.reserve(stats.component_3_sample.size());
        for (const auto& s : stats.component_3_sample) {
            outStats->component_3_sample.push_back(static_cast<int64_t>(s));
        }
    }
    return binderStatusFromStatusT(status);
}

binder::Status SurfaceComposerAIDL::getProtectedContentSupport(bool* outSupported) {
    status_t status = mFlinger->getProtectedContentSupport(outSupported);
    return binderStatusFromStatusT(status);
}

binder::Status SurfaceComposerAIDL::isWideColorDisplay(const sp<IBinder>& token,
                                                       bool* outIsWideColorDisplay) {
    status_t status = mFlinger->isWideColorDisplay(token, outIsWideColorDisplay);
    return binderStatusFromStatusT(status);
}

binder::Status SurfaceComposerAIDL::addRegionSamplingListener(
        const gui::ARect& samplingArea, const sp<IBinder>& stopLayerHandle,
        const sp<gui::IRegionSamplingListener>& listener) {
    status_t status = checkReadFrameBufferPermission();
    if (status != OK) {
        return binderStatusFromStatusT(status);
    }
    android::Rect rect;
    rect.left = samplingArea.left;
    rect.top = samplingArea.top;
    rect.right = samplingArea.right;
    rect.bottom = samplingArea.bottom;
    status = mFlinger->addRegionSamplingListener(rect, stopLayerHandle, listener);
    return binderStatusFromStatusT(status);
}

binder::Status SurfaceComposerAIDL::removeRegionSamplingListener(
        const sp<gui::IRegionSamplingListener>& listener) {
    status_t status = checkReadFrameBufferPermission();
    if (status == OK) {
        status = mFlinger->removeRegionSamplingListener(listener);
    }
    return binderStatusFromStatusT(status);
}

binder::Status SurfaceComposerAIDL::addFpsListener(int32_t taskId,
                                                   const sp<gui::IFpsListener>& listener) {
    status_t status = checkReadFrameBufferPermission();
    if (status == OK) {
        status = mFlinger->addFpsListener(taskId, listener);
    }
    return binderStatusFromStatusT(status);
}

binder::Status SurfaceComposerAIDL::removeFpsListener(const sp<gui::IFpsListener>& listener) {
    status_t status = checkReadFrameBufferPermission();
    if (status == OK) {
        status = mFlinger->removeFpsListener(listener);
    }
    return binderStatusFromStatusT(status);
}

binder::Status SurfaceComposerAIDL::addTunnelModeEnabledListener(
        const sp<gui::ITunnelModeEnabledListener>& listener) {
    status_t status = checkAccessPermission();
    if (status == OK) {
        status = mFlinger->addTunnelModeEnabledListener(listener);
    }
    return binderStatusFromStatusT(status);
}

binder::Status SurfaceComposerAIDL::removeTunnelModeEnabledListener(
        const sp<gui::ITunnelModeEnabledListener>& listener) {
    status_t status = checkAccessPermission();
    if (status == OK) {
        status = mFlinger->removeTunnelModeEnabledListener(listener);
    }
    return binderStatusFromStatusT(status);
}

binder::Status SurfaceComposerAIDL::setDesiredDisplayModeSpecs(const sp<IBinder>& displayToken,
                                                               const gui::DisplayModeSpecs& specs) {
    status_t status = checkAccessPermission();
    if (status == OK) {
        status = mFlinger->setDesiredDisplayModeSpecs(displayToken, specs);
    }
    return binderStatusFromStatusT(status);
}

binder::Status SurfaceComposerAIDL::getDesiredDisplayModeSpecs(const sp<IBinder>& displayToken,
                                                               gui::DisplayModeSpecs* outSpecs) {
    if (!outSpecs) {
        return binderStatusFromStatusT(BAD_VALUE);
    }

    status_t status = checkAccessPermission();
    if (status != OK) {
        return binderStatusFromStatusT(status);
    }

    status = mFlinger->getDesiredDisplayModeSpecs(displayToken, outSpecs);
    return binderStatusFromStatusT(status);
}

binder::Status SurfaceComposerAIDL::getDisplayBrightnessSupport(const sp<IBinder>& displayToken,
                                                                bool* outSupport) {
    status_t status = mFlinger->getDisplayBrightnessSupport(displayToken, outSupport);
    return binderStatusFromStatusT(status);
}

binder::Status SurfaceComposerAIDL::setDisplayBrightness(const sp<IBinder>& displayToken,
                                                         const gui::DisplayBrightness& brightness) {
    status_t status = checkControlDisplayBrightnessPermission();
    if (status == OK) {
        status = mFlinger->setDisplayBrightness(displayToken, brightness);
    }
    return binderStatusFromStatusT(status);
}

binder::Status SurfaceComposerAIDL::addHdrLayerInfoListener(
        const sp<IBinder>& displayToken, const sp<gui::IHdrLayerInfoListener>& listener) {
    status_t status = checkControlDisplayBrightnessPermission();
    if (status == OK) {
        status = mFlinger->addHdrLayerInfoListener(displayToken, listener);
    }
    return binderStatusFromStatusT(status);
}

binder::Status SurfaceComposerAIDL::removeHdrLayerInfoListener(
        const sp<IBinder>& displayToken, const sp<gui::IHdrLayerInfoListener>& listener) {
    status_t status = checkControlDisplayBrightnessPermission();
    if (status == OK) {
        status = mFlinger->removeHdrLayerInfoListener(displayToken, listener);
    }
    return binderStatusFromStatusT(status);
}

binder::Status SurfaceComposerAIDL::notifyPowerBoost(int boostId) {
    status_t status = checkAccessPermission();
    if (status == OK) {
        status = mFlinger->notifyPowerBoost(boostId);
    }
    return binderStatusFromStatusT(status);
}

binder::Status SurfaceComposerAIDL::setGlobalShadowSettings(const gui::Color& ambientColor,
                                                            const gui::Color& spotColor,
                                                            float lightPosY, float lightPosZ,
                                                            float lightRadius) {
    status_t status = checkAccessPermission();
    if (status != OK) {
        return binderStatusFromStatusT(status);
    }

    half4 ambientColorHalf = {ambientColor.r, ambientColor.g, ambientColor.b, ambientColor.a};
    half4 spotColorHalf = {spotColor.r, spotColor.g, spotColor.b, spotColor.a};
    status = mFlinger->setGlobalShadowSettings(ambientColorHalf, spotColorHalf, lightPosY,
                                               lightPosZ, lightRadius);
    return binderStatusFromStatusT(status);
}

binder::Status SurfaceComposerAIDL::getDisplayDecorationSupport(
        const sp<IBinder>& displayToken, std::optional<gui::DisplayDecorationSupport>* outSupport) {
    std::optional<aidl::android::hardware::graphics::common::DisplayDecorationSupport> support;
    status_t status = mFlinger->getDisplayDecorationSupport(displayToken, &support);
    if (status != NO_ERROR) {
        ALOGE("getDisplayDecorationSupport failed with error %d", status);
        return binderStatusFromStatusT(status);
    }

    if (!support || !support.has_value()) {
        outSupport->reset();
    } else {
        outSupport->emplace();
        outSupport->value().format = static_cast<int32_t>(support->format);
        outSupport->value().alphaInterpretation =
                static_cast<int32_t>(support->alphaInterpretation);
    }

    return binder::Status::ok();
}

binder::Status SurfaceComposerAIDL::setGameModeFrameRateOverride(int32_t uid, float frameRate) {
    status_t status;
    const int c_uid = IPCThreadState::self()->getCallingUid();
    if (c_uid == AID_ROOT || c_uid == AID_SYSTEM) {
        status = mFlinger->setGameModeFrameRateOverride(uid, frameRate);
    } else {
        ALOGE("setGameModeFrameRateOverride() permission denied for uid: %d", c_uid);
        status = PERMISSION_DENIED;
    }
    return binderStatusFromStatusT(status);
}

binder::Status SurfaceComposerAIDL::setGameDefaultFrameRateOverride(int32_t uid, float frameRate) {
    status_t status;
    const int c_uid = IPCThreadState::self()->getCallingUid();
    if (c_uid == AID_ROOT || c_uid == AID_SYSTEM) {
        status = mFlinger->setGameDefaultFrameRateOverride(uid, frameRate);
    } else {
        ALOGE("setGameDefaultFrameRateOverride() permission denied for uid: %d", c_uid);
        status = PERMISSION_DENIED;
    }
    return binderStatusFromStatusT(status);
}

binder::Status SurfaceComposerAIDL::enableRefreshRateOverlay(bool active) {
    mFlinger->sfdo_enableRefreshRateOverlay(active);
    return binder::Status::ok();
}

binder::Status SurfaceComposerAIDL::setDebugFlash(int delay) {
    mFlinger->sfdo_setDebugFlash(delay);
    return binder::Status::ok();
}

binder::Status SurfaceComposerAIDL::scheduleComposite() {
    mFlinger->sfdo_scheduleComposite();
    return binder::Status::ok();
}

binder::Status SurfaceComposerAIDL::scheduleCommit() {
    mFlinger->sfdo_scheduleCommit();
    return binder::Status::ok();
}

binder::Status SurfaceComposerAIDL::forceClientComposition(bool enabled) {
    mFlinger->sfdo_forceClientComposition(enabled);
    return binder::Status::ok();
}

binder::Status SurfaceComposerAIDL::updateSmallAreaDetection(const std::vector<int32_t>& appIds,
                                                             const std::vector<float>& thresholds) {
    status_t status;
    const int c_uid = IPCThreadState::self()->getCallingUid();
    if (c_uid == AID_ROOT || c_uid == AID_SYSTEM) {
        if (appIds.size() != thresholds.size()) return binderStatusFromStatusT(BAD_VALUE);

        std::vector<std::pair<int32_t, float>> mappings;
        const size_t size = appIds.size();
        mappings.reserve(size);
        for (int i = 0; i < size; i++) {
            auto row = std::make_pair(appIds[i], thresholds[i]);
            mappings.push_back(row);
        }
        status = mFlinger->updateSmallAreaDetection(mappings);
    } else {
        ALOGE("updateSmallAreaDetection() permission denied for uid: %d", c_uid);
        status = PERMISSION_DENIED;
    }
    return binderStatusFromStatusT(status);
}

binder::Status SurfaceComposerAIDL::setSmallAreaDetectionThreshold(int32_t appId, float threshold) {
    status_t status;
    const int c_uid = IPCThreadState::self()->getCallingUid();
    if (c_uid == AID_ROOT || c_uid == AID_SYSTEM) {
        status = mFlinger->setSmallAreaDetectionThreshold(appId, threshold);
    } else {
        ALOGE("setSmallAreaDetectionThreshold() permission denied for uid: %d", c_uid);
        status = PERMISSION_DENIED;
    }
    return binderStatusFromStatusT(status);
}

binder::Status SurfaceComposerAIDL::getGpuContextPriority(int32_t* outPriority) {
    *outPriority = mFlinger->getGpuContextPriority();
    return binder::Status::ok();
}

binder::Status SurfaceComposerAIDL::getMaxAcquiredBufferCount(int32_t* buffers) {
    status_t status = mFlinger->getMaxAcquiredBufferCount(buffers);
    return binderStatusFromStatusT(status);
}

binder::Status SurfaceComposerAIDL::addWindowInfosListener(
        const sp<gui::IWindowInfosListener>& windowInfosListener,
        gui::WindowInfosListenerInfo* outInfo) {
    status_t status;
    const int pid = IPCThreadState::self()->getCallingPid();
    const int uid = IPCThreadState::self()->getCallingUid();
    // TODO(b/270566761) update permissions check so that only system_server and shell can add
    // WindowInfosListeners
    if (uid == AID_SYSTEM || uid == AID_GRAPHICS ||
        checkPermission(sAccessSurfaceFlinger, pid, uid)) {
        status = mFlinger->addWindowInfosListener(windowInfosListener, outInfo);
    } else {
        status = PERMISSION_DENIED;
    }
    return binderStatusFromStatusT(status);
}

binder::Status SurfaceComposerAIDL::removeWindowInfosListener(
        const sp<gui::IWindowInfosListener>& windowInfosListener) {
    status_t status;
    const int pid = IPCThreadState::self()->getCallingPid();
    const int uid = IPCThreadState::self()->getCallingUid();
    if (uid == AID_SYSTEM || uid == AID_GRAPHICS ||
        checkPermission(sAccessSurfaceFlinger, pid, uid)) {
        status = mFlinger->removeWindowInfosListener(windowInfosListener);
    } else {
        status = PERMISSION_DENIED;
    }
    return binderStatusFromStatusT(status);
}

binder::Status SurfaceComposerAIDL::getStalledTransactionInfo(
        int pid, std::optional<gui::StalledTransactionInfo>* outInfo) {
    const int callingPid = IPCThreadState::self()->getCallingPid();
    const int callingUid = IPCThreadState::self()->getCallingUid();
    if (!checkPermission(sAccessSurfaceFlinger, callingPid, callingUid)) {
        return binderStatusFromStatusT(PERMISSION_DENIED);
    }

    std::optional<TransactionHandler::StalledTransactionInfo> stalledTransactionInfo;
    status_t status = mFlinger->getStalledTransactionInfo(pid, stalledTransactionInfo);
    if (stalledTransactionInfo) {
        gui::StalledTransactionInfo result;
        result.layerName = String16{stalledTransactionInfo->layerName.c_str()},
        result.bufferId = stalledTransactionInfo->bufferId,
        result.frameNumber = stalledTransactionInfo->frameNumber,
        outInfo->emplace(std::move(result));
    } else {
        outInfo->reset();
    }
    return binderStatusFromStatusT(status);
}

binder::Status SurfaceComposerAIDL::getSchedulingPolicy(gui::SchedulingPolicy* outPolicy) {
    return gui::getSchedulingPolicy(outPolicy);
}

status_t SurfaceComposerAIDL::checkAccessPermission(bool usePermissionCache) {
    if (!mFlinger->callingThreadHasUnscopedSurfaceFlingerAccess(usePermissionCache)) {
        IPCThreadState* ipc = IPCThreadState::self();
        ALOGE("Permission Denial: can't access SurfaceFlinger pid=%d, uid=%d", ipc->getCallingPid(),
              ipc->getCallingUid());
        return PERMISSION_DENIED;
    }
    return OK;
}

status_t SurfaceComposerAIDL::checkControlDisplayBrightnessPermission() {
    IPCThreadState* ipc = IPCThreadState::self();
    const int pid = ipc->getCallingPid();
    const int uid = ipc->getCallingUid();
    if ((uid != AID_GRAPHICS) && (uid != AID_SYSTEM) &&
        !PermissionCache::checkPermission(sControlDisplayBrightness, pid, uid)) {
        ALOGE("Permission Denial: can't control brightness pid=%d, uid=%d", pid, uid);
        return PERMISSION_DENIED;
    }
    return OK;
}

status_t SurfaceComposerAIDL::checkReadFrameBufferPermission() {
    IPCThreadState* ipc = IPCThreadState::self();
    const int pid = ipc->getCallingPid();
    const int uid = ipc->getCallingUid();
    if ((uid != AID_GRAPHICS) && !PermissionCache::checkPermission(sReadFramebuffer, pid, uid)) {
        ALOGE("Permission Denial: can't read framebuffer pid=%d, uid=%d", pid, uid);
        return PERMISSION_DENIED;
    }
    return OK;
}

void SurfaceFlinger::forceFutureUpdate(int delayInMs) {
    static_cast<void>(mScheduler->scheduleDelayed([&]() { scheduleRepaint(); }, ms2ns(delayInMs)));
}

const DisplayDevice* SurfaceFlinger::getDisplayFromLayerStack(ui::LayerStack layerStack) {
    for (const auto& [_, display] : mDisplays) {
        if (display->getLayerStack() == layerStack) {
            return display.get();
        }
    }
    return nullptr;
}

} // namespace android

#if defined(__gl_h_)
#error "don't include gl/gl.h in this file"
#endif

#if defined(__gl2_h_)
#error "don't include gl2/gl2.h in this file"
#endif

// TODO(b/129481165): remove the #pragma below and fix conversion issues
#pragma clang diagnostic pop // ignored "-Wconversion -Wextra"<|MERGE_RESOLUTION|>--- conflicted
+++ resolved
@@ -1269,18 +1269,14 @@
         return;
     }
 
-<<<<<<< HEAD
+    const auto mode = request.mode;
+    const bool emitEvent = request.emitEvent;
+
     /* QTI_BEGIN */
     if (mQtiSFExtnIntf->qtiIsFpsDeferNeeded(mode.fps.getValue())) {
         return;
     }
     /* QTI_END */
-
-    const bool emitEvent = desiredMode.emitEvent;
-=======
-    const auto mode = request.mode;
-    const bool emitEvent = request.emitEvent;
->>>>>>> 4b28dc8b
 
     switch (display->setDesiredMode(std::move(request), force)) {
         case DisplayDevice::DesiredModeAction::InitiateDisplayModeSwitch:
@@ -3852,33 +3848,9 @@
     }
 
     mDisplays.try_emplace(displayToken, std::move(display));
-<<<<<<< HEAD
     /* QTI_BEGIN */
     mQtiSFExtnIntf->qtiCreateSmomoInstance(state);
     /* QTI_END */
-
-    // For an external display, loadDisplayModes already selected the same mode
-    // as DM, but SF still needs to be updated to match.
-    // TODO (b/318534874): Let DM decide the initial mode.
-    if (const auto& physical = state.physical;
-        mScheduler && physical && FlagManager::getInstance().connected_display()) {
-        const bool isInternalDisplay = mPhysicalDisplays.get(physical->id)
-                                               .transform(&PhysicalDisplay::isInternal)
-                                               .value_or(false);
-
-        if (!isInternalDisplay) {
-            auto activeModePtr = physical->activeMode;
-            const auto fps = activeModePtr->getPeakFps();
-
-            setDesiredMode(
-                    {.mode = scheduler::FrameRateMode{fps,
-                                                      ftl::as_non_null(std::move(activeModePtr))},
-                     .emitEvent = false,
-                     .force = true});
-        }
-    }
-=======
->>>>>>> 4b28dc8b
 }
 
 void SurfaceFlinger::processDisplayRemoved(const wp<IBinder>& displayToken) {
@@ -8744,7 +8716,6 @@
         return INVALID_OPERATION;
     }
 
-<<<<<<< HEAD
     /* QTI_BEGIN */
     auto qtiHwcDisplayId = getHwComposer().fromPhysicalDisplayId(displayId);
     if (qtiHwcDisplayId) {
@@ -8752,11 +8723,8 @@
                                                       preferredMode.modePtr->getId().value());
     }
     /* QTI_END */
-    
-    setDesiredMode({std::move(preferredMode), .emitEvent = true, .force = force});
-=======
+
     setDesiredMode({std::move(preferredMode), .emitEvent = true}, force);
->>>>>>> 4b28dc8b
 
     /* QTI_BEGIN */
     mQtiSFExtnIntf->qtiSetRefreshRates(displayId);
