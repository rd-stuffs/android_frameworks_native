/*
 * Copyright (C) 2007 The Android Open Source Project
 *
 * Licensed under the Apache License, Version 2.0 (the "License");
 * you may not use this file except in compliance with the License.
 * You may obtain a copy of the License at
 *
 *      http://www.apache.org/licenses/LICENSE-2.0
 *
 * Unless required by applicable law or agreed to in writing, software
 * distributed under the License is distributed on an "AS IS" BASIS,
 * WITHOUT WARRANTIES OR CONDITIONS OF ANY KIND, either express or implied.
 * See the License for the specific language governing permissions and
 * limitations under the License.
 */

// #define LOG_NDEBUG 0
#define ATRACE_TAG ATRACE_TAG_GRAPHICS

#include <stdint.h>
#include <sys/types.h>
#include <algorithm>
#include <errno.h>
#include <math.h>
#include <mutex>
#include <dlfcn.h>
#include <inttypes.h>
#include <stdatomic.h>
#include <optional>

#include <cutils/properties.h>
#include <log/log.h>

#include <binder/IPCThreadState.h>
#include <binder/IServiceManager.h>
#include <binder/PermissionCache.h>

#include <dvr/vr_flinger.h>

#include <ui/ColorSpace.h>
#include <ui/DebugUtils.h>
#include <ui/DisplayInfo.h>
#include <ui/DisplayStatInfo.h>

#include <gui/BufferQueue.h>
#include <gui/GuiConfig.h>
#include <gui/IDisplayEventConnection.h>
#include <gui/LayerDebugInfo.h>
#include <gui/Surface.h>

#include <ui/GraphicBufferAllocator.h>
#include <ui/PixelFormat.h>
#include <ui/UiConfig.h>

#include <utils/misc.h>
#include <utils/String8.h>
#include <utils/String16.h>
#include <utils/StopWatch.h>
#include <utils/Timers.h>
#include <utils/Trace.h>

#include <private/android_filesystem_config.h>
#include <private/gui/SyncFeatures.h>

#include "BufferLayer.h"
#include "Client.h"
#include "ColorLayer.h"
#include "Colorizer.h"
#include "ContainerLayer.h"
#include "DdmConnection.h"
#include "DispSync.h"
#include "DisplayDevice.h"
#include "EventControlThread.h"
#include "EventThread.h"
#include "Layer.h"
#include "LayerVector.h"
#include "MonitoredProducer.h"
#include "SurfaceFlinger.h"
#include "clz.h"

#include "DisplayUtils.h"
#include "DisplayHardware/ComposerHal.h"
#include "DisplayHardware/DisplayIdentification.h"
#include "DisplayHardware/FramebufferSurface.h"
#include "DisplayHardware/HWComposer.h"
#include "DisplayHardware/VirtualDisplaySurface.h"

#include "Effects/Daltonizer.h"

#include "RenderEngine/RenderEngine.h"
#include <cutils/compiler.h>

#include <android/hardware/configstore/1.0/ISurfaceFlingerConfigs.h>
#include <android/hardware/configstore/1.1/ISurfaceFlingerConfigs.h>
#include <android/hardware/configstore/1.1/types.h>
#include <configstore/Utils.h>

#include <layerproto/LayerProtoParser.h>

#define DISPLAY_COUNT       1

/*
 * DEBUG_SCREENSHOTS: set to true to check that screenshots are not all
 * black pixels.
 */
#define DEBUG_SCREENSHOTS   false

namespace android {

using namespace android::hardware::configstore;
using namespace android::hardware::configstore::V1_0;
using ui::ColorMode;
using ui::Dataspace;
using ui::Hdr;
using ui::RenderIntent;

namespace {

#pragma clang diagnostic push
#pragma clang diagnostic error "-Wswitch-enum"

bool isWideColorMode(const ColorMode colorMode) {
    switch (colorMode) {
        case ColorMode::DISPLAY_P3:
        case ColorMode::ADOBE_RGB:
        case ColorMode::DCI_P3:
        case ColorMode::BT2020:
        case ColorMode::BT2100_PQ:
        case ColorMode::BT2100_HLG:
            return true;
        case ColorMode::NATIVE:
        case ColorMode::STANDARD_BT601_625:
        case ColorMode::STANDARD_BT601_625_UNADJUSTED:
        case ColorMode::STANDARD_BT601_525:
        case ColorMode::STANDARD_BT601_525_UNADJUSTED:
        case ColorMode::STANDARD_BT709:
        case ColorMode::SRGB:
            return false;
    }
    return false;
}

#pragma clang diagnostic pop

class ConditionalLock {
public:
    ConditionalLock(Mutex& mutex, bool lock) : mMutex(mutex), mLocked(lock) {
        if (lock) {
            mMutex.lock();
        }
    }
    ~ConditionalLock() { if (mLocked) mMutex.unlock(); }
private:
    Mutex& mMutex;
    bool mLocked;
};

}  // namespace anonymous

// ---------------------------------------------------------------------------

const String16 sHardwareTest("android.permission.HARDWARE_TEST");
const String16 sAccessSurfaceFlinger("android.permission.ACCESS_SURFACE_FLINGER");
const String16 sReadFramebuffer("android.permission.READ_FRAME_BUFFER");
const String16 sDump("android.permission.DUMP");

// ---------------------------------------------------------------------------
int64_t SurfaceFlinger::vsyncPhaseOffsetNs;
int64_t SurfaceFlinger::sfVsyncPhaseOffsetNs;
int64_t SurfaceFlinger::dispSyncPresentTimeOffset;
bool SurfaceFlinger::useHwcForRgbToYuv;
uint64_t SurfaceFlinger::maxVirtualDisplaySize;
bool SurfaceFlinger::hasSyncFramework;
bool SurfaceFlinger::useVrFlinger;
int64_t SurfaceFlinger::maxFrameBufferAcquiredBuffers;
// TODO(courtneygo): Rename hasWideColorDisplay to clarify its actual meaning.
bool SurfaceFlinger::hasWideColorDisplay;


std::string getHwcServiceName() {
    char value[PROPERTY_VALUE_MAX] = {};
    property_get("debug.sf.hwc_service_name", value, "default");
    ALOGI("Using HWComposer service: '%s'", value);
    return std::string(value);
}

bool useTrebleTestingOverride() {
    char value[PROPERTY_VALUE_MAX] = {};
    property_get("debug.sf.treble_testing_override", value, "false");
    ALOGI("Treble testing override: '%s'", value);
    return std::string(value) == "true";
}

std::string decodeDisplayColorSetting(DisplayColorSetting displayColorSetting) {
    switch(displayColorSetting) {
        case DisplayColorSetting::MANAGED:
            return std::string("Managed");
        case DisplayColorSetting::UNMANAGED:
            return std::string("Unmanaged");
        case DisplayColorSetting::ENHANCED:
            return std::string("Enhanced");
        default:
            return std::string("Unknown ") +
                std::to_string(static_cast<int>(displayColorSetting));
    }
}

NativeWindowSurface::~NativeWindowSurface() = default;

namespace impl {

class NativeWindowSurface final : public android::NativeWindowSurface {
public:
    static std::unique_ptr<android::NativeWindowSurface> create(
            const sp<IGraphicBufferProducer>& producer) {
        return std::make_unique<NativeWindowSurface>(producer);
    }

    explicit NativeWindowSurface(const sp<IGraphicBufferProducer>& producer)
          : surface(new Surface(producer, false)) {}

    ~NativeWindowSurface() override = default;

private:
    sp<ANativeWindow> getNativeWindow() const override { return surface; }

    void preallocateBuffers() override { surface->allocateBuffers(); }

    sp<Surface> surface;
};

} // namespace impl

SurfaceFlingerBE::SurfaceFlingerBE()
      : mHwcServiceName(getHwcServiceName()),
        mRenderEngine(nullptr),
        mFrameBuckets(),
        mTotalTime(0),
        mLastSwapTime(0),
        mComposerSequenceId(0) {
}

SurfaceFlinger::SurfaceFlinger(SurfaceFlinger::SkipInitializationTag)
      : BnSurfaceComposer(),
        mTransactionFlags(0),
        mTransactionPending(false),
        mAnimTransactionPending(false),
        mLayersRemoved(false),
        mLayersAdded(false),
        mRepaintEverything(0),
        mBootTime(systemTime()),
        mDisplayTokens(),
        mVisibleRegionsDirty(false),
        mGeometryInvalid(false),
        mAnimCompositionPending(false),
<<<<<<< HEAD
        mActiveDisplays(0),
        mBuiltInBitmask(0),
=======
        mBootStage(BootStage::BOOTLOADER),
>>>>>>> 71cd5c2c
        mDebugRegion(0),
        mDebugDDMS(0),
        mDebugDisableHWC(0),
        mDebugDisableTransformHint(0),
        mDebugInSwapBuffers(0),
        mLastSwapBufferTime(0),
        mDebugInTransaction(0),
        mLastTransactionTime(0),
        mForceFullDamage(false),
        mPrimaryDispSync("PrimaryDispSync"),
        mPrimaryHWVsyncEnabled(false),
        mHWVsyncAvailable(false),
        mHasPoweredOff(false),
        mNumLayers(0),
        mVrFlingerRequestsDisplay(false),
        mMainThreadId(std::this_thread::get_id()),
        mCreateBufferQueue(&BufferQueue::createBufferQueue),
        mCreateNativeWindowSurface(&impl::NativeWindowSurface::create) {}

SurfaceFlinger::SurfaceFlinger() : SurfaceFlinger(SkipInitialization) {
    ALOGI("SurfaceFlinger is starting");

    vsyncPhaseOffsetNs = getInt64< ISurfaceFlingerConfigs,
            &ISurfaceFlingerConfigs::vsyncEventPhaseOffsetNs>(1000000);

    sfVsyncPhaseOffsetNs = getInt64< ISurfaceFlingerConfigs,
            &ISurfaceFlingerConfigs::vsyncSfEventPhaseOffsetNs>(1000000);

    hasSyncFramework = getBool< ISurfaceFlingerConfigs,
            &ISurfaceFlingerConfigs::hasSyncFramework>(true);

    dispSyncPresentTimeOffset = getInt64< ISurfaceFlingerConfigs,
            &ISurfaceFlingerConfigs::presentTimeOffsetFromVSyncNs>(0);

    useHwcForRgbToYuv = getBool< ISurfaceFlingerConfigs,
            &ISurfaceFlingerConfigs::useHwcForRGBtoYUV>(false);

    maxVirtualDisplaySize = getUInt64<ISurfaceFlingerConfigs,
            &ISurfaceFlingerConfigs::maxVirtualDisplaySize>(0);

    // Vr flinger is only enabled on Daydream ready devices.
    useVrFlinger = getBool< ISurfaceFlingerConfigs,
            &ISurfaceFlingerConfigs::useVrFlinger>(false);

    maxFrameBufferAcquiredBuffers = getInt64< ISurfaceFlingerConfigs,
            &ISurfaceFlingerConfigs::maxFrameBufferAcquiredBuffers>(2);

    hasWideColorDisplay =
            getBool<ISurfaceFlingerConfigs, &ISurfaceFlingerConfigs::hasWideColorDisplay>(false);

    V1_1::DisplayOrientation primaryDisplayOrientation =
        getDisplayOrientation< V1_1::ISurfaceFlingerConfigs, &V1_1::ISurfaceFlingerConfigs::primaryDisplayOrientation>(
            V1_1::DisplayOrientation::ORIENTATION_0);

    switch (primaryDisplayOrientation) {
        case V1_1::DisplayOrientation::ORIENTATION_90:
            mPrimaryDisplayOrientation = DisplayState::eOrientation90;
            break;
        case V1_1::DisplayOrientation::ORIENTATION_180:
            mPrimaryDisplayOrientation = DisplayState::eOrientation180;
            break;
        case V1_1::DisplayOrientation::ORIENTATION_270:
            mPrimaryDisplayOrientation = DisplayState::eOrientation270;
            break;
        default:
            mPrimaryDisplayOrientation = DisplayState::eOrientationDefault;
            break;
    }
    ALOGV("Primary Display Orientation is set to %2d.", mPrimaryDisplayOrientation);

    mPrimaryDispSync.init(SurfaceFlinger::hasSyncFramework, SurfaceFlinger::dispSyncPresentTimeOffset);

    // debugging stuff...
    char value[PROPERTY_VALUE_MAX];

    property_get("ro.bq.gpu_to_cpu_unsupported", value, "0");
    mGpuToCpuSupported = !atoi(value);

    property_get("debug.sf.showupdates", value, "0");
    mDebugRegion = atoi(value);

    property_get("debug.sf.ddms", value, "0");
    mDebugDDMS = atoi(value);
    if (mDebugDDMS) {
        if (!startDdmConnection()) {
            // start failed, and DDMS debugging not enabled
            mDebugDDMS = 0;
        }
    }
    ALOGI_IF(mDebugRegion, "showupdates enabled");
    ALOGI_IF(mDebugDDMS, "DDMS debugging enabled");

    property_get("debug.sf.disable_backpressure", value, "0");
    mPropagateBackpressure = !atoi(value);
    ALOGI_IF(!mPropagateBackpressure, "Disabling backpressure propagation");

    property_get("debug.sf.enable_hwc_vds", value, "0");
    mUseHwcVirtualDisplays = atoi(value);
    ALOGI_IF(!mUseHwcVirtualDisplays, "Enabling HWC virtual displays");

    property_get("ro.sf.disable_triple_buffer", value, "1");
    mLayerTripleBufferingDisabled = atoi(value);
    ALOGI_IF(mLayerTripleBufferingDisabled, "Disabling Triple Buffering");

    const size_t defaultListSize = MAX_LAYERS;
    auto listSize = property_get_int32("debug.sf.max_igbp_list_size", int32_t(defaultListSize));
    mMaxGraphicBufferProducerListSize = (listSize > 0) ? size_t(listSize) : defaultListSize;

    property_get("debug.sf.early_phase_offset_ns", value, "-1");
    const int earlySfOffsetNs = atoi(value);

    property_get("debug.sf.early_gl_phase_offset_ns", value, "-1");
    const int earlyGlSfOffsetNs = atoi(value);

    property_get("debug.sf.early_app_phase_offset_ns", value, "-1");
    const int earlyAppOffsetNs = atoi(value);

    property_get("debug.sf.early_gl_app_phase_offset_ns", value, "-1");
    const int earlyGlAppOffsetNs = atoi(value);

    const VSyncModulator::Offsets earlyOffsets =
            {earlySfOffsetNs != -1 ? earlySfOffsetNs : sfVsyncPhaseOffsetNs,
            earlyAppOffsetNs != -1 ? earlyAppOffsetNs : vsyncPhaseOffsetNs};
    const VSyncModulator::Offsets earlyGlOffsets =
            {earlyGlSfOffsetNs != -1 ? earlyGlSfOffsetNs : sfVsyncPhaseOffsetNs,
            earlyGlAppOffsetNs != -1 ? earlyGlAppOffsetNs : vsyncPhaseOffsetNs};
    mVsyncModulator.setPhaseOffsets(earlyOffsets, earlyGlOffsets,
            {sfVsyncPhaseOffsetNs, vsyncPhaseOffsetNs});

    // We should be reading 'persist.sys.sf.color_saturation' here
    // but since /data may be encrypted, we need to wait until after vold
    // comes online to attempt to read the property. The property is
    // instead read after the boot animation

    if (useTrebleTestingOverride()) {
        // Without the override SurfaceFlinger cannot connect to HIDL
        // services that are not listed in the manifests.  Considered
        // deriving the setting from the set service name, but it
        // would be brittle if the name that's not 'default' is used
        // for production purposes later on.
        setenv("TREBLE_TESTING_OVERRIDE", "true", true);
    }
}

void SurfaceFlinger::onFirstRef()
{
    mEventQueue->init(this);
}

SurfaceFlinger::~SurfaceFlinger()
{
}

void SurfaceFlinger::binderDied(const wp<IBinder>& /* who */)
{
    // the window manager died on us. prepare its eulogy.

    // restore initial conditions (default device unblank, etc)
    initializeDisplays();

    // restart the boot-animation
    startBootAnim();
}

static sp<ISurfaceComposerClient> initClient(const sp<Client>& client) {
    status_t err = client->initCheck();
    if (err == NO_ERROR) {
        return client;
    }
    return nullptr;
}

sp<ISurfaceComposerClient> SurfaceFlinger::createConnection() {
    return initClient(new Client(this));
}

sp<ISurfaceComposerClient> SurfaceFlinger::createScopedConnection(
        const sp<IGraphicBufferProducer>& gbp) {
    if (authenticateSurfaceTexture(gbp) == false) {
        return nullptr;
    }
    const auto& layer = (static_cast<MonitoredProducer*>(gbp.get()))->getLayer();
    if (layer == nullptr) {
        return nullptr;
    }

   return initClient(new Client(this, layer));
}

sp<IBinder> SurfaceFlinger::createDisplay(const String8& displayName,
        bool secure)
{
    class DisplayToken : public BBinder {
        sp<SurfaceFlinger> flinger;
        virtual ~DisplayToken() {
             // no more references, this display must be terminated
             Mutex::Autolock _l(flinger->mStateLock);
             flinger->mCurrentState.displays.removeItem(this);
             flinger->setTransactionFlags(eDisplayTransactionNeeded);
         }
     public:
        explicit DisplayToken(const sp<SurfaceFlinger>& flinger)
            : flinger(flinger) {
        }
    };

    sp<BBinder> token = new DisplayToken(this);

    Mutex::Autolock _l(mStateLock);
    DisplayDeviceState info;
    info.type = DisplayDevice::DISPLAY_VIRTUAL;
    info.displayName = displayName;
    info.isSecure = secure;
    mCurrentState.displays.add(token, info);
    mInterceptor->saveDisplayCreation(info);
    return token;
}

void SurfaceFlinger::destroyDisplay(const sp<IBinder>& displayToken) {
    Mutex::Autolock _l(mStateLock);

    ssize_t idx = mCurrentState.displays.indexOfKey(displayToken);
    if (idx < 0) {
        ALOGE("destroyDisplay: Invalid display token %p", displayToken.get());
        return;
    }

    const DisplayDeviceState& info(mCurrentState.displays.valueAt(idx));
    if (!info.isVirtual()) {
        ALOGE("destroyDisplay called for non-virtual display");
        return;
    }
    mInterceptor->saveDisplayDeletion(info.sequenceId);
    mCurrentState.displays.removeItemsAt(idx);
    setTransactionFlags(eDisplayTransactionNeeded);
}

sp<IBinder> SurfaceFlinger::getBuiltInDisplay(int32_t id) {
    if (uint32_t(id) >= DisplayDevice::NUM_BUILTIN_DISPLAY_TYPES) {
        ALOGE("getDefaultDisplay: id=%d is not a valid default display id", id);
        return nullptr;
    }
    return mDisplayTokens[id];
}

void SurfaceFlinger::bootFinished()
{
    if (mStartPropertySetThread->join() != NO_ERROR) {
        ALOGE("Join StartPropertySetThread failed!");
    }
    const nsecs_t now = systemTime();
    const nsecs_t duration = now - mBootTime;
    ALOGI("Boot is finished (%ld ms)", long(ns2ms(duration)) );

    // wait patiently for the window manager death
    const String16 name("window");
    sp<IBinder> window(defaultServiceManager()->getService(name));
    if (window != 0) {
        window->linkToDeath(static_cast<IBinder::DeathRecipient*>(this));
    }

    if (mVrFlinger) {
      mVrFlinger->OnBootFinished();
    }

    // stop boot animation
    // formerly we would just kill the process, but we now ask it to exit so it
    // can choose where to stop the animation.
    property_set("service.bootanim.exit", "1");

    const int LOGTAG_SF_STOP_BOOTANIM = 60110;
    LOG_EVENT_LONG(LOGTAG_SF_STOP_BOOTANIM,
                   ns2ms(systemTime(SYSTEM_TIME_MONOTONIC)));

    postMessageAsync(new LambdaMessage([this] {
        readPersistentProperties();
        mBootStage = BootStage::FINISHED;
    }));
}

uint32_t SurfaceFlinger::getNewTexture() {
    {
        std::lock_guard lock(mTexturePoolMutex);
        if (!mTexturePool.empty()) {
            uint32_t name = mTexturePool.back();
            mTexturePool.pop_back();
            ATRACE_INT("TexturePoolSize", mTexturePool.size());
            return name;
        }

        // The pool was too small, so increase it for the future
        ++mTexturePoolSize;
    }

    // The pool was empty, so we need to get a new texture name directly using a
    // blocking call to the main thread
    uint32_t name = 0;
    postMessageSync(new LambdaMessage([&]() { getRenderEngine().genTextures(1, &name); }));
    return name;
}

void SurfaceFlinger::deleteTextureAsync(uint32_t texture) {
    postMessageAsync(new LambdaMessage([=] { getRenderEngine().deleteTextures(1, &texture); }));
}

class DispSyncSource final : public VSyncSource, private DispSync::Callback {
public:
    DispSyncSource(DispSync* dispSync, nsecs_t phaseOffset, bool traceVsync,
        const char* name) :
            mName(name),
            mValue(0),
            mTraceVsync(traceVsync),
            mVsyncOnLabel(String8::format("VsyncOn-%s", name)),
            mVsyncEventLabel(String8::format("VSYNC-%s", name)),
            mDispSync(dispSync),
            mCallbackMutex(),
            mVsyncMutex(),
            mPhaseOffset(phaseOffset),
            mEnabled(false) {}

    ~DispSyncSource() override = default;

    void setVSyncEnabled(bool enable) override {
        Mutex::Autolock lock(mVsyncMutex);
        if (enable) {
            status_t err = mDispSync->addEventListener(mName, mPhaseOffset,
                    static_cast<DispSync::Callback*>(this));
            if (err != NO_ERROR) {
                ALOGE("error registering vsync callback: %s (%d)",
                        strerror(-err), err);
            }
            //ATRACE_INT(mVsyncOnLabel.string(), 1);
        } else {
            status_t err = mDispSync->removeEventListener(
                    static_cast<DispSync::Callback*>(this));
            if (err != NO_ERROR) {
                ALOGE("error unregistering vsync callback: %s (%d)",
                        strerror(-err), err);
            }
            //ATRACE_INT(mVsyncOnLabel.string(), 0);
        }
        mEnabled = enable;
    }

    void setCallback(VSyncSource::Callback* callback) override{
        Mutex::Autolock lock(mCallbackMutex);
        mCallback = callback;
    }

    void setPhaseOffset(nsecs_t phaseOffset) override {
        Mutex::Autolock lock(mVsyncMutex);

        // Normalize phaseOffset to [0, period)
        auto period = mDispSync->getPeriod();
        phaseOffset %= period;
        if (phaseOffset < 0) {
            // If we're here, then phaseOffset is in (-period, 0). After this
            // operation, it will be in (0, period)
            phaseOffset += period;
        }
        mPhaseOffset = phaseOffset;

        // If we're not enabled, we don't need to mess with the listeners
        if (!mEnabled) {
            return;
        }

        status_t err = mDispSync->changePhaseOffset(static_cast<DispSync::Callback*>(this),
                mPhaseOffset);
        if (err != NO_ERROR) {
            ALOGE("error changing vsync offset: %s (%d)",
                    strerror(-err), err);
        }
    }

private:
    virtual void onDispSyncEvent(nsecs_t when) {
        VSyncSource::Callback* callback;
        {
            Mutex::Autolock lock(mCallbackMutex);
            callback = mCallback;

            if (mTraceVsync) {
                mValue = (mValue + 1) % 2;
                ATRACE_INT(mVsyncEventLabel.string(), mValue);
            }
        }

        if (callback != nullptr) {
            callback->onVSyncEvent(when);
        }
    }

    const char* const mName;

    int mValue;

    const bool mTraceVsync;
    const String8 mVsyncOnLabel;
    const String8 mVsyncEventLabel;

    DispSync* mDispSync;

    Mutex mCallbackMutex; // Protects the following
    VSyncSource::Callback* mCallback = nullptr;

    Mutex mVsyncMutex; // Protects the following
    nsecs_t mPhaseOffset;
    bool mEnabled;
};

class InjectVSyncSource final : public VSyncSource {
public:
    InjectVSyncSource() = default;
    ~InjectVSyncSource() override = default;

    void setCallback(VSyncSource::Callback* callback) override {
        std::lock_guard<std::mutex> lock(mCallbackMutex);
        mCallback = callback;
    }

    void onInjectSyncEvent(nsecs_t when) {
        std::lock_guard<std::mutex> lock(mCallbackMutex);
        if (mCallback) {
            mCallback->onVSyncEvent(when);
        }
    }

    void setVSyncEnabled(bool) override {}
    void setPhaseOffset(nsecs_t) override {}

private:
    std::mutex mCallbackMutex; // Protects the following
    VSyncSource::Callback* mCallback = nullptr;
};

// Do not call property_set on main thread which will be blocked by init
// Use StartPropertySetThread instead.
void SurfaceFlinger::init() {
    ALOGI(  "SurfaceFlinger's main thread ready to run. "
            "Initializing graphics H/W...");

    ALOGI("Phase offest NS: %" PRId64 "", vsyncPhaseOffsetNs);

    Mutex::Autolock _l(mStateLock);

    // start the EventThread
    mEventThreadSource =
            std::make_unique<DispSyncSource>(&mPrimaryDispSync, SurfaceFlinger::vsyncPhaseOffsetNs,
                                             true, "app");
    mEventThread = std::make_unique<impl::EventThread>(mEventThreadSource.get(),
                                                       [this] { resyncWithRateLimit(); },
                                                       impl::EventThread::InterceptVSyncsCallback(),
                                                       "appEventThread");
    mSfEventThreadSource =
            std::make_unique<DispSyncSource>(&mPrimaryDispSync,
                                             SurfaceFlinger::sfVsyncPhaseOffsetNs, true, "sf");

    mSFEventThread =
            std::make_unique<impl::EventThread>(mSfEventThreadSource.get(),
                                                [this] { resyncWithRateLimit(); },
                                                [this](nsecs_t timestamp) {
                                                    mInterceptor->saveVSyncEvent(timestamp);
                                                },
                                                "sfEventThread");
    mEventQueue->setEventThread(mSFEventThread.get());
    mVsyncModulator.setEventThreads(mSFEventThread.get(), mEventThread.get());

    // Get a RenderEngine for the given display / config (can't fail)
    getBE().mRenderEngine =
            RE::impl::RenderEngine::create(HAL_PIXEL_FORMAT_RGBA_8888,
                                           hasWideColorDisplay
                                                   ? RE::RenderEngine::WIDE_COLOR_SUPPORT
                                                   : 0);
    LOG_ALWAYS_FATAL_IF(getBE().mRenderEngine == nullptr, "couldn't create RenderEngine");

    LOG_ALWAYS_FATAL_IF(mVrFlingerRequestsDisplay,
            "Starting with vr flinger active is not currently supported.");
    getBE().mHwc.reset(
            new HWComposer(std::make_unique<Hwc2::impl::Composer>(getBE().mHwcServiceName)));
    getBE().mHwc->registerCallback(this, getBE().mComposerSequenceId);
    // Process any initial hotplug and resulting display changes.
    processDisplayHotplugEventsLocked();
    const auto display = getDefaultDisplayDeviceLocked();
    LOG_ALWAYS_FATAL_IF(!display, "Missing internal display after registering composer callback.");
    LOG_ALWAYS_FATAL_IF(!getHwComposer().isConnected(display->getId()),
                        "Internal display is disconnected.");

    // make the default display GLContext current so that we can create textures
    // when creating Layers (which may happens before we render something)
    display->makeCurrent();

    if (useVrFlinger) {
        auto vrFlingerRequestDisplayCallback = [this](bool requestDisplay) {
            // This callback is called from the vr flinger dispatch thread. We
            // need to call signalTransaction(), which requires holding
            // mStateLock when we're not on the main thread. Acquiring
            // mStateLock from the vr flinger dispatch thread might trigger a
            // deadlock in surface flinger (see b/66916578), so post a message
            // to be handled on the main thread instead.
            postMessageAsync(new LambdaMessage([=] {
                ALOGI("VR request display mode: requestDisplay=%d", requestDisplay);
                mVrFlingerRequestsDisplay = requestDisplay;
                signalTransaction();
            }));
        };
        mVrFlinger = dvr::VrFlinger::Create(getHwComposer().getComposer(),
                                            getHwComposer()
                                                    .getHwcDisplayId(display->getId())
                                                    .value_or(0),
                                            vrFlingerRequestDisplayCallback);
        if (!mVrFlinger) {
            ALOGE("Failed to start vrflinger");
        }
    }

    mEventControlThread = std::make_unique<impl::EventControlThread>(
            [this](bool enabled) { setVsyncEnabled(HWC_DISPLAY_PRIMARY, enabled); });

    // initialize our drawing state
    mDrawingState = mCurrentState;

    // set initial conditions (e.g. unblank default device)
    initializeDisplays();
    ALOGV("Displays initialized");

    getBE().mRenderEngine->primeCache();

    // Inform native graphics APIs whether the present timestamp is supported:
    if (getHwComposer().hasCapability(
            HWC2::Capability::PresentFenceIsNotReliable)) {
        mStartPropertySetThread = new StartPropertySetThread(false);
    } else {
        mStartPropertySetThread = new StartPropertySetThread(true);
    }

    if (mStartPropertySetThread->Start() != NO_ERROR) {
        ALOGE("Run StartPropertySetThread failed!");
    }

    // This is a hack. Per definition of getDataspaceSaturationMatrix, the returned matrix
    // is used to saturate legacy sRGB content. However, to make sure the same color under
    // Display P3 will be saturated to the same color, we intentionally break the API spec
    // and apply this saturation matrix on Display P3 content. Unless the risk of applying
    // such saturation matrix on Display P3 is understood fully, the API should always return
    // identify matrix.
    mEnhancedSaturationMatrix = getBE().mHwc->getDataspaceSaturationMatrix(display->getId(),
            Dataspace::SRGB_LINEAR);

<<<<<<< HEAD
    mBuiltInBitmask.set(HWC_DISPLAY_PRIMARY);
    for (int disp = HWC_DISPLAY_BUILTIN_2; disp <= HWC_DISPLAY_BUILTIN_4; disp++) {
      mBuiltInBitmask.set(disp);
    }
=======
    // we will apply this on Display P3.
    if (mEnhancedSaturationMatrix != mat4()) {
        ColorSpace srgb(ColorSpace::sRGB());
        ColorSpace displayP3(ColorSpace::DisplayP3());
        mat4 srgbToP3 = mat4(ColorSpaceConnector(srgb, displayP3).getTransform());
        mat4 p3ToSrgb = mat4(ColorSpaceConnector(displayP3, srgb).getTransform());
        mEnhancedSaturationMatrix = srgbToP3 * mEnhancedSaturationMatrix * p3ToSrgb;
    }

>>>>>>> 71cd5c2c
    ALOGV("Done initializing");
}

void SurfaceFlinger::readPersistentProperties() {
    Mutex::Autolock _l(mStateLock);

    char value[PROPERTY_VALUE_MAX];

    property_get("persist.sys.sf.color_saturation", value, "1.0");
    mGlobalSaturationFactor = atof(value);
    updateColorMatrixLocked();
    ALOGV("Saturation is set to %.2f", mGlobalSaturationFactor);

    property_get("persist.sys.sf.native_mode", value, "0");
    mDisplayColorSetting = static_cast<DisplayColorSetting>(atoi(value));
}

void SurfaceFlinger::startBootAnim() {
    // Start boot animation service by setting a property mailbox
    // if property setting thread is already running, Start() will be just a NOP
    mStartPropertySetThread->Start();
    // Wait until property was set
    if (mStartPropertySetThread->join() != NO_ERROR) {
        ALOGE("Join StartPropertySetThread failed!");
    }
}

size_t SurfaceFlinger::getMaxTextureSize() const {
    return getBE().mRenderEngine->getMaxTextureSize();
}

size_t SurfaceFlinger::getMaxViewportDims() const {
    return getBE().mRenderEngine->getMaxViewportDims();
}

// ----------------------------------------------------------------------------

bool SurfaceFlinger::authenticateSurfaceTexture(
        const sp<IGraphicBufferProducer>& bufferProducer) const {
    Mutex::Autolock _l(mStateLock);
    return authenticateSurfaceTextureLocked(bufferProducer);
}

bool SurfaceFlinger::authenticateSurfaceTextureLocked(
        const sp<IGraphicBufferProducer>& bufferProducer) const {
    sp<IBinder> surfaceTextureBinder(IInterface::asBinder(bufferProducer));
    return mGraphicBufferProducerList.count(surfaceTextureBinder.get()) > 0;
}

status_t SurfaceFlinger::getSupportedFrameTimestamps(
        std::vector<FrameEvent>* outSupported) const {
    *outSupported = {
        FrameEvent::REQUESTED_PRESENT,
        FrameEvent::ACQUIRE,
        FrameEvent::LATCH,
        FrameEvent::FIRST_REFRESH_START,
        FrameEvent::LAST_REFRESH_START,
        FrameEvent::GPU_COMPOSITION_DONE,
        FrameEvent::DEQUEUE_READY,
        FrameEvent::RELEASE,
    };
    ConditionalLock _l(mStateLock,
            std::this_thread::get_id() != mMainThreadId);
    if (!getHwComposer().hasCapability(
            HWC2::Capability::PresentFenceIsNotReliable)) {
        outSupported->push_back(FrameEvent::DISPLAY_PRESENT);
    }
    return NO_ERROR;
}

status_t SurfaceFlinger::getDisplayConfigs(const sp<IBinder>& displayToken,
                                           Vector<DisplayInfo>* configs) {
    if (!displayToken || !configs) {
        return BAD_VALUE;
    }

    int32_t type = NAME_NOT_FOUND;
    for (int i = 0; i < DisplayDevice::NUM_BUILTIN_DISPLAY_TYPES; ++i) {
        if (displayToken == mDisplayTokens[i]) {
            type = i;
            break;
        }
    }

    if (type < 0) {
        return type;
    }

    // TODO: Not sure if display density should handled by SF any longer
    class Density {
        static int getDensityFromProperty(char const* propName) {
            char property[PROPERTY_VALUE_MAX];
            int density = 0;
            if (property_get(propName, property, nullptr) > 0) {
                density = atoi(property);
            }
            return density;
        }
    public:
        static int getEmuDensity() {
            return getDensityFromProperty("qemu.sf.lcd_density"); }
        static int getBuildDensity()  {
            return getDensityFromProperty("ro.sf.lcd_density"); }
    };

    configs->clear();

    ConditionalLock _l(mStateLock,
            std::this_thread::get_id() != mMainThreadId);
    for (const auto& hwConfig : getHwComposer().getConfigs(type)) {
        DisplayInfo info = DisplayInfo();

        float xdpi = hwConfig->getDpiX();
        float ydpi = hwConfig->getDpiY();

        if (type == DisplayDevice::DISPLAY_PRIMARY) {
            // The density of the device is provided by a build property
            float density = Density::getBuildDensity() / 160.0f;
            if (density == 0) {
                // the build doesn't provide a density -- this is wrong!
                // use xdpi instead
                ALOGE("ro.sf.lcd_density must be defined as a build property");
                density = xdpi / 160.0f;
            }
            if (Density::getEmuDensity()) {
                // if "qemu.sf.lcd_density" is specified, it overrides everything
                xdpi = ydpi = density = Density::getEmuDensity();
                density /= 160.0f;
            }
            info.density = density;

            // TODO: this needs to go away (currently needed only by webkit)
            const auto display = getDefaultDisplayDeviceLocked();
            info.orientation = display ? display->getOrientation() : 0;
        } else {
            // TODO: where should this value come from?
            static const int TV_DENSITY = 213;
            info.density = TV_DENSITY / 160.0f;
            info.orientation = 0;
        }

        info.w = hwConfig->getWidth();
        info.h = hwConfig->getHeight();
        info.xdpi = xdpi;
        info.ydpi = ydpi;
        info.fps = 1e9 / hwConfig->getVsyncPeriod();
        info.appVsyncOffset = vsyncPhaseOffsetNs;

        // This is how far in advance a buffer must be queued for
        // presentation at a given time.  If you want a buffer to appear
        // on the screen at time N, you must submit the buffer before
        // (N - presentationDeadline).
        //
        // Normally it's one full refresh period (to give SF a chance to
        // latch the buffer), but this can be reduced by configuring a
        // DispSync offset.  Any additional delays introduced by the hardware
        // composer or panel must be accounted for here.
        //
        // We add an additional 1ms to allow for processing time and
        // differences between the ideal and actual refresh rate.
        info.presentationDeadline = hwConfig->getVsyncPeriod() -
                sfVsyncPhaseOffsetNs + 1000000;

        // All non-virtual displays are currently considered secure.
        info.secure = true;

        if (type == DisplayDevice::DISPLAY_PRIMARY &&
            mPrimaryDisplayOrientation & DisplayState::eOrientationSwapMask) {
            std::swap(info.w, info.h);
        }

        configs->push_back(info);
    }

    return NO_ERROR;
}

status_t SurfaceFlinger::getDisplayStats(const sp<IBinder>&, DisplayStatInfo* stats) {
    if (!stats) {
        return BAD_VALUE;
    }

    // FIXME for now we always return stats for the primary display
    memset(stats, 0, sizeof(*stats));
    stats->vsyncTime   = mPrimaryDispSync.computeNextRefresh(0);
    stats->vsyncPeriod = mPrimaryDispSync.getPeriod();
    return NO_ERROR;
}

int SurfaceFlinger::getActiveConfig(const sp<IBinder>& displayToken) {
    const auto display = getDisplayDevice(displayToken);
    if (!display) {
        ALOGE("getActiveConfig: Invalid display token %p", displayToken.get());
        return BAD_VALUE;
    }

    return display->getActiveConfig();
}

void SurfaceFlinger::setActiveConfigInternal(const sp<DisplayDevice>& display, int mode) {
    int currentMode = display->getActiveConfig();
    if (mode == currentMode) {
        return;
    }

    if (display->isVirtual()) {
        ALOGW("Trying to set config for virtual display");
        return;
    }

<<<<<<< HEAD
    status_t status = getHwComposer().setActiveConfig(type, mode);
    if (status == NO_ERROR) {
        hw->setActiveConfig(mode);
    }
=======
    display->setActiveConfig(mode);
    getHwComposer().setActiveConfig(display->getDisplayType(), mode);
>>>>>>> 71cd5c2c
}

status_t SurfaceFlinger::setActiveConfig(const sp<IBinder>& displayToken, int mode) {
    postMessageSync(new LambdaMessage([&] {
        Vector<DisplayInfo> configs;
        getDisplayConfigs(displayToken, &configs);
        if (mode < 0 || mode >= static_cast<int>(configs.size())) {
            ALOGE("Attempt to set active config %d for display with %zu configs", mode,
                  configs.size());
            return;
        }
        const auto display = getDisplayDevice(displayToken);
        if (!display) {
            ALOGE("Attempt to set active config %d for invalid display token %p", mode,
                  displayToken.get());
        } else if (display->isVirtual()) {
            ALOGW("Attempt to set active config %d for virtual display", mode);
        } else {
            setActiveConfigInternal(display, mode);
        }
    }));

    return NO_ERROR;
}
status_t SurfaceFlinger::getDisplayColorModes(const sp<IBinder>& displayToken,
                                              Vector<ColorMode>* outColorModes) {
    if (!displayToken || !outColorModes) {
        return BAD_VALUE;
    }

    int32_t type = NAME_NOT_FOUND;
    for (int i = 0; i < DisplayDevice::NUM_BUILTIN_DISPLAY_TYPES; ++i) {
        if (displayToken == mDisplayTokens[i]) {
            type = i;
            break;
        }
    }

    if (type < 0) {
        return type;
    }

    std::vector<ColorMode> modes;
    {
        ConditionalLock _l(mStateLock,
                std::this_thread::get_id() != mMainThreadId);
        modes = getHwComposer().getColorModes(type);
    }
    outColorModes->clear();
    std::copy(modes.cbegin(), modes.cend(), std::back_inserter(*outColorModes));

    return NO_ERROR;
}

ColorMode SurfaceFlinger::getActiveColorMode(const sp<IBinder>& displayToken) {
    if (const auto display = getDisplayDevice(displayToken)) {
        return display->getActiveColorMode();
    }
    return static_cast<ColorMode>(BAD_VALUE);
}

void SurfaceFlinger::setActiveColorModeInternal(const sp<DisplayDevice>& display, ColorMode mode,
                                                Dataspace dataSpace, RenderIntent renderIntent) {
    ColorMode currentMode = display->getActiveColorMode();
    Dataspace currentDataSpace = display->getCompositionDataSpace();
    RenderIntent currentRenderIntent = display->getActiveRenderIntent();

    if (mode == currentMode && dataSpace == currentDataSpace &&
        renderIntent == currentRenderIntent) {
        return;
    }

    if (display->isVirtual()) {
        ALOGW("Trying to set config for virtual display");
        return;
    }

    display->setActiveColorMode(mode);
    display->setCompositionDataSpace(dataSpace);
    display->setActiveRenderIntent(renderIntent);
    getHwComposer().setActiveColorMode(display->getDisplayType(), mode, renderIntent);

    ALOGV("Set active color mode: %s (%d), active render intent: %s (%d), type=%d",
          decodeColorMode(mode).c_str(), mode, decodeRenderIntent(renderIntent).c_str(),
          renderIntent, display->getDisplayType());
}

status_t SurfaceFlinger::setActiveColorMode(const sp<IBinder>& displayToken, ColorMode mode) {
    postMessageSync(new LambdaMessage([&] {
        Vector<ColorMode> modes;
        getDisplayColorModes(displayToken, &modes);
        bool exists = std::find(std::begin(modes), std::end(modes), mode) != std::end(modes);
        if (mode < ColorMode::NATIVE || !exists) {
            ALOGE("Attempt to set invalid active color mode %s (%d) for display token %p",
                  decodeColorMode(mode).c_str(), mode, displayToken.get());
            return;
        }
        const auto display = getDisplayDevice(displayToken);
        if (!display) {
            ALOGE("Attempt to set active color mode %s (%d) for invalid display token %p",
                  decodeColorMode(mode).c_str(), mode, displayToken.get());
        } else if (display->isVirtual()) {
            ALOGW("Attempt to set active color mode %s (%d) for virtual display",
                  decodeColorMode(mode).c_str(), mode);
        } else {
            setActiveColorModeInternal(display, mode, Dataspace::UNKNOWN,
                                       RenderIntent::COLORIMETRIC);
        }
    }));

    return NO_ERROR;
}

status_t SurfaceFlinger::clearAnimationFrameStats() {
    Mutex::Autolock _l(mStateLock);
    mAnimFrameTracker.clearStats();
    return NO_ERROR;
}

status_t SurfaceFlinger::getAnimationFrameStats(FrameStats* outStats) const {
    Mutex::Autolock _l(mStateLock);
    mAnimFrameTracker.getStats(outStats);
    return NO_ERROR;
}

status_t SurfaceFlinger::getHdrCapabilities(const sp<IBinder>& displayToken,
                                            HdrCapabilities* outCapabilities) const {
    Mutex::Autolock _l(mStateLock);

    const auto display = getDisplayDeviceLocked(displayToken);
    if (!display) {
        ALOGE("getHdrCapabilities: Invalid display token %p", displayToken.get());
        return BAD_VALUE;
    }

    // At this point the DisplayDeivce should already be set up,
    // meaning the luminance information is already queried from
    // hardware composer and stored properly.
    const HdrCapabilities& capabilities = display->getHdrCapabilities();
    *outCapabilities = HdrCapabilities(capabilities.getSupportedHdrTypes(),
                                       capabilities.getDesiredMaxLuminance(),
                                       capabilities.getDesiredMaxAverageLuminance(),
                                       capabilities.getDesiredMinLuminance());

    return NO_ERROR;
}

status_t SurfaceFlinger::enableVSyncInjections(bool enable) {
    postMessageSync(new LambdaMessage([&] {
        Mutex::Autolock _l(mStateLock);

        if (mInjectVSyncs == enable) {
            return;
        }

        if (enable) {
            ALOGV("VSync Injections enabled");
            if (mVSyncInjector.get() == nullptr) {
                mVSyncInjector = std::make_unique<InjectVSyncSource>();
                mInjectorEventThread = std::make_unique<
                        impl::EventThread>(mVSyncInjector.get(), [this] { resyncWithRateLimit(); },
                                           impl::EventThread::InterceptVSyncsCallback(),
                                           "injEventThread");
            }
            mEventQueue->setEventThread(mInjectorEventThread.get());
        } else {
            ALOGV("VSync Injections disabled");
            mEventQueue->setEventThread(mSFEventThread.get());
        }

        mInjectVSyncs = enable;
    }));

    return NO_ERROR;
}

status_t SurfaceFlinger::injectVSync(nsecs_t when) {
    Mutex::Autolock _l(mStateLock);

    if (!mInjectVSyncs) {
        ALOGE("VSync Injections not enabled");
        return BAD_VALUE;
    }
    if (mInjectVSyncs && mInjectorEventThread.get() != nullptr) {
        ALOGV("Injecting VSync inside SurfaceFlinger");
        mVSyncInjector->onInjectSyncEvent(when);
    }
    return NO_ERROR;
}

status_t SurfaceFlinger::getLayerDebugInfo(std::vector<LayerDebugInfo>* outLayers) const
        NO_THREAD_SAFETY_ANALYSIS {
    IPCThreadState* ipc = IPCThreadState::self();
    const int pid = ipc->getCallingPid();
    const int uid = ipc->getCallingUid();
    if ((uid != AID_SHELL) &&
            !PermissionCache::checkPermission(sDump, pid, uid)) {
        ALOGE("Layer debug info permission denied for pid=%d, uid=%d", pid, uid);
        return PERMISSION_DENIED;
    }

    // Try to acquire a lock for 1s, fail gracefully
    const status_t err = mStateLock.timedLock(s2ns(1));
    const bool locked = (err == NO_ERROR);
    if (!locked) {
        ALOGE("LayerDebugInfo: SurfaceFlinger unresponsive (%s [%d]) - exit", strerror(-err), err);
        return TIMED_OUT;
    }

    outLayers->clear();
    mCurrentState.traverseInZOrder([&](Layer* layer) {
        outLayers->push_back(layer->getLayerDebugInfo());
    });

    mStateLock.unlock();
    return NO_ERROR;
}

// ----------------------------------------------------------------------------

sp<IDisplayEventConnection> SurfaceFlinger::createDisplayEventConnection(
        ISurfaceComposer::VsyncSource vsyncSource) {
    if (vsyncSource == eVsyncSourceSurfaceFlinger) {
        return mSFEventThread->createEventConnection();
    } else {
        return mEventThread->createEventConnection();
    }
}

// ----------------------------------------------------------------------------

void SurfaceFlinger::waitForEvent() {
    mEventQueue->waitMessage();
}

void SurfaceFlinger::signalTransaction() {
    mEventQueue->invalidate();
}

void SurfaceFlinger::signalLayerUpdate() {
    mEventQueue->invalidate();
}

void SurfaceFlinger::signalRefresh() {
    mRefreshPending = true;
    mEventQueue->refresh();
}

status_t SurfaceFlinger::postMessageAsync(const sp<MessageBase>& msg,
        nsecs_t reltime, uint32_t /* flags */) {
    return mEventQueue->postMessage(msg, reltime);
}

status_t SurfaceFlinger::postMessageSync(const sp<MessageBase>& msg,
        nsecs_t reltime, uint32_t /* flags */) {
    status_t res = mEventQueue->postMessage(msg, reltime);
    if (res == NO_ERROR) {
        msg->wait();
    }
    return res;
}

void SurfaceFlinger::run() {
    do {
        waitForEvent();
    } while (true);
}

void SurfaceFlinger::enableHardwareVsync() {
    Mutex::Autolock _l(mHWVsyncLock);
    if (!mPrimaryHWVsyncEnabled && mHWVsyncAvailable) {
        mPrimaryDispSync.beginResync();
        mEventControlThread->setVsyncEnabled(true);
        mPrimaryHWVsyncEnabled = true;
    }
}

void SurfaceFlinger::resyncToHardwareVsync(bool makeAvailable) {
    Mutex::Autolock _l(mHWVsyncLock);

    if (makeAvailable) {
        mHWVsyncAvailable = true;
    } else if (!mHWVsyncAvailable) {
        // Hardware vsync is not currently available, so abort the resync
        // attempt for now
        return;
    }

    const auto displayId = DisplayDevice::DISPLAY_PRIMARY;
    if (!getHwComposer().isConnected(displayId)) {
        return;
    }

    const auto activeConfig = getHwComposer().getActiveConfig(displayId);
    const nsecs_t period = activeConfig->getVsyncPeriod();

    mPrimaryDispSync.reset();
    mPrimaryDispSync.setPeriod(period);

    if (!mPrimaryHWVsyncEnabled) {
        mPrimaryDispSync.beginResync();
        mEventControlThread->setVsyncEnabled(true);
        mPrimaryHWVsyncEnabled = true;
    }
}

void SurfaceFlinger::disableHardwareVsync(bool makeUnavailable) {
    Mutex::Autolock _l(mHWVsyncLock);
    if (mPrimaryHWVsyncEnabled) {
        mEventControlThread->setVsyncEnabled(false);
        mPrimaryDispSync.endResync();
        mPrimaryHWVsyncEnabled = false;
    }
    if (makeUnavailable) {
        mHWVsyncAvailable = false;
    }
}

void SurfaceFlinger::resyncWithRateLimit() {
    static constexpr nsecs_t kIgnoreDelay = ms2ns(500);

    // No explicit locking is needed here since EventThread holds a lock while calling this method
    static nsecs_t sLastResyncAttempted = 0;
    const nsecs_t now = systemTime();
    if (now - sLastResyncAttempted > kIgnoreDelay) {
        resyncToHardwareVsync(false);
    }
    sLastResyncAttempted = now;
}

void SurfaceFlinger::onVsyncReceived(int32_t sequenceId, hwc2_display_t hwcDisplayId,
                                     int64_t timestamp) {
    Mutex::Autolock lock(mStateLock);
    // Ignore any vsyncs from a previous hardware composer.
    if (sequenceId != getBE().mComposerSequenceId) {
        return;
    }

    int32_t type;
    if (!getBE().mHwc->onVsync(hwcDisplayId, timestamp, &type)) {
        return;
    }

    bool needsHwVsync = false;

    { // Scope for the lock
        Mutex::Autolock _l(mHWVsyncLock);
        if (type == DisplayDevice::DISPLAY_PRIMARY && mPrimaryHWVsyncEnabled) {
            needsHwVsync = mPrimaryDispSync.addResyncSample(timestamp);
        }
    }

    if (needsHwVsync) {
        enableHardwareVsync();
    } else {
        disableHardwareVsync(false);
    }
}

void SurfaceFlinger::getCompositorTiming(CompositorTiming* compositorTiming) {
    std::lock_guard<std::mutex> lock(getBE().mCompositorTimingLock);
    *compositorTiming = getBE().mCompositorTiming;
}

void SurfaceFlinger::onHotplugReceived(int32_t sequenceId, hwc2_display_t hwcDisplayId,
                                       HWC2::Connection connection) {
    ALOGV("%s(%d, %" PRIu64 ", %s)", __FUNCTION__, sequenceId, hwcDisplayId,
          connection == HWC2::Connection::Connected ? "connected" : "disconnected");

    // Ignore events that do not have the right sequenceId.
    if (sequenceId != getBE().mComposerSequenceId) {
        return;
    }

    // Only lock if we're not on the main thread. This function is normally
    // called on a hwbinder thread, but for the primary display it's called on
    // the main thread with the state lock already held, so don't attempt to
    // acquire it here.
    ConditionalLock lock(mStateLock, std::this_thread::get_id() != mMainThreadId);

    mPendingHotplugEvents.emplace_back(HotplugEvent{hwcDisplayId, connection});

    if (std::this_thread::get_id() == mMainThreadId) {
        // Process all pending hot plug events immediately if we are on the main thread.
        processDisplayHotplugEventsLocked();
    }

    setTransactionFlags(eDisplayTransactionNeeded);
}

void SurfaceFlinger::onRefreshReceived(int sequenceId, hwc2_display_t /*hwcDisplayId*/) {
    Mutex::Autolock lock(mStateLock);
    if (sequenceId != getBE().mComposerSequenceId) {
        return;
    }
    repaintEverything();
}

void SurfaceFlinger::setVsyncEnabled(int disp, int enabled) {
    ATRACE_CALL();
    Mutex::Autolock lock(mStateLock);
    getHwComposer().setVsyncEnabled(disp,
            enabled ? HWC2::Vsync::Enable : HWC2::Vsync::Disable);
}

// Note: it is assumed the caller holds |mStateLock| when this is called
void SurfaceFlinger::resetDisplayState() {
    disableHardwareVsync(true);
    // Clear the drawing state so that the logic inside of
    // handleTransactionLocked will fire. It will determine the delta between
    // mCurrentState and mDrawingState and re-apply all changes when we make the
    // transition.
    mDrawingState.displays.clear();
    getRenderEngine().resetCurrentSurface();
    mDisplays.clear();
}

void SurfaceFlinger::updateVrFlinger() {
    if (!mVrFlinger)
        return;
    bool vrFlingerRequestsDisplay = mVrFlingerRequestsDisplay;
    if (vrFlingerRequestsDisplay == getBE().mHwc->isUsingVrComposer()) {
        return;
    }

    if (vrFlingerRequestsDisplay && !getBE().mHwc->getComposer()->isRemote()) {
        ALOGE("Vr flinger is only supported for remote hardware composer"
              " service connections. Ignoring request to transition to vr"
              " flinger.");
        mVrFlingerRequestsDisplay = false;
        return;
    }

    Mutex::Autolock _l(mStateLock);

    sp<DisplayDevice> display = getDefaultDisplayDeviceLocked();
    LOG_ALWAYS_FATAL_IF(!display);
    const int currentDisplayPowerMode = display->getPowerMode();
    // This DisplayDevice will no longer be relevant once resetDisplayState() is
    // called below. Clear the reference now so we don't accidentally use it
    // later.
    display.clear();

    if (!vrFlingerRequestsDisplay) {
        mVrFlinger->SeizeDisplayOwnership();
    }

    resetDisplayState();
    getBE().mHwc.reset(); // Delete the current instance before creating the new one
    getBE().mHwc.reset(new HWComposer(std::make_unique<Hwc2::impl::Composer>(
            vrFlingerRequestsDisplay ? "vr" : getBE().mHwcServiceName)));
    getBE().mHwc->registerCallback(this, ++getBE().mComposerSequenceId);

    LOG_ALWAYS_FATAL_IF(!getBE().mHwc->getComposer()->isRemote(),
                        "Switched to non-remote hardware composer");

    if (vrFlingerRequestsDisplay) {
        mVrFlinger->GrantDisplayOwnership();
    } else {
        enableHardwareVsync();
    }

    mVisibleRegionsDirty = true;
    invalidateHwcGeometry();

    // Re-enable default display.
    display = getDefaultDisplayDeviceLocked();
    LOG_ALWAYS_FATAL_IF(!display);
    setPowerModeInternal(display, currentDisplayPowerMode, /*stateLockHeld*/ true);

    // Reset the timing values to account for the period of the swapped in HWC
    const auto activeConfig = getHwComposer().getActiveConfig(display->getId());
    const nsecs_t period = activeConfig->getVsyncPeriod();
    mAnimFrameTracker.setDisplayRefreshPeriod(period);

    // Use phase of 0 since phase is not known.
    // Use latency of 0, which will snap to the ideal latency.
    setCompositorTimingSnapped(0, period, 0);

    android_atomic_or(1, &mRepaintEverything);
    setTransactionFlags(eDisplayTransactionNeeded);
}

void SurfaceFlinger::onMessageReceived(int32_t what) {
    ATRACE_CALL();
    switch (what) {
        case MessageQueue::INVALIDATE: {
            bool frameMissed = !mHadClientComposition &&
                    mPreviousPresentFence != Fence::NO_FENCE &&
                    (mPreviousPresentFence->getSignalTime() ==
                            Fence::SIGNAL_TIME_PENDING);
            mFrameMissedCount += frameMissed;
            ATRACE_INT("FrameMissed", static_cast<int>(frameMissed));
            if (frameMissed) {
                mTimeStats.incrementMissedFrames();
                if (mPropagateBackpressure) {
                    signalLayerUpdate();
                    break;
                }
            }

            // Now that we're going to make it to the handleMessageTransaction()
            // call below it's safe to call updateVrFlinger(), which will
            // potentially trigger a display handoff.
            updateVrFlinger();

            bool refreshNeeded = handleMessageTransaction();
            refreshNeeded |= handleMessageInvalidate();
            refreshNeeded |= mRepaintEverything;

            preComposition();
            rebuildLayerStacks();
            calculateWorkingSet();

            if (refreshNeeded && CC_LIKELY(mBootStage != BootStage::BOOTLOADER)) {

                // Signal a refresh if a transaction modified the window state,
                // a new buffer was latched, or if HWC has requested a full
                // repaint
                signalRefresh();
            }
            break;
        }
        case MessageQueue::REFRESH: {
            handleMessageRefresh();
            break;
        }
    }
}

bool SurfaceFlinger::handleMessageTransaction() {
    uint32_t transactionFlags = peekTransactionFlags();
    if (transactionFlags) {
        handleTransaction(transactionFlags);
        return true;
    }
    return false;
}

bool SurfaceFlinger::handleMessageInvalidate() {
    ATRACE_CALL();
    return handlePageFlip();
}

void SurfaceFlinger::calculateWorkingSet() {
    ATRACE_CALL();
    ALOGV(__FUNCTION__);

    // build the h/w work list
    if (CC_UNLIKELY(mGeometryInvalid)) {
        mGeometryInvalid = false;
        for (const auto& [token, display] : mDisplays) {
            const auto displayId = display->getId();
            if (displayId >= 0) {
                const Vector<sp<Layer>>& currentLayers(
                        display->getVisibleLayersSortedByZ());
                for (size_t i = 0; i < currentLayers.size(); i++) {
                    const auto& layer = currentLayers[i];

                    if (!layer->hasHwcLayer(displayId)) {
                        if (!layer->createHwcLayer(getBE().mHwc.get(), displayId)) {
                            layer->forceClientComposition(displayId);
                            continue;
                        }
                    }

                    layer->setGeometry(display, i);
                    if (mDebugDisableHWC || mDebugRegion) {
                        layer->forceClientComposition(displayId);
                    }
                }
            }
        }
    }

    // Set the per-frame data
    for (const auto& [token, display] : mDisplays) {
        const auto displayId = display->getId();
        if (displayId < 0) {
            continue;
        }

        if (mDrawingState.colorMatrixChanged) {
            display->setColorTransform(mDrawingState.colorMatrix);
            status_t result = getBE().mHwc->setColorTransform(displayId, mDrawingState.colorMatrix);
            ALOGE_IF(result != NO_ERROR, "Failed to set color transform on "
                    "display %d: %d", displayId, result);
        }
        for (auto& layer : display->getVisibleLayersSortedByZ()) {
            if (layer->isHdrY410()) {
                layer->forceClientComposition(displayId);
            } else if ((layer->getDataSpace() == Dataspace::BT2020_PQ ||
                        layer->getDataSpace() == Dataspace::BT2020_ITU_PQ) &&
                    !display->hasHDR10Support()) {
                layer->forceClientComposition(displayId);
            } else if ((layer->getDataSpace() == Dataspace::BT2020_HLG ||
                        layer->getDataSpace() == Dataspace::BT2020_ITU_HLG) &&
                    !display->hasHLGSupport()) {
                layer->forceClientComposition(displayId);
            }

            if (layer->getForceClientComposition(displayId)) {
                ALOGV("[%s] Requesting Client composition", layer->getName().string());
                layer->setCompositionType(displayId, HWC2::Composition::Client);
                continue;
            }

            layer->setPerFrameData(display);
        }

        if (hasWideColorDisplay) {
            ColorMode  colorMode;
            Dataspace dataSpace;
            RenderIntent renderIntent;
            pickColorMode(display, &colorMode, &dataSpace, &renderIntent);
            setActiveColorModeInternal(display, colorMode, dataSpace, renderIntent);
        }
    }

    mDrawingState.colorMatrixChanged = false;
    getBE().mCompositionInfo.clear();

    for (const auto& [token, display] : mDisplays) {
        for (auto& layer : display->getVisibleLayersSortedByZ()) {
            auto displayId = display->getId();
            layer->getBE().compositionInfo.compositionType = layer->getCompositionType(displayId);
            if (!layer->setHwcLayer(displayId)) {
                ALOGV("Need to create HWCLayer for %s", layer->getName().string());
            }
            getBE().mCompositionInfo.push_back(layer->getBE().compositionInfo);
            layer->getBE().compositionInfo.hwc.hwcLayer = nullptr;
        }
    }
}

void SurfaceFlinger::handleMessageRefresh() {
    ATRACE_CALL();

    mRefreshPending = false;

    beginFrame();
    for (auto compositionInfo : getBE().mCompositionInfo) {
        setUpHWComposer(compositionInfo);
    }
    prepareFrame();
    doDebugFlashRegions();
    doTracing("handleRefresh");
    logLayerStats();
    doComposition();
    postComposition();

    mHadClientComposition = false;
    for (const auto& [token, display] : mDisplays) {
        mHadClientComposition = mHadClientComposition ||
                getBE().mHwc->hasClientComposition(display->getId());
    }
    mVsyncModulator.onRefreshed(mHadClientComposition);

    mLayersWithQueuedFrames.clear();
}

void SurfaceFlinger::doDebugFlashRegions()
{
    // is debugging enabled
    if (CC_LIKELY(!mDebugRegion))
        return;

    const bool repaintEverything = mRepaintEverything;
    for (const auto& [token, display] : mDisplays) {
        if (display->isPoweredOn()) {
            // transform the dirty region into this screen's coordinate space
            const Region dirtyRegion = display->getDirtyRegion(repaintEverything);
            if (!dirtyRegion.isEmpty()) {
                // redraw the whole screen
                doComposeSurfaces(display);

                // and draw the dirty region
                const int32_t height = display->getHeight();
                auto& engine(getRenderEngine());
                engine.fillRegionWithColor(dirtyRegion, height, 1, 0, 1, 1);

                display->swapBuffers(getHwComposer());
            }
        }
    }

    postFramebuffer();

    if (mDebugRegion > 1) {
        usleep(mDebugRegion * 1000);
    }

    for (const auto& [token, display] : mDisplays) {
        if (!display->isPoweredOn()) {
            continue;
        }

        status_t result = display->prepareFrame(*getBE().mHwc);
        ALOGE_IF(result != NO_ERROR, "prepareFrame for display %d failed: %d (%s)",
                 display->getId(), result, strerror(-result));
    }
}

void SurfaceFlinger::doTracing(const char* where) {
    ATRACE_CALL();
    ATRACE_NAME(where);
    if (CC_UNLIKELY(mTracing.isEnabled())) {
        mTracing.traceLayers(where, dumpProtoInfo(LayerVector::StateSet::Drawing));
    }
}

void SurfaceFlinger::logLayerStats() {
    ATRACE_CALL();
    if (CC_UNLIKELY(mLayerStats.isEnabled())) {
        for (const auto& [token, display] : mDisplays) {
            if (display->isPrimary()) {
                mLayerStats.logLayerStats(dumpVisibleLayersProtoInfo(*display));
                return;
            }
        }

        ALOGE("logLayerStats: no primary display");
    }
}

void SurfaceFlinger::preComposition()
{
    ATRACE_CALL();
    ALOGV("preComposition");

    bool needExtraInvalidate = false;
    mDrawingState.traverseInZOrder([&](Layer* layer) {
        if (layer->onPreComposition(mRefreshStartTime)) {
            needExtraInvalidate = true;
        }
    });

    if (needExtraInvalidate) {
        signalLayerUpdate();
    }
}

void SurfaceFlinger::updateCompositorTiming(
        nsecs_t vsyncPhase, nsecs_t vsyncInterval, nsecs_t compositeTime,
        std::shared_ptr<FenceTime>& presentFenceTime) {
    // Update queue of past composite+present times and determine the
    // most recently known composite to present latency.
    getBE().mCompositePresentTimes.push({compositeTime, presentFenceTime});
    nsecs_t compositeToPresentLatency = -1;
    while (!getBE().mCompositePresentTimes.empty()) {
        SurfaceFlingerBE::CompositePresentTime& cpt = getBE().mCompositePresentTimes.front();
        // Cached values should have been updated before calling this method,
        // which helps avoid duplicate syscalls.
        nsecs_t displayTime = cpt.display->getCachedSignalTime();
        if (displayTime == Fence::SIGNAL_TIME_PENDING) {
            break;
        }
        compositeToPresentLatency = displayTime - cpt.composite;
        getBE().mCompositePresentTimes.pop();
    }

    // Don't let mCompositePresentTimes grow unbounded, just in case.
    while (getBE().mCompositePresentTimes.size() > 16) {
        getBE().mCompositePresentTimes.pop();
    }

    setCompositorTimingSnapped(
            vsyncPhase, vsyncInterval, compositeToPresentLatency);
}

void SurfaceFlinger::setCompositorTimingSnapped(nsecs_t vsyncPhase,
        nsecs_t vsyncInterval, nsecs_t compositeToPresentLatency) {
    // Integer division and modulo round toward 0 not -inf, so we need to
    // treat negative and positive offsets differently.
    nsecs_t idealLatency = (sfVsyncPhaseOffsetNs > 0) ?
            (vsyncInterval - (sfVsyncPhaseOffsetNs % vsyncInterval)) :
            ((-sfVsyncPhaseOffsetNs) % vsyncInterval);

    // Just in case sfVsyncPhaseOffsetNs == -vsyncInterval.
    if (idealLatency <= 0) {
        idealLatency = vsyncInterval;
    }

    // Snap the latency to a value that removes scheduling jitter from the
    // composition and present times, which often have >1ms of jitter.
    // Reducing jitter is important if an app attempts to extrapolate
    // something (such as user input) to an accurate diasplay time.
    // Snapping also allows an app to precisely calculate sfVsyncPhaseOffsetNs
    // with (presentLatency % interval).
    nsecs_t bias = vsyncInterval / 2;
    int64_t extraVsyncs =
            (compositeToPresentLatency - idealLatency + bias) / vsyncInterval;
    nsecs_t snappedCompositeToPresentLatency = (extraVsyncs > 0) ?
            idealLatency + (extraVsyncs * vsyncInterval) : idealLatency;

    std::lock_guard<std::mutex> lock(getBE().mCompositorTimingLock);
    getBE().mCompositorTiming.deadline = vsyncPhase - idealLatency;
    getBE().mCompositorTiming.interval = vsyncInterval;
    getBE().mCompositorTiming.presentLatency = snappedCompositeToPresentLatency;
}

void SurfaceFlinger::postComposition()
{
    ATRACE_CALL();
    ALOGV("postComposition");

    // Release any buffers which were replaced this frame
    nsecs_t dequeueReadyTime = systemTime();
    for (auto& layer : mLayersWithQueuedFrames) {
        layer->releasePendingBuffer(dequeueReadyTime);
    }

    // |mStateLock| not needed as we are on the main thread
    const auto display = getDefaultDisplayDeviceLocked();

    getBE().mGlCompositionDoneTimeline.updateSignalTimes();
    std::shared_ptr<FenceTime> glCompositionDoneFenceTime;
    if (display && getHwComposer().hasClientComposition(display->getId())) {
        glCompositionDoneFenceTime =
                std::make_shared<FenceTime>(display->getClientTargetAcquireFence());
        getBE().mGlCompositionDoneTimeline.push(glCompositionDoneFenceTime);
    } else {
        glCompositionDoneFenceTime = FenceTime::NO_FENCE;
    }

    getBE().mDisplayTimeline.updateSignalTimes();
<<<<<<< HEAD

    std::bitset<DisplayDevice::NUM_BUILTIN_DISPLAY_TYPES> activeBuiltInDisplays;
    activeBuiltInDisplays = mActiveDisplays & mBuiltInBitmask;

    size_t disp_id = HWC_DISPLAY_PRIMARY;
    for (size_t disp = 0; disp < activeBuiltInDisplays.size(); disp++) {
      if (mActiveDisplays.test(disp)) {
        disp_id = disp;
        break;
      }
    }

    sp<Fence> presentFence = getBE().mHwc->getPresentFence(disp_id);
    auto presentFenceTime = std::make_shared<FenceTime>(presentFence);
=======
    mPreviousPresentFence =
            display ? getHwComposer().getPresentFence(display->getId()) : Fence::NO_FENCE;
    auto presentFenceTime = std::make_shared<FenceTime>(mPreviousPresentFence);
>>>>>>> 71cd5c2c
    getBE().mDisplayTimeline.push(presentFenceTime);

    nsecs_t vsyncPhase = mPrimaryDispSync.computeNextRefresh(0);
    nsecs_t vsyncInterval = mPrimaryDispSync.getPeriod();

    // We use the mRefreshStartTime which might be sampled a little later than
    // when we started doing work for this frame, but that should be okay
    // since updateCompositorTiming has snapping logic.
    updateCompositorTiming(
        vsyncPhase, vsyncInterval, mRefreshStartTime, presentFenceTime);
    CompositorTiming compositorTiming;
    {
        std::lock_guard<std::mutex> lock(getBE().mCompositorTimingLock);
        compositorTiming = getBE().mCompositorTiming;
    }

    mDrawingState.traverseInZOrder([&](Layer* layer) {
        bool frameLatched = layer->onPostComposition(glCompositionDoneFenceTime,
                presentFenceTime, compositorTiming);
        if (frameLatched) {
            recordBufferingStats(layer->getName().string(),
                    layer->getOccupancyHistory(false));
        }
    });

    if (presentFenceTime->isValid()) {
        if (mPrimaryDispSync.addPresentFence(presentFenceTime)) {
            enableHardwareVsync();
        } else {
            disableHardwareVsync(false);
        }
    }

    if (!hasSyncFramework) {
        if (display && getHwComposer().isConnected(display->getId()) && display->isPoweredOn()) {
            enableHardwareVsync();
        }
    }

    if (mAnimCompositionPending) {
        mAnimCompositionPending = false;

        if (presentFenceTime->isValid()) {
            mAnimFrameTracker.setActualPresentFence(
                    std::move(presentFenceTime));
        } else if (display && getHwComposer().isConnected(display->getId())) {
            // The HWC doesn't support present fences, so use the refresh
            // timestamp instead.
            const nsecs_t presentTime = getHwComposer().getRefreshTimestamp(display->getId());
            mAnimFrameTracker.setActualPresentTime(presentTime);
        }
        mAnimFrameTracker.advanceFrame();
    }

    dumpDrawCycle(false);

    mTimeStats.incrementTotalFrames();
    if (mHadClientComposition) {
        mTimeStats.incrementClientCompositionFrames();
    }

    if (display && getHwComposer().isConnected(display->getId()) &&
        display->getPowerMode() == HWC_POWER_MODE_OFF) {
        return;
    }

    nsecs_t currentTime = systemTime();
    if (mHasPoweredOff) {
        mHasPoweredOff = false;
    } else {
        nsecs_t elapsedTime = currentTime - getBE().mLastSwapTime;
        size_t numPeriods = static_cast<size_t>(elapsedTime / vsyncInterval);
        if (numPeriods < SurfaceFlingerBE::NUM_BUCKETS - 1) {
            getBE().mFrameBuckets[numPeriods] += elapsedTime;
        } else {
            getBE().mFrameBuckets[SurfaceFlingerBE::NUM_BUCKETS - 1] += elapsedTime;
        }
        getBE().mTotalTime += elapsedTime;
    }
    getBE().mLastSwapTime = currentTime;

    {
        std::lock_guard lock(mTexturePoolMutex);
        const size_t refillCount = mTexturePoolSize - mTexturePool.size();
        if (refillCount > 0) {
            const size_t offset = mTexturePool.size();
            mTexturePool.resize(mTexturePoolSize);
            getRenderEngine().genTextures(refillCount, mTexturePool.data() + offset);
            ATRACE_INT("TexturePoolSize", mTexturePool.size());
        }
    }
}

void SurfaceFlinger::rebuildLayerStacks() {
    ATRACE_CALL();
    ALOGV("rebuildLayerStacks");

    // rebuild the visible layer list per screen
    if (CC_UNLIKELY(mVisibleRegionsDirty)) {
        ATRACE_NAME("rebuildLayerStacks VR Dirty");
        mVisibleRegionsDirty = false;
        invalidateHwcGeometry();

        for (const auto& pair : mDisplays) {
            const auto& display = pair.second;
            Region opaqueRegion;
            Region dirtyRegion;
            Vector<sp<Layer>> layersSortedByZ;
            Vector<sp<Layer>> layersNeedingFences;
            const Transform& tr = display->getTransform();
            const Rect bounds = display->getBounds();
            if (display->isPoweredOn()) {
                computeVisibleRegions(display, dirtyRegion, opaqueRegion);

                mDrawingState.traverseInZOrder([&](Layer* layer) {
                    bool hwcLayerDestroyed = false;
                    if (layer->belongsToDisplay(display->getLayerStack(), display->isPrimary())) {
                        Region drawRegion(tr.transform(
                                layer->visibleNonTransparentRegion));
                        drawRegion.andSelf(bounds);
                        if (!drawRegion.isEmpty()) {
                            layersSortedByZ.add(layer);
                        } else {
                            if (layer->hasHwcLayer(display->getId())) {
                                // Clear out the HWC layer if this layer was
                                // previously visible, but no longer is
                                hwcLayerDestroyed = layer->destroyHwcLayer(
                                        display->getId());
                            }
                        }
                    } else {
                        if (layer->hasHwcLayer(display->getId())) {
                            // WM changes display->layerStack upon sleep/awake.
                            // Here we make sure we delete the HWC layers even if
                            // WM changed their layer stack.
                            hwcLayerDestroyed = layer->destroyHwcLayer(
                                    display->getId());
                        }
                    }

                    // If a layer is not going to get a release fence because
                    // it is invisible, but it is also going to release its
                    // old buffer, add it to the list of layers needing
                    // fences.
                    if (hwcLayerDestroyed) {
                        auto found = std::find(mLayersWithQueuedFrames.cbegin(),
                                mLayersWithQueuedFrames.cend(), layer);
                        if (found != mLayersWithQueuedFrames.cend()) {
                            layersNeedingFences.add(layer);
                        }
                    }
                });
            }
            display->setVisibleLayersSortedByZ(layersSortedByZ);
            display->setLayersNeedingFences(layersNeedingFences);
            display->undefinedRegion.set(bounds);
            display->undefinedRegion.subtractSelf(tr.transform(opaqueRegion));
            display->dirtyRegion.orSelf(dirtyRegion);
        }
    }
}

// Returns a data space that fits all visible layers.  The returned data space
// can only be one of
//  - Dataspace::SRGB (use legacy dataspace and let HWC saturate when colors are enhanced)
//  - Dataspace::DISPLAY_P3
// The returned HDR data space is one of
//  - Dataspace::UNKNOWN
//  - Dataspace::BT2020_HLG
//  - Dataspace::BT2020_PQ
Dataspace SurfaceFlinger::getBestDataspace(const sp<const DisplayDevice>& display,
                                           Dataspace* outHdrDataSpace) const {
    Dataspace bestDataSpace = Dataspace::SRGB;
    *outHdrDataSpace = Dataspace::UNKNOWN;

    for (const auto& layer : display->getVisibleLayersSortedByZ()) {
        switch (layer->getDataSpace()) {
            case Dataspace::V0_SCRGB:
            case Dataspace::V0_SCRGB_LINEAR:
            case Dataspace::DISPLAY_P3:
                bestDataSpace = Dataspace::DISPLAY_P3;
                break;
            case Dataspace::BT2020_PQ:
            case Dataspace::BT2020_ITU_PQ:
                bestDataSpace = Dataspace::DISPLAY_P3;
                *outHdrDataSpace = Dataspace::BT2020_PQ;
                break;
            case Dataspace::BT2020_HLG:
            case Dataspace::BT2020_ITU_HLG:
                bestDataSpace = Dataspace::DISPLAY_P3;
                // When there's mixed PQ content and HLG content, we set the HDR
                // data space to be BT2020_PQ and convert HLG to PQ.
                if (*outHdrDataSpace == Dataspace::UNKNOWN) {
                    *outHdrDataSpace = Dataspace::BT2020_HLG;
                }
                break;
            default:
                break;
        }
    }

    return bestDataSpace;
}

// Pick the ColorMode / Dataspace for the display device.
void SurfaceFlinger::pickColorMode(const sp<DisplayDevice>& display, ColorMode* outMode,
                                   Dataspace* outDataSpace, RenderIntent* outRenderIntent) const {
    if (mDisplayColorSetting == DisplayColorSetting::UNMANAGED) {
        *outMode = ColorMode::NATIVE;
        *outDataSpace = Dataspace::UNKNOWN;
        *outRenderIntent = RenderIntent::COLORIMETRIC;
        return;
    }

    Dataspace hdrDataSpace;
    Dataspace bestDataSpace = getBestDataspace(display, &hdrDataSpace);

    // respect hdrDataSpace only when there is no legacy HDR support
    const bool isHdr = hdrDataSpace != Dataspace::UNKNOWN &&
        !display->hasLegacyHdrSupport(hdrDataSpace);
    if (isHdr) {
        bestDataSpace = hdrDataSpace;
    }

    RenderIntent intent;
    switch (mDisplayColorSetting) {
        case DisplayColorSetting::MANAGED:
        case DisplayColorSetting::UNMANAGED:
            intent = isHdr ? RenderIntent::TONE_MAP_COLORIMETRIC : RenderIntent::COLORIMETRIC;
            break;
        case DisplayColorSetting::ENHANCED:
            intent = isHdr ? RenderIntent::TONE_MAP_ENHANCE : RenderIntent::ENHANCE;
            break;
        default: // vendor display color setting
            intent = static_cast<RenderIntent>(mDisplayColorSetting);
            break;
    }

    display->getBestColorMode(bestDataSpace, intent, outDataSpace, outMode, outRenderIntent);
}

void SurfaceFlinger::configureSidebandComposition(const CompositionInfo& compositionInfo) const
{
    HWC2::Error error;
    LOG_ALWAYS_FATAL_IF(compositionInfo.hwc.sidebandStream == nullptr,
                        "CompositionType is sideband, but sideband stream is nullptr");
    error = (compositionInfo.hwc.hwcLayer)
                    ->setSidebandStream(compositionInfo.hwc.sidebandStream->handle());
    if (error != HWC2::Error::None) {
        ALOGE("[SF] Failed to set sideband stream %p: %s (%d)",
                compositionInfo.hwc.sidebandStream->handle(), to_string(error).c_str(),
                static_cast<int32_t>(error));
    }
}

void SurfaceFlinger::configureHwcCommonData(const CompositionInfo& compositionInfo) const
{
    HWC2::Error error;

    if (!compositionInfo.hwc.skipGeometry) {
        error = (compositionInfo.hwc.hwcLayer)->setBlendMode(compositionInfo.hwc.blendMode);
        ALOGE_IF(error != HWC2::Error::None,
                 "[SF] Failed to set blend mode %s:"
                 " %s (%d)",
                 to_string(compositionInfo.hwc.blendMode).c_str(), to_string(error).c_str(),
                 static_cast<int32_t>(error));

        error = (compositionInfo.hwc.hwcLayer)->setDisplayFrame(compositionInfo.hwc.displayFrame);
        ALOGE_IF(error != HWC2::Error::None,
                "[SF] Failed to set the display frame [%d, %d, %d, %d] %s (%d)",
                compositionInfo.hwc.displayFrame.left,
                compositionInfo.hwc.displayFrame.right,
                compositionInfo.hwc.displayFrame.top,
                compositionInfo.hwc.displayFrame.bottom,
                to_string(error).c_str(), static_cast<int32_t>(error));

        error = (compositionInfo.hwc.hwcLayer)->setSourceCrop(compositionInfo.hwc.sourceCrop);
        ALOGE_IF(error != HWC2::Error::None,
                "[SF] Failed to set source crop [%.3f, %.3f, %.3f, %.3f]: %s (%d)",
                compositionInfo.hwc.sourceCrop.left,
                compositionInfo.hwc.sourceCrop.right,
                compositionInfo.hwc.sourceCrop.top,
                compositionInfo.hwc.sourceCrop.bottom,
                to_string(error).c_str(), static_cast<int32_t>(error));

        error = (compositionInfo.hwc.hwcLayer)->setPlaneAlpha(compositionInfo.hwc.alpha);
        ALOGE_IF(error != HWC2::Error::None,
                 "[SF] Failed to set plane alpha %.3f: "
                 "%s (%d)",
                 compositionInfo.hwc.alpha,
                 to_string(error).c_str(), static_cast<int32_t>(error));


        error = (compositionInfo.hwc.hwcLayer)->setZOrder(compositionInfo.hwc.z);
        ALOGE_IF(error != HWC2::Error::None,
                "[SF] Failed to set Z %u: %s (%d)",
                compositionInfo.hwc.z,
                to_string(error).c_str(), static_cast<int32_t>(error));

        error = (compositionInfo.hwc.hwcLayer)
                        ->setInfo(compositionInfo.hwc.type, compositionInfo.hwc.appId);
        ALOGE_IF(error != HWC2::Error::None,
                "[SF] Failed to set info (%d)",
                static_cast<int32_t>(error));

        error = (compositionInfo.hwc.hwcLayer)->setTransform(compositionInfo.hwc.transform);
        ALOGE_IF(error != HWC2::Error::None,
                 "[SF] Failed to set transform %s: "
                 "%s (%d)",
                 to_string(compositionInfo.hwc.transform).c_str(), to_string(error).c_str(),
                 static_cast<int32_t>(error));
    }

    error = (compositionInfo.hwc.hwcLayer)->setCompositionType(compositionInfo.compositionType);
    ALOGE_IF(error != HWC2::Error::None,
            "[SF] Failed to set composition type: %s (%d)",
                to_string(error).c_str(), static_cast<int32_t>(error));

    error = (compositionInfo.hwc.hwcLayer)->setDataspace(compositionInfo.hwc.dataspace);
    ALOGE_IF(error != HWC2::Error::None,
            "[SF] Failed to set dataspace: %s (%d)",
            to_string(error).c_str(), static_cast<int32_t>(error));

    error = (compositionInfo.hwc.hwcLayer)->setPerFrameMetadata(
            compositionInfo.hwc.supportedPerFrameMetadata, compositionInfo.hwc.hdrMetadata);
    ALOGE_IF(error != HWC2::Error::None && error != HWC2::Error::Unsupported,
            "[SF] Failed to set hdrMetadata: %s (%d)",
            to_string(error).c_str(), static_cast<int32_t>(error));

    error = (compositionInfo.hwc.hwcLayer)->setColor(compositionInfo.hwc.color);
    ALOGE_IF(error != HWC2::Error::None,
            "[SF] Failed to set color: %s (%d)",
            to_string(error).c_str(), static_cast<int32_t>(error));

    error = (compositionInfo.hwc.hwcLayer)->setVisibleRegion(compositionInfo.hwc.visibleRegion);
    ALOGE_IF(error != HWC2::Error::None,
            "[SF] Failed to set visible region: %s (%d)",
            to_string(error).c_str(), static_cast<int32_t>(error));
}

void SurfaceFlinger::configureDeviceComposition(const CompositionInfo& compositionInfo) const
{
    HWC2::Error error;

    error = (compositionInfo.hwc.hwcLayer)->setSurfaceDamage(compositionInfo.hwc.surfaceDamage);
    ALOGE_IF(error != HWC2::Error::None,
            "[SF] Failed to set surface damage: %s (%d)",
            to_string(error).c_str(), static_cast<int32_t>(error));

    error = (compositionInfo.hwc.hwcLayer)->setBuffer(compositionInfo.mBufferSlot,
            compositionInfo.mBuffer, compositionInfo.hwc.fence);
    ALOGE_IF(error != HWC2::Error::None,
            "[SF] Failed to set buffer: %s (%d)",
            to_string(error).c_str(), static_cast<int32_t>(error));
}

void SurfaceFlinger::beginFrame()
{
    mRefreshStartTime = systemTime(SYSTEM_TIME_MONOTONIC);

    for (const auto& [token, display] : mDisplays) {
        bool dirty = !display->getDirtyRegion(mRepaintEverything).isEmpty();
        bool empty = display->getVisibleLayersSortedByZ().size() == 0;
        bool wasEmpty = !display->lastCompositionHadVisibleLayers;

        // If nothing has changed (!dirty), don't recompose.
        // If something changed, but we don't currently have any visible layers,
        //   and didn't when we last did a composition, then skip it this time.
        // The second rule does two things:
        // - When all layers are removed from a display, we'll emit one black
        //   frame, then nothing more until we get new layers.
        // - When a display is created with a private layer stack, we won't
        //   emit any black frames until a layer is added to the layer stack.
        bool mustRecompose = dirty && !(empty && wasEmpty);

        ALOGV_IF(display->isVirtual(), "Display %d: %s composition (%sdirty %sempty %swasEmpty)",
                 display->getId(), mustRecompose ? "doing" : "skipping", dirty ? "+" : "-",
                 empty ? "+" : "-", wasEmpty ? "+" : "-");

        display->beginFrame(mustRecompose);

        if (mustRecompose) {
            display->lastCompositionHadVisibleLayers = !empty;
        }
    }
}

<<<<<<< HEAD
    // build the h/w work list
    if (CC_UNLIKELY(mGeometryInvalid)) {
        mGeometryInvalid = false;
        for (size_t dpy=0 ; dpy<mDisplays.size() ; dpy++) {
            sp<const DisplayDevice> displayDevice(mDisplays[dpy]);
            const auto hwcId = displayDevice->getHwcDisplayId();
            if (hwcId >= 0) {
                const Vector<sp<Layer>>& currentLayers(
                        displayDevice->getVisibleLayersSortedByZ());
                setDisplayAnimating(displayDevice, dpy);
                for (size_t i = 0; i < currentLayers.size(); i++) {
                    const auto& layer = currentLayers[i];
                    if (!layer->hasHwcLayer(hwcId)) {
                        if (!layer->createHwcLayer(getBE().mHwc.get(), hwcId)) {
                            layer->forceClientComposition(hwcId);
                            continue;
                        }
                    }

                    layer->setGeometry(displayDevice, i);
                    if (mDebugDisableHWC || mDebugRegion) {
                        layer->forceClientComposition(hwcId);
                    }
                }
            }
        }
    }

    // Set the per-frame data
    for (size_t displayId = 0; displayId < mDisplays.size(); ++displayId) {
        auto& displayDevice = mDisplays[displayId];
        const auto hwcId = displayDevice->getHwcDisplayId();

        if (hwcId < 0) {
=======
void SurfaceFlinger::prepareFrame()
{
    for (const auto& [token, display] : mDisplays) {
        if (!display->isPoweredOn()) {
>>>>>>> 71cd5c2c
            continue;
        }

        status_t result = display->prepareFrame(*getBE().mHwc);
        ALOGE_IF(result != NO_ERROR, "prepareFrame for display %d failed: %d (%s)",
                 display->getId(), result, strerror(-result));
    }
}

void SurfaceFlinger::setUpHWComposer(const CompositionInfo& compositionInfo) {
    ATRACE_CALL();
    ALOGV("setUpHWComposer");

    switch (compositionInfo.compositionType)
    {
        case HWC2::Composition::Invalid:
        case HWC2::Composition::Client:
            break;

        case HWC2::Composition::Sideband:
            configureSidebandComposition(compositionInfo);
            break;

<<<<<<< HEAD
    dumpDrawCycle(true);

    for (size_t displayId = 0; displayId < mDisplays.size(); ++displayId) {
        auto& displayDevice = mDisplays[displayId];
        if (!displayDevice->isDisplayOn()) {
            continue;
        }
=======
        case HWC2::Composition::SolidColor:
            configureHwcCommonData(compositionInfo);
            break;
>>>>>>> 71cd5c2c

        case HWC2::Composition::Device:
        case HWC2::Composition::Cursor:
            configureHwcCommonData(compositionInfo);
            configureDeviceComposition(compositionInfo);
            break;
    }
}

void SurfaceFlinger::doComposition() {
    ATRACE_CALL();
    ALOGV("doComposition");

    const bool repaintEverything = android_atomic_and(0, &mRepaintEverything);
    for (const auto& [token, display] : mDisplays) {
        if (display->isPoweredOn()) {
            // transform the dirty region into this screen's coordinate space
            const Region dirtyRegion = display->getDirtyRegion(repaintEverything);

            // repaint the framebuffer (if needed)
            doDisplayComposition(display, dirtyRegion);

            display->dirtyRegion.clear();
            display->flip();
        }
    }
    postFramebuffer();
}

void SurfaceFlinger::postFramebuffer()
{
    ATRACE_CALL();
    ALOGV("postFramebuffer");

    const nsecs_t now = systemTime();
    mDebugInSwapBuffers = now;

    for (const auto& [token, display] : mDisplays) {
        if (!display->isPoweredOn()) {
            continue;
        }
        const auto displayId = display->getId();
        if (displayId >= 0) {
            getBE().mHwc->presentAndGetReleaseFences(displayId);
        }
        display->onSwapBuffersCompleted();
        display->makeCurrent();
        for (auto& layer : display->getVisibleLayersSortedByZ()) {
            // The layer buffer from the previous frame (if any) is released
            // by HWC only when the release fence from this frame (if any) is
            // signaled.  Always get the release fence from HWC first.
<<<<<<< HEAD
            sp<Fence> releaseFence = Fence::NO_FENCE;
            if (hwcId >= 0) {
                auto hwcLayer = layer->getHwcLayer(hwcId);
                releaseFence = getBE().mHwc->getLayerReleaseFence(hwcId, hwcLayer);
            }
=======
            auto hwcLayer = layer->getHwcLayer(displayId);
            sp<Fence> releaseFence = getBE().mHwc->getLayerReleaseFence(displayId, hwcLayer);

>>>>>>> 71cd5c2c
            // If the layer was client composited in the previous frame, we
            // need to merge with the previous client target acquire fence.
            // Since we do not track that, always merge with the current
            // client target acquire fence when it is available, even though
            // this is suboptimal.
            if (layer->getCompositionType(displayId) == HWC2::Composition::Client) {
                releaseFence = Fence::merge("LayerRelease", releaseFence,
                                            display->getClientTargetAcquireFence());
            }

            layer->getBE().onLayerDisplayed(releaseFence);
        }

        // We've got a list of layers needing fences, that are disjoint with
        // display->getVisibleLayersSortedByZ.  The best we can do is to
        // supply them with the present fence.
        if (!display->getLayersNeedingFences().isEmpty()) {
            sp<Fence> presentFence = getBE().mHwc->getPresentFence(displayId);
            for (auto& layer : display->getLayersNeedingFences()) {
                layer->getBE().onLayerDisplayed(presentFence);
            }
        }

        if (displayId >= 0) {
            getBE().mHwc->clearReleaseFences(displayId);
        }
    }

    mLastSwapBufferTime = systemTime() - now;
    mDebugInSwapBuffers = 0;

    // |mStateLock| not needed as we are on the main thread
    const auto display = getDefaultDisplayDeviceLocked();
    if (display && getHwComposer().isConnected(display->getId())) {
        const uint32_t flipCount = display->getPageFlipCount();
        if (flipCount % LOG_FRAME_STATS_PERIOD == 0) {
            logFrameStats();
        }
    }
}

void SurfaceFlinger::handleTransaction(uint32_t transactionFlags)
{
    ATRACE_CALL();

    // here we keep a copy of the drawing state (that is the state that's
    // going to be overwritten by handleTransactionLocked()) outside of
    // mStateLock so that the side-effects of the State assignment
    // don't happen with mStateLock held (which can cause deadlocks).
    State drawingState(mDrawingState);

    Mutex::Autolock _l(mStateLock);
    const nsecs_t now = systemTime();
    mDebugInTransaction = now;

    // Here we're guaranteed that some transaction flags are set
    // so we can call handleTransactionLocked() unconditionally.
    // We call getTransactionFlags(), which will also clear the flags,
    // with mStateLock held to guarantee that mCurrentState won't change
    // until the transaction is committed.

    mVsyncModulator.onTransactionHandled();
    transactionFlags = getTransactionFlags(eTransactionMask);
    handleTransactionLocked(transactionFlags);

    mLastTransactionTime = systemTime() - now;
    mDebugInTransaction = 0;
    invalidateHwcGeometry();
    // here the transaction has been committed
}

DisplayDevice::DisplayType SurfaceFlinger::determineDisplayType(hwc2_display_t hwcDisplayId,
                                                                HWC2::Connection connection) const {
    // Figure out whether the event is for the primary display or an
    // external display by matching the Hwc display id against one for a
    // connected display. If we did not find a match, we then check what
    // displays are not already connected to determine the type. If we don't
    // have a connected primary display, we assume the new display is meant to
    // be the primary display, and then if we don't have an external display,
    // we assume it is that.
    const auto primaryHwcDisplayId = getBE().mHwc->getHwcDisplayId(DisplayDevice::DISPLAY_PRIMARY);
    const auto externalHwcDisplayId =
            getBE().mHwc->getHwcDisplayId(DisplayDevice::DISPLAY_EXTERNAL);
    if (primaryHwcDisplayId && primaryHwcDisplayId == hwcDisplayId) {
        return DisplayDevice::DISPLAY_PRIMARY;
    } else if (externalHwcDisplayId && externalHwcDisplayId == hwcDisplayId) {
        return DisplayDevice::DISPLAY_EXTERNAL;
    } else if (connection == HWC2::Connection::Connected && !primaryHwcDisplayId) {
        return DisplayDevice::DISPLAY_PRIMARY;
<<<<<<< HEAD
    } else if ((display >= 0)&& (display < DisplayDevice::NUM_BUILTIN_DISPLAY_TYPES)) {
        return (DisplayDevice::DisplayType)display;
=======
    } else if (connection == HWC2::Connection::Connected && !externalHwcDisplayId) {
        return DisplayDevice::DISPLAY_EXTERNAL;
>>>>>>> 71cd5c2c
    }

    return DisplayDevice::DISPLAY_ID_INVALID;
}

void SurfaceFlinger::processDisplayHotplugEventsLocked() {
    for (const auto& event : mPendingHotplugEvents) {
        auto displayType = determineDisplayType(event.hwcDisplayId, event.connection);
        if (displayType == DisplayDevice::DISPLAY_ID_INVALID) {
            ALOGW("Unable to determine the display type for display %" PRIu64, event.hwcDisplayId);
            continue;
        }

        if (getBE().mHwc->isUsingVrComposer() && displayType == DisplayDevice::DISPLAY_EXTERNAL) {
            ALOGE("External displays are not supported by the vr hardware composer.");
            continue;
        }

<<<<<<< HEAD
        if (!getBE().mHwc->onHotplug(event.display, displayType, event.connection)) {
            continue;
=======
        const auto displayId =
                getBE().mHwc->onHotplug(event.hwcDisplayId, displayType, event.connection);
        if (displayId) {
            ALOGV("Display %" PRIu64 " has stable ID %" PRIu64, event.hwcDisplayId, *displayId);
>>>>>>> 71cd5c2c
        }

        if (event.connection == HWC2::Connection::Connected) {
            if (!mDisplayTokens[displayType].get()) {
                ALOGV("Creating built in display %d", displayType);
                mDisplayTokens[displayType] = new BBinder();
                DisplayDeviceState info;
                info.type = displayType;
                info.displayName = displayType == DisplayDevice::DISPLAY_PRIMARY ?
                        "Built-in Screen" : "External Screen";
                info.isSecure = true; // All physical displays are currently considered secure.
                mCurrentState.displays.add(mDisplayTokens[displayType], info);
                mInterceptor->saveDisplayCreation(info);
            }
        } else {
            ALOGV("Removing built in display %d", displayType);

            ssize_t idx = mCurrentState.displays.indexOfKey(mDisplayTokens[displayType]);
            if (idx >= 0) {
                const DisplayDeviceState& info(mCurrentState.displays.valueAt(idx));
                mInterceptor->saveDisplayDeletion(info.sequenceId);
                mCurrentState.displays.removeItemsAt(idx);
            }
            mDisplayTokens[displayType].clear();
        }

        processDisplayChangesLocked();
    }

    mPendingHotplugEvents.clear();
}

sp<DisplayDevice> SurfaceFlinger::setupNewDisplayDeviceInternal(
        const wp<IBinder>& displayToken, int32_t displayId, const DisplayDeviceState& state,
        const sp<DisplaySurface>& dispSurface, const sp<IGraphicBufferProducer>& producer) {
    bool hasWideColorGamut = false;
    std::unordered_map<ColorMode, std::vector<RenderIntent>> hwcColorModes;

    if (hasWideColorDisplay) {
        std::vector<ColorMode> modes = getHwComposer().getColorModes(displayId);
        for (ColorMode colorMode : modes) {
            if (isWideColorMode(colorMode)) {
                hasWideColorGamut = true;
            }

            std::vector<RenderIntent> renderIntents =
                    getHwComposer().getRenderIntents(displayId, colorMode);
            hwcColorModes.emplace(colorMode, renderIntents);
        }
    }

    HdrCapabilities hdrCapabilities;
    getHwComposer().getHdrCapabilities(displayId, &hdrCapabilities);

    auto nativeWindowSurface = mCreateNativeWindowSurface(producer);
    auto nativeWindow = nativeWindowSurface->getNativeWindow();

    /*
     * Create our display's surface
     */
    std::unique_ptr<RE::Surface> renderSurface = getRenderEngine().createSurface();
    renderSurface->setCritical(state.type == DisplayDevice::DISPLAY_PRIMARY);
    renderSurface->setAsync(state.isVirtual());
    renderSurface->setNativeWindow(nativeWindow.get());
    const int displayWidth = renderSurface->queryWidth();
    const int displayHeight = renderSurface->queryHeight();

    // Make sure that composition can never be stalled by a virtual display
    // consumer that isn't processing buffers fast enough. We have to do this
    // in two places:
    // * Here, in case the display is composed entirely by HWC.
    // * In makeCurrent(), using eglSwapInterval. Some EGL drivers set the
    //   window's swap interval in eglMakeCurrent, so they'll override the
    //   interval we set here.
    if (state.isVirtual()) {
        nativeWindow->setSwapInterval(nativeWindow.get(), 0);
    }

    // virtual displays are always considered enabled
    auto initialPowerMode = state.isVirtual() ? HWC_POWER_MODE_NORMAL : HWC_POWER_MODE_OFF;

    sp<DisplayDevice> display =
            new DisplayDevice(this, state.type, displayId, state.isSecure, displayToken,
                              nativeWindow, dispSurface, std::move(renderSurface), displayWidth,
                              displayHeight, hasWideColorGamut, hdrCapabilities,
                              getHwComposer().getSupportedPerFrameMetadata(displayId),
                              hwcColorModes, initialPowerMode);

    if (maxFrameBufferAcquiredBuffers >= 3) {
        nativeWindowSurface->preallocateBuffers();
    }

    ColorMode defaultColorMode = ColorMode::NATIVE;
    Dataspace defaultDataSpace = Dataspace::UNKNOWN;
    if (hasWideColorGamut) {
        defaultColorMode = ColorMode::SRGB;
        defaultDataSpace = Dataspace::SRGB;
    }
    setActiveColorModeInternal(display, defaultColorMode, defaultDataSpace,
                               RenderIntent::COLORIMETRIC);
    if (state.type < DisplayDevice::DISPLAY_VIRTUAL) {
        display->setActiveConfig(getHwComposer().getActiveConfigIndex(state.type));
    }
    display->setLayerStack(state.layerStack);
    display->setProjection(state.orientation, state.viewport, state.frame);
    display->setDisplayName(state.displayName);

    return display;
}

void SurfaceFlinger::processDisplayChangesLocked() {
    // here we take advantage of Vector's copy-on-write semantics to
    // improve performance by skipping the transaction entirely when
    // know that the lists are identical
    const KeyedVector<wp<IBinder>, DisplayDeviceState>& curr(mCurrentState.displays);
    const KeyedVector<wp<IBinder>, DisplayDeviceState>& draw(mDrawingState.displays);
    if (!curr.isIdenticalTo(draw)) {
        mVisibleRegionsDirty = true;
        const size_t cc = curr.size();
        size_t dc = draw.size();

        // find the displays that were removed
        // (ie: in drawing state but not in current state)
        // also handle displays that changed
        // (ie: displays that are in both lists)
        for (size_t i = 0; i < dc;) {
            const ssize_t j = curr.indexOfKey(draw.keyAt(i));
            if (j < 0) {
                // in drawing state but not in current state
                // Call makeCurrent() on the primary display so we can
                // be sure that nothing associated with this display
                // is current.
                if (const auto defaultDisplay = getDefaultDisplayDeviceLocked()) {
                    defaultDisplay->makeCurrent();
                }
                if (const auto display = getDisplayDeviceLocked(draw.keyAt(i))) {
                    display->disconnect(getHwComposer());
                }
                if (draw[i].type == DisplayDevice::DISPLAY_PRIMARY) {
                    mEventThread->onHotplugReceived(EventThread::DisplayType::Primary, false);
                } else if (draw[i].type == DisplayDevice::DISPLAY_EXTERNAL) {
                    mEventThread->onHotplugReceived(EventThread::DisplayType::External, false);
                }
                mDisplays.erase(draw.keyAt(i));
            } else {
                // this display is in both lists. see if something changed.
                const DisplayDeviceState& state(curr[j]);
                const wp<IBinder>& displayToken = curr.keyAt(j);
                const sp<IBinder> state_binder = IInterface::asBinder(state.surface);
                const sp<IBinder> draw_binder = IInterface::asBinder(draw[i].surface);
                if (state_binder != draw_binder) {
                    // changing the surface is like destroying and
                    // recreating the DisplayDevice, so we just remove it
                    // from the drawing state, so that it get re-added
                    // below.
                    if (const auto display = getDisplayDeviceLocked(displayToken)) {
                        display->disconnect(getHwComposer());
                    }
                    mDisplays.erase(displayToken);
                    mDrawingState.displays.removeItemsAt(i);
                    dc--;
                    // at this point we must loop to the next item
                    continue;
                }

                if (const auto display = getDisplayDeviceLocked(displayToken)) {
                    if (state.layerStack != draw[i].layerStack) {
                        display->setLayerStack(state.layerStack);
                    }
                    if ((state.orientation != draw[i].orientation) ||
                        (state.viewport != draw[i].viewport) || (state.frame != draw[i].frame)) {
                        display->setProjection(state.orientation, state.viewport, state.frame);
                    }
                    if (state.width != draw[i].width || state.height != draw[i].height) {
                        display->setDisplaySize(state.width, state.height);
                    }
                }
            }
            ++i;
        }

        // find displays that were added
        // (ie: in current state but not in drawing state)
        for (size_t i = 0; i < cc; i++) {
            if (draw.indexOfKey(curr.keyAt(i)) < 0) {
                const DisplayDeviceState& state(curr[i]);

                sp<DisplaySurface> dispSurface;
                sp<IGraphicBufferProducer> producer;
                sp<IGraphicBufferProducer> bqProducer;
                sp<IGraphicBufferConsumer> bqConsumer;
                mCreateBufferQueue(&bqProducer, &bqConsumer, false);

                int32_t displayId = -1;
                if (state.isVirtual()) {
                    // Virtual displays without a surface are dormant:
                    // they have external state (layer stack, projection,
                    // etc.) but no internal state (i.e. a DisplayDevice).
                    if (state.surface != nullptr) {
                        // Allow VR composer to use virtual displays.
                        if (mUseHwcVirtualDisplays || getBE().mHwc->isUsingVrComposer()) {
                            DisplayUtils *displayUtils = DisplayUtils::getInstance();
                            int width = 0;
                            int status = state.surface->query(NATIVE_WINDOW_WIDTH, &width);
                            ALOGE_IF(status != NO_ERROR, "Unable to query width (%d)", status);
                            int height = 0;
                            status = state.surface->query(NATIVE_WINDOW_HEIGHT, &height);
                            ALOGE_IF(status != NO_ERROR, "Unable to query height (%d)", status);
                            int intFormat = 0;
                            status = state.surface->query(NATIVE_WINDOW_FORMAT, &intFormat);
                            ALOGE_IF(status != NO_ERROR, "Unable to query format (%d)", status);
                            auto format = static_cast<ui::PixelFormat>(intFormat);

<<<<<<< HEAD
                            if (maxVirtualDisplaySize == 0 ||
                                 ( (uint64_t)width <= maxVirtualDisplaySize &&
                                 (uint64_t)height <= maxVirtualDisplaySize)) {
                                uint64_t usage = 0;
                                // Replace with native_window_get_consumer_usage ?
                                status = state.surface->getConsumerUsage(&usage);
                                ALOGW_IF(status != NO_ERROR, "Unable to query usage (%d)", status);
                                if ( (status == NO_ERROR) &&
                                     displayUtils->canAllocateHwcDisplayIdForVDS(usage)) {
                                    getBE().mHwc->allocateVirtualDisplay(
                                            width, height, &format, &hwcId);
                                 }
                            }
                        }

                        // TODO: Plumb requested format back up to consumer
                        DisplayUtils::getInstance()->initVDSInstance(*getBE().mHwc,
                                                        hwcId, state.surface,
                                                        dispSurface, producer,
                                                        bqProducer, bqConsumer,
                                                        state.displayName, state.isSecure);
=======
                            getBE().mHwc->allocateVirtualDisplay(width, height, &format,
                                                                 &displayId);
                        }

                        // TODO: Plumb requested format back up to consumer

                        sp<VirtualDisplaySurface> vds =
                                new VirtualDisplaySurface(*getBE().mHwc, displayId, state.surface,
                                                          bqProducer, bqConsumer,
                                                          state.displayName);

                        dispSurface = vds;
                        producer = vds;
>>>>>>> 71cd5c2c
                    }
                } else {
                    ALOGE_IF(state.surface != nullptr,
                             "adding a supported display, but rendering "
                             "surface is provided (%p), ignoring it",
                             state.surface.get());

                    displayId = state.type;
                    dispSurface = new FramebufferSurface(*getBE().mHwc, displayId, bqConsumer);
                    producer = bqProducer;
                }

                const wp<IBinder>& displayToken = curr.keyAt(i);
                if (dispSurface != nullptr) {
                    mDisplays.emplace(displayToken,
                                      setupNewDisplayDeviceInternal(displayToken, displayId, state,
                                                                    dispSurface, producer));
                    if (!state.isVirtual()) {
                        if (state.type == DisplayDevice::DISPLAY_PRIMARY) {
                            mEventThread->onHotplugReceived(EventThread::DisplayType::Primary,
                                                            true);
                        } else if (state.type == DisplayDevice::DISPLAY_EXTERNAL) {
                            mEventThread->onHotplugReceived(EventThread::DisplayType::External,
                                                            true);
                        }
                    }
                }
            }
        }
    }

    mDrawingState.displays = mCurrentState.displays;
}

void SurfaceFlinger::handleTransactionLocked(uint32_t transactionFlags)
{
    // Notify all layers of available frames
    mCurrentState.traverseInZOrder([](Layer* layer) {
        layer->notifyAvailableFrames();
    });

    /*
     * Traversal of the children
     * (perform the transaction for each of them if needed)
     */

    if (transactionFlags & eTraversalNeeded) {
        mCurrentState.traverseInZOrder([&](Layer* layer) {
            uint32_t trFlags = layer->getTransactionFlags(eTransactionNeeded);
            if (!trFlags) return;

            const uint32_t flags = layer->doTransaction(0);
            if (flags & Layer::eVisibleRegion)
                mVisibleRegionsDirty = true;
        });
    }

    /*
     * Perform display own transactions if needed
     */

    if (transactionFlags & eDisplayTransactionNeeded) {
        processDisplayChangesLocked();
        processDisplayHotplugEventsLocked();
    }

    if (transactionFlags & (eDisplayLayerStackChanged|eDisplayTransactionNeeded)) {
        // The transform hint might have changed for some layers
        // (either because a display has changed, or because a layer
        // as changed).
        //
        // Walk through all the layers in currentLayers,
        // and update their transform hint.
        //
        // If a layer is visible only on a single display, then that
        // display is used to calculate the hint, otherwise we use the
        // default display.
        //
        // NOTE: we do this here, rather than in rebuildLayerStacks() so that
        // the hint is set before we acquire a buffer from the surface texture.
        //
        // NOTE: layer transactions have taken place already, so we use their
        // drawing state. However, SurfaceFlinger's own transaction has not
        // happened yet, so we must use the current state layer list
        // (soon to become the drawing state list).
        //
        sp<const DisplayDevice> hintDisplay;
        uint32_t currentlayerStack = 0;
        bool first = true;
        mCurrentState.traverseInZOrder([&](Layer* layer) {
            // NOTE: we rely on the fact that layers are sorted by
            // layerStack first (so we don't have to traverse the list
            // of displays for every layer).
            uint32_t layerStack = layer->getLayerStack();
            if (first || currentlayerStack != layerStack) {
                currentlayerStack = layerStack;
                // figure out if this layerstack is mirrored
                // (more than one display) if so, pick the default display,
                // if not, pick the only display it's on.
                hintDisplay = nullptr;
                for (const auto& [token, display] : mDisplays) {
                    if (layer->belongsToDisplay(display->getLayerStack(), display->isPrimary())) {
                        if (hintDisplay) {
                            hintDisplay = nullptr;
                            break;
                        } else {
                            hintDisplay = display;
                        }
                    }
                }
            }

            if (!hintDisplay) {
                // NOTE: TEMPORARY FIX ONLY. Real fix should cause layers to
                // redraw after transform hint changes. See bug 8508397.

                // could be null when this layer is using a layerStack
                // that is not visible on any display. Also can occur at
                // screen off/on times.
                hintDisplay = getDefaultDisplayDeviceLocked();
            }

            // could be null if there is no display available at all to get
            // the transform hint from.
            if (hintDisplay) {
                layer->updateTransformHint(hintDisplay);
            }

            first = false;
        });
    }


    /*
     * Perform our own transaction if needed
     */

    if (mLayersAdded) {
        mLayersAdded = false;
        // Layers have been added.
        mVisibleRegionsDirty = true;
    }

    // some layers might have been removed, so
    // we need to update the regions they're exposing.
    if (mLayersRemoved) {
        mLayersRemoved = false;
        mVisibleRegionsDirty = true;
        mDrawingState.traverseInZOrder([&](Layer* layer) {
            if (mLayersPendingRemoval.indexOf(layer) >= 0) {
                // this layer is not visible anymore
                // TODO: we could traverse the tree from front to back and
                //       compute the actual visible region
                // TODO: we could cache the transformed region
                Region visibleReg;
                visibleReg.set(layer->computeScreenBounds());
                invalidateLayerStack(layer, visibleReg);
            }
        });
    }

    commitTransaction();

    updateCursorAsync();
}

void SurfaceFlinger::updateCursorAsync()
{
    for (const auto& [token, display] : mDisplays) {
        if (display->getId() < 0) {
            continue;
        }

        for (auto& layer : display->getVisibleLayersSortedByZ()) {
            layer->updateCursorPosition(display);
        }
    }
}

void SurfaceFlinger::commitTransaction()
{
    if (!mLayersPendingRemoval.isEmpty()) {
        // Notify removed layers now that they can't be drawn from
        for (const auto& l : mLayersPendingRemoval) {
            recordBufferingStats(l->getName().string(),
                    l->getOccupancyHistory(true));
            l->onRemoved();
        }
        mLayersPendingRemoval.clear();
    }

    // If this transaction is part of a window animation then the next frame
    // we composite should be considered an animation as well.
    mAnimCompositionPending = mAnimTransactionPending;

    mDrawingState = mCurrentState;
    // clear the "changed" flags in current state
    mCurrentState.colorMatrixChanged = false;

    mDrawingState.traverseInZOrder([](Layer* layer) {
        layer->commitChildList();
    });
    mTransactionPending = false;
    mAnimTransactionPending = false;
    mTransactionCV.broadcast();
}

void SurfaceFlinger::computeVisibleRegions(const sp<const DisplayDevice>& display,
                                           Region& outDirtyRegion, Region& outOpaqueRegion) {
    ATRACE_CALL();
    ALOGV("computeVisibleRegions");

    Region aboveOpaqueLayers;
    Region aboveCoveredLayers;
    Region dirty;

    outDirtyRegion.clear();

    Layer* layerOfInterest = NULL;
    bool bIgnoreLayer = false;
    mDrawingState.traverseInReverseZOrder([&](Layer* layer) {
        if (layer->isSecureDisplay()) {
            bIgnoreLayer = true;
            if (!displayDevice->getHwcDisplayId()) {
                layerOfInterest = layer;
            }
            return;
        }
    });

    mDrawingState.traverseInReverseZOrder([&](Layer* layer) {
        // start with the whole surface at its current location
        const Layer::State& s(layer->getDrawingState());

        // only consider the layers on the given layer stack
        if (!layer->belongsToDisplay(display->getLayerStack(), display->isPrimary())) {
            return;
        }

        if (bIgnoreLayer && layerOfInterest != layer) {
            Region visibleNonTransRegion;
            visibleNonTransRegion.set(Rect(0, 0));
            layer->setVisibleNonTransparentRegion(visibleNonTransRegion);
            return;
        }

        /*
         * opaqueRegion: area of a surface that is fully opaque.
         */
        Region opaqueRegion;

        /*
         * visibleRegion: area of a surface that is visible on screen
         * and not fully transparent. This is essentially the layer's
         * footprint minus the opaque regions above it.
         * Areas covered by a translucent surface are considered visible.
         */
        Region visibleRegion;

        /*
         * coveredRegion: area of a surface that is covered by all
         * visible regions above it (which includes the translucent areas).
         */
        Region coveredRegion;

        /*
         * transparentRegion: area of a surface that is hinted to be completely
         * transparent. This is only used to tell when the layer has no visible
         * non-transparent regions and can be removed from the layer list. It
         * does not affect the visibleRegion of this layer or any layers
         * beneath it. The hint may not be correct if apps don't respect the
         * SurfaceView restrictions (which, sadly, some don't).
         */
        Region transparentRegion;


        // handle hidden surfaces by setting the visible region to empty
        if (CC_LIKELY(layer->isVisible())) {
            const bool translucent = !layer->isOpaque(s);
            Rect bounds(layer->computeScreenBounds());
            visibleRegion.set(bounds);
            Transform tr = layer->getTransform();
            if (!visibleRegion.isEmpty()) {
                // Remove the transparent area from the visible region
                if (translucent) {
                    if (tr.preserveRects()) {
                        // transform the transparent region
                        transparentRegion = tr.transform(s.activeTransparentRegion);
                    } else {
                        // transformation too complex, can't do the
                        // transparent region optimization.
                        transparentRegion.clear();
                    }
                }

                // compute the opaque region
                const int32_t layerOrientation = tr.getOrientation();
                if (layer->getAlpha() == 1.0f && !translucent &&
                        ((layerOrientation & Transform::ROT_INVALID) == false)) {
                    // the opaque region is the layer's footprint
                    opaqueRegion = visibleRegion;
                }
            }
        }

        if (visibleRegion.isEmpty()) {
            layer->clearVisibilityRegions();
            return;
        }

        // Clip the covered region to the visible region
        coveredRegion = aboveCoveredLayers.intersect(visibleRegion);

        // Update aboveCoveredLayers for next (lower) layer
        aboveCoveredLayers.orSelf(visibleRegion);

        // subtract the opaque region covered by the layers above us
        visibleRegion.subtractSelf(aboveOpaqueLayers);

        // compute this layer's dirty region
        if (layer->contentDirty) {
            // we need to invalidate the whole region
            dirty = visibleRegion;
            // as well, as the old visible region
            dirty.orSelf(layer->visibleRegion);
            layer->contentDirty = false;
        } else {
            /* compute the exposed region:
             *   the exposed region consists of two components:
             *   1) what's VISIBLE now and was COVERED before
             *   2) what's EXPOSED now less what was EXPOSED before
             *
             * note that (1) is conservative, we start with the whole
             * visible region but only keep what used to be covered by
             * something -- which mean it may have been exposed.
             *
             * (2) handles areas that were not covered by anything but got
             * exposed because of a resize.
             */
            const Region newExposed = visibleRegion - coveredRegion;
            const Region oldVisibleRegion = layer->visibleRegion;
            const Region oldCoveredRegion = layer->coveredRegion;
            const Region oldExposed = oldVisibleRegion - oldCoveredRegion;
            dirty = (visibleRegion&oldCoveredRegion) | (newExposed-oldExposed);
        }
        dirty.subtractSelf(aboveOpaqueLayers);

        // accumulate to the screen dirty region
        outDirtyRegion.orSelf(dirty);

        // Update aboveOpaqueLayers for next (lower) layer
        aboveOpaqueLayers.orSelf(opaqueRegion);

        // Store the visible region in screen space
        layer->setVisibleRegion(visibleRegion);
        layer->setCoveredRegion(coveredRegion);
        layer->setVisibleNonTransparentRegion(
                visibleRegion.subtract(transparentRegion));
    });

    outOpaqueRegion = aboveOpaqueLayers;
}

void SurfaceFlinger::invalidateLayerStack(const sp<const Layer>& layer, const Region& dirty) {
    for (const auto& [token, display] : mDisplays) {
        if (layer->belongsToDisplay(display->getLayerStack(), display->isPrimary())) {
            display->dirtyRegion.orSelf(dirty);
        }
    }
}

bool SurfaceFlinger::handlePageFlip()
{
    ALOGV("handlePageFlip");

    nsecs_t latchTime = systemTime();

    bool visibleRegions = false;
    bool frameQueued = false;
    bool newDataLatched = false;

    // Store the set of layers that need updates. This set must not change as
    // buffers are being latched, as this could result in a deadlock.
    // Example: Two producers share the same command stream and:
    // 1.) Layer 0 is latched
    // 2.) Layer 0 gets a new frame
    // 2.) Layer 1 gets a new frame
    // 3.) Layer 1 is latched.
    // Display is now waiting on Layer 1's frame, which is behind layer 0's
    // second frame. But layer 0's second frame could be waiting on display.
    mDrawingState.traverseInZOrder([&](Layer* layer) {
        if (layer->hasQueuedFrame()) {
            frameQueued = true;
            if (layer->shouldPresentNow(mPrimaryDispSync)) {
                mLayersWithQueuedFrames.push_back(layer);
            } else {
                layer->useEmptyDamage();
            }
        } else {
            layer->useEmptyDamage();
        }
    });

    for (auto& layer : mLayersWithQueuedFrames) {
        const Region dirty(layer->latchBuffer(visibleRegions, latchTime));
        layer->useSurfaceDamage();
        invalidateLayerStack(layer, dirty);
        if (layer->isBufferLatched()) {
            newDataLatched = true;
        }
    }

    mVisibleRegionsDirty |= visibleRegions;

    // If we will need to wake up at some time in the future to deal with a
    // queued frame that shouldn't be displayed during this vsync period, wake
    // up during the next vsync period to check again.
    if (frameQueued && (mLayersWithQueuedFrames.empty() || !newDataLatched)) {
        signalLayerUpdate();
    }

    // enter boot animation on first buffer latch
    if (CC_UNLIKELY(mBootStage == BootStage::BOOTLOADER && newDataLatched)) {
        ALOGI("Enter boot animation");
        mBootStage = BootStage::BOOTANIMATION;
    }

    // Only continue with the refresh if there is actually new work to do
    return !mLayersWithQueuedFrames.empty() && newDataLatched;
}

void SurfaceFlinger::invalidateHwcGeometry()
{
    mGeometryInvalid = true;
}

void SurfaceFlinger::doDisplayComposition(const sp<const DisplayDevice>& display,
                                          const Region& inDirtyRegion) {
    // We only need to actually compose the display if:
    // 1) It is being handled by hardware composer, which may need this to
    //    keep its virtual display state machine in sync, or
    // 2) There is work to be done (the dirty region isn't empty)
    bool isHwcDisplay = display->getId() >= 0;
    if (!isHwcDisplay && inDirtyRegion.isEmpty()) {
        ALOGV("Skipping display composition");
        return;
    }

    ALOGV("doDisplayComposition");
    if (!doComposeSurfaces(display)) return;

    // swap buffers (presentation)
    display->swapBuffers(getHwComposer());
}

bool SurfaceFlinger::doComposeSurfaces(const sp<const DisplayDevice>& display) {
    ALOGV("doComposeSurfaces");

    const Region bounds(display->bounds());
    const DisplayRenderArea renderArea(display);
    const auto displayId = display->getId();
    const bool hasClientComposition = getBE().mHwc->hasClientComposition(displayId);
    ATRACE_INT("hasClientComposition", hasClientComposition);

    bool applyColorMatrix = false;
    bool needsEnhancedColorMatrix = false;

    if (hasClientComposition) {
        ALOGV("hasClientComposition");

        Dataspace outputDataspace = Dataspace::UNKNOWN;
        if (display->hasWideColorGamut()) {
            outputDataspace = display->getCompositionDataSpace();
        }
        getBE().mRenderEngine->setOutputDataSpace(outputDataspace);
        getBE().mRenderEngine->setDisplayMaxLuminance(
                display->getHdrCapabilities().getDesiredMaxLuminance());

        const bool hasDeviceComposition = getBE().mHwc->hasDeviceComposition(displayId);
        const bool skipClientColorTransform = getBE().mHwc->hasCapability(
            HWC2::Capability::SkipClientColorTransform);

        mat4 colorMatrix;
        applyColorMatrix = !hasDeviceComposition && !skipClientColorTransform;
        if (applyColorMatrix) {
            colorMatrix = mDrawingState.colorMatrix;
        }

        // The current enhanced saturation matrix is designed to enhance Display P3,
        // thus we only apply this matrix when the render intent is not colorimetric
        // and the output color space is Display P3.
        needsEnhancedColorMatrix =
            (display->getActiveRenderIntent() >= RenderIntent::ENHANCE &&
             outputDataspace == Dataspace::DISPLAY_P3);
        if (needsEnhancedColorMatrix) {
            colorMatrix *= mEnhancedSaturationMatrix;
        }

        getRenderEngine().setupColorTransform(colorMatrix);

        if (!display->makeCurrent()) {
            ALOGW("DisplayDevice::makeCurrent failed. Aborting surface composition for display %s",
                  display->getDisplayName().c_str());
            getRenderEngine().resetCurrentSurface();

            // |mStateLock| not needed as we are on the main thread
            const auto defaultDisplay = getDefaultDisplayDeviceLocked();
            if (!defaultDisplay || !defaultDisplay->makeCurrent()) {
                ALOGE("DisplayDevice::makeCurrent on default display failed. Aborting.");
            }
            return false;
        }

        // Never touch the framebuffer if we don't have any framebuffer layers
        if (hasDeviceComposition) {
            // when using overlays, we assume a fully transparent framebuffer
            // NOTE: we could reduce how much we need to clear, for instance
            // remove where there are opaque FB layers. however, on some
            // GPUs doing a "clean slate" clear might be more efficient.
            // We'll revisit later if needed.
            getBE().mRenderEngine->clearWithColor(0, 0, 0, 0);
        } else {
            // we start with the whole screen area and remove the scissor part
            // we're left with the letterbox region
            // (common case is that letterbox ends-up being empty)
            const Region letterbox = bounds.subtract(display->getScissor());

            // compute the area to clear
            const Region region = display->undefinedRegion.merge(letterbox);

            // screen is already cleared here
            if (!region.isEmpty()) {
                // can happen with SurfaceView
                drawWormhole(display, region);
            }
        }

        if (!display->isPrimary()) {
            // just to be on the safe side, we don't set the
            // scissor on the main display. It should never be needed
            // anyways (though in theory it could since the API allows it).
            const Rect& bounds = display->getBounds();
            const Rect& scissor = display->getScissor();
            if (scissor != bounds) {
                // scissor doesn't match the screen's dimensions, so we
                // need to clear everything outside of it and enable
                // the GL scissor so we don't draw anything where we shouldn't

                // enable scissor for this frame
                const uint32_t height = display->getHeight();
                getBE().mRenderEngine->setScissor(scissor.left, height - scissor.bottom,
                        scissor.getWidth(), scissor.getHeight());
            }
        }
    }

    /*
     * and then, render the layers targeted at the framebuffer
     */

    ALOGV("Rendering client layers");
    const Transform& displayTransform = display->getTransform();
    bool firstLayer = true;
    for (auto& layer : display->getVisibleLayersSortedByZ()) {
        const Region clip(bounds.intersect(
                displayTransform.transform(layer->visibleRegion)));
        ALOGV("Layer: %s", layer->getName().string());
        ALOGV("  Composition type: %s", to_string(layer->getCompositionType(displayId)).c_str());
        if (!clip.isEmpty()) {
            switch (layer->getCompositionType(displayId)) {
                case HWC2::Composition::Cursor:
                case HWC2::Composition::Device:
                case HWC2::Composition::Sideband:
                case HWC2::Composition::SolidColor: {
                    const Layer::State& state(layer->getDrawingState());
<<<<<<< HEAD
                    if (layer->getClearClientTarget(hwcId) && !firstLayer &&
                            layer->isOpaque(state) && (layer->getAlpha() == 1.0f)
                            && hasClientComposition) {
=======
                    if (layer->getClearClientTarget(displayId) && !firstLayer &&
                        layer->isOpaque(state) && (layer->getAlpha() == 1.0f) &&
                        hasClientComposition) {
>>>>>>> 71cd5c2c
                        // never clear the very first layer since we're
                        // guaranteed the FB is already cleared
                        layer->clearWithOpenGL(renderArea);
                    }
                    break;
                }
                case HWC2::Composition::Client: {
                    layer->draw(renderArea, clip);
                    break;
                }
                default:
                    break;
            }
        } else {
            ALOGV("  Skipping for empty clip");
        }
        firstLayer = false;
    }

    if (applyColorMatrix || needsEnhancedColorMatrix) {
        getRenderEngine().setupColorTransform(mat4());
    }

    // disable scissor at the end of the frame
    getBE().mRenderEngine->disableScissor();
    return true;
}

void SurfaceFlinger::drawWormhole(const sp<const DisplayDevice>& display,
                                  const Region& region) const {
    const int32_t height = display->getHeight();
    auto& engine(getRenderEngine());
    engine.fillRegionWithColor(region, height, 0, 0, 0, 0);
}

status_t SurfaceFlinger::addClientLayer(const sp<Client>& client,
        const sp<IBinder>& handle,
        const sp<IGraphicBufferProducer>& gbc,
        const sp<Layer>& lbc,
        const sp<Layer>& parent)
{
    // add this layer to the current state list
    {
        Mutex::Autolock _l(mStateLock);
        if (mNumLayers >= MAX_LAYERS) {
            ALOGE("AddClientLayer failed, mNumLayers (%zu) >= MAX_LAYERS (%zu)", mNumLayers,
                  MAX_LAYERS);
            return NO_MEMORY;
        }
        if (parent == nullptr) {
            mCurrentState.layersSortedByZ.add(lbc);
        } else {
            if (parent->isPendingRemoval()) {
                ALOGE("addClientLayer called with a removed parent");
                return NAME_NOT_FOUND;
            }
            parent->addChild(lbc);
        }

        if (gbc != nullptr) {
            mGraphicBufferProducerList.insert(IInterface::asBinder(gbc).get());
            ALOGE_IF(mGraphicBufferProducerList.size() >
                                        mMaxGraphicBufferProducerListSize,
                                "Suspected IGBP leak: %zu IGBPs (%zu max), %zu Layers",
                                mGraphicBufferProducerList.size(),
                                mMaxGraphicBufferProducerListSize, mNumLayers);
        }
        mLayersAdded = true;
        mNumLayers++;
    }

    // attach this layer to the client
    client->attachLayer(handle, lbc);

    return NO_ERROR;
}

status_t SurfaceFlinger::removeLayer(const sp<Layer>& layer, bool topLevelOnly) {
    Mutex::Autolock _l(mStateLock);
    return removeLayerLocked(mStateLock, layer, topLevelOnly);
}

status_t SurfaceFlinger::removeLayerLocked(const Mutex&, const sp<Layer>& layer,
                                           bool topLevelOnly) {
    if (layer->isPendingRemoval()) {
        return NO_ERROR;
    }

    const auto& p = layer->getParent();
    ssize_t index;
    if (p != nullptr) {
        if (topLevelOnly) {
            return NO_ERROR;
        }

        sp<Layer> ancestor = p;
        while (ancestor->getParent() != nullptr) {
            ancestor = ancestor->getParent();
        }
        if (mCurrentState.layersSortedByZ.indexOf(ancestor) < 0) {
            ALOGE("removeLayer called with a layer whose parent has been removed");
            return NAME_NOT_FOUND;
        }

        index = p->removeChild(layer);
    } else {
        index = mCurrentState.layersSortedByZ.remove(layer);
    }

    // As a matter of normal operation, the LayerCleaner will produce a second
    // attempt to remove the surface. The Layer will be kept alive in mDrawingState
    // so we will succeed in promoting it, but it's already been removed
    // from mCurrentState. As long as we can find it in mDrawingState we have no problem
    // otherwise something has gone wrong and we are leaking the layer.
    if (index < 0 && mDrawingState.layersSortedByZ.indexOf(layer) < 0) {
        ALOGE("Failed to find layer (%s) in layer parent (%s).",
                layer->getName().string(),
                (p != nullptr) ? p->getName().string() : "no-parent");
        return BAD_VALUE;
    } else if (index < 0) {
        return NO_ERROR;
    }

    layer->onRemovedFromCurrentState();
    mLayersPendingRemoval.add(layer);
    mLayersRemoved = true;
    mNumLayers -= 1 + layer->getChildrenCount();
    setTransactionFlags(eTransactionNeeded);
    return NO_ERROR;
}

uint32_t SurfaceFlinger::peekTransactionFlags() {
    return android_atomic_release_load(&mTransactionFlags);
}

uint32_t SurfaceFlinger::getTransactionFlags(uint32_t flags) {
    return android_atomic_and(~flags, &mTransactionFlags) & flags;
}

uint32_t SurfaceFlinger::setTransactionFlags(uint32_t flags) {
    return setTransactionFlags(flags, VSyncModulator::TransactionStart::NORMAL);
}

uint32_t SurfaceFlinger::setTransactionFlags(uint32_t flags,
        VSyncModulator::TransactionStart transactionStart) {
    uint32_t old = android_atomic_or(flags, &mTransactionFlags);
    mVsyncModulator.setTransactionStart(transactionStart);
    if ((old & flags)==0) { // wake the server up
        signalTransaction();
    }
    return old;
}

bool SurfaceFlinger::containsAnyInvalidClientState(const Vector<ComposerState>& states) {
    for (const ComposerState& state : states) {
        // Here we need to check that the interface we're given is indeed
        // one of our own. A malicious client could give us a nullptr
        // IInterface, or one of its own or even one of our own but a
        // different type. All these situations would cause us to crash.
        if (state.client == nullptr) {
            return true;
        }

        sp<IBinder> binder = IInterface::asBinder(state.client);
        if (binder == nullptr) {
            return true;
        }

        if (binder->queryLocalInterface(ISurfaceComposerClient::descriptor) == nullptr) {
            return true;
        }
    }
    return false;
}

void SurfaceFlinger::setTransactionState(
        const Vector<ComposerState>& states,
        const Vector<DisplayState>& displays,
        uint32_t flags)
{
    ATRACE_CALL();
    Mutex::Autolock _l(mStateLock);
    uint32_t transactionFlags = 0;

    if (containsAnyInvalidClientState(states)) {
        return;
    }

    if (flags & eAnimation) {
        // For window updates that are part of an animation we must wait for
        // previous animation "frames" to be handled.
        while (mAnimTransactionPending) {
            status_t err = mTransactionCV.waitRelative(mStateLock, s2ns(5));
            if (CC_UNLIKELY(err != NO_ERROR)) {
                // just in case something goes wrong in SF, return to the
                // caller after a few seconds.
                ALOGW_IF(err == TIMED_OUT, "setTransactionState timed out "
                        "waiting for previous animation frame");
                mAnimTransactionPending = false;
                break;
            }
        }
    }

    for (const DisplayState& display : displays) {
        transactionFlags |= setDisplayStateLocked(display);
    }

    for (const ComposerState& state : states) {
        transactionFlags |= setClientStateLocked(state);
    }

    // Iterate through all layers again to determine if any need to be destroyed. Marking layers
    // as destroyed should only occur after setting all other states. This is to allow for a
    // child re-parent to happen before marking its original parent as destroyed (which would
    // then mark the child as destroyed).
    for (const ComposerState& state : states) {
        setDestroyStateLocked(state);
    }

    // If a synchronous transaction is explicitly requested without any changes, force a transaction
    // anyway. This can be used as a flush mechanism for previous async transactions.
    // Empty animation transaction can be used to simulate back-pressure, so also force a
    // transaction for empty animation transactions.
    if (transactionFlags == 0 &&
            ((flags & eSynchronous) || (flags & eAnimation))) {
        transactionFlags = eTransactionNeeded;
    }

    if (transactionFlags) {
        if (mInterceptor->isEnabled()) {
            mInterceptor->saveTransaction(states, mCurrentState.displays, displays, flags);
        }

        // this triggers the transaction
        const auto start = (flags & eEarlyWakeup)
                ? VSyncModulator::TransactionStart::EARLY
                : VSyncModulator::TransactionStart::NORMAL;
        setTransactionFlags(transactionFlags, start);

        // if this is a synchronous transaction, wait for it to take effect
        // before returning.
        if (flags & eSynchronous) {
            mTransactionPending = true;
        }
        if (flags & eAnimation) {
            mAnimTransactionPending = true;
        }
        while (mTransactionPending) {
            status_t err = mTransactionCV.waitRelative(mStateLock, s2ns(5));
            if (CC_UNLIKELY(err != NO_ERROR)) {
                // just in case something goes wrong in SF, return to the
                // called after a few seconds.
                ALOGW_IF(err == TIMED_OUT, "setTransactionState timed out!");
                mTransactionPending = false;
                break;
            }
        }
    }
}

uint32_t SurfaceFlinger::setDisplayStateLocked(const DisplayState& s) {
    const ssize_t index = mCurrentState.displays.indexOfKey(s.token);
    if (index < 0) return 0;

    uint32_t flags = 0;
    DisplayDeviceState& state = mCurrentState.displays.editValueAt(index);

    const uint32_t what = s.what;
    if (what & DisplayState::eSurfaceChanged) {
        if (IInterface::asBinder(state.surface) != IInterface::asBinder(s.surface)) {
            state.surface = s.surface;
            flags |= eDisplayTransactionNeeded;
        }
    }
    if (what & DisplayState::eLayerStackChanged) {
        if (state.layerStack != s.layerStack) {
            state.layerStack = s.layerStack;
            flags |= eDisplayTransactionNeeded;
        }
    }
    if (what & DisplayState::eDisplayProjectionChanged) {
        if (state.orientation != s.orientation) {
            state.orientation = s.orientation;
            flags |= eDisplayTransactionNeeded;
        }
        if (state.frame != s.frame) {
            state.frame = s.frame;
            flags |= eDisplayTransactionNeeded;
        }
        if (state.viewport != s.viewport) {
            state.viewport = s.viewport;
            flags |= eDisplayTransactionNeeded;
        }
    }
    if (what & DisplayState::eDisplaySizeChanged) {
        if (state.width != s.width) {
            state.width = s.width;
            flags |= eDisplayTransactionNeeded;
        }
        if (state.height != s.height) {
            state.height = s.height;
            flags |= eDisplayTransactionNeeded;
        }
    }

    return flags;
}

bool callingThreadHasUnscopedSurfaceFlingerAccess() {
    IPCThreadState* ipc = IPCThreadState::self();
    const int pid = ipc->getCallingPid();
    const int uid = ipc->getCallingUid();

    if ((uid != AID_GRAPHICS && uid != AID_SYSTEM) &&
            !PermissionCache::checkPermission(sAccessSurfaceFlinger, pid, uid)) {
        return false;
    }
    return true;
}

uint32_t SurfaceFlinger::setClientStateLocked(const ComposerState& composerState) {
    const layer_state_t& s = composerState.state;
    sp<Client> client(static_cast<Client*>(composerState.client.get()));

    sp<Layer> layer(client->getLayerUser(s.surface));
    if (layer == nullptr) {
        return 0;
    }

    if (layer->isPendingRemoval()) {
        ALOGW("Attempting to set client state on removed layer: %s", layer->getName().string());
        return 0;
    }

    uint32_t flags = 0;

    const uint32_t what = s.what;
    bool geometryAppliesWithResize =
            what & layer_state_t::eGeometryAppliesWithResize;

    // If we are deferring transaction, make sure to push the pending state, as otherwise the
    // pending state will also be deferred.
    if (what & layer_state_t::eDeferTransaction) {
        layer->pushPendingState();
    }

    if (what & layer_state_t::ePositionChanged) {
        if (layer->setPosition(s.x, s.y, !geometryAppliesWithResize)) {
            flags |= eTraversalNeeded;
        }
    }
    if (what & layer_state_t::eLayerChanged) {
        // NOTE: index needs to be calculated before we update the state
        const auto& p = layer->getParent();
        if (p == nullptr) {
            ssize_t idx = mCurrentState.layersSortedByZ.indexOf(layer);
            if (layer->setLayer(s.z) && idx >= 0) {
                mCurrentState.layersSortedByZ.removeAt(idx);
                mCurrentState.layersSortedByZ.add(layer);
                // we need traversal (state changed)
                // AND transaction (list changed)
                flags |= eTransactionNeeded|eTraversalNeeded;
            }
        } else {
            if (p->setChildLayer(layer, s.z)) {
                flags |= eTransactionNeeded|eTraversalNeeded;
            }
        }
    }
    if (what & layer_state_t::eRelativeLayerChanged) {
        // NOTE: index needs to be calculated before we update the state
        const auto& p = layer->getParent();
        if (p == nullptr) {
            ssize_t idx = mCurrentState.layersSortedByZ.indexOf(layer);
            if (layer->setRelativeLayer(s.relativeLayerHandle, s.z) && idx >= 0) {
                mCurrentState.layersSortedByZ.removeAt(idx);
                mCurrentState.layersSortedByZ.add(layer);
                // we need traversal (state changed)
                // AND transaction (list changed)
                flags |= eTransactionNeeded|eTraversalNeeded;
            }
        } else {
            if (p->setChildRelativeLayer(layer, s.relativeLayerHandle, s.z)) {
                flags |= eTransactionNeeded|eTraversalNeeded;
            }
        }
    }
    if (what & layer_state_t::eSizeChanged) {
        if (layer->setSize(s.w, s.h)) {
            flags |= eTraversalNeeded;
        }
    }
    if (what & layer_state_t::eAlphaChanged) {
        if (layer->setAlpha(s.alpha))
            flags |= eTraversalNeeded;
    }
    if (what & layer_state_t::eColorChanged) {
        if (layer->setColor(s.color))
            flags |= eTraversalNeeded;
    }
    if (what & layer_state_t::eMatrixChanged) {
        // TODO: b/109894387
        //
        // SurfaceFlinger's renderer is not prepared to handle cropping in the face of arbitrary
        // rotation. To see the problem observe that if we have a square parent, and a child
        // of the same size, then we rotate the child 45 degrees around it's center, the child
        // must now be cropped to a non rectangular 8 sided region.
        //
        // Of course we can fix this in the future. For now, we are lucky, SurfaceControl is
        // private API, and the WindowManager only uses rotation in one case, which is on a top
        // level layer in which cropping is not an issue.
        //
        // However given that abuse of rotation matrices could lead to surfaces extending outside
        // of cropped areas, we need to prevent non-root clients without permission ACCESS_SURFACE_FLINGER
        // (a.k.a. everyone except WindowManager and tests) from setting non rectangle preserving
        // transformations.
        if (layer->setMatrix(s.matrix, callingThreadHasUnscopedSurfaceFlingerAccess()))
            flags |= eTraversalNeeded;
    }
    if (what & layer_state_t::eTransparentRegionChanged) {
        if (layer->setTransparentRegionHint(s.transparentRegion))
            flags |= eTraversalNeeded;
    }
    if (what & layer_state_t::eFlagsChanged) {
        if (layer->setFlags(s.flags, s.mask))
            flags |= eTraversalNeeded;
    }
    if (what & layer_state_t::eCropChanged) {
        if (layer->setCrop(s.crop, !geometryAppliesWithResize))
            flags |= eTraversalNeeded;
    }
    if (what & layer_state_t::eFinalCropChanged) {
        if (layer->setFinalCrop(s.finalCrop, !geometryAppliesWithResize))
            flags |= eTraversalNeeded;
    }
    if (what & layer_state_t::eLayerStackChanged) {
        ssize_t idx = mCurrentState.layersSortedByZ.indexOf(layer);
        // We only allow setting layer stacks for top level layers,
        // everything else inherits layer stack from its parent.
        if (layer->hasParent()) {
            ALOGE("Attempt to set layer stack on layer with parent (%s) is invalid",
                    layer->getName().string());
        } else if (idx < 0) {
            ALOGE("Attempt to set layer stack on layer without parent (%s) that "
                    "that also does not appear in the top level layer list. Something"
                    " has gone wrong.", layer->getName().string());
        } else if (layer->setLayerStack(s.layerStack)) {
            mCurrentState.layersSortedByZ.removeAt(idx);
            mCurrentState.layersSortedByZ.add(layer);
            // we need traversal (state changed)
            // AND transaction (list changed)
            flags |= eTransactionNeeded|eTraversalNeeded|eDisplayLayerStackChanged;
        }
    }
    if (what & layer_state_t::eDeferTransaction) {
        if (s.barrierHandle != nullptr) {
            layer->deferTransactionUntil(s.barrierHandle, s.frameNumber);
        } else if (s.barrierGbp != nullptr) {
            const sp<IGraphicBufferProducer>& gbp = s.barrierGbp;
            if (authenticateSurfaceTextureLocked(gbp)) {
                const auto& otherLayer =
                    (static_cast<MonitoredProducer*>(gbp.get()))->getLayer();
                layer->deferTransactionUntil(otherLayer, s.frameNumber);
            } else {
                ALOGE("Attempt to defer transaction to to an"
                        " unrecognized GraphicBufferProducer");
            }
        }
        // We don't trigger a traversal here because if no other state is
        // changed, we don't want this to cause any more work
    }
    if (what & layer_state_t::eReparent) {
        bool hadParent = layer->hasParent();
        if (layer->reparent(s.parentHandleForChild)) {
            if (!hadParent) {
                mCurrentState.layersSortedByZ.remove(layer);
            }
            flags |= eTransactionNeeded|eTraversalNeeded;
        }
    }
    if (what & layer_state_t::eReparentChildren) {
        if (layer->reparentChildren(s.reparentHandle)) {
            flags |= eTransactionNeeded|eTraversalNeeded;
        }
    }
    if (what & layer_state_t::eDetachChildren) {
        layer->detachChildren();
    }
    if (what & layer_state_t::eOverrideScalingModeChanged) {
        layer->setOverrideScalingMode(s.overrideScalingMode);
        // We don't trigger a traversal here because if no other state is
        // changed, we don't want this to cause any more work
    }
    return flags;
}

void SurfaceFlinger::setDestroyStateLocked(const ComposerState& composerState) {
    const layer_state_t& state = composerState.state;
    sp<Client> client(static_cast<Client*>(composerState.client.get()));

    sp<Layer> layer(client->getLayerUser(state.surface));
    if (layer == nullptr) {
        return;
    }

    if (layer->isPendingRemoval()) {
        ALOGW("Attempting to destroy on removed layer: %s", layer->getName().string());
        return;
    }

    if (state.what & layer_state_t::eDestroySurface) {
        removeLayerLocked(mStateLock, layer);
    }
}

status_t SurfaceFlinger::createLayer(
        const String8& name,
        const sp<Client>& client,
        uint32_t w, uint32_t h, PixelFormat format, uint32_t flags,
        int32_t windowType, int32_t ownerUid, sp<IBinder>* handle,
        sp<IGraphicBufferProducer>* gbp, sp<Layer>* parent)
{
    if (int32_t(w|h) < 0) {
        ALOGE("createLayer() failed, w or h is negative (w=%d, h=%d)",
                int(w), int(h));
        return BAD_VALUE;
    }

    status_t result = NO_ERROR;

    sp<Layer> layer;

    String8 uniqueName = getUniqueLayerName(name);

    switch (flags & ISurfaceComposerClient::eFXSurfaceMask) {
        case ISurfaceComposerClient::eFXSurfaceNormal:
            result = createBufferLayer(client,
                    uniqueName, w, h, flags, format,
                    handle, gbp, &layer);

            break;
        case ISurfaceComposerClient::eFXSurfaceColor:
            result = createColorLayer(client,
                    uniqueName, w, h, flags,
                    handle, &layer);
            break;
        default:
            result = BAD_VALUE;
            break;
    }

    if (result != NO_ERROR) {
        return result;
    }

    // window type is WINDOW_TYPE_DONT_SCREENSHOT from SurfaceControl.java
    // TODO b/64227542
    if (windowType == 441731) {
        windowType = 2024; // TYPE_NAVIGATION_BAR_PANEL
        layer->setPrimaryDisplayOnly();
    }

    layer->setInfo(windowType, ownerUid);

    result = addClientLayer(client, *handle, *gbp, layer, *parent);
    if (result != NO_ERROR) {
        return result;
    }
    mInterceptor->saveSurfaceCreation(layer);

    setTransactionFlags(eTransactionNeeded);
    return result;
}

String8 SurfaceFlinger::getUniqueLayerName(const String8& name)
{
    bool matchFound = true;
    uint32_t dupeCounter = 0;

    // Tack on our counter whether there is a hit or not, so everyone gets a tag
    String8 uniqueName = name + "#" + String8(std::to_string(dupeCounter).c_str());

    // Grab the state lock since we're accessing mCurrentState
    Mutex::Autolock lock(mStateLock);

    // Loop over layers until we're sure there is no matching name
    while (matchFound) {
        matchFound = false;
        mCurrentState.traverseInZOrder([&](Layer* layer) {
            if (layer->getName() == uniqueName) {
                matchFound = true;
                uniqueName = name + "#" + String8(std::to_string(++dupeCounter).c_str());
            }
        });
    }

    ALOGV_IF(dupeCounter > 0, "duplicate layer name: changing %s to %s", name.c_str(),
             uniqueName.c_str());

    return uniqueName;
}

status_t SurfaceFlinger::createBufferLayer(const sp<Client>& client,
        const String8& name, uint32_t w, uint32_t h, uint32_t flags, PixelFormat& format,
        sp<IBinder>* handle, sp<IGraphicBufferProducer>* gbp, sp<Layer>* outLayer)
{
    // initialize the surfaces
    switch (format) {
    case PIXEL_FORMAT_TRANSPARENT:
    case PIXEL_FORMAT_TRANSLUCENT:
        format = PIXEL_FORMAT_RGBA_8888;
        break;
    case PIXEL_FORMAT_OPAQUE:
        format = PIXEL_FORMAT_RGBX_8888;
        break;
    }

    sp<BufferLayer> layer = DisplayUtils::getInstance()->getBufferLayerInstance(
                            this, client, name, w, h, flags);
    status_t err = layer->setBuffers(w, h, format, flags);
    if (err == NO_ERROR) {
        *handle = layer->getHandle();
        *gbp = layer->getProducer();
        *outLayer = layer;
    }

    ALOGE_IF(err, "createBufferLayer() failed (%s)", strerror(-err));
    return err;
}

status_t SurfaceFlinger::createColorLayer(const sp<Client>& client,
        const String8& name, uint32_t w, uint32_t h, uint32_t flags,
        sp<IBinder>* handle, sp<Layer>* outLayer)
{
    *outLayer = new ColorLayer(this, client, name, w, h, flags);
    *handle = (*outLayer)->getHandle();
    return NO_ERROR;
}

status_t SurfaceFlinger::onLayerRemoved(const sp<Client>& client, const sp<IBinder>& handle)
{
    // called by a client when it wants to remove a Layer
    status_t err = NO_ERROR;
    sp<Layer> l(client->getLayerUser(handle));
    if (l != nullptr) {
        mInterceptor->saveSurfaceDeletion(l);
        err = removeLayer(l);
        ALOGE_IF(err<0 && err != NAME_NOT_FOUND,
                "error removing layer=%p (%s)", l.get(), strerror(-err));
    }
    return err;
}

status_t SurfaceFlinger::onLayerDestroyed(const wp<Layer>& layer)
{
    // called by ~LayerCleaner() when all references to the IBinder (handle)
    // are gone
    sp<Layer> l = layer.promote();
    if (l == nullptr) {
        // The layer has already been removed, carry on
        return NO_ERROR;
    }
    // If we have a parent, then we can continue to live as long as it does.
    return removeLayer(l, true);
}

// ---------------------------------------------------------------------------

void SurfaceFlinger::onInitializeDisplays() {
    const auto displayToken = mDisplayTokens[DisplayDevice::DISPLAY_PRIMARY];
    if (!displayToken) return;

    // reset screen orientation and use primary layer stack
    Vector<ComposerState> state;
    Vector<DisplayState> displays;
    DisplayState d;
    d.what = DisplayState::eDisplayProjectionChanged |
             DisplayState::eLayerStackChanged;
    d.token = displayToken;
    d.layerStack = 0;
    d.orientation = DisplayState::eOrientationDefault;
    d.frame.makeInvalid();
    d.viewport.makeInvalid();
    d.width = 0;
    d.height = 0;
    displays.add(d);
    setTransactionState(state, displays, 0);

    const auto display = getDisplayDevice(displayToken);
    if (!display) return;

    setPowerModeInternal(display, HWC_POWER_MODE_NORMAL, /*stateLockHeld*/ false);

    const auto activeConfig = getHwComposer().getActiveConfig(display->getId());
    const nsecs_t period = activeConfig->getVsyncPeriod();
    mAnimFrameTracker.setDisplayRefreshPeriod(period);

    // Use phase of 0 since phase is not known.
    // Use latency of 0, which will snap to the ideal latency.
    setCompositorTimingSnapped(0, period, 0);
}

void SurfaceFlinger::initializeDisplays() {
    // Async since we may be called from the main thread.
    postMessageAsync(new LambdaMessage([this] { onInitializeDisplays(); }));
}

void SurfaceFlinger::setPowerModeInternal(const sp<DisplayDevice>& display, int mode,
                                          bool stateLockHeld) {
    const int32_t displayId = display->getId();
    ALOGD("Setting power mode %d on display %d", mode, displayId);

    int currentMode = display->getPowerMode();
    if (mode == currentMode) {
        return;
    }

    if (display->isVirtual()) {
        ALOGW("Trying to set power mode for virtual display");
        return;
    }

    display->setPowerMode(mode);

    if (mInterceptor->isEnabled()) {
        ConditionalLock lock(mStateLock, !stateLockHeld);
        ssize_t idx = mCurrentState.displays.indexOfKey(display->getDisplayToken());
        if (idx < 0) {
            ALOGW("Surface Interceptor SavePowerMode: invalid display token");
            return;
        }
        mInterceptor->savePowerModeUpdate(mCurrentState.displays.valueAt(idx).sequenceId, mode);
    }

<<<<<<< HEAD
    mActiveDisplays[type] = (mode != HWC_POWER_MODE_OFF && mode != HWC_POWER_MODE_DOZE_SUSPEND);

    if (currentMode == HWC_POWER_MODE_OFF) {
        // Turn on the display
        getHwComposer().setPowerMode(type, mode);
        if (mActiveDisplays.any() &&
            mode != HWC_POWER_MODE_DOZE_SUSPEND) {
=======
    int32_t type = display->getDisplayType();
    if (currentMode == HWC_POWER_MODE_OFF) {
        // Turn on the display
        getHwComposer().setPowerMode(type, mode);
        if (display->isPrimary() && mode != HWC_POWER_MODE_DOZE_SUSPEND) {
>>>>>>> 71cd5c2c
            // FIXME: eventthread only knows about the main display right now
            mEventThread->onScreenAcquired();
            resyncToHardwareVsync(true);
        }

        mVisibleRegionsDirty = true;
        mHasPoweredOff = true;
        repaintEverything();

        struct sched_param param = {0};
        param.sched_priority = 1;
        if (sched_setscheduler(0, SCHED_FIFO, &param) != 0) {
            ALOGW("Couldn't set SCHED_FIFO on display on");
        }
    } else if (mode == HWC_POWER_MODE_OFF) {
        // Turn off the display
        struct sched_param param = {0};
        if (sched_setscheduler(0, SCHED_OTHER, &param) != 0) {
            ALOGW("Couldn't set SCHED_OTHER on display off");
        }

<<<<<<< HEAD
        if (mActiveDisplays.none()) {
=======
        if (display->isPrimary() && currentMode != HWC_POWER_MODE_DOZE_SUSPEND) {
>>>>>>> 71cd5c2c
            disableHardwareVsync(true); // also cancels any in-progress resync

            // FIXME: eventthread only knows about the main display right now
            mEventThread->onScreenReleased();
        }

        getHwComposer().setPowerMode(type, mode);
        mVisibleRegionsDirty = true;
        // from this point on, SF will stop drawing on this display
    } else if (mode == HWC_POWER_MODE_DOZE ||
               mode == HWC_POWER_MODE_NORMAL) {
        // Update display while dozing
        getHwComposer().setPowerMode(type, mode);
<<<<<<< HEAD
        if (mActiveDisplays.any()) {
=======
        if (display->isPrimary() && currentMode == HWC_POWER_MODE_DOZE_SUSPEND) {
>>>>>>> 71cd5c2c
            // FIXME: eventthread only knows about the main display right now
            mEventThread->onScreenAcquired();
            resyncToHardwareVsync(true);
        }
    } else if (mode == HWC_POWER_MODE_DOZE_SUSPEND) {
        // Leave display going to doze
<<<<<<< HEAD
        if (mActiveDisplays.none()) {
=======
        if (display->isPrimary()) {
>>>>>>> 71cd5c2c
            disableHardwareVsync(true); // also cancels any in-progress resync
            // FIXME: eventthread only knows about the main display right now
            mEventThread->onScreenReleased();
        }
        getHwComposer().setPowerMode(type, mode);
    } else {
        ALOGE("Attempting to set unknown power mode: %d\n", mode);
        getHwComposer().setPowerMode(type, mode);
    }

    ALOGD("Finished setting power mode %d on display %d", mode, displayId);
}

void SurfaceFlinger::setPowerMode(const sp<IBinder>& displayToken, int mode) {
    postMessageSync(new LambdaMessage([&] {
        const auto display = getDisplayDevice(displayToken);
        if (!display) {
            ALOGE("Attempt to set power mode %d for invalid display token %p", mode,
                  displayToken.get());
        } else if (display->isVirtual()) {
            ALOGW("Attempt to set power mode %d for virtual display", mode);
        } else {
            setPowerModeInternal(display, mode, /*stateLockHeld*/ false);
        }
    }));
}

// ---------------------------------------------------------------------------

status_t SurfaceFlinger::doDump(int fd, const Vector<String16>& args, bool asProto)
        NO_THREAD_SAFETY_ANALYSIS {
    String8 result;

    IPCThreadState* ipc = IPCThreadState::self();
    const int pid = ipc->getCallingPid();
    const int uid = ipc->getCallingUid();

    if ((uid != AID_SHELL) &&
            !PermissionCache::checkPermission(sDump, pid, uid)) {
        result.appendFormat("Permission Denial: "
                "can't dump SurfaceFlinger from pid=%d, uid=%d\n", pid, uid);
    } else {
        // Try to get the main lock, but give up after one second
        // (this would indicate SF is stuck, but we want to be able to
        // print something in dumpsys).
        status_t err = mStateLock.timedLock(s2ns(1));
        bool locked = (err == NO_ERROR);
        if (!locked) {
            result.appendFormat(
                    "SurfaceFlinger appears to be unresponsive (%s [%d]), "
                    "dumping anyways (no locks held)\n", strerror(-err), err);
        }

        bool dumpAll = true;
        bool enableRegionDump = false;
        size_t index = 0;
        size_t numArgs = args.size();

        if (numArgs) {
            if ((index < numArgs) &&
                    (args[index] == String16("--list"))) {
                index++;
                listLayersLocked(args, index, result);
                dumpAll = false;
            }

            if ((index < numArgs) &&
                    (args[index] == String16("--latency"))) {
                index++;
                dumpStatsLocked(args, index, result);
                dumpAll = false;
            }

            if ((index < numArgs) &&
                    (args[index] == String16("--latency-clear"))) {
                index++;
                clearStatsLocked(args, index, result);
                dumpAll = false;
            }

            if ((index < numArgs) &&
                    (args[index] == String16("--dispsync"))) {
                index++;
                mPrimaryDispSync.dump(result);
                dumpAll = false;
            }

            if ((index < numArgs) &&
                    (args[index] == String16("--static-screen"))) {
                index++;
                dumpStaticScreenStats(result);
                dumpAll = false;
            }

            if ((index < numArgs) &&
                    (args[index] == String16("--frame-events"))) {
                index++;
                dumpFrameEventsLocked(result);
                dumpAll = false;
            }

            if ((index < numArgs) && (args[index] == String16("--wide-color"))) {
                index++;
                dumpWideColorInfo(result);
                dumpAll = false;
            }

            if ((index < numArgs) &&
                (args[index] == String16("--enable-layer-stats"))) {
                index++;
                mLayerStats.enable();
                dumpAll = false;
            }

            if ((index < numArgs) &&
                (args[index] == String16("--disable-layer-stats"))) {
                index++;
                mLayerStats.disable();
                dumpAll = false;
            }

            if ((index < numArgs) &&
                (args[index] == String16("--clear-layer-stats"))) {
                index++;
                mLayerStats.clear();
                dumpAll = false;
            }

            if ((index < numArgs) &&
                (args[index] == String16("--dump-layer-stats"))) {
                index++;
                mLayerStats.dump(result);
                dumpAll = false;
            }

            if ((index < numArgs) &&
<<<<<<< HEAD
                (args[index] == String16("--region-dump"))) {
                index++;
                enableRegionDump = true;
=======
                (args[index] == String16("--display-identification"))) {
                index++;
                dumpDisplayIdentificationData(result);
                dumpAll = false;
>>>>>>> 71cd5c2c
            }

            if ((index < numArgs) && (args[index] == String16("--timestats"))) {
                index++;
                mTimeStats.parseArgs(asProto, args, index, result);
                dumpAll = false;
            }
        }

        if (dumpAll) {
            if (asProto) {
                LayersProto layersProto = dumpProtoInfo(LayerVector::StateSet::Current,
                        enableRegionDump);
                result.append(layersProto.SerializeAsString().c_str(), layersProto.ByteSize());
            } else {
                dumpAllLocked(args, index, result, enableRegionDump);
            }
        }

        if (locked) {
            mStateLock.unlock();
        }
    }
    write(fd, result.string(), result.size());
    return NO_ERROR;
}

void SurfaceFlinger::listLayersLocked(const Vector<String16>& /* args */,
        size_t& /* index */, String8& result) const
{
    mCurrentState.traverseInZOrder([&](Layer* layer) {
        result.appendFormat("%s\n", layer->getName().string());
    });
}

void SurfaceFlinger::dumpStatsLocked(const Vector<String16>& args, size_t& index,
        String8& result) const
{
    String8 name;
    if (index < args.size()) {
        name = String8(args[index]);
        index++;
    }

    if (const auto displayId = DisplayDevice::DISPLAY_PRIMARY;
        getHwComposer().isConnected(displayId)) {
        const auto activeConfig = getBE().mHwc->getActiveConfig(displayId);
        const nsecs_t period = activeConfig->getVsyncPeriod();
        result.appendFormat("%" PRId64 "\n", period);
    }

    if (name.isEmpty()) {
        mAnimFrameTracker.dumpStats(result);
    } else {
        mCurrentState.traverseInZOrder([&](Layer* layer) {
            if (name == layer->getName()) {
                layer->dumpFrameStats(result);
            }
        });
    }
}

void SurfaceFlinger::clearStatsLocked(const Vector<String16>& args, size_t& index,
        String8& /* result */)
{
    String8 name;
    if (index < args.size()) {
        name = String8(args[index]);
        index++;
    }

    mCurrentState.traverseInZOrder([&](Layer* layer) {
        if (name.isEmpty() || (name == layer->getName())) {
            layer->clearFrameStats();
        }
    });

    mAnimFrameTracker.clearStats();
}

// This should only be called from the main thread.  Otherwise it would need
// the lock and should use mCurrentState rather than mDrawingState.
void SurfaceFlinger::logFrameStats() {
    mDrawingState.traverseInZOrder([&](Layer* layer) {
        layer->logFrameStats();
    });

    mAnimFrameTracker.logAndResetStats(String8("<win-anim>"));
}

void SurfaceFlinger::appendSfConfigString(String8& result) const
{
    result.append(" [sf");

    if (isLayerTripleBufferingDisabled())
        result.append(" DISABLE_TRIPLE_BUFFERING");

    result.appendFormat(" PRESENT_TIME_OFFSET=%" PRId64 , dispSyncPresentTimeOffset);
    result.appendFormat(" FORCE_HWC_FOR_RBG_TO_YUV=%d", useHwcForRgbToYuv);
    result.appendFormat(" MAX_VIRT_DISPLAY_DIM=%" PRIu64, maxVirtualDisplaySize);
    result.appendFormat(" RUNNING_WITHOUT_SYNC_FRAMEWORK=%d", !hasSyncFramework);
    result.appendFormat(" NUM_FRAMEBUFFER_SURFACE_BUFFERS=%" PRId64,
                        maxFrameBufferAcquiredBuffers);
    result.append("]");
}

void SurfaceFlinger::dumpStaticScreenStats(String8& result) const
{
    result.appendFormat("Static screen stats:\n");
    for (size_t b = 0; b < SurfaceFlingerBE::NUM_BUCKETS - 1; ++b) {
        float bucketTimeSec = getBE().mFrameBuckets[b] / 1e9;
        float percent = 100.0f *
                static_cast<float>(getBE().mFrameBuckets[b]) / getBE().mTotalTime;
        result.appendFormat("  < %zd frames: %.3f s (%.1f%%)\n",
                b + 1, bucketTimeSec, percent);
    }
    float bucketTimeSec = getBE().mFrameBuckets[SurfaceFlingerBE::NUM_BUCKETS - 1] / 1e9;
    float percent = 100.0f *
            static_cast<float>(getBE().mFrameBuckets[SurfaceFlingerBE::NUM_BUCKETS - 1]) / getBE().mTotalTime;
    result.appendFormat("  %zd+ frames: %.3f s (%.1f%%)\n",
            SurfaceFlingerBE::NUM_BUCKETS - 1, bucketTimeSec, percent);
}

void SurfaceFlinger::recordBufferingStats(const char* layerName,
        std::vector<OccupancyTracker::Segment>&& history) {
    Mutex::Autolock lock(getBE().mBufferingStatsMutex);
    auto& stats = getBE().mBufferingStats[layerName];
    for (const auto& segment : history) {
        if (!segment.usedThirdBuffer) {
            stats.twoBufferTime += segment.totalTime;
        }
        if (segment.occupancyAverage < 1.0f) {
            stats.doubleBufferedTime += segment.totalTime;
        } else if (segment.occupancyAverage < 2.0f) {
            stats.tripleBufferedTime += segment.totalTime;
        }
        ++stats.numSegments;
        stats.totalTime += segment.totalTime;
    }
}

void SurfaceFlinger::dumpFrameEventsLocked(String8& result) {
    result.appendFormat("Layer frame timestamps:\n");

    const LayerVector& currentLayers = mCurrentState.layersSortedByZ;
    const size_t count = currentLayers.size();
    for (size_t i=0 ; i<count ; i++) {
        currentLayers[i]->dumpFrameEvents(result);
    }
}

void SurfaceFlinger::dumpBufferingStats(String8& result) const {
    result.append("Buffering stats:\n");
    result.append("  [Layer name] <Active time> <Two buffer> "
            "<Double buffered> <Triple buffered>\n");
    Mutex::Autolock lock(getBE().mBufferingStatsMutex);
    typedef std::tuple<std::string, float, float, float> BufferTuple;
    std::map<float, BufferTuple, std::greater<float>> sorted;
    for (const auto& statsPair : getBE().mBufferingStats) {
        const char* name = statsPair.first.c_str();
        const SurfaceFlingerBE::BufferingStats& stats = statsPair.second;
        if (stats.numSegments == 0) {
            continue;
        }
        float activeTime = ns2ms(stats.totalTime) / 1000.0f;
        float twoBufferRatio = static_cast<float>(stats.twoBufferTime) /
                stats.totalTime;
        float doubleBufferRatio = static_cast<float>(
                stats.doubleBufferedTime) / stats.totalTime;
        float tripleBufferRatio = static_cast<float>(
                stats.tripleBufferedTime) / stats.totalTime;
        sorted.insert({activeTime, {name, twoBufferRatio,
                doubleBufferRatio, tripleBufferRatio}});
    }
    for (const auto& sortedPair : sorted) {
        float activeTime = sortedPair.first;
        const BufferTuple& values = sortedPair.second;
        result.appendFormat("  [%s] %.2f %.3f %.3f %.3f\n",
                std::get<0>(values).c_str(), activeTime,
                std::get<1>(values), std::get<2>(values),
                std::get<3>(values));
    }
    result.append("\n");
}

void SurfaceFlinger::dumpDisplayIdentificationData(String8& result) const {
    for (const auto& [token, display] : mDisplays) {
        const int32_t displayId = display->getId();
        const auto hwcDisplayId = getHwComposer().getHwcDisplayId(displayId);
        if (!hwcDisplayId) {
            continue;
        }

        result.appendFormat("Display %d (HWC display %" PRIu64 "): ", displayId, *hwcDisplayId);
        uint8_t port;
        DisplayIdentificationData data;
        if (!getHwComposer().getDisplayIdentificationData(*hwcDisplayId, &port, &data)) {
            result.append("no identification data\n");
            continue;
        }

        if (!isEdid(data)) {
            result.append("unknown identification data: ");
            for (uint8_t byte : data) {
                result.appendFormat("%x ", byte);
            }
            result.append("\n");
            continue;
        }

        const auto edid = parseEdid(data);
        if (!edid) {
            result.append("invalid EDID: ");
            for (uint8_t byte : data) {
                result.appendFormat("%x ", byte);
            }
            result.append("\n");
            continue;
        }

        result.appendFormat("port=%u pnpId=%s displayName=\"", port, edid->pnpId.data());
        result.append(edid->displayName.data(), edid->displayName.length());
        result.append("\"\n");
    }
    result.append("\n");
}

void SurfaceFlinger::dumpWideColorInfo(String8& result) const {
    result.appendFormat("hasWideColorDisplay: %d\n", hasWideColorDisplay);
    result.appendFormat("DisplayColorSetting: %s\n",
            decodeDisplayColorSetting(mDisplayColorSetting).c_str());

    // TODO: print out if wide-color mode is active or not

    for (const auto& [token, display] : mDisplays) {
        const int32_t displayId = display->getId();
        if (displayId == DisplayDevice::DISPLAY_ID_INVALID) {
            continue;
        }

        result.appendFormat("Display %d color modes:\n", displayId);
        std::vector<ColorMode> modes = getHwComposer().getColorModes(displayId);
        for (auto&& mode : modes) {
            result.appendFormat("    %s (%d)\n", decodeColorMode(mode).c_str(), mode);
        }

        ColorMode currentMode = display->getActiveColorMode();
        result.appendFormat("    Current color mode: %s (%d)\n",
                            decodeColorMode(currentMode).c_str(), currentMode);
    }
    result.append("\n");
}

LayersProto SurfaceFlinger::dumpProtoInfo(LayerVector::StateSet stateSet,
                                          bool enableRegionDump) const {
    LayersProto layersProto;
    const bool useDrawing = stateSet == LayerVector::StateSet::Drawing;
    const State& state = useDrawing ? mDrawingState : mCurrentState;
    state.traverseInZOrder([&](Layer* layer) {
        LayerProto* layerProto = layersProto.add_layers();
        layer->writeToProto(layerProto, stateSet, enableRegionDump);
    });

    return layersProto;
}

LayersProto SurfaceFlinger::dumpVisibleLayersProtoInfo(const DisplayDevice& display) const {
    LayersProto layersProto;

    SizeProto* resolution = layersProto.mutable_resolution();
    resolution->set_w(display.getWidth());
    resolution->set_h(display.getHeight());

    layersProto.set_color_mode(decodeColorMode(display.getActiveColorMode()));
    layersProto.set_color_transform(decodeColorTransform(display.getColorTransform()));
    layersProto.set_global_transform(static_cast<int32_t>(display.getOrientationTransform()));

    const int32_t displayId = display.getId();
    mDrawingState.traverseInZOrder([&](Layer* layer) {
        if (!layer->visibleRegion.isEmpty() && layer->getBE().mHwcLayers.count(displayId)) {
            LayerProto* layerProto = layersProto.add_layers();
            layer->writeToProto(layerProto, displayId);
        }
    });

    return layersProto;
}

void SurfaceFlinger::dumpAllLocked(const Vector<String16>& args, size_t& index,
        String8& result, bool enableRegionDump) const
{
    bool colorize = false;
    if (index < args.size()
            && (args[index] == String16("--color"))) {
        colorize = true;
        index++;
    }

    Colorizer colorizer(colorize);

    // figure out if we're stuck somewhere
    const nsecs_t now = systemTime();
    const nsecs_t inSwapBuffers(mDebugInSwapBuffers);
    const nsecs_t inTransaction(mDebugInTransaction);
    nsecs_t inSwapBuffersDuration = (inSwapBuffers) ? now-inSwapBuffers : 0;
    nsecs_t inTransactionDuration = (inTransaction) ? now-inTransaction : 0;

    /*
     * Dump library configuration.
     */

    colorizer.bold(result);
    result.append("Build configuration:");
    colorizer.reset(result);
    appendSfConfigString(result);
    appendUiConfigString(result);
    appendGuiConfigString(result);
    result.append("\n");

    result.append("\nDisplay identification data:\n");
    dumpDisplayIdentificationData(result);

    result.append("\nWide-Color information:\n");
    dumpWideColorInfo(result);

    colorizer.bold(result);
    result.append("Sync configuration: ");
    colorizer.reset(result);
    result.append(SyncFeatures::getInstance().toString());
    result.append("\n");

    colorizer.bold(result);
    result.append("DispSync configuration:\n");
    colorizer.reset(result);

    const auto [sfEarlyOffset, appEarlyOffset] = mVsyncModulator.getEarlyOffsets();
    const auto [sfEarlyGlOffset, appEarlyGlOffset] = mVsyncModulator.getEarlyGlOffsets();
    if (const auto displayId = DisplayDevice::DISPLAY_PRIMARY;
        getHwComposer().isConnected(displayId)) {
        const auto activeConfig = getHwComposer().getActiveConfig(displayId);
        result.appendFormat("Display %d: "
                "app phase %" PRId64 " ns, "
                "sf phase %" PRId64 " ns, "
                "early app phase %" PRId64 " ns, "
                "early sf phase %" PRId64 " ns, "
                "early app gl phase %" PRId64 " ns, "
                "early sf gl phase %" PRId64 " ns, "
                "present offset %" PRId64 " ns (refresh %" PRId64 " ns)",
                displayId,
                vsyncPhaseOffsetNs,
                sfVsyncPhaseOffsetNs,
                appEarlyOffset,
                sfEarlyOffset,
                appEarlyGlOffset,
                sfEarlyOffset,
                dispSyncPresentTimeOffset, activeConfig->getVsyncPeriod());
    }
    result.append("\n");

    // Dump static screen stats
    result.append("\n");
    dumpStaticScreenStats(result);
    result.append("\n");

    result.appendFormat("Missed frame count: %u\n\n", mFrameMissedCount.load());

    dumpBufferingStats(result);

    /*
     * Dump the visible layer list
     */
    colorizer.bold(result);
    result.appendFormat("Visible layers (count = %zu)\n", mNumLayers);
    result.appendFormat("GraphicBufferProducers: %zu, max %zu\n",
                        mGraphicBufferProducerList.size(), mMaxGraphicBufferProducerListSize);
    colorizer.reset(result);

    LayersProto layersProto = dumpProtoInfo(LayerVector::StateSet::Current, enableRegionDump);
    auto layerTree = LayerProtoParser::generateLayerTree(layersProto);
    result.append(LayerProtoParser::layersToString(std::move(layerTree)).c_str());
    result.append("\n");

    /*
     * Dump Display state
     */

    colorizer.bold(result);
    result.appendFormat("Displays (%zu entries)\n", mDisplays.size());
    colorizer.reset(result);
    for (const auto& [token, display] : mDisplays) {
        display->dump(result);
    }
    result.append("\n");

    /*
     * Dump SurfaceFlinger global state
     */

    colorizer.bold(result);
    result.append("SurfaceFlinger global state:\n");
    colorizer.reset(result);

    HWComposer& hwc(getHwComposer());
    const auto display = getDefaultDisplayDeviceLocked();

    getBE().mRenderEngine->dump(result);

    if (display) {
        display->undefinedRegion.dump(result, "undefinedRegion");
        result.appendFormat("  orientation=%d, isPoweredOn=%d\n", display->getOrientation(),
                            display->isPoweredOn());
    }
    result.appendFormat("  last eglSwapBuffers() time: %f us\n"
                        "  last transaction time     : %f us\n"
                        "  transaction-flags         : %08x\n"
                        "  gpu_to_cpu_unsupported    : %d\n",
                        mLastSwapBufferTime / 1000.0, mLastTransactionTime / 1000.0,
                        mTransactionFlags, !mGpuToCpuSupported);

    if (display) {
        const auto activeConfig = getHwComposer().getActiveConfig(display->getId());
        result.appendFormat("  refresh-rate              : %f fps\n"
                            "  x-dpi                     : %f\n"
                            "  y-dpi                     : %f\n",
                            1e9 / activeConfig->getVsyncPeriod(), activeConfig->getDpiX(),
                            activeConfig->getDpiY());
    }

    result.appendFormat("  eglSwapBuffers time: %f us\n",
            inSwapBuffersDuration/1000.0);

    result.appendFormat("  transaction time: %f us\n",
            inTransactionDuration/1000.0);

    /*
     * VSYNC state
     */
    mEventThread->dump(result);
    result.append("\n");

    /*
     * HWC layer minidump
     */
    for (const auto& [token, display] : mDisplays) {
        const int32_t displayId = display->getId();
        if (displayId == DisplayDevice::DISPLAY_ID_INVALID) {
            continue;
        }

        result.appendFormat("Display %d HWC layers:\n", displayId);
        Layer::miniDumpHeader(result);
        mCurrentState.traverseInZOrder([&](Layer* layer) { layer->miniDump(result, displayId); });
        result.append("\n");
    }

    /*
     * Dump HWComposer state
     */
    colorizer.bold(result);
    result.append("h/w composer state:\n");
    colorizer.reset(result);
    bool hwcDisabled = mDebugDisableHWC || mDebugRegion;
    result.appendFormat("  h/w composer %s\n",
            hwcDisabled ? "disabled" : "enabled");
    hwc.dump(result);

    /*
     * Dump gralloc state
     */
    const GraphicBufferAllocator& alloc(GraphicBufferAllocator::get());
    alloc.dump(result);

    /*
     * Dump VrFlinger state if in use.
     */
    if (mVrFlingerRequestsDisplay && mVrFlinger) {
        result.append("VrFlinger state:\n");
        result.append(mVrFlinger->Dump().c_str());
        result.append("\n");
    }
}

const Vector<sp<Layer>>& SurfaceFlinger::getLayerSortedByZForHwcDisplay(int32_t displayId) {
    // Note: mStateLock is held here
    for (const auto& [token, display] : mDisplays) {
        if (display->getId() == displayId) {
            return getDisplayDeviceLocked(token)->getVisibleLayersSortedByZ();
        }
    }

    ALOGE("%s: Invalid display %d", __FUNCTION__, displayId);
    static const Vector<sp<Layer>> empty;
    return empty;
}

bool SurfaceFlinger::startDdmConnection()
{
    void* libddmconnection_dso =
            dlopen("libsurfaceflinger_ddmconnection.so", RTLD_NOW);
    if (!libddmconnection_dso) {
        return false;
    }
    void (*DdmConnection_start)(const char* name);
    DdmConnection_start =
            (decltype(DdmConnection_start))dlsym(libddmconnection_dso, "DdmConnection_start");
    if (!DdmConnection_start) {
        dlclose(libddmconnection_dso);
        return false;
    }
    (*DdmConnection_start)(getServiceName());
    return true;
}

void SurfaceFlinger::updateColorMatrixLocked() {
    mat4 colorMatrix;
    if (mGlobalSaturationFactor != 1.0f) {
        // Rec.709 luma coefficients
        float3 luminance{0.213f, 0.715f, 0.072f};
        luminance *= 1.0f - mGlobalSaturationFactor;
        mat4 saturationMatrix = mat4(
            vec4{luminance.r + mGlobalSaturationFactor, luminance.r, luminance.r, 0.0f},
            vec4{luminance.g, luminance.g + mGlobalSaturationFactor, luminance.g, 0.0f},
            vec4{luminance.b, luminance.b, luminance.b + mGlobalSaturationFactor, 0.0f},
            vec4{0.0f, 0.0f, 0.0f, 1.0f}
        );
        colorMatrix = mClientColorMatrix * saturationMatrix * mDaltonizer();
    } else {
        colorMatrix = mClientColorMatrix * mDaltonizer();
    }

    if (mCurrentState.colorMatrix != colorMatrix) {
        mCurrentState.colorMatrix = colorMatrix;
        mCurrentState.colorMatrixChanged = true;
        setTransactionFlags(eTransactionNeeded);
    }
}

status_t SurfaceFlinger::CheckTransactCodeCredentials(uint32_t code) {
    switch (code) {
        case CREATE_CONNECTION:
        case CREATE_DISPLAY:
        case BOOT_FINISHED:
        case CLEAR_ANIMATION_FRAME_STATS:
        case GET_ANIMATION_FRAME_STATS:
        case SET_POWER_MODE:
        case GET_HDR_CAPABILITIES:
        case ENABLE_VSYNC_INJECTIONS:
        case INJECT_VSYNC:
        {
            // codes that require permission check
            if (!callingThreadHasUnscopedSurfaceFlingerAccess()) {
                IPCThreadState* ipc = IPCThreadState::self();
                ALOGE("Permission Denial: can't access SurfaceFlinger pid=%d, uid=%d",
                        ipc->getCallingPid(), ipc->getCallingUid());
                return PERMISSION_DENIED;
            }
            break;
        }
        /*
         * Calling setTransactionState is safe, because you need to have been
         * granted a reference to Client* and Handle* to do anything with it.
         *
         * Creating a scoped connection is safe, as per discussion in ISurfaceComposer.h
         */
        case SET_TRANSACTION_STATE:
        case CREATE_SCOPED_CONNECTION:
        {
            return OK;
        }
        case CAPTURE_SCREEN:
        {
            // codes that require permission check
            IPCThreadState* ipc = IPCThreadState::self();
            const int pid = ipc->getCallingPid();
            const int uid = ipc->getCallingUid();
            if ((uid != AID_GRAPHICS) &&
                    !PermissionCache::checkPermission(sReadFramebuffer, pid, uid)) {
                ALOGE("Permission Denial: can't read framebuffer pid=%d, uid=%d", pid, uid);
                return PERMISSION_DENIED;
            }
            break;
        }
        case CAPTURE_LAYERS: {
            IPCThreadState* ipc = IPCThreadState::self();
            const int pid = ipc->getCallingPid();
            const int uid = ipc->getCallingUid();
            if ((uid != AID_GRAPHICS) &&
                !PermissionCache::checkPermission(sReadFramebuffer, pid, uid)) {
                ALOGE("Permission Denial: can't read framebuffer pid=%d, uid=%d", pid, uid);
                return PERMISSION_DENIED;
            }
            break;
        }
    }
    return OK;
}

status_t SurfaceFlinger::onTransact(
    uint32_t code, const Parcel& data, Parcel* reply, uint32_t flags)
{
    status_t credentialCheck = CheckTransactCodeCredentials(code);
    if (credentialCheck != OK) {
        return credentialCheck;
    }

    status_t err = BnSurfaceComposer::onTransact(code, data, reply, flags);
    if (err == UNKNOWN_TRANSACTION || err == PERMISSION_DENIED) {
        CHECK_INTERFACE(ISurfaceComposer, data, reply);
        IPCThreadState* ipc = IPCThreadState::self();
        const int uid = ipc->getCallingUid();
        if (CC_UNLIKELY(uid != AID_SYSTEM
                && !PermissionCache::checkCallingPermission(sHardwareTest))) {
            const int pid = ipc->getCallingPid();
            ALOGE("Permission Denial: "
                    "can't access SurfaceFlinger pid=%d, uid=%d", pid, uid);
            return PERMISSION_DENIED;
        }
        int n;
        switch (code) {
            case 1000: // SHOW_CPU, NOT SUPPORTED ANYMORE
            case 1001: // SHOW_FPS, NOT SUPPORTED ANYMORE
                return NO_ERROR;
            case 1002:  // SHOW_UPDATES
                n = data.readInt32();
                mDebugRegion = n ? n : (mDebugRegion ? 0 : 1);
                invalidateHwcGeometry();
                repaintEverything();
                return NO_ERROR;
            case 1004:{ // repaint everything
                repaintEverything();
                return NO_ERROR;
            }
            case 1005:{ // force transaction
                Mutex::Autolock _l(mStateLock);
                setTransactionFlags(
                        eTransactionNeeded|
                        eDisplayTransactionNeeded|
                        eTraversalNeeded);
                return NO_ERROR;
            }
            case 1006:{ // send empty update
                signalRefresh();
                return NO_ERROR;
            }
            case 1008:  // toggle use of hw composer
                n = data.readInt32();
                mDebugDisableHWC = n ? 1 : 0;
                invalidateHwcGeometry();
                repaintEverything();
                return NO_ERROR;
            case 1009:  // toggle use of transform hint
                n = data.readInt32();
                mDebugDisableTransformHint = n ? 1 : 0;
                invalidateHwcGeometry();
                repaintEverything();
                return NO_ERROR;
            case 1010:  // interrogate.
                reply->writeInt32(0);
                reply->writeInt32(0);
                reply->writeInt32(mDebugRegion);
                reply->writeInt32(0);
                reply->writeInt32(mDebugDisableHWC);
                return NO_ERROR;
            case 1013: {
                const auto display = getDefaultDisplayDevice();
                if (!display) {
                    return NAME_NOT_FOUND;
                }

                reply->writeInt32(display->getPageFlipCount());
                return NO_ERROR;
            }
            case 1014: {
                Mutex::Autolock _l(mStateLock);
                // daltonize
                n = data.readInt32();
                switch (n % 10) {
                    case 1:
                        mDaltonizer.setType(ColorBlindnessType::Protanomaly);
                        break;
                    case 2:
                        mDaltonizer.setType(ColorBlindnessType::Deuteranomaly);
                        break;
                    case 3:
                        mDaltonizer.setType(ColorBlindnessType::Tritanomaly);
                        break;
                    default:
                        mDaltonizer.setType(ColorBlindnessType::None);
                        break;
                }
                if (n >= 10) {
                    mDaltonizer.setMode(ColorBlindnessMode::Correction);
                } else {
                    mDaltonizer.setMode(ColorBlindnessMode::Simulation);
                }

                updateColorMatrixLocked();
                return NO_ERROR;
            }
            case 1015: {
                Mutex::Autolock _l(mStateLock);
                // apply a color matrix
                n = data.readInt32();
                if (n) {
                    // color matrix is sent as a column-major mat4 matrix
                    for (size_t i = 0 ; i < 4; i++) {
                        for (size_t j = 0; j < 4; j++) {
                            mClientColorMatrix[i][j] = data.readFloat();
                        }
                    }
                } else {
                    mClientColorMatrix = mat4();
                }

                // Check that supplied matrix's last row is {0,0,0,1} so we can avoid
                // the division by w in the fragment shader
                float4 lastRow(transpose(mClientColorMatrix)[3]);
                if (any(greaterThan(abs(lastRow - float4{0, 0, 0, 1}), float4{1e-4f}))) {
                    ALOGE("The color transform's last row must be (0, 0, 0, 1)");
                }

                updateColorMatrixLocked();
                return NO_ERROR;
            }
            // This is an experimental interface
            // Needs to be shifted to proper binder interface when we productize
            case 1016: {
                n = data.readInt32();
                mPrimaryDispSync.setRefreshSkipCount(n);
                return NO_ERROR;
            }
            case 1017: {
                n = data.readInt32();
                mForceFullDamage = static_cast<bool>(n);
                return NO_ERROR;
            }
            case 1018: { // Modify Choreographer's phase offset
                n = data.readInt32();
                mEventThread->setPhaseOffset(static_cast<nsecs_t>(n));
                return NO_ERROR;
            }
            case 1019: { // Modify SurfaceFlinger's phase offset
                n = data.readInt32();
                mSFEventThread->setPhaseOffset(static_cast<nsecs_t>(n));
                return NO_ERROR;
            }
            case 1020: { // Layer updates interceptor
                n = data.readInt32();
                if (n) {
                    ALOGV("Interceptor enabled");
                    mInterceptor->enable(mDrawingState.layersSortedByZ, mDrawingState.displays);
                }
                else{
                    ALOGV("Interceptor disabled");
                    mInterceptor->disable();
                }
                return NO_ERROR;
            }
            case 1021: { // Disable HWC virtual displays
                n = data.readInt32();
                mUseHwcVirtualDisplays = !n;
                return NO_ERROR;
            }
            case 1022: { // Set saturation boost
                Mutex::Autolock _l(mStateLock);
                mGlobalSaturationFactor = std::max(0.0f, std::min(data.readFloat(), 2.0f));

                updateColorMatrixLocked();
                return NO_ERROR;
            }
            case 1023: { // Set native mode
                mDisplayColorSetting = static_cast<DisplayColorSetting>(data.readInt32());
                invalidateHwcGeometry();
                repaintEverything();
                return NO_ERROR;
            }
            case 1024: { // Is wide color gamut rendering/color management supported?
                reply->writeBool(hasWideColorDisplay);
                return NO_ERROR;
            }
            case 1025: { // Set layer tracing
                n = data.readInt32();
                if (n) {
                    ALOGV("LayerTracing enabled");
                    mTracing.enable();
                    doTracing("tracing.enable");
                    reply->writeInt32(NO_ERROR);
                } else {
                    ALOGV("LayerTracing disabled");
                    status_t err = mTracing.disable();
                    reply->writeInt32(err);
                }
                return NO_ERROR;
            }
            case 1026: { // Get layer tracing status
                reply->writeBool(mTracing.isEnabled());
                return NO_ERROR;
            }
            // Is a DisplayColorSetting supported?
            case 1027: {
                const auto display = getDefaultDisplayDevice();
                if (!display) {
                    return NAME_NOT_FOUND;
                }

                DisplayColorSetting setting = static_cast<DisplayColorSetting>(data.readInt32());
                switch (setting) {
                    case DisplayColorSetting::MANAGED:
                        reply->writeBool(hasWideColorDisplay);
                        break;
                    case DisplayColorSetting::UNMANAGED:
                        reply->writeBool(true);
                        break;
                    case DisplayColorSetting::ENHANCED:
                        reply->writeBool(display->hasRenderIntent(RenderIntent::ENHANCE));
                        break;
                    default: // vendor display color setting
                        reply->writeBool(
                                display->hasRenderIntent(static_cast<RenderIntent>(setting)));
                        break;
                }
                return NO_ERROR;
            }
<<<<<<< HEAD
            case 10000: { // Get frame stats of specific layer
                Layer* rightLayer = nullptr;
                bool isSurfaceView = false;
                FrameStats frameStats;
                size_t arraySize = 0;
                String8 activityName = String8(data.readString16());
                String8 surfaceView = String8("SurfaceView -");
                mCurrentState.traverseInZOrder([&](Layer* layer) {
                    if (!isSurfaceView && layer->getName().contains(activityName)) {
                        rightLayer = layer;
                        if (strncmp(layer->getName().string(), surfaceView.string(),
                                surfaceView.size()) == 0) {
                            isSurfaceView = true;
                        }
                    }
                });
                if (rightLayer != nullptr) {
                    rightLayer->getFrameStats(&frameStats);
                    arraySize = frameStats.actualPresentTimesNano.size();
                }
                reply->writeInt32(arraySize);
                if (arraySize > 0) {
                    reply->write(frameStats.actualPresentTimesNano.array(), 8*arraySize);
                }
                return NO_ERROR;
            }
            case 20000: {
              int disp = data.readInt32();
              int mode = data.readInt32();
              ALOGI("Debug: Set display = %d, power mode = %d", disp, mode);
              setPowerMode(getBuiltInDisplay(disp), mode);
              return NO_ERROR;
            }
=======
            // Is VrFlinger active?
            case 1028: {
                Mutex::Autolock _l(mStateLock);
                reply->writeBool(getBE().mHwc->isUsingVrComposer());
                return NO_ERROR;
            }
>>>>>>> 71cd5c2c
        }
    }
    return err;
}

void SurfaceFlinger::repaintEverything() {
    android_atomic_or(1, &mRepaintEverything);
    signalTransaction();
}

// A simple RAII class to disconnect from an ANativeWindow* when it goes out of scope
class WindowDisconnector {
public:
    WindowDisconnector(ANativeWindow* window, int api) : mWindow(window), mApi(api) {}
    ~WindowDisconnector() {
        native_window_api_disconnect(mWindow, mApi);
    }

private:
    ANativeWindow* mWindow;
    const int mApi;
};

status_t SurfaceFlinger::captureScreen(const sp<IBinder>& displayToken,
                                       sp<GraphicBuffer>* outBuffer, Rect sourceCrop,
                                       uint32_t reqWidth, uint32_t reqHeight, int32_t minLayerZ,
                                       int32_t maxLayerZ, bool useIdentityTransform,
                                       ISurfaceComposer::Rotation rotation) {
    ATRACE_CALL();

    if (!displayToken) return BAD_VALUE;

    const auto display = getDisplayDeviceLocked(displayToken);
    if (!display) return BAD_VALUE;

    DisplayRenderArea renderArea(display, sourceCrop, reqHeight, reqWidth, rotation);

    auto traverseLayers = std::bind(std::mem_fn(&SurfaceFlinger::traverseLayersInDisplay), this,
                                    display, minLayerZ, maxLayerZ, std::placeholders::_1);
    return captureScreenCommon(renderArea, traverseLayers, outBuffer, useIdentityTransform);
}

status_t SurfaceFlinger::captureLayers(const sp<IBinder>& layerHandleBinder,
                                       sp<GraphicBuffer>* outBuffer, const Rect& sourceCrop,
                                       float frameScale, bool childrenOnly) {
    ATRACE_CALL();

    class LayerRenderArea : public RenderArea {
    public:
        LayerRenderArea(SurfaceFlinger* flinger, const sp<Layer>& layer, const Rect crop,
                        int32_t reqWidth, int32_t reqHeight, bool childrenOnly)
              : RenderArea(reqHeight, reqWidth, CaptureFill::CLEAR),
                mLayer(layer),
                mCrop(crop),
                mFlinger(flinger),
                mChildrenOnly(childrenOnly) {}
        const Transform& getTransform() const override { return mTransform; }
        Rect getBounds() const override {
            const Layer::State& layerState(mLayer->getDrawingState());
            return Rect(layerState.active.w, layerState.active.h);
        }
        int getHeight() const override { return mLayer->getDrawingState().active.h; }
        int getWidth() const override { return mLayer->getDrawingState().active.w; }
        bool isSecure() const override { return false; }
        bool needsFiltering() const override { return false; }
        Rect getSourceCrop() const override {
            if (mCrop.isEmpty()) {
                return getBounds();
            } else {
                return mCrop;
            }
        }
        class ReparentForDrawing {
        public:
            const sp<Layer>& oldParent;
            const sp<Layer>& newParent;

            ReparentForDrawing(const sp<Layer>& oldParent, const sp<Layer>& newParent)
                  : oldParent(oldParent), newParent(newParent) {
                oldParent->setChildrenDrawingParent(newParent);
            }
            ~ReparentForDrawing() { oldParent->setChildrenDrawingParent(oldParent); }
        };

        void render(std::function<void()> drawLayers) override {
            if (!mChildrenOnly) {
                mTransform = mLayer->getTransform().inverse();
                drawLayers();
            } else {
                Rect bounds = getBounds();
                screenshotParentLayer =
                        new ContainerLayer(mFlinger, nullptr, String8("Screenshot Parent"),
                                           bounds.getWidth(), bounds.getHeight(), 0);

                ReparentForDrawing reparent(mLayer, screenshotParentLayer);
                drawLayers();
            }
        }

        std::string getType() const override { return "LayerRenderArea"; }

    private:
        const sp<Layer> mLayer;
        const Rect mCrop;

        // In the "childrenOnly" case we reparent the children to a screenshot
        // layer which has no properties set and which does not draw.
        sp<ContainerLayer> screenshotParentLayer;
        Transform mTransform;

        SurfaceFlinger* mFlinger;
        const bool mChildrenOnly;
    };

    auto layerHandle = reinterpret_cast<Layer::Handle*>(layerHandleBinder.get());
    auto parent = layerHandle->owner.promote();

    if (parent == nullptr || parent->isPendingRemoval()) {
        ALOGE("captureLayers called with a removed parent");
        return NAME_NOT_FOUND;
    }

    const int uid = IPCThreadState::self()->getCallingUid();
    const bool forSystem = uid == AID_GRAPHICS || uid == AID_SYSTEM;
    if (!forSystem && parent->getCurrentState().flags & layer_state_t::eLayerSecure) {
        ALOGW("Attempting to capture secure layer: PERMISSION_DENIED");
        return PERMISSION_DENIED;
    }

    Rect crop(sourceCrop);
    if (sourceCrop.width() <= 0) {
        crop.left = 0;
        crop.right = parent->getCurrentState().active.w;
    }

    if (sourceCrop.height() <= 0) {
        crop.top = 0;
        crop.bottom = parent->getCurrentState().active.h;
    }

    int32_t reqWidth = crop.width() * frameScale;
    int32_t reqHeight = crop.height() * frameScale;

    LayerRenderArea renderArea(this, parent, crop, reqWidth, reqHeight, childrenOnly);

    auto traverseLayers = [parent, childrenOnly](const LayerVector::Visitor& visitor) {
        parent->traverseChildrenInZOrder(LayerVector::StateSet::Drawing, [&](Layer* layer) {
            if (!layer->isVisible()) {
                return;
            } else if (childrenOnly && layer == parent.get()) {
                return;
            }
            visitor(layer);
        });
    };
    return captureScreenCommon(renderArea, traverseLayers, outBuffer, false);
}

status_t SurfaceFlinger::captureScreenCommon(RenderArea& renderArea,
                                             TraverseLayersFunction traverseLayers,
                                             sp<GraphicBuffer>* outBuffer,
                                             bool useIdentityTransform) {
    ATRACE_CALL();

    renderArea.updateDimensions(mPrimaryDisplayOrientation);

    const uint32_t usage = GRALLOC_USAGE_SW_READ_OFTEN | GRALLOC_USAGE_SW_WRITE_OFTEN |
            GRALLOC_USAGE_HW_RENDER | GRALLOC_USAGE_HW_TEXTURE;
    *outBuffer = new GraphicBuffer(renderArea.getReqWidth(), renderArea.getReqHeight(),
                                   HAL_PIXEL_FORMAT_RGBA_8888, 1, usage, "screenshot");

    // This mutex protects syncFd and captureResult for communication of the return values from the
    // main thread back to this Binder thread
    std::mutex captureMutex;
    std::condition_variable captureCondition;
    std::unique_lock<std::mutex> captureLock(captureMutex);
    int syncFd = -1;
    std::optional<status_t> captureResult;

    const int uid = IPCThreadState::self()->getCallingUid();
    const bool forSystem = uid == AID_GRAPHICS || uid == AID_SYSTEM;

    sp<LambdaMessage> message = new LambdaMessage([&] {
        // If there is a refresh pending, bug out early and tell the binder thread to try again
        // after the refresh.
        if (mRefreshPending) {
            ATRACE_NAME("Skipping screenshot for now");
            std::unique_lock<std::mutex> captureLock(captureMutex);
            captureResult = std::make_optional<status_t>(EAGAIN);
            captureCondition.notify_one();
            return;
        }

        status_t result = NO_ERROR;
        int fd = -1;
        {
            Mutex::Autolock _l(mStateLock);
            renderArea.render([&] {
                result = captureScreenImplLocked(renderArea, traverseLayers, (*outBuffer).get(),
                                                 useIdentityTransform, forSystem, &fd);
            });
        }

        {
            std::unique_lock<std::mutex> captureLock(captureMutex);
            syncFd = fd;
            captureResult = std::make_optional<status_t>(result);
            captureCondition.notify_one();
        }
    });

    status_t result = postMessageAsync(message);
    if (result == NO_ERROR) {
        captureCondition.wait(captureLock, [&] { return captureResult; });
        while (*captureResult == EAGAIN) {
            captureResult.reset();
            result = postMessageAsync(message);
            if (result != NO_ERROR) {
                return result;
            }
            captureCondition.wait(captureLock, [&] { return captureResult; });
        }
        result = *captureResult;
    }

    if (result == NO_ERROR) {
        sync_wait(syncFd, -1);
        close(syncFd);
    }

    return result;
}

void SurfaceFlinger::renderScreenImplLocked(const RenderArea& renderArea,
                                            TraverseLayersFunction traverseLayers, bool yswap,
                                            bool useIdentityTransform) {
    ATRACE_CALL();

    auto& engine(getRenderEngine());

    // get screen geometry
    const auto raWidth = renderArea.getWidth();
    const auto raHeight = renderArea.getHeight();

    const auto reqWidth = renderArea.getReqWidth();
    const auto reqHeight = renderArea.getReqHeight();
    Rect sourceCrop = renderArea.getSourceCrop();

    bool filtering = false;
    if (mPrimaryDisplayOrientation & DisplayState::eOrientationSwapMask) {
        filtering = static_cast<int32_t>(reqWidth) != raHeight ||
                static_cast<int32_t>(reqHeight) != raWidth;
    } else {
        filtering = static_cast<int32_t>(reqWidth) != raWidth ||
                static_cast<int32_t>(reqHeight) != raHeight;
    }

    // if a default or invalid sourceCrop is passed in, set reasonable values
    if (sourceCrop.width() == 0 || sourceCrop.height() == 0 || !sourceCrop.isValid()) {
        sourceCrop.setLeftTop(Point(0, 0));
        sourceCrop.setRightBottom(Point(raWidth, raHeight));
    } else if (mPrimaryDisplayOrientation != DisplayState::eOrientationDefault) {
        Transform tr;
        uint32_t flags = 0x00;
        switch (mPrimaryDisplayOrientation) {
            case DisplayState::eOrientation90:
                flags = Transform::ROT_90;
                break;
            case DisplayState::eOrientation180:
                flags = Transform::ROT_180;
                break;
            case DisplayState::eOrientation270:
                flags = Transform::ROT_270;
                break;
        }
        tr.set(flags, raWidth, raHeight);
        sourceCrop = tr.transform(sourceCrop);
    }

    // ensure that sourceCrop is inside screen
    if (sourceCrop.left < 0) {
        ALOGE("Invalid crop rect: l = %d (< 0)", sourceCrop.left);
    }
    if (sourceCrop.right > raWidth) {
        ALOGE("Invalid crop rect: r = %d (> %d)", sourceCrop.right, raWidth);
    }
    if (sourceCrop.top < 0) {
        ALOGE("Invalid crop rect: t = %d (< 0)", sourceCrop.top);
    }
    if (sourceCrop.bottom > raHeight) {
        ALOGE("Invalid crop rect: b = %d (> %d)", sourceCrop.bottom, raHeight);
    }

    // assume ColorMode::SRGB / RenderIntent::COLORIMETRIC
    engine.setOutputDataSpace(Dataspace::SRGB);
    engine.setDisplayMaxLuminance(DisplayDevice::sDefaultMaxLumiance);

    // make sure to clear all GL error flags
    engine.checkErrors();

    Transform::orientation_flags rotation = renderArea.getRotationFlags();
    if (mPrimaryDisplayOrientation != DisplayState::eOrientationDefault) {
        // convert hw orientation into flag presentation
        // here inverse transform needed
        uint8_t hw_rot_90  = 0x00;
        uint8_t hw_flip_hv = 0x00;
        switch (mPrimaryDisplayOrientation) {
            case DisplayState::eOrientation90:
                hw_rot_90 = Transform::ROT_90;
                hw_flip_hv = Transform::ROT_180;
                break;
            case DisplayState::eOrientation180:
                hw_flip_hv = Transform::ROT_180;
                break;
            case DisplayState::eOrientation270:
                hw_rot_90  = Transform::ROT_90;
                break;
        }

        // transform flags operation
        // 1) flip H V if both have ROT_90 flag
        // 2) XOR these flags
        uint8_t rotation_rot_90  = rotation & Transform::ROT_90;
        uint8_t rotation_flip_hv = rotation & Transform::ROT_180;
        if (rotation_rot_90 & hw_rot_90) {
            rotation_flip_hv = (~rotation_flip_hv) & Transform::ROT_180;
        }
        rotation = static_cast<Transform::orientation_flags>
                   ((rotation_rot_90 ^ hw_rot_90) | (rotation_flip_hv ^ hw_flip_hv));
    }
    // set-up our viewport
    engine.setViewportAndProjection(reqWidth, reqHeight, sourceCrop, raHeight, yswap,
                                    rotation);
    engine.disableTexturing();

    const float alpha = RenderArea::getCaptureFillValue(renderArea.getCaptureFill());
    // redraw the screen entirely...
    engine.clearWithColor(0, 0, 0, alpha);

    traverseLayers([&](Layer* layer) {
        if (layer->isSecureDisplay()) {
            return;
        }
        if (filtering) layer->setFiltering(true);
        layer->drawNow(renderArea, useIdentityTransform);
        if (filtering) layer->setFiltering(false);
    });
}

status_t SurfaceFlinger::captureScreenImplLocked(const RenderArea& renderArea,
                                                 TraverseLayersFunction traverseLayers,
                                                 ANativeWindowBuffer* buffer,
                                                 bool useIdentityTransform,
                                                 bool forSystem,
                                                 int* outSyncFd) {
    ATRACE_CALL();

    bool secureLayerIsVisible = false;

    traverseLayers([&](Layer* layer) {
        secureLayerIsVisible = secureLayerIsVisible || (layer->isVisible() && layer->isSecure());
    });

    // We allow the system server to take screenshots of secure layers for
    // use in situations like the Screen-rotation animation and place
    // the impetus on WindowManager to not persist them.
    if (secureLayerIsVisible && !forSystem) {
        ALOGW("FB is protected: PERMISSION_DENIED");
        return PERMISSION_DENIED;
    }

    // this binds the given EGLImage as a framebuffer for the
    // duration of this scope.
    RE::BindNativeBufferAsFramebuffer bufferBond(getRenderEngine(), buffer);
    if (bufferBond.getStatus() != NO_ERROR) {
        ALOGE("got ANWB binding error while taking screenshot");
        return INVALID_OPERATION;
    }

    // this will in fact render into our dequeued buffer
    // via an FBO, which means we didn't have to create
    // an EGLSurface and therefore we're not
    // dependent on the context's EGLConfig.
    renderScreenImplLocked(renderArea, traverseLayers, true, useIdentityTransform);

    if (DEBUG_SCREENSHOTS) {
        getRenderEngine().finish();
        *outSyncFd = -1;

        const auto reqWidth = renderArea.getReqWidth();
        const auto reqHeight = renderArea.getReqHeight();

        uint32_t* pixels = new uint32_t[reqWidth*reqHeight];
        getRenderEngine().readPixels(0, 0, reqWidth, reqHeight, pixels);
        checkScreenshot(reqWidth, reqHeight, reqWidth, pixels, traverseLayers);
        delete [] pixels;
    } else {
        base::unique_fd syncFd = getRenderEngine().flush();
        if (syncFd < 0) {
            getRenderEngine().finish();
        }
        *outSyncFd = syncFd.release();
    }

    return NO_ERROR;
}

void SurfaceFlinger::checkScreenshot(size_t w, size_t s, size_t h, void const* vaddr,
                                     TraverseLayersFunction traverseLayers) {
    if (DEBUG_SCREENSHOTS) {
        for (size_t y = 0; y < h; y++) {
            uint32_t const* p = (uint32_t const*)vaddr + y * s;
            for (size_t x = 0; x < w; x++) {
                if (p[x] != 0xFF000000) return;
            }
        }
        ALOGE("*** we just took a black screenshot ***");

        size_t i = 0;
        traverseLayers([&](Layer* layer) {
            const Layer::State& state(layer->getDrawingState());
            ALOGE("%c index=%zu, name=%s, layerStack=%d, z=%d, visible=%d, flags=%x, alpha=%.3f",
                  layer->isVisible() ? '+' : '-', i, layer->getName().string(),
                  layer->getLayerStack(), state.z, layer->isVisible(), state.flags,
                  static_cast<float>(state.color.a));
            i++;
        });
    }
}

// ---------------------------------------------------------------------------

void SurfaceFlinger::State::traverseInZOrder(const LayerVector::Visitor& visitor) const {
    layersSortedByZ.traverseInZOrder(stateSet, visitor);
}

void SurfaceFlinger::State::traverseInReverseZOrder(const LayerVector::Visitor& visitor) const {
    layersSortedByZ.traverseInReverseZOrder(stateSet, visitor);
}

void SurfaceFlinger::traverseLayersInDisplay(const sp<const DisplayDevice>& display,
                                             int32_t minLayerZ, int32_t maxLayerZ,
                                             const LayerVector::Visitor& visitor) {
    // We loop through the first level of layers without traversing,
    // as we need to interpret min/max layer Z in the top level Z space.
    for (const auto& layer : mDrawingState.layersSortedByZ) {
        if (!layer->belongsToDisplay(display->getLayerStack(), false)) {
            continue;
        }
        const Layer::State& state(layer->getDrawingState());
        // relative layers are traversed in Layer::traverseInZOrder
        if (state.zOrderRelativeOf != nullptr || state.z < minLayerZ || state.z > maxLayerZ) {
            continue;
        }
        layer->traverseInZOrder(LayerVector::StateSet::Drawing, [&](Layer* layer) {
            if (!layer->belongsToDisplay(display->getLayerStack(), false)) {
                return;
            }
            if (!layer->isVisible()) {
                return;
            }
            visitor(layer);
        });
    }
}

}; // namespace android

#if defined(__gl_h_)
#error "don't include gl/gl.h in this file"
#endif

#if defined(__gl2_h_)
#error "don't include gl2/gl2.h in this file"
#endif<|MERGE_RESOLUTION|>--- conflicted
+++ resolved
@@ -253,12 +253,9 @@
         mVisibleRegionsDirty(false),
         mGeometryInvalid(false),
         mAnimCompositionPending(false),
-<<<<<<< HEAD
+        mBootStage(BootStage::BOOTLOADER),
         mActiveDisplays(0),
         mBuiltInBitmask(0),
-=======
-        mBootStage(BootStage::BOOTLOADER),
->>>>>>> 71cd5c2c
         mDebugRegion(0),
         mDebugDDMS(0),
         mDebugDisableHWC(0),
@@ -808,12 +805,6 @@
     mEnhancedSaturationMatrix = getBE().mHwc->getDataspaceSaturationMatrix(display->getId(),
             Dataspace::SRGB_LINEAR);
 
-<<<<<<< HEAD
-    mBuiltInBitmask.set(HWC_DISPLAY_PRIMARY);
-    for (int disp = HWC_DISPLAY_BUILTIN_2; disp <= HWC_DISPLAY_BUILTIN_4; disp++) {
-      mBuiltInBitmask.set(disp);
-    }
-=======
     // we will apply this on Display P3.
     if (mEnhancedSaturationMatrix != mat4()) {
         ColorSpace srgb(ColorSpace::sRGB());
@@ -823,7 +814,10 @@
         mEnhancedSaturationMatrix = srgbToP3 * mEnhancedSaturationMatrix * p3ToSrgb;
     }
 
->>>>>>> 71cd5c2c
+    mBuiltInBitmask.set(HWC_DISPLAY_PRIMARY);
+    for (int disp = HWC_DISPLAY_BUILTIN_2; disp <= HWC_DISPLAY_BUILTIN_4; disp++) {
+      mBuiltInBitmask.set(disp);
+    }
     ALOGV("Done initializing");
 }
 
@@ -1034,15 +1028,11 @@
         return;
     }
 
-<<<<<<< HEAD
-    status_t status = getHwComposer().setActiveConfig(type, mode);
+
+    status_t status = getHwComposer().setActiveConfig(display->getDisplayType(), mode);
     if (status == NO_ERROR) {
-        hw->setActiveConfig(mode);
-    }
-=======
-    display->setActiveConfig(mode);
-    getHwComposer().setActiveConfig(display->getDisplayType(), mode);
->>>>>>> 71cd5c2c
+        display->setActiveConfig(mode);
+    }
 }
 
 status_t SurfaceFlinger::setActiveConfig(const sp<IBinder>& displayToken, int mode) {
@@ -1869,26 +1859,9 @@
     }
 
     getBE().mDisplayTimeline.updateSignalTimes();
-<<<<<<< HEAD
-
-    std::bitset<DisplayDevice::NUM_BUILTIN_DISPLAY_TYPES> activeBuiltInDisplays;
-    activeBuiltInDisplays = mActiveDisplays & mBuiltInBitmask;
-
-    size_t disp_id = HWC_DISPLAY_PRIMARY;
-    for (size_t disp = 0; disp < activeBuiltInDisplays.size(); disp++) {
-      if (mActiveDisplays.test(disp)) {
-        disp_id = disp;
-        break;
-      }
-    }
-
-    sp<Fence> presentFence = getBE().mHwc->getPresentFence(disp_id);
-    auto presentFenceTime = std::make_shared<FenceTime>(presentFence);
-=======
     mPreviousPresentFence =
             display ? getHwComposer().getPresentFence(display->getId()) : Fence::NO_FENCE;
     auto presentFenceTime = std::make_shared<FenceTime>(mPreviousPresentFence);
->>>>>>> 71cd5c2c
     getBE().mDisplayTimeline.push(presentFenceTime);
 
     nsecs_t vsyncPhase = mPrimaryDispSync.computeNextRefresh(0);
@@ -2276,47 +2249,10 @@
     }
 }
 
-<<<<<<< HEAD
-    // build the h/w work list
-    if (CC_UNLIKELY(mGeometryInvalid)) {
-        mGeometryInvalid = false;
-        for (size_t dpy=0 ; dpy<mDisplays.size() ; dpy++) {
-            sp<const DisplayDevice> displayDevice(mDisplays[dpy]);
-            const auto hwcId = displayDevice->getHwcDisplayId();
-            if (hwcId >= 0) {
-                const Vector<sp<Layer>>& currentLayers(
-                        displayDevice->getVisibleLayersSortedByZ());
-                setDisplayAnimating(displayDevice, dpy);
-                for (size_t i = 0; i < currentLayers.size(); i++) {
-                    const auto& layer = currentLayers[i];
-                    if (!layer->hasHwcLayer(hwcId)) {
-                        if (!layer->createHwcLayer(getBE().mHwc.get(), hwcId)) {
-                            layer->forceClientComposition(hwcId);
-                            continue;
-                        }
-                    }
-
-                    layer->setGeometry(displayDevice, i);
-                    if (mDebugDisableHWC || mDebugRegion) {
-                        layer->forceClientComposition(hwcId);
-                    }
-                }
-            }
-        }
-    }
-
-    // Set the per-frame data
-    for (size_t displayId = 0; displayId < mDisplays.size(); ++displayId) {
-        auto& displayDevice = mDisplays[displayId];
-        const auto hwcId = displayDevice->getHwcDisplayId();
-
-        if (hwcId < 0) {
-=======
 void SurfaceFlinger::prepareFrame()
 {
     for (const auto& [token, display] : mDisplays) {
         if (!display->isPoweredOn()) {
->>>>>>> 71cd5c2c
             continue;
         }
 
@@ -2340,19 +2276,9 @@
             configureSidebandComposition(compositionInfo);
             break;
 
-<<<<<<< HEAD
-    dumpDrawCycle(true);
-
-    for (size_t displayId = 0; displayId < mDisplays.size(); ++displayId) {
-        auto& displayDevice = mDisplays[displayId];
-        if (!displayDevice->isDisplayOn()) {
-            continue;
-        }
-=======
         case HWC2::Composition::SolidColor:
             configureHwcCommonData(compositionInfo);
             break;
->>>>>>> 71cd5c2c
 
         case HWC2::Composition::Device:
         case HWC2::Composition::Cursor:
@@ -2404,17 +2330,11 @@
             // The layer buffer from the previous frame (if any) is released
             // by HWC only when the release fence from this frame (if any) is
             // signaled.  Always get the release fence from HWC first.
-<<<<<<< HEAD
             sp<Fence> releaseFence = Fence::NO_FENCE;
-            if (hwcId >= 0) {
-                auto hwcLayer = layer->getHwcLayer(hwcId);
-                releaseFence = getBE().mHwc->getLayerReleaseFence(hwcId, hwcLayer);
-            }
-=======
-            auto hwcLayer = layer->getHwcLayer(displayId);
-            sp<Fence> releaseFence = getBE().mHwc->getLayerReleaseFence(displayId, hwcLayer);
-
->>>>>>> 71cd5c2c
+            if (displayId >= 0) {
+                auto hwcLayer = layer->getHwcLayer(displayId);
+                releaseFence = getBE().mHwc->getLayerReleaseFence(displayId, hwcLayer);
+            }
             // If the layer was client composited in the previous frame, we
             // need to merge with the previous client target acquire fence.
             // Since we do not track that, always merge with the current
@@ -2504,13 +2424,8 @@
         return DisplayDevice::DISPLAY_EXTERNAL;
     } else if (connection == HWC2::Connection::Connected && !primaryHwcDisplayId) {
         return DisplayDevice::DISPLAY_PRIMARY;
-<<<<<<< HEAD
     } else if ((display >= 0)&& (display < DisplayDevice::NUM_BUILTIN_DISPLAY_TYPES)) {
         return (DisplayDevice::DisplayType)display;
-=======
-    } else if (connection == HWC2::Connection::Connected && !externalHwcDisplayId) {
-        return DisplayDevice::DISPLAY_EXTERNAL;
->>>>>>> 71cd5c2c
     }
 
     return DisplayDevice::DISPLAY_ID_INVALID;
@@ -2529,15 +2444,12 @@
             continue;
         }
 
-<<<<<<< HEAD
-        if (!getBE().mHwc->onHotplug(event.display, displayType, event.connection)) {
-            continue;
-=======
         const auto displayId =
                 getBE().mHwc->onHotplug(event.hwcDisplayId, displayType, event.connection);
         if (displayId) {
             ALOGV("Display %" PRIu64 " has stable ID %" PRIu64, event.hwcDisplayId, *displayId);
->>>>>>> 71cd5c2c
+        } else {
+            continue;
         }
 
         if (event.connection == HWC2::Connection::Connected) {
@@ -2751,7 +2663,6 @@
                             ALOGE_IF(status != NO_ERROR, "Unable to query format (%d)", status);
                             auto format = static_cast<ui::PixelFormat>(intFormat);
 
-<<<<<<< HEAD
                             if (maxVirtualDisplaySize == 0 ||
                                  ( (uint64_t)width <= maxVirtualDisplaySize &&
                                  (uint64_t)height <= maxVirtualDisplaySize)) {
@@ -2762,32 +2673,17 @@
                                 if ( (status == NO_ERROR) &&
                                      displayUtils->canAllocateHwcDisplayIdForVDS(usage)) {
                                     getBE().mHwc->allocateVirtualDisplay(
-                                            width, height, &format, &hwcId);
+                                            width, height, &format, &displayId);
                                  }
                             }
                         }
 
                         // TODO: Plumb requested format back up to consumer
                         DisplayUtils::getInstance()->initVDSInstance(*getBE().mHwc,
-                                                        hwcId, state.surface,
+                                                        displayId, state.surface,
                                                         dispSurface, producer,
                                                         bqProducer, bqConsumer,
                                                         state.displayName, state.isSecure);
-=======
-                            getBE().mHwc->allocateVirtualDisplay(width, height, &format,
-                                                                 &displayId);
-                        }
-
-                        // TODO: Plumb requested format back up to consumer
-
-                        sp<VirtualDisplaySurface> vds =
-                                new VirtualDisplaySurface(*getBE().mHwc, displayId, state.surface,
-                                                          bqProducer, bqConsumer,
-                                                          state.displayName);
-
-                        dispSurface = vds;
-                        producer = vds;
->>>>>>> 71cd5c2c
                     }
                 } else {
                     ALOGE_IF(state.surface != nullptr,
@@ -3025,7 +2921,6 @@
         // only consider the layers on the given layer stack
         if (!layer->belongsToDisplay(display->getLayerStack(), display->isPrimary())) {
             return;
-        }
 
         if (bIgnoreLayer && layerOfInterest != layer) {
             Region visibleNonTransRegion;
@@ -3363,15 +3258,9 @@
                 case HWC2::Composition::Sideband:
                 case HWC2::Composition::SolidColor: {
                     const Layer::State& state(layer->getDrawingState());
-<<<<<<< HEAD
-                    if (layer->getClearClientTarget(hwcId) && !firstLayer &&
-                            layer->isOpaque(state) && (layer->getAlpha() == 1.0f)
-                            && hasClientComposition) {
-=======
                     if (layer->getClearClientTarget(displayId) && !firstLayer &&
                         layer->isOpaque(state) && (layer->getAlpha() == 1.0f) &&
                         hasClientComposition) {
->>>>>>> 71cd5c2c
                         // never clear the very first layer since we're
                         // guaranteed the FB is already cleared
                         layer->clearWithOpenGL(renderArea);
@@ -4107,21 +3996,13 @@
         mInterceptor->savePowerModeUpdate(mCurrentState.displays.valueAt(idx).sequenceId, mode);
     }
 
-<<<<<<< HEAD
     mActiveDisplays[type] = (mode != HWC_POWER_MODE_OFF && mode != HWC_POWER_MODE_DOZE_SUSPEND);
-
+    int32_t type = display->getDisplayType();
     if (currentMode == HWC_POWER_MODE_OFF) {
         // Turn on the display
         getHwComposer().setPowerMode(type, mode);
         if (mActiveDisplays.any() &&
             mode != HWC_POWER_MODE_DOZE_SUSPEND) {
-=======
-    int32_t type = display->getDisplayType();
-    if (currentMode == HWC_POWER_MODE_OFF) {
-        // Turn on the display
-        getHwComposer().setPowerMode(type, mode);
-        if (display->isPrimary() && mode != HWC_POWER_MODE_DOZE_SUSPEND) {
->>>>>>> 71cd5c2c
             // FIXME: eventthread only knows about the main display right now
             mEventThread->onScreenAcquired();
             resyncToHardwareVsync(true);
@@ -4143,11 +4024,7 @@
             ALOGW("Couldn't set SCHED_OTHER on display off");
         }
 
-<<<<<<< HEAD
         if (mActiveDisplays.none()) {
-=======
-        if (display->isPrimary() && currentMode != HWC_POWER_MODE_DOZE_SUSPEND) {
->>>>>>> 71cd5c2c
             disableHardwareVsync(true); // also cancels any in-progress resync
 
             // FIXME: eventthread only knows about the main display right now
@@ -4161,22 +4038,14 @@
                mode == HWC_POWER_MODE_NORMAL) {
         // Update display while dozing
         getHwComposer().setPowerMode(type, mode);
-<<<<<<< HEAD
         if (mActiveDisplays.any()) {
-=======
-        if (display->isPrimary() && currentMode == HWC_POWER_MODE_DOZE_SUSPEND) {
->>>>>>> 71cd5c2c
             // FIXME: eventthread only knows about the main display right now
             mEventThread->onScreenAcquired();
             resyncToHardwareVsync(true);
         }
     } else if (mode == HWC_POWER_MODE_DOZE_SUSPEND) {
         // Leave display going to doze
-<<<<<<< HEAD
         if (mActiveDisplays.none()) {
-=======
-        if (display->isPrimary()) {
->>>>>>> 71cd5c2c
             disableHardwareVsync(true); // also cancels any in-progress resync
             // FIXME: eventthread only knows about the main display right now
             mEventThread->onScreenReleased();
@@ -4313,16 +4182,16 @@
             }
 
             if ((index < numArgs) &&
-<<<<<<< HEAD
-                (args[index] == String16("--region-dump"))) {
-                index++;
-                enableRegionDump = true;
-=======
                 (args[index] == String16("--display-identification"))) {
                 index++;
                 dumpDisplayIdentificationData(result);
                 dumpAll = false;
->>>>>>> 71cd5c2c
+            }
+
+            if ((index < numArgs) &&
+                (args[index] == String16("--region-dump"))) {
+                index++;
+                enableRegionDump = true;
             }
 
             if ((index < numArgs) && (args[index] == String16("--timestats"))) {
@@ -5146,7 +5015,12 @@
                 }
                 return NO_ERROR;
             }
-<<<<<<< HEAD
+            // Is VrFlinger active?
+            case 1028: {
+                Mutex::Autolock _l(mStateLock);
+                reply->writeBool(getBE().mHwc->isUsingVrComposer());
+                return NO_ERROR;
+            }
             case 10000: { // Get frame stats of specific layer
                 Layer* rightLayer = nullptr;
                 bool isSurfaceView = false;
@@ -5180,14 +5054,6 @@
               setPowerMode(getBuiltInDisplay(disp), mode);
               return NO_ERROR;
             }
-=======
-            // Is VrFlinger active?
-            case 1028: {
-                Mutex::Autolock _l(mStateLock);
-                reply->writeBool(getBE().mHwc->isUsingVrComposer());
-                return NO_ERROR;
-            }
->>>>>>> 71cd5c2c
         }
     }
     return err;
