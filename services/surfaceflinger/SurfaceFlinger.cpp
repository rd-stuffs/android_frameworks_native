--- conflicted
+++ resolved
@@ -181,13 +181,6 @@
         MainThreadScopedGuard lock(SF_MAIN_THREAD);                \
         return (expr);                                             \
     }()
-
-#define MAIN_THREAD_GUARD(expr)                                    \
-    [&] {                                                          \
-        LOG_FATAL_IF(std::this_thread::get_id() != mMainThreadId); \
-        MainThreadScopedGuard lock(SF_MAIN_THREAD);                \
-        return (expr);                                             \
-    }()
 // TODO(b/157175504): Restore NO_THREAD_SAFETY_ANALYSIS prohibition and fix all
 //   identified issues.
 //#undef NO_THREAD_SAFETY_ANALYSIS
@@ -761,7 +754,6 @@
 #endif
     mRefreshRateOverlaySpinner = property_get_bool("sf.debug.show_refresh_rate_overlay_spinner", 0);
 
-<<<<<<< HEAD
 #ifdef AIDL_DISPLAY_CONFIG_ENABLED
     ndk::SpAIBinder binder(
          AServiceManager_checkService("vendor.qti.hardware.display.config.IDisplayConfig/default"));
@@ -782,10 +774,6 @@
     }
 #endif
 
-    enableLatchUnsignaledConfig = getLatchUnsignaledConfig();
-
-=======
->>>>>>> e4480959
     if (!mIsUserBuild && base::GetBoolProperty("debug.sf.enable_transaction_tracing"s, true)) {
         mTransactionTracing.emplace();
     }
@@ -2485,13 +2473,14 @@
         ConditionalLock lock(mStateLock, std::this_thread::get_id() != mMainThreadId);
         return getDefaultDisplayDeviceLocked();
     }();
-    
     auto currentRefreshRate = display->refreshRateConfigs().getCurrentRefreshRate();
 
+    auto policy = display->refreshRateConfigs().getCurrentPolicy();
     const auto& allRates = display->refreshRateConfigs().getAllRefreshRates();
     auto iter = allRates.cbegin();
     while (iter != allRates.cend()) {
-        if (iter->second->inPolicy(Fps::fromValue(refreshRate), Fps::fromValue(refreshRate))) {
+        const RefreshRate& refreshRate = *iter->second;
+        if(policy.primaryRange.includes(refreshRate.getFps())) {
             break;
         }
         ++iter;
@@ -4882,18 +4871,6 @@
     bool fenceUnsignaled = false;
     for (const ComposerState& state : states) {
         const layer_state_t& s = state.state;
-<<<<<<< HEAD
-        const bool acquireFenceChanged = s.bufferData &&
-                s.bufferData->flags.test(BufferData::BufferDataChange::fenceChanged);
-        if (BufferLayer::latchUnsignaledBuffers() && acquireFenceChanged &&
-            s.bufferData->acquireFence && !allowLatchUnsignaled &&
-            s.bufferData->acquireFence->getStatus() == Fence::Status::Unsignaled) {
-            ATRACE_NAME("fence unsignaled");
-            return false;
-        }
-
-=======
->>>>>>> e4480959
         sp<Layer> layer = nullptr;
         if (s.surface) {
             layer = fromHandle(s.surface).promote();
