/*
 * Copyright (C) 2007 The Android Open Source Project
 *
 * Licensed under the Apache License, Version 2.0 (the "License");
 * you may not use this file except in compliance with the License.
 * You may obtain a copy of the License at
 *
 *      http://www.apache.org/licenses/LICENSE-2.0
 *
 * Unless required by applicable law or agreed to in writing, software
 * distributed under the License is distributed on an "AS IS" BASIS,
 * WITHOUT WARRANTIES OR CONDITIONS OF ANY KIND, either express or implied.
 * See the License for the specific language governing permissions and
 * limitations under the License.
 */

/* Changes from Qualcomm Innovation Center are provided under the following license:
 *
 * Copyright (c) 2023 Qualcomm Innovation Center, Inc. All rights reserved.
 * SPDX-License-Identifier: BSD-3-Clause-Clear
 */

// TODO(b/129481165): remove the #pragma below and fix conversion issues
#pragma clang diagnostic push
#pragma clang diagnostic ignored "-Wconversion"
#pragma clang diagnostic ignored "-Wextra"

//#define LOG_NDEBUG 0
#define ATRACE_TAG ATRACE_TAG_GRAPHICS

#include "SurfaceFlinger.h"

#include <aidl/android/hardware/power/Boost.h>
#include <android-base/parseint.h>
#include <android-base/properties.h>
#include <android-base/stringprintf.h>
#include <android-base/strings.h>
#include <android/configuration.h>
#include <android/gui/IDisplayEventConnection.h>
#include <android/gui/StaticDisplayInfo.h>
#include <android/hardware/configstore/1.0/ISurfaceFlingerConfigs.h>
#include <android/hardware/configstore/1.1/ISurfaceFlingerConfigs.h>
#include <android/hardware/configstore/1.1/types.h>
#include <android/native_window.h>
#include <android/os/IInputFlinger.h>
#include <binder/IPCThreadState.h>
#include <binder/IServiceManager.h>
#include <binder/PermissionCache.h>
#include <compositionengine/CompositionEngine.h>
#include <compositionengine/CompositionRefreshArgs.h>
#include <compositionengine/Display.h>
#include <compositionengine/DisplayColorProfile.h>
#include <compositionengine/DisplayColorProfileCreationArgs.h>
#include <compositionengine/DisplayCreationArgs.h>
#include <compositionengine/LayerFECompositionState.h>
#include <compositionengine/OutputLayer.h>
#include <compositionengine/RenderSurface.h>
#include <compositionengine/impl/DisplayColorProfile.h>
#include <compositionengine/impl/OutputCompositionState.h>
#include <compositionengine/impl/OutputLayerCompositionState.h>
#include <configstore/Utils.h>
#include <cutils/compiler.h>
#include <cutils/properties.h>
#include <ftl/algorithm.h>
#include <ftl/concat.h>
#include <ftl/fake_guard.h>
#include <ftl/future.h>
#include <ftl/unit.h>
#include <gui/AidlStatusUtil.h>
#include <gui/BufferQueue.h>
#include <gui/DebugEGLImageTracker.h>
#include <gui/IProducerListener.h>
#include <gui/LayerDebugInfo.h>
#include <gui/LayerMetadata.h>
#include <gui/LayerState.h>
#include <gui/Surface.h>
#include <gui/SurfaceComposerClient.h>
#include <gui/TraceUtils.h>
#include <hidl/ServiceManagement.h>
#include <layerproto/LayerProtoParser.h>
#include <log/log.h>
#include <private/android_filesystem_config.h>
#include <private/gui/SyncFeatures.h>
#include <processgroup/processgroup.h>
#include <renderengine/RenderEngine.h>
#include <renderengine/impl/ExternalTexture.h>
#include <scheduler/FrameTargeter.h>
#include <sys/types.h>
#include <ui/ColorSpace.h>
#include <ui/DebugUtils.h>
#include <ui/DisplayId.h>
#include <ui/DisplayMode.h>
#include <ui/DisplayStatInfo.h>
#include <ui/DisplayState.h>
#include <ui/DynamicDisplayInfo.h>
#include <ui/GraphicBufferAllocator.h>
#include <ui/HdrRenderTypeUtils.h>
#include <ui/LayerStack.h>
#include <ui/PixelFormat.h>
#include <ui/StaticDisplayInfo.h>
#include <unistd.h>
#include <utils/StopWatch.h>
#include <utils/String16.h>
#include <utils/String8.h>
#include <utils/Timers.h>
#include <utils/misc.h>
#include <algorithm>
#include <cerrno>
#include <cinttypes>
#include <cmath>
#include <cstdint>
#include <functional>
#include <memory>
#include <mutex>
#include <optional>
#include <string>
#include <type_traits>
#include <unordered_map>
#include <vector>

#include <gui/LayerStatePermissions.h>
#include <ui/DisplayIdentification.h>
#include "BackgroundExecutor.h"
#include "Client.h"
#include "ClientCache.h"
#include "Colorizer.h"
#include "DisplayDevice.h"
#include "DisplayHardware/ComposerHal.h"
#include "DisplayHardware/FramebufferSurface.h"
#include "DisplayHardware/HWComposer.h"
#include "DisplayHardware/Hal.h"
#include "DisplayHardware/PowerAdvisor.h"
#include "DisplayHardware/VirtualDisplaySurface.h"
#include "DisplayRenderArea.h"
#include "Effects/Daltonizer.h"
#include "FlagManager.h"
#include "FpsReporter.h"
#include "FrameTimeline/FrameTimeline.h"
#include "FrameTracer/FrameTracer.h"
#include "FrontEnd/LayerCreationArgs.h"
#include "FrontEnd/LayerHandle.h"
#include "FrontEnd/LayerLifecycleManager.h"
#include "FrontEnd/LayerLog.h"
#include "FrontEnd/LayerSnapshot.h"
#include "HdrLayerInfoReporter.h"
#include "Layer.h"
#include "LayerProtoHelper.h"
#include "LayerRenderArea.h"
#include "LayerVector.h"
#include "MutexUtils.h"
#include "NativeWindowSurface.h"
/* QTI_BEGIN */
#include "QtiExtension/QtiSurfaceFlingerExtensionIntf.h"
#include "QtiExtension/QtiSurfaceFlingerExtensionFactory.h"
#include "QtiExtension/QtiExtensionContext.h"
/* QTI_END */
#include "RegionSamplingThread.h"
#include "Scheduler/EventThread.h"
#include "Scheduler/LayerHistory.h"
#include "Scheduler/Scheduler.h"
#include "Scheduler/VsyncConfiguration.h"
#include "Scheduler/VsyncModulator.h"
#include "ScreenCaptureOutput.h"
#include "StartPropertySetThread.h"
#include "SurfaceFlingerProperties.h"
#include "TimeStats/TimeStats.h"
#include "TunnelModeEnabledReporter.h"
#include "Utils/Dumper.h"
#include "WindowInfosListenerInvoker.h"

#include <aidl/android/hardware/graphics/common/DisplayDecorationSupport.h>
#include <aidl/android/hardware/graphics/composer3/DisplayCapability.h>
#include <aidl/android/hardware/graphics/composer3/RenderIntent.h>

#undef NO_THREAD_SAFETY_ANALYSIS
#define NO_THREAD_SAFETY_ANALYSIS \
    _Pragma("GCC error \"Prefer <ftl/fake_guard.h> or MutexUtils.h helpers.\"")

// To enable layer borders in the system, change the below flag to true.
#undef DOES_CONTAIN_BORDER
#define DOES_CONTAIN_BORDER false

namespace android {

using namespace std::chrono_literals;
using namespace std::string_literals;
using namespace std::string_view_literals;

using namespace hardware::configstore;
using namespace hardware::configstore::V1_0;
using namespace sysprop;
using ftl::Flags;
using namespace ftl::flag_operators;

using aidl::android::hardware::graphics::common::DisplayDecorationSupport;
using aidl::android::hardware::graphics::composer3::Capability;
using aidl::android::hardware::graphics::composer3::DisplayCapability;
using CompositionStrategyPredictionState = android::compositionengine::impl::
        OutputCompositionState::CompositionStrategyPredictionState;

using base::StringAppendF;
using display::PhysicalDisplay;
using display::PhysicalDisplays;
using frontend::TransactionHandler;
using gui::DisplayInfo;
using gui::GameMode;
using gui::IDisplayEventConnection;
using gui::IWindowInfosListener;
using gui::LayerMetadata;
using gui::WindowInfo;
using gui::aidl_utils::binderStatusFromStatusT;
using scheduler::VsyncModulator;
using ui::Dataspace;
using ui::DisplayPrimaries;
using ui::RenderIntent;

using KernelIdleTimerController = scheduler::RefreshRateSelector::KernelIdleTimerController;

namespace hal = android::hardware::graphics::composer::hal;

namespace {

static constexpr int FOUR_K_WIDTH = 3840;
static constexpr int FOUR_K_HEIGHT = 2160;

// TODO(b/141333600): Consolidate with DisplayMode::Builder::getDefaultDensity.
constexpr float FALLBACK_DENSITY = ACONFIGURATION_DENSITY_TV;

float getDensityFromProperty(const char* property, bool required) {
    char value[PROPERTY_VALUE_MAX];
    const float density = property_get(property, value, nullptr) > 0 ? std::atof(value) : 0.f;
    if (!density && required) {
        ALOGE("%s must be defined as a build property", property);
        return FALLBACK_DENSITY;
    }
    return density;
}

// Currently we only support V0_SRGB and DISPLAY_P3 as composition preference.
bool validateCompositionDataspace(Dataspace dataspace) {
    return dataspace == Dataspace::V0_SRGB || dataspace == Dataspace::DISPLAY_P3;
}

std::chrono::milliseconds getIdleTimerTimeout(DisplayId displayId) {
    const auto displayIdleTimerMsKey = [displayId] {
        std::stringstream ss;
        ss << "debug.sf.set_idle_timer_ms_" << displayId.value;
        return ss.str();
    }();

    const int32_t displayIdleTimerMs = base::GetIntProperty(displayIdleTimerMsKey, 0);
    if (displayIdleTimerMs > 0) {
        return std::chrono::milliseconds(displayIdleTimerMs);
    }

    const int32_t setIdleTimerMs = base::GetIntProperty("debug.sf.set_idle_timer_ms", 0);
    const int32_t millis = setIdleTimerMs ? setIdleTimerMs : sysprop::set_idle_timer_ms(0);
    return std::chrono::milliseconds(millis);
}

bool getKernelIdleTimerSyspropConfig(DisplayId displayId) {
    const auto displaySupportKernelIdleTimerKey = [displayId] {
        std::stringstream ss;
        ss << "debug.sf.support_kernel_idle_timer_" << displayId.value;
        return ss.str();
    }();

    const auto displaySupportKernelIdleTimer =
            base::GetBoolProperty(displaySupportKernelIdleTimerKey, false);
    return displaySupportKernelIdleTimer || sysprop::support_kernel_idle_timer(false);
}

bool isAbove4k30(const ui::DisplayMode& outMode) {
    using fps_approx_ops::operator>;
    Fps refreshRate = Fps::fromValue(outMode.refreshRate);
    return outMode.resolution.getWidth() >= FOUR_K_WIDTH &&
            outMode.resolution.getHeight() >= FOUR_K_HEIGHT && refreshRate > 30_Hz;
}

void excludeDolbyVisionIf4k30Present(const std::vector<ui::Hdr>& displayHdrTypes,
                                     ui::DisplayMode& outMode) {
    if (isAbove4k30(outMode) &&
        std::any_of(displayHdrTypes.begin(), displayHdrTypes.end(),
                    [](ui::Hdr type) { return type == ui::Hdr::DOLBY_VISION_4K30; })) {
        for (ui::Hdr type : displayHdrTypes) {
            if (type != ui::Hdr::DOLBY_VISION_4K30 && type != ui::Hdr::DOLBY_VISION) {
                outMode.supportedHdrTypes.push_back(type);
            }
        }
    } else {
        for (ui::Hdr type : displayHdrTypes) {
            if (type != ui::Hdr::DOLBY_VISION_4K30) {
                outMode.supportedHdrTypes.push_back(type);
            }
        }
    }
}

HdrCapabilities filterOut4k30(const HdrCapabilities& displayHdrCapabilities) {
    std::vector<ui::Hdr> hdrTypes;
    for (ui::Hdr type : displayHdrCapabilities.getSupportedHdrTypes()) {
        if (type != ui::Hdr::DOLBY_VISION_4K30) {
            hdrTypes.push_back(type);
        }
    }
    return {hdrTypes, displayHdrCapabilities.getDesiredMaxLuminance(),
            displayHdrCapabilities.getDesiredMaxAverageLuminance(),
            displayHdrCapabilities.getDesiredMinLuminance()};
}

uint32_t getLayerIdFromSurfaceControl(sp<SurfaceControl> surfaceControl) {
    if (!surfaceControl) {
        return UNASSIGNED_LAYER_ID;
    }
    return LayerHandle::getLayerId(surfaceControl->getHandle());
}

}  // namespace anonymous

// ---------------------------------------------------------------------------

const String16 sHardwareTest("android.permission.HARDWARE_TEST");
const String16 sAccessSurfaceFlinger("android.permission.ACCESS_SURFACE_FLINGER");
const String16 sRotateSurfaceFlinger("android.permission.ROTATE_SURFACE_FLINGER");
const String16 sReadFramebuffer("android.permission.READ_FRAME_BUFFER");
const String16 sControlDisplayBrightness("android.permission.CONTROL_DISPLAY_BRIGHTNESS");
const String16 sDump("android.permission.DUMP");
const String16 sCaptureBlackoutContent("android.permission.CAPTURE_BLACKOUT_CONTENT");
const String16 sInternalSystemWindow("android.permission.INTERNAL_SYSTEM_WINDOW");
const String16 sWakeupSurfaceFlinger("android.permission.WAKEUP_SURFACE_FLINGER");

const char* KERNEL_IDLE_TIMER_PROP = "graphics.display.kernel_idle_timer.enabled";

static const int MAX_TRACING_MEMORY = 1024 * 1024 * 1024; // 1GB

// ---------------------------------------------------------------------------
int64_t SurfaceFlinger::dispSyncPresentTimeOffset;
bool SurfaceFlinger::useHwcForRgbToYuv;
bool SurfaceFlinger::hasSyncFramework;
int64_t SurfaceFlinger::maxFrameBufferAcquiredBuffers;
int64_t SurfaceFlinger::minAcquiredBuffers = 1;
uint32_t SurfaceFlinger::maxGraphicsWidth;
uint32_t SurfaceFlinger::maxGraphicsHeight;
bool SurfaceFlinger::useContextPriority;
Dataspace SurfaceFlinger::defaultCompositionDataspace = Dataspace::V0_SRGB;
ui::PixelFormat SurfaceFlinger::defaultCompositionPixelFormat = ui::PixelFormat::RGBA_8888;
Dataspace SurfaceFlinger::wideColorGamutCompositionDataspace = Dataspace::V0_SRGB;
ui::PixelFormat SurfaceFlinger::wideColorGamutCompositionPixelFormat = ui::PixelFormat::RGBA_8888;
LatchUnsignaledConfig SurfaceFlinger::enableLatchUnsignaledConfig;

std::string decodeDisplayColorSetting(DisplayColorSetting displayColorSetting) {
    switch(displayColorSetting) {
        case DisplayColorSetting::kManaged:
            return std::string("Managed");
        case DisplayColorSetting::kUnmanaged:
            return std::string("Unmanaged");
        case DisplayColorSetting::kEnhanced:
            return std::string("Enhanced");
        default:
            return std::string("Unknown ") +
                std::to_string(static_cast<int>(displayColorSetting));
    }
}

bool callingThreadHasPermission(const String16& permission) {
    IPCThreadState* ipc = IPCThreadState::self();
    const int pid = ipc->getCallingPid();
    const int uid = ipc->getCallingUid();
    return uid == AID_GRAPHICS || uid == AID_SYSTEM ||
            PermissionCache::checkPermission(permission, pid, uid);
}

ui::Transform::RotationFlags SurfaceFlinger::sActiveDisplayRotationFlags = ui::Transform::ROT_0;

SurfaceFlinger::SurfaceFlinger(Factory& factory, SkipInitializationTag)
      : mFactory(factory),
        mPid(getpid()),
        mTimeStats(std::make_shared<impl::TimeStats>()),
        mFrameTracer(mFactory.createFrameTracer()),
        mFrameTimeline(mFactory.createFrameTimeline(mTimeStats, mPid)),
        mCompositionEngine(mFactory.createCompositionEngine()),
        mHwcServiceName(base::GetProperty("debug.sf.hwc_service_name"s, "default"s)),
        mTunnelModeEnabledReporter(sp<TunnelModeEnabledReporter>::make()),
        mEmulatedDisplayDensity(getDensityFromProperty("qemu.sf.lcd_density", false)),
        mInternalDisplayDensity(
                getDensityFromProperty("ro.sf.lcd_density", !mEmulatedDisplayDensity)),
        mPowerAdvisor(std::make_unique<Hwc2::impl::PowerAdvisor>(*this)),
        mWindowInfosListenerInvoker(sp<WindowInfosListenerInvoker>::make()) {
    ALOGI("Using HWComposer service: %s", mHwcServiceName.c_str());
}

SurfaceFlinger::SurfaceFlinger(Factory& factory) : SurfaceFlinger(factory, SkipInitialization) {
    ATRACE_CALL();
    ALOGI("SurfaceFlinger is starting");

    hasSyncFramework = running_without_sync_framework(true);

    dispSyncPresentTimeOffset = present_time_offset_from_vsync_ns(0);

    useHwcForRgbToYuv = force_hwc_copy_for_virtual_displays(false);

    maxFrameBufferAcquiredBuffers = max_frame_buffer_acquired_buffers(2);
    minAcquiredBuffers =
            SurfaceFlingerProperties::min_acquired_buffers().value_or(minAcquiredBuffers);

    maxGraphicsWidth = std::max(max_graphics_width(0), 0);
    maxGraphicsHeight = std::max(max_graphics_height(0), 0);

    mSupportsWideColor = has_wide_color_display(false);
    mDefaultCompositionDataspace =
            static_cast<ui::Dataspace>(default_composition_dataspace(Dataspace::V0_SRGB));
    mWideColorGamutCompositionDataspace = static_cast<ui::Dataspace>(wcg_composition_dataspace(
            mSupportsWideColor ? Dataspace::DISPLAY_P3 : Dataspace::V0_SRGB));
    defaultCompositionDataspace = mDefaultCompositionDataspace;
    wideColorGamutCompositionDataspace = mWideColorGamutCompositionDataspace;
    defaultCompositionPixelFormat = static_cast<ui::PixelFormat>(
            default_composition_pixel_format(ui::PixelFormat::RGBA_8888));
    wideColorGamutCompositionPixelFormat =
            static_cast<ui::PixelFormat>(wcg_composition_pixel_format(ui::PixelFormat::RGBA_8888));

    mLayerCachingEnabled = [] {
        const bool enable =
                android::sysprop::SurfaceFlingerProperties::enable_layer_caching().value_or(false);
        return base::GetBoolProperty(std::string("debug.sf.enable_layer_caching"), enable);
    }();

    useContextPriority = use_context_priority(true);

    mInternalDisplayPrimaries = sysprop::getDisplayNativePrimaries();

    // debugging stuff...
    char value[PROPERTY_VALUE_MAX];

    property_get("ro.build.type", value, "user");
    mIsUserBuild = strcmp(value, "user") == 0;

    mDebugFlashDelay = base::GetUintProperty("debug.sf.showupdates"s, 0u);

    mBackpressureGpuComposition = base::GetBoolProperty("debug.sf.enable_gl_backpressure"s, true);
    ALOGI_IF(mBackpressureGpuComposition, "Enabling backpressure for GPU composition");

    property_get("ro.surface_flinger.supports_background_blur", value, "0");
    bool supportsBlurs = atoi(value);
    mSupportsBlur = supportsBlurs;
    ALOGI_IF(!mSupportsBlur, "Disabling blur effects, they are not supported.");

    const size_t defaultListSize = MAX_LAYERS;
    auto listSize = property_get_int32("debug.sf.max_igbp_list_size", int32_t(defaultListSize));
    mMaxGraphicBufferProducerListSize = (listSize > 0) ? size_t(listSize) : defaultListSize;
    mGraphicBufferProducerListSizeLogThreshold =
            std::max(static_cast<int>(0.95 *
                                      static_cast<double>(mMaxGraphicBufferProducerListSize)),
                     1);

    property_get("debug.sf.luma_sampling", value, "1");
    mLumaSampling = atoi(value);

    property_get("debug.sf.disable_client_composition_cache", value, "0");
    mDisableClientCompositionCache = atoi(value);

    property_get("debug.sf.predict_hwc_composition_strategy", value, "1");
    mPredictCompositionStrategy = atoi(value);

    property_get("debug.sf.treat_170m_as_sRGB", value, "0");
    mTreat170mAsSrgb = atoi(value);

    property_get("debug.sf.dim_in_gamma_in_enhanced_screenshots", value, 0);
    mDimInGammaSpaceForEnhancedScreenshots = atoi(value);

    mIgnoreHwcPhysicalDisplayOrientation =
            base::GetBoolProperty("debug.sf.ignore_hwc_physical_display_orientation"s, false);

    // We should be reading 'persist.sys.sf.color_saturation' here
    // but since /data may be encrypted, we need to wait until after vold
    // comes online to attempt to read the property. The property is
    // instead read after the boot animation

    if (base::GetBoolProperty("debug.sf.treble_testing_override"s, false)) {
        // Without the override SurfaceFlinger cannot connect to HIDL
        // services that are not listed in the manifests.  Considered
        // deriving the setting from the set service name, but it
        // would be brittle if the name that's not 'default' is used
        // for production purposes later on.
        ALOGI("Enabling Treble testing override");
        android::hardware::details::setTrebleTestingOverride(true);
    }

    // TODO (b/270966065) Update the HWC based refresh rate overlay to support spinner
    mRefreshRateOverlaySpinner = property_get_bool("debug.sf.show_refresh_rate_overlay_spinner", 0);
    mRefreshRateOverlayRenderRate =
            property_get_bool("debug.sf.show_refresh_rate_overlay_render_rate", 0);
    mRefreshRateOverlayShowInMiddle =
            property_get_bool("debug.sf.show_refresh_rate_overlay_in_middle", 0);

    if (!mIsUserBuild && base::GetBoolProperty("debug.sf.enable_transaction_tracing"s, true)) {
        mTransactionTracing.emplace();
    }

    /* QTI_BEGIN */
    mQtiSFExtnIntf = surfaceflingerextension::qtiCreateSurfaceFlingerExtension(this);
    surfaceflingerextension::QtiExtensionContext::instance().setQtiSurfaceFlingerExtn(mQtiSFExtnIntf);
    mQtiSFExtnIntf->qtiInit(this);
    ALOGI("Created SF Extension %p", mQtiSFExtnIntf);
    /* QTI_END */

    mIgnoreHdrCameraLayers = ignore_hdr_camera_layers(false);

    mLayerLifecycleManagerEnabled =
            base::GetBoolProperty("persist.debug.sf.enable_layer_lifecycle_manager"s, false);
    mLegacyFrontEndEnabled = !mLayerLifecycleManagerEnabled ||
            base::GetBoolProperty("persist.debug.sf.enable_legacy_frontend"s, false);
}

LatchUnsignaledConfig SurfaceFlinger::getLatchUnsignaledConfig() {
    if (base::GetBoolProperty("debug.sf.auto_latch_unsignaled"s, true)) {
        return LatchUnsignaledConfig::AutoSingleLayer;
    }

    return LatchUnsignaledConfig::Disabled;
}

SurfaceFlinger::~SurfaceFlinger() = default;

void SurfaceFlinger::binderDied(const wp<IBinder>&) {
    // the window manager died on us. prepare its eulogy.
    mBootFinished = false;

    static_cast<void>(mScheduler->schedule([this]() FTL_FAKE_GUARD(kMainThreadContext) {
        // Sever the link to inputflinger since it's gone as well.
        mInputFlinger.clear();

        initializeDisplays();
    }));

    startBootAnim();
}

void SurfaceFlinger::run() {
    mScheduler->run();
}

sp<IBinder> SurfaceFlinger::createDisplay(const String8& displayName, bool secure,
                                          float requestedRefreshRate) {
    // onTransact already checks for some permissions, but adding an additional check here.
    // This is to ensure that only system and graphics can request to create a secure
    // display. Secure displays can show secure content so we add an additional restriction on it.
    const int uid = IPCThreadState::self()->getCallingUid();
    if (secure && uid != AID_GRAPHICS && uid != AID_SYSTEM) {
        ALOGE("Only privileged processes can create a secure display");
        return nullptr;
    }

    class DisplayToken : public BBinder {
        sp<SurfaceFlinger> flinger;
        virtual ~DisplayToken() {
             // no more references, this display must be terminated
             Mutex::Autolock _l(flinger->mStateLock);
             flinger->mCurrentState.displays.removeItem(wp<IBinder>::fromExisting(this));
             flinger->setTransactionFlags(eDisplayTransactionNeeded);
         }
     public:
        explicit DisplayToken(const sp<SurfaceFlinger>& flinger)
            : flinger(flinger) {
        }
    };

    sp<BBinder> token = sp<DisplayToken>::make(sp<SurfaceFlinger>::fromExisting(this));

    Mutex::Autolock _l(mStateLock);
    // Display ID is assigned when virtual display is allocated by HWC.
    DisplayDeviceState state;
    state.isSecure = secure;
    state.displayName = displayName;
    state.requestedRefreshRate = Fps::fromValue(requestedRefreshRate);
    mCurrentState.displays.add(token, state);
    return token;
}

void SurfaceFlinger::destroyDisplay(const sp<IBinder>& displayToken) {
    Mutex::Autolock lock(mStateLock);

    const ssize_t index = mCurrentState.displays.indexOfKey(displayToken);
    if (index < 0) {
        ALOGE("%s: Invalid display token %p", __func__, displayToken.get());
        return;
    }

    const DisplayDeviceState& state = mCurrentState.displays.valueAt(index);
    if (state.physical) {
        ALOGE("%s: Invalid operation on physical display", __func__);
        return;
    }
    mCurrentState.displays.removeItemsAt(index);
    setTransactionFlags(eDisplayTransactionNeeded);
}

void SurfaceFlinger::enableHalVirtualDisplays(bool enable) {
    auto& generator = mVirtualDisplayIdGenerators.hal;
    if (!generator && enable) {
        ALOGI("Enabling HAL virtual displays");
        generator.emplace(getHwComposer().getMaxVirtualDisplayCount());
    } else if (generator && !enable) {
        ALOGW_IF(generator->inUse(), "Disabling HAL virtual displays while in use");
        generator.reset();
    }
}

VirtualDisplayId SurfaceFlinger::acquireVirtualDisplay(ui::Size resolution,
                                                       ui::PixelFormat format) {
    if (auto& generator = mVirtualDisplayIdGenerators.hal) {
        if (const auto id = generator->generateId()) {
            if (getHwComposer().allocateVirtualDisplay(*id, resolution, &format)) {
                return *id;
            }

            generator->releaseId(*id);
        } else {
            ALOGW("%s: Exhausted HAL virtual displays", __func__);
        }

        ALOGW("%s: Falling back to GPU virtual display", __func__);
    }

    const auto id = mVirtualDisplayIdGenerators.gpu.generateId();
    LOG_ALWAYS_FATAL_IF(!id, "Failed to generate ID for GPU virtual display");
    return *id;
}

void SurfaceFlinger::releaseVirtualDisplay(VirtualDisplayId displayId) {
    if (const auto id = HalVirtualDisplayId::tryCast(displayId)) {
        if (auto& generator = mVirtualDisplayIdGenerators.hal) {
            generator->releaseId(*id);
        }
        return;
    }

    const auto id = GpuVirtualDisplayId::tryCast(displayId);
    LOG_ALWAYS_FATAL_IF(!id);
    mVirtualDisplayIdGenerators.gpu.releaseId(*id);
}

std::vector<PhysicalDisplayId> SurfaceFlinger::getPhysicalDisplayIdsLocked() const {
    std::vector<PhysicalDisplayId> displayIds;
    displayIds.reserve(mPhysicalDisplays.size());

    const auto defaultDisplayId = getDefaultDisplayDeviceLocked()->getPhysicalId();
    displayIds.push_back(defaultDisplayId);

    for (const auto& [id, display] : mPhysicalDisplays) {
        if (id != defaultDisplayId) {
            displayIds.push_back(id);
        }
    }

    return displayIds;
}

std::optional<PhysicalDisplayId> SurfaceFlinger::getPhysicalDisplayIdLocked(
        const sp<display::DisplayToken>& displayToken) const {
    return ftl::find_if(mPhysicalDisplays, PhysicalDisplay::hasToken(displayToken))
            .transform(&ftl::to_key<PhysicalDisplays>);
}

sp<IBinder> SurfaceFlinger::getPhysicalDisplayToken(PhysicalDisplayId displayId) const {
    Mutex::Autolock lock(mStateLock);
    return getPhysicalDisplayTokenLocked(displayId);
}

HWComposer& SurfaceFlinger::getHwComposer() const {
    return mCompositionEngine->getHwComposer();
}

renderengine::RenderEngine& SurfaceFlinger::getRenderEngine() const {
    return *mRenderEngine;
}

compositionengine::CompositionEngine& SurfaceFlinger::getCompositionEngine() const {
    return *mCompositionEngine.get();
}

void SurfaceFlinger::bootFinished() {
    if (mBootFinished == true) {
        ALOGE("Extra call to bootFinished");
        return;
    }
    mBootFinished = true;
    if (mStartPropertySetThread->join() != NO_ERROR) {
        ALOGE("Join StartPropertySetThread failed!");
    }

    if (mRenderEnginePrimeCacheFuture.valid()) {
        mRenderEnginePrimeCacheFuture.get();
    }
    const nsecs_t now = systemTime();
    const nsecs_t duration = now - mBootTime;
    ALOGI("Boot is finished (%ld ms)", long(ns2ms(duration)) );

    mFrameTracer->initialize();
    mFrameTimeline->onBootFinished();
    getRenderEngine().setEnableTracing(mFlagManager.use_skia_tracing());

    // wait patiently for the window manager death
    const String16 name("window");
    mWindowManager = defaultServiceManager()->waitForService(name);
    if (mWindowManager != 0) {
        mWindowManager->linkToDeath(sp<IBinder::DeathRecipient>::fromExisting(this));
    }

    // stop boot animation
    // formerly we would just kill the process, but we now ask it to exit so it
    // can choose where to stop the animation.
    property_set("service.bootanim.exit", "1");

    const int LOGTAG_SF_STOP_BOOTANIM = 60110;
    LOG_EVENT_LONG(LOGTAG_SF_STOP_BOOTANIM,
                   ns2ms(systemTime(SYSTEM_TIME_MONOTONIC)));

    sp<IBinder> input(defaultServiceManager()->waitForService(String16("inputflinger")));

    static_cast<void>(mScheduler->schedule([=]() FTL_FAKE_GUARD(kMainThreadContext) {
        if (input == nullptr) {
            ALOGE("Failed to link to input service");
        } else {
            mInputFlinger = interface_cast<os::IInputFlinger>(input);
        }

        readPersistentProperties();
        mPowerAdvisor->onBootFinished();
        const bool hintSessionEnabled = mFlagManager.use_adpf_cpu_hint();
        mPowerAdvisor->enablePowerHintSession(hintSessionEnabled);
        const bool hintSessionUsed = mPowerAdvisor->usePowerHintSession();
        ALOGD("Power hint is %s",
              hintSessionUsed ? "supported" : (hintSessionEnabled ? "unsupported" : "disabled"));
        if (hintSessionUsed) {
            std::optional<pid_t> renderEngineTid = getRenderEngine().getRenderEngineTid();
            std::vector<int32_t> tidList;
            tidList.emplace_back(gettid());
            if (renderEngineTid.has_value()) {
                tidList.emplace_back(*renderEngineTid);
            }
            if (!mPowerAdvisor->startPowerHintSession(tidList)) {
                ALOGW("Cannot start power hint session");
            }
        }

        mBootStage = BootStage::FINISHED;

        if (base::GetBoolProperty("sf.debug.show_refresh_rate_overlay"s, false)) {
            ftl::FakeGuard guard(mStateLock);
            enableRefreshRateOverlay(true);
        }
    }));
}

static std::optional<renderengine::RenderEngine::RenderEngineType>
chooseRenderEngineTypeViaSysProp() {
    char prop[PROPERTY_VALUE_MAX];
    property_get(PROPERTY_DEBUG_RENDERENGINE_BACKEND, prop, "skiaglthreaded");

    if (strcmp(prop, "skiagl") == 0) {
        return renderengine::RenderEngine::RenderEngineType::SKIA_GL;
    } else if (strcmp(prop, "skiaglthreaded") == 0) {
        return renderengine::RenderEngine::RenderEngineType::SKIA_GL_THREADED;
    } else if (strcmp(prop, "skiavk") == 0) {
        return renderengine::RenderEngine::RenderEngineType::SKIA_VK;
    } else if (strcmp(prop, "skiavkthreaded") == 0) {
        return renderengine::RenderEngine::RenderEngineType::SKIA_VK_THREADED;
    } else {
        ALOGE("Unrecognized RenderEngineType %s; ignoring!", prop);
        return {};
    }
}

// Do not call property_set on main thread which will be blocked by init
// Use StartPropertySetThread instead.
void SurfaceFlinger::init() FTL_FAKE_GUARD(kMainThreadContext) {
    ATRACE_CALL();
    ALOGI(  "SurfaceFlinger's main thread ready to run. "
            "Initializing graphics H/W...");
    addTransactionReadyFilters();
    Mutex::Autolock lock(mStateLock);

    // Get a RenderEngine for the given display / config (can't fail)
    // TODO(b/77156734): We need to stop casting and use HAL types when possible.
    // Sending maxFrameBufferAcquiredBuffers as the cache size is tightly tuned to single-display.
    auto builder = renderengine::RenderEngineCreationArgs::Builder()
                           .setPixelFormat(static_cast<int32_t>(defaultCompositionPixelFormat))
                           .setImageCacheSize(maxFrameBufferAcquiredBuffers)
                           .setEnableProtectedContext(enable_protected_contents(false))
                           .setPrecacheToneMapperShaderOnly(false)
                           .setSupportsBackgroundBlur(mSupportsBlur)
                           .setContextPriority(
                                   useContextPriority
                                           ? renderengine::RenderEngine::ContextPriority::REALTIME
                                           : renderengine::RenderEngine::ContextPriority::MEDIUM);
    if (auto type = chooseRenderEngineTypeViaSysProp()) {
        builder.setRenderEngineType(type.value());
    }
    mRenderEngine = renderengine::RenderEngine::create(builder.build());
    mCompositionEngine->setRenderEngine(mRenderEngine.get());
    mMaxRenderTargetSize =
            std::min(getRenderEngine().getMaxTextureSize(), getRenderEngine().getMaxViewportDims());

    // Set SF main policy after initializing RenderEngine which has its own policy.
    if (!SetTaskProfiles(0, {"SFMainPolicy"})) {
        ALOGW("Failed to set main task profile");
    }

    mCompositionEngine->setTimeStats(mTimeStats);
    mCompositionEngine->setHwComposer(getFactory().createHWComposer(mHwcServiceName));
    mCompositionEngine->getHwComposer().setCallback(*this);
    ClientCache::getInstance().setRenderEngine(&getRenderEngine());

    enableLatchUnsignaledConfig = getLatchUnsignaledConfig();

    if (base::GetBoolProperty("debug.sf.enable_hwc_vds"s, false)) {
        enableHalVirtualDisplays(true);
    }

    // Process hotplug for displays connected at boot.
    LOG_ALWAYS_FATAL_IF(!configureLocked(),
                        "Initial display configuration failed: HWC did not hotplug");

    // Commit primary display.
    sp<const DisplayDevice> display;
    if (const auto indexOpt = mCurrentState.getDisplayIndex(getPrimaryDisplayIdLocked())) {
        const auto& displays = mCurrentState.displays;

        const auto& token = displays.keyAt(*indexOpt);
        const auto& state = displays.valueAt(*indexOpt);

        processDisplayAdded(token, state);
        mDrawingState.displays.add(token, state);

        display = getDefaultDisplayDeviceLocked();
    }

    LOG_ALWAYS_FATAL_IF(!display, "Failed to configure the primary display");
    LOG_ALWAYS_FATAL_IF(!getHwComposer().isConnected(display->getPhysicalId()),
                        "Primary display is disconnected");

    // TODO(b/241285876): The Scheduler needlessly depends on creating the CompositionEngine part of
    // the DisplayDevice, hence the above commit of the primary display. Remove that special case by
    // initializing the Scheduler after configureLocked, once decoupled from DisplayDevice.
    initScheduler(display);
    dispatchDisplayHotplugEvent(display->getPhysicalId(), true);

    // Commit secondary display(s).
    processDisplayChangesLocked();

    // initialize our drawing state
    mDrawingState = mCurrentState;

    onActiveDisplayChangedLocked(nullptr, *display);

    static_cast<void>(mScheduler->schedule(
            [this]() FTL_FAKE_GUARD(kMainThreadContext) { initializeDisplays(); }));

    mPowerAdvisor->init();

    char primeShaderCache[PROPERTY_VALUE_MAX];
    property_get("service.sf.prime_shader_cache", primeShaderCache, "1");
    if (atoi(primeShaderCache)) {
        if (setSchedFifo(false) != NO_ERROR) {
            ALOGW("Can't set SCHED_OTHER for primeCache");
        }

        mRenderEnginePrimeCacheFuture = getRenderEngine().primeCache();

        if (setSchedFifo(true) != NO_ERROR) {
            ALOGW("Can't set SCHED_OTHER for primeCache");
        }
    }

    // Inform native graphics APIs whether the present timestamp is supported:

    const bool presentFenceReliable =
            !getHwComposer().hasCapability(Capability::PRESENT_FENCE_IS_NOT_RELIABLE);
    mStartPropertySetThread = getFactory().createStartPropertySetThread(presentFenceReliable);

    if (mStartPropertySetThread->Start() != NO_ERROR) {
        ALOGE("Run StartPropertySetThread failed!");
    }

<<<<<<< HEAD
    if (mTransactionTracing) {
        TransactionTraceWriter::getInstance().setWriterFunction([&](const std::string& prefix,
                                                                    bool overwrite) {
            auto writeFn = [&]() {
                const std::string filename =
                        TransactionTracing::DIR_NAME + prefix + TransactionTracing::FILE_NAME;
                if (overwrite && access(filename.c_str(), F_OK) == 0) {
                    ALOGD("TransactionTraceWriter: file=%s already exists", filename.c_str());
                    return;
                }
                mTransactionTracing->flush();
                mTransactionTracing->writeToFile(filename);
            };
            if (std::this_thread::get_id() == mMainThreadId) {
                writeFn();
            } else {
                mScheduler->schedule(writeFn).get();
            }
        });
    }

    /* QTI_BEGIN */
    mQtiSFExtnIntf =
            mQtiSFExtnIntf->qtiPostInit(static_cast<android::impl::HWComposer&>(
                                                mCompositionEngine->getHwComposer()),
                                        static_cast<Hwc2::impl::PowerAdvisor*>(mPowerAdvisor.get()),
                                        mVsyncConfiguration.get(), getHwComposer().getComposer());
   surfaceflingerextension::QtiExtensionContext::instance().setCompositionEngine(
            &getCompositionEngine());
    mQtiSFExtnIntf->qtiStartUnifiedDraw();
    /* QTI_END */

=======
    initTransactionTraceWriter();
>>>>>>> 4647af25
    ALOGV("Done initializing");
}

void SurfaceFlinger::initTransactionTraceWriter() {
    if (!mTransactionTracing) {
        return;
    }
    TransactionTraceWriter::getInstance().setWriterFunction(
            [&](const std::string& filename, bool overwrite) {
                auto writeFn = [&]() {
                    if (!overwrite && access(filename.c_str(), F_OK) == 0) {
                        ALOGD("TransactionTraceWriter: file=%s already exists", filename.c_str());
                        return;
                    }
                    mTransactionTracing->flush();
                    mTransactionTracing->writeToFile(filename);
                };
                if (std::this_thread::get_id() == mMainThreadId) {
                    writeFn();
                } else {
                    mScheduler->schedule(writeFn).get();
                }
            });
}

void SurfaceFlinger::readPersistentProperties() {
    Mutex::Autolock _l(mStateLock);

    char value[PROPERTY_VALUE_MAX];

    property_get("persist.sys.sf.color_saturation", value, "1.0");
    mGlobalSaturationFactor = atof(value);
    updateColorMatrixLocked();
    ALOGV("Saturation is set to %.2f", mGlobalSaturationFactor);

    property_get("persist.sys.sf.native_mode", value, "0");
    mDisplayColorSetting = static_cast<DisplayColorSetting>(atoi(value));

    mForceColorMode =
            static_cast<ui::ColorMode>(base::GetIntProperty("persist.sys.sf.color_mode"s, 0));
}

void SurfaceFlinger::startBootAnim() {
    // Start boot animation service by setting a property mailbox
    // if property setting thread is already running, Start() will be just a NOP
    mStartPropertySetThread->Start();
    // Wait until property was set
    if (mStartPropertySetThread->join() != NO_ERROR) {
        ALOGE("Join StartPropertySetThread failed!");
    }
}

// ----------------------------------------------------------------------------

status_t SurfaceFlinger::getSupportedFrameTimestamps(
        std::vector<FrameEvent>* outSupported) const {
    *outSupported = {
        FrameEvent::REQUESTED_PRESENT,
        FrameEvent::ACQUIRE,
        FrameEvent::LATCH,
        FrameEvent::FIRST_REFRESH_START,
        FrameEvent::LAST_REFRESH_START,
        FrameEvent::GPU_COMPOSITION_DONE,
        FrameEvent::DEQUEUE_READY,
        FrameEvent::RELEASE,
    };

    ConditionalLock lock(mStateLock, std::this_thread::get_id() != mMainThreadId);

    if (!getHwComposer().hasCapability(Capability::PRESENT_FENCE_IS_NOT_RELIABLE)) {
        outSupported->push_back(FrameEvent::DISPLAY_PRESENT);
    }
    return NO_ERROR;
}

status_t SurfaceFlinger::getDisplayState(const sp<IBinder>& displayToken, ui::DisplayState* state) {
    if (!displayToken || !state) {
        return BAD_VALUE;
    }

    Mutex::Autolock lock(mStateLock);

    const auto display = getDisplayDeviceLocked(displayToken);
    if (!display) {
        return NAME_NOT_FOUND;
    }

    state->layerStack = display->getLayerStack();
    state->orientation = display->getOrientation();

    const Rect layerStackRect = display->getLayerStackSpaceRect();
    state->layerStackSpaceRect =
            layerStackRect.isValid() ? layerStackRect.getSize() : display->getSize();

    return NO_ERROR;
}

status_t SurfaceFlinger::getStaticDisplayInfo(int64_t displayId, ui::StaticDisplayInfo* info) {
    if (!info) {
        return BAD_VALUE;
    }

    Mutex::Autolock lock(mStateLock);
    const auto id = DisplayId::fromValue<PhysicalDisplayId>(static_cast<uint64_t>(displayId));
    const auto displayOpt = mPhysicalDisplays.get(*id).and_then(getDisplayDeviceAndSnapshot());

    if (!displayOpt) {
        return NAME_NOT_FOUND;
    }

    const auto& [display, snapshotRef] = *displayOpt;
    const auto& snapshot = snapshotRef.get();

    info->connectionType = snapshot.connectionType();
    info->deviceProductInfo = snapshot.deviceProductInfo();

    if (mEmulatedDisplayDensity) {
        info->density = mEmulatedDisplayDensity;
    } else {
        info->density = info->connectionType == ui::DisplayConnectionType::Internal
                ? mInternalDisplayDensity
                : FALLBACK_DENSITY;
    }
    info->density /= ACONFIGURATION_DENSITY_MEDIUM;

    info->secure = display->isSecure();
    info->installOrientation = display->getPhysicalOrientation();

    return NO_ERROR;
}

void SurfaceFlinger::getDynamicDisplayInfoInternal(ui::DynamicDisplayInfo*& info,
                                                   const sp<DisplayDevice>& display,
                                                   const display::DisplaySnapshot& snapshot) {
    const auto& displayModes = snapshot.displayModes();
    info->supportedDisplayModes.clear();
    info->supportedDisplayModes.reserve(displayModes.size());

    for (const auto& [id, mode] : displayModes) {
        ui::DisplayMode outMode;
        outMode.id = static_cast<int32_t>(id.value());

        auto [width, height] = mode->getResolution();
        auto [xDpi, yDpi] = mode->getDpi();

        if (const auto physicalOrientation = display->getPhysicalOrientation();
            physicalOrientation == ui::ROTATION_90 || physicalOrientation == ui::ROTATION_270) {
            std::swap(width, height);
            std::swap(xDpi, yDpi);
        }

        outMode.resolution = ui::Size(width, height);

        outMode.xDpi = xDpi;
        outMode.yDpi = yDpi;

        const nsecs_t period = mode->getVsyncPeriod();
        outMode.refreshRate = Fps::fromPeriodNsecs(period).getValue();

        const auto vsyncConfigSet =
                mVsyncConfiguration->getConfigsForRefreshRate(Fps::fromValue(outMode.refreshRate));
        outMode.appVsyncOffset = vsyncConfigSet.late.appOffset;
        outMode.sfVsyncOffset = vsyncConfigSet.late.sfOffset;
        outMode.group = mode->getGroup();

        // This is how far in advance a buffer must be queued for
        // presentation at a given time.  If you want a buffer to appear
        // on the screen at time N, you must submit the buffer before
        // (N - presentationDeadline).
        //
        // Normally it's one full refresh period (to give SF a chance to
        // latch the buffer), but this can be reduced by configuring a
        // VsyncController offset.  Any additional delays introduced by the hardware
        // composer or panel must be accounted for here.
        //
        // We add an additional 1ms to allow for processing time and
        // differences between the ideal and actual refresh rate.
        outMode.presentationDeadline = period - outMode.sfVsyncOffset + 1000000;
        excludeDolbyVisionIf4k30Present(display->getHdrCapabilities().getSupportedHdrTypes(),
                                        outMode);
        info->supportedDisplayModes.push_back(outMode);
    }

    info->supportedColorModes = snapshot.filterColorModes(mSupportsWideColor);

    const PhysicalDisplayId displayId = snapshot.displayId();

    const auto mode = display->refreshRateSelector().getActiveMode();
    info->activeDisplayModeId = mode.modePtr->getId().value();
    info->renderFrameRate = mode.fps.getValue();
    info->activeColorMode = display->getCompositionDisplay()->getState().colorMode;
    info->hdrCapabilities = filterOut4k30(display->getHdrCapabilities());

    info->autoLowLatencyModeSupported =
            getHwComposer().hasDisplayCapability(displayId,
                                                 DisplayCapability::AUTO_LOW_LATENCY_MODE);
    info->gameContentTypeSupported =
            getHwComposer().supportsContentType(displayId, hal::ContentType::GAME);

    info->preferredBootDisplayMode = static_cast<ui::DisplayModeId>(-1);

    if (getHwComposer().hasCapability(Capability::BOOT_DISPLAY_CONFIG)) {
        if (const auto hwcId = getHwComposer().getPreferredBootDisplayMode(displayId)) {
            if (const auto modeId = snapshot.translateModeId(*hwcId)) {
                info->preferredBootDisplayMode = modeId->value();
            }
        }
    }
}

status_t SurfaceFlinger::getDynamicDisplayInfoFromId(int64_t physicalDisplayId,
                                                     ui::DynamicDisplayInfo* info) {
    if (!info) {
        return BAD_VALUE;
    }

    Mutex::Autolock lock(mStateLock);

    const auto id_ =
            DisplayId::fromValue<PhysicalDisplayId>(static_cast<uint64_t>(physicalDisplayId));
    const auto displayOpt = mPhysicalDisplays.get(*id_).and_then(getDisplayDeviceAndSnapshot());

    if (!displayOpt) {
        return NAME_NOT_FOUND;
    }

    const auto& [display, snapshotRef] = *displayOpt;
    getDynamicDisplayInfoInternal(info, display, snapshotRef.get());
    return NO_ERROR;
}

status_t SurfaceFlinger::getDynamicDisplayInfoFromToken(const sp<IBinder>& displayToken,
                                                        ui::DynamicDisplayInfo* info) {
    if (!displayToken || !info) {
        return BAD_VALUE;
    }

    Mutex::Autolock lock(mStateLock);

    const auto displayOpt = ftl::find_if(mPhysicalDisplays, PhysicalDisplay::hasToken(displayToken))
                                    .transform(&ftl::to_mapped_ref<PhysicalDisplays>)
                                    .and_then(getDisplayDeviceAndSnapshot());

    if (!displayOpt) {
        return NAME_NOT_FOUND;
    }

    const auto& [display, snapshotRef] = *displayOpt;
    getDynamicDisplayInfoInternal(info, display, snapshotRef.get());
    return NO_ERROR;
}

status_t SurfaceFlinger::getDisplayStats(const sp<IBinder>& displayToken,
                                         DisplayStatInfo* outStats) {
    if (!outStats) {
        return BAD_VALUE;
    }

    std::optional<PhysicalDisplayId> displayIdOpt;
    {
        Mutex::Autolock lock(mStateLock);
        if (displayToken) {
            displayIdOpt = getPhysicalDisplayIdLocked(displayToken);
            if (!displayIdOpt) {
                ALOGW("%s: Invalid physical display token %p", __func__, displayToken.get());
                return NAME_NOT_FOUND;
            }
        } else {
            // TODO (b/277364366): Clients should be updated to pass in the display they
            // want, rather than us picking an arbitrary one (the active display, in this
            // case).
            displayIdOpt = mActiveDisplayId;
        }
    }

    const auto schedule = mScheduler->getVsyncSchedule(displayIdOpt);
    if (!schedule) {
        ALOGE("%s: Missing VSYNC schedule for display %s!", __func__,
              to_string(*displayIdOpt).c_str());
        return NAME_NOT_FOUND;
    }
    outStats->vsyncTime = schedule->vsyncDeadlineAfter(TimePoint::now()).ns();
    outStats->vsyncPeriod = schedule->period().ns();
    return NO_ERROR;
}

void SurfaceFlinger::setDesiredActiveMode(display::DisplayModeRequest&& request, bool force) {
    const auto displayId = request.mode.modePtr->getPhysicalDisplayId();
    ATRACE_NAME(ftl::Concat(__func__, ' ', displayId.value).c_str());

    const auto display = getDisplayDeviceLocked(displayId);
    if (!display) {
        ALOGW("%s: display is no longer valid", __func__);
        return;
    }

    /* QTI_BEGIN */
    if (mQtiSFExtnIntf->qtiIsFpsDeferNeeded(request.mode.fps.getValue())) {
        return;
    }
    /* QTI_END */

    const auto mode = request.mode;
    const bool emitEvent = request.emitEvent;

    switch (display->setDesiredActiveMode(DisplayDevice::ActiveModeInfo(std::move(request)),
                                          force)) {
        case DisplayDevice::DesiredActiveModeAction::InitiateDisplayModeSwitch:
            // Set the render rate as setDesiredActiveMode updated it.
            mScheduler->setRenderRate(displayId,
                                      display->refreshRateSelector().getActiveMode().fps);

            // Schedule a new frame to initiate the display mode switch.
            scheduleComposite(FrameHint::kNone);

            // Start receiving vsync samples now, so that we can detect a period
            // switch.
            mScheduler->resyncToHardwareVsync(displayId, true /* allowToEnable */,
                                              mode.modePtr->getFps());

            // As we called to set period, we will call to onRefreshRateChangeCompleted once
            // VsyncController model is locked.
            mScheduler->modulateVsync(displayId, &VsyncModulator::onRefreshRateChangeInitiated);

            if (displayId == mActiveDisplayId) {
                updatePhaseConfiguration(mode.fps);
            }

            mScheduler->setModeChangePending(true);
            break;
        case DisplayDevice::DesiredActiveModeAction::InitiateRenderRateSwitch:
            mScheduler->setRenderRate(displayId, mode.fps);

            if (displayId == mActiveDisplayId) {
                updatePhaseConfiguration(mode.fps);
                mRefreshRateStats->setRefreshRate(mode.fps);
            }

            if (emitEvent) {
                dispatchDisplayModeChangeEvent(displayId, mode);
            }
            break;
        case DisplayDevice::DesiredActiveModeAction::None:
            break;
    }

    /* QTI_BEGIN */
    mQtiSFExtnIntf->qtiSetContentFps(request.mode.fps.getValue());
    mQtiSFExtnIntf->qtiDolphinSetVsyncPeriod(request.mode.fps.getPeriodNsecs());
    /* QTI_END */
}

status_t SurfaceFlinger::setActiveModeFromBackdoor(const sp<display::DisplayToken>& displayToken,
                                                   DisplayModeId modeId) {
    ATRACE_CALL();

    if (!displayToken) {
        return BAD_VALUE;
    }

    const char* const whence = __func__;
    auto future = mScheduler->schedule([=]() FTL_FAKE_GUARD(kMainThreadContext) -> status_t {
        const auto displayOpt =
                FTL_FAKE_GUARD(mStateLock,
                               ftl::find_if(mPhysicalDisplays,
                                            PhysicalDisplay::hasToken(displayToken))
                                       .transform(&ftl::to_mapped_ref<PhysicalDisplays>)
                                       .and_then(getDisplayDeviceAndSnapshot()));
        if (!displayOpt) {
            ALOGE("%s: Invalid physical display token %p", whence, displayToken.get());
            return NAME_NOT_FOUND;
        }

        const auto& [display, snapshotRef] = *displayOpt;
        const auto& snapshot = snapshotRef.get();

        const auto fpsOpt = snapshot.displayModes().get(modeId).transform(
                [](const DisplayModePtr& mode) { return mode->getFps(); });

        if (!fpsOpt) {
            ALOGE("%s: Invalid mode %d for display %s", whence, modeId.value(),
                  to_string(snapshot.displayId()).c_str());
            return BAD_VALUE;
        }

        const Fps fps = *fpsOpt;

        // Keep the old switching type.
        const bool allowGroupSwitching =
                display->refreshRateSelector().getCurrentPolicy().allowGroupSwitching;

        const scheduler::RefreshRateSelector::DisplayManagerPolicy policy{modeId,
                                                                          {fps, fps},
                                                                          allowGroupSwitching};

        return setDesiredDisplayModeSpecsInternal(display, policy);
    });

    return future.get();
}

void SurfaceFlinger::finalizeDisplayModeChange(DisplayDevice& display) {
    const auto displayId = display.getPhysicalId();
    ATRACE_NAME(ftl::Concat(__func__, ' ', displayId.value).c_str());

    const auto upcomingModeInfo = display.getUpcomingActiveMode();
    if (!upcomingModeInfo.modeOpt) {
        // There is no pending mode change. This can happen if the active
        // display changed and the mode change happened on a different display.
        return;
    }

    if (display.getActiveMode().modePtr->getResolution() !=
        upcomingModeInfo.modeOpt->modePtr->getResolution()) {
        auto& state = mCurrentState.displays.editValueFor(display.getDisplayToken());
        // We need to generate new sequenceId in order to recreate the display (and this
        // way the framebuffer).
        state.sequenceId = DisplayDeviceState{}.sequenceId;
        state.physical->activeMode = upcomingModeInfo.modeOpt->modePtr.get();
        processDisplayChangesLocked();

        // processDisplayChangesLocked will update all necessary components so we're done here.
        return;
    }

    const auto& activeMode = *upcomingModeInfo.modeOpt;
    display.finalizeModeChange(activeMode.modePtr->getId(), activeMode.modePtr->getFps(),
                               activeMode.fps);

    if (displayId == mActiveDisplayId) {
        mRefreshRateStats->setRefreshRate(activeMode.fps);
        updatePhaseConfiguration(activeMode.fps);
    }

    if (upcomingModeInfo.event != scheduler::DisplayModeEvent::None) {
        dispatchDisplayModeChangeEvent(displayId, activeMode);
    }
}

void SurfaceFlinger::clearDesiredActiveModeState(const sp<DisplayDevice>& display) {
    display->clearDesiredActiveModeState();
    if (display->getPhysicalId() == mActiveDisplayId) {
        // TODO(b/255635711): Check for pending mode changes on other displays.
        mScheduler->setModeChangePending(false);
    }
}

void SurfaceFlinger::desiredActiveModeChangeDone(const sp<DisplayDevice>& display) {
    const auto desiredActiveMode = display->getDesiredActiveMode();
    const auto& modeOpt = desiredActiveMode->modeOpt;
    const auto displayId = modeOpt->modePtr->getPhysicalDisplayId();
    const auto displayFps = modeOpt->modePtr->getFps();
    const auto renderFps = modeOpt->fps;
    clearDesiredActiveModeState(display);
    mScheduler->resyncToHardwareVsync(displayId, true /* allowToEnable */, displayFps);
    mScheduler->setRenderRate(displayId, renderFps);

    if (displayId == mActiveDisplayId) {
        updatePhaseConfiguration(renderFps);
    }
}

void SurfaceFlinger::initiateDisplayModeChanges() {
    ATRACE_CALL();

    std::optional<PhysicalDisplayId> displayToUpdateImmediately;

    for (const auto& [id, physical] : mPhysicalDisplays) {
        const auto display = getDisplayDeviceLocked(id);
        if (!display) continue;

        // Store the local variable to release the lock.
        const auto desiredActiveMode = display->getDesiredActiveMode();
        if (!desiredActiveMode) {
            // No desired active mode pending to be applied.
            continue;
        }

        if (!display->isPoweredOn()) {
            // Display is no longer powered on, so abort the mode change.
            clearDesiredActiveModeState(display);
            continue;
        }

        const auto desiredModeId = desiredActiveMode->modeOpt->modePtr->getId();
        const auto displayModePtrOpt = physical.snapshot().displayModes().get(desiredModeId);

        if (!displayModePtrOpt) {
            ALOGW("Desired display mode is no longer supported. Mode ID = %d",
                  desiredModeId.value());
            clearDesiredActiveModeState(display);
            continue;
        }

        ALOGV("%s changing active mode to %d(%s) for display %s", __func__, desiredModeId.value(),
              to_string(displayModePtrOpt->get()->getFps()).c_str(),
              to_string(display->getId()).c_str());

        if (display->getActiveMode() == desiredActiveMode->modeOpt) {
            // we are already in the requested mode, there is nothing left to do
            desiredActiveModeChangeDone(display);
            continue;
        }

        // Desired active mode was set, it is different than the mode currently in use, however
        // allowed modes might have changed by the time we process the refresh.
        // Make sure the desired mode is still allowed
        const auto displayModeAllowed =
                display->refreshRateSelector().isModeAllowed(*desiredActiveMode->modeOpt);
        if (!displayModeAllowed) {
            clearDesiredActiveModeState(display);
            continue;
        }

        // TODO(b/142753666) use constrains
        hal::VsyncPeriodChangeConstraints constraints;
        constraints.desiredTimeNanos = systemTime();
        constraints.seamlessRequired = false;
        hal::VsyncPeriodChangeTimeline outTimeline;

        const auto status =
                display->initiateModeChange(*desiredActiveMode, constraints, &outTimeline);

        if (status != NO_ERROR) {
            // initiateModeChange may fail if a hotplug event is just about
            // to be sent. We just log the error in this case.
            ALOGW("initiateModeChange failed: %d", status);
            continue;
        }

        display->refreshRateSelector().onModeChangeInitiated();
        mScheduler->onNewVsyncPeriodChangeTimeline(outTimeline);

        if (outTimeline.refreshRequired) {
            scheduleComposite(FrameHint::kNone);
        } else {
            // TODO(b/255635711): Remove `displayToUpdateImmediately` to `finalizeDisplayModeChange`
            // for all displays. This was only needed when the loop iterated over `mDisplays` rather
            // than `mPhysicalDisplays`.
            displayToUpdateImmediately = display->getPhysicalId();
        }
    }

    if (displayToUpdateImmediately) {
        const auto display = getDisplayDeviceLocked(*displayToUpdateImmediately);
        finalizeDisplayModeChange(*display);

        const auto desiredActiveMode = display->getDesiredActiveMode();
        if (desiredActiveMode && display->getActiveMode() == desiredActiveMode->modeOpt) {
            desiredActiveModeChangeDone(display);
        }
    }
}

void SurfaceFlinger::disableExpensiveRendering() {
    const char* const whence = __func__;
    auto future = mScheduler->schedule([=]() FTL_FAKE_GUARD(mStateLock) {
        ATRACE_NAME(whence);
        if (mPowerAdvisor->isUsingExpensiveRendering()) {
            for (const auto& [_, display] : mDisplays) {
                constexpr bool kDisable = false;
                mPowerAdvisor->setExpensiveRenderingExpected(display->getId(), kDisable);
            }
        }
    });

    future.wait();
}

status_t SurfaceFlinger::getDisplayNativePrimaries(const sp<IBinder>& displayToken,
                                                   ui::DisplayPrimaries& primaries) {
    if (!displayToken) {
        return BAD_VALUE;
    }

    Mutex::Autolock lock(mStateLock);

    const auto display = ftl::find_if(mPhysicalDisplays, PhysicalDisplay::hasToken(displayToken))
                                 .transform(&ftl::to_mapped_ref<PhysicalDisplays>);
    if (!display) {
        return NAME_NOT_FOUND;
    }

    if (!display.transform(&PhysicalDisplay::isInternal).value()) {
        return INVALID_OPERATION;
    }

    // TODO(b/229846990): For now, assume that all internal displays have the same primaries.
    primaries = mInternalDisplayPrimaries;
    return NO_ERROR;
}

status_t SurfaceFlinger::setActiveColorMode(const sp<IBinder>& displayToken, ui::ColorMode mode) {
    if (!displayToken) {
        return BAD_VALUE;
    }

    const char* const whence = __func__;
    auto future = mScheduler->schedule([=]() FTL_FAKE_GUARD(mStateLock) -> status_t {
        const auto displayOpt =
                ftl::find_if(mPhysicalDisplays, PhysicalDisplay::hasToken(displayToken))
                        .transform(&ftl::to_mapped_ref<PhysicalDisplays>)
                        .and_then(getDisplayDeviceAndSnapshot());

        if (!displayOpt) {
            ALOGE("%s: Invalid physical display token %p", whence, displayToken.get());
            return NAME_NOT_FOUND;
        }

        const auto& [display, snapshotRef] = *displayOpt;
        const auto& snapshot = snapshotRef.get();

        const auto modes = snapshot.filterColorModes(mSupportsWideColor);
        const bool exists = std::find(modes.begin(), modes.end(), mode) != modes.end();

        if (mode < ui::ColorMode::NATIVE || !exists) {
            ALOGE("%s: Invalid color mode %s (%d) for display %s", whence,
                  decodeColorMode(mode).c_str(), mode, to_string(snapshot.displayId()).c_str());
            return BAD_VALUE;
        }

        display->getCompositionDisplay()->setColorProfile(
                {mode, Dataspace::UNKNOWN, RenderIntent::COLORIMETRIC});

        return NO_ERROR;
    });

    // TODO(b/195698395): Propagate error.
    future.wait();
    return NO_ERROR;
}

status_t SurfaceFlinger::getBootDisplayModeSupport(bool* outSupport) const {
    auto future = mScheduler->schedule(
            [this] { return getHwComposer().hasCapability(Capability::BOOT_DISPLAY_CONFIG); });

    *outSupport = future.get();
    return NO_ERROR;
}

status_t SurfaceFlinger::getOverlaySupport(gui::OverlayProperties* outProperties) const {
    const auto& aidlProperties = getHwComposer().getOverlaySupport();
    // convert aidl OverlayProperties to gui::OverlayProperties
    outProperties->combinations.reserve(aidlProperties.combinations.size());
    for (const auto& combination : aidlProperties.combinations) {
        std::vector<int32_t> pixelFormats;
        pixelFormats.reserve(combination.pixelFormats.size());
        std::transform(combination.pixelFormats.cbegin(), combination.pixelFormats.cend(),
                       std::back_inserter(pixelFormats),
                       [](const auto& val) { return static_cast<int32_t>(val); });
        std::vector<int32_t> standards;
        standards.reserve(combination.standards.size());
        std::transform(combination.standards.cbegin(), combination.standards.cend(),
                       std::back_inserter(standards),
                       [](const auto& val) { return static_cast<int32_t>(val); });
        std::vector<int32_t> transfers;
        transfers.reserve(combination.transfers.size());
        std::transform(combination.transfers.cbegin(), combination.transfers.cend(),
                       std::back_inserter(transfers),
                       [](const auto& val) { return static_cast<int32_t>(val); });
        std::vector<int32_t> ranges;
        ranges.reserve(combination.ranges.size());
        std::transform(combination.ranges.cbegin(), combination.ranges.cend(),
                       std::back_inserter(ranges),
                       [](const auto& val) { return static_cast<int32_t>(val); });
        gui::OverlayProperties::SupportedBufferCombinations outCombination;
        outCombination.pixelFormats = std::move(pixelFormats);
        outCombination.standards = std::move(standards);
        outCombination.transfers = std::move(transfers);
        outCombination.ranges = std::move(ranges);
        outProperties->combinations.emplace_back(outCombination);
    }
    outProperties->supportMixedColorSpaces = aidlProperties.supportMixedColorSpaces;
    return NO_ERROR;
}

status_t SurfaceFlinger::setBootDisplayMode(const sp<display::DisplayToken>& displayToken,
                                            DisplayModeId modeId) {
    const char* const whence = __func__;
    auto future = mScheduler->schedule([=]() FTL_FAKE_GUARD(mStateLock) -> status_t {
        const auto snapshotOpt =
                ftl::find_if(mPhysicalDisplays, PhysicalDisplay::hasToken(displayToken))
                        .transform(&ftl::to_mapped_ref<PhysicalDisplays>)
                        .transform(&PhysicalDisplay::snapshotRef);

        if (!snapshotOpt) {
            ALOGE("%s: Invalid physical display token %p", whence, displayToken.get());
            return NAME_NOT_FOUND;
        }

        const auto& snapshot = snapshotOpt->get();
        const auto hwcIdOpt = snapshot.displayModes().get(modeId).transform(
                [](const DisplayModePtr& mode) { return mode->getHwcId(); });

        if (!hwcIdOpt) {
            ALOGE("%s: Invalid mode %d for display %s", whence, modeId.value(),
                  to_string(snapshot.displayId()).c_str());
            return BAD_VALUE;
        }

        return getHwComposer().setBootDisplayMode(snapshot.displayId(), *hwcIdOpt);
    });
    return future.get();
}

status_t SurfaceFlinger::clearBootDisplayMode(const sp<IBinder>& displayToken) {
    const char* const whence = __func__;
    auto future = mScheduler->schedule([=]() FTL_FAKE_GUARD(mStateLock) -> status_t {
        if (const auto displayId = getPhysicalDisplayIdLocked(displayToken)) {
            return getHwComposer().clearBootDisplayMode(*displayId);
        } else {
            ALOGE("%s: Invalid display token %p", whence, displayToken.get());
            return BAD_VALUE;
        }
    });
    return future.get();
}

status_t SurfaceFlinger::getHdrConversionCapabilities(
        std::vector<gui::HdrConversionCapability>* hdrConversionCapabilities) const {
    bool hdrOutputConversionSupport;
    getHdrOutputConversionSupport(&hdrOutputConversionSupport);
    if (hdrOutputConversionSupport == false) {
        ALOGE("hdrOutputConversion is not supported by this device.");
        return INVALID_OPERATION;
    }
    const auto aidlConversionCapability = getHwComposer().getHdrConversionCapabilities();
    for (auto capability : aidlConversionCapability) {
        gui::HdrConversionCapability tempCapability;
        tempCapability.sourceType = static_cast<int>(capability.sourceType);
        tempCapability.outputType = static_cast<int>(capability.outputType);
        tempCapability.addsLatency = capability.addsLatency;
        hdrConversionCapabilities->push_back(tempCapability);
    }
    return NO_ERROR;
}

status_t SurfaceFlinger::setHdrConversionStrategy(
        const gui::HdrConversionStrategy& hdrConversionStrategy,
        int32_t* outPreferredHdrOutputType) {
    bool hdrOutputConversionSupport;
    getHdrOutputConversionSupport(&hdrOutputConversionSupport);
    if (hdrOutputConversionSupport == false) {
        ALOGE("hdrOutputConversion is not supported by this device.");
        return INVALID_OPERATION;
    }
    auto future = mScheduler->schedule([=]() FTL_FAKE_GUARD(mStateLock) mutable -> status_t {
        using AidlHdrConversionStrategy =
                aidl::android::hardware::graphics::common::HdrConversionStrategy;
        using GuiHdrConversionStrategyTag = gui::HdrConversionStrategy::Tag;
        AidlHdrConversionStrategy aidlConversionStrategy;
        status_t status;
        aidl::android::hardware::graphics::common::Hdr aidlPreferredHdrOutputType;
        switch (hdrConversionStrategy.getTag()) {
            case GuiHdrConversionStrategyTag::passthrough: {
                aidlConversionStrategy.set<AidlHdrConversionStrategy::Tag::passthrough>(
                        hdrConversionStrategy.get<GuiHdrConversionStrategyTag::passthrough>());
                status = getHwComposer().setHdrConversionStrategy(aidlConversionStrategy,
                                                                  &aidlPreferredHdrOutputType);
                *outPreferredHdrOutputType = static_cast<int32_t>(aidlPreferredHdrOutputType);
                return status;
            }
            case GuiHdrConversionStrategyTag::autoAllowedHdrTypes: {
                auto autoHdrTypes =
                        hdrConversionStrategy
                                .get<GuiHdrConversionStrategyTag::autoAllowedHdrTypes>();
                std::vector<aidl::android::hardware::graphics::common::Hdr> aidlAutoHdrTypes;
                for (auto type : autoHdrTypes) {
                    aidlAutoHdrTypes.push_back(
                            static_cast<aidl::android::hardware::graphics::common::Hdr>(type));
                }
                aidlConversionStrategy.set<AidlHdrConversionStrategy::Tag::autoAllowedHdrTypes>(
                        aidlAutoHdrTypes);
                status = getHwComposer().setHdrConversionStrategy(aidlConversionStrategy,
                                                                  &aidlPreferredHdrOutputType);
                *outPreferredHdrOutputType = static_cast<int32_t>(aidlPreferredHdrOutputType);
                return status;
            }
            case GuiHdrConversionStrategyTag::forceHdrConversion: {
                auto forceHdrConversion =
                        hdrConversionStrategy
                                .get<GuiHdrConversionStrategyTag::forceHdrConversion>();
                aidlConversionStrategy.set<AidlHdrConversionStrategy::Tag::forceHdrConversion>(
                        static_cast<aidl::android::hardware::graphics::common::Hdr>(
                                forceHdrConversion));
                status = getHwComposer().setHdrConversionStrategy(aidlConversionStrategy,
                                                                  &aidlPreferredHdrOutputType);
                *outPreferredHdrOutputType = static_cast<int32_t>(aidlPreferredHdrOutputType);
                return status;
            }
        }
    });
    return future.get();
}

status_t SurfaceFlinger::getHdrOutputConversionSupport(bool* outSupport) const {
    auto future = mScheduler->schedule([this] {
        return getHwComposer().hasCapability(Capability::HDR_OUTPUT_CONVERSION_CONFIG);
    });

    *outSupport = future.get();
    return NO_ERROR;
}

void SurfaceFlinger::setAutoLowLatencyMode(const sp<IBinder>& displayToken, bool on) {
    const char* const whence = __func__;
    static_cast<void>(mScheduler->schedule([=]() FTL_FAKE_GUARD(mStateLock) {
        if (const auto displayId = getPhysicalDisplayIdLocked(displayToken)) {
            getHwComposer().setAutoLowLatencyMode(*displayId, on);
        } else {
            ALOGE("%s: Invalid display token %p", whence, displayToken.get());
        }
    }));
}

void SurfaceFlinger::setGameContentType(const sp<IBinder>& displayToken, bool on) {
    const char* const whence = __func__;
    static_cast<void>(mScheduler->schedule([=]() FTL_FAKE_GUARD(mStateLock) {
        if (const auto displayId = getPhysicalDisplayIdLocked(displayToken)) {
            const auto type = on ? hal::ContentType::GAME : hal::ContentType::NONE;
            getHwComposer().setContentType(*displayId, type);
        } else {
            ALOGE("%s: Invalid display token %p", whence, displayToken.get());
        }
    }));
}

status_t SurfaceFlinger::overrideHdrTypes(const sp<IBinder>& displayToken,
                                          const std::vector<ui::Hdr>& hdrTypes) {
    Mutex::Autolock lock(mStateLock);

    auto display = getDisplayDeviceLocked(displayToken);
    if (!display) {
        ALOGE("%s: Invalid display token %p", __func__, displayToken.get());
        return NAME_NOT_FOUND;
    }

    display->overrideHdrTypes(hdrTypes);
    dispatchDisplayHotplugEvent(display->getPhysicalId(), true /* connected */);
    return NO_ERROR;
}

status_t SurfaceFlinger::onPullAtom(const int32_t atomId, std::vector<uint8_t>* pulledData,
                                    bool* success) {
    *success = mTimeStats->onPullAtom(atomId, pulledData);
    return NO_ERROR;
}

status_t SurfaceFlinger::getDisplayedContentSamplingAttributes(const sp<IBinder>& displayToken,
                                                               ui::PixelFormat* outFormat,
                                                               ui::Dataspace* outDataspace,
                                                               uint8_t* outComponentMask) const {
    if (!outFormat || !outDataspace || !outComponentMask) {
        return BAD_VALUE;
    }

    Mutex::Autolock lock(mStateLock);

    const auto displayId = getPhysicalDisplayIdLocked(displayToken);
    if (!displayId) {
        return NAME_NOT_FOUND;
    }

    return getHwComposer().getDisplayedContentSamplingAttributes(*displayId, outFormat,
                                                                 outDataspace, outComponentMask);
}

status_t SurfaceFlinger::setDisplayContentSamplingEnabled(const sp<IBinder>& displayToken,
                                                          bool enable, uint8_t componentMask,
                                                          uint64_t maxFrames) {
    const char* const whence = __func__;
    auto future = mScheduler->schedule([=]() FTL_FAKE_GUARD(mStateLock) -> status_t {
        if (const auto displayId = getPhysicalDisplayIdLocked(displayToken)) {
            return getHwComposer().setDisplayContentSamplingEnabled(*displayId, enable,
                                                                    componentMask, maxFrames);
        } else {
            ALOGE("%s: Invalid display token %p", whence, displayToken.get());
            return NAME_NOT_FOUND;
        }
    });

    return future.get();
}

status_t SurfaceFlinger::getDisplayedContentSample(const sp<IBinder>& displayToken,
                                                   uint64_t maxFrames, uint64_t timestamp,
                                                   DisplayedFrameStats* outStats) const {
    Mutex::Autolock lock(mStateLock);

    const auto displayId = getPhysicalDisplayIdLocked(displayToken);
    if (!displayId) {
        return NAME_NOT_FOUND;
    }

    return getHwComposer().getDisplayedContentSample(*displayId, maxFrames, timestamp, outStats);
}

status_t SurfaceFlinger::getProtectedContentSupport(bool* outSupported) const {
    if (!outSupported) {
        return BAD_VALUE;
    }
    *outSupported = getRenderEngine().supportsProtectedContent();
    return NO_ERROR;
}

status_t SurfaceFlinger::isWideColorDisplay(const sp<IBinder>& displayToken,
                                            bool* outIsWideColorDisplay) const {
    if (!displayToken || !outIsWideColorDisplay) {
        return BAD_VALUE;
    }

    Mutex::Autolock lock(mStateLock);
    const auto display = getDisplayDeviceLocked(displayToken);
    if (!display) {
        return NAME_NOT_FOUND;
    }

    *outIsWideColorDisplay =
            display->isPrimary() ? mSupportsWideColor : display->hasWideColorGamut();
    return NO_ERROR;
}

status_t SurfaceFlinger::getLayerDebugInfo(std::vector<gui::LayerDebugInfo>* outLayers) {
    outLayers->clear();
    auto future = mScheduler->schedule([=] {
        const auto display = FTL_FAKE_GUARD(mStateLock, getDefaultDisplayDeviceLocked());
        mDrawingState.traverseInZOrder([&](Layer* layer) {
            outLayers->push_back(layer->getLayerDebugInfo(display.get()));
        });
    });

    future.wait();
    return NO_ERROR;
}

status_t SurfaceFlinger::getCompositionPreference(
        Dataspace* outDataspace, ui::PixelFormat* outPixelFormat,
        Dataspace* outWideColorGamutDataspace,
        ui::PixelFormat* outWideColorGamutPixelFormat) const {
    *outDataspace = mDefaultCompositionDataspace;
    *outPixelFormat = defaultCompositionPixelFormat;
    *outWideColorGamutDataspace = mWideColorGamutCompositionDataspace;
    *outWideColorGamutPixelFormat = wideColorGamutCompositionPixelFormat;
    return NO_ERROR;
}

status_t SurfaceFlinger::addRegionSamplingListener(const Rect& samplingArea,
                                                   const sp<IBinder>& stopLayerHandle,
                                                   const sp<IRegionSamplingListener>& listener) {
    if (!listener || samplingArea == Rect::INVALID_RECT || samplingArea.isEmpty()) {
        return BAD_VALUE;
    }

    // LayerHandle::getLayer promotes the layer object in a binder thread but we will not destroy
    // the layer here since the caller has a strong ref to the layer's handle.
    const sp<Layer> stopLayer = LayerHandle::getLayer(stopLayerHandle);
    mRegionSamplingThread->addListener(samplingArea,
                                       stopLayer ? stopLayer->getSequence() : UNASSIGNED_LAYER_ID,
                                       listener);
    return NO_ERROR;
}

status_t SurfaceFlinger::removeRegionSamplingListener(const sp<IRegionSamplingListener>& listener) {
    if (!listener) {
        return BAD_VALUE;
    }
    mRegionSamplingThread->removeListener(listener);
    return NO_ERROR;
}

status_t SurfaceFlinger::addFpsListener(int32_t taskId, const sp<gui::IFpsListener>& listener) {
    if (!listener) {
        return BAD_VALUE;
    }

    mFpsReporter->addListener(listener, taskId);
    return NO_ERROR;
}

status_t SurfaceFlinger::removeFpsListener(const sp<gui::IFpsListener>& listener) {
    if (!listener) {
        return BAD_VALUE;
    }
    mFpsReporter->removeListener(listener);
    return NO_ERROR;
}

status_t SurfaceFlinger::addTunnelModeEnabledListener(
        const sp<gui::ITunnelModeEnabledListener>& listener) {
    if (!listener) {
        return BAD_VALUE;
    }

    mTunnelModeEnabledReporter->addListener(listener);
    return NO_ERROR;
}

status_t SurfaceFlinger::removeTunnelModeEnabledListener(
        const sp<gui::ITunnelModeEnabledListener>& listener) {
    if (!listener) {
        return BAD_VALUE;
    }

    mTunnelModeEnabledReporter->removeListener(listener);
    return NO_ERROR;
}

status_t SurfaceFlinger::getDisplayBrightnessSupport(const sp<IBinder>& displayToken,
                                                     bool* outSupport) const {
    if (!displayToken || !outSupport) {
        return BAD_VALUE;
    }

    Mutex::Autolock lock(mStateLock);

    const auto displayId = getPhysicalDisplayIdLocked(displayToken);
    if (!displayId) {
        return NAME_NOT_FOUND;
    }
    *outSupport = getHwComposer().hasDisplayCapability(*displayId, DisplayCapability::BRIGHTNESS);
    return NO_ERROR;
}

status_t SurfaceFlinger::setDisplayBrightness(const sp<IBinder>& displayToken,
                                              const gui::DisplayBrightness& brightness) {
    if (!displayToken) {
        return BAD_VALUE;
    }

    const char* const whence = __func__;
    return ftl::Future(mScheduler->schedule([=]() FTL_FAKE_GUARD(mStateLock) {
               if (const auto display = getDisplayDeviceLocked(displayToken)) {
                   const bool supportsDisplayBrightnessCommand =
                           getHwComposer().getComposer()->isSupported(
                                   Hwc2::Composer::OptionalFeature::DisplayBrightnessCommand);
                   // If we support applying display brightness as a command, then we also support
                   // dimming SDR layers.
                   if (supportsDisplayBrightnessCommand) {
                       auto compositionDisplay = display->getCompositionDisplay();
                       float currentDimmingRatio =
                               compositionDisplay->editState().sdrWhitePointNits /
                               compositionDisplay->editState().displayBrightnessNits;
                       static constexpr float kDimmingThreshold = 0.02f;
                       if (brightness.sdrWhitePointNits == 0.f ||
                           abs(brightness.sdrWhitePointNits - brightness.displayBrightnessNits) /
                                           brightness.sdrWhitePointNits >=
                                   kDimmingThreshold) {
                           // to optimize, skip brightness setter if the brightness difference ratio
                           // is lower than threshold
                           compositionDisplay
                                   ->setDisplayBrightness(brightness.sdrWhitePointNits,
                                                          brightness.displayBrightnessNits);
                       } else {
                           compositionDisplay->setDisplayBrightness(brightness.sdrWhitePointNits,
                                                                    brightness.sdrWhitePointNits);
                       }

                       FTL_FAKE_GUARD(kMainThreadContext,
                                      display->stageBrightness(brightness.displayBrightness));
                       float currentHdrSdrRatio =
                               compositionDisplay->editState().displayBrightnessNits /
                               compositionDisplay->editState().sdrWhitePointNits;
                       FTL_FAKE_GUARD(kMainThreadContext,
                                      display->updateHdrSdrRatioOverlayRatio(currentHdrSdrRatio));

                       if (brightness.sdrWhitePointNits / brightness.displayBrightnessNits !=
                           currentDimmingRatio) {
                           scheduleComposite(FrameHint::kNone);
                       } else {
                           scheduleCommit(FrameHint::kNone);
                       }
                       return ftl::yield<status_t>(OK);
                   } else {
                       return getHwComposer()
                               .setDisplayBrightness(display->getPhysicalId(),
                                                     brightness.displayBrightness,
                                                     brightness.displayBrightnessNits,
                                                     Hwc2::Composer::DisplayBrightnessOptions{
                                                             .applyImmediately = true});
                   }

               } else {
                   ALOGE("%s: Invalid display token %p", whence, displayToken.get());
                   return ftl::yield<status_t>(NAME_NOT_FOUND);
               }
           }))
            .then([](ftl::Future<status_t> task) { return task; })
            .get();
}

status_t SurfaceFlinger::addHdrLayerInfoListener(const sp<IBinder>& displayToken,
                                                 const sp<gui::IHdrLayerInfoListener>& listener) {
    if (!displayToken) {
        return BAD_VALUE;
    }

    Mutex::Autolock lock(mStateLock);

    const auto display = getDisplayDeviceLocked(displayToken);
    if (!display) {
        return NAME_NOT_FOUND;
    }
    const auto displayId = display->getId();
    sp<HdrLayerInfoReporter>& hdrInfoReporter = mHdrLayerInfoListeners[displayId];
    if (!hdrInfoReporter) {
        hdrInfoReporter = sp<HdrLayerInfoReporter>::make();
    }
    hdrInfoReporter->addListener(listener);


    mAddingHDRLayerInfoListener = true;
    return OK;
}

status_t SurfaceFlinger::removeHdrLayerInfoListener(
        const sp<IBinder>& displayToken, const sp<gui::IHdrLayerInfoListener>& listener) {
    if (!displayToken) {
        return BAD_VALUE;
    }

    Mutex::Autolock lock(mStateLock);

    const auto display = getDisplayDeviceLocked(displayToken);
    if (!display) {
        return NAME_NOT_FOUND;
    }
    const auto displayId = display->getId();
    sp<HdrLayerInfoReporter>& hdrInfoReporter = mHdrLayerInfoListeners[displayId];
    if (hdrInfoReporter) {
        hdrInfoReporter->removeListener(listener);
    }
    return OK;
}

status_t SurfaceFlinger::notifyPowerBoost(int32_t boostId) {
    using aidl::android::hardware::power::Boost;
    Boost powerBoost = static_cast<Boost>(boostId);

    if (powerBoost == Boost::INTERACTION) {
        mScheduler->onTouchHint();
    }

    return NO_ERROR;
}

status_t SurfaceFlinger::getDisplayDecorationSupport(
        const sp<IBinder>& displayToken,
        std::optional<DisplayDecorationSupport>* outSupport) const {
    if (!displayToken || !outSupport) {
        return BAD_VALUE;
    }

    Mutex::Autolock lock(mStateLock);

    const auto displayId = getPhysicalDisplayIdLocked(displayToken);
    if (!displayId) {
        return NAME_NOT_FOUND;
    }
    getHwComposer().getDisplayDecorationSupport(*displayId, outSupport);
    return NO_ERROR;
}

// ----------------------------------------------------------------------------

sp<IDisplayEventConnection> SurfaceFlinger::createDisplayEventConnection(
        gui::ISurfaceComposer::VsyncSource vsyncSource, EventRegistrationFlags eventRegistration,
        const sp<IBinder>& layerHandle) {
    const auto& handle =
            vsyncSource == gui::ISurfaceComposer::VsyncSource::eVsyncSourceSurfaceFlinger
            ? mSfConnectionHandle
            : mAppConnectionHandle;

    return mScheduler->createDisplayEventConnection(handle, eventRegistration, layerHandle);
}

void SurfaceFlinger::scheduleCommit(FrameHint hint) {
    if (hint == FrameHint::kActive) {
        mScheduler->resetIdleTimer();
    }
    /* QTI_BEGIN */
    mQtiSFExtnIntf->qtiNotifyDisplayUpdateImminent();
    /* QTI_END */
    mScheduler->scheduleFrame();
}

void SurfaceFlinger::scheduleComposite(FrameHint hint) {
    mMustComposite = true;
    scheduleCommit(hint);
}

void SurfaceFlinger::scheduleRepaint() {
    mGeometryDirty = true;
    scheduleComposite(FrameHint::kActive);
}

void SurfaceFlinger::scheduleSample() {
    static_cast<void>(mScheduler->schedule([this] { sample(); }));
}

nsecs_t SurfaceFlinger::getVsyncPeriodFromHWC() const {
    if (const auto display = getDefaultDisplayDeviceLocked()) {
        return display->getVsyncPeriodFromHWC();
    }

    return 0;
}

void SurfaceFlinger::onComposerHalVsync(hal::HWDisplayId hwcDisplayId, int64_t timestamp,
                                        std::optional<hal::VsyncPeriodNanos> vsyncPeriod) {
    ATRACE_NAME(vsyncPeriod
                        ? ftl::Concat(__func__, ' ', hwcDisplayId, ' ', *vsyncPeriod, "ns").c_str()
                        : ftl::Concat(__func__, ' ', hwcDisplayId).c_str());

    Mutex::Autolock lock(mStateLock);
    if (const auto displayIdOpt = getHwComposer().onVsync(hwcDisplayId, timestamp)) {
        if (mScheduler->addResyncSample(*displayIdOpt, timestamp, vsyncPeriod)) {
            // period flushed
            mScheduler->modulateVsync(displayIdOpt, &VsyncModulator::onRefreshRateChangeCompleted);
        }
    }
}

void SurfaceFlinger::onComposerHalHotplug(hal::HWDisplayId hwcDisplayId,
                                          hal::Connection connection) {
    {
        std::lock_guard<std::mutex> lock(mHotplugMutex);
        mPendingHotplugEvents.push_back(HotplugEvent{hwcDisplayId, connection});
    }

    if (mScheduler) {
        mScheduler->scheduleConfigure();
    }
}

void SurfaceFlinger::onComposerHalVsyncPeriodTimingChanged(
        hal::HWDisplayId, const hal::VsyncPeriodChangeTimeline& timeline) {
    Mutex::Autolock lock(mStateLock);
    mScheduler->onNewVsyncPeriodChangeTimeline(timeline);

    if (timeline.refreshRequired) {
        scheduleComposite(FrameHint::kNone);
    }
}

void SurfaceFlinger::onComposerHalSeamlessPossible(hal::HWDisplayId) {
    // TODO(b/142753666): use constraints when calling to setActiveModeWithConstraints and
    // use this callback to know when to retry in case of SEAMLESS_NOT_POSSIBLE.
}

void SurfaceFlinger::onComposerHalRefresh(hal::HWDisplayId) {
    Mutex::Autolock lock(mStateLock);
    scheduleComposite(FrameHint::kNone);
}

void SurfaceFlinger::onComposerHalVsyncIdle(hal::HWDisplayId) {
    ATRACE_CALL();
    mScheduler->forceNextResync();
}

void SurfaceFlinger::onRefreshRateChangedDebug(const RefreshRateChangedDebugData& data) {
    ATRACE_CALL();
    if (const auto displayId = getHwComposer().toPhysicalDisplayId(data.display); displayId) {
        const Fps fps = Fps::fromPeriodNsecs(data.vsyncPeriodNanos);
        ATRACE_FORMAT("%s Fps %d", __func__, fps.getIntValue());
        static_cast<void>(mScheduler->schedule([=]() FTL_FAKE_GUARD(mStateLock) {
            {
                {
                    const auto display = getDisplayDeviceLocked(*displayId);
                    FTL_FAKE_GUARD(kMainThreadContext,
                                   display->updateRefreshRateOverlayRate(fps,
                                                                         display->getActiveMode()
                                                                                 .fps,
                                                                         /* setByHwc */ true));
                }
            }
        }));
    }
}

void SurfaceFlinger::configure() {
    Mutex::Autolock lock(mStateLock);
    if (configureLocked()) {
        setTransactionFlags(eDisplayTransactionNeeded);
    }
}

bool SurfaceFlinger::updateLayerSnapshotsLegacy(VsyncId vsyncId, nsecs_t frameTimeNs,
                                                bool flushTransactions,
                                                bool& outTransactionsAreEmpty) {
    ATRACE_CALL();
    frontend::Update update;
    if (flushTransactions) {
        update = flushLifecycleUpdates();
        if (mTransactionTracing) {
            mTransactionTracing->addCommittedTransactions(ftl::to_underlying(vsyncId), frameTimeNs,
                                                          update, mFrontEndDisplayInfos,
                                                          mFrontEndDisplayInfosChanged);
        }
    }

    bool needsTraversal = false;
    if (flushTransactions) {
        needsTraversal |= commitMirrorDisplays(vsyncId);
        needsTraversal |= commitCreatedLayers(vsyncId, update.layerCreatedStates);
        needsTraversal |= applyTransactions(update.transactions, vsyncId);
    }
    outTransactionsAreEmpty = !needsTraversal;
    const bool shouldCommit = (getTransactionFlags() & ~eTransactionFlushNeeded) || needsTraversal;
    if (shouldCommit) {
        commitTransactions();
    }

    bool mustComposite = latchBuffers() || shouldCommit;
    updateLayerGeometry();
    return mustComposite;
}

void SurfaceFlinger::updateLayerHistory(const frontend::LayerSnapshot& snapshot) {
    using Changes = frontend::RequestedLayerState::Changes;
    if (snapshot.path.isClone() ||
        !snapshot.changes.any(Changes::FrameRate | Changes::Buffer | Changes::Animation)) {
        return;
    }

    const auto layerProps = scheduler::LayerProps{
            .visible = snapshot.isVisible,
            .bounds = snapshot.geomLayerBounds,
            .transform = snapshot.geomLayerTransform,
            .setFrameRateVote = snapshot.frameRate,
            .frameRateSelectionPriority = snapshot.frameRateSelectionPriority,
    };

    auto it = mLegacyLayers.find(snapshot.sequence);
    LOG_ALWAYS_FATAL_IF(it == mLegacyLayers.end(), "Couldnt find layer object for %s",
                        snapshot.getDebugString().c_str());

    if (snapshot.changes.test(Changes::Animation)) {
        it->second->recordLayerHistoryAnimationTx(layerProps);
    }

    if (snapshot.changes.test(Changes::FrameRate)) {
        it->second->setFrameRateForLayerTree(snapshot.frameRate, layerProps);
    }

    if (snapshot.changes.test(Changes::Buffer)) {
        it->second->recordLayerHistoryBufferUpdate(layerProps);
    }
}

bool SurfaceFlinger::updateLayerSnapshots(VsyncId vsyncId, nsecs_t frameTimeNs,
                                          bool flushTransactions, bool& outTransactionsAreEmpty) {
    using Changes = frontend::RequestedLayerState::Changes;
    ATRACE_CALL();
    frontend::Update update;
    if (flushTransactions) {
        ATRACE_NAME("TransactionHandler:flushTransactions");
        // Locking:
        // 1. to prevent onHandleDestroyed from being called while the state lock is held,
        // we must keep a copy of the transactions (specifically the composer
        // states) around outside the scope of the lock.
        // 2. Transactions and created layers do not share a lock. To prevent applying
        // transactions with layers still in the createdLayer queue, collect the transactions
        // before committing the created layers.
        // 3. Transactions can only be flushed after adding layers, since the layer can be a newly
        // created one
        mTransactionHandler.collectTransactions();
        {
            // TODO(b/238781169) lockless queue this and keep order.
            std::scoped_lock<std::mutex> lock(mCreatedLayersLock);
            update.layerCreatedStates = std::move(mCreatedLayers);
            mCreatedLayers.clear();
            update.newLayers = std::move(mNewLayers);
            mNewLayers.clear();
            update.layerCreationArgs = std::move(mNewLayerArgs);
            mNewLayerArgs.clear();
            update.destroyedHandles = std::move(mDestroyedHandles);
            mDestroyedHandles.clear();
        }

        mLayerLifecycleManager.addLayers(std::move(update.newLayers));
        update.transactions = mTransactionHandler.flushTransactions();
        if (mTransactionTracing) {
            mTransactionTracing->addCommittedTransactions(ftl::to_underlying(vsyncId), frameTimeNs,
                                                          update, mFrontEndDisplayInfos,
                                                          mFrontEndDisplayInfosChanged);
        }
        mLayerLifecycleManager.applyTransactions(update.transactions);
        mLayerLifecycleManager.onHandlesDestroyed(update.destroyedHandles);
        for (auto& legacyLayer : update.layerCreatedStates) {
            sp<Layer> layer = legacyLayer.layer.promote();
            if (layer) {
                mLegacyLayers[layer->sequence] = layer;
            }
        }
        if (mLayerLifecycleManager.getGlobalChanges().test(Changes::Hierarchy)) {
            ATRACE_NAME("LayerHierarchyBuilder:update");
            mLayerHierarchyBuilder.update(mLayerLifecycleManager.getLayers(),
                                          mLayerLifecycleManager.getDestroyedLayers());
        }
    }

    bool mustComposite = false;
    mustComposite |= applyAndCommitDisplayTransactionStates(update.transactions);

    {
        ATRACE_NAME("LayerSnapshotBuilder:update");
        frontend::LayerSnapshotBuilder::Args
                args{.root = mLayerHierarchyBuilder.getHierarchy(),
                     .layerLifecycleManager = mLayerLifecycleManager,
                     .displays = mFrontEndDisplayInfos,
                     .displayChanges = mFrontEndDisplayInfosChanged,
                     .globalShadowSettings = mDrawingState.globalShadowSettings,
                     .supportsBlur = mSupportsBlur,
                     .forceFullDamage = mForceFullDamage,
                     .supportedLayerGenericMetadata =
                             getHwComposer().getSupportedLayerGenericMetadata(),
                     .genericLayerMetadataKeyMap = getGenericLayerMetadataKeyMap(),
                     .skipRoundCornersWhenProtected =
                             !getRenderEngine().supportsProtectedContent()};
        mLayerSnapshotBuilder.update(args);
    }

    if (mLayerLifecycleManager.getGlobalChanges().any(Changes::Geometry | Changes::Input |
                                                      Changes::Hierarchy | Changes::Visibility)) {
        mUpdateInputInfo = true;
    }
    if (mLayerLifecycleManager.getGlobalChanges().any(Changes::VisibleRegion | Changes::Hierarchy |
                                                      Changes::Visibility | Changes::Geometry)) {
        mVisibleRegionsDirty = true;
    }
    if (mLayerLifecycleManager.getGlobalChanges().any(Changes::Hierarchy | Changes::FrameRate)) {
        // The frame rate of attached choreographers can only change as a result of a
        // FrameRate change (including when Hierarchy changes).
        mUpdateAttachedChoreographer = true;
    }
    outTransactionsAreEmpty = mLayerLifecycleManager.getGlobalChanges().get() == 0;
    mustComposite |= mLayerLifecycleManager.getGlobalChanges().get() != 0;

    bool newDataLatched = false;
    if (!mLegacyFrontEndEnabled) {
        ATRACE_NAME("DisplayCallbackAndStatsUpdates");
        applyTransactions(update.transactions, vsyncId);
        traverseLegacyLayers([&](Layer* layer) { layer->commitTransaction(); });
        const nsecs_t latchTime = systemTime();
        bool unused = false;

        for (auto& layer : mLayerLifecycleManager.getLayers()) {
            if (layer->changes.test(frontend::RequestedLayerState::Changes::Created) &&
                layer->bgColorLayer) {
                sp<Layer> bgColorLayer = getFactory().createEffectLayer(
                        LayerCreationArgs(this, nullptr, layer->name,
                                          ISurfaceComposerClient::eFXSurfaceEffect, LayerMetadata(),
                                          std::make_optional(layer->id), true));
                mLegacyLayers[bgColorLayer->sequence] = bgColorLayer;
            }
            const bool willReleaseBufferOnLatch = layer->willReleaseBufferOnLatch();

            auto it = mLegacyLayers.find(layer->id);
            LOG_ALWAYS_FATAL_IF(it == mLegacyLayers.end(), "Couldnt find layer object for %s",
                                layer->getDebugString().c_str());
            if (!layer->hasReadyFrame() && !willReleaseBufferOnLatch) {
                if (!it->second->hasBuffer()) {
                    // The last latch time is used to classify a missed frame as buffer stuffing
                    // instead of a missed frame. This is used to identify scenarios where we
                    // could not latch a buffer or apply a transaction due to backpressure.
                    // We only update the latch time for buffer less layers here, the latch time
                    // is updated for buffer layers when the buffer is latched.
                    it->second->updateLastLatchTime(latchTime);
                }
                continue;
            }

            const bool bgColorOnly =
                    !layer->externalTexture && (layer->bgColorLayerId != UNASSIGNED_LAYER_ID);
            if (willReleaseBufferOnLatch) {
                mLayersWithBuffersRemoved.emplace(it->second);
            }
            it->second->latchBufferImpl(unused, latchTime, bgColorOnly);
            newDataLatched = true;

            mLayersWithQueuedFrames.emplace(it->second);
            mLayersIdsWithQueuedFrames.emplace(it->second->sequence);
        }

        mLayerSnapshotBuilder.forEachVisibleSnapshot([&](const frontend::LayerSnapshot& snapshot) {
            updateLayerHistory(snapshot);
            if (mLayersIdsWithQueuedFrames.find(snapshot.path.id) ==
                mLayersIdsWithQueuedFrames.end())
                return;
            Region visibleReg;
            visibleReg.set(snapshot.transformedBoundsWithoutTransparentRegion);
            invalidateLayerStack(snapshot.outputFilter, visibleReg);
        });

        for (auto& destroyedLayer : mLayerLifecycleManager.getDestroyedLayers()) {
            mLegacyLayers.erase(destroyedLayer->id);
        }

        {
            ATRACE_NAME("LLM:commitChanges");
            mLayerLifecycleManager.commitChanges();
        }

        commitTransactions();

        // enter boot animation on first buffer latch
        if (CC_UNLIKELY(mBootStage == BootStage::BOOTLOADER && newDataLatched)) {
            ALOGI("Enter boot animation");
            mBootStage = BootStage::BOOTANIMATION;
        }
    }
    mustComposite |= (getTransactionFlags() & ~eTransactionFlushNeeded) || newDataLatched;
    return mustComposite;
}

bool SurfaceFlinger::commit(PhysicalDisplayId pacesetterId,
                            const scheduler::FrameTargets& frameTargets) {
    /* QTI_BEGIN */
    // mQtiSFExtnIntf->qtiDolphinTrackVsyncSignal();
    /* QTI_END */

    // The expectedVsyncTime, which was predicted when this frame was scheduled, is normally in the
    // future relative to frameTime, but may not be for delayed frames. Adjust mExpectedPresentTime
    // accordingly, but not mScheduledPresentTime.
    // const TimePoint lastScheduledPresentTime = mScheduledPresentTime;
    const scheduler::FrameTarget& pacesetterFrameTarget = *frameTargets.get(pacesetterId)->get();

    const VsyncId vsyncId = pacesetterFrameTarget.vsyncId();
    ATRACE_NAME(ftl::Concat(__func__, ' ', ftl::to_underlying(vsyncId)).c_str());

    /* QTI_BEGIN */
    // mQtiSFExtnIntf->qtiOnVsync(expectedVsyncTime.ns());
    /* QTI_END */

    // mScheduledPresentTime = expectedVsyncTime;

    // Calculate the expected present time once and use the cached value throughout this frame to
    // make sure all layers are seeing this same value.
    // mExpectedPresentTime = expectedVsyncTime >= frameTime ? expectedVsyncTime
    //                                                       : calculateExpectedPresentTime(frameTime);

    // ATRACE_FORMAT("%s %" PRId64 " vsyncIn %.2fms%s", __func__, ftl::to_underlying(vsyncId),
    //               ticks<std::milli, float>(mExpectedPresentTime - TimePoint::now()),
    //               mExpectedPresentTime == expectedVsyncTime ? "" : " (adjusted)");

    /* QTI_BEGIN */
    // mQtiSFExtnIntf->qtiUpdateFrameScheduler();
    // mQtiSFExtnIntf->qtiSyncToDisplayHardware();
    // TODO(rmedel): Handle locking for early wake up
    // mQtiSFExtnIntf->qtiResetEarlyWakeUp();
    /* QTI_END */

    // const Period vsyncPeriod = mScheduler->getVsyncSchedule()->period();
    // const FenceTimePtr& previousPresentFence = getPreviousPresentFence(frameTime, vsyncPeriod);

    // When backpressure propagation is enabled, we want to give a small grace period of 1ms
    // for the present fence to fire instead of just giving up on this frame to handle cases
    // where present fence is just about to get signaled.
    // const int graceTimeForPresentFenceMs = static_cast<int>(
    //         mBackpressureGpuComposition || !mCompositionCoverage.test(CompositionCoverage::Gpu));

    // Pending frames may trigger backpressure propagation.
    // const TracedOrdinal<bool> framePending = {"PrevFramePending",
    //                                           isFencePending(previousPresentFence,
    //                                                          graceTimeForPresentFenceMs)};

    // Frame missed counts for metrics tracking.
    // A frame is missed if the prior frame is still pending. If no longer pending,
    // then we still count the frame as missed if the predicted present time
    // was further in the past than when the fence actually fired.

    // Add some slop to correct for drift. This should generally be
    // smaller than a typical frame duration, but should not be so small
    // that it reports reasonable drift as a missed frame.
    // const nsecs_t frameMissedSlop = vsyncPeriod.ns() / 2;
    // const nsecs_t previousPresentTime = previousPresentFence->getSignalTime();
    // const TracedOrdinal<bool> frameMissed = {"PrevFrameMissed",
    //                                          framePending ||
    //                                                  (previousPresentTime >= 0 &&
    //                                                   (lastScheduledPresentTime.ns() <
    //                                                    previousPresentTime - frameMissedSlop))};
    // const TracedOrdinal<bool> hwcFrameMissed = {"PrevHwcFrameMissed",
    //                                             frameMissed &&
    //                                                     mCompositionCoverage.test(
    //                                                             CompositionCoverage::Hwc)};

    // const TracedOrdinal<bool> gpuFrameMissed = {"PrevGpuFrameMissed",
    //                                             frameMissed &&
    //                                                     mCompositionCoverage.test(
    //                                                             CompositionCoverage::Gpu)};

    if (pacesetterFrameTarget.didMissFrame()) {
        mTimeStats->incrementMissedFrames();
    }

    if (mTracingEnabledChanged) {
        mLayerTracingEnabled = mLayerTracing.isEnabled();
        mTracingEnabledChanged = false;
    }

    // If a mode set is pending and the fence hasn't fired yet, wait for the next commit.
    if (std::any_of(frameTargets.begin(), frameTargets.end(),
                    [this](const auto& pair) FTL_FAKE_GUARD(mStateLock)
                            FTL_FAKE_GUARD(kMainThreadContext) {
                                if (!pair.second->isFramePending()) return false;

                                if (const auto display = getDisplayDeviceLocked(pair.first)) {
                                    return display->isModeSetPending();
                                }

                                return false;
                            })) {
        mScheduler->scheduleFrame();
        return false;
    }

    {
        Mutex::Autolock lock(mStateLock);

        for (const auto [id, target] : frameTargets) {
            // TODO(b/241285876): This is `nullptr` when the DisplayDevice is about to be removed in
            // this commit, since the PhysicalDisplay has already been removed. Rather than checking
            // for `nullptr` below, change Scheduler::onFrameSignal to filter out the FrameTarget of
            // the removed display.
            const auto display = getDisplayDeviceLocked(id);

            if (display && display->isModeSetPending()) {
                finalizeDisplayModeChange(*display);
            }
        }
    }

    if (pacesetterFrameTarget.isFramePending()) {
        if (mBackpressureGpuComposition || pacesetterFrameTarget.didMissHwcFrame()) {
            scheduleCommit(FrameHint::kNone);
            return false;
        }
    }

    const Period vsyncPeriod = mScheduler->getVsyncSchedule()->period();

    // Save this once per commit + composite to ensure consistency
    // TODO (b/240619471): consider removing active display check once AOD is fixed
    const auto activeDisplay = FTL_FAKE_GUARD(mStateLock, getDisplayDeviceLocked(mActiveDisplayId));
    mPowerHintSessionEnabled = mPowerAdvisor->usePowerHintSession() && activeDisplay &&
            activeDisplay->getPowerMode() == hal::PowerMode::ON;
    if (mPowerHintSessionEnabled) {
        mPowerAdvisor->setCommitStart(pacesetterFrameTarget.frameBeginTime());
        mPowerAdvisor->setExpectedPresentTime(pacesetterFrameTarget.expectedPresentTime());

        // Frame delay is how long we should have minus how long we actually have.
        const Duration idealSfWorkDuration =
                mScheduler->vsyncModulator().getVsyncConfig().sfWorkDuration;
        const Duration frameDelay =
                idealSfWorkDuration - pacesetterFrameTarget.expectedFrameDuration();

        mPowerAdvisor->setFrameDelay(frameDelay);
        mPowerAdvisor->setTotalFrameTargetWorkDuration(idealSfWorkDuration);

        const auto& display = FTL_FAKE_GUARD(mStateLock, getDefaultDisplayDeviceLocked()).get();
        const Period idealVsyncPeriod = display->getActiveMode().fps.getPeriod();
        mPowerAdvisor->updateTargetWorkDuration(idealVsyncPeriod);
    }

    if (mRefreshRateOverlaySpinner || mHdrSdrRatioOverlay) {
        Mutex::Autolock lock(mStateLock);
        if (const auto display = getDefaultDisplayDeviceLocked()) {
            display->animateOverlay();
        }
    }

    // Composite if transactions were committed, or if requested by HWC.
    bool mustComposite = mMustComposite.exchange(false);
    {
        mFrameTimeline->setSfWakeUp(ftl::to_underlying(vsyncId),
                                    pacesetterFrameTarget.frameBeginTime().ns(),
                                    Fps::fromPeriodNsecs(vsyncPeriod.ns()));

        const bool flushTransactions = clearTransactionFlags(eTransactionFlushNeeded);
        bool transactionsAreEmpty;
        if (mLegacyFrontEndEnabled) {
            mustComposite |=
                    updateLayerSnapshotsLegacy(vsyncId, pacesetterFrameTarget.frameBeginTime().ns(),
                                               flushTransactions, transactionsAreEmpty);
        }
        if (mLayerLifecycleManagerEnabled) {
            mustComposite |=
                    updateLayerSnapshots(vsyncId, pacesetterFrameTarget.frameBeginTime().ns(),
                                         flushTransactions, transactionsAreEmpty);
        }

        if (transactionFlushNeeded()) {
            setTransactionFlags(eTransactionFlushNeeded);
        }

        // This has to be called after latchBuffers because we want to include the layers that have
        // been latched in the commit callback
        if (transactionsAreEmpty) {
            // Invoke empty transaction callbacks early.
            mTransactionCallbackInvoker.sendCallbacks(false /* onCommitOnly */);
        } else {
            // Invoke OnCommit callbacks.
            mTransactionCallbackInvoker.sendCallbacks(true /* onCommitOnly */);
        }
    }

    // Layers need to get updated (in the previous line) before we can use them for
    // choosing the refresh rate.
    // Hold mStateLock as chooseRefreshRateForContent promotes wp<Layer> to sp<Layer>
    // and may eventually call to ~Layer() if it holds the last reference
    {
        bool updateAttachedChoreographer = mUpdateAttachedChoreographer;
        mUpdateAttachedChoreographer = false;

        Mutex::Autolock lock(mStateLock);
        mScheduler->chooseRefreshRateForContent(mLayerLifecycleManagerEnabled
                                                        ? &mLayerHierarchyBuilder.getHierarchy()
                                                        : nullptr,
                                                updateAttachedChoreographer);
        initiateDisplayModeChanges();
    }

    updateCursorAsync();
    if (!mustComposite) {
        updateInputFlinger(vsyncId, pacesetterFrameTarget.frameBeginTime());
    }

    if (mLayerTracingEnabled && !mLayerTracing.flagIsSet(LayerTracing::TRACE_COMPOSITION)) {
        // This will block and tracing should only be enabled for debugging.
        addToLayerTracing(mVisibleRegionsDirty, pacesetterFrameTarget.frameBeginTime(), vsyncId);
    }
    mLastCommittedVsyncId = vsyncId;

    persistDisplayBrightness(mustComposite);

    /* QTI_BEGIN */
    // mQtiSFExtnIntf->qtiSendCompositorTid();
    /* QTI_END */

    return mustComposite && CC_LIKELY(mBootStage != BootStage::BOOTLOADER);
}

CompositeResultsPerDisplay SurfaceFlinger::composite(
        PhysicalDisplayId pacesetterId, const scheduler::FrameTargeters& frameTargeters) {
    const scheduler::FrameTarget& pacesetterTarget =
            frameTargeters.get(pacesetterId)->get()->target();

    const VsyncId vsyncId = pacesetterTarget.vsyncId();
    ATRACE_NAME(ftl::Concat(__func__, ' ', ftl::to_underlying(vsyncId)).c_str());

    compositionengine::CompositionRefreshArgs refreshArgs;
    refreshArgs.powerCallback = this;
    const auto& displays = FTL_FAKE_GUARD(mStateLock, mDisplays);
    refreshArgs.outputs.reserve(displays.size());

    // Add outputs for physical displays.
    for (const auto& [id, targeter] : frameTargeters) {
        ftl::FakeGuard guard(mStateLock);

        if (const auto display = getCompositionDisplayLocked(id)) {
            refreshArgs.outputs.push_back(display);
        }
    }

    std::vector<DisplayId> displayIds;
    for (const auto& [_, display] : displays) {
        displayIds.push_back(display->getId());
        display->tracePowerMode();

        // Add outputs for virtual displays.
        if (display->isVirtual()) {
            const Fps refreshRate = display->getAdjustedRefreshRate();

            if (!refreshRate.isValid() ||
                mScheduler->isVsyncInPhase(pacesetterTarget.frameBeginTime(), refreshRate)) {
                refreshArgs.outputs.push_back(display->getCompositionDisplay());
            }
        }
    }
    mPowerAdvisor->setDisplays(displayIds);

    const bool updateTaskMetadata = mCompositionEngine->getFeatureFlags().test(
            compositionengine::Feature::kSnapshotLayerMetadata);
    if (updateTaskMetadata && (mVisibleRegionsDirty || mLayerMetadataSnapshotNeeded)) {
        updateLayerMetadataSnapshot();
        mLayerMetadataSnapshotNeeded = false;
    }

    if (DOES_CONTAIN_BORDER) {
        refreshArgs.borderInfoList.clear();
        mDrawingState.traverse([&refreshArgs](Layer* layer) {
            if (layer->isBorderEnabled()) {
                compositionengine::BorderRenderInfo info;
                info.width = layer->getBorderWidth();
                info.color = layer->getBorderColor();
                layer->traverse(LayerVector::StateSet::Drawing, [&info](Layer* ilayer) {
                    info.layerIds.push_back(ilayer->getSequence());
                });
                refreshArgs.borderInfoList.emplace_back(std::move(info));
            }
        });
    }

    refreshArgs.bufferIdsToUncache = std::move(mBufferIdsToUncache);

    refreshArgs.layersWithQueuedFrames.reserve(mLayersWithQueuedFrames.size());
    for (auto layer : mLayersWithQueuedFrames) {
        if (auto layerFE = layer->getCompositionEngineLayerFE())
            refreshArgs.layersWithQueuedFrames.push_back(layerFE);
    }

    refreshArgs.outputColorSetting = mDisplayColorSetting;
    refreshArgs.forceOutputColorMode = mForceColorMode;

    refreshArgs.updatingOutputGeometryThisFrame = mVisibleRegionsDirty;
    refreshArgs.updatingGeometryThisFrame = mGeometryDirty.exchange(false) || mVisibleRegionsDirty;
    refreshArgs.internalDisplayRotationFlags = getActiveDisplayRotationFlags();

    if (CC_UNLIKELY(mDrawingState.colorMatrixChanged)) {
        refreshArgs.colorTransformMatrix = mDrawingState.colorMatrix;
        mDrawingState.colorMatrixChanged = false;
    }

    refreshArgs.devOptForceClientComposition = mDebugDisableHWC;

    if (mDebugFlashDelay != 0) {
        refreshArgs.devOptForceClientComposition = true;
        refreshArgs.devOptFlashDirtyRegionsDelay = std::chrono::milliseconds(mDebugFlashDelay);
    }

    const Period vsyncPeriod = mScheduler->getVsyncSchedule()->period();

    if (!getHwComposer().getComposer()->isSupported(
                Hwc2::Composer::OptionalFeature::ExpectedPresentTime) &&
        pacesetterTarget.wouldPresentEarly(vsyncPeriod)) {
        const auto hwcMinWorkDuration = mVsyncConfiguration->getCurrentConfigs().hwcMinWorkDuration;

        // TODO(b/255601557): Calculate and pass per-display values for each FrameTarget.
        refreshArgs.earliestPresentTime =
                pacesetterTarget.previousFrameVsyncTime(vsyncPeriod) - hwcMinWorkDuration;
    }

    refreshArgs.scheduledFrameTime = mScheduler->getScheduledFrameTime();
    refreshArgs.expectedPresentTime = pacesetterTarget.expectedPresentTime().ns();
    refreshArgs.hasTrustedPresentationListener = mNumTrustedPresentationListeners > 0;

    // Store the present time just before calling to the composition engine so we could notify
    // the scheduler.
    const auto presentTime = systemTime();

    /* QTI_BEGIN */
    mQtiSFExtnIntf->qtiSetDisplayElapseTime(refreshArgs.earliestPresentTime);
    /* QTI_END */

    constexpr bool kCursorOnly = false;
    const auto layers = moveSnapshotsToCompositionArgs(refreshArgs, kCursorOnly);
<<<<<<< HEAD
=======

    if (mLayerLifecycleManagerEnabled && !mVisibleRegionsDirty) {
        for (const auto& [token, display] : FTL_FAKE_GUARD(mStateLock, mDisplays)) {
            auto compositionDisplay = display->getCompositionDisplay();
            if (!compositionDisplay->getState().isEnabled) continue;
            for (auto outputLayer : compositionDisplay->getOutputLayersOrderedByZ()) {
                if (outputLayer->getLayerFE().getCompositionState() == nullptr) {
                    // This is unexpected but instead of crashing, capture traces to disk
                    // and recover gracefully by forcing CE to rebuild layer stack.
                    ALOGE("Output layer %s for display %s %" PRIu64 " has a null "
                          "snapshot. Forcing mVisibleRegionsDirty",
                          outputLayer->getLayerFE().getDebugName(),
                          compositionDisplay->getName().c_str(), compositionDisplay->getId().value);

                    TransactionTraceWriter::getInstance().invoke(__func__, /* overwrite= */ false);
                    mVisibleRegionsDirty = true;
                    refreshArgs.updatingOutputGeometryThisFrame = mVisibleRegionsDirty;
                    refreshArgs.updatingGeometryThisFrame = mVisibleRegionsDirty;
                }
            }
        }
    }

>>>>>>> 4647af25
    mCompositionEngine->present(refreshArgs);
    moveSnapshotsFromCompositionArgs(refreshArgs, layers);

    for (auto [layer, layerFE] : layers) {
        CompositionResult compositionResult{layerFE->stealCompositionResult()};
        layer->onPreComposition(compositionResult.refreshStartTime);
        for (auto& [releaseFence, layerStack] : compositionResult.releaseFences) {
            Layer* clonedFrom = layer->getClonedFrom().get();
            auto owningLayer = clonedFrom ? clonedFrom : layer;
            owningLayer->onLayerDisplayed(std::move(releaseFence), layerStack);
        }
        if (compositionResult.lastClientCompositionFence) {
            layer->setWasClientComposed(compositionResult.lastClientCompositionFence);
        }
    }

    mTimeStats->recordFrameDuration(pacesetterTarget.frameBeginTime().ns(), systemTime());

    // Send a power hint after presentation is finished.
    if (mPowerHintSessionEnabled) {
        // Now that the current frame has been presented above, PowerAdvisor needs the present time
        // of the previous frame (whose fence is signaled by now) to determine how long the HWC had
        // waited on that fence to retire before presenting.
        const auto& previousPresentFence = pacesetterTarget.presentFenceForPreviousFrame();

        mPowerAdvisor->setSfPresentTiming(TimePoint::fromNs(previousPresentFence->getSignalTime()),
                                          TimePoint::now());
        mPowerAdvisor->reportActualWorkDuration();
    }

    if (mScheduler->onPostComposition(presentTime)) {
        scheduleComposite(FrameHint::kNone);
    }

    postComposition(pacesetterId, frameTargeters, presentTime);

    const bool hadGpuComposited =
            multiDisplayUnion(mCompositionCoverage).test(CompositionCoverage::Gpu);
    mCompositionCoverage.clear();

    TimeStats::ClientCompositionRecord clientCompositionRecord;

    for (const auto& [_, display] : displays) {
        const auto& state = display->getCompositionDisplay()->getState();
        CompositionCoverageFlags& flags =
                mCompositionCoverage.try_emplace(display->getId()).first->second;

        if (state.usesDeviceComposition) {
            flags |= CompositionCoverage::Hwc;
        }

        if (state.reusedClientComposition) {
            flags |= CompositionCoverage::GpuReuse;
        } else if (state.usesClientComposition) {
            flags |= CompositionCoverage::Gpu;
        }

        clientCompositionRecord.predicted |=
                (state.strategyPrediction != CompositionStrategyPredictionState::DISABLED);
        clientCompositionRecord.predictionSucceeded |=
                (state.strategyPrediction == CompositionStrategyPredictionState::SUCCESS);
    }

    const auto coverage = multiDisplayUnion(mCompositionCoverage);
    const bool hasGpuComposited = coverage.test(CompositionCoverage::Gpu);

    clientCompositionRecord.hadClientComposition = hasGpuComposited;
    clientCompositionRecord.reused = coverage.test(CompositionCoverage::GpuReuse);
    clientCompositionRecord.changed = hadGpuComposited != hasGpuComposited;

    mTimeStats->pushCompositionStrategyState(clientCompositionRecord);

    using namespace ftl::flag_operators;

    // TODO(b/160583065): Enable skip validation when SF caches all client composition layers.
    const bool hasGpuUseOrReuse =
            coverage.any(CompositionCoverage::Gpu | CompositionCoverage::GpuReuse);
    mScheduler->modulateVsync({}, &VsyncModulator::onDisplayRefresh, hasGpuUseOrReuse);

    mLayersWithQueuedFrames.clear();
    mLayersIdsWithQueuedFrames.clear();
    if (mLayerTracingEnabled && mLayerTracing.flagIsSet(LayerTracing::TRACE_COMPOSITION)) {
        // This will block and should only be used for debugging.
        addToLayerTracing(mVisibleRegionsDirty, pacesetterTarget.frameBeginTime(), vsyncId);
    }

    updateInputFlinger(vsyncId, pacesetterTarget.frameBeginTime());

    if (mVisibleRegionsDirty) mHdrLayerInfoChanged = true;
    mVisibleRegionsDirty = false;

    if (mCompositionEngine->needsAnotherUpdate()) {
        scheduleCommit(FrameHint::kNone);
    }

    if (mPowerHintSessionEnabled) {
        mPowerAdvisor->setCompositeEnd(TimePoint::now());
    }

    CompositeResultsPerDisplay resultsPerDisplay;

    // Filter out virtual displays.
    for (const auto& [id, coverage] : mCompositionCoverage) {
        if (const auto idOpt = PhysicalDisplayId::tryCast(id)) {
            resultsPerDisplay.try_emplace(*idOpt, CompositeResult{coverage});
        }
    }

    return resultsPerDisplay;
}

void SurfaceFlinger::updateLayerGeometry() {
    ATRACE_CALL();

    if (mVisibleRegionsDirty) {
        computeLayerBounds();
    }

    for (auto& layer : mLayersPendingRefresh) {
        Region visibleReg;
        visibleReg.set(layer->getScreenBounds());
        invalidateLayerStack(layer->getOutputFilter(), visibleReg);
    }
    mLayersPendingRefresh.clear();
}

bool SurfaceFlinger::isHdrLayer(const frontend::LayerSnapshot& snapshot) const {
    // Even though the camera layer may be using an HDR transfer function or otherwise be "HDR"
    // the device may need to avoid boosting the brightness as a result of these layers to
    // reduce power consumption during camera recording
    if (mIgnoreHdrCameraLayers) {
        if (snapshot.externalTexture &&
            (snapshot.externalTexture->getUsage() & GRALLOC_USAGE_HW_CAMERA_WRITE) != 0) {
            return false;
        }
    }
    // RANGE_EXTENDED layer may identify themselves as being "HDR"
    // via a desired hdr/sdr ratio
    auto pixelFormat = snapshot.buffer
            ? std::make_optional(static_cast<ui::PixelFormat>(snapshot.buffer->getPixelFormat()))
            : std::nullopt;

    if (getHdrRenderType(snapshot.dataspace, pixelFormat, snapshot.desiredHdrSdrRatio) !=
        HdrRenderType::SDR) {
        return true;
    }
    // If the layer is not allowed to be dimmed, treat it as HDR. WindowManager may disable
    // dimming in order to keep animations invoking SDR screenshots of HDR layers seamless.
    // Treat such tagged layers as HDR so that DisplayManagerService does not try to change
    // the screen brightness
    if (!snapshot.dimmingEnabled) {
        return true;
    }
    return false;
}

ui::Rotation SurfaceFlinger::getPhysicalDisplayOrientation(DisplayId displayId,
                                                           bool isPrimary) const {
    const auto id = PhysicalDisplayId::tryCast(displayId);
    if (!id) {
        return ui::ROTATION_0;
    }
    if (!mIgnoreHwcPhysicalDisplayOrientation &&
        getHwComposer().getComposer()->isSupported(
                Hwc2::Composer::OptionalFeature::PhysicalDisplayOrientation)) {
        switch (getHwComposer().getPhysicalDisplayOrientation(*id)) {
            case Hwc2::AidlTransform::ROT_90:
                return ui::ROTATION_90;
            case Hwc2::AidlTransform::ROT_180:
                return ui::ROTATION_180;
            case Hwc2::AidlTransform::ROT_270:
                return ui::ROTATION_270;
            default:
                return ui::ROTATION_0;
        }
    }

    if (isPrimary) {
        using Values = SurfaceFlingerProperties::primary_display_orientation_values;
        switch (primary_display_orientation(Values::ORIENTATION_0)) {
            case Values::ORIENTATION_90:
                return ui::ROTATION_90;
            case Values::ORIENTATION_180:
                return ui::ROTATION_180;
            case Values::ORIENTATION_270:
                return ui::ROTATION_270;
            default:
                break;
        }
    }
    return ui::ROTATION_0;
}

void SurfaceFlinger::postComposition(PhysicalDisplayId pacesetterId,
                                     const scheduler::FrameTargeters& frameTargeters,
                                     nsecs_t presentStartTime) {
    ATRACE_CALL();
    ALOGV(__func__);

    ui::PhysicalDisplayMap<PhysicalDisplayId, std::shared_ptr<FenceTime>> presentFences;
    ui::PhysicalDisplayMap<PhysicalDisplayId, const sp<Fence>> gpuCompositionDoneFences;

    for (const auto& [id, targeter] : frameTargeters) {
        auto presentFence = getHwComposer().getPresentFence(id);

        if (id == pacesetterId) {
            mTransactionCallbackInvoker.addPresentFence(presentFence);
        }

        if (auto fenceTime = targeter->setPresentFence(std::move(presentFence));
            fenceTime->isValid()) {
            presentFences.try_emplace(id, std::move(fenceTime));
        }

        ftl::FakeGuard guard(mStateLock);
        if (const auto display = getCompositionDisplayLocked(id);
            display && display->getState().usesClientComposition) {
            gpuCompositionDoneFences
                    .try_emplace(id, display->getRenderSurface()->getClientTargetAcquireFence());
        }
    }

    const auto pacesetterDisplay = FTL_FAKE_GUARD(mStateLock, getDisplayDeviceLocked(pacesetterId));

    std::shared_ptr<FenceTime> pacesetterPresentFenceTime =
            presentFences.get(pacesetterId)
                    .transform([](const FenceTimePtr& ptr) { return ptr; })
                    .value_or(FenceTime::NO_FENCE);

    std::shared_ptr<FenceTime> pacesetterGpuCompositionDoneFenceTime =
            gpuCompositionDoneFences.get(pacesetterId)
                    .transform([](sp<Fence> fence) {
                        return std::make_shared<FenceTime>(std::move(fence));
                    })
                    .value_or(FenceTime::NO_FENCE);

    const TimePoint presentTime = TimePoint::now();

    // Set presentation information before calling Layer::releasePendingBuffer, such that jank
    // information from previous' frame classification is already available when sending jank info
    // to clients, so they get jank classification as early as possible.
    mFrameTimeline->setSfPresent(presentTime.ns(), pacesetterPresentFenceTime,
                                 pacesetterGpuCompositionDoneFenceTime);

    // We use the CompositionEngine::getLastFrameRefreshTimestamp() which might
    // be sampled a little later than when we started doing work for this frame,
    // but that should be okay since CompositorTiming has snapping logic.
    const TimePoint compositeTime =
            TimePoint::fromNs(mCompositionEngine->getLastFrameRefreshTimestamp());
    const Duration presentLatency =
            getHwComposer().hasCapability(Capability::PRESENT_FENCE_IS_NOT_RELIABLE)
            ? Duration::zero()
            : mPresentLatencyTracker.trackPendingFrame(compositeTime, pacesetterPresentFenceTime);

    const auto schedule = mScheduler->getVsyncSchedule();
    const TimePoint vsyncDeadline = schedule->vsyncDeadlineAfter(presentTime);
    const Period vsyncPeriod = schedule->period();
    const nsecs_t vsyncPhase = mVsyncConfiguration->getCurrentConfigs().late.sfOffset;

    const CompositorTiming compositorTiming(vsyncDeadline.ns(), vsyncPeriod.ns(), vsyncPhase,
                                            presentLatency.ns());

    ui::DisplayMap<ui::LayerStack, const DisplayDevice*> layerStackToDisplay;
    {
        if (!mLayersWithBuffersRemoved.empty() || mNumTrustedPresentationListeners > 0) {
            Mutex::Autolock lock(mStateLock);
            for (const auto& [token, display] : mDisplays) {
                layerStackToDisplay.emplace_or_replace(display->getLayerStack(), display.get());
            }
        }
    }

    for (auto layer : mLayersWithBuffersRemoved) {
        std::vector<ui::LayerStack> previouslyPresentedLayerStacks =
                std::move(layer->mPreviouslyPresentedLayerStacks);
        layer->mPreviouslyPresentedLayerStacks.clear();
        for (auto layerStack : previouslyPresentedLayerStacks) {
            auto optDisplay = layerStackToDisplay.get(layerStack);
            if (optDisplay && !optDisplay->get()->isVirtual()) {
                auto fence = getHwComposer().getPresentFence(optDisplay->get()->getPhysicalId());
                layer->onLayerDisplayed(ftl::yield<FenceResult>(fence).share(),
                                        ui::INVALID_LAYER_STACK);
            }
        }
        layer->releasePendingBuffer(presentTime.ns());
    }
    mLayersWithBuffersRemoved.clear();

    for (const auto& layer: mLayersWithQueuedFrames) {
        layer->onPostComposition(pacesetterDisplay.get(), pacesetterGpuCompositionDoneFenceTime,
                                 pacesetterPresentFenceTime, compositorTiming);
        layer->releasePendingBuffer(presentTime.ns());
    }

    std::vector<std::pair<std::shared_ptr<compositionengine::Display>, sp<HdrLayerInfoReporter>>>
            hdrInfoListeners;
    bool haveNewListeners = false;
    {
        Mutex::Autolock lock(mStateLock);
        if (mFpsReporter) {
            mFpsReporter->dispatchLayerFps();
        }

        if (mTunnelModeEnabledReporter) {
            mTunnelModeEnabledReporter->updateTunnelModeStatus();
        }
        hdrInfoListeners.reserve(mHdrLayerInfoListeners.size());
        for (const auto& [displayId, reporter] : mHdrLayerInfoListeners) {
            if (reporter && reporter->hasListeners()) {
                if (const auto display = getDisplayDeviceLocked(displayId)) {
                    hdrInfoListeners.emplace_back(display->getCompositionDisplay(), reporter);
                }
            }
        }
        haveNewListeners = mAddingHDRLayerInfoListener; // grab this with state lock
        mAddingHDRLayerInfoListener = false;
    }

    if (haveNewListeners || mHdrLayerInfoChanged) {
        for (auto& [compositionDisplay, listener] : hdrInfoListeners) {
            HdrLayerInfoReporter::HdrLayerInfo info;
            int32_t maxArea = 0;
            auto updateInfoFn =
                    [&](const std::shared_ptr<compositionengine::Display>& compositionDisplay,
                        const frontend::LayerSnapshot& snapshot, const sp<LayerFE>& layerFe) {
                        if (snapshot.isVisible &&
                            compositionDisplay->includesLayer(snapshot.outputFilter)) {
                            if (isHdrLayer(snapshot)) {
                                const auto* outputLayer =
                                        compositionDisplay->getOutputLayerForLayer(layerFe);
                                if (outputLayer) {
                                    const float desiredHdrSdrRatio =
                                            snapshot.desiredHdrSdrRatio <= 1.f
                                            ? std::numeric_limits<float>::infinity()
                                            : snapshot.desiredHdrSdrRatio;
                                    info.mergeDesiredRatio(desiredHdrSdrRatio);
                                    info.numberOfHdrLayers++;
                                    const auto displayFrame = outputLayer->getState().displayFrame;
                                    const int32_t area =
                                            displayFrame.width() * displayFrame.height();
                                    if (area > maxArea) {
                                        maxArea = area;
                                        info.maxW = displayFrame.width();
                                        info.maxH = displayFrame.height();
                                    }
                                }
                            }
                        }
                    };

            if (mLayerLifecycleManagerEnabled) {
                mLayerSnapshotBuilder.forEachVisibleSnapshot(
                        [&, compositionDisplay = compositionDisplay](
                                std::unique_ptr<frontend::LayerSnapshot>& snapshot) {
                            auto it = mLegacyLayers.find(snapshot->sequence);
                            LOG_ALWAYS_FATAL_IF(it == mLegacyLayers.end(),
                                                "Couldnt find layer object for %s",
                                                snapshot->getDebugString().c_str());
                            auto& legacyLayer = it->second;
                            sp<LayerFE> layerFe =
                                    legacyLayer->getCompositionEngineLayerFE(snapshot->path);

                            updateInfoFn(compositionDisplay, *snapshot, layerFe);
                        });
            } else {
                mDrawingState.traverse([&, compositionDisplay = compositionDisplay](Layer* layer) {
                    const auto layerFe = layer->getCompositionEngineLayerFE();
                    const frontend::LayerSnapshot& snapshot = *layer->getLayerSnapshot();
                    updateInfoFn(compositionDisplay, snapshot, layerFe);
                });
            }
            listener->dispatchHdrLayerInfo(info);
        }
    }

    mHdrLayerInfoChanged = false;

    mTransactionCallbackInvoker.sendCallbacks(false /* onCommitOnly */);
    mTransactionCallbackInvoker.clearCompletedTransactions();

    mTimeStats->incrementTotalFrames();
    mTimeStats->setPresentFenceGlobal(pacesetterPresentFenceTime);

    for (auto&& [id, presentFence] : presentFences) {
        ftl::FakeGuard guard(mStateLock);
        const bool isInternalDisplay =
                mPhysicalDisplays.get(id).transform(&PhysicalDisplay::isInternal).value_or(false);

        if (isInternalDisplay) {
            mScheduler->addPresentFence(id, std::move(presentFence));
        }
    }

    const bool hasPacesetterDisplay =
            pacesetterDisplay && getHwComposer().isConnected(pacesetterId);

    if (!hasSyncFramework) {
        if (hasPacesetterDisplay && pacesetterDisplay->isPoweredOn()) {
            mScheduler->enableHardwareVsync(pacesetterId);
        }
    }

    /* QTI_BEGIN */
    mQtiSFExtnIntf->qtiUpdateSmomoState();
    /* QTI_END */
    if (hasPacesetterDisplay && !pacesetterDisplay->isPoweredOn()) {
        getRenderEngine().cleanupPostRender();
        return;
    }

    // Cleanup any outstanding resources due to rendering a prior frame.
    getRenderEngine().cleanupPostRender();

    if (mNumTrustedPresentationListeners > 0) {
        // We avoid any reverse traversal upwards so this shouldn't be too expensive
        traverseLegacyLayers([&](Layer* layer) {
            if (!layer->hasTrustedPresentationListener()) {
                return;
            }
            const frontend::LayerSnapshot* snapshot = mLayerLifecycleManagerEnabled
                    ? mLayerSnapshotBuilder.getSnapshot(layer->sequence)
                    : layer->getLayerSnapshot();
            std::optional<const DisplayDevice*> displayOpt = std::nullopt;
            if (snapshot) {
                displayOpt = layerStackToDisplay.get(snapshot->outputFilter.layerStack);
            }
            const DisplayDevice* display = displayOpt.value_or(nullptr);
            layer->updateTrustedPresentationState(display, snapshot,
                                                  nanoseconds_to_milliseconds(presentStartTime),
                                                  false);
        });
    }

    /* QTI_BEGIN */
    mQtiSFExtnIntf->qtiUpdateLayerState(mNumLayers);
    /* QTI_END */

    // Even though ATRACE_INT64 already checks if tracing is enabled, it doesn't prevent the
    // side-effect of getTotalSize(), so we check that again here
    if (ATRACE_ENABLED()) {
        // getTotalSize returns the total number of buffers that were allocated by SurfaceFlinger
        ATRACE_INT64("Total Buffer Size", GraphicBufferAllocator::get().getTotalSize());
    }

    logFrameStats(presentTime);
    /* QTI_BEGIN */
    mQtiSFExtnIntf->qtiSendInitialFps(
            pacesetterDisplay->refreshRateSelector().getActiveMode().fps.getValue());
    /* QTI_END */
}

FloatRect SurfaceFlinger::getMaxDisplayBounds() {
    const ui::Size maxSize = [this] {
        ftl::FakeGuard guard(mStateLock);

        // The LayerTraceGenerator tool runs without displays.
        if (mDisplays.empty()) return ui::Size{5000, 5000};

        return std::accumulate(mDisplays.begin(), mDisplays.end(), ui::kEmptySize,
                               [](ui::Size size, const auto& pair) -> ui::Size {
                                   const auto& display = pair.second;
                                   return {std::max(size.getWidth(), display->getWidth()),
                                           std::max(size.getHeight(), display->getHeight())};
                               });
    }();

    // Ignore display bounds for now since they will be computed later. Use a large Rect bound
    // to ensure it's bigger than an actual display will be.
    const float xMax = maxSize.getWidth() * 10.f;
    const float yMax = maxSize.getHeight() * 10.f;

    return {-xMax, -yMax, xMax, yMax};
}

void SurfaceFlinger::computeLayerBounds() {
    const FloatRect maxBounds = getMaxDisplayBounds();
    for (const auto& layer : mDrawingState.layersSortedByZ) {
        layer->computeBounds(maxBounds, ui::Transform(), 0.f /* shadowRadius */);
    }
}

void SurfaceFlinger::commitTransactions() {
    ATRACE_CALL();

    // Keep a copy of the drawing state (that is going to be overwritten
    // by commitTransactionsLocked) outside of mStateLock so that the side
    // effects of the State assignment don't happen with mStateLock held,
    // which can cause deadlocks.
    State drawingState(mDrawingState);

    Mutex::Autolock lock(mStateLock);
    mDebugInTransaction = systemTime();

    // Here we're guaranteed that some transaction flags are set
    // so we can call commitTransactionsLocked unconditionally.
    // We clear the flags with mStateLock held to guarantee that
    // mCurrentState won't change until the transaction is committed.
    mScheduler->modulateVsync({}, &VsyncModulator::onTransactionCommit);
    commitTransactionsLocked(clearTransactionFlags(eTransactionMask));

    mDebugInTransaction = 0;
}

std::pair<DisplayModes, DisplayModePtr> SurfaceFlinger::loadDisplayModes(
        PhysicalDisplayId displayId) const {
    std::vector<HWComposer::HWCDisplayMode> hwcModes;
    std::optional<hal::HWDisplayId> activeModeHwcId;

    int attempt = 0;
    constexpr int kMaxAttempts = 3;
    do {
        hwcModes = getHwComposer().getModes(displayId,
                                            scheduler::RefreshRateSelector::kMinSupportedFrameRate
                                                    .getPeriodNsecs());
        activeModeHwcId = getHwComposer().getActiveMode(displayId);

        const auto isActiveMode = [activeModeHwcId](const HWComposer::HWCDisplayMode& mode) {
            return mode.hwcId == activeModeHwcId;
        };

        if (std::any_of(hwcModes.begin(), hwcModes.end(), isActiveMode)) {
            break;
        }
    } while (++attempt < kMaxAttempts);

    if (attempt == kMaxAttempts) {
        const std::string activeMode =
                activeModeHwcId ? std::to_string(*activeModeHwcId) : "unknown"s;
        ALOGE("HWC failed to report an active mode that is supported: activeModeHwcId=%s, "
              "hwcModes={%s}",
              activeMode.c_str(), base::Join(hwcModes, ", ").c_str());
        return {};
    }

    const DisplayModes oldModes = mPhysicalDisplays.get(displayId)
                                          .transform([](const PhysicalDisplay& display) {
                                              return display.snapshot().displayModes();
                                          })
                                          .value_or(DisplayModes{});

    ui::DisplayModeId nextModeId = 1 +
            std::accumulate(oldModes.begin(), oldModes.end(), static_cast<ui::DisplayModeId>(-1),
                            [](ui::DisplayModeId max, const auto& pair) {
                                return std::max(max, pair.first.value());
                            });

    DisplayModes newModes;
    for (const auto& hwcMode : hwcModes) {
        const DisplayModeId id{nextModeId++};
        newModes.try_emplace(id,
                             DisplayMode::Builder(hwcMode.hwcId)
                                     .setId(id)
                                     .setPhysicalDisplayId(displayId)
                                     .setResolution({hwcMode.width, hwcMode.height})
                                     .setVsyncPeriod(hwcMode.vsyncPeriod)
                                     .setDpiX(hwcMode.dpiX)
                                     .setDpiY(hwcMode.dpiY)
                                     .setGroup(hwcMode.configGroup)
                                     .build());
    }

    const bool sameModes =
            std::equal(newModes.begin(), newModes.end(), oldModes.begin(), oldModes.end(),
                       [](const auto& lhs, const auto& rhs) {
                           return equalsExceptDisplayModeId(*lhs.second, *rhs.second);
                       });

    // Keep IDs if modes have not changed.
    const auto& modes = sameModes ? oldModes : newModes;
    const DisplayModePtr activeMode =
            std::find_if(modes.begin(), modes.end(), [activeModeHwcId](const auto& pair) {
                return pair.second->getHwcId() == activeModeHwcId;
            })->second;

    return {modes, activeMode};
}

bool SurfaceFlinger::configureLocked() {
    std::vector<HotplugEvent> events;
    {
        std::lock_guard<std::mutex> lock(mHotplugMutex);
        events = std::move(mPendingHotplugEvents);
    }

    for (const auto [hwcDisplayId, connection] : events) {
        if (auto info = getHwComposer().onHotplug(hwcDisplayId, connection)) {
            /* QTI_BEGIN */
            mQtiSFExtnIntf->qtiUpdateOnComposerHalHotplug(hwcDisplayId, connection, info);
            /* QTI_END */

            const auto displayId = info->id;
            const bool connected = connection == hal::Connection::CONNECTED;

            if (const char* const log =
                        processHotplug(displayId, hwcDisplayId, connected, std::move(*info))) {
                ALOGI("%s display %s (HAL ID %" PRIu64 ")", log, to_string(displayId).c_str(),
                      hwcDisplayId);
            }

            /* QTI_BEGIN */
            mQtiSFExtnIntf->qtiUpdateOnProcessDisplayHotplug(static_cast<uint32_t>(hwcDisplayId),
                                                             connection, displayId);
            /* QTI_END */
        }
    }

    return !events.empty();
}

const char* SurfaceFlinger::processHotplug(PhysicalDisplayId displayId,
                                           hal::HWDisplayId hwcDisplayId, bool connected,
                                           DisplayIdentificationInfo&& info) {
    const auto displayOpt = mPhysicalDisplays.get(displayId);
    if (!connected) {
        LOG_ALWAYS_FATAL_IF(!displayOpt);
        const auto& display = displayOpt->get();

        if (const ssize_t index = mCurrentState.displays.indexOfKey(display.token()); index >= 0) {
            mCurrentState.displays.removeItemsAt(index);
        }

        mPhysicalDisplays.erase(displayId);
        return "Disconnecting";
    }

    auto [displayModes, activeMode] = loadDisplayModes(displayId);
    if (!activeMode) {
        // TODO(b/241286153): Report hotplug failure to the framework.
        ALOGE("Failed to hotplug display %s", to_string(displayId).c_str());
        getHwComposer().disconnectDisplay(displayId);
        return nullptr;
    }

    ui::ColorModes colorModes = getHwComposer().getColorModes(displayId);

    if (displayOpt) {
        const auto& display = displayOpt->get();
        const auto& snapshot = display.snapshot();

        std::optional<DeviceProductInfo> deviceProductInfo;
        if (getHwComposer().updatesDeviceProductInfoOnHotplugReconnect()) {
            deviceProductInfo = std::move(info.deviceProductInfo);
        } else {
            deviceProductInfo = snapshot.deviceProductInfo();
        }

        const auto it =
                mPhysicalDisplays.try_replace(displayId, display.token(), displayId,
                                              snapshot.connectionType(), std::move(displayModes),
                                              std::move(colorModes), std::move(deviceProductInfo));

        auto& state = mCurrentState.displays.editValueFor(it->second.token());
        state.sequenceId = DisplayDeviceState{}.sequenceId; // Generate new sequenceId.
        state.physical->activeMode = std::move(activeMode);
        return "Reconnecting";
    }

    const sp<IBinder> token = sp<BBinder>::make();

    mPhysicalDisplays.try_emplace(displayId, token, displayId,
                                  getHwComposer().getDisplayConnectionType(displayId),
                                  std::move(displayModes), std::move(colorModes),
                                  std::move(info.deviceProductInfo));

    DisplayDeviceState state;
    state.physical = {.id = displayId,
                      .hwcDisplayId = hwcDisplayId,
                      .activeMode = std::move(activeMode)};
    state.isSecure = true; // All physical displays are currently considered secure.
    state.displayName = std::move(info.name);

    mCurrentState.displays.add(token, state);
    return "Connecting";
}

void SurfaceFlinger::dispatchDisplayHotplugEvent(PhysicalDisplayId displayId, bool connected) {
    mScheduler->onHotplugReceived(mAppConnectionHandle, displayId, connected);
    mScheduler->onHotplugReceived(mSfConnectionHandle, displayId, connected);
}

void SurfaceFlinger::dispatchDisplayModeChangeEvent(PhysicalDisplayId displayId,
                                                    const scheduler::FrameRateMode& mode) {
    // TODO(b/255635821): Merge code paths and move to Scheduler.
    const auto onDisplayModeChanged = displayId == mActiveDisplayId
            ? &scheduler::Scheduler::onPrimaryDisplayModeChanged
            : &scheduler::Scheduler::onNonPrimaryDisplayModeChanged;

    ((*mScheduler).*onDisplayModeChanged)(mAppConnectionHandle, mode);
}

sp<DisplayDevice> SurfaceFlinger::setupNewDisplayDeviceInternal(
        const wp<IBinder>& displayToken,
        std::shared_ptr<compositionengine::Display> compositionDisplay,
        const DisplayDeviceState& state,
        const sp<compositionengine::DisplaySurface>& displaySurface,
        const sp<IGraphicBufferProducer>& producer,
        surfaceflingerextension::QtiDisplaySurfaceExtensionIntf* mQtiDSExtnIntf) {
    DisplayDeviceCreationArgs creationArgs(sp<SurfaceFlinger>::fromExisting(this), getHwComposer(),
                                           displayToken, compositionDisplay);
    creationArgs.sequenceId = state.sequenceId;
    creationArgs.isSecure = state.isSecure;
    creationArgs.displaySurface = displaySurface;
    creationArgs.hasWideColorGamut = false;
    creationArgs.supportedPerFrameMetadata = 0;
    creationArgs.mQtiDSExtnIntf = mQtiDSExtnIntf;

    if (const auto& physical = state.physical) {
        creationArgs.activeModeId = physical->activeMode->getId();
        const auto [kernelIdleTimerController, idleTimerTimeoutMs] =
                getKernelIdleTimerProperties(compositionDisplay->getId());

        using Config = scheduler::RefreshRateSelector::Config;
        const auto enableFrameRateOverride = sysprop::enable_frame_rate_override(true)
                ? Config::FrameRateOverride::Enabled
                : Config::FrameRateOverride::Disabled;
        Config config =
                {.enableFrameRateOverride = enableFrameRateOverride,
                 .frameRateMultipleThreshold =
                         base::GetIntProperty("debug.sf.frame_rate_multiple_threshold", 0),
                 .idleTimerTimeout = idleTimerTimeoutMs,
                 .kernelIdleTimerController = kernelIdleTimerController};

        creationArgs.refreshRateSelector =
                mPhysicalDisplays.get(physical->id)
                        .transform(&PhysicalDisplay::snapshotRef)
                        .transform([&](const display::DisplaySnapshot& snapshot) {
                            return std::make_shared<
                                    scheduler::RefreshRateSelector>(snapshot.displayModes(),
                                                                    creationArgs.activeModeId,
                                                                    config);
                        })
                        .value_or(nullptr);

        creationArgs.isPrimary = physical->id == getPrimaryDisplayIdLocked();

        mPhysicalDisplays.get(physical->id)
                .transform(&PhysicalDisplay::snapshotRef)
                .transform(ftl::unit_fn([&](const display::DisplaySnapshot& snapshot) {
                    for (const auto mode : snapshot.colorModes()) {
                        creationArgs.hasWideColorGamut |= ui::isWideColorMode(mode);
                        creationArgs.hwcColorModes
                                .emplace(mode,
                                         getHwComposer().getRenderIntents(physical->id, mode));
                    }
                }));
    }

    if (const auto id = HalDisplayId::tryCast(compositionDisplay->getId())) {
        getHwComposer().getHdrCapabilities(*id, &creationArgs.hdrCapabilities);
        creationArgs.supportedPerFrameMetadata = getHwComposer().getSupportedPerFrameMetadata(*id);
    }

    auto nativeWindowSurface = getFactory().createNativeWindowSurface(producer);
    auto nativeWindow = nativeWindowSurface->getNativeWindow();
    creationArgs.nativeWindow = nativeWindow;

    // Make sure that composition can never be stalled by a virtual display
    // consumer that isn't processing buffers fast enough. We have to do this
    // here, in case the display is composed entirely by HWC.
    if (state.isVirtual()) {
        nativeWindow->setSwapInterval(nativeWindow.get(), 0);
    }

    creationArgs.physicalOrientation =
            getPhysicalDisplayOrientation(compositionDisplay->getId(), creationArgs.isPrimary);
    ALOGV("Display Orientation: %s", toCString(creationArgs.physicalOrientation));

    // virtual displays are always considered enabled
    creationArgs.initialPowerMode =
            state.isVirtual() ? std::make_optional(hal::PowerMode::ON) : std::nullopt;

    creationArgs.requestedRefreshRate = state.requestedRefreshRate;

    sp<DisplayDevice> display = getFactory().createDisplayDevice(creationArgs);

    nativeWindowSurface->preallocateBuffers();

    ui::ColorMode defaultColorMode = ui::ColorMode::NATIVE;
    Dataspace defaultDataSpace = Dataspace::UNKNOWN;
    if (display->hasWideColorGamut()) {
        defaultColorMode = ui::ColorMode::SRGB;
        defaultDataSpace = Dataspace::V0_SRGB;
    }
    display->getCompositionDisplay()->setColorProfile(
            compositionengine::Output::ColorProfile{defaultColorMode, defaultDataSpace,
                                                    RenderIntent::COLORIMETRIC});

    if (const auto& physical = state.physical) {
        const auto& mode = *physical->activeMode;
        display->setActiveMode(mode.getId(), mode.getFps(), mode.getFps());
    }

    display->setLayerFilter(makeLayerFilterForDisplay(display->getId(), state.layerStack));
    display->setProjection(state.orientation, state.layerStackSpaceRect,
                           state.orientedDisplaySpaceRect);
    display->setDisplayName(state.displayName);
    display->setFlags(state.flags);

    return display;
}

void SurfaceFlinger::processDisplayAdded(const wp<IBinder>& displayToken,
                                         const DisplayDeviceState& state) {
    ui::Size resolution(0, 0);
    ui::PixelFormat pixelFormat = static_cast<ui::PixelFormat>(PIXEL_FORMAT_UNKNOWN);
    /* QTI_BEGIN */
    bool qtiCanAllocateHwcForVDS = false;
    /* QTI_END */

    if (state.physical) {
        resolution = state.physical->activeMode->getResolution();
        pixelFormat = static_cast<ui::PixelFormat>(PIXEL_FORMAT_RGBA_8888);
    } else if (state.surface != nullptr) {
        int status = state.surface->query(NATIVE_WINDOW_WIDTH, &resolution.width);
        ALOGE_IF(status != NO_ERROR, "Unable to query width (%d)", status);
        status = state.surface->query(NATIVE_WINDOW_HEIGHT, &resolution.height);
        ALOGE_IF(status != NO_ERROR, "Unable to query height (%d)", status);
        int format;
        status = state.surface->query(NATIVE_WINDOW_FORMAT, &format);
        ALOGE_IF(status != NO_ERROR, "Unable to query format (%d)", status);
        pixelFormat = static_cast<ui::PixelFormat>(format);
        /* QTI_BEGIN */
        qtiCanAllocateHwcForVDS = mQtiSFExtnIntf->qtiCanAllocateHwcDisplayIdForVDS(state);
        /* QTI_END */
    } else {
        // Virtual displays without a surface are dormant:
        // they have external state (layer stack, projection,
        // etc.) but no internal state (i.e. a DisplayDevice).
        return;
    }

    compositionengine::DisplayCreationArgsBuilder builder;
    if (const auto& physical = state.physical) {
        builder.setId(physical->id);
    } else {
        /* QTI_BEGIN */
        auto qtiVirtualDisplayId =
                mQtiSFExtnIntf->qtiAcquireVirtualDisplay(resolution, pixelFormat,
                                                         qtiCanAllocateHwcForVDS);
        if (!qtiVirtualDisplayId.has_value()) {
            ALOGE("%s: Failed to retrieve virtual display id, returning.", __func__);
            return;
        }
        builder.setId(*qtiVirtualDisplayId);
        /* QTI_END */
    }

    builder.setPixels(resolution);
    builder.setIsSecure(state.isSecure);
    builder.setPowerAdvisor(mPowerAdvisor.get());
    builder.setName(state.displayName);
    auto compositionDisplay = getCompositionEngine().createDisplay(builder.build());
    compositionDisplay->setLayerCachingEnabled(mLayerCachingEnabled);

    sp<compositionengine::DisplaySurface> displaySurface;
    sp<IGraphicBufferProducer> producer;
    sp<IGraphicBufferProducer> bqProducer;
    sp<IGraphicBufferConsumer> bqConsumer;
    getFactory().createBufferQueue(&bqProducer, &bqConsumer, /*consumerIsSurfaceFlinger =*/false);

    /* QTI_BEGIN */
    surfaceflingerextension::QtiDisplaySurfaceExtensionIntf* qtiDSExtnIntf = nullptr;
    /* QTI_END */

    if (state.isVirtual()) {
        const auto displayId = VirtualDisplayId::tryCast(compositionDisplay->getId());
        LOG_FATAL_IF(!displayId);
        auto surface = sp<VirtualDisplaySurface>::make(getHwComposer(), *displayId, state.surface,
                                                       bqProducer, bqConsumer, state.displayName,
                                                /* QTI_BEGIN */ state.isSecure /* QTI_END */);
        displaySurface = surface;
        producer = std::move(surface);
    } else {
        ALOGE_IF(state.surface != nullptr,
                 "adding a supported display, but rendering "
                 "surface is provided (%p), ignoring it",
                 state.surface.get());
        const auto displayId = PhysicalDisplayId::tryCast(compositionDisplay->getId());
        LOG_FATAL_IF(!displayId);
        displaySurface =
                sp<FramebufferSurface>::make(getHwComposer(), *displayId, bqConsumer,
                                             state.physical->activeMode->getResolution(),
                                             ui::Size(maxGraphicsWidth, maxGraphicsHeight));
        producer = bqProducer;
    }

    LOG_FATAL_IF(!displaySurface);
    /* QTI_BEGIN */
#ifdef QTI_DISPLAY_EXTENSION
    qtiDSExtnIntf = displaySurface->qtiGetDisplaySurfaceExtn();
#endif
    /* QTI_END */

    auto display = setupNewDisplayDeviceInternal(displayToken, std::move(compositionDisplay), state,
                                                 displaySurface, producer, qtiDSExtnIntf);

    /* QTI_BEGIN */
    mQtiSFExtnIntf->qtiSetPowerModeOverrideConfig(display);
    /* QTI_END */

    if (!display->isVirtual()) {
        /* QTI_BEGIN */
        mQtiSFExtnIntf->qtiSetPowerModeOverrideConfig(display);
        mQtiSFExtnIntf->qtiUpdateDisplaysList(display, /*addDisplay*/ true);
        mQtiSFExtnIntf->qtiTryDrawMethod(display);

        /* QTI_END */

        if (mScheduler) {
            const auto displayId = display->getPhysicalId();
            {
                // TODO(b/241285876): Annotate `processDisplayAdded` instead.
                ftl::FakeGuard guard(kMainThreadContext);

                // For hotplug reconnect, renew the registration since display modes have been
                // reloaded.
                mScheduler->registerDisplay(displayId, display->holdRefreshRateSelector());
            }

            dispatchDisplayHotplugEvent(displayId, true);
        }
    }

    if (display->isVirtual()) {
        display->adjustRefreshRate(mScheduler->getPacesetterRefreshRate());
    }

    mDisplays.try_emplace(displayToken, std::move(display));
    /* QTI_BEGIN */
    mQtiSFExtnIntf->qtiCreateSmomoInstance(state);
    /* QTI_END */
}

void SurfaceFlinger::processDisplayRemoved(const wp<IBinder>& displayToken) {
    auto display = getDisplayDeviceLocked(displayToken);
    if (display) {
        display->disconnect();

        if (display->isVirtual()) {
            releaseVirtualDisplay(display->getVirtualId());
        } else {
            dispatchDisplayHotplugEvent(display->getPhysicalId(), false);
            mScheduler->unregisterDisplay(display->getPhysicalId());
        }
        /* QTI_BEGIN */
        mQtiSFExtnIntf->qtiDestroySmomoInstance(display);
        /* QTI_END */
    }

    mDisplays.erase(displayToken);

    if (display && display->isVirtual()) {
        static_cast<void>(mScheduler->schedule([display = std::move(display)] {
            // Destroy the display without holding the mStateLock.
            // This is a temporary solution until we can manage transaction queues without
            // holding the mStateLock.
            // With blast, the IGBP that is passed to the VirtualDisplaySurface is owned by the
            // client. When the IGBP is disconnected, its buffer cache in SF will be cleared
            // via SurfaceComposerClient::doUncacheBufferTransaction. This call from the client
            // ends up running on the main thread causing a deadlock since setTransactionstate
            // will try to acquire the mStateLock. Instead we extend the lifetime of
            // DisplayDevice and destroy it in the main thread without holding the mStateLock.
            // The display will be disconnected and removed from the mDisplays list so it will
            // not be accessible.
        }));
    }
}

void SurfaceFlinger::processDisplayChanged(const wp<IBinder>& displayToken,
                                           const DisplayDeviceState& currentState,
                                           const DisplayDeviceState& drawingState) {
    const sp<IBinder> currentBinder = IInterface::asBinder(currentState.surface);
    const sp<IBinder> drawingBinder = IInterface::asBinder(drawingState.surface);

    // Recreate the DisplayDevice if the surface or sequence ID changed.
    if (currentBinder != drawingBinder || currentState.sequenceId != drawingState.sequenceId) {
        if (const auto display = getDisplayDeviceLocked(displayToken)) {
            /* QTI_BEGIN */
            mQtiSFExtnIntf->qtiUpdateDisplaysList(display, /*addDisplay*/ false);
            /* QTI_END */

            display->disconnect();
            if (display->isVirtual()) {
                releaseVirtualDisplay(display->getVirtualId());
            }
        }

        mDisplays.erase(displayToken);

        if (const auto& physical = currentState.physical) {
            getHwComposer().allocatePhysicalDisplay(physical->hwcDisplayId, physical->id);
        }

        processDisplayAdded(displayToken, currentState);

        if (currentState.physical) {
            const auto display = getDisplayDeviceLocked(displayToken);
            setPowerModeInternal(display, hal::PowerMode::ON);

            // TODO(b/175678251) Call a listener instead.
            if (currentState.physical->hwcDisplayId == getHwComposer().getPrimaryHwcDisplayId()) {
                resetPhaseConfiguration(display->getActiveMode().fps);
            }
        }
        return;
    }

    if (const auto display = getDisplayDeviceLocked(displayToken)) {
        if (currentState.layerStack != drawingState.layerStack) {
            display->setLayerFilter(
                    makeLayerFilterForDisplay(display->getId(), currentState.layerStack));
            /* QTI_BEGIN */
            mQtiSFExtnIntf->qtiUpdateSmomoLayerStackId(currentState.physical->hwcDisplayId,
                                                       currentState.layerStack.id,
                                                       drawingState.layerStack.id);
            /* QTI_END */
        }
        if (currentState.flags != drawingState.flags) {
            display->setFlags(currentState.flags);
        }
        if ((currentState.orientation != drawingState.orientation) ||
            (currentState.layerStackSpaceRect != drawingState.layerStackSpaceRect) ||
            (currentState.orientedDisplaySpaceRect != drawingState.orientedDisplaySpaceRect)) {
            display->setProjection(currentState.orientation, currentState.layerStackSpaceRect,
                                   currentState.orientedDisplaySpaceRect);
            if (display->getId() == mActiveDisplayId) {
                mActiveDisplayTransformHint = display->getTransformHint();
                sActiveDisplayRotationFlags =
                        ui::Transform::toRotationFlags(display->getOrientation());
            }
        }
        if (currentState.width != drawingState.width ||
            currentState.height != drawingState.height) {
            display->setDisplaySize(currentState.width, currentState.height);

            if (display->getId() == mActiveDisplayId) {
                onActiveDisplaySizeChanged(*display);
            }
        }
    }
}

void SurfaceFlinger::resetPhaseConfiguration(Fps refreshRate) {
    // Cancel the pending refresh rate change, if any, before updating the phase configuration.
    mScheduler->vsyncModulator().cancelRefreshRateChange();

    mVsyncConfiguration->reset();
    updatePhaseConfiguration(refreshRate);
    mRefreshRateStats->setRefreshRate(refreshRate);

    /* QTI_BEGIN */
    mQtiSFExtnIntf->qtiUpdateVsyncConfiguration();
    /* QTI_END */
}

void SurfaceFlinger::processDisplayChangesLocked() {
    // here we take advantage of Vector's copy-on-write semantics to
    // improve performance by skipping the transaction entirely when
    // know that the lists are identical
    const KeyedVector<wp<IBinder>, DisplayDeviceState>& curr(mCurrentState.displays);
    const KeyedVector<wp<IBinder>, DisplayDeviceState>& draw(mDrawingState.displays);
    if (!curr.isIdenticalTo(draw)) {
        mVisibleRegionsDirty = true;
        mUpdateInputInfo = true;

        // find the displays that were removed
        // (ie: in drawing state but not in current state)
        // also handle displays that changed
        // (ie: displays that are in both lists)
        for (size_t i = 0; i < draw.size(); i++) {
            const wp<IBinder>& displayToken = draw.keyAt(i);
            const ssize_t j = curr.indexOfKey(displayToken);
            if (j < 0) {
                // in drawing state but not in current state
                processDisplayRemoved(displayToken);
            } else {
                // this display is in both lists. see if something changed.
                const DisplayDeviceState& currentState = curr[j];
                const DisplayDeviceState& drawingState = draw[i];
                processDisplayChanged(displayToken, currentState, drawingState);
            }
        }

        // find displays that were added
        // (ie: in current state but not in drawing state)
        for (size_t i = 0; i < curr.size(); i++) {
            const wp<IBinder>& displayToken = curr.keyAt(i);
            if (draw.indexOfKey(displayToken) < 0) {
                processDisplayAdded(displayToken, curr[i]);
            }
        }
    }

    mDrawingState.displays = mCurrentState.displays;
}

void SurfaceFlinger::commitTransactionsLocked(uint32_t transactionFlags) {
    // Commit display transactions.
    const bool displayTransactionNeeded = transactionFlags & eDisplayTransactionNeeded;
    mFrontEndDisplayInfosChanged = displayTransactionNeeded;
    if (displayTransactionNeeded && !mLayerLifecycleManagerEnabled) {
        processDisplayChangesLocked();
        mFrontEndDisplayInfos.clear();
        for (const auto& [_, display] : mDisplays) {
            mFrontEndDisplayInfos.try_emplace(display->getLayerStack(), display->getFrontEndInfo());
        }
    }
    mForceTransactionDisplayChange = displayTransactionNeeded;

    if (mSomeChildrenChanged) {
        mVisibleRegionsDirty = true;
        mSomeChildrenChanged = false;
        mUpdateInputInfo = true;
    }

    // Update transform hint.
    if (transactionFlags & (eTransformHintUpdateNeeded | eDisplayTransactionNeeded)) {
        // Layers and/or displays have changed, so update the transform hint for each layer.
        //
        // NOTE: we do this here, rather than when presenting the display so that
        // the hint is set before we acquire a buffer from the surface texture.
        //
        // NOTE: layer transactions have taken place already, so we use their
        // drawing state. However, SurfaceFlinger's own transaction has not
        // happened yet, so we must use the current state layer list
        // (soon to become the drawing state list).
        //
        sp<const DisplayDevice> hintDisplay;
        ui::LayerStack layerStack;

        mCurrentState.traverse([&](Layer* layer) REQUIRES(mStateLock) {
            // NOTE: we rely on the fact that layers are sorted by
            // layerStack first (so we don't have to traverse the list
            // of displays for every layer).
            if (const auto filter = layer->getOutputFilter(); layerStack != filter.layerStack) {
                layerStack = filter.layerStack;
                hintDisplay = nullptr;

                // Find the display that includes the layer.
                for (const auto& [token, display] : mDisplays) {
                    if (!display->getCompositionDisplay()->includesLayer(filter)) {
                        continue;
                    }

                    // Pick the primary display if another display mirrors the layer.
                    if (hintDisplay) {
                        hintDisplay = nullptr;
                        break;
                    }

                    hintDisplay = display;
                }
            }

            if (!hintDisplay) {
                // NOTE: TEMPORARY FIX ONLY. Real fix should cause layers to
                // redraw after transform hint changes. See bug 8508397.
                // could be null when this layer is using a layerStack
                // that is not visible on any display. Also can occur at
                // screen off/on times.
                // U Update: Don't provide stale hints to the clients. For
                // special cases where we want the app to draw its
                // first frame before the display is available, we rely
                // on WMS and DMS to provide the right information
                // so the client can calculate the hint.
                ALOGV("Skipping reporting transform hint update for %s", layer->getDebugName());
                layer->skipReportingTransformHint();
            } else {
                layer->updateTransformHint(hintDisplay->getTransformHint());
            }
        });
    }

    if (mLayersAdded) {
        mLayersAdded = false;
        // Layers have been added.
        mVisibleRegionsDirty = true;
        mUpdateInputInfo = true;
    }

    // some layers might have been removed, so
    // we need to update the regions they're exposing.
    if (mLayersRemoved) {
        mLayersRemoved = false;
        mVisibleRegionsDirty = true;
        mUpdateInputInfo = true;
        mDrawingState.traverseInZOrder([&](Layer* layer) {
            if (mLayersPendingRemoval.indexOf(sp<Layer>::fromExisting(layer)) >= 0) {
                // this layer is not visible anymore
                Region visibleReg;
                visibleReg.set(layer->getScreenBounds());
                invalidateLayerStack(layer->getOutputFilter(), visibleReg);
            }
        });
    }

    if (transactionFlags & eInputInfoUpdateNeeded) {
        mUpdateInputInfo = true;
    }

    doCommitTransactions();
}

void SurfaceFlinger::updateInputFlinger(VsyncId vsyncId, TimePoint frameTime) {
    if (!mInputFlinger || (!mUpdateInputInfo && mInputWindowCommands.empty())) {
        return;
    }
    ATRACE_CALL();

    std::vector<WindowInfo> windowInfos;
    std::vector<DisplayInfo> displayInfos;
    bool updateWindowInfo = false;
    if (mUpdateInputInfo) {
        mUpdateInputInfo = false;
        updateWindowInfo = true;
        buildWindowInfos(windowInfos, displayInfos);
    }

    std::unordered_set<int32_t> visibleWindowIds;
    for (WindowInfo& windowInfo : windowInfos) {
        if (!windowInfo.inputConfig.test(WindowInfo::InputConfig::NOT_VISIBLE)) {
            visibleWindowIds.insert(windowInfo.id);
        }
    }
    bool visibleWindowsChanged = false;
    if (visibleWindowIds != mVisibleWindowIds) {
        visibleWindowsChanged = true;
        mVisibleWindowIds = std::move(visibleWindowIds);
    }

    BackgroundExecutor::getInstance().sendCallbacks({[updateWindowInfo,
                                                      windowInfos = std::move(windowInfos),
                                                      displayInfos = std::move(displayInfos),
                                                      inputWindowCommands =
                                                              std::move(mInputWindowCommands),
                                                      inputFlinger = mInputFlinger, this,
                                                      visibleWindowsChanged, vsyncId, frameTime]() {
        ATRACE_NAME("BackgroundExecutor::updateInputFlinger");
        if (updateWindowInfo) {
            mWindowInfosListenerInvoker
                    ->windowInfosChanged(gui::WindowInfosUpdate{std::move(windowInfos),
                                                                std::move(displayInfos),
                                                                ftl::to_underlying(vsyncId),
                                                                frameTime.ns()},
                                         std::move(
                                                 inputWindowCommands.windowInfosReportedListeners),
                                         /* forceImmediateCall= */ visibleWindowsChanged ||
                                                 !inputWindowCommands.focusRequests.empty());
        } else {
            // If there are listeners but no changes to input windows, call the listeners
            // immediately.
            for (const auto& listener : inputWindowCommands.windowInfosReportedListeners) {
                if (IInterface::asBinder(listener)->isBinderAlive()) {
                    listener->onWindowInfosReported();
                }
            }
        }
        for (const auto& focusRequest : inputWindowCommands.focusRequests) {
            inputFlinger->setFocusedWindow(focusRequest);
        }
    }});

    mInputWindowCommands.clear();
}

void SurfaceFlinger::persistDisplayBrightness(bool needsComposite) {
    const bool supportsDisplayBrightnessCommand = getHwComposer().getComposer()->isSupported(
            Hwc2::Composer::OptionalFeature::DisplayBrightnessCommand);
    if (!supportsDisplayBrightnessCommand) {
        return;
    }

    for (const auto& [_, display] : FTL_FAKE_GUARD(mStateLock, mDisplays)) {
        if (const auto brightness = display->getStagedBrightness(); brightness) {
            if (!needsComposite) {
                const status_t error =
                        getHwComposer()
                                .setDisplayBrightness(display->getPhysicalId(), *brightness,
                                                      display->getCompositionDisplay()
                                                              ->getState()
                                                              .displayBrightnessNits,
                                                      Hwc2::Composer::DisplayBrightnessOptions{
                                                              .applyImmediately = true})
                                .get();

                ALOGE_IF(error != NO_ERROR,
                         "Error setting display brightness for display %s: %d (%s)",
                         to_string(display->getId()).c_str(), error, strerror(error));
            }
            display->persistBrightness(needsComposite);
        }
    }
}

void SurfaceFlinger::buildWindowInfos(std::vector<WindowInfo>& outWindowInfos,
                                      std::vector<DisplayInfo>& outDisplayInfos) {
    static size_t sNumWindowInfos = 0;
    outWindowInfos.reserve(sNumWindowInfos);
    sNumWindowInfos = 0;

    if (mLayerLifecycleManagerEnabled) {
        mLayerSnapshotBuilder.forEachInputSnapshot(
                [&outWindowInfos](const frontend::LayerSnapshot& snapshot) {
                    outWindowInfos.push_back(snapshot.inputInfo);
                });
    } else {
        mDrawingState.traverseInReverseZOrder([&](Layer* layer) {
            if (!layer->needsInputInfo()) return;
            const auto opt =
                    mFrontEndDisplayInfos.get(layer->getLayerStack())
                            .transform([](const frontend::DisplayInfo& info) {
                                return Layer::InputDisplayArgs{&info.transform, info.isSecure};
                            });

            outWindowInfos.push_back(layer->fillInputInfo(opt.value_or(Layer::InputDisplayArgs{})));
        });
    }

    sNumWindowInfos = outWindowInfos.size();

    outDisplayInfos.reserve(mFrontEndDisplayInfos.size());
    for (const auto& [_, info] : mFrontEndDisplayInfos) {
        outDisplayInfos.push_back(info.info);
    }
}

void SurfaceFlinger::updateCursorAsync() {
    compositionengine::CompositionRefreshArgs refreshArgs;
    for (const auto& [_, display] : FTL_FAKE_GUARD(mStateLock, mDisplays)) {
        if (HalDisplayId::tryCast(display->getId())) {
            refreshArgs.outputs.push_back(display->getCompositionDisplay());
        }
    }

    constexpr bool kCursorOnly = true;
    const auto layers = moveSnapshotsToCompositionArgs(refreshArgs, kCursorOnly);
    mCompositionEngine->updateCursorAsync(refreshArgs);
    moveSnapshotsFromCompositionArgs(refreshArgs, layers);
}

void SurfaceFlinger::requestHardwareVsync(PhysicalDisplayId displayId, bool enable) {
    getHwComposer().setVsyncEnabled(displayId, enable ? hal::Vsync::ENABLE : hal::Vsync::DISABLE);
}

void SurfaceFlinger::requestDisplayModes(std::vector<display::DisplayModeRequest> modeRequests) {
    if (mBootStage != BootStage::FINISHED) {
        ALOGV("Currently in the boot stage, skipping display mode changes");
        return;
    }

    ATRACE_CALL();

    // If this is called from the main thread mStateLock must be locked before
    // Currently the only way to call this function from the main thread is from
    // Scheduler::chooseRefreshRateForContent

    ConditionalLock lock(mStateLock, std::this_thread::get_id() != mMainThreadId);

    for (auto& request : modeRequests) {
        const auto& modePtr = request.mode.modePtr;

        const auto displayId = modePtr->getPhysicalDisplayId();
        const auto display = getDisplayDeviceLocked(displayId);

        if (!display) continue;

        if (!display->isPoweredOn()) {
            ALOGV("%s(%s): Display is powered off", __func__, to_string(displayId).c_str());
            continue;
        }

        if (display->refreshRateSelector().isModeAllowed(request.mode)) {
            /* QTI_BEGIN */
            uint32_t qtiHwcDisplayId;
            if (mQtiSFExtnIntf->qtiGetHwcDisplayId(display, &qtiHwcDisplayId)) {
                mQtiSFExtnIntf->qtiSetDisplayExtnActiveConfig(qtiHwcDisplayId,
                                                              modePtr->getId().value());
            }
            /* QTI_END */
            setDesiredActiveMode(std::move(request));
        } else {
            ALOGV("%s: Mode %d is disallowed for display %s", __func__, modePtr->getId().value(),
                  to_string(displayId).c_str());
        }
    }
}

void SurfaceFlinger::triggerOnFrameRateOverridesChanged() {
    PhysicalDisplayId displayId = [&]() {
        ConditionalLock lock(mStateLock, std::this_thread::get_id() != mMainThreadId);
        return getDefaultDisplayDeviceLocked()->getPhysicalId();
    }();

    mScheduler->onFrameRateOverridesChanged(mAppConnectionHandle, displayId);
}

void SurfaceFlinger::notifyCpuLoadUp() {
    mPowerAdvisor->notifyCpuLoadUp();
}

void SurfaceFlinger::onChoreographerAttached() {
    ATRACE_CALL();
    if (mLayerLifecycleManagerEnabled) {
        mUpdateAttachedChoreographer = true;
        scheduleCommit(FrameHint::kNone);
    }
}

void SurfaceFlinger::initScheduler(const sp<const DisplayDevice>& display) {
    using namespace scheduler;

    LOG_ALWAYS_FATAL_IF(mScheduler);

    const auto activeMode = display->refreshRateSelector().getActiveMode();
    const Fps activeRefreshRate = activeMode.fps;
    mRefreshRateStats =
            std::make_unique<RefreshRateStats>(*mTimeStats, activeRefreshRate, hal::PowerMode::OFF);

    mVsyncConfiguration = getFactory().createVsyncConfiguration(activeRefreshRate);

    FeatureFlags features;

    if (sysprop::use_content_detection_for_refresh_rate(false)) {
        features |= Feature::kContentDetection;
    }
    if (base::GetBoolProperty("debug.sf.show_predicted_vsync"s, false)) {
        features |= Feature::kTracePredictedVsync;
    }
    if (!base::GetBoolProperty("debug.sf.vsync_reactor_ignore_present_fences"s, false) &&
        !getHwComposer().hasCapability(Capability::PRESENT_FENCE_IS_NOT_RELIABLE)) {
        features |= Feature::kPresentFences;
    }
    if (display->refreshRateSelector().kernelIdleTimerController()) {
        features |= Feature::kKernelIdleTimer;
    }
    if (mBackpressureGpuComposition) {
        features |= Feature::kBackpressureGpuComposition;
    }

    auto modulatorPtr = sp<VsyncModulator>::make(mVsyncConfiguration->getCurrentConfigs());

    mScheduler = std::make_unique<Scheduler>(static_cast<ICompositor&>(*this),
                                             static_cast<ISchedulerCallback&>(*this), features,
                                             std::move(modulatorPtr));
    mScheduler->registerDisplay(display->getPhysicalId(), display->holdRefreshRateSelector());
    mScheduler->startTimers();

    const auto configs = mVsyncConfiguration->getCurrentConfigs();

    mAppConnectionHandle =
            mScheduler->createEventThread(Scheduler::Cycle::Render,
                                          mFrameTimeline->getTokenManager(),
                                          /* workDuration */ configs.late.appWorkDuration,
                                          /* readyDuration */ configs.late.sfWorkDuration);
    mSfConnectionHandle =
            mScheduler->createEventThread(Scheduler::Cycle::LastComposite,
                                          mFrameTimeline->getTokenManager(),
                                          /* workDuration */ activeRefreshRate.getPeriod(),
                                          /* readyDuration */ configs.late.sfWorkDuration);

    mScheduler->initVsync(mScheduler->getVsyncSchedule()->getDispatch(),
                          *mFrameTimeline->getTokenManager(), configs.late.sfWorkDuration);

    mRegionSamplingThread =
            sp<RegionSamplingThread>::make(*this,
                                           RegionSamplingThread::EnvironmentTimingTunables());
    mFpsReporter = sp<FpsReporter>::make(*mFrameTimeline, *this);
}

void SurfaceFlinger::updatePhaseConfiguration(Fps refreshRate) {
    mVsyncConfiguration->setRefreshRateFps(refreshRate);
    mScheduler->setVsyncConfigSet(mVsyncConfiguration->getCurrentConfigs(),
                                  refreshRate.getPeriod());
}

void SurfaceFlinger::doCommitTransactions() {
    ATRACE_CALL();

    if (!mLayersPendingRemoval.isEmpty()) {
        // Notify removed layers now that they can't be drawn from
        for (const auto& l : mLayersPendingRemoval) {
            // Ensure any buffers set to display on any children are released.
            if (l->isRemovedFromCurrentState()) {
                l->latchAndReleaseBuffer();
            }

            // If a layer has a parent, we allow it to out-live it's handle
            // with the idea that the parent holds a reference and will eventually
            // be cleaned up. However no one cleans up the top-level so we do so
            // here.
            if (l->isAtRoot()) {
                l->setIsAtRoot(false);
                mCurrentState.layersSortedByZ.remove(l);
            }

            // If the layer has been removed and has no parent, then it will not be reachable
            // when traversing layers on screen. Add the layer to the offscreenLayers set to
            // ensure we can copy its current to drawing state.
            if (!l->getParent()) {
                mOffscreenLayers.emplace(l.get());
            }
        }
        mLayersPendingRemoval.clear();
    }

    mDrawingState = mCurrentState;
    // clear the "changed" flags in current state
    mCurrentState.colorMatrixChanged = false;

    if (mVisibleRegionsDirty) {
        for (const auto& rootLayer : mDrawingState.layersSortedByZ) {
            rootLayer->commitChildList();
        }
    }

    commitOffscreenLayers();
    if (mLayerMirrorRoots.size() > 0) {
        std::deque<Layer*> pendingUpdates;
        pendingUpdates.insert(pendingUpdates.end(), mLayerMirrorRoots.begin(),
                              mLayerMirrorRoots.end());
        std::vector<Layer*> needsUpdating;
        for (Layer* cloneRoot : mLayerMirrorRoots) {
            pendingUpdates.pop_front();
            if (cloneRoot->isRemovedFromCurrentState()) {
                continue;
            }
            if (cloneRoot->updateMirrorInfo(pendingUpdates)) {
            } else {
                needsUpdating.push_back(cloneRoot);
            }
        }
        for (Layer* cloneRoot : needsUpdating) {
            cloneRoot->updateMirrorInfo({});
        }
    }
}

void SurfaceFlinger::commitOffscreenLayers() {
    for (Layer* offscreenLayer : mOffscreenLayers) {
        offscreenLayer->traverse(LayerVector::StateSet::Drawing, [](Layer* layer) {
            if (layer->clearTransactionFlags(eTransactionNeeded)) {
                layer->doTransaction(0);
                layer->commitChildList();
            }
        });
    }
}

void SurfaceFlinger::invalidateLayerStack(const ui::LayerFilter& layerFilter, const Region& dirty) {
    for (const auto& [token, displayDevice] : FTL_FAKE_GUARD(mStateLock, mDisplays)) {
        auto display = displayDevice->getCompositionDisplay();
        if (display->includesLayer(layerFilter)) {
            display->editState().dirtyRegion.orSelf(dirty);
        }
    }
}

bool SurfaceFlinger::latchBuffers() {
    ATRACE_CALL();

    const nsecs_t latchTime = systemTime();

    bool visibleRegions = false;
    bool frameQueued = false;
    bool newDataLatched = false;

    /* QTI_BEGIN */
    std::set<uint32_t> qtiLayerStackIds;
    uint32_t qtiLayerStackId = 0;
    bool qtiWakeUpPresentationDisplays = false;

    if (mQtiSFExtnIntf->qtiIsWakeUpPresentationDisplays()) {
        qtiWakeUpPresentationDisplays = true;
    }
    /* QTI_END */

    // Store the set of layers that need updates. This set must not change as
    // buffers are being latched, as this could result in a deadlock.
    // Example: Two producers share the same command stream and:
    // 1.) Layer 0 is latched
    // 2.) Layer 0 gets a new frame
    // 2.) Layer 1 gets a new frame
    // 3.) Layer 1 is latched.
    // Display is now waiting on Layer 1's frame, which is behind layer 0's
    // second frame. But layer 0's second frame could be waiting on display.
    mDrawingState.traverse([&](Layer* layer) {
        if (layer->clearTransactionFlags(eTransactionNeeded) || mForceTransactionDisplayChange) {
            const uint32_t flags = layer->doTransaction(0);
            if (flags & Layer::eVisibleRegion) {
                mVisibleRegionsDirty = true;
            }
        }

        if (layer->hasReadyFrame() || layer->willReleaseBufferOnLatch()) {
            frameQueued = true;
            mLayersWithQueuedFrames.emplace(sp<Layer>::fromExisting(layer));
            /* QTI_BEGIN */
            if (qtiWakeUpPresentationDisplays) {
                qtiLayerStackId = layer->getLayerStack().id;
                qtiLayerStackIds.insert(qtiLayerStackId);
            }
            /* QTI_END */
        } else {
            layer->useEmptyDamage();
            if (!layer->hasBuffer()) {
                // The last latch time is used to classify a missed frame as buffer stuffing
                // instead of a missed frame. This is used to identify scenarios where we
                // could not latch a buffer or apply a transaction due to backpressure.
                // We only update the latch time for buffer less layers here, the latch time
                // is updated for buffer layers when the buffer is latched.
                layer->updateLastLatchTime(latchTime);
            }
        }
    });
    mForceTransactionDisplayChange = false;

    /* QTI_BEGIN */
    if (qtiWakeUpPresentationDisplays && !mLayersWithQueuedFrames.empty()) {
        mQtiSFExtnIntf->qtiHandlePresentationDisplaysEarlyWakeup(qtiLayerStackIds.size(),
                                                                 qtiLayerStackId);
    }
    /* QTI_END */

    // The client can continue submitting buffers for offscreen layers, but they will not
    // be shown on screen. Therefore, we need to latch and release buffers of offscreen
    // layers to ensure dequeueBuffer doesn't block indefinitely.
    for (Layer* offscreenLayer : mOffscreenLayers) {
        offscreenLayer->traverse(LayerVector::StateSet::Drawing,
                                         [&](Layer* l) { l->latchAndReleaseBuffer(); });
    }

    if (!mLayersWithQueuedFrames.empty()) {
        // mStateLock is needed for latchBuffer as LayerRejecter::reject()
        // writes to Layer current state. See also b/119481871
        Mutex::Autolock lock(mStateLock);

        for (const auto& layer : mLayersWithQueuedFrames) {
            if (layer->willReleaseBufferOnLatch()) {
                mLayersWithBuffersRemoved.emplace(layer);
            }
            if (layer->latchBuffer(visibleRegions, latchTime)) {
                /* QTI_BEGIN */
                mQtiSFExtnIntf->qtiDolphinTrackBufferDecrement(layer->getDebugName(),
                        *layer->getPendingBufferCounter());
                /* QTI_END */
                mLayersPendingRefresh.push_back(layer);
                newDataLatched = true;
            }
            layer->useSurfaceDamage();
        }
    }

    mVisibleRegionsDirty |= visibleRegions;

    // If we will need to wake up at some time in the future to deal with a
    // queued frame that shouldn't be displayed during this vsync period, wake
    // up during the next vsync period to check again.
    if (frameQueued && (mLayersWithQueuedFrames.empty() || !newDataLatched)) {
        scheduleCommit(FrameHint::kNone);
    }

    // enter boot animation on first buffer latch
    if (CC_UNLIKELY(mBootStage == BootStage::BOOTLOADER && newDataLatched)) {
        ALOGI("Enter boot animation");
        mBootStage = BootStage::BOOTANIMATION;
    }

    if (mLayerMirrorRoots.size() > 0) {
        mDrawingState.traverse([&](Layer* layer) { layer->updateCloneBufferInfo(); });
    }

    // Only continue with the refresh if there is actually new work to do
    return !mLayersWithQueuedFrames.empty() && newDataLatched;
}

status_t SurfaceFlinger::addClientLayer(LayerCreationArgs& args, const sp<IBinder>& handle,
                                        const sp<Layer>& layer, const wp<Layer>& parent,
                                        uint32_t* outTransformHint) {
    if (mNumLayers >= MAX_LAYERS) {
        ALOGE("AddClientLayer failed, mNumLayers (%zu) >= MAX_LAYERS (%zu)", mNumLayers.load(),
              MAX_LAYERS);
        static_cast<void>(mScheduler->schedule([=] {
            ALOGE("Dumping layer keeping > 20 children alive:");
            bool leakingParentLayerFound = false;
            mDrawingState.traverse([&](Layer* layer) {
                if (leakingParentLayerFound) {
                    return;
                }
                if (layer->getChildrenCount() > 20) {
                    leakingParentLayerFound = true;
                    sp<Layer> parent = sp<Layer>::fromExisting(layer);
                    while (parent) {
                        ALOGE("Parent Layer: %s%s", parent->getName().c_str(),
                              (parent->isHandleAlive() ? "handleAlive" : ""));
                        parent = parent->getParent();
                    }
                    // Sample up to 100 layers
                    ALOGE("Dumping random sampling of child layers total(%zu): ",
                          layer->getChildrenCount());
                    int sampleSize = (layer->getChildrenCount() / 100) + 1;
                    layer->traverseChildren([&](Layer* layer) {
                        if (rand() % sampleSize == 0) {
                            ALOGE("Child Layer: %s", layer->getName().c_str());
                        }
                    });
                }
            });

            int numLayers = 0;
            mDrawingState.traverse([&](Layer* layer) { numLayers++; });

            ALOGE("Dumping random sampling of on-screen layers total(%u):", numLayers);
            mDrawingState.traverse([&](Layer* layer) {
                // Aim to dump about 200 layers to avoid totally trashing
                // logcat. On the other hand, if there really are 4096 layers
                // something has gone totally wrong its probably the most
                // useful information in logcat.
                if (rand() % 20 == 13) {
                    ALOGE("Layer: %s%s", layer->getName().c_str(),
                          (layer->isHandleAlive() ? "handleAlive" : ""));
                    std::this_thread::sleep_for(std::chrono::milliseconds(5));
                }
            });
            ALOGE("Dumping random sampling of off-screen layers total(%zu): ",
                  mOffscreenLayers.size());
            for (Layer* offscreenLayer : mOffscreenLayers) {
                if (rand() % 20 == 13) {
                    ALOGE("Offscreen-layer: %s%s", offscreenLayer->getName().c_str(),
                          (offscreenLayer->isHandleAlive() ? "handleAlive" : ""));
                    std::this_thread::sleep_for(std::chrono::milliseconds(5));
                }
            }
        }));
        return NO_MEMORY;
    }

    layer->updateTransformHint(mActiveDisplayTransformHint);
    if (outTransformHint) {
        *outTransformHint = mActiveDisplayTransformHint;
    }
    args.parentId = LayerHandle::getLayerId(args.parentHandle.promote());
    args.layerIdToMirror = LayerHandle::getLayerId(args.mirrorLayerHandle.promote());
    {
        std::scoped_lock<std::mutex> lock(mCreatedLayersLock);
        mCreatedLayers.emplace_back(layer, parent, args.addToRoot);
        mNewLayers.emplace_back(std::make_unique<frontend::RequestedLayerState>(args));
        args.mirrorLayerHandle.clear();
        args.parentHandle.clear();
        mNewLayerArgs.emplace_back(std::move(args));
    }

    setTransactionFlags(eTransactionNeeded);
    return NO_ERROR;
}

uint32_t SurfaceFlinger::getTransactionFlags() const {
    return mTransactionFlags;
}

uint32_t SurfaceFlinger::clearTransactionFlags(uint32_t mask) {
    uint32_t transactionFlags = mTransactionFlags.fetch_and(~mask);
    ATRACE_INT("mTransactionFlags", transactionFlags);
    return transactionFlags & mask;
}

void SurfaceFlinger::setTransactionFlags(uint32_t mask, TransactionSchedule schedule,
                                         const sp<IBinder>& applyToken, FrameHint frameHint) {
    mScheduler->modulateVsync({}, &VsyncModulator::setTransactionSchedule, schedule, applyToken);
    uint32_t transactionFlags = mTransactionFlags.fetch_or(mask);
    ATRACE_INT("mTransactionFlags", transactionFlags);

    if (const bool scheduled = transactionFlags & mask; !scheduled) {
        scheduleCommit(frameHint);
    } else if (frameHint == FrameHint::kActive) {
        // Even if the next frame is already scheduled, we should reset the idle timer
        // as a new activity just happened.
        mScheduler->resetIdleTimer();
    }
}

TransactionHandler::TransactionReadiness SurfaceFlinger::transactionReadyTimelineCheck(
        const TransactionHandler::TransactionFlushState& flushState) {
    const auto& transaction = *flushState.transaction;

    const TimePoint desiredPresentTime = TimePoint::fromNs(transaction.desiredPresentTime);
    const TimePoint expectedPresentTime = mScheduler->expectedPresentTimeForPacesetter();

    using TransactionReadiness = TransactionHandler::TransactionReadiness;

    // Do not present if the desiredPresentTime has not passed unless it is more than
    // one second in the future. We ignore timestamps more than 1 second in the future
    // for stability reasons.
    if (!transaction.isAutoTimestamp && desiredPresentTime >= expectedPresentTime &&
        desiredPresentTime < expectedPresentTime + 1s) {
        ATRACE_FORMAT("not current desiredPresentTime: %" PRId64 " expectedPresentTime: %" PRId64,
                      desiredPresentTime, expectedPresentTime);
        return TransactionReadiness::NotReady;
    }

    if (!mScheduler->isVsyncValid(expectedPresentTime, transaction.originUid)) {
        ATRACE_FORMAT("!isVsyncValid expectedPresentTime: %" PRId64 " uid: %d", expectedPresentTime,
                      transaction.originUid);
        return TransactionReadiness::NotReady;
    }

    // If the client didn't specify desiredPresentTime, use the vsyncId to determine the
    // expected present time of this transaction.
    if (transaction.isAutoTimestamp &&
        frameIsEarly(expectedPresentTime, VsyncId{transaction.frameTimelineInfo.vsyncId})) {
        ATRACE_FORMAT("frameIsEarly vsyncId: %" PRId64 " expectedPresentTime: %" PRId64,
                      transaction.frameTimelineInfo.vsyncId, expectedPresentTime);
        return TransactionReadiness::NotReady;
    }

    return TransactionReadiness::Ready;
}

TransactionHandler::TransactionReadiness SurfaceFlinger::transactionReadyBufferCheckLegacy(
        const TransactionHandler::TransactionFlushState& flushState) {
    using TransactionReadiness = TransactionHandler::TransactionReadiness;
    auto ready = TransactionReadiness::Ready;
    flushState.transaction->traverseStatesWithBuffersWhileTrue([&](const ResolvedComposerState&
                                                                           resolvedState) -> bool {
        sp<Layer> layer = LayerHandle::getLayer(resolvedState.state.surface);

        const auto& transaction = *flushState.transaction;
        const auto& s = resolvedState.state;
        // check for barrier frames
        if (s.bufferData->hasBarrier) {
            // The current producerId is already a newer producer than the buffer that has a
            // barrier. This means the incoming buffer is older and we can release it here. We
            // don't wait on the barrier since we know that's stale information.
            if (layer->getDrawingState().barrierProducerId > s.bufferData->producerId) {
                layer->callReleaseBufferCallback(s.bufferData->releaseBufferListener,
                                                 resolvedState.externalTexture->getBuffer(),
                                                 s.bufferData->frameNumber,
                                                 s.bufferData->acquireFence);
                // Delete the entire state at this point and not just release the buffer because
                // everything associated with the Layer in this Transaction is now out of date.
                ATRACE_FORMAT("DeleteStaleBuffer %s barrierProducerId:%d > %d",
                              layer->getDebugName(), layer->getDrawingState().barrierProducerId,
                              s.bufferData->producerId);
                return TraverseBuffersReturnValues::DELETE_AND_CONTINUE_TRAVERSAL;
            }

            if (layer->getDrawingState().barrierFrameNumber < s.bufferData->barrierFrameNumber) {
                const bool willApplyBarrierFrame =
                        flushState.bufferLayersReadyToPresent.contains(s.surface.get()) &&
                        ((flushState.bufferLayersReadyToPresent.get(s.surface.get()) >=
                          s.bufferData->barrierFrameNumber));
                if (!willApplyBarrierFrame) {
                    ATRACE_FORMAT("NotReadyBarrier %s barrierFrameNumber:%" PRId64 " > %" PRId64,
                                  layer->getDebugName(),
                                  layer->getDrawingState().barrierFrameNumber,
                                  s.bufferData->barrierFrameNumber);
                    ready = TransactionReadiness::NotReadyBarrier;
                    return TraverseBuffersReturnValues::STOP_TRAVERSAL;
                }
            }
        }

        // If backpressure is enabled and we already have a buffer to commit, keep
        // the transaction in the queue.
        const bool hasPendingBuffer =
                flushState.bufferLayersReadyToPresent.contains(s.surface.get());
        if (layer->backpressureEnabled() && hasPendingBuffer && transaction.isAutoTimestamp) {
            ATRACE_FORMAT("hasPendingBuffer %s", layer->getDebugName());
            ready = TransactionReadiness::NotReady;
            return TraverseBuffersReturnValues::STOP_TRAVERSAL;
        }

        /* QTI_BEGIN */
        TimePoint desiredPresentTime = TimePoint::fromNs(transaction.desiredPresentTime);
        if (mQtiSFExtnIntf->qtiIsFrameEarly(layer->qtiGetSmomoLayerStackId(), layer->getSequence(),
                                            desiredPresentTime.ns())) {
            ready = TransactionReadiness::NotReady;
            return false;
        }
        /* QTI_END */

        const bool acquireFenceAvailable = s.bufferData &&
                s.bufferData->flags.test(BufferData::BufferDataChange::fenceChanged) &&
                s.bufferData->acquireFence;
        const bool fenceSignaled = !acquireFenceAvailable ||
                s.bufferData->acquireFence->getStatus() != Fence::Status::Unsignaled;

        /* QTI_BEGIN */
        bool qtiLatchMediaContent = mQtiSFExtnIntf->qtiLatchMediaContent(layer);
        /* QTI_END */

        if (!fenceSignaled) {
            // check fence status
            const bool allowLatchUnsignaled = shouldLatchUnsignaled(s, transaction.states.size(),
                                                                    flushState.firstTransaction) &&
                    layer->isSimpleBufferUpdate(s);

            if (allowLatchUnsignaled /* QTI_BEGIN */ || qtiLatchMediaContent /* QTI_END */) {
                ATRACE_FORMAT("fence unsignaled try allowLatchUnsignaled %s",
                              layer->getDebugName());
                ready = TransactionReadiness::NotReadyUnsignaled;
            } else {
                ready = TransactionReadiness::NotReady;
                auto& listener = s.bufferData->releaseBufferListener;
                if (listener &&
                    (flushState.queueProcessTime - transaction.postTime) >
                            std::chrono::nanoseconds(4s).count()) {
                    mTransactionHandler
                            .onTransactionQueueStalled(transaction.id,
                                                       {.pid = layer->getOwnerPid(),
                                                        .layerId = static_cast<uint32_t>(
                                                                layer->getSequence()),
                                                        .layerName = layer->getDebugName(),
                                                        .bufferId = s.bufferData->getId(),
                                                        .frameNumber = s.bufferData->frameNumber});
                }
                ATRACE_FORMAT("fence unsignaled %s", layer->getDebugName());
                return TraverseBuffersReturnValues::STOP_TRAVERSAL;
            }
        }

        /* QTI_BEGIN */
        mQtiSFExtnIntf->qtiUpdateBufferData(qtiLatchMediaContent, s);
        /* QTI_END */
        return TraverseBuffersReturnValues::CONTINUE_TRAVERSAL;
    });
    return ready;
}

TransactionHandler::TransactionReadiness SurfaceFlinger::transactionReadyBufferCheck(
        const TransactionHandler::TransactionFlushState& flushState) {
    using TransactionReadiness = TransactionHandler::TransactionReadiness;
    auto ready = TransactionReadiness::Ready;
    flushState.transaction->traverseStatesWithBuffersWhileTrue([&](const ResolvedComposerState&
                                                                           resolvedState) -> bool {
        const frontend::RequestedLayerState* layer =
                mLayerLifecycleManager.getLayerFromId(resolvedState.layerId);
        const auto& transaction = *flushState.transaction;
        const auto& s = resolvedState.state;
        // check for barrier frames
        if (s.bufferData->hasBarrier) {
            // The current producerId is already a newer producer than the buffer that has a
            // barrier. This means the incoming buffer is older and we can release it here. We
            // don't wait on the barrier since we know that's stale information.
            if (layer->barrierProducerId > s.bufferData->producerId) {
                if (s.bufferData->releaseBufferListener) {
                    uint32_t currentMaxAcquiredBufferCount =
                            getMaxAcquiredBufferCountForCurrentRefreshRate(layer->ownerUid.val());
                    ATRACE_FORMAT_INSTANT("callReleaseBufferCallback %s - %" PRIu64,
                                          layer->name.c_str(), s.bufferData->frameNumber);
                    s.bufferData->releaseBufferListener
                            ->onReleaseBuffer({resolvedState.externalTexture->getBuffer()->getId(),
                                               s.bufferData->frameNumber},
                                              s.bufferData->acquireFence
                                                      ? s.bufferData->acquireFence
                                                      : Fence::NO_FENCE,
                                              currentMaxAcquiredBufferCount);
                }

                // Delete the entire state at this point and not just release the buffer because
                // everything associated with the Layer in this Transaction is now out of date.
                ATRACE_FORMAT("DeleteStaleBuffer %s barrierProducerId:%d > %d", layer->name.c_str(),
                              layer->barrierProducerId, s.bufferData->producerId);
                return TraverseBuffersReturnValues::DELETE_AND_CONTINUE_TRAVERSAL;
            }

            if (layer->barrierFrameNumber < s.bufferData->barrierFrameNumber) {
                const bool willApplyBarrierFrame =
                        flushState.bufferLayersReadyToPresent.contains(s.surface.get()) &&
                        ((flushState.bufferLayersReadyToPresent.get(s.surface.get()) >=
                          s.bufferData->barrierFrameNumber));
                if (!willApplyBarrierFrame) {
                    ATRACE_FORMAT("NotReadyBarrier %s barrierFrameNumber:%" PRId64 " > %" PRId64,
                                  layer->name.c_str(), layer->barrierFrameNumber,
                                  s.bufferData->barrierFrameNumber);
                    ready = TransactionReadiness::NotReadyBarrier;
                    return TraverseBuffersReturnValues::STOP_TRAVERSAL;
                }
            }
        }

        // If backpressure is enabled and we already have a buffer to commit, keep
        // the transaction in the queue.
        const bool hasPendingBuffer =
                flushState.bufferLayersReadyToPresent.contains(s.surface.get());
        if (layer->backpressureEnabled() && hasPendingBuffer && transaction.isAutoTimestamp) {
            ATRACE_FORMAT("hasPendingBuffer %s", layer->name.c_str());
            ready = TransactionReadiness::NotReady;
            return TraverseBuffersReturnValues::STOP_TRAVERSAL;
        }

        const bool acquireFenceAvailable = s.bufferData &&
                s.bufferData->flags.test(BufferData::BufferDataChange::fenceChanged) &&
                s.bufferData->acquireFence;
        const bool fenceSignaled = !acquireFenceAvailable ||
                s.bufferData->acquireFence->getStatus() != Fence::Status::Unsignaled;
        if (!fenceSignaled) {
            // check fence status
            const bool allowLatchUnsignaled = shouldLatchUnsignaled(s, transaction.states.size(),
                                                                    flushState.firstTransaction) &&
                    layer->isSimpleBufferUpdate(s);
            if (allowLatchUnsignaled) {
                ATRACE_FORMAT("fence unsignaled try allowLatchUnsignaled %s", layer->name.c_str());
                ready = TransactionReadiness::NotReadyUnsignaled;
            } else {
                ready = TransactionReadiness::NotReady;
                auto& listener = s.bufferData->releaseBufferListener;
                if (listener &&
                    (flushState.queueProcessTime - transaction.postTime) >
                            std::chrono::nanoseconds(4s).count()) {
                    mTransactionHandler
                            .onTransactionQueueStalled(transaction.id,
                                                       {.pid = layer->ownerPid.val(),
                                                        .layerId = layer->id,
                                                        .layerName = layer->name,
                                                        .bufferId = s.bufferData->getId(),
                                                        .frameNumber = s.bufferData->frameNumber});
                }
                ATRACE_FORMAT("fence unsignaled %s", layer->name.c_str());
                return TraverseBuffersReturnValues::STOP_TRAVERSAL;
            }
        }
        return TraverseBuffersReturnValues::CONTINUE_TRAVERSAL;
    });
    return ready;
}

void SurfaceFlinger::addTransactionReadyFilters() {
    mTransactionHandler.addTransactionReadyFilter(
            std::bind(&SurfaceFlinger::transactionReadyTimelineCheck, this, std::placeholders::_1));
    if (mLayerLifecycleManagerEnabled) {
        mTransactionHandler.addTransactionReadyFilter(
                std::bind(&SurfaceFlinger::transactionReadyBufferCheck, this,
                          std::placeholders::_1));
    } else {
        mTransactionHandler.addTransactionReadyFilter(
                std::bind(&SurfaceFlinger::transactionReadyBufferCheckLegacy, this,
                          std::placeholders::_1));
    }
}

// For tests only
bool SurfaceFlinger::flushTransactionQueues(VsyncId vsyncId) {
    mTransactionHandler.collectTransactions();
    std::vector<TransactionState> transactions = mTransactionHandler.flushTransactions();
    return applyTransactions(transactions, vsyncId);
}

bool SurfaceFlinger::applyTransactions(std::vector<TransactionState>& transactions,
                                       VsyncId vsyncId) {
    Mutex::Autolock lock(mStateLock);
    return applyTransactionsLocked(transactions, vsyncId);
}

bool SurfaceFlinger::applyTransactionsLocked(std::vector<TransactionState>& transactions,
                                             VsyncId vsyncId) {
    bool needsTraversal = false;
    // Now apply all transactions.
    for (auto& transaction : transactions) {
        needsTraversal |=
                applyTransactionState(transaction.frameTimelineInfo, transaction.states,
                                      transaction.displays, transaction.flags,
                                      transaction.inputWindowCommands,
                                      transaction.desiredPresentTime, transaction.isAutoTimestamp,
                                      std::move(transaction.uncacheBufferIds), transaction.postTime,
                                      transaction.hasListenerCallbacks,
                                      transaction.listenerCallbacks, transaction.originPid,
                                      transaction.originUid, transaction.id);
    }
    return needsTraversal;
}

bool SurfaceFlinger::transactionFlushNeeded() {
    return mTransactionHandler.hasPendingTransactions();
}

bool SurfaceFlinger::frameIsEarly(TimePoint expectedPresentTime, VsyncId vsyncId) const {
    const auto prediction =
            mFrameTimeline->getTokenManager()->getPredictionsForToken(ftl::to_underlying(vsyncId));
    if (!prediction) {
        return false;
    }

    const auto predictedPresentTime = TimePoint::fromNs(prediction->presentTime);

    if (std::chrono::abs(predictedPresentTime - expectedPresentTime) >=
        scheduler::VsyncConfig::kEarlyLatchMaxThreshold) {
        return false;
    }

    const Duration earlyLatchVsyncThreshold = mScheduler->getVsyncSchedule()->period() / 2;

    return predictedPresentTime >= expectedPresentTime &&
            predictedPresentTime - expectedPresentTime >= earlyLatchVsyncThreshold;
}

bool SurfaceFlinger::shouldLatchUnsignaled(const layer_state_t& state, size_t numStates,
                                           bool firstTransaction) const {
    if (enableLatchUnsignaledConfig == LatchUnsignaledConfig::Disabled) {
        ATRACE_FORMAT_INSTANT("%s: false (LatchUnsignaledConfig::Disabled)", __func__);
        return false;
    }

    // We only want to latch unsignaled when a single layer is updated in this
    // transaction (i.e. not a blast sync transaction).
    if (numStates != 1) {
        ATRACE_FORMAT_INSTANT("%s: false (numStates=%zu)", __func__, numStates);
        return false;
    }

    if (enableLatchUnsignaledConfig == LatchUnsignaledConfig::AutoSingleLayer) {
        if (!firstTransaction) {
            ATRACE_FORMAT_INSTANT("%s: false (LatchUnsignaledConfig::AutoSingleLayer; not first "
                                  "transaction)",
                                  __func__);
            return false;
        }

        // We don't want to latch unsignaled if are in early / client composition
        // as it leads to jank due to RenderEngine waiting for unsignaled buffer
        // or window animations being slow.
        if (mScheduler->vsyncModulator().isVsyncConfigEarly()) {
            ATRACE_FORMAT_INSTANT("%s: false (LatchUnsignaledConfig::AutoSingleLayer; "
                                  "isVsyncConfigEarly)",
                                  __func__);
            return false;
        }
    }

    return true;
}

status_t SurfaceFlinger::setTransactionState(
        const FrameTimelineInfo& frameTimelineInfo, Vector<ComposerState>& states,
        const Vector<DisplayState>& displays, uint32_t flags, const sp<IBinder>& applyToken,
        InputWindowCommands inputWindowCommands, int64_t desiredPresentTime, bool isAutoTimestamp,
        const std::vector<client_cache_t>& uncacheBuffers, bool hasListenerCallbacks,
        const std::vector<ListenerCallbacks>& listenerCallbacks, uint64_t transactionId,
        const std::vector<uint64_t>& mergedTransactionIds) {
    ATRACE_CALL();

    IPCThreadState* ipc = IPCThreadState::self();
    const int originPid = ipc->getCallingPid();
    const int originUid = ipc->getCallingUid();
    uint32_t permissions = LayerStatePermissions::getTransactionPermissions(originPid, originUid);
    for (auto composerState : states) {
        composerState.state.sanitize(permissions);
    }

    for (DisplayState display : displays) {
        display.sanitize(permissions);
    }

    if (!inputWindowCommands.empty() &&
        (permissions & layer_state_t::Permission::ACCESS_SURFACE_FLINGER) == 0) {
        ALOGE("Only privileged callers are allowed to send input commands.");
        inputWindowCommands.clear();
    }

    if (flags & (eEarlyWakeupStart | eEarlyWakeupEnd)) {
        const bool hasPermission =
                (permissions & layer_state_t::Permission::ACCESS_SURFACE_FLINGER) ||
                callingThreadHasPermission(sWakeupSurfaceFlinger);
        if (!hasPermission) {
            ALOGE("Caller needs permission android.permission.WAKEUP_SURFACE_FLINGER to use "
                  "eEarlyWakeup[Start|End] flags");
            flags &= ~(eEarlyWakeupStart | eEarlyWakeupEnd);
        }
    }

    const int64_t postTime = systemTime();

    /* QTI_BEGIN */
    mQtiSFExtnIntf->qtiCheckVirtualDisplayHint(displays);
    /* QTI_END */

    std::vector<uint64_t> uncacheBufferIds;
    uncacheBufferIds.reserve(uncacheBuffers.size());
    for (const auto& uncacheBuffer : uncacheBuffers) {
        sp<GraphicBuffer> buffer = ClientCache::getInstance().erase(uncacheBuffer);
        if (buffer != nullptr) {
            uncacheBufferIds.push_back(buffer->getId());
        }
    }

    std::vector<ResolvedComposerState> resolvedStates;
    resolvedStates.reserve(states.size());
    for (auto& state : states) {
        resolvedStates.emplace_back(std::move(state));
        auto& resolvedState = resolvedStates.back();
        if (resolvedState.state.hasBufferChanges() && resolvedState.state.hasValidBuffer() &&
            resolvedState.state.surface) {
            sp<Layer> layer = LayerHandle::getLayer(resolvedState.state.surface);
            std::string layerName = (layer) ?
                    layer->getDebugName() : std::to_string(resolvedState.state.layerId);
            resolvedState.externalTexture =
                    getExternalTextureFromBufferData(*resolvedState.state.bufferData,
                                                     layerName.c_str(), transactionId);

            /* QTI_BEGIN */
            mQtiSFExtnIntf->qtiDolphinTrackBufferIncrement(layerName.c_str());

            mQtiSFExtnIntf->qtiUpdateSmomoLayerInfo(layer, desiredPresentTime, isAutoTimestamp,
                                                    resolvedState.externalTexture,
                                                    *resolvedState.state.bufferData);
            /* QTI_END */

            mBufferCountTracker.increment(resolvedState.state.surface->localBinder());
        }
        resolvedState.layerId = LayerHandle::getLayerId(resolvedState.state.surface);
        if (resolvedState.state.what & layer_state_t::eReparent) {
            resolvedState.parentId =
                    getLayerIdFromSurfaceControl(resolvedState.state.parentSurfaceControlForChild);
        }
        if (resolvedState.state.what & layer_state_t::eRelativeLayerChanged) {
            resolvedState.relativeParentId =
                    getLayerIdFromSurfaceControl(resolvedState.state.relativeLayerSurfaceControl);
        }
        if (resolvedState.state.what & layer_state_t::eInputInfoChanged) {
            wp<IBinder>& touchableRegionCropHandle =
                    resolvedState.state.windowInfoHandle->editInfo()->touchableRegionCropHandle;
            resolvedState.touchCropId =
                    LayerHandle::getLayerId(touchableRegionCropHandle.promote());
        }
    }

    TransactionState state{frameTimelineInfo,
                           resolvedStates,
                           displays,
                           flags,
                           applyToken,
                           std::move(inputWindowCommands),
                           desiredPresentTime,
                           isAutoTimestamp,
                           std::move(uncacheBufferIds),
                           postTime,
                           hasListenerCallbacks,
                           listenerCallbacks,
                           originPid,
                           originUid,
                           transactionId,
                           mergedTransactionIds};

    if (mTransactionTracing) {
        mTransactionTracing->addQueuedTransaction(state);
    }

    const auto schedule = [](uint32_t flags) {
        if (flags & eEarlyWakeupEnd) return TransactionSchedule::EarlyEnd;
        if (flags & eEarlyWakeupStart) return TransactionSchedule::EarlyStart;
        return TransactionSchedule::Late;
    }(state.flags);

    const auto frameHint = state.isFrameActive() ? FrameHint::kActive : FrameHint::kNone;

    mTransactionHandler.queueTransaction(std::move(state));
    setTransactionFlags(eTransactionFlushNeeded, schedule, applyToken, frameHint);
    return NO_ERROR;
}

bool SurfaceFlinger::applyTransactionState(const FrameTimelineInfo& frameTimelineInfo,
                                           std::vector<ResolvedComposerState>& states,
                                           Vector<DisplayState>& displays, uint32_t flags,
                                           const InputWindowCommands& inputWindowCommands,
                                           const int64_t desiredPresentTime, bool isAutoTimestamp,
                                           const std::vector<uint64_t>& uncacheBufferIds,
                                           const int64_t postTime, bool hasListenerCallbacks,
                                           const std::vector<ListenerCallbacks>& listenerCallbacks,
                                           int originPid, int originUid, uint64_t transactionId) {
    uint32_t transactionFlags = 0;
    if (!mLayerLifecycleManagerEnabled) {
        for (DisplayState& display : displays) {
            transactionFlags |= setDisplayStateLocked(display);
        }
    }

    // start and end registration for listeners w/ no surface so they can get their callback.  Note
    // that listeners with SurfaceControls will start registration during setClientStateLocked
    // below.
    for (const auto& listener : listenerCallbacks) {
        mTransactionCallbackInvoker.addEmptyTransaction(listener);
    }

    uint32_t clientStateFlags = 0;
    for (auto& resolvedState : states) {
        if (mLegacyFrontEndEnabled) {
            clientStateFlags |=
                    setClientStateLocked(frameTimelineInfo, resolvedState, desiredPresentTime,
                                         isAutoTimestamp, postTime, transactionId);

        } else /*mLayerLifecycleManagerEnabled*/ {
            clientStateFlags |= updateLayerCallbacksAndStats(frameTimelineInfo, resolvedState,
                                                             desiredPresentTime, isAutoTimestamp,
                                                             postTime, transactionId);
        }
        if ((flags & eAnimation) && resolvedState.state.surface) {
            if (const auto layer = LayerHandle::getLayer(resolvedState.state.surface)) {
                const auto layerProps = scheduler::LayerProps{
                        .visible = layer->isVisible(),
                        .bounds = layer->getBounds(),
                        .transform = layer->getTransform(),
                        .setFrameRateVote = layer->getFrameRateForLayerTree(),
                        .frameRateSelectionPriority = layer->getFrameRateSelectionPriority(),
                };
                layer->recordLayerHistoryAnimationTx(layerProps);
            }
        }
    }

    transactionFlags |= clientStateFlags;
    transactionFlags |= addInputWindowCommands(inputWindowCommands);

    for (uint64_t uncacheBufferId : uncacheBufferIds) {
        mBufferIdsToUncache.push_back(uncacheBufferId);
    }

    // If a synchronous transaction is explicitly requested without any changes, force a transaction
    // anyway. This can be used as a flush mechanism for previous async transactions.
    // Empty animation transaction can be used to simulate back-pressure, so also force a
    // transaction for empty animation transactions.
    if (transactionFlags == 0 && (flags & eAnimation)) {
        transactionFlags = eTransactionNeeded;
    }

    bool needsTraversal = false;
    if (transactionFlags) {
        // We are on the main thread, we are about to perform a traversal. Clear the traversal bit
        // so we don't have to wake up again next frame to perform an unnecessary traversal.
        if (transactionFlags & eTraversalNeeded) {
            transactionFlags = transactionFlags & (~eTraversalNeeded);
            needsTraversal = true;
        }
        if (transactionFlags) {
            setTransactionFlags(transactionFlags);
        }
    }

    return needsTraversal;
}

bool SurfaceFlinger::applyAndCommitDisplayTransactionStates(
        std::vector<TransactionState>& transactions) {
    Mutex::Autolock lock(mStateLock);
    bool needsTraversal = false;
    uint32_t transactionFlags = 0;
    for (auto& transaction : transactions) {
        for (DisplayState& display : transaction.displays) {
            transactionFlags |= setDisplayStateLocked(display);
        }
    }

    if (transactionFlags) {
        // We are on the main thread, we are about to perform a traversal. Clear the traversal bit
        // so we don't have to wake up again next frame to perform an unnecessary traversal.
        if (transactionFlags & eTraversalNeeded) {
            transactionFlags = transactionFlags & (~eTraversalNeeded);
            needsTraversal = true;
        }
        if (transactionFlags) {
            setTransactionFlags(transactionFlags);
        }
    }

    mFrontEndDisplayInfosChanged = mTransactionFlags & eDisplayTransactionNeeded;
    if (mFrontEndDisplayInfosChanged && !mLegacyFrontEndEnabled) {
        processDisplayChangesLocked();
        mFrontEndDisplayInfos.clear();
        for (const auto& [_, display] : mDisplays) {
            mFrontEndDisplayInfos.try_emplace(display->getLayerStack(), display->getFrontEndInfo());
        }
        needsTraversal = true;
    }

    return needsTraversal;
}

uint32_t SurfaceFlinger::setDisplayStateLocked(const DisplayState& s) {
    const ssize_t index = mCurrentState.displays.indexOfKey(s.token);
    if (index < 0) return 0;

    uint32_t flags = 0;
    DisplayDeviceState& state = mCurrentState.displays.editValueAt(index);

    const uint32_t what = s.what;
    if (what & DisplayState::eSurfaceChanged) {
        if (IInterface::asBinder(state.surface) != IInterface::asBinder(s.surface)) {
            state.surface = s.surface;
            flags |= eDisplayTransactionNeeded;
        }
    }
    if (what & DisplayState::eLayerStackChanged) {
        if (state.layerStack != s.layerStack) {
            state.layerStack = s.layerStack;
            flags |= eDisplayTransactionNeeded;
        }
    }
    if (what & DisplayState::eFlagsChanged) {
        if (state.flags != s.flags) {
            state.flags = s.flags;
            flags |= eDisplayTransactionNeeded;
        }
    }
    if (what & DisplayState::eDisplayProjectionChanged) {
        if (state.orientation != s.orientation) {
            state.orientation = s.orientation;
            flags |= eDisplayTransactionNeeded;
        }
        if (state.orientedDisplaySpaceRect != s.orientedDisplaySpaceRect) {
            state.orientedDisplaySpaceRect = s.orientedDisplaySpaceRect;
            flags |= eDisplayTransactionNeeded;
        }
        if (state.layerStackSpaceRect != s.layerStackSpaceRect) {
            state.layerStackSpaceRect = s.layerStackSpaceRect;
            flags |= eDisplayTransactionNeeded;
        }
    }
    if (what & DisplayState::eDisplaySizeChanged) {
        if (state.width != s.width) {
            state.width = s.width;
            flags |= eDisplayTransactionNeeded;
        }
        if (state.height != s.height) {
            state.height = s.height;
            flags |= eDisplayTransactionNeeded;
        }
    }

    return flags;
}

bool SurfaceFlinger::callingThreadHasUnscopedSurfaceFlingerAccess(bool usePermissionCache) {
    IPCThreadState* ipc = IPCThreadState::self();
    const int pid = ipc->getCallingPid();
    const int uid = ipc->getCallingUid();
    if ((uid != AID_GRAPHICS && uid != AID_SYSTEM) &&
        (usePermissionCache ? !PermissionCache::checkPermission(sAccessSurfaceFlinger, pid, uid)
                            : !checkPermission(sAccessSurfaceFlinger, pid, uid))) {
        return false;
    }
    return true;
}

uint32_t SurfaceFlinger::setClientStateLocked(const FrameTimelineInfo& frameTimelineInfo,
                                              ResolvedComposerState& composerState,
                                              int64_t desiredPresentTime, bool isAutoTimestamp,
                                              int64_t postTime, uint64_t transactionId) {
    layer_state_t& s = composerState.state;

    std::vector<ListenerCallbacks> filteredListeners;
    for (auto& listener : s.listeners) {
        // Starts a registration but separates the callback ids according to callback type. This
        // allows the callback invoker to send on latch callbacks earlier.
        // note that startRegistration will not re-register if the listener has
        // already be registered for a prior surface control

        ListenerCallbacks onCommitCallbacks = listener.filter(CallbackId::Type::ON_COMMIT);
        if (!onCommitCallbacks.callbackIds.empty()) {
            filteredListeners.push_back(onCommitCallbacks);
        }

        ListenerCallbacks onCompleteCallbacks = listener.filter(CallbackId::Type::ON_COMPLETE);
        if (!onCompleteCallbacks.callbackIds.empty()) {
            filteredListeners.push_back(onCompleteCallbacks);
        }
    }

    const uint64_t what = s.what;
    uint32_t flags = 0;
    sp<Layer> layer = nullptr;
    if (s.surface) {
        layer = LayerHandle::getLayer(s.surface);
    } else {
        // The client may provide us a null handle. Treat it as if the layer was removed.
        ALOGW("Attempt to set client state with a null layer handle");
    }
    if (layer == nullptr) {
        for (auto& [listener, callbackIds] : s.listeners) {
            mTransactionCallbackInvoker.addCallbackHandle(sp<CallbackHandle>::make(listener,
                                                                                   callbackIds,
                                                                                   s.surface),
                                                          std::vector<JankData>());
        }
        return 0;
    }
    MUTEX_ALIAS(mStateLock, layer->mFlinger->mStateLock);

    ui::LayerStack oldLayerStack = layer->getLayerStack(LayerVector::StateSet::Current);

    // Only set by BLAST adapter layers
    if (what & layer_state_t::eProducerDisconnect) {
        layer->onDisconnect();
    }

    if (what & layer_state_t::ePositionChanged) {
        if (layer->setPosition(s.x, s.y)) {
            flags |= eTraversalNeeded;
        }
    }
    if (what & layer_state_t::eLayerChanged) {
        // NOTE: index needs to be calculated before we update the state
        const auto& p = layer->getParent();
        if (p == nullptr) {
            ssize_t idx = mCurrentState.layersSortedByZ.indexOf(layer);
            if (layer->setLayer(s.z) && idx >= 0) {
                mCurrentState.layersSortedByZ.removeAt(idx);
                mCurrentState.layersSortedByZ.add(layer);
                // we need traversal (state changed)
                // AND transaction (list changed)
                flags |= eTransactionNeeded|eTraversalNeeded;
            }
        } else {
            if (p->setChildLayer(layer, s.z)) {
                flags |= eTransactionNeeded|eTraversalNeeded;
            }
        }
    }
    if (what & layer_state_t::eRelativeLayerChanged) {
        // NOTE: index needs to be calculated before we update the state
        const auto& p = layer->getParent();
        const auto& relativeHandle = s.relativeLayerSurfaceControl ?
                s.relativeLayerSurfaceControl->getHandle() : nullptr;
        if (p == nullptr) {
            ssize_t idx = mCurrentState.layersSortedByZ.indexOf(layer);
            if (layer->setRelativeLayer(relativeHandle, s.z) &&
                idx >= 0) {
                mCurrentState.layersSortedByZ.removeAt(idx);
                mCurrentState.layersSortedByZ.add(layer);
                // we need traversal (state changed)
                // AND transaction (list changed)
                flags |= eTransactionNeeded|eTraversalNeeded;
            }
        } else {
            if (p->setChildRelativeLayer(layer, relativeHandle, s.z)) {
                flags |= eTransactionNeeded|eTraversalNeeded;
            }
        }
    }
    if (what & layer_state_t::eAlphaChanged) {
        if (layer->setAlpha(s.color.a)) flags |= eTraversalNeeded;
    }
    if (what & layer_state_t::eColorChanged) {
        if (layer->setColor(s.color.rgb)) flags |= eTraversalNeeded;
    }
    if (what & layer_state_t::eColorTransformChanged) {
        if (layer->setColorTransform(s.colorTransform)) {
            flags |= eTraversalNeeded;
        }
    }
    if (what & layer_state_t::eBackgroundColorChanged) {
        if (layer->setBackgroundColor(s.bgColor.rgb, s.bgColor.a, s.bgColorDataspace)) {
            flags |= eTraversalNeeded;
        }
    }
    if (what & layer_state_t::eMatrixChanged) {
        if (layer->setMatrix(s.matrix)) flags |= eTraversalNeeded;
    }
    if (what & layer_state_t::eTransparentRegionChanged) {
        if (layer->setTransparentRegionHint(s.transparentRegion))
            flags |= eTraversalNeeded;
    }
    if (what & layer_state_t::eFlagsChanged) {
        if (layer->setFlags(s.flags, s.mask)) flags |= eTraversalNeeded;
    }
    if (what & layer_state_t::eCornerRadiusChanged) {
        if (layer->setCornerRadius(s.cornerRadius))
            flags |= eTraversalNeeded;
    }
    if (what & layer_state_t::eBackgroundBlurRadiusChanged && mSupportsBlur) {
        if (layer->setBackgroundBlurRadius(s.backgroundBlurRadius)) flags |= eTraversalNeeded;
    }
    if (what & layer_state_t::eBlurRegionsChanged) {
        if (layer->setBlurRegions(s.blurRegions)) flags |= eTraversalNeeded;
    }
    if (what & layer_state_t::eRenderBorderChanged) {
        if (layer->enableBorder(s.borderEnabled, s.borderWidth, s.borderColor)) {
            flags |= eTraversalNeeded;
        }
    }
    if (what & layer_state_t::eLayerStackChanged) {
        ssize_t idx = mCurrentState.layersSortedByZ.indexOf(layer);
        // We only allow setting layer stacks for top level layers,
        // everything else inherits layer stack from its parent.
        if (layer->hasParent()) {
            ALOGE("Attempt to set layer stack on layer with parent (%s) is invalid",
                  layer->getDebugName());
        } else if (idx < 0) {
            ALOGE("Attempt to set layer stack on layer without parent (%s) that "
                  "that also does not appear in the top level layer list. Something"
                  " has gone wrong.",
                  layer->getDebugName());
        } else if (layer->setLayerStack(s.layerStack)) {
            mCurrentState.layersSortedByZ.removeAt(idx);
            mCurrentState.layersSortedByZ.add(layer);
            // we need traversal (state changed)
            // AND transaction (list changed)
            flags |= eTransactionNeeded | eTraversalNeeded | eTransformHintUpdateNeeded;
        }
    }
    if (what & layer_state_t::eBufferTransformChanged) {
        if (layer->setTransform(s.bufferTransform)) flags |= eTraversalNeeded;
    }
    if (what & layer_state_t::eTransformToDisplayInverseChanged) {
        if (layer->setTransformToDisplayInverse(s.transformToDisplayInverse))
            flags |= eTraversalNeeded;
    }
    if (what & layer_state_t::eCropChanged) {
        if (layer->setCrop(s.crop)) flags |= eTraversalNeeded;
    }
    if (what & layer_state_t::eDataspaceChanged) {
        if (layer->setDataspace(s.dataspace)) flags |= eTraversalNeeded;
    }
    if (what & layer_state_t::eSurfaceDamageRegionChanged) {
        if (layer->setSurfaceDamageRegion(s.surfaceDamageRegion)) flags |= eTraversalNeeded;
    }
    if (what & layer_state_t::eApiChanged) {
        if (layer->setApi(s.api)) flags |= eTraversalNeeded;
    }
    if (what & layer_state_t::eSidebandStreamChanged) {
        if (layer->setSidebandStream(s.sidebandStream)) flags |= eTraversalNeeded;
    }
    if (what & layer_state_t::eInputInfoChanged) {
        layer->setInputInfo(*s.windowInfoHandle->getInfo());
        flags |= eTraversalNeeded;
    }
    std::optional<nsecs_t> dequeueBufferTimestamp;
    if (what & layer_state_t::eMetadataChanged) {
        dequeueBufferTimestamp = s.metadata.getInt64(gui::METADATA_DEQUEUE_TIME);

        if (const int32_t gameMode = s.metadata.getInt32(gui::METADATA_GAME_MODE, -1);
            gameMode != -1) {
            // The transaction will be received on the Task layer and needs to be applied to all
            // child layers. Child layers that are added at a later point will obtain the game mode
            // info through addChild().
            layer->setGameModeForTree(static_cast<GameMode>(gameMode));
        }

        if (layer->setMetadata(s.metadata)) {
            flags |= eTraversalNeeded;
            mLayerMetadataSnapshotNeeded = true;
        }
    }
    if (what & layer_state_t::eColorSpaceAgnosticChanged) {
        if (layer->setColorSpaceAgnostic(s.colorSpaceAgnostic)) {
            flags |= eTraversalNeeded;
        }
    }
    if (what & layer_state_t::eShadowRadiusChanged) {
        if (layer->setShadowRadius(s.shadowRadius)) flags |= eTraversalNeeded;
    }
    if (what & layer_state_t::eDefaultFrameRateCompatibilityChanged) {
        const auto compatibility =
                Layer::FrameRate::convertCompatibility(s.defaultFrameRateCompatibility);

        if (layer->setDefaultFrameRateCompatibility(compatibility)) {
            flags |= eTraversalNeeded;
        }
    }
    if (what & layer_state_t::eFrameRateSelectionPriority) {
        if (layer->setFrameRateSelectionPriority(s.frameRateSelectionPriority)) {
            flags |= eTraversalNeeded;
        }
    }
    if (what & layer_state_t::eFrameRateChanged) {
        const auto compatibility =
            Layer::FrameRate::convertCompatibility(s.frameRateCompatibility);
        const auto strategy =
            Layer::FrameRate::convertChangeFrameRateStrategy(s.changeFrameRateStrategy);

        if (layer->setFrameRate(
                Layer::FrameRate(Fps::fromValue(s.frameRate), compatibility, strategy))) {
          flags |= eTraversalNeeded;
        }
    }
    if (what & layer_state_t::eFixedTransformHintChanged) {
        if (layer->setFixedTransformHint(s.fixedTransformHint)) {
            flags |= eTraversalNeeded | eTransformHintUpdateNeeded;
        }
    }
    if (what & layer_state_t::eAutoRefreshChanged) {
        layer->setAutoRefresh(s.autoRefresh);
    }
    if (what & layer_state_t::eDimmingEnabledChanged) {
        if (layer->setDimmingEnabled(s.dimmingEnabled)) flags |= eTraversalNeeded;
    }
    if (what & layer_state_t::eExtendedRangeBrightnessChanged) {
        if (layer->setExtendedRangeBrightness(s.currentHdrSdrRatio, s.desiredHdrSdrRatio)) {
            flags |= eTraversalNeeded;
        }
    }
    if (what & layer_state_t::eCachingHintChanged) {
        if (layer->setCachingHint(s.cachingHint)) {
            flags |= eTraversalNeeded;
        }
    }
    if (what & layer_state_t::eHdrMetadataChanged) {
        if (layer->setHdrMetadata(s.hdrMetadata)) flags |= eTraversalNeeded;
    }
    if (what & layer_state_t::eTrustedOverlayChanged) {
        if (layer->setTrustedOverlay(s.isTrustedOverlay)) {
            flags |= eTraversalNeeded;
        }
    }
    if (what & layer_state_t::eStretchChanged) {
        if (layer->setStretchEffect(s.stretchEffect)) {
            flags |= eTraversalNeeded;
        }
    }
    if (what & layer_state_t::eBufferCropChanged) {
        if (layer->setBufferCrop(s.bufferCrop)) {
            flags |= eTraversalNeeded;
        }
    }
    if (what & layer_state_t::eDestinationFrameChanged) {
        if (layer->setDestinationFrame(s.destinationFrame)) {
            flags |= eTraversalNeeded;
        }
    }
    if (what & layer_state_t::eDropInputModeChanged) {
        if (layer->setDropInputMode(s.dropInputMode)) {
            flags |= eTraversalNeeded;
            mUpdateInputInfo = true;
        }
    }
    // This has to happen after we reparent children because when we reparent to null we remove
    // child layers from current state and remove its relative z. If the children are reparented in
    // the same transaction, then we have to make sure we reparent the children first so we do not
    // lose its relative z order.
    if (what & layer_state_t::eReparent) {
        bool hadParent = layer->hasParent();
        auto parentHandle = (s.parentSurfaceControlForChild)
                ? s.parentSurfaceControlForChild->getHandle()
                : nullptr;
        if (layer->reparent(parentHandle)) {
            if (!hadParent) {
                layer->setIsAtRoot(false);
                mCurrentState.layersSortedByZ.remove(layer);
            }
            flags |= eTransactionNeeded | eTraversalNeeded;
        }
    }
    std::vector<sp<CallbackHandle>> callbackHandles;
    if ((what & layer_state_t::eHasListenerCallbacksChanged) && (!filteredListeners.empty())) {
        for (auto& [listener, callbackIds] : filteredListeners) {
            callbackHandles.emplace_back(
                    sp<CallbackHandle>::make(listener, callbackIds, s.surface));
        }
    }

    if (what & layer_state_t::eBufferChanged) {
        if (layer->setBuffer(composerState.externalTexture, *s.bufferData, postTime,
                             desiredPresentTime, isAutoTimestamp, dequeueBufferTimestamp,
                             frameTimelineInfo)) {
            flags |= eTraversalNeeded;
        }
    } else if (frameTimelineInfo.vsyncId != FrameTimelineInfo::INVALID_VSYNC_ID) {
        layer->setFrameTimelineVsyncForBufferlessTransaction(frameTimelineInfo, postTime);
    }

    if ((what & layer_state_t::eBufferChanged) == 0) {
        layer->setDesiredPresentTime(desiredPresentTime, isAutoTimestamp);
    }

    if (what & layer_state_t::eTrustedPresentationInfoChanged) {
        if (layer->setTrustedPresentationInfo(s.trustedPresentationThresholds,
                                              s.trustedPresentationListener)) {
            flags |= eTraversalNeeded;
        }
    }

    if (what & layer_state_t::eFlushJankData) {
        // Do nothing. Processing the transaction completed listeners currently cause the flush.
    }

    if (layer->setTransactionCompletedListeners(callbackHandles,
                                                layer->willPresentCurrentTransaction() ||
                                                        layer->willReleaseBufferOnLatch())) {
        flags |= eTraversalNeeded;
    }

    // Do not put anything that updates layer state or modifies flags after
    // setTransactionCompletedListener

    // if the layer has been parented on to a new display, update its transform hint.
    if (((flags & eTransformHintUpdateNeeded) == 0) &&
        oldLayerStack != layer->getLayerStack(LayerVector::StateSet::Current)) {
        flags |= eTransformHintUpdateNeeded;
    }

    return flags;
}

uint32_t SurfaceFlinger::updateLayerCallbacksAndStats(const FrameTimelineInfo& frameTimelineInfo,
                                                      ResolvedComposerState& composerState,
                                                      int64_t desiredPresentTime,
                                                      bool isAutoTimestamp, int64_t postTime,
                                                      uint64_t transactionId) {
    layer_state_t& s = composerState.state;

    std::vector<ListenerCallbacks> filteredListeners;
    for (auto& listener : s.listeners) {
        // Starts a registration but separates the callback ids according to callback type. This
        // allows the callback invoker to send on latch callbacks earlier.
        // note that startRegistration will not re-register if the listener has
        // already be registered for a prior surface control

        ListenerCallbacks onCommitCallbacks = listener.filter(CallbackId::Type::ON_COMMIT);
        if (!onCommitCallbacks.callbackIds.empty()) {
            filteredListeners.push_back(onCommitCallbacks);
        }

        ListenerCallbacks onCompleteCallbacks = listener.filter(CallbackId::Type::ON_COMPLETE);
        if (!onCompleteCallbacks.callbackIds.empty()) {
            filteredListeners.push_back(onCompleteCallbacks);
        }
    }

    const uint64_t what = s.what;
    uint32_t flags = 0;
    sp<Layer> layer = nullptr;
    if (s.surface) {
        layer = LayerHandle::getLayer(s.surface);
    } else {
        // The client may provide us a null handle. Treat it as if the layer was removed.
        ALOGW("Attempt to set client state with a null layer handle");
    }
    if (layer == nullptr) {
        for (auto& [listener, callbackIds] : s.listeners) {
            mTransactionCallbackInvoker.addCallbackHandle(sp<CallbackHandle>::make(listener,
                                                                                   callbackIds,
                                                                                   s.surface),
                                                          std::vector<JankData>());
        }
        return 0;
    }
    if (what & layer_state_t::eProducerDisconnect) {
        layer->onDisconnect();
    }
    std::optional<nsecs_t> dequeueBufferTimestamp;
    if (what & layer_state_t::eMetadataChanged) {
        dequeueBufferTimestamp = s.metadata.getInt64(gui::METADATA_DEQUEUE_TIME);
    }

    std::vector<sp<CallbackHandle>> callbackHandles;
    if ((what & layer_state_t::eHasListenerCallbacksChanged) && (!filteredListeners.empty())) {
        for (auto& [listener, callbackIds] : filteredListeners) {
            callbackHandles.emplace_back(
                    sp<CallbackHandle>::make(listener, callbackIds, s.surface));
        }
    }
    // TODO(b/238781169) remove after screenshot refactor, currently screenshots
    // requires to read drawing state from binder thread. So we need to fix that
    // before removing this.
    if (what & layer_state_t::eCropChanged) {
        if (layer->setCrop(s.crop)) flags |= eTraversalNeeded;
    }
    if (what & layer_state_t::eSidebandStreamChanged) {
        if (layer->setSidebandStream(s.sidebandStream)) flags |= eTraversalNeeded;
    }
    if (what & layer_state_t::eDataspaceChanged) {
        if (layer->setDataspace(s.dataspace)) flags |= eTraversalNeeded;
    }
    if (what & layer_state_t::eExtendedRangeBrightnessChanged) {
        if (layer->setExtendedRangeBrightness(s.currentHdrSdrRatio, s.desiredHdrSdrRatio)) {
            flags |= eTraversalNeeded;
        }
    }
    if (what & layer_state_t::eBufferChanged) {
        std::optional<ui::Transform::RotationFlags> transformHint = std::nullopt;
        frontend::LayerSnapshot* snapshot = mLayerSnapshotBuilder.getSnapshot(layer->sequence);
        if (snapshot) {
            transformHint = snapshot->transformHint;
        }
        layer->setTransformHint(transformHint);
        if (layer->setBuffer(composerState.externalTexture, *s.bufferData, postTime,
                             desiredPresentTime, isAutoTimestamp, dequeueBufferTimestamp,
                             frameTimelineInfo)) {
            flags |= eTraversalNeeded;
        }
        mLayersWithQueuedFrames.emplace(layer);
    } else if (frameTimelineInfo.vsyncId != FrameTimelineInfo::INVALID_VSYNC_ID) {
        layer->setFrameTimelineVsyncForBufferlessTransaction(frameTimelineInfo, postTime);
    }

    if ((what & layer_state_t::eBufferChanged) == 0) {
        layer->setDesiredPresentTime(desiredPresentTime, isAutoTimestamp);
    }

    if (what & layer_state_t::eTrustedPresentationInfoChanged) {
        if (layer->setTrustedPresentationInfo(s.trustedPresentationThresholds,
                                              s.trustedPresentationListener)) {
            flags |= eTraversalNeeded;
        }
    }

    const auto& requestedLayerState = mLayerLifecycleManager.getLayerFromId(layer->getSequence());
    bool willPresentCurrentTransaction = requestedLayerState &&
            (requestedLayerState->hasReadyFrame() ||
             requestedLayerState->willReleaseBufferOnLatch());
    if (layer->setTransactionCompletedListeners(callbackHandles, willPresentCurrentTransaction))
        flags |= eTraversalNeeded;

    return flags;
}

uint32_t SurfaceFlinger::addInputWindowCommands(const InputWindowCommands& inputWindowCommands) {
    bool hasChanges = mInputWindowCommands.merge(inputWindowCommands);
    return hasChanges ? eTraversalNeeded : 0;
}

status_t SurfaceFlinger::mirrorLayer(const LayerCreationArgs& args,
                                     const sp<IBinder>& mirrorFromHandle,
                                     gui::CreateSurfaceResult& outResult) {
    if (!mirrorFromHandle) {
        return NAME_NOT_FOUND;
    }

    sp<Layer> mirrorLayer;
    sp<Layer> mirrorFrom;
    LayerCreationArgs mirrorArgs = LayerCreationArgs::fromOtherArgs(args);
    {
        Mutex::Autolock _l(mStateLock);
        mirrorFrom = LayerHandle::getLayer(mirrorFromHandle);
        if (!mirrorFrom) {
            return NAME_NOT_FOUND;
        }
        mirrorArgs.flags |= ISurfaceComposerClient::eNoColorFill;
        mirrorArgs.mirrorLayerHandle = mirrorFromHandle;
        mirrorArgs.addToRoot = false;
        status_t result = createEffectLayer(mirrorArgs, &outResult.handle, &mirrorLayer);
        if (result != NO_ERROR) {
            return result;
        }

        mirrorLayer->setClonedChild(mirrorFrom->createClone(mirrorLayer->getSequence()));
    }

    outResult.layerId = mirrorLayer->sequence;
    outResult.layerName = String16(mirrorLayer->getDebugName());
    return addClientLayer(mirrorArgs, outResult.handle, mirrorLayer /* layer */,
                          nullptr /* parent */, nullptr /* outTransformHint */);
}

status_t SurfaceFlinger::mirrorDisplay(DisplayId displayId, const LayerCreationArgs& args,
                                       gui::CreateSurfaceResult& outResult) {
    IPCThreadState* ipc = IPCThreadState::self();
    const int uid = ipc->getCallingUid();
    if (uid != AID_ROOT && uid != AID_GRAPHICS && uid != AID_SYSTEM && uid != AID_SHELL) {
        ALOGE("Permission denied when trying to mirror display");
        return PERMISSION_DENIED;
    }

    ui::LayerStack layerStack;
    sp<Layer> rootMirrorLayer;
    status_t result = 0;

    {
        Mutex::Autolock lock(mStateLock);

        const auto display = getDisplayDeviceLocked(displayId);
        if (!display) {
            return NAME_NOT_FOUND;
        }

        layerStack = display->getLayerStack();
        LayerCreationArgs mirrorArgs = LayerCreationArgs::fromOtherArgs(args);
        mirrorArgs.flags |= ISurfaceComposerClient::eNoColorFill;
        mirrorArgs.addToRoot = true;
        mirrorArgs.layerStackToMirror = layerStack;
        result = createEffectLayer(mirrorArgs, &outResult.handle, &rootMirrorLayer);
        outResult.layerId = rootMirrorLayer->sequence;
        outResult.layerName = String16(rootMirrorLayer->getDebugName());
        result |= addClientLayer(mirrorArgs, outResult.handle, rootMirrorLayer /* layer */,
                                 nullptr /* parent */, nullptr /* outTransformHint */);
    }

    if (result != NO_ERROR) {
        return result;
    }

    if (mLegacyFrontEndEnabled) {
        std::scoped_lock<std::mutex> lock(mMirrorDisplayLock);
        mMirrorDisplays.emplace_back(layerStack, outResult.handle, args.client);
    }

    setTransactionFlags(eTransactionFlushNeeded);
    return NO_ERROR;
}

status_t SurfaceFlinger::createLayer(LayerCreationArgs& args, gui::CreateSurfaceResult& outResult) {
    status_t result = NO_ERROR;

    sp<Layer> layer;

    switch (args.flags & ISurfaceComposerClient::eFXSurfaceMask) {
        case ISurfaceComposerClient::eFXSurfaceBufferQueue:
        case ISurfaceComposerClient::eFXSurfaceContainer:
        case ISurfaceComposerClient::eFXSurfaceBufferState:
            args.flags |= ISurfaceComposerClient::eNoColorFill;
            FMT_FALLTHROUGH;
        case ISurfaceComposerClient::eFXSurfaceEffect: {
            result = createBufferStateLayer(args, &outResult.handle, &layer);
            std::atomic<int32_t>* pendingBufferCounter = layer->getPendingBufferCounter();
            if (pendingBufferCounter) {
                std::string counterName = layer->getPendingBufferCounterName();
                mBufferCountTracker.add(outResult.handle->localBinder(), counterName,
                                        pendingBufferCounter);
            }
        } break;
        default:
            result = BAD_VALUE;
            break;
    }

    if (result != NO_ERROR) {
        return result;
    }

    args.addToRoot = args.addToRoot && callingThreadHasUnscopedSurfaceFlingerAccess();
    // We can safely promote the parent layer in binder thread because we have a strong reference
    // to the layer's handle inside this scope.
    sp<Layer> parent = LayerHandle::getLayer(args.parentHandle.promote());
    if (args.parentHandle != nullptr && parent == nullptr) {
        ALOGE("Invalid parent handle %p", args.parentHandle.promote().get());
        args.addToRoot = false;
    }

    uint32_t outTransformHint;
    result = addClientLayer(args, outResult.handle, layer, parent, &outTransformHint);
    if (result != NO_ERROR) {
        return result;
    }

    outResult.transformHint = static_cast<int32_t>(outTransformHint);
    outResult.layerId = layer->sequence;
    outResult.layerName = String16(layer->getDebugName());
    return result;
}

status_t SurfaceFlinger::createBufferStateLayer(LayerCreationArgs& args, sp<IBinder>* handle,
                                                sp<Layer>* outLayer) {
    *outLayer = getFactory().createBufferStateLayer(args);
    *handle = (*outLayer)->getHandle();
    return NO_ERROR;
}

status_t SurfaceFlinger::createEffectLayer(const LayerCreationArgs& args, sp<IBinder>* handle,
                                           sp<Layer>* outLayer) {
    *outLayer = getFactory().createEffectLayer(args);
    *handle = (*outLayer)->getHandle();
    return NO_ERROR;
}

void SurfaceFlinger::markLayerPendingRemovalLocked(const sp<Layer>& layer) {
    mLayersPendingRemoval.add(layer);
    mLayersRemoved = true;
    setTransactionFlags(eTransactionNeeded);
}

void SurfaceFlinger::onHandleDestroyed(BBinder* handle, sp<Layer>& layer, uint32_t layerId) {
    {
        std::scoped_lock<std::mutex> lock(mCreatedLayersLock);
        mDestroyedHandles.emplace_back(layerId, layer->getDebugName());
    }

    mTransactionHandler.onLayerDestroyed(layerId);

    Mutex::Autolock lock(mStateLock);

    /* QTI_BEGIN */
    if (!layer) {
        ALOGW("Attempted to destroy an invalid layer");
        return;
    }
    /* QTI_END */

    markLayerPendingRemovalLocked(layer);
    layer->onHandleDestroyed();
    mBufferCountTracker.remove(handle);
    layer.clear();

    setTransactionFlags(eTransactionFlushNeeded);
}

void SurfaceFlinger::initializeDisplays() {
    const auto display = FTL_FAKE_GUARD(mStateLock, getDefaultDisplayDeviceLocked());
    if (!display) return;

    const sp<IBinder> token = display->getDisplayToken().promote();
    LOG_ALWAYS_FATAL_IF(token == nullptr);

    TransactionState state;
    state.inputWindowCommands = mInputWindowCommands;
    const nsecs_t now = systemTime();
    state.desiredPresentTime = now;
    state.postTime = now;
    state.originPid = mPid;
    state.originUid = static_cast<int>(getuid());
    const uint64_t transactionId = (static_cast<uint64_t>(mPid) << 32) | mUniqueTransactionId++;
    state.id = transactionId;

    // reset screen orientation and use primary layer stack
    Vector<DisplayState> displays;
    DisplayState d;
    d.what = DisplayState::eDisplayProjectionChanged |
             DisplayState::eLayerStackChanged;
    d.token = token;
    d.layerStack = ui::DEFAULT_LAYER_STACK;
    d.orientation = ui::ROTATION_0;
    d.orientedDisplaySpaceRect.makeInvalid();
    d.layerStackSpaceRect.makeInvalid();
    d.width = 0;
    d.height = 0;
    state.displays.add(d);

    std::vector<TransactionState> transactions;
    transactions.emplace_back(state);

    if (mLegacyFrontEndEnabled) {
        applyTransactions(transactions, VsyncId{0});
    } else {
        applyAndCommitDisplayTransactionStates(transactions);
    }

    {
        ftl::FakeGuard guard(mStateLock);
        setPowerModeInternal(display, hal::PowerMode::ON);
    }
}

void SurfaceFlinger::setPowerModeInternal(const sp<DisplayDevice>& display, hal::PowerMode mode) {
    if (display->isVirtual()) {
        ALOGE("%s: Invalid operation on virtual display", __func__);
        return;
    }

    const auto displayId = display->getPhysicalId();
    ALOGD("Setting power mode %d on display %s", mode, to_string(displayId).c_str());

    const auto currentModeOpt = display->getPowerMode();
    if (currentModeOpt == mode) {
        return;
    }

    const bool isInternalDisplay = mPhysicalDisplays.get(displayId)
                                           .transform(&PhysicalDisplay::isInternal)
                                           .value_or(false);

    const auto activeDisplay = getDisplayDeviceLocked(mActiveDisplayId);

    ALOGW_IF(display != activeDisplay && isInternalDisplay && activeDisplay &&
                     activeDisplay->isPoweredOn(),
             "Trying to change power mode on inactive display without powering off active display");

    display->setPowerMode(mode);

    const auto refreshRate = display->refreshRateSelector().getActiveMode().modePtr->getFps();
    if (!currentModeOpt || *currentModeOpt == hal::PowerMode::OFF) {
        // Turn on the display

        // Activate the display (which involves a modeset to the active mode) when the inner or
        // outer display of a foldable is powered on. This condition relies on the above
        // DisplayDevice::setPowerMode. If `display` and `activeDisplay` are the same display,
        // then the `activeDisplay->isPoweredOn()` below is true, such that the display is not
        // activated every time it is powered on.
        //
        // TODO(b/255635821): Remove the concept of active display.
        if (isInternalDisplay && (!activeDisplay || !activeDisplay->isPoweredOn())) {
            onActiveDisplayChangedLocked(activeDisplay.get(), *display);
        }

        if (displayId == mActiveDisplayId) {
            // TODO(b/281692563): Merge the syscalls. For now, keep uclamp in a separate syscall and
            // set it before SCHED_FIFO due to b/190237315.
            if (setSchedAttr(true) != NO_ERROR) {
                ALOGW("Failed to set uclamp.min after powering on active display: %s",
                      strerror(errno));
            }
            if (setSchedFifo(true) != NO_ERROR) {
                ALOGW("Failed to set SCHED_FIFO after powering on active display: %s",
                      strerror(errno));
            }
        }

        getHwComposer().setPowerMode(displayId, mode);
        if (displayId == mActiveDisplayId && mode != hal::PowerMode::DOZE_SUSPEND) {
            const bool enable =
                    mScheduler->getVsyncSchedule(displayId)->getPendingHardwareVsyncState();
            requestHardwareVsync(displayId, enable);

            mScheduler->enableSyntheticVsync(false);

            constexpr bool kAllowToEnable = true;
            mScheduler->resyncToHardwareVsync(displayId, kAllowToEnable, refreshRate);
        }

        mVisibleRegionsDirty = true;
        scheduleComposite(FrameHint::kActive);
    } else if (mode == hal::PowerMode::OFF) {
        // Turn off the display

        if (displayId == mActiveDisplayId) {
            if (const auto display = getActivatableDisplay()) {
                onActiveDisplayChangedLocked(activeDisplay.get(), *display);
            } else {
                if (setSchedFifo(false) != NO_ERROR) {
                    ALOGW("Failed to set SCHED_OTHER after powering off active display: %s",
                          strerror(errno));
                }
                if (setSchedAttr(false) != NO_ERROR) {
                    ALOGW("Failed set uclamp.min after powering off active display: %s",
                          strerror(errno));
                }

                if (*currentModeOpt != hal::PowerMode::DOZE_SUSPEND) {
                    mScheduler->disableHardwareVsync(displayId, true);
                    mScheduler->enableSyntheticVsync();
                }
            }
        }

        // Disable VSYNC before turning off the display.
        requestHardwareVsync(displayId, false);
        getHwComposer().setPowerMode(displayId, mode);

        mVisibleRegionsDirty = true;
        // from this point on, SF will stop drawing on this display
    } else if (mode == hal::PowerMode::DOZE || mode == hal::PowerMode::ON) {
        // Update display while dozing
        getHwComposer().setPowerMode(displayId, mode);
        if (displayId == mActiveDisplayId && *currentModeOpt == hal::PowerMode::DOZE_SUSPEND) {
            ALOGI("Force repainting for DOZE_SUSPEND -> DOZE or ON.");
            mVisibleRegionsDirty = true;
            scheduleRepaint();
            mScheduler->enableSyntheticVsync(false);
            mScheduler->resyncToHardwareVsync(displayId, true /* allowToEnable */, refreshRate);
        }
    } else if (mode == hal::PowerMode::DOZE_SUSPEND) {
        // Leave display going to doze
        if (displayId == mActiveDisplayId) {
            mScheduler->disableHardwareVsync(displayId, true);
            mScheduler->enableSyntheticVsync();
        }
        getHwComposer().setPowerMode(displayId, mode);
    } else {
        ALOGE("Attempting to set unknown power mode: %d\n", mode);
        getHwComposer().setPowerMode(displayId, mode);
    }

    if (displayId == mActiveDisplayId) {
        mTimeStats->setPowerMode(mode);
        mRefreshRateStats->setPowerMode(mode);
    }

    /* QTI_BEGIN */
    mQtiSFExtnIntf->qtiSetEarlyWakeUpConfig(display, mode);
    /* QTI_END */

    mScheduler->setDisplayPowerMode(displayId, mode);

    ALOGD("Finished setting power mode %d on display %s", mode, to_string(displayId).c_str());
}

void SurfaceFlinger::setPowerMode(const sp<IBinder>& displayToken, int mode) {
    auto future = mScheduler->schedule([=]() FTL_FAKE_GUARD(mStateLock) FTL_FAKE_GUARD(
                                               kMainThreadContext) {
        const auto display = getDisplayDeviceLocked(displayToken);
        if (!display) {
            ALOGE("Attempt to set power mode %d for invalid display token %p", mode,
                  displayToken.get());
        } else if (display->isVirtual()) {
            ALOGW("Attempt to set power mode %d for virtual display", mode);
        } else {
            setPowerModeInternal(display, static_cast<hal::PowerMode>(mode));
        }
    });

    future.wait();
}

status_t SurfaceFlinger::doDump(int fd, const DumpArgs& args, bool asProto) {
    std::string result;

    IPCThreadState* ipc = IPCThreadState::self();
    const int pid = ipc->getCallingPid();
    const int uid = ipc->getCallingUid();

    if ((uid != AID_SHELL) &&
            !PermissionCache::checkPermission(sDump, pid, uid)) {
        StringAppendF(&result, "Permission Denial: can't dump SurfaceFlinger from pid=%d, uid=%d\n",
                      pid, uid);
    } else {
        static const std::unordered_map<std::string, Dumper> dumpers = {
                {"--comp-displays"s, dumper(&SurfaceFlinger::dumpCompositionDisplays)},
                {"--display-id"s, dumper(&SurfaceFlinger::dumpDisplayIdentificationData)},
                {"--displays"s, dumper(&SurfaceFlinger::dumpDisplays)},
                {"--edid"s, argsDumper(&SurfaceFlinger::dumpRawDisplayIdentificationData)},
                {"--events"s, dumper(&SurfaceFlinger::dumpEvents)},
                {"--frametimeline"s, argsDumper(&SurfaceFlinger::dumpFrameTimeline)},
                {"--hdrinfo"s, dumper(&SurfaceFlinger::dumpHdrInfo)},
                {"--hwclayers"s, dumper(&SurfaceFlinger::dumpHwcLayersMinidumpLockedLegacy)},
                {"--latency"s, argsDumper(&SurfaceFlinger::dumpStatsLocked)},
                {"--latency-clear"s, argsDumper(&SurfaceFlinger::clearStatsLocked)},
                {"--list"s, dumper(&SurfaceFlinger::listLayersLocked)},
                {"--planner"s, argsDumper(&SurfaceFlinger::dumpPlannerInfo)},
                {"--scheduler"s, dumper(&SurfaceFlinger::dumpScheduler)},
                {"--timestats"s, protoDumper(&SurfaceFlinger::dumpTimeStats)},
                {"--vsync"s, dumper(&SurfaceFlinger::dumpVsync)},
                {"--wide-color"s, dumper(&SurfaceFlinger::dumpWideColorInfo)},
        };

        const auto flag = args.empty() ? ""s : std::string(String8(args[0]));

        // Traversal of drawing state must happen on the main thread.
        // Otherwise, SortedVector may have shared ownership during concurrent
        // traversals, which can result in use-after-frees.
        std::string compositionLayers;
        if (flag.size() == 0 && !asProto) {
            mScheduler
                ->schedule([&]() FTL_FAKE_GUARD(mStateLock) FTL_FAKE_GUARD(kMainThreadContext) {
                    if (!mLayerLifecycleManagerEnabled) {
                        StringAppendF(&compositionLayers, "Composition layers\n");
                        mDrawingState.traverseInZOrder([&](Layer* layer) {
                            auto* compositionState = layer->getCompositionState();
                            if (!compositionState || !compositionState->isVisible) return;
                            android::base::StringAppendF(&compositionLayers, "* Layer %p (%s)\n",
                                                         layer,
                                                         layer->getDebugName()
                                                                 ? layer->getDebugName()
                                                                 : "<unknown>");
                            compositionState->dump(compositionLayers);
                        });
                    } else {
                        std::ostringstream out;
                        out << "\nComposition list\n";
                        ui::LayerStack lastPrintedLayerStackHeader = ui::INVALID_LAYER_STACK;
                        mLayerSnapshotBuilder.forEachVisibleSnapshot(
                                [&](std::unique_ptr<frontend::LayerSnapshot>& snapshot) {
                                    if (snapshot->hasSomethingToDraw()) {
                                        if (lastPrintedLayerStackHeader !=
                                            snapshot->outputFilter.layerStack) {
                                            lastPrintedLayerStackHeader =
                                                    snapshot->outputFilter.layerStack;
                                            out << "LayerStack=" << lastPrintedLayerStackHeader.id
                                                << "\n";
                                        }
                                        out << "  " << *snapshot << "\n";
                                    }
                                });

                        out << "\nInput list\n";
                        lastPrintedLayerStackHeader = ui::INVALID_LAYER_STACK;
                        mLayerSnapshotBuilder.forEachInputSnapshot(
                                [&](const frontend::LayerSnapshot& snapshot) {
                                    if (lastPrintedLayerStackHeader !=
                                        snapshot.outputFilter.layerStack) {
                                        lastPrintedLayerStackHeader =
                                                snapshot.outputFilter.layerStack;
                                        out << "LayerStack=" << lastPrintedLayerStackHeader.id
                                            << "\n";
                                    }
                                    out << "  " << snapshot << "\n";
                                });

                        out << "\nLayer Hierarchy\n"
                            << mLayerHierarchyBuilder.getHierarchy() << "\n\n";
                        compositionLayers = out.str();
                        dumpHwcLayersMinidump(compositionLayers);
                    }
                })
                .get();
        }

        bool dumpLayers = true;
        {
            TimedLock lock(mStateLock, s2ns(1), __func__);
            if (!lock.locked()) {
                StringAppendF(&result, "Dumping without lock after timeout: %s (%d)\n",
                              strerror(-lock.status), lock.status);
                ALOGW("Dumping without lock after timeout: %s (%d)",
                              strerror(-lock.status), lock.status);
            }

            if (const auto it = dumpers.find(flag); it != dumpers.end()) {
                (it->second)(args, asProto, result);
                dumpLayers = false;
            } else if (!asProto) {
                dumpAllLocked(args, compositionLayers, result);
            }
        }

        if (dumpLayers) {
            LayersTraceFileProto traceFileProto = mLayerTracing.createTraceFileProto();
            LayersTraceProto* layersTrace = traceFileProto.add_entry();
            LayersProto layersProto = dumpProtoFromMainThread();
            layersTrace->mutable_layers()->Swap(&layersProto);
            auto displayProtos = dumpDisplayProto();
            layersTrace->mutable_displays()->Swap(&displayProtos);

            if (asProto) {
                result.append(traceFileProto.SerializeAsString());
            } else {
                // Dump info that we need to access from the main thread
                const auto layerTree = LayerProtoParser::generateLayerTree(layersTrace->layers());
                result.append(LayerProtoParser::layerTreeToString(layerTree));
                result.append("\n");
                dumpOffscreenLayers(result);
            }
        }
    }
    write(fd, result.c_str(), result.size());
    return NO_ERROR;
}

status_t SurfaceFlinger::dumpCritical(int fd, const DumpArgs&, bool asProto) {
    return doDump(fd, DumpArgs(), asProto);
}

void SurfaceFlinger::listLayersLocked(std::string& result) const {
    mCurrentState.traverseInZOrder(
            [&](Layer* layer) { StringAppendF(&result, "%s\n", layer->getDebugName()); });
}

void SurfaceFlinger::dumpStatsLocked(const DumpArgs& args, std::string& result) const {
    StringAppendF(&result, "%" PRId64 "\n", getVsyncPeriodFromHWC());
    if (args.size() < 2) return;

    const auto name = String8(args[1]);
    mCurrentState.traverseInZOrder([&](Layer* layer) {
        if (layer->getName() == name.c_str()) {
            layer->dumpFrameStats(result);
        }
    });
}

void SurfaceFlinger::clearStatsLocked(const DumpArgs& args, std::string&) {
    const bool clearAll = args.size() < 2;
    const auto name = clearAll ? String8() : String8(args[1]);

    mCurrentState.traverse([&](Layer* layer) {
        if (clearAll || layer->getName() == name.c_str()) {
            layer->clearFrameStats();
        }
    });
}

void SurfaceFlinger::dumpTimeStats(const DumpArgs& args, bool asProto, std::string& result) const {
    mTimeStats->parseArgs(asProto, args, result);
}

void SurfaceFlinger::dumpFrameTimeline(const DumpArgs& args, std::string& result) const {
    mFrameTimeline->parseArgs(args, result);
}

void SurfaceFlinger::logFrameStats(TimePoint now) {
    static TimePoint sTimestamp = now;
    if (now - sTimestamp < 30min) return;
    sTimestamp = now;

    ATRACE_CALL();
    mDrawingState.traverse([&](Layer* layer) { layer->logFrameStats(); });
}

void SurfaceFlinger::appendSfConfigString(std::string& result) const {
    result.append(" [sf");

    StringAppendF(&result, " PRESENT_TIME_OFFSET=%" PRId64, dispSyncPresentTimeOffset);
    StringAppendF(&result, " FORCE_HWC_FOR_RBG_TO_YUV=%d", useHwcForRgbToYuv);
    StringAppendF(&result, " MAX_VIRT_DISPLAY_DIM=%zu",
                  getHwComposer().getMaxVirtualDisplayDimension());
    StringAppendF(&result, " RUNNING_WITHOUT_SYNC_FRAMEWORK=%d", !hasSyncFramework);
    StringAppendF(&result, " NUM_FRAMEBUFFER_SURFACE_BUFFERS=%" PRId64,
                  maxFrameBufferAcquiredBuffers);
    result.append("]");
}

void SurfaceFlinger::dumpScheduler(std::string& result) const {
    utils::Dumper dumper{result};

    mScheduler->dump(dumper);

    // TODO(b/241285876): Move to DisplayModeController.
    dumper.dump("debugDisplayModeSetByBackdoor"sv, mDebugDisplayModeSetByBackdoor);
    dumper.eol();

    mRefreshRateStats->dump(result);
    dumper.eol();

    mVsyncConfiguration->dump(result);
    StringAppendF(&result,
                  "         present offset: %9" PRId64 " ns\t        VSYNC period: %9" PRId64
                  " ns\n\n",
                  dispSyncPresentTimeOffset, getVsyncPeriodFromHWC());
}

void SurfaceFlinger::dumpEvents(std::string& result) const {
    mScheduler->dump(mAppConnectionHandle, result);
}

void SurfaceFlinger::dumpVsync(std::string& result) const {
    mScheduler->dumpVsync(result);
}

void SurfaceFlinger::dumpPlannerInfo(const DumpArgs& args, std::string& result) const {
    for (const auto& [token, display] : mDisplays) {
        const auto compositionDisplay = display->getCompositionDisplay();
        compositionDisplay->dumpPlannerInfo(args, result);
    }
}

void SurfaceFlinger::dumpCompositionDisplays(std::string& result) const {
    for (const auto& [token, display] : mDisplays) {
        display->getCompositionDisplay()->dump(result);
        result += '\n';
    }
}

void SurfaceFlinger::dumpDisplays(std::string& result) const {
    utils::Dumper dumper{result};

    for (const auto& [id, display] : mPhysicalDisplays) {
        utils::Dumper::Section section(dumper, ftl::Concat("Display ", id.value).str());

        display.snapshot().dump(dumper);

        if (const auto device = getDisplayDeviceLocked(id)) {
            device->dump(dumper);
        }
    }

    for (const auto& [token, display] : mDisplays) {
        if (display->isVirtual()) {
            const auto displayId = display->getId();
            utils::Dumper::Section section(dumper,
                                           ftl::Concat("Virtual Display ", displayId.value).str());
            display->dump(dumper);
        }
    }
}

void SurfaceFlinger::dumpDisplayIdentificationData(std::string& result) const {
    for (const auto& [token, display] : mDisplays) {
        const auto displayId = PhysicalDisplayId::tryCast(display->getId());
        if (!displayId) {
            continue;
        }
        const auto hwcDisplayId = getHwComposer().fromPhysicalDisplayId(*displayId);
        if (!hwcDisplayId) {
            continue;
        }

        StringAppendF(&result,
                      "Display %s (HWC display %" PRIu64 "): ", to_string(*displayId).c_str(),
                      *hwcDisplayId);
        uint8_t port;
        DisplayIdentificationData data;
        if (!getHwComposer().getDisplayIdentificationData(*hwcDisplayId, &port, &data)) {
            result.append("no identification data\n");
            continue;
        }

        if (!isEdid(data)) {
            result.append("unknown identification data\n");
            continue;
        }

        const auto edid = parseEdid(data);
        if (!edid) {
            result.append("invalid EDID\n");
            continue;
        }

        StringAppendF(&result, "port=%u pnpId=%s displayName=\"", port, edid->pnpId.data());
        result.append(edid->displayName.data(), edid->displayName.length());
        result.append("\"\n");
    }
}

void SurfaceFlinger::dumpRawDisplayIdentificationData(const DumpArgs& args,
                                                      std::string& result) const {
    hal::HWDisplayId hwcDisplayId;
    uint8_t port;
    DisplayIdentificationData data;

    if (args.size() > 1 && base::ParseUint(String8(args[1]), &hwcDisplayId) &&
        getHwComposer().getDisplayIdentificationData(hwcDisplayId, &port, &data)) {
        result.append(reinterpret_cast<const char*>(data.data()), data.size());
    }
}

void SurfaceFlinger::dumpWideColorInfo(std::string& result) const {
    StringAppendF(&result, "Device supports wide color: %d\n", mSupportsWideColor);
    StringAppendF(&result, "DisplayColorSetting: %s\n",
                  decodeDisplayColorSetting(mDisplayColorSetting).c_str());

    // TODO: print out if wide-color mode is active or not

    for (const auto& [id, display] : mPhysicalDisplays) {
        StringAppendF(&result, "Display %s color modes:\n", to_string(id).c_str());
        for (const auto mode : display.snapshot().colorModes()) {
            StringAppendF(&result, "    %s (%d)\n", decodeColorMode(mode).c_str(), mode);
        }

        if (const auto display = getDisplayDeviceLocked(id)) {
            ui::ColorMode currentMode = display->getCompositionDisplay()->getState().colorMode;
            StringAppendF(&result, "    Current color mode: %s (%d)\n",
                          decodeColorMode(currentMode).c_str(), currentMode);
        }
    }
    result.append("\n");
}

void SurfaceFlinger::dumpHdrInfo(std::string& result) const {
    for (const auto& [displayId, listener] : mHdrLayerInfoListeners) {
        StringAppendF(&result, "HDR events for display %" PRIu64 "\n", displayId.value);
        listener->dump(result);
        result.append("\n");
    }
}

LayersProto SurfaceFlinger::dumpDrawingStateProto(uint32_t traceFlags) const {
    std::unordered_set<uint64_t> stackIdsToSkip;

    // Determine if virtual layers display should be skipped
    if ((traceFlags & LayerTracing::TRACE_VIRTUAL_DISPLAYS) == 0) {
        for (const auto& [_, display] : FTL_FAKE_GUARD(mStateLock, mDisplays)) {
            if (display->isVirtual()) {
                stackIdsToSkip.insert(display->getLayerStack().id);
            }
        }
    }

    if (mLegacyFrontEndEnabled) {
        LayersProto layersProto;
        for (const sp<Layer>& layer : mDrawingState.layersSortedByZ) {
            if (stackIdsToSkip.find(layer->getLayerStack().id) != stackIdsToSkip.end()) {
                continue;
            }
            layer->writeToProto(layersProto, traceFlags);
        }
        return layersProto;
    }

    return LayerProtoFromSnapshotGenerator(mLayerSnapshotBuilder, mFrontEndDisplayInfos,
                                           mLegacyLayers, traceFlags)
            .generate(mLayerHierarchyBuilder.getHierarchy());
}

google::protobuf::RepeatedPtrField<DisplayProto> SurfaceFlinger::dumpDisplayProto() const {
    google::protobuf::RepeatedPtrField<DisplayProto> displays;
    for (const auto& [_, display] : FTL_FAKE_GUARD(mStateLock, mDisplays)) {
        DisplayProto* displayProto = displays.Add();
        displayProto->set_id(display->getId().value);
        displayProto->set_name(display->getDisplayName());
        displayProto->set_layer_stack(display->getLayerStack().id);

        if (!display->isVirtual()) {
            const auto dpi = display->refreshRateSelector().getActiveMode().modePtr->getDpi();
            displayProto->set_dpi_x(dpi.x);
            displayProto->set_dpi_y(dpi.y);
        }

        LayerProtoHelper::writeSizeToProto(display->getWidth(), display->getHeight(),
                                           [&]() { return displayProto->mutable_size(); });
        LayerProtoHelper::writeToProto(display->getLayerStackSpaceRect(), [&]() {
            return displayProto->mutable_layer_stack_space_rect();
        });
        LayerProtoHelper::writeTransformToProto(display->getTransform(),
                                                displayProto->mutable_transform());
        displayProto->set_is_virtual(display->isVirtual());
    }
    return displays;
}

void SurfaceFlinger::dumpHwc(std::string& result) const {
    getHwComposer().dump(result);
}

void SurfaceFlinger::dumpOffscreenLayersProto(LayersProto& layersProto, uint32_t traceFlags) const {
    // Add a fake invisible root layer to the proto output and parent all the offscreen layers to
    // it.
    LayerProto* rootProto = layersProto.add_layers();
    const int32_t offscreenRootLayerId = INT32_MAX - 2;
    rootProto->set_id(offscreenRootLayerId);
    rootProto->set_name("Offscreen Root");
    rootProto->set_parent(-1);

    for (Layer* offscreenLayer : mOffscreenLayers) {
        // Add layer as child of the fake root
        rootProto->add_children(offscreenLayer->sequence);

        // Add layer
        LayerProto* layerProto = offscreenLayer->writeToProto(layersProto, traceFlags);
        layerProto->set_parent(offscreenRootLayerId);
    }
}

LayersProto SurfaceFlinger::dumpProtoFromMainThread(uint32_t traceFlags) {
    return mScheduler->schedule([=] { return dumpDrawingStateProto(traceFlags); }).get();
}

void SurfaceFlinger::dumpOffscreenLayers(std::string& result) {
    auto future = mScheduler->schedule([this] {
        std::string result;
        for (Layer* offscreenLayer : mOffscreenLayers) {
            offscreenLayer->traverse(LayerVector::StateSet::Drawing,
                                     [&](Layer* layer) { layer->dumpOffscreenDebugInfo(result); });
        }
        return result;
    });

    result.append("Offscreen Layers:\n");
    result.append(future.get());
}

void SurfaceFlinger::dumpHwcLayersMinidumpLockedLegacy(std::string& result) const {
    for (const auto& [token, display] : mDisplays) {
        const auto displayId = HalDisplayId::tryCast(display->getId());
        if (!displayId) {
            continue;
        }

        StringAppendF(&result, "Display %s (%s) HWC layers:\n", to_string(*displayId).c_str(),
                      displayId == mActiveDisplayId ? "active" : "inactive");
        Layer::miniDumpHeader(result);

        const DisplayDevice& ref = *display;
        mDrawingState.traverseInZOrder([&](Layer* layer) { layer->miniDumpLegacy(result, ref); });
        result.append("\n");
    }
}

void SurfaceFlinger::dumpHwcLayersMinidump(std::string& result) const {
    for (const auto& [token, display] : mDisplays) {
        const auto displayId = HalDisplayId::tryCast(display->getId());
        if (!displayId) {
            continue;
        }

        StringAppendF(&result, "Display %s (%s) HWC layers:\n", to_string(*displayId).c_str(),
                      displayId == mActiveDisplayId ? "active" : "inactive");
        Layer::miniDumpHeader(result);

        const DisplayDevice& ref = *display;
        mLayerSnapshotBuilder.forEachVisibleSnapshot([&](const frontend::LayerSnapshot& snapshot) {
            if (!snapshot.hasSomethingToDraw() ||
                ref.getLayerStack() != snapshot.outputFilter.layerStack) {
                return;
            }
            auto it = mLegacyLayers.find(snapshot.sequence);
            LOG_ALWAYS_FATAL_IF(it == mLegacyLayers.end(), "Couldnt find layer object for %s",
                                snapshot.getDebugString().c_str());
            it->second->miniDump(result, snapshot, ref);
        });
        result.append("\n");
    }
}

void SurfaceFlinger::dumpAllLocked(const DumpArgs& args, const std::string& compositionLayers,
                                   std::string& result) const {
    const bool colorize = !args.empty() && args[0] == String16("--color");
    Colorizer colorizer(colorize);

    // figure out if we're stuck somewhere
    const nsecs_t now = systemTime();
    const nsecs_t inTransaction(mDebugInTransaction);
    nsecs_t inTransactionDuration = (inTransaction) ? now-inTransaction : 0;

    /*
     * Dump library configuration.
     */

    colorizer.bold(result);
    result.append("Build configuration:");
    colorizer.reset(result);
    appendSfConfigString(result);
    result.append("\n");

    result.append("\nDisplay identification data:\n");
    dumpDisplayIdentificationData(result);

    result.append("\nWide-Color information:\n");
    dumpWideColorInfo(result);

    dumpHdrInfo(result);

    colorizer.bold(result);
    result.append("Sync configuration: ");
    colorizer.reset(result);
    result.append(SyncFeatures::getInstance().toString());
    result.append("\n\n");

    colorizer.bold(result);
    result.append("Scheduler:\n");
    colorizer.reset(result);
    dumpScheduler(result);
    dumpEvents(result);
    dumpVsync(result);
    result.append("\n");

    /*
     * Dump the visible layer list
     */
    colorizer.bold(result);
    StringAppendF(&result, "SurfaceFlinger New Frontend Enabled:%s\n",
                  mLayerLifecycleManagerEnabled ? "true" : "false");
    StringAppendF(&result, "Active Layers - layers with client handles (count = %zu)\n",
                  mNumLayers.load());
    colorizer.reset(result);

    result.append(compositionLayers);

    colorizer.bold(result);
    StringAppendF(&result, "Displays (%zu entries)\n", mDisplays.size());
    colorizer.reset(result);
    dumpDisplays(result);
    dumpCompositionDisplays(result);
    result.push_back('\n');

    mCompositionEngine->dump(result);

    /*
     * Dump SurfaceFlinger global state
     */

    colorizer.bold(result);
    result.append("SurfaceFlinger global state:\n");
    colorizer.reset(result);

    getRenderEngine().dump(result);

    result.append("ClientCache state:\n");
    ClientCache::getInstance().dump(result);
    DebugEGLImageTracker::getInstance()->dump(result);

    if (const auto display = getDefaultDisplayDeviceLocked()) {
        display->getCompositionDisplay()->getState().undefinedRegion.dump(result,
                                                                          "undefinedRegion");
        StringAppendF(&result, "  orientation=%s, isPoweredOn=%d\n",
                      toCString(display->getOrientation()), display->isPoweredOn());
    }
    StringAppendF(&result, "  transaction-flags         : %08x\n", mTransactionFlags.load());

    if (const auto display = getDefaultDisplayDeviceLocked()) {
        std::string fps, xDpi, yDpi;
        if (const auto activeModePtr =
                    display->refreshRateSelector().getActiveMode().modePtr.get()) {
            fps = to_string(activeModePtr->getFps());

            const auto dpi = activeModePtr->getDpi();
            xDpi = base::StringPrintf("%.2f", dpi.x);
            yDpi = base::StringPrintf("%.2f", dpi.y);
        } else {
            fps = "unknown";
            xDpi = "unknown";
            yDpi = "unknown";
        }
        StringAppendF(&result,
                      "  refresh-rate              : %s\n"
                      "  x-dpi                     : %s\n"
                      "  y-dpi                     : %s\n",
                      fps.c_str(), xDpi.c_str(), yDpi.c_str());
    }

    StringAppendF(&result, "  transaction time: %f us\n", inTransactionDuration / 1000.0);

    /*
     * Tracing state
     */
    mLayerTracing.dump(result);

    result.append("\nTransaction tracing: ");
    if (mTransactionTracing) {
        result.append("enabled\n");
        mTransactionTracing->dump(result);
    } else {
        result.append("disabled\n");
    }
    result.push_back('\n');

    if (mLegacyFrontEndEnabled) {
        dumpHwcLayersMinidumpLockedLegacy(result);
    }

    {
        DumpArgs plannerArgs;
        plannerArgs.add(); // first argument is ignored
        plannerArgs.add(String16("--layers"));
        dumpPlannerInfo(plannerArgs, result);
    }

    /*
     * Dump HWComposer state
     */
    colorizer.bold(result);
    result.append("h/w composer state:\n");
    colorizer.reset(result);
    const bool hwcDisabled = mDebugDisableHWC || mDebugFlashDelay;
    StringAppendF(&result, "  h/w composer %s\n", hwcDisabled ? "disabled" : "enabled");
    dumpHwc(result);

    /*
     * Dump gralloc state
     */
    const GraphicBufferAllocator& alloc(GraphicBufferAllocator::get());
    alloc.dump(result);

    /*
     * Dump flag/property manager state
     */
    mFlagManager.dump(result);

    result.append(mTimeStats->miniDump());
    result.append("\n");

    result.append("Window Infos:\n");
    auto windowInfosDebug = mWindowInfosListenerInvoker->getDebugInfo();
    StringAppendF(&result, "  max send vsync id: %" PRId64 "\n",
                  ftl::to_underlying(windowInfosDebug.maxSendDelayVsyncId));
    StringAppendF(&result, "  max send delay (ns): %" PRId64 " ns\n",
                  windowInfosDebug.maxSendDelayDuration);
    StringAppendF(&result, "  unsent messages: %zu\n", windowInfosDebug.pendingMessageCount);
    result.append("\n");
}

mat4 SurfaceFlinger::calculateColorMatrix(float saturation) {
    if (saturation == 1) {
        return mat4();
    }

    float3 luminance{0.213f, 0.715f, 0.072f};
    luminance *= 1.0f - saturation;
    mat4 saturationMatrix = mat4(vec4{luminance.r + saturation, luminance.r, luminance.r, 0.0f},
                                 vec4{luminance.g, luminance.g + saturation, luminance.g, 0.0f},
                                 vec4{luminance.b, luminance.b, luminance.b + saturation, 0.0f},
                                 vec4{0.0f, 0.0f, 0.0f, 1.0f});
    return saturationMatrix;
}

void SurfaceFlinger::updateColorMatrixLocked() {
    mat4 colorMatrix =
            mClientColorMatrix * calculateColorMatrix(mGlobalSaturationFactor) * mDaltonizer();

    if (mCurrentState.colorMatrix != colorMatrix) {
        mCurrentState.colorMatrix = colorMatrix;
        mCurrentState.colorMatrixChanged = true;
        setTransactionFlags(eTransactionNeeded);
    }
}

status_t SurfaceFlinger::CheckTransactCodeCredentials(uint32_t code) {
#pragma clang diagnostic push
#pragma clang diagnostic error "-Wswitch-enum"
    switch (static_cast<ISurfaceComposerTag>(code)) {
        // These methods should at minimum make sure that the client requested
        // access to SF.
        case GET_HDR_CAPABILITIES:
        case GET_AUTO_LOW_LATENCY_MODE_SUPPORT:
        case GET_GAME_CONTENT_TYPE_SUPPORT:
        case ACQUIRE_FRAME_RATE_FLEXIBILITY_TOKEN: {
            // OVERRIDE_HDR_TYPES is used by CTS tests, which acquire the necessary
            // permission dynamically. Don't use the permission cache for this check.
            bool usePermissionCache = code != OVERRIDE_HDR_TYPES;
            if (!callingThreadHasUnscopedSurfaceFlingerAccess(usePermissionCache)) {
                IPCThreadState* ipc = IPCThreadState::self();
                ALOGE("Permission Denial: can't access SurfaceFlinger pid=%d, uid=%d",
                        ipc->getCallingPid(), ipc->getCallingUid());
                return PERMISSION_DENIED;
            }
            return OK;
        }
        // The following calls are currently used by clients that do not
        // request necessary permissions. However, they do not expose any secret
        // information, so it is OK to pass them.
        case GET_ACTIVE_COLOR_MODE:
        case GET_ACTIVE_DISPLAY_MODE:
        case GET_DISPLAY_COLOR_MODES:
        case GET_DISPLAY_MODES:
        // Calling setTransactionState is safe, because you need to have been
        // granted a reference to Client* and Handle* to do anything with it.
        case SET_TRANSACTION_STATE: {
            // This is not sensitive information, so should not require permission control.
            return OK;
        }
        case BOOT_FINISHED:
        // Used by apps to hook Choreographer to SurfaceFlinger.
        case CREATE_DISPLAY_EVENT_CONNECTION:
        case CREATE_CONNECTION:
        case CREATE_DISPLAY:
        case DESTROY_DISPLAY:
        case GET_PRIMARY_PHYSICAL_DISPLAY_ID:
        case GET_PHYSICAL_DISPLAY_IDS:
        case GET_PHYSICAL_DISPLAY_TOKEN:
        case AUTHENTICATE_SURFACE:
        case SET_POWER_MODE:
        case GET_SUPPORTED_FRAME_TIMESTAMPS:
        case GET_DISPLAY_STATE:
        case GET_DISPLAY_STATS:
        case GET_STATIC_DISPLAY_INFO:
        case GET_DYNAMIC_DISPLAY_INFO:
        case GET_DISPLAY_NATIVE_PRIMARIES:
        case SET_ACTIVE_COLOR_MODE:
        case SET_BOOT_DISPLAY_MODE:
        case CLEAR_BOOT_DISPLAY_MODE:
        case GET_BOOT_DISPLAY_MODE_SUPPORT:
        case SET_AUTO_LOW_LATENCY_MODE:
        case SET_GAME_CONTENT_TYPE:
        case CAPTURE_LAYERS:
        case CAPTURE_DISPLAY:
        case CAPTURE_DISPLAY_BY_ID:
        case CLEAR_ANIMATION_FRAME_STATS:
        case GET_ANIMATION_FRAME_STATS:
        case OVERRIDE_HDR_TYPES:
        case ON_PULL_ATOM:
        case ENABLE_VSYNC_INJECTIONS:
        case INJECT_VSYNC:
        case GET_LAYER_DEBUG_INFO:
        case GET_COLOR_MANAGEMENT:
        case GET_COMPOSITION_PREFERENCE:
        case GET_DISPLAYED_CONTENT_SAMPLING_ATTRIBUTES:
        case SET_DISPLAY_CONTENT_SAMPLING_ENABLED:
        case GET_DISPLAYED_CONTENT_SAMPLE:
        case GET_PROTECTED_CONTENT_SUPPORT:
        case IS_WIDE_COLOR_DISPLAY:
        case ADD_REGION_SAMPLING_LISTENER:
        case REMOVE_REGION_SAMPLING_LISTENER:
        case ADD_FPS_LISTENER:
        case REMOVE_FPS_LISTENER:
        case ADD_TUNNEL_MODE_ENABLED_LISTENER:
        case REMOVE_TUNNEL_MODE_ENABLED_LISTENER:
        case ADD_WINDOW_INFOS_LISTENER:
        case REMOVE_WINDOW_INFOS_LISTENER:
        case SET_DESIRED_DISPLAY_MODE_SPECS:
        case GET_DESIRED_DISPLAY_MODE_SPECS:
        case GET_DISPLAY_BRIGHTNESS_SUPPORT:
        case SET_DISPLAY_BRIGHTNESS:
        case ADD_HDR_LAYER_INFO_LISTENER:
        case REMOVE_HDR_LAYER_INFO_LISTENER:
        case NOTIFY_POWER_BOOST:
        case SET_GLOBAL_SHADOW_SETTINGS:
        case GET_DISPLAY_DECORATION_SUPPORT:
        case SET_FRAME_RATE:
        case SET_OVERRIDE_FRAME_RATE:
        case SET_FRAME_TIMELINE_INFO:
        case ADD_TRANSACTION_TRACE_LISTENER:
        case GET_GPU_CONTEXT_PRIORITY:
        case GET_MAX_ACQUIRED_BUFFER_COUNT:
            LOG_FATAL("Deprecated opcode: %d, migrated to AIDL", code);
            return PERMISSION_DENIED;
    }

    // These codes are used for the IBinder protocol to either interrogate the recipient
    // side of the transaction for its canonical interface descriptor or to dump its state.
    // We let them pass by default.
    if (code == IBinder::INTERFACE_TRANSACTION || code == IBinder::DUMP_TRANSACTION ||
        code == IBinder::PING_TRANSACTION || code == IBinder::SHELL_COMMAND_TRANSACTION ||
        code == IBinder::SYSPROPS_TRANSACTION) {
        return OK;
    }
    // Numbers from 1000 to 1044 and 20000 to 20002 are currently used for backdoors. The code
    // in onTransact verifies that the user is root, and has access to use SF.
    if ((code >= 1000 && code <= 1044) /* QTI_BEGIN */ ||
        (code >= 20000 && code <= 20002) /* QTI_END */) {
        ALOGV("Accessing SurfaceFlinger through backdoor code: %u", code);
        return OK;
    }
    ALOGE("Permission Denial: SurfaceFlinger did not recognize request code: %u", code);
    return PERMISSION_DENIED;
#pragma clang diagnostic pop
}

status_t SurfaceFlinger::onTransact(uint32_t code, const Parcel& data, Parcel* reply,
                                    uint32_t flags) {
    if (const status_t error = CheckTransactCodeCredentials(code); error != OK) {
        return error;
    }

    status_t err = BnSurfaceComposer::onTransact(code, data, reply, flags);
    if (err == UNKNOWN_TRANSACTION || err == PERMISSION_DENIED) {
        CHECK_INTERFACE(ISurfaceComposer, data, reply);
        IPCThreadState* ipc = IPCThreadState::self();
        const int uid = ipc->getCallingUid();
        if (CC_UNLIKELY(uid != AID_SYSTEM
                && !PermissionCache::checkCallingPermission(sHardwareTest))) {
            const int pid = ipc->getCallingPid();
            ALOGE("Permission Denial: "
                    "can't access SurfaceFlinger pid=%d, uid=%d", pid, uid);
            return PERMISSION_DENIED;
        }
        int n;
        switch (code) {
            case 1000: // Unused.
            case 1001:
                return NAME_NOT_FOUND;
            case 1002: // Toggle flashing on surface damage.
                sfdo_setDebugFlash(data.readInt32());
                return NO_ERROR;
            case 1004: // Force composite ahead of next VSYNC.
            case 1006:
                sfdo_scheduleComposite();
                return NO_ERROR;
            case 1005: { // Force commit ahead of next VSYNC.
                sfdo_scheduleCommit();
                return NO_ERROR;
            }
            case 1007: // Unused.
                return NAME_NOT_FOUND;
            case 1008: // Toggle forced GPU composition.
                mDebugDisableHWC = data.readInt32() != 0;
                scheduleRepaint();
                return NO_ERROR;
            case 1009: // Toggle use of transform hint.
                mDebugDisableTransformHint = data.readInt32() != 0;
                scheduleRepaint();
                return NO_ERROR;
            case 1010: // Interrogate.
                reply->writeInt32(0);
                reply->writeInt32(0);
                reply->writeInt32(mDebugFlashDelay);
                reply->writeInt32(0);
                reply->writeInt32(mDebugDisableHWC);
                return NO_ERROR;
            case 1013: // Unused.
                return NAME_NOT_FOUND;
            case 1014: {
                Mutex::Autolock _l(mStateLock);
                // daltonize
                n = data.readInt32();
                switch (n % 10) {
                    case 1:
                        mDaltonizer.setType(ColorBlindnessType::Protanomaly);
                        break;
                    case 2:
                        mDaltonizer.setType(ColorBlindnessType::Deuteranomaly);
                        break;
                    case 3:
                        mDaltonizer.setType(ColorBlindnessType::Tritanomaly);
                        break;
                    default:
                        mDaltonizer.setType(ColorBlindnessType::None);
                        break;
                }
                if (n >= 10) {
                    mDaltonizer.setMode(ColorBlindnessMode::Correction);
                } else {
                    mDaltonizer.setMode(ColorBlindnessMode::Simulation);
                }

                updateColorMatrixLocked();
                return NO_ERROR;
            }
            case 1015: {
                Mutex::Autolock _l(mStateLock);
                // apply a color matrix
                n = data.readInt32();
                if (n) {
                    // color matrix is sent as a column-major mat4 matrix
                    for (size_t i = 0 ; i < 4; i++) {
                        for (size_t j = 0; j < 4; j++) {
                            mClientColorMatrix[i][j] = data.readFloat();
                        }
                    }
                } else {
                    mClientColorMatrix = mat4();
                }

                // Check that supplied matrix's last row is {0,0,0,1} so we can avoid
                // the division by w in the fragment shader
                float4 lastRow(transpose(mClientColorMatrix)[3]);
                if (any(greaterThan(abs(lastRow - float4{0, 0, 0, 1}), float4{1e-4f}))) {
                    ALOGE("The color transform's last row must be (0, 0, 0, 1)");
                }

                updateColorMatrixLocked();
                return NO_ERROR;
            }
            case 1016: { // Unused.
                return NAME_NOT_FOUND;
            }
            case 1017: {
                n = data.readInt32();
                mForceFullDamage = n != 0;
                return NO_ERROR;
            }
            case 1018: { // Modify Choreographer's duration
                n = data.readInt32();
                mScheduler->setDuration(mAppConnectionHandle, std::chrono::nanoseconds(n), 0ns);
                return NO_ERROR;
            }
            case 1019: { // Modify SurfaceFlinger's duration
                n = data.readInt32();
                mScheduler->setDuration(mSfConnectionHandle, std::chrono::nanoseconds(n), 0ns);
                return NO_ERROR;
            }
            case 1020: { // Unused
                return NAME_NOT_FOUND;
            }
            case 1021: { // Disable HWC virtual displays
                const bool enable = data.readInt32() != 0;
                static_cast<void>(
                        mScheduler->schedule([this, enable] { enableHalVirtualDisplays(enable); }));
                return NO_ERROR;
            }
            case 1022: { // Set saturation boost
                Mutex::Autolock _l(mStateLock);
                mGlobalSaturationFactor = std::max(0.0f, std::min(data.readFloat(), 2.0f));

                updateColorMatrixLocked();
                return NO_ERROR;
            }
            case 1023: { // Set color mode.
                mDisplayColorSetting = static_cast<DisplayColorSetting>(data.readInt32());

                if (int32_t colorMode; data.readInt32(&colorMode) == NO_ERROR) {
                    mForceColorMode = static_cast<ui::ColorMode>(colorMode);
                }
                scheduleRepaint();
                return NO_ERROR;
            }
            // Deprecate, use 1030 to check whether the device is color managed.
            case 1024: {
                return NAME_NOT_FOUND;
            }
            case 1025: { // Set layer tracing
                n = data.readInt32();
                bool tracingEnabledChanged;
                if (n == 1) {
                    int64_t fixedStartingTime = data.readInt64();
                    ALOGD("LayerTracing enabled");
                    tracingEnabledChanged = mLayerTracing.enable();
                    if (tracingEnabledChanged) {
                        const TimePoint startingTime = fixedStartingTime
                                ? TimePoint::fromNs(fixedStartingTime)
                                : TimePoint::now();

                        mScheduler
                                ->schedule([this, startingTime]() FTL_FAKE_GUARD(
                                                   mStateLock) FTL_FAKE_GUARD(kMainThreadContext) {
                                    constexpr bool kVisibleRegionDirty = true;
                                    addToLayerTracing(kVisibleRegionDirty, startingTime,
                                                      mLastCommittedVsyncId);
                                })
                                .wait();
                    }
                } else if (n == 2) {
                    std::string filename = std::string(data.readCString());
                    ALOGD("LayerTracing disabled. Trace wrote to %s", filename.c_str());
                    tracingEnabledChanged = mLayerTracing.disable(filename.c_str());
                } else {
                    ALOGD("LayerTracing disabled");
                    tracingEnabledChanged = mLayerTracing.disable();
                }
                mTracingEnabledChanged = tracingEnabledChanged;
                reply->writeInt32(NO_ERROR);
                return NO_ERROR;
            }
            case 1026: { // Get layer tracing status
                reply->writeBool(mLayerTracing.isEnabled());
                return NO_ERROR;
            }
            // Is a DisplayColorSetting supported?
            case 1027: {
                const auto display = getDefaultDisplayDevice();
                if (!display) {
                    return NAME_NOT_FOUND;
                }

                DisplayColorSetting setting = static_cast<DisplayColorSetting>(data.readInt32());
                switch (setting) {
                    case DisplayColorSetting::kManaged:
                    case DisplayColorSetting::kUnmanaged:
                        reply->writeBool(true);
                        break;
                    case DisplayColorSetting::kEnhanced:
                        reply->writeBool(display->hasRenderIntent(RenderIntent::ENHANCE));
                        break;
                    default: // vendor display color setting
                        reply->writeBool(
                                display->hasRenderIntent(static_cast<RenderIntent>(setting)));
                        break;
                }
                return NO_ERROR;
            }
            case 1028: { // Unused.
                return NAME_NOT_FOUND;
            }
            // Set buffer size for SF tracing (value in KB)
            case 1029: {
                n = data.readInt32();
                if (n <= 0 || n > MAX_TRACING_MEMORY) {
                    ALOGW("Invalid buffer size: %d KB", n);
                    reply->writeInt32(BAD_VALUE);
                    return BAD_VALUE;
                }

                ALOGD("Updating trace buffer to %d KB", n);
                mLayerTracing.setBufferSize(n * 1024);
                reply->writeInt32(NO_ERROR);
                return NO_ERROR;
            }
            // Is device color managed?
            case 1030: {
                // ColorDisplayManager stil calls this
                reply->writeBool(true);
                return NO_ERROR;
            }
            // Override default composition data space
            // adb shell service call SurfaceFlinger 1031 i32 1 DATASPACE_NUMBER DATASPACE_NUMBER \
            // && adb shell stop zygote && adb shell start zygote
            // to restore: adb shell service call SurfaceFlinger 1031 i32 0 && \
            // adb shell stop zygote && adb shell start zygote
            case 1031: {
                Mutex::Autolock _l(mStateLock);
                n = data.readInt32();
                if (n) {
                    n = data.readInt32();
                    if (n) {
                        Dataspace dataspace = static_cast<Dataspace>(n);
                        if (!validateCompositionDataspace(dataspace)) {
                            return BAD_VALUE;
                        }
                        mDefaultCompositionDataspace = dataspace;
                    }
                    n = data.readInt32();
                    if (n) {
                        Dataspace dataspace = static_cast<Dataspace>(n);
                        if (!validateCompositionDataspace(dataspace)) {
                            return BAD_VALUE;
                        }
                        mWideColorGamutCompositionDataspace = dataspace;
                    }
                } else {
                    // restore composition data space.
                    mDefaultCompositionDataspace = defaultCompositionDataspace;
                    mWideColorGamutCompositionDataspace = wideColorGamutCompositionDataspace;
                }
                return NO_ERROR;
            }
            // Set trace flags
            case 1033: {
                n = data.readUint32();
                ALOGD("Updating trace flags to 0x%x", n);
                mLayerTracing.setTraceFlags(n);
                reply->writeInt32(NO_ERROR);
                return NO_ERROR;
            }
            case 1034: {
                n = data.readInt32();
                if (n == 0 || n == 1) {
                    sfdo_enableRefreshRateOverlay(static_cast<bool>(n));
                } else {
                    Mutex::Autolock lock(mStateLock);
                    reply->writeBool(isRefreshRateOverlayEnabled());
                }
                return NO_ERROR;
            }
            case 1035: {
                const int modeId = data.readInt32();

                const auto display = [&]() -> sp<IBinder> {
                    uint64_t value;
                    if (data.readUint64(&value) != NO_ERROR) {
                        return getDefaultDisplayDevice()->getDisplayToken().promote();
                    }

                    if (const auto id = DisplayId::fromValue<PhysicalDisplayId>(value)) {
                        return getPhysicalDisplayToken(*id);
                    }

                    ALOGE("Invalid physical display ID");
                    return nullptr;
                }();

                /* QTI_BEGIN */
                if (mQtiSFExtnIntf->qtiIsSupportedConfigSwitch(display, modeId) != NO_ERROR) {
                    return BAD_VALUE;
                }
                /* QTI_END */

                mDebugDisplayModeSetByBackdoor = false;
                const status_t result = setActiveModeFromBackdoor(display, DisplayModeId{modeId});
                if (result == NO_ERROR) {
                    mDebugDisplayModeSetByBackdoor = true;
                    /* QTI_BEGIN */
                    ATRACE_NAME(std::string("ModeSwitch " + std::to_string(modeId)).c_str());
                    /* QTI_END */
                }

                mDebugDisplayModeSetByBackdoor = result == NO_ERROR;
                return result;
            }
            // Turn on/off frame rate flexibility mode. When turned on it overrides the display
            // manager frame rate policy a new policy which allows switching between all refresh
            // rates.
            case 1036: {
                if (data.readInt32() > 0) { // turn on
                    return mScheduler
                            ->schedule([this]() FTL_FAKE_GUARD(kMainThreadContext) {
                                const auto display =
                                        FTL_FAKE_GUARD(mStateLock, getDefaultDisplayDeviceLocked());

                                // This is a little racy, but not in a way that hurts anything. As
                                // we grab the defaultMode from the display manager policy, we could
                                // be setting a new display manager policy, leaving us using a stale
                                // defaultMode. The defaultMode doesn't matter for the override
                                // policy though, since we set allowGroupSwitching to true, so it's
                                // not a problem.
                                scheduler::RefreshRateSelector::OverridePolicy overridePolicy;
                                overridePolicy.defaultMode = display->refreshRateSelector()
                                                                     .getDisplayManagerPolicy()
                                                                     .defaultMode;
                                overridePolicy.allowGroupSwitching = true;
                                return setDesiredDisplayModeSpecsInternal(display, overridePolicy);
                            })
                            .get();
                } else { // turn off
                    return mScheduler
                            ->schedule([this]() FTL_FAKE_GUARD(kMainThreadContext) {
                                const auto display =
                                        FTL_FAKE_GUARD(mStateLock, getDefaultDisplayDeviceLocked());
                                return setDesiredDisplayModeSpecsInternal(
                                        display,
                                        scheduler::RefreshRateSelector::NoOverridePolicy{});
                            })
                            .get();
                }
            }
            // Inject a hotplug connected event for the primary display. This will deallocate and
            // reallocate the display state including framebuffers.
            case 1037: {
                const hal::HWDisplayId hwcId =
                        (Mutex::Autolock(mStateLock), getHwComposer().getPrimaryHwcDisplayId());

                onComposerHalHotplug(hwcId, hal::Connection::CONNECTED);
                return NO_ERROR;
            }
            // Modify the max number of display frames stored within FrameTimeline
            case 1038: {
                n = data.readInt32();
                if (n < 0 || n > MAX_ALLOWED_DISPLAY_FRAMES) {
                    ALOGW("Invalid max size. Maximum allowed is %d", MAX_ALLOWED_DISPLAY_FRAMES);
                    return BAD_VALUE;
                }
                if (n == 0) {
                    // restore to default
                    mFrameTimeline->reset();
                    return NO_ERROR;
                }
                mFrameTimeline->setMaxDisplayFrames(n);
                return NO_ERROR;
            }
            case 1039: {
                PhysicalDisplayId displayId = [&]() {
                    Mutex::Autolock lock(mStateLock);
                    return getDefaultDisplayDeviceLocked()->getPhysicalId();
                }();

                auto inUid = static_cast<uid_t>(data.readInt32());
                const auto refreshRate = data.readFloat();
                mScheduler->setPreferredRefreshRateForUid(FrameRateOverride{inUid, refreshRate});
                mScheduler->onFrameRateOverridesChanged(mAppConnectionHandle, displayId);
                return NO_ERROR;
            }
            // Toggle caching feature
            // First argument is an int32 - nonzero enables caching and zero disables caching
            // Second argument is an optional uint64 - if present, then limits enabling/disabling
            // caching to a particular physical display
            case 1040: {
                auto future = mScheduler->schedule([&] {
                    n = data.readInt32();
                    std::optional<PhysicalDisplayId> inputId = std::nullopt;
                    if (uint64_t inputDisplayId; data.readUint64(&inputDisplayId) == NO_ERROR) {
                        inputId = DisplayId::fromValue<PhysicalDisplayId>(inputDisplayId);
                        if (!inputId || getPhysicalDisplayToken(*inputId)) {
                            ALOGE("No display with id: %" PRIu64, inputDisplayId);
                            return NAME_NOT_FOUND;
                        }
                    }
                    {
                        Mutex::Autolock lock(mStateLock);
                        mLayerCachingEnabled = n != 0;
                        for (const auto& [_, display] : mDisplays) {
                            if (!inputId || *inputId == display->getPhysicalId()) {
                                display->enableLayerCaching(mLayerCachingEnabled);
                            }
                        }
                    }
                    return OK;
                });

                if (const status_t error = future.get(); error != OK) {
                    return error;
                }
                scheduleRepaint();
                return NO_ERROR;
            }
            case 1041: { // Transaction tracing
                if (mTransactionTracing) {
                    if (data.readInt32()) {
                        // Transaction tracing is always running but allow the user to temporarily
                        // increase the buffer when actively debugging.
                        mTransactionTracing->setBufferSize(
                                TransactionTracing::ACTIVE_TRACING_BUFFER_SIZE);
                    } else {
                        TransactionTraceWriter::getInstance().invoke("", /* overwrite= */ true);
                        mTransactionTracing->setBufferSize(
                                TransactionTracing::CONTINUOUS_TRACING_BUFFER_SIZE);
                    }
                }
                reply->writeInt32(NO_ERROR);
                return NO_ERROR;
            }
            case 1042: { // Write layers trace or transaction trace to file
                if (mTransactionTracing) {
                    mTransactionTracing->writeToFile();
                }
                if (mLayerTracingEnabled) {
                    mLayerTracing.writeToFile();
                }
                reply->writeInt32(NO_ERROR);
                return NO_ERROR;
            }
            // hdr sdr ratio overlay
            case 1043: {
                auto future = mScheduler->schedule(
                        [&]() FTL_FAKE_GUARD(mStateLock) FTL_FAKE_GUARD(kMainThreadContext) {
                            n = data.readInt32();
                            mHdrSdrRatioOverlay = n != 0;
                            switch (n) {
                                case 0:
                                case 1:
                                    enableHdrSdrRatioOverlay(mHdrSdrRatioOverlay);
                                    break;
                                default:
                                    reply->writeBool(isHdrSdrRatioOverlayEnabled());
                            }
                        });
                future.wait();
                return NO_ERROR;
            }
            /* QTI_BEGIN */
            case 20000: {
                uint64_t disp = 0;
                hal::PowerMode power_mode = hal::PowerMode::ON;
                int32_t tile_h_loc = -1;
                int32_t tile_v_loc = -1;
                if (data.readUint64(&disp) != NO_ERROR) {
                    err = BAD_TYPE;
                    ALOGE("Invalid 64-bit unsigned-int display id parameter.");
                    break;
                }
                int32_t mode = 0;
                if (data.readInt32(&mode) != NO_ERROR) {
                    err = BAD_TYPE;
                    ALOGE("Invalid 32-bit signed-int power mode parameter.");
                    break;
                }
                if (data.readInt32(&tile_h_loc) != NO_ERROR) {
                    tile_h_loc = -1;
                }
                if (data.readInt32(&tile_v_loc) != NO_ERROR) {
                    tile_v_loc = 0;
                }
                return mQtiSFExtnIntf->qtiBinderSetPowerMode(disp, mode, tile_h_loc, tile_v_loc);
            }
            case 20001: {
                uint64_t disp = 0;
                int32_t level = 0;
                int32_t tile_h_loc = -1;
                int32_t tile_v_loc = -1;
                if (data.readUint64(&disp) != NO_ERROR) {
                    err = BAD_TYPE;
                    ALOGE("Invalid 64-bit unsigned-int display id parameter.");
                    break;
                }
                if (data.readInt32(&level) != NO_ERROR) {
                    err = BAD_TYPE;
                    ALOGE("Invalid 32-bit signed-int brightess parameter.");
                    break;
                }
                if (data.readInt32(&tile_h_loc) != NO_ERROR) {
                    tile_h_loc = -1;
                }
                if (data.readInt32(&tile_v_loc) != NO_ERROR) {
                    tile_v_loc = 0;
                }
                return mQtiSFExtnIntf->qtiBinderSetPanelBrightnessTiled(disp, level, tile_h_loc,
                                                                        tile_v_loc);
            }
            case 20002: {
                uint64_t disp = 0;
                int32_t pref = 0;
                if (data.readUint64(&disp) != NO_ERROR) {
                    err = BAD_TYPE;
                    ALOGE("Invalid 64-bit unsigned-int display id parameter.");
                    break;
                }
                if (data.readInt32(&pref) != NO_ERROR) {
                    err = BAD_TYPE;
                    ALOGE("Invalid 32-bit signed-int wider-mode preference parameter.");
                    break;
                }
                return mQtiSFExtnIntf->qtiBinderSetWideModePreference(disp, pref);
            }
                /* QTI_END */

            case 1044: { // Enable/Disable mirroring from one display to another
                /*
                 * Mirror one display onto another.
                 * Ensure the source and destination displays are on.
                 * Commands:
                 * 0: Mirror one display to another
                 * 1: Disable mirroring to a previously mirrored display
                 * 2: Disable mirroring on previously mirrored displays
                 *
                 * Ex:
                 * Get the display ids:
                 * adb shell dumpsys SurfaceFlinger --display-id
                 * Mirror first display to the second:
                 * adb shell service call SurfaceFlinger 1044 i64 0 i64 4619827677550801152 i64
                 * 4619827677550801153
                 * Stop mirroring:
                 * adb shell service call SurfaceFlinger 1044 i64 1
                 */

                int64_t arg0 = data.readInt64();

                switch (arg0) {
                    case 0: {
                        // Mirror arg1 to arg2
                        int64_t arg1 = data.readInt64();
                        int64_t arg2 = data.readInt64();
                        // Enable mirroring for one display
                        const auto display1id = DisplayId::fromValue(arg1);
                        auto mirrorRoot = SurfaceComposerClient::getDefault()->mirrorDisplay(
                                display1id.value());
                        auto id2 = DisplayId::fromValue<PhysicalDisplayId>(arg2);
                        const auto token2 = getPhysicalDisplayToken(*id2);
                        ui::LayerStack layerStack;
                        {
                            Mutex::Autolock lock(mStateLock);
                            sp<DisplayDevice> display = getDisplayDeviceLocked(token2);
                            layerStack = display->getLayerStack();
                        }
                        SurfaceComposerClient::Transaction t;
                        t.setDisplayLayerStack(token2, layerStack);
                        t.setLayer(mirrorRoot, INT_MAX); // Top-most layer
                        t.setLayerStack(mirrorRoot, layerStack);
                        t.apply();

                        mMirrorMapForDebug.emplace_or_replace(arg2, mirrorRoot);
                        break;
                    }

                    case 1: {
                        // Disable mirroring for arg1
                        int64_t arg1 = data.readInt64();
                        mMirrorMapForDebug.erase(arg1);
                        break;
                    }

                    case 2: {
                        // Disable mirroring for all displays
                        mMirrorMapForDebug.clear();
                        break;
                    }

                    default:
                        return BAD_VALUE;
                }
                return NO_ERROR;
            }
        }
    }
    return err;
}

void SurfaceFlinger::kernelTimerChanged(bool expired) {
    static bool updateOverlay =
            property_get_bool("debug.sf.kernel_idle_timer_update_overlay", true);
    if (!updateOverlay) return;

    // Update the overlay on the main thread to avoid race conditions with
    // RefreshRateSelector::getActiveMode
    static_cast<void>(mScheduler->schedule([=] {
        const auto display = FTL_FAKE_GUARD(mStateLock, getDefaultDisplayDeviceLocked());
        if (!display) {
            ALOGW("%s: default display is null", __func__);
            return;
        }
        if (!display->isRefreshRateOverlayEnabled()) return;

        const auto desiredActiveMode = display->getDesiredActiveMode();
        const std::optional<DisplayModeId> desiredModeId = desiredActiveMode
                ? std::make_optional(desiredActiveMode->modeOpt->modePtr->getId())

                : std::nullopt;

        const bool timerExpired = mKernelIdleTimerEnabled && expired;

        if (display->onKernelTimerChanged(desiredModeId, timerExpired)) {
            mScheduler->scheduleFrame();
        }
    }));
}

std::pair<std::optional<KernelIdleTimerController>, std::chrono::milliseconds>
SurfaceFlinger::getKernelIdleTimerProperties(DisplayId displayId) {
    const bool isKernelIdleTimerHwcSupported = getHwComposer().getComposer()->isSupported(
            android::Hwc2::Composer::OptionalFeature::KernelIdleTimer);
    const auto timeout = getIdleTimerTimeout(displayId);
    if (isKernelIdleTimerHwcSupported) {
        if (const auto id = PhysicalDisplayId::tryCast(displayId);
            getHwComposer().hasDisplayIdleTimerCapability(*id)) {
            // In order to decide if we can use the HWC api for idle timer
            // we query DisplayCapability::DISPLAY_IDLE_TIMER directly on the composer
            // without relying on hasDisplayCapability.
            // hasDisplayCapability relies on DisplayCapabilities
            // which are updated after we set the PowerMode::ON.
            // DISPLAY_IDLE_TIMER is a display driver property
            // and is available before the PowerMode::ON
            return {KernelIdleTimerController::HwcApi, timeout};
        }
        return {std::nullopt, timeout};
    }
    if (getKernelIdleTimerSyspropConfig(displayId)) {
        return {KernelIdleTimerController::Sysprop, timeout};
    }

    return {std::nullopt, timeout};
}

void SurfaceFlinger::updateKernelIdleTimer(std::chrono::milliseconds timeout,
                                           KernelIdleTimerController controller,
                                           PhysicalDisplayId displayId) {
    switch (controller) {
        case KernelIdleTimerController::HwcApi: {
            getHwComposer().setIdleTimerEnabled(displayId, timeout);
            break;
        }
        case KernelIdleTimerController::Sysprop: {
            base::SetProperty(KERNEL_IDLE_TIMER_PROP, timeout > 0ms ? "true" : "false");
            break;
        }
    }
}

void SurfaceFlinger::toggleKernelIdleTimer() {
    using KernelIdleTimerAction = scheduler::RefreshRateSelector::KernelIdleTimerAction;

    const auto display = getDefaultDisplayDeviceLocked();
    if (!display) {
        ALOGW("%s: default display is null", __func__);
        return;
    }

    // If the support for kernel idle timer is disabled for the active display,
    // don't do anything.
    const std::optional<KernelIdleTimerController> kernelIdleTimerController =
            display->refreshRateSelector().kernelIdleTimerController();
    if (!kernelIdleTimerController.has_value()) {
        return;
    }

    const KernelIdleTimerAction action = display->refreshRateSelector().getIdleTimerAction();

    switch (action) {
        case KernelIdleTimerAction::TurnOff:
            if (mKernelIdleTimerEnabled) {
                ATRACE_INT("KernelIdleTimer", 0);
                std::chrono::milliseconds constexpr kTimerDisabledTimeout = 0ms;
                updateKernelIdleTimer(kTimerDisabledTimeout, kernelIdleTimerController.value(),
                                      display->getPhysicalId());
                mKernelIdleTimerEnabled = false;
            }
            break;
        case KernelIdleTimerAction::TurnOn:
            if (!mKernelIdleTimerEnabled) {
                ATRACE_INT("KernelIdleTimer", 1);
                const std::chrono::milliseconds timeout =
                        display->refreshRateSelector().getIdleTimerTimeout();
                updateKernelIdleTimer(timeout, kernelIdleTimerController.value(),
                                      display->getPhysicalId());
                mKernelIdleTimerEnabled = true;
            }
            break;
    }
}

// A simple RAII class to disconnect from an ANativeWindow* when it goes out of scope
class WindowDisconnector {
public:
    WindowDisconnector(ANativeWindow* window, int api) : mWindow(window), mApi(api) {}
    ~WindowDisconnector() {
        native_window_api_disconnect(mWindow, mApi);
    }

private:
    ANativeWindow* mWindow;
    const int mApi;
};

static bool hasCaptureBlackoutContentPermission() {
    IPCThreadState* ipc = IPCThreadState::self();
    const int pid = ipc->getCallingPid();
    const int uid = ipc->getCallingUid();
    return uid == AID_GRAPHICS || uid == AID_SYSTEM ||
            PermissionCache::checkPermission(sCaptureBlackoutContent, pid, uid);
}

static status_t validateScreenshotPermissions(const CaptureArgs& captureArgs) {
    IPCThreadState* ipc = IPCThreadState::self();
    const int pid = ipc->getCallingPid();
    const int uid = ipc->getCallingUid();
    if (uid == AID_GRAPHICS || PermissionCache::checkPermission(sReadFramebuffer, pid, uid)) {
        return OK;
    }

    // If the caller doesn't have the correct permissions but is only attempting to screenshot
    // itself, we allow it to continue.
    if (captureArgs.uid == uid) {
        return OK;
    }

    ALOGE("Permission Denial: can't take screenshot pid=%d, uid=%d", pid, uid);
    return PERMISSION_DENIED;
}

status_t SurfaceFlinger::setSchedFifo(bool enabled) {
    static constexpr int kFifoPriority = 2;
    static constexpr int kOtherPriority = 0;

    struct sched_param param = {0};
    int sched_policy;
    if (enabled) {
        sched_policy = SCHED_FIFO;
        param.sched_priority = kFifoPriority;
    } else {
        sched_policy = SCHED_OTHER;
        param.sched_priority = kOtherPriority;
    }

    if (sched_setscheduler(0, sched_policy, &param) != 0) {
        return -errno;
    }

    return NO_ERROR;
}

status_t SurfaceFlinger::setSchedAttr(bool enabled) {
    static const unsigned int kUclampMin =
            base::GetUintProperty<unsigned int>("ro.surface_flinger.uclamp.min", 0U);

    if (!kUclampMin) {
        // uclamp.min set to 0 (default), skip setting
        return NO_ERROR;
    }

    // Currently, there is no wrapper in bionic: b/183240349.
    struct sched_attr {
        uint32_t size;
        uint32_t sched_policy;
        uint64_t sched_flags;
        int32_t sched_nice;
        uint32_t sched_priority;
        uint64_t sched_runtime;
        uint64_t sched_deadline;
        uint64_t sched_period;
        uint32_t sched_util_min;
        uint32_t sched_util_max;
    };

    sched_attr attr = {};
    attr.size = sizeof(attr);

    attr.sched_flags = (SCHED_FLAG_KEEP_ALL | SCHED_FLAG_UTIL_CLAMP);
    attr.sched_util_min = enabled ? kUclampMin : 0;
    attr.sched_util_max = 1024;

    if (syscall(__NR_sched_setattr, 0, &attr, 0)) {
        return -errno;
    }

    return NO_ERROR;
}

namespace {

ui::Dataspace pickBestDataspace(ui::Dataspace requestedDataspace, const DisplayDevice* display,
                                bool capturingHdrLayers, bool hintForSeamlessTransition) {
    if (requestedDataspace != ui::Dataspace::UNKNOWN || display == nullptr) {
        return requestedDataspace;
    }

    const auto& state = display->getCompositionDisplay()->getState();

    const auto dataspaceForColorMode = ui::pickDataspaceFor(state.colorMode);

    // TODO: Enable once HDR screenshots are ready.
    if constexpr (/* DISABLES CODE */ (false)) {
        // For now since we only support 8-bit screenshots, just use HLG and
        // assume that 1.0 >= display max luminance. This isn't quite as future
        // proof as PQ is, but is good enough.
        // Consider using PQ once we support 16-bit screenshots and we're able
        // to consistently supply metadata to image encoders.
        return ui::Dataspace::BT2020_HLG;
    }

    return dataspaceForColorMode;
}

} // namespace

static void invokeScreenCaptureError(const status_t status,
                                     const sp<IScreenCaptureListener>& captureListener) {
    ScreenCaptureResults captureResults;
    captureResults.fenceResult = base::unexpected(status);
    captureListener->onScreenCaptureCompleted(captureResults);
}

void SurfaceFlinger::captureDisplay(const DisplayCaptureArgs& args,
                                    const sp<IScreenCaptureListener>& captureListener) {
    ATRACE_CALL();

    status_t validate = validateScreenshotPermissions(args);
    if (validate != OK) {
        invokeScreenCaptureError(validate, captureListener);
        return;
    }

    if (!args.displayToken) {
        invokeScreenCaptureError(BAD_VALUE, captureListener);
        return;
    }

    wp<const DisplayDevice> displayWeak;
    ui::LayerStack layerStack;
    ui::Size reqSize(args.width, args.height);
    std::unordered_set<uint32_t> excludeLayerIds;
    {
        Mutex::Autolock lock(mStateLock);
        sp<DisplayDevice> display = getDisplayDeviceLocked(args.displayToken);
        if (!display) {
            invokeScreenCaptureError(NAME_NOT_FOUND, captureListener);
            return;
        }
        displayWeak = display;
        layerStack = display->getLayerStack();

        // set the requested width/height to the logical display layer stack rect size by default
        if (args.width == 0 || args.height == 0) {
            reqSize = display->getLayerStackSpaceRect().getSize();
        }

        for (const auto& handle : args.excludeHandles) {
            uint32_t excludeLayer = LayerHandle::getLayerId(handle);
            if (excludeLayer != UNASSIGNED_LAYER_ID) {
                excludeLayerIds.emplace(excludeLayer);
            } else {
                ALOGW("Invalid layer handle passed as excludeLayer to captureDisplay");
                invokeScreenCaptureError(NAME_NOT_FOUND, captureListener);
                return;
            }
        }
    }

    RenderAreaFuture renderAreaFuture = ftl::defer([=] {
        return DisplayRenderArea::create(displayWeak, args.sourceCrop, reqSize, args.dataspace,
                                         args.useIdentityTransform, args.hintForSeamlessTransition,
                                         args.captureSecureLayers);
    });

    GetLayerSnapshotsFunction getLayerSnapshots;
    if (mLayerLifecycleManagerEnabled) {
        getLayerSnapshots =
                getLayerSnapshotsForScreenshots(layerStack, args.uid, std::move(excludeLayerIds));
    } else {
        auto traverseLayers = [this, args, excludeLayerIds,
                               layerStack](const LayerVector::Visitor& visitor) {
            traverseLayersInLayerStack(layerStack, args.uid, std::move(excludeLayerIds), visitor);
        };
        getLayerSnapshots = RenderArea::fromTraverseLayersLambda(traverseLayers);
    }

    captureScreenCommon(std::move(renderAreaFuture), getLayerSnapshots, reqSize, args.pixelFormat,
                        args.allowProtected, args.grayscale, captureListener);
}

void SurfaceFlinger::captureDisplay(DisplayId displayId,
                                    const sp<IScreenCaptureListener>& captureListener) {
    ui::LayerStack layerStack;
    wp<const DisplayDevice> displayWeak;
    ui::Size size;
    {
        Mutex::Autolock lock(mStateLock);

        const auto display = getDisplayDeviceLocked(displayId);
        if (!display) {
            invokeScreenCaptureError(NAME_NOT_FOUND, captureListener);
            return;
        }

        displayWeak = display;
        layerStack = display->getLayerStack();
        size = display->getLayerStackSpaceRect().getSize();
    }

    RenderAreaFuture renderAreaFuture = ftl::defer([=] {
        return DisplayRenderArea::create(displayWeak, Rect(), size, ui::Dataspace::UNKNOWN,
                                         false /* useIdentityTransform */,
                                         false /* hintForSeamlessTransition */,
                                         false /* captureSecureLayers */);
    });

    GetLayerSnapshotsFunction getLayerSnapshots;
    if (mLayerLifecycleManagerEnabled) {
        getLayerSnapshots = getLayerSnapshotsForScreenshots(layerStack, CaptureArgs::UNSET_UID,
                                                            /*snapshotFilterFn=*/nullptr);
    } else {
        auto traverseLayers = [this, layerStack](const LayerVector::Visitor& visitor) {
            traverseLayersInLayerStack(layerStack, CaptureArgs::UNSET_UID, {}, visitor);
        };
        getLayerSnapshots = RenderArea::fromTraverseLayersLambda(traverseLayers);
    }

    if (captureListener == nullptr) {
        ALOGE("capture screen must provide a capture listener callback");
        invokeScreenCaptureError(BAD_VALUE, captureListener);
        return;
    }

    constexpr bool kAllowProtected = false;
    constexpr bool kGrayscale = false;

    captureScreenCommon(std::move(renderAreaFuture), getLayerSnapshots, size,
                        ui::PixelFormat::RGBA_8888, kAllowProtected, kGrayscale, captureListener);
}

void SurfaceFlinger::captureLayers(const LayerCaptureArgs& args,
                                   const sp<IScreenCaptureListener>& captureListener) {
    ATRACE_CALL();

    status_t validate = validateScreenshotPermissions(args);
    if (validate != OK) {
        invokeScreenCaptureError(validate, captureListener);
        return;
    }

    ui::Size reqSize;
    sp<Layer> parent;
    Rect crop(args.sourceCrop);
    std::unordered_set<uint32_t> excludeLayerIds;
    ui::Dataspace dataspace = args.dataspace;

    // Call this before holding mStateLock to avoid any deadlocking.
    bool canCaptureBlackoutContent = hasCaptureBlackoutContentPermission();

    {
        Mutex::Autolock lock(mStateLock);

        parent = LayerHandle::getLayer(args.layerHandle);
        if (parent == nullptr) {
            ALOGE("captureLayers called with an invalid or removed parent");
            invokeScreenCaptureError(NAME_NOT_FOUND, captureListener);
            return;
        }

        if (!canCaptureBlackoutContent &&
            parent->getDrawingState().flags & layer_state_t::eLayerSecure) {
            ALOGW("Attempting to capture secure layer: PERMISSION_DENIED");
            invokeScreenCaptureError(PERMISSION_DENIED, captureListener);
            return;
        }

        Rect parentSourceBounds = parent->getCroppedBufferSize(parent->getDrawingState());
        if (args.sourceCrop.width() <= 0) {
            crop.left = 0;
            crop.right = parentSourceBounds.getWidth();
        }

        if (args.sourceCrop.height() <= 0) {
            crop.top = 0;
            crop.bottom = parentSourceBounds.getHeight();
        }

        if (crop.isEmpty() || args.frameScaleX <= 0.0f || args.frameScaleY <= 0.0f) {
            // Error out if the layer has no source bounds (i.e. they are boundless) and a source
            // crop was not specified, or an invalid frame scale was provided.
            invokeScreenCaptureError(BAD_VALUE, captureListener);
            return;
        }
        reqSize = ui::Size(crop.width() * args.frameScaleX, crop.height() * args.frameScaleY);

        for (const auto& handle : args.excludeHandles) {
            uint32_t excludeLayer = LayerHandle::getLayerId(handle);
            if (excludeLayer != UNASSIGNED_LAYER_ID) {
                excludeLayerIds.emplace(excludeLayer);
            } else {
                ALOGW("Invalid layer handle passed as excludeLayer to captureLayers");
                invokeScreenCaptureError(NAME_NOT_FOUND, captureListener);
                return;
            }
        }
    } // mStateLock

    // really small crop or frameScale
    if (reqSize.width <= 0 || reqSize.height <= 0) {
        ALOGW("Failed to captureLayes: crop or scale too small");
        invokeScreenCaptureError(BAD_VALUE, captureListener);
        return;
    }

    bool childrenOnly = args.childrenOnly;
    RenderAreaFuture renderAreaFuture = ftl::defer([=]() -> std::unique_ptr<RenderArea> {
        ui::Transform layerTransform;
        Rect layerBufferSize;
        if (mLayerLifecycleManagerEnabled) {
            frontend::LayerSnapshot* snapshot =
                    mLayerSnapshotBuilder.getSnapshot(parent->getSequence());
            if (!snapshot) {
                ALOGW("Couldn't find layer snapshot for %d", parent->getSequence());
            } else {
                layerTransform = snapshot->localTransform;
                layerBufferSize = snapshot->bufferSize;
            }
        } else {
            layerTransform = parent->getTransform();
            layerBufferSize = parent->getBufferSize(parent->getDrawingState());
        }

        return std::make_unique<LayerRenderArea>(*this, parent, crop, reqSize, dataspace,
                                                 childrenOnly, args.captureSecureLayers,
                                                 layerTransform, layerBufferSize,
                                                 args.hintForSeamlessTransition);
    });
    GetLayerSnapshotsFunction getLayerSnapshots;
    if (mLayerLifecycleManagerEnabled) {
        std::optional<FloatRect> parentCrop = std::nullopt;
        if (args.childrenOnly) {
            parentCrop = crop.isEmpty() ? FloatRect(0, 0, reqSize.width, reqSize.height)
                                        : crop.toFloatRect();
        }

        getLayerSnapshots = getLayerSnapshotsForScreenshots(parent->sequence, args.uid,
                                                            std::move(excludeLayerIds),
                                                            args.childrenOnly, parentCrop);
    } else {
        auto traverseLayers = [parent, args, excludeLayerIds](const LayerVector::Visitor& visitor) {
            parent->traverseChildrenInZOrder(LayerVector::StateSet::Drawing, [&](Layer* layer) {
                if (!layer->isVisible()) {
                    return;
                } else if (args.childrenOnly && layer == parent.get()) {
                    return;
                } else if (args.uid != CaptureArgs::UNSET_UID && args.uid != layer->getOwnerUid()) {
                    return;
                }

                auto p = sp<Layer>::fromExisting(layer);
                while (p != nullptr) {
                    if (excludeLayerIds.count(p->sequence) != 0) {
                        return;
                    }
                    p = p->getParent();
                }

                visitor(layer);
            });
        };
        getLayerSnapshots = RenderArea::fromTraverseLayersLambda(traverseLayers);
    }

    if (captureListener == nullptr) {
        ALOGE("capture screen must provide a capture listener callback");
        invokeScreenCaptureError(BAD_VALUE, captureListener);
        return;
    }

    captureScreenCommon(std::move(renderAreaFuture), getLayerSnapshots, reqSize, args.pixelFormat,
                        args.allowProtected, args.grayscale, captureListener);
}

void SurfaceFlinger::captureScreenCommon(RenderAreaFuture renderAreaFuture,
                                         GetLayerSnapshotsFunction getLayerSnapshots,
                                         ui::Size bufferSize, ui::PixelFormat reqPixelFormat,
                                         bool allowProtected, bool grayscale,
                                         const sp<IScreenCaptureListener>& captureListener) {
    ATRACE_CALL();

    if (exceedsMaxRenderTargetSize(bufferSize.getWidth(), bufferSize.getHeight())) {
        ALOGE("Attempted to capture screen with size (%" PRId32 ", %" PRId32
              ") that exceeds render target size limit.",
              bufferSize.getWidth(), bufferSize.getHeight());
        invokeScreenCaptureError(BAD_VALUE, captureListener);
        return;
    }

    // Loop over all visible layers to see whether there's any protected layer. A protected layer is
    // typically a layer with DRM contents, or have the GRALLOC_USAGE_PROTECTED set on the buffer.
    // A protected layer has no implication on whether it's secure, which is explicitly set by
    // application to avoid being screenshot or drawn via unsecure display.
    const bool supportsProtected = getRenderEngine().supportsProtectedContent();
    bool hasProtectedLayer = false;
    if (allowProtected && supportsProtected) {
        hasProtectedLayer = mScheduler
                                    ->schedule([=]() {
                                        bool protectedLayerFound = false;
                                        auto layers = getLayerSnapshots();
                                        for (auto& [layer, layerFe] : layers) {
                                            protectedLayerFound |=
                                                    (layerFe->mSnapshot->isVisible &&
                                                     layerFe->mSnapshot->hasProtectedContent &&
                       /* QTI_BEGIN */ !mQtiSFExtnIntf->qtiIsSecureCamera(layer->getBuffer()) &&
                                       !mQtiSFExtnIntf->qtiIsSecureDisplay(layer->getBuffer())
                                                                                 /* QTI_END */);
                                        }
                                        return protectedLayerFound;
                                    })
                                    .get();
    }

    /* QTI_BEGIN */
    mQtiSFExtnIntf->qtiHasProtectedLayer(&hasProtectedLayer);
    /* QTI_END */

    const uint32_t usage = GRALLOC_USAGE_HW_COMPOSER | GRALLOC_USAGE_HW_RENDER |
            GRALLOC_USAGE_HW_TEXTURE |
            (hasProtectedLayer && allowProtected && supportsProtected
                     ? GRALLOC_USAGE_PROTECTED
                     : GRALLOC_USAGE_SW_READ_OFTEN | GRALLOC_USAGE_SW_WRITE_OFTEN);
    sp<GraphicBuffer> buffer =
            getFactory().createGraphicBuffer(bufferSize.getWidth(), bufferSize.getHeight(),
                                             static_cast<android_pixel_format>(reqPixelFormat),
                                             1 /* layerCount */, usage, "screenshot");

    const status_t bufferStatus = buffer->initCheck();
    if (bufferStatus != OK) {
        // Animations may end up being really janky, but don't crash here.
        // Otherwise an irreponsible process may cause an SF crash by allocating
        // too much.
        ALOGE("%s: Buffer failed to allocate: %d", __func__, bufferStatus);
        invokeScreenCaptureError(bufferStatus, captureListener);
        return;
    }
    const std::shared_ptr<renderengine::ExternalTexture> texture = std::make_shared<
            renderengine::impl::ExternalTexture>(buffer, getRenderEngine(),
                                                 renderengine::impl::ExternalTexture::Usage::
                                                         WRITEABLE);
    auto fence = captureScreenCommon(std::move(renderAreaFuture), getLayerSnapshots, texture,
                                     false /* regionSampling */, grayscale, captureListener);
    fence.get();
}

ftl::SharedFuture<FenceResult> SurfaceFlinger::captureScreenCommon(
        RenderAreaFuture renderAreaFuture, GetLayerSnapshotsFunction getLayerSnapshots,
        const std::shared_ptr<renderengine::ExternalTexture>& buffer, bool regionSampling,
        bool grayscale, const sp<IScreenCaptureListener>& captureListener) {
    ATRACE_CALL();

    bool canCaptureBlackoutContent = hasCaptureBlackoutContentPermission();

    auto future = mScheduler->schedule(
            [=, renderAreaFuture = std::move(renderAreaFuture)]() FTL_FAKE_GUARD(
                    kMainThreadContext) mutable -> ftl::SharedFuture<FenceResult> {
                ScreenCaptureResults captureResults;
                std::shared_ptr<RenderArea> renderArea = renderAreaFuture.get();
                if (!renderArea) {
                    ALOGW("Skipping screen capture because of invalid render area.");
                    if (captureListener) {
                        captureResults.fenceResult = base::unexpected(NO_MEMORY);
                        captureListener->onScreenCaptureCompleted(captureResults);
                    }
                    return ftl::yield<FenceResult>(base::unexpected(NO_ERROR)).share();
                }

                ftl::SharedFuture<FenceResult> renderFuture;
                renderArea->render([&]() FTL_FAKE_GUARD(kMainThreadContext) {
                    renderFuture = renderScreenImpl(renderArea, getLayerSnapshots, buffer,
                                                    canCaptureBlackoutContent, regionSampling,
                                                    grayscale, captureResults);
                });

                if (captureListener) {
                    // Defer blocking on renderFuture back to the Binder thread.
                    return ftl::Future(std::move(renderFuture))
                            .then([captureListener, captureResults = std::move(captureResults)](
                                          FenceResult fenceResult) mutable -> FenceResult {
                                captureResults.fenceResult = std::move(fenceResult);
                                captureListener->onScreenCaptureCompleted(captureResults);
                                return base::unexpected(NO_ERROR);
                            })
                            .share();
                }
                return renderFuture;
            });

    // Flatten nested futures.
    auto chain = ftl::Future(std::move(future)).then([](ftl::SharedFuture<FenceResult> future) {
        return future;
    });

    return chain.share();
}

ftl::SharedFuture<FenceResult> SurfaceFlinger::renderScreenImpl(
        std::shared_ptr<const RenderArea> renderArea, GetLayerSnapshotsFunction getLayerSnapshots,
        const std::shared_ptr<renderengine::ExternalTexture>& buffer,
        bool canCaptureBlackoutContent, bool regionSampling, bool grayscale,
        ScreenCaptureResults& captureResults) {
    ATRACE_CALL();

    auto layers = getLayerSnapshots();
    for (auto& [_, layerFE] : layers) {
        frontend::LayerSnapshot* snapshot = layerFE->mSnapshot.get();
        captureResults.capturedSecureLayers |= (snapshot->isVisible && snapshot->isSecure);
        captureResults.capturedHdrLayers |= isHdrLayer(*snapshot);
        layerFE->mSnapshot->geomLayerTransform =
                renderArea->getTransform() * layerFE->mSnapshot->geomLayerTransform;
        layerFE->mSnapshot->geomInverseLayerTransform =
                layerFE->mSnapshot->geomLayerTransform.inverse();
    }

    // We allow the system server to take screenshots of secure layers for
    // use in situations like the Screen-rotation animation and place
    // the impetus on WindowManager to not persist them.
    if (captureResults.capturedSecureLayers && !canCaptureBlackoutContent) {
        ALOGW("FB is protected: PERMISSION_DENIED");
        return ftl::yield<FenceResult>(base::unexpected(PERMISSION_DENIED)).share();
    }

    auto capturedBuffer = buffer;

    auto requestedDataspace = renderArea->getReqDataSpace();
    auto parent = renderArea->getParentLayer();
    auto renderIntent = RenderIntent::TONE_MAP_COLORIMETRIC;
    auto sdrWhitePointNits = DisplayDevice::sDefaultMaxLumiance;
    auto displayBrightnessNits = DisplayDevice::sDefaultMaxLumiance;

    captureResults.capturedDataspace = requestedDataspace;

    {
        Mutex::Autolock lock(mStateLock);
        const DisplayDevice* display = nullptr;
        if (parent) {
            display = findDisplay([layerStack = parent->getLayerStack()](const auto& display) {
                          return display.getLayerStack() == layerStack;
                      }).get();
        }

        if (display == nullptr) {
            display = renderArea->getDisplayDevice().get();
        }

        if (display == nullptr) {
            display = getDefaultDisplayDeviceLocked().get();
        }

        if (display != nullptr) {
            const auto& state = display->getCompositionDisplay()->getState();
            captureResults.capturedDataspace =
                    pickBestDataspace(requestedDataspace, display, captureResults.capturedHdrLayers,
                                      renderArea->getHintForSeamlessTransition());
            sdrWhitePointNits = state.sdrWhitePointNits;
            displayBrightnessNits = state.displayBrightnessNits;
            // Only clamp the display brightness if this is not a seamless transition. Otherwise
            // for seamless transitions it's important to match the current display state as the
            // buffer will be shown under these same conditions, and we want to avoid any flickers
            if (sdrWhitePointNits > 1.0f && !renderArea->getHintForSeamlessTransition()) {
                // Restrict the amount of HDR "headroom" in the screenshot to avoid over-dimming
                // the SDR portion. 2.0 chosen by experimentation
                constexpr float kMaxScreenshotHeadroom = 2.0f;
                displayBrightnessNits =
                        std::min(sdrWhitePointNits * kMaxScreenshotHeadroom, displayBrightnessNits);
            }

            if (requestedDataspace == ui::Dataspace::UNKNOWN) {
                renderIntent = state.renderIntent;
            }
        }
    }

    captureResults.buffer = capturedBuffer->getBuffer();

    ui::LayerStack layerStack{ui::DEFAULT_LAYER_STACK};
    if (!layers.empty()) {
        const sp<LayerFE>& layerFE = layers.back().second;
        layerStack = layerFE->getCompositionState()->outputFilter.layerStack;
    }

    auto copyLayerFEs = [&layers]() {
        std::vector<sp<compositionengine::LayerFE>> layerFEs;
        layerFEs.reserve(layers.size());
        for (const auto& [_, layerFE] : layers) {
            layerFEs.push_back(layerFE);
        }
        return layerFEs;
    };

    auto present = [this, buffer = capturedBuffer, dataspace = captureResults.capturedDataspace,
                    sdrWhitePointNits, displayBrightnessNits, grayscale, layerFEs = copyLayerFEs(),
                    layerStack, regionSampling, renderArea = std::move(renderArea),
                    renderIntent]() -> FenceResult {
        std::unique_ptr<compositionengine::CompositionEngine> compositionEngine =
                mFactory.createCompositionEngine();
        compositionEngine->setRenderEngine(mRenderEngine.get());

        compositionengine::Output::ColorProfile colorProfile{.dataspace = dataspace,
                                                             .renderIntent = renderIntent};

        float targetBrightness = 1.0f;
        if (dataspace == ui::Dataspace::BT2020_HLG) {
            const float maxBrightnessNits = displayBrightnessNits / sdrWhitePointNits * 203;
            // With a low dimming ratio, don't fit the entire curve. Otherwise mixed content
            // will appear way too bright.
            if (maxBrightnessNits < 1000.f) {
                targetBrightness = 1000.f / maxBrightnessNits;
            }
        }

        std::shared_ptr<ScreenCaptureOutput> output = createScreenCaptureOutput(
                ScreenCaptureOutputArgs{.compositionEngine = *compositionEngine,
                                        .colorProfile = colorProfile,
                                        .renderArea = *renderArea,
                                        .layerStack = layerStack,
                                        .buffer = std::move(buffer),
                                        .sdrWhitePointNits = sdrWhitePointNits,
                                        .displayBrightnessNits = displayBrightnessNits,
                                        .targetBrightness = targetBrightness,
                                        .regionSampling = regionSampling,
                                        .treat170mAsSrgb = mTreat170mAsSrgb,
                                        .dimInGammaSpaceForEnhancedScreenshots =
                                                mDimInGammaSpaceForEnhancedScreenshots});

        const float colorSaturation = grayscale ? 0 : 1;
        compositionengine::CompositionRefreshArgs refreshArgs{
                .outputs = {output},
                .layers = std::move(layerFEs),
                .updatingOutputGeometryThisFrame = true,
                .updatingGeometryThisFrame = true,
                .colorTransformMatrix = calculateColorMatrix(colorSaturation),
        };
        compositionEngine->present(refreshArgs);

        return output->getRenderSurface()->getClientTargetAcquireFence();
    };

    // If RenderEngine is threaded, we can safely call CompositionEngine::present off the main
    // thread as the RenderEngine::drawLayers call will run on RenderEngine's thread. Otherwise,
    // we need RenderEngine to run on the main thread so we call CompositionEngine::present
    // immediately.
    //
    // TODO(b/196334700) Once we use RenderEngineThreaded everywhere we can always defer the call
    // to CompositionEngine::present.
    const bool renderEngineIsThreaded = [&]() {
        using Type = renderengine::RenderEngine::RenderEngineType;
        const auto type = mRenderEngine->getRenderEngineType();
        return type == Type::SKIA_GL_THREADED;
    }();
    auto presentFuture = renderEngineIsThreaded ? ftl::defer(std::move(present)).share()
                                                : ftl::yield(present()).share();

    for (auto& [layer, layerFE] : layers) {
        layer->onLayerDisplayed(ftl::Future(presentFuture)
                                        .then([layerFE = std::move(layerFE)](FenceResult) {
                                            return layerFE->stealCompositionResult()
                                                    .releaseFences.back()
                                                    .first.get();
                                        })
                                        .share(),
                                ui::INVALID_LAYER_STACK);
    }

    return presentFuture;
}

void SurfaceFlinger::traverseLegacyLayers(const LayerVector::Visitor& visitor) const {
    if (mLayerLifecycleManagerEnabled) {
        for (auto& layer : mLegacyLayers) {
            visitor(layer.second.get());
        }
    } else {
        mDrawingState.traverse(visitor);
    }
}

// ---------------------------------------------------------------------------

void SurfaceFlinger::State::traverse(const LayerVector::Visitor& visitor) const {
    layersSortedByZ.traverse(visitor);
}

void SurfaceFlinger::State::traverseInZOrder(const LayerVector::Visitor& visitor) const {
    layersSortedByZ.traverseInZOrder(stateSet, visitor);
}

void SurfaceFlinger::State::traverseInReverseZOrder(const LayerVector::Visitor& visitor) const {
    layersSortedByZ.traverseInReverseZOrder(stateSet, visitor);
}

void SurfaceFlinger::traverseLayersInLayerStack(ui::LayerStack layerStack, const int32_t uid,
                                                std::unordered_set<uint32_t> excludeLayerIds,
                                                const LayerVector::Visitor& visitor) {
    // We loop through the first level of layers without traversing,
    // as we need to determine which layers belong to the requested display.
    for (const auto& layer : mDrawingState.layersSortedByZ) {
        if (layer->getLayerStack() != layerStack) {
            continue;
        }
        // relative layers are traversed in Layer::traverseInZOrder
        layer->traverseInZOrder(LayerVector::StateSet::Drawing, [&](Layer* layer) {
            if (layer->isInternalDisplayOverlay()) {
                return;
            }
            if (!layer->isVisible()) {
                return;
            }
            if (uid != CaptureArgs::UNSET_UID && layer->getOwnerUid() != uid) {
                return;
            }

            if (!excludeLayerIds.empty()) {
                auto p = sp<Layer>::fromExisting(layer);
                while (p != nullptr) {
                    if (excludeLayerIds.count(p->sequence) != 0) {
                        return;
                    }
                    p = p->getParent();
                }
            }

            visitor(layer);
        });
    }
}

ftl::Optional<scheduler::FrameRateMode> SurfaceFlinger::getPreferredDisplayMode(
        PhysicalDisplayId displayId, DisplayModeId defaultModeId) const {
    if (const auto schedulerMode = mScheduler->getPreferredDisplayMode();
        schedulerMode.modePtr->getPhysicalDisplayId() == displayId) {
        return schedulerMode;
    }

    return mPhysicalDisplays.get(displayId)
            .transform(&PhysicalDisplay::snapshotRef)
            .and_then([&](const display::DisplaySnapshot& snapshot) {
                return snapshot.displayModes().get(defaultModeId);
            })
            .transform([](const DisplayModePtr& modePtr) {
                return scheduler::FrameRateMode{modePtr->getFps(), ftl::as_non_null(modePtr)};
            });
}

status_t SurfaceFlinger::setDesiredDisplayModeSpecsInternal(
        const sp<DisplayDevice>& display,
        const scheduler::RefreshRateSelector::PolicyVariant& policy) {
    const auto displayId = display->getPhysicalId();
    ATRACE_NAME(ftl::Concat(__func__, ' ', displayId.value).c_str());

    Mutex::Autolock lock(mStateLock);

    if (mDebugDisplayModeSetByBackdoor) {
        // ignore this request as mode is overridden by backdoor
        return NO_ERROR;
    }

    auto& selector = display->refreshRateSelector();
    using SetPolicyResult = scheduler::RefreshRateSelector::SetPolicyResult;

    switch (selector.setPolicy(policy)) {
        case SetPolicyResult::Invalid:
            return BAD_VALUE;
        case SetPolicyResult::Unchanged:
            return NO_ERROR;
        case SetPolicyResult::Changed:
            break;
    }

    // TODO(b/255635711): Apply the policy once the display is powered on, which is currently only
    // done for the internal display that becomes active on fold/unfold. For now, assume that DM
    // always powers on the secondary (internal or external) display before setting its policy.
    if (!display->isPoweredOn()) {
        ALOGV("%s(%s): Display is powered off", __func__, to_string(displayId).c_str());
        return NO_ERROR;
    }

    return applyRefreshRateSelectorPolicy(displayId, selector);
}

status_t SurfaceFlinger::applyRefreshRateSelectorPolicy(
        PhysicalDisplayId displayId, const scheduler::RefreshRateSelector& selector, bool force) {
    const scheduler::RefreshRateSelector::Policy currentPolicy = selector.getCurrentPolicy();
    ALOGV("Setting desired display mode specs: %s", currentPolicy.toString().c_str());

    // TODO(b/140204874): Leave the event in until we do proper testing with all apps that might
    // be depending in this callback.
    if (const auto activeMode = selector.getActiveMode(); displayId == mActiveDisplayId) {
        mScheduler->onPrimaryDisplayModeChanged(mAppConnectionHandle, activeMode);
        toggleKernelIdleTimer();
    } else {
        mScheduler->onNonPrimaryDisplayModeChanged(mAppConnectionHandle, activeMode);
    }

    auto preferredModeOpt = getPreferredDisplayMode(displayId, currentPolicy.defaultMode);
    if (!preferredModeOpt) {
        ALOGE("%s: Preferred mode is unknown", __func__);
        return NAME_NOT_FOUND;
    }

    auto preferredMode = std::move(*preferredModeOpt);
    const auto preferredModeId = preferredMode.modePtr->getId();

    ALOGV("Switching to Scheduler preferred mode %d (%s)", preferredModeId.value(),
          to_string(preferredMode.fps).c_str());

    if (!selector.isModeAllowed(preferredMode)) {
        ALOGE("%s: Preferred mode %d is disallowed", __func__, preferredModeId.value());
        return INVALID_OPERATION;
    }

    /* QTI_BEGIN */
    auto qtiHwcDisplayId = getHwComposer().fromPhysicalDisplayId(displayId);
    if (qtiHwcDisplayId) {
        mQtiSFExtnIntf->qtiSetDisplayExtnActiveConfig(*qtiHwcDisplayId,
                                                      preferredMode.modePtr->getId().value());
    }
    /* QTI_END */

    setDesiredActiveMode({preferredMode, .emitEvent = true}, force);

    /* QTI_BEGIN */
    mQtiSFExtnIntf->qtiSetRefreshRates(displayId);
    /* QTI_END */

    // Update the frameRateOverride list as the display render rate might have changed
    if (mScheduler->updateFrameRateOverrides(/*consideredSignals*/ {}, preferredMode.fps)) {
        triggerOnFrameRateOverridesChanged();
    }

    return NO_ERROR;
}

namespace {
FpsRange translate(const gui::DisplayModeSpecs::RefreshRateRanges::RefreshRateRange& aidlRange) {
    return FpsRange{Fps::fromValue(aidlRange.min), Fps::fromValue(aidlRange.max)};
}

FpsRanges translate(const gui::DisplayModeSpecs::RefreshRateRanges& aidlRanges) {
    return FpsRanges{translate(aidlRanges.physical), translate(aidlRanges.render)};
}

gui::DisplayModeSpecs::RefreshRateRanges::RefreshRateRange translate(const FpsRange& range) {
    gui::DisplayModeSpecs::RefreshRateRanges::RefreshRateRange aidlRange;
    aidlRange.min = range.min.getValue();
    aidlRange.max = range.max.getValue();
    return aidlRange;
}

gui::DisplayModeSpecs::RefreshRateRanges translate(const FpsRanges& ranges) {
    gui::DisplayModeSpecs::RefreshRateRanges aidlRanges;
    aidlRanges.physical = translate(ranges.physical);
    aidlRanges.render = translate(ranges.render);
    return aidlRanges;
}

} // namespace

status_t SurfaceFlinger::setDesiredDisplayModeSpecs(const sp<IBinder>& displayToken,
                                                    const gui::DisplayModeSpecs& specs) {
    ATRACE_CALL();

    if (!displayToken) {
        return BAD_VALUE;
    }

    auto future = mScheduler->schedule([=]() FTL_FAKE_GUARD(kMainThreadContext) -> status_t {
        const auto display = FTL_FAKE_GUARD(mStateLock, getDisplayDeviceLocked(displayToken));
        if (!display) {
            ALOGE("Attempt to set desired display modes for invalid display token %p",
                  displayToken.get());
            return NAME_NOT_FOUND;
        } else if (display->isVirtual()) {
            ALOGW("Attempt to set desired display modes for virtual display");
            return INVALID_OPERATION;
        } else {
            using Policy = scheduler::RefreshRateSelector::DisplayManagerPolicy;
            const Policy policy{DisplayModeId(specs.defaultMode), translate(specs.primaryRanges),
                                translate(specs.appRequestRanges), specs.allowGroupSwitching};

            return setDesiredDisplayModeSpecsInternal(display, policy);
        }
    });

    return future.get();
}

status_t SurfaceFlinger::getDesiredDisplayModeSpecs(const sp<IBinder>& displayToken,
                                                    gui::DisplayModeSpecs* outSpecs) {
    ATRACE_CALL();

    if (!displayToken || !outSpecs) {
        return BAD_VALUE;
    }

    Mutex::Autolock lock(mStateLock);
    const auto display = getDisplayDeviceLocked(displayToken);
    if (!display) {
        return NAME_NOT_FOUND;
    }

    if (display->isVirtual()) {
        return INVALID_OPERATION;
    }

    scheduler::RefreshRateSelector::Policy policy =
            display->refreshRateSelector().getDisplayManagerPolicy();
    outSpecs->defaultMode = policy.defaultMode.value();
    outSpecs->allowGroupSwitching = policy.allowGroupSwitching;
    outSpecs->primaryRanges = translate(policy.primaryRanges);
    outSpecs->appRequestRanges = translate(policy.appRequestRanges);
    return NO_ERROR;
}

void SurfaceFlinger::onLayerFirstRef(Layer* layer) {
    mNumLayers++;
    if (!layer->isRemovedFromCurrentState()) {
        mScheduler->registerLayer(layer);
    }
}

void SurfaceFlinger::onLayerDestroyed(Layer* layer) {
    mNumLayers--;
    removeHierarchyFromOffscreenLayers(layer);
    if (!layer->isRemovedFromCurrentState()) {
        mScheduler->deregisterLayer(layer);
    }
    if (mTransactionTracing) {
        mTransactionTracing->onLayerRemoved(layer->getSequence());
    }
    mScheduler->onLayerDestroyed(layer);
}

void SurfaceFlinger::onLayerUpdate() {
    scheduleCommit(FrameHint::kActive);
}

// WARNING: ONLY CALL THIS FROM LAYER DTOR
// Here we add children in the current state to offscreen layers and remove the
// layer itself from the offscreen layer list.  Since
// this is the dtor, it is safe to access the current state.  This keeps us
// from dangling children layers such that they are not reachable from the
// Drawing state nor the offscreen layer list
// See b/141111965
void SurfaceFlinger::removeHierarchyFromOffscreenLayers(Layer* layer) {
    for (auto& child : layer->getCurrentChildren()) {
        mOffscreenLayers.emplace(child.get());
    }
    mOffscreenLayers.erase(layer);
}

void SurfaceFlinger::removeFromOffscreenLayers(Layer* layer) {
    mOffscreenLayers.erase(layer);
}

status_t SurfaceFlinger::setGlobalShadowSettings(const half4& ambientColor, const half4& spotColor,
                                                 float lightPosY, float lightPosZ,
                                                 float lightRadius) {
    Mutex::Autolock _l(mStateLock);
    mCurrentState.globalShadowSettings.ambientColor = vec4(ambientColor);
    mCurrentState.globalShadowSettings.spotColor = vec4(spotColor);
    mCurrentState.globalShadowSettings.lightPos.y = lightPosY;
    mCurrentState.globalShadowSettings.lightPos.z = lightPosZ;
    mCurrentState.globalShadowSettings.lightRadius = lightRadius;

    // these values are overridden when calculating the shadow settings for a layer.
    mCurrentState.globalShadowSettings.lightPos.x = 0.f;
    mCurrentState.globalShadowSettings.length = 0.f;
    return NO_ERROR;
}

const std::unordered_map<std::string, uint32_t>& SurfaceFlinger::getGenericLayerMetadataKeyMap()
        const {
    // TODO(b/149500060): Remove this fixed/static mapping. Please prefer taking
    // on the work to remove the table in that bug rather than adding more to
    // it.
    static const std::unordered_map<std::string, uint32_t> genericLayerMetadataKeyMap{
            {"org.chromium.arc.V1_0.TaskId", gui::METADATA_TASK_ID},
            {"org.chromium.arc.V1_0.CursorInfo", gui::METADATA_MOUSE_CURSOR},
    };
    return genericLayerMetadataKeyMap;
}

status_t SurfaceFlinger::setOverrideFrameRate(uid_t uid, float frameRate) {
    PhysicalDisplayId displayId = [&]() {
        Mutex::Autolock lock(mStateLock);
        return getDefaultDisplayDeviceLocked()->getPhysicalId();
    }();

    mScheduler->setGameModeRefreshRateForUid(FrameRateOverride{static_cast<uid_t>(uid), frameRate});
    mScheduler->onFrameRateOverridesChanged(mAppConnectionHandle, displayId);
    return NO_ERROR;
}

void SurfaceFlinger::enableRefreshRateOverlay(bool enable) {
    bool setByHwc = getHwComposer().hasCapability(Capability::REFRESH_RATE_CHANGED_CALLBACK_DEBUG);
    for (const auto& [id, display] : mPhysicalDisplays) {
        if (display.snapshot().connectionType() == ui::DisplayConnectionType::Internal) {
            if (const auto device = getDisplayDeviceLocked(id)) {
                const auto enableOverlay = [&](const bool setByHwc) FTL_FAKE_GUARD(
                                                   kMainThreadContext) {
                    device->enableRefreshRateOverlay(enable, setByHwc, mRefreshRateOverlaySpinner,
                                                     mRefreshRateOverlayRenderRate,
                                                     mRefreshRateOverlayShowInMiddle);
                };
                enableOverlay(setByHwc);
                if (setByHwc) {
                    const auto status =
                            getHwComposer().setRefreshRateChangedCallbackDebugEnabled(id, enable);
                    if (status != NO_ERROR) {
                        ALOGE("Error updating the refresh rate changed callback debug enabled");
                        enableOverlay(/*setByHwc*/ false);
                    }
                }
            }
        }
    }
}

void SurfaceFlinger::enableHdrSdrRatioOverlay(bool enable) {
    for (const auto& [id, display] : mPhysicalDisplays) {
        if (display.snapshot().connectionType() == ui::DisplayConnectionType::Internal) {
            if (const auto device = getDisplayDeviceLocked(id)) {
                device->enableHdrSdrRatioOverlay(enable);
            }
        }
    }
}

int SurfaceFlinger::getGpuContextPriority() {
    return getRenderEngine().getContextPriority();
}

int SurfaceFlinger::calculateMaxAcquiredBufferCount(Fps refreshRate,
                                                    std::chrono::nanoseconds presentLatency) {
    auto pipelineDepth = presentLatency.count() / refreshRate.getPeriodNsecs();
    if (presentLatency.count() % refreshRate.getPeriodNsecs()) {
        pipelineDepth++;
    }
    return std::max(minAcquiredBuffers, static_cast<int64_t>(pipelineDepth - 1));
}

status_t SurfaceFlinger::getMaxAcquiredBufferCount(int* buffers) const {
    Fps maxRefreshRate = 60_Hz;

    if (!getHwComposer().isHeadless()) {
        if (const auto display = getDefaultDisplayDevice()) {
            maxRefreshRate = display->refreshRateSelector().getSupportedRefreshRateRange().max;
        }
    }

    *buffers = getMaxAcquiredBufferCountForRefreshRate(maxRefreshRate);
    return NO_ERROR;
}

uint32_t SurfaceFlinger::getMaxAcquiredBufferCountForCurrentRefreshRate(uid_t uid) const {
    Fps refreshRate = 60_Hz;

    if (const auto frameRateOverride = mScheduler->getFrameRateOverride(uid)) {
        refreshRate = *frameRateOverride;
    } else if (!getHwComposer().isHeadless()) {
        if (const auto display = FTL_FAKE_GUARD(mStateLock, getDefaultDisplayDeviceLocked())) {
            refreshRate = display->refreshRateSelector().getActiveMode().fps;
        }
    }

    return getMaxAcquiredBufferCountForRefreshRate(refreshRate);
}

int SurfaceFlinger::getMaxAcquiredBufferCountForRefreshRate(Fps refreshRate) const {
    const auto vsyncConfig = mVsyncConfiguration->getConfigsForRefreshRate(refreshRate).late;
    const auto presentLatency = vsyncConfig.appWorkDuration + vsyncConfig.sfWorkDuration;
    return calculateMaxAcquiredBufferCount(refreshRate, presentLatency);
}

void SurfaceFlinger::handleLayerCreatedLocked(const LayerCreatedState& state, VsyncId vsyncId) {
    sp<Layer> layer = state.layer.promote();
    if (!layer) {
        ALOGD("Layer was destroyed soon after creation %p", state.layer.unsafe_get());
        return;
    }
    MUTEX_ALIAS(mStateLock, layer->mFlinger->mStateLock);

    sp<Layer> parent;
    bool addToRoot = state.addToRoot;
    if (state.initialParent != nullptr) {
        parent = state.initialParent.promote();
        if (parent == nullptr) {
            ALOGD("Parent was destroyed soon after creation %p", state.initialParent.unsafe_get());
            addToRoot = false;
        }
    }

    if (parent == nullptr && addToRoot) {
        layer->setIsAtRoot(true);
        mCurrentState.layersSortedByZ.add(layer);
    } else if (parent == nullptr) {
        layer->onRemovedFromCurrentState();
    } else if (parent->isRemovedFromCurrentState()) {
        parent->addChild(layer);
        layer->onRemovedFromCurrentState();
    } else {
        parent->addChild(layer);
    }

    ui::LayerStack layerStack = layer->getLayerStack(LayerVector::StateSet::Current);
    sp<const DisplayDevice> hintDisplay;
    // Find the display that includes the layer.
    for (const auto& [token, display] : mDisplays) {
        if (display->getLayerStack() == layerStack) {
            hintDisplay = display;
            break;
        }
    }

    if (hintDisplay) {
        layer->updateTransformHint(hintDisplay->getTransformHint());
    }
}

void SurfaceFlinger::sample() {
    if (!mLumaSampling || !mRegionSamplingThread) {
        return;
    }

    mRegionSamplingThread->onCompositionComplete(mScheduler->getScheduledFrameTime());
}

void SurfaceFlinger::onActiveDisplaySizeChanged(const DisplayDevice& activeDisplay) {
    mScheduler->onActiveDisplayAreaChanged(activeDisplay.getWidth() * activeDisplay.getHeight());
    getRenderEngine().onActiveDisplaySizeChanged(activeDisplay.getSize());
}

sp<DisplayDevice> SurfaceFlinger::getActivatableDisplay() const {
    if (mPhysicalDisplays.size() == 1) return nullptr;

    // TODO(b/255635821): Choose the pacesetter display, considering both internal and external
    // displays. For now, pick the other internal display, assuming a dual-display foldable.
    return findDisplay([this](const DisplayDevice& display) REQUIRES(mStateLock) {
        const auto idOpt = PhysicalDisplayId::tryCast(display.getId());
        return idOpt && *idOpt != mActiveDisplayId && display.isPoweredOn() &&
                mPhysicalDisplays.get(*idOpt)
                        .transform(&PhysicalDisplay::isInternal)
                        .value_or(false);
    });
}

void SurfaceFlinger::onActiveDisplayChangedLocked(const DisplayDevice* inactiveDisplayPtr,
                                                  const DisplayDevice& activeDisplay) {
    ATRACE_CALL();

    // For the first display activated during boot, there is no need to force setDesiredActiveMode,
    // because DM is about to send its policy via setDesiredDisplayModeSpecs.
    bool forceApplyPolicy = false;

    if (inactiveDisplayPtr) {
        inactiveDisplayPtr->getCompositionDisplay()->setLayerCachingTexturePoolEnabled(false);
        forceApplyPolicy = true;
    }

    mActiveDisplayId = activeDisplay.getPhysicalId();
    activeDisplay.getCompositionDisplay()->setLayerCachingTexturePoolEnabled(true);

    resetPhaseConfiguration(activeDisplay.getActiveMode().fps);

    // TODO(b/255635711): Check for pending mode changes on other displays.
    mScheduler->setModeChangePending(false);

    mScheduler->setPacesetterDisplay(mActiveDisplayId);

    onActiveDisplaySizeChanged(activeDisplay);
    mActiveDisplayTransformHint = activeDisplay.getTransformHint();
    sActiveDisplayRotationFlags = ui::Transform::toRotationFlags(activeDisplay.getOrientation());

    // The policy of the new active/pacesetter display may have changed while it was inactive. In
    // that case, its preferred mode has not been propagated to HWC (via setDesiredActiveMode). In
    // either case, the Scheduler's cachedModeChangedParams must be initialized to the newly active
    // mode, and the kernel idle timer of the newly active display must be toggled.
    applyRefreshRateSelectorPolicy(mActiveDisplayId, activeDisplay.refreshRateSelector(),
                                   forceApplyPolicy);
}

status_t SurfaceFlinger::addWindowInfosListener(const sp<IWindowInfosListener>& windowInfosListener,
                                                gui::WindowInfosListenerInfo* outInfo) {
    mWindowInfosListenerInvoker->addWindowInfosListener(windowInfosListener, outInfo);
    setTransactionFlags(eInputInfoUpdateNeeded);
    return NO_ERROR;
}

status_t SurfaceFlinger::removeWindowInfosListener(
        const sp<IWindowInfosListener>& windowInfosListener) const {
    mWindowInfosListenerInvoker->removeWindowInfosListener(windowInfosListener);
    return NO_ERROR;
}

status_t SurfaceFlinger::getStalledTransactionInfo(
        int pid, std::optional<TransactionHandler::StalledTransactionInfo>& result) {
    result = mTransactionHandler.getStalledTransactionInfo(pid);
    return NO_ERROR;
}

std::shared_ptr<renderengine::ExternalTexture> SurfaceFlinger::getExternalTextureFromBufferData(
        BufferData& bufferData, const char* layerName, uint64_t transactionId) {
    if (bufferData.buffer &&
        exceedsMaxRenderTargetSize(bufferData.buffer->getWidth(), bufferData.buffer->getHeight())) {
        std::string errorMessage =
                base::StringPrintf("Attempted to create an ExternalTexture with size (%u, %u) for "
                                   "layer %s that exceeds render target size limit of %u.",
                                   bufferData.buffer->getWidth(), bufferData.buffer->getHeight(),
                                   layerName, static_cast<uint32_t>(mMaxRenderTargetSize));
        ALOGD("%s", errorMessage.c_str());
        if (bufferData.releaseBufferListener) {
            bufferData.releaseBufferListener->onTransactionQueueStalled(
                    String8(errorMessage.c_str()));
        }
        return nullptr;
    }

    bool cachedBufferChanged =
            bufferData.flags.test(BufferData::BufferDataChange::cachedBufferChanged);
    if (cachedBufferChanged && bufferData.buffer) {
        auto result = ClientCache::getInstance().add(bufferData.cachedBuffer, bufferData.buffer);
        if (result.ok()) {
            return result.value();
        }

        if (result.error() == ClientCache::AddError::CacheFull) {
            ALOGE("Attempted to create an ExternalTexture for layer %s but CacheFull", layerName);

            if (bufferData.releaseBufferListener) {
                bufferData.releaseBufferListener->onTransactionQueueStalled(
                        String8("Buffer processing hung due to full buffer cache"));
            }
        }

        return nullptr;
    }

    if (cachedBufferChanged) {
        return ClientCache::getInstance().get(bufferData.cachedBuffer);
    }

    if (bufferData.buffer) {
        return std::make_shared<
                renderengine::impl::ExternalTexture>(bufferData.buffer, getRenderEngine(),
                                                     renderengine::impl::ExternalTexture::Usage::
                                                             READABLE);
    }

    return nullptr;
}

bool SurfaceFlinger::commitMirrorDisplays(VsyncId vsyncId) {
    std::vector<MirrorDisplayState> mirrorDisplays;
    {
        std::scoped_lock<std::mutex> lock(mMirrorDisplayLock);
        mirrorDisplays = std::move(mMirrorDisplays);
        mMirrorDisplays.clear();
        if (mirrorDisplays.size() == 0) {
            return false;
        }
    }

    sp<IBinder> unused;
    for (const auto& mirrorDisplay : mirrorDisplays) {
        // Set mirror layer's default layer stack to -1 so it doesn't end up rendered on a display
        // accidentally.
        sp<Layer> rootMirrorLayer = LayerHandle::getLayer(mirrorDisplay.rootHandle);
        rootMirrorLayer->setLayerStack(ui::LayerStack::fromValue(-1));
        for (const auto& layer : mDrawingState.layersSortedByZ) {
            if (layer->getLayerStack() != mirrorDisplay.layerStack ||
                layer->isInternalDisplayOverlay()) {
                continue;
            }

            LayerCreationArgs mirrorArgs(this, mirrorDisplay.client, "MirrorLayerParent",
                                         ISurfaceComposerClient::eNoColorFill,
                                         gui::LayerMetadata());
            sp<Layer> childMirror;
            {
                Mutex::Autolock lock(mStateLock);
                createEffectLayer(mirrorArgs, &unused, &childMirror);
                MUTEX_ALIAS(mStateLock, childMirror->mFlinger->mStateLock);
                childMirror->setClonedChild(layer->createClone(childMirror->getSequence()));
                childMirror->reparent(mirrorDisplay.rootHandle);
            }
            // lock on mStateLock needs to be released before binder handle gets destroyed
            unused.clear();
        }
    }
    return true;
}

bool SurfaceFlinger::commitCreatedLayers(VsyncId vsyncId,
                                         std::vector<LayerCreatedState>& createdLayers) {
    if (createdLayers.size() == 0) {
        return false;
    }

    Mutex::Autolock _l(mStateLock);
    for (const auto& createdLayer : createdLayers) {
        handleLayerCreatedLocked(createdLayer, vsyncId);
    }
    mLayersAdded = true;
    return mLayersAdded;
}

void SurfaceFlinger::updateLayerMetadataSnapshot() {
    LayerMetadata parentMetadata;
    for (const auto& layer : mDrawingState.layersSortedByZ) {
        layer->updateMetadataSnapshot(parentMetadata);
    }

    std::unordered_set<Layer*> visited;
    mDrawingState.traverse([&visited](Layer* layer) {
        if (visited.find(layer) != visited.end()) {
            return;
        }

        // If the layer isRelativeOf, then either it's relative metadata will be set
        // recursively when updateRelativeMetadataSnapshot is called on its relative parent or
        // it's relative parent has been deleted. Clear the layer's relativeLayerMetadata to ensure
        // that layers with deleted relative parents don't hold stale relativeLayerMetadata.
        if (layer->getDrawingState().isRelativeOf) {
            layer->editLayerSnapshot()->relativeLayerMetadata = {};
            return;
        }

        layer->updateRelativeMetadataSnapshot({}, visited);
    });
}

void SurfaceFlinger::moveSnapshotsFromCompositionArgs(
        compositionengine::CompositionRefreshArgs& refreshArgs,
        const std::vector<std::pair<Layer*, LayerFE*>>& layers) {
    if (mLayerLifecycleManagerEnabled) {
        std::vector<std::unique_ptr<frontend::LayerSnapshot>>& snapshots =
                mLayerSnapshotBuilder.getSnapshots();
        for (auto [_, layerFE] : layers) {
            auto i = layerFE->mSnapshot->globalZ;
            snapshots[i] = std::move(layerFE->mSnapshot);
        }
    }
    if (mLegacyFrontEndEnabled && !mLayerLifecycleManagerEnabled) {
        for (auto [layer, layerFE] : layers) {
            layer->updateLayerSnapshot(std::move(layerFE->mSnapshot));
        }
    }
}

std::vector<std::pair<Layer*, LayerFE*>> SurfaceFlinger::moveSnapshotsToCompositionArgs(
        compositionengine::CompositionRefreshArgs& refreshArgs, bool cursorOnly) {
    std::vector<std::pair<Layer*, LayerFE*>> layers;
    if (mLayerLifecycleManagerEnabled) {
        nsecs_t currentTime = systemTime();
        mLayerSnapshotBuilder.forEachVisibleSnapshot(
                [&](std::unique_ptr<frontend::LayerSnapshot>& snapshot) {
                    if (cursorOnly &&
                        snapshot->compositionType !=
                                aidl::android::hardware::graphics::composer3::Composition::CURSOR) {
                        return;
                    }

                    if (!snapshot->hasSomethingToDraw()) {
                        return;
                    }

                    auto it = mLegacyLayers.find(snapshot->sequence);
                    LOG_ALWAYS_FATAL_IF(it == mLegacyLayers.end(),
                                        "Couldnt find layer object for %s",
                                        snapshot->getDebugString().c_str());
                    auto& legacyLayer = it->second;
                    sp<LayerFE> layerFE = legacyLayer->getCompositionEngineLayerFE(snapshot->path);
                    snapshot->fps = getLayerFramerate(currentTime, snapshot->sequence);
                    layerFE->mSnapshot = std::move(snapshot);
                    refreshArgs.layers.push_back(layerFE);
                    layers.emplace_back(legacyLayer.get(), layerFE.get());
                });
    }
    if (mLegacyFrontEndEnabled && !mLayerLifecycleManagerEnabled) {
        auto moveSnapshots = [&layers, &refreshArgs, cursorOnly](Layer* layer) {
            if (const auto& layerFE = layer->getCompositionEngineLayerFE()) {
                if (cursorOnly &&
                    layer->getLayerSnapshot()->compositionType !=
                            aidl::android::hardware::graphics::composer3::Composition::CURSOR)
                    return;
                layer->updateSnapshot(refreshArgs.updatingGeometryThisFrame);
                layerFE->mSnapshot = layer->stealLayerSnapshot();
                refreshArgs.layers.push_back(layerFE);
                layers.emplace_back(layer, layerFE.get());
            }
        };

        if (cursorOnly || !mVisibleRegionsDirty) {
            // for hot path avoid traversals by walking though the previous composition list
            for (sp<Layer> layer : mPreviouslyComposedLayers) {
                moveSnapshots(layer.get());
            }
        } else {
            mPreviouslyComposedLayers.clear();
            mDrawingState.traverseInZOrder(
                    [&moveSnapshots](Layer* layer) { moveSnapshots(layer); });
            mPreviouslyComposedLayers.reserve(layers.size());
            for (auto [layer, _] : layers) {
                mPreviouslyComposedLayers.push_back(sp<Layer>::fromExisting(layer));
            }
        }
    }

    return layers;
}

std::function<std::vector<std::pair<Layer*, sp<LayerFE>>>()>
SurfaceFlinger::getLayerSnapshotsForScreenshots(
        std::optional<ui::LayerStack> layerStack, uint32_t uid,
        std::function<bool(const frontend::LayerSnapshot&, bool& outStopTraversal)>
                snapshotFilterFn) {
    return [&, layerStack, uid]() {
        std::vector<std::pair<Layer*, sp<LayerFE>>> layers;
        bool stopTraversal = false;
        mLayerSnapshotBuilder.forEachVisibleSnapshot(
                [&](std::unique_ptr<frontend::LayerSnapshot>& snapshot) {
                    if (stopTraversal) {
                        return;
                    }
                    if (layerStack && snapshot->outputFilter.layerStack != *layerStack) {
                        return;
                    }
                    if (uid != CaptureArgs::UNSET_UID && snapshot->uid != gui::Uid(uid)) {
                        return;
                    }
                    if (!snapshot->hasSomethingToDraw()) {
                        return;
                    }
                    if (snapshotFilterFn && !snapshotFilterFn(*snapshot, stopTraversal)) {
                        return;
                    }

                    auto it = mLegacyLayers.find(snapshot->sequence);
                    LOG_ALWAYS_FATAL_IF(it == mLegacyLayers.end(),
                                        "Couldnt find layer object for %s",
                                        snapshot->getDebugString().c_str());
                    Layer* legacyLayer = (it == mLegacyLayers.end()) ? nullptr : it->second.get();
                    sp<LayerFE> layerFE = getFactory().createLayerFE(snapshot->name);
                    layerFE->mSnapshot = std::make_unique<frontend::LayerSnapshot>(*snapshot);
                    layers.emplace_back(legacyLayer, std::move(layerFE));
                });

        return layers;
    };
}

std::function<std::vector<std::pair<Layer*, sp<LayerFE>>>()>
SurfaceFlinger::getLayerSnapshotsForScreenshots(std::optional<ui::LayerStack> layerStack,
                                                uint32_t uid,
                                                std::unordered_set<uint32_t> excludeLayerIds) {
    return [&, layerStack, uid, excludeLayerIds = std::move(excludeLayerIds)]() {
        if (excludeLayerIds.empty()) {
            auto getLayerSnapshotsFn =
                    getLayerSnapshotsForScreenshots(layerStack, uid, /*snapshotFilterFn=*/nullptr);
            std::vector<std::pair<Layer*, sp<LayerFE>>> layers = getLayerSnapshotsFn();
            return layers;
        }

        frontend::LayerSnapshotBuilder::Args
                args{.root = mLayerHierarchyBuilder.getHierarchy(),
                     .layerLifecycleManager = mLayerLifecycleManager,
                     .forceUpdate = frontend::LayerSnapshotBuilder::ForceUpdateFlags::HIERARCHY,
                     .displays = mFrontEndDisplayInfos,
                     .displayChanges = true,
                     .globalShadowSettings = mDrawingState.globalShadowSettings,
                     .supportsBlur = mSupportsBlur,
                     .forceFullDamage = mForceFullDamage,
                     .excludeLayerIds = std::move(excludeLayerIds),
                     .supportedLayerGenericMetadata =
                             getHwComposer().getSupportedLayerGenericMetadata(),
                     .genericLayerMetadataKeyMap = getGenericLayerMetadataKeyMap(),
                     .skipRoundCornersWhenProtected =
                             !getRenderEngine().supportsProtectedContent()};
        mLayerSnapshotBuilder.update(args);

        auto getLayerSnapshotsFn =
                getLayerSnapshotsForScreenshots(layerStack, uid, /*snapshotFilterFn=*/nullptr);
        std::vector<std::pair<Layer*, sp<LayerFE>>> layers = getLayerSnapshotsFn();

        args.excludeLayerIds.clear();
        mLayerSnapshotBuilder.update(args);

        return layers;
    };
}

std::function<std::vector<std::pair<Layer*, sp<LayerFE>>>()>
SurfaceFlinger::getLayerSnapshotsForScreenshots(uint32_t rootLayerId, uint32_t uid,
                                                std::unordered_set<uint32_t> excludeLayerIds,
                                                bool childrenOnly,
                                                const std::optional<FloatRect>& parentCrop) {
    return [&, rootLayerId, uid, excludeLayerIds = std::move(excludeLayerIds), childrenOnly,
            parentCrop]() {
        auto root = mLayerHierarchyBuilder.getPartialHierarchy(rootLayerId, childrenOnly);
        frontend::LayerSnapshotBuilder::Args
                args{.root = root,
                     .layerLifecycleManager = mLayerLifecycleManager,
                     .forceUpdate = frontend::LayerSnapshotBuilder::ForceUpdateFlags::HIERARCHY,
                     .displays = mFrontEndDisplayInfos,
                     .displayChanges = true,
                     .globalShadowSettings = mDrawingState.globalShadowSettings,
                     .supportsBlur = mSupportsBlur,
                     .forceFullDamage = mForceFullDamage,
                     .parentCrop = parentCrop,
                     .excludeLayerIds = std::move(excludeLayerIds),
                     .supportedLayerGenericMetadata =
                             getHwComposer().getSupportedLayerGenericMetadata(),
                     .genericLayerMetadataKeyMap = getGenericLayerMetadataKeyMap(),
                     .skipRoundCornersWhenProtected =
                             !getRenderEngine().supportsProtectedContent()};
        mLayerSnapshotBuilder.update(args);

        auto getLayerSnapshotsFn =
                getLayerSnapshotsForScreenshots({}, uid, /*snapshotFilterFn=*/nullptr);
        std::vector<std::pair<Layer*, sp<LayerFE>>> layers = getLayerSnapshotsFn();
        args.root = mLayerHierarchyBuilder.getHierarchy();
        args.parentCrop.reset();
        args.excludeLayerIds.clear();
        mLayerSnapshotBuilder.update(args);
        return layers;
    };
}

frontend::Update SurfaceFlinger::flushLifecycleUpdates() {
    frontend::Update update;
    ATRACE_NAME("TransactionHandler:flushTransactions");
    // Locking:
    // 1. to prevent onHandleDestroyed from being called while the state lock is held,
    // we must keep a copy of the transactions (specifically the composer
    // states) around outside the scope of the lock.
    // 2. Transactions and created layers do not share a lock. To prevent applying
    // transactions with layers still in the createdLayer queue, flush the transactions
    // before committing the created layers.
    mTransactionHandler.collectTransactions();
    update.transactions = mTransactionHandler.flushTransactions();
    {
        // TODO(b/238781169) lockless queue this and keep order.
        std::scoped_lock<std::mutex> lock(mCreatedLayersLock);
        update.layerCreatedStates = std::move(mCreatedLayers);
        mCreatedLayers.clear();
        update.newLayers = std::move(mNewLayers);
        mNewLayers.clear();
        update.layerCreationArgs = std::move(mNewLayerArgs);
        mNewLayerArgs.clear();
        update.destroyedHandles = std::move(mDestroyedHandles);
        mDestroyedHandles.clear();
    }
    return update;
}

void SurfaceFlinger::addToLayerTracing(bool visibleRegionDirty, TimePoint time, VsyncId vsyncId) {
    const uint32_t tracingFlags = mLayerTracing.getFlags();
    LayersProto layers(dumpDrawingStateProto(tracingFlags));
    if (tracingFlags & LayerTracing::TRACE_EXTRA) {
        dumpOffscreenLayersProto(layers);
    }
    std::string hwcDump;
    if (tracingFlags & LayerTracing::TRACE_HWC) {
        dumpHwc(hwcDump);
    }
    auto displays = dumpDisplayProto();
    mLayerTracing.notify(visibleRegionDirty, time.ns(), ftl::to_underlying(vsyncId), &layers,
                         std::move(hwcDump), &displays);
}

// sfdo functions

void SurfaceFlinger::sfdo_enableRefreshRateOverlay(bool active) {
    auto future = mScheduler->schedule(
            [&]() FTL_FAKE_GUARD(mStateLock)
                    FTL_FAKE_GUARD(kMainThreadContext) { enableRefreshRateOverlay(active); });
    future.wait();
}

void SurfaceFlinger::sfdo_setDebugFlash(int delay) {
    if (delay > 0) {
        mDebugFlashDelay = delay;
    } else {
        mDebugFlashDelay = mDebugFlashDelay ? 0 : 1;
    }
    scheduleRepaint();
}

void SurfaceFlinger::sfdo_scheduleComposite() {
    scheduleComposite(SurfaceFlinger::FrameHint::kActive);
}

void SurfaceFlinger::sfdo_scheduleCommit() {
    Mutex::Autolock lock(mStateLock);
    setTransactionFlags(eTransactionNeeded | eDisplayTransactionNeeded | eTraversalNeeded);
}

// gui::ISurfaceComposer

binder::Status SurfaceComposerAIDL::bootFinished() {
    status_t status = checkAccessPermission();
    if (status != OK) {
        return binderStatusFromStatusT(status);
    }
    mFlinger->bootFinished();
    return binder::Status::ok();
}

binder::Status SurfaceComposerAIDL::createDisplayEventConnection(
        VsyncSource vsyncSource, EventRegistration eventRegistration,
        const sp<IBinder>& layerHandle, sp<IDisplayEventConnection>* outConnection) {
    sp<IDisplayEventConnection> conn =
            mFlinger->createDisplayEventConnection(vsyncSource, eventRegistration, layerHandle);
    if (conn == nullptr) {
        *outConnection = nullptr;
        return binderStatusFromStatusT(BAD_VALUE);
    } else {
        *outConnection = conn;
        return binder::Status::ok();
    }
}

binder::Status SurfaceComposerAIDL::createConnection(sp<gui::ISurfaceComposerClient>* outClient) {
    const sp<Client> client = sp<Client>::make(mFlinger);
    if (client->initCheck() == NO_ERROR) {
        *outClient = client;
        return binder::Status::ok();
    } else {
        *outClient = nullptr;
        return binderStatusFromStatusT(BAD_VALUE);
    }
}

binder::Status SurfaceComposerAIDL::createDisplay(const std::string& displayName, bool secure,
                                                  float requestedRefreshRate,
                                                  sp<IBinder>* outDisplay) {
    status_t status = checkAccessPermission();
    if (status != OK) {
        return binderStatusFromStatusT(status);
    }
    String8 displayName8 = String8::format("%s", displayName.c_str());
    *outDisplay = mFlinger->createDisplay(displayName8, secure, requestedRefreshRate);
    return binder::Status::ok();
}

binder::Status SurfaceComposerAIDL::destroyDisplay(const sp<IBinder>& display) {
    status_t status = checkAccessPermission();
    if (status != OK) {
        return binderStatusFromStatusT(status);
    }
    mFlinger->destroyDisplay(display);
    return binder::Status::ok();
}

binder::Status SurfaceComposerAIDL::getPhysicalDisplayIds(std::vector<int64_t>* outDisplayIds) {
    std::vector<PhysicalDisplayId> physicalDisplayIds = mFlinger->getPhysicalDisplayIds();
    std::vector<int64_t> displayIds;
    displayIds.reserve(physicalDisplayIds.size());
    for (auto item : physicalDisplayIds) {
        displayIds.push_back(static_cast<int64_t>(item.value));
    }
    *outDisplayIds = displayIds;
    return binder::Status::ok();
}

binder::Status SurfaceComposerAIDL::getPhysicalDisplayToken(int64_t displayId,
                                                            sp<IBinder>* outDisplay) {
    status_t status = checkAccessPermission();
    if (status != OK) {
        return binderStatusFromStatusT(status);
    }
    const auto id = DisplayId::fromValue<PhysicalDisplayId>(static_cast<uint64_t>(displayId));
    *outDisplay = mFlinger->getPhysicalDisplayToken(*id);
    return binder::Status::ok();
}

binder::Status SurfaceComposerAIDL::setPowerMode(const sp<IBinder>& display, int mode) {
    status_t status = checkAccessPermission();
    if (status != OK) {
        return binderStatusFromStatusT(status);
    }
    /* QTI_BEGIN */
    mFlinger->mQtiSFExtnIntf->qtiSetPowerMode(display, mode);
    /* QTI_END */
    return binder::Status::ok();
}

binder::Status SurfaceComposerAIDL::getSupportedFrameTimestamps(
        std::vector<FrameEvent>* outSupported) {
    status_t status;
    if (!outSupported) {
        status = UNEXPECTED_NULL;
    } else {
        outSupported->clear();
        status = mFlinger->getSupportedFrameTimestamps(outSupported);
    }
    return binderStatusFromStatusT(status);
}

binder::Status SurfaceComposerAIDL::getDisplayStats(const sp<IBinder>& display,
                                                    gui::DisplayStatInfo* outStatInfo) {
    DisplayStatInfo statInfo;
    status_t status = mFlinger->getDisplayStats(display, &statInfo);
    if (status == NO_ERROR) {
        outStatInfo->vsyncTime = static_cast<long>(statInfo.vsyncTime);
        outStatInfo->vsyncPeriod = static_cast<long>(statInfo.vsyncPeriod);
    }
    return binderStatusFromStatusT(status);
}

binder::Status SurfaceComposerAIDL::getDisplayState(const sp<IBinder>& display,
                                                    gui::DisplayState* outState) {
    ui::DisplayState state;
    status_t status = mFlinger->getDisplayState(display, &state);
    if (status == NO_ERROR) {
        outState->layerStack = state.layerStack.id;
        outState->orientation = static_cast<gui::Rotation>(state.orientation);
        outState->layerStackSpaceRect.width = state.layerStackSpaceRect.width;
        outState->layerStackSpaceRect.height = state.layerStackSpaceRect.height;
    }
    return binderStatusFromStatusT(status);
}

binder::Status SurfaceComposerAIDL::getStaticDisplayInfo(int64_t displayId,
                                                         gui::StaticDisplayInfo* outInfo) {
    using Tag = gui::DeviceProductInfo::ManufactureOrModelDate::Tag;
    ui::StaticDisplayInfo info;

    status_t status = mFlinger->getStaticDisplayInfo(displayId, &info);
    if (status == NO_ERROR) {
        // convert ui::StaticDisplayInfo to gui::StaticDisplayInfo
        outInfo->connectionType = static_cast<gui::DisplayConnectionType>(info.connectionType);
        outInfo->density = info.density;
        outInfo->secure = info.secure;
        outInfo->installOrientation = static_cast<gui::Rotation>(info.installOrientation);

        if (const std::optional<DeviceProductInfo> dpi = info.deviceProductInfo) {
            gui::DeviceProductInfo dinfo;
            dinfo.name = std::move(dpi->name);
            dinfo.manufacturerPnpId = std::vector<uint8_t>(dpi->manufacturerPnpId.begin(),
                                                           dpi->manufacturerPnpId.end());
            dinfo.productId = dpi->productId;
            dinfo.relativeAddress =
                    std::vector<uint8_t>(dpi->relativeAddress.begin(), dpi->relativeAddress.end());
            if (const auto* model =
                        std::get_if<DeviceProductInfo::ModelYear>(&dpi->manufactureOrModelDate)) {
                gui::DeviceProductInfo::ModelYear modelYear;
                modelYear.year = model->year;
                dinfo.manufactureOrModelDate.set<Tag::modelYear>(modelYear);
            } else if (const auto* manufacture = std::get_if<DeviceProductInfo::ManufactureYear>(
                               &dpi->manufactureOrModelDate)) {
                gui::DeviceProductInfo::ManufactureYear date;
                date.modelYear.year = manufacture->year;
                dinfo.manufactureOrModelDate.set<Tag::manufactureYear>(date);
            } else if (const auto* manufacture =
                               std::get_if<DeviceProductInfo::ManufactureWeekAndYear>(
                                       &dpi->manufactureOrModelDate)) {
                gui::DeviceProductInfo::ManufactureWeekAndYear date;
                date.manufactureYear.modelYear.year = manufacture->year;
                date.week = manufacture->week;
                dinfo.manufactureOrModelDate.set<Tag::manufactureWeekAndYear>(date);
            }

            outInfo->deviceProductInfo = dinfo;
        }
    }
    return binderStatusFromStatusT(status);
}

void SurfaceComposerAIDL::getDynamicDisplayInfoInternal(ui::DynamicDisplayInfo& info,
                                                        gui::DynamicDisplayInfo*& outInfo) {
    // convert ui::DynamicDisplayInfo to gui::DynamicDisplayInfo
    outInfo->supportedDisplayModes.clear();
    outInfo->supportedDisplayModes.reserve(info.supportedDisplayModes.size());
    for (const auto& mode : info.supportedDisplayModes) {
        gui::DisplayMode outMode;
        outMode.id = mode.id;
        outMode.resolution.width = mode.resolution.width;
        outMode.resolution.height = mode.resolution.height;
        outMode.xDpi = mode.xDpi;
        outMode.yDpi = mode.yDpi;
        outMode.refreshRate = mode.refreshRate;
        outMode.appVsyncOffset = mode.appVsyncOffset;
        outMode.sfVsyncOffset = mode.sfVsyncOffset;
        outMode.presentationDeadline = mode.presentationDeadline;
        outMode.group = mode.group;
        std::transform(mode.supportedHdrTypes.begin(), mode.supportedHdrTypes.end(),
                       std::back_inserter(outMode.supportedHdrTypes),
                       [](const ui::Hdr& value) { return static_cast<int32_t>(value); });
        outInfo->supportedDisplayModes.push_back(outMode);
    }

    outInfo->activeDisplayModeId = info.activeDisplayModeId;
    outInfo->renderFrameRate = info.renderFrameRate;

    outInfo->supportedColorModes.clear();
    outInfo->supportedColorModes.reserve(info.supportedColorModes.size());
    for (const auto& cmode : info.supportedColorModes) {
        outInfo->supportedColorModes.push_back(static_cast<int32_t>(cmode));
    }

    outInfo->activeColorMode = static_cast<int32_t>(info.activeColorMode);

    gui::HdrCapabilities& hdrCapabilities = outInfo->hdrCapabilities;
    hdrCapabilities.supportedHdrTypes.clear();
    hdrCapabilities.supportedHdrTypes.reserve(info.hdrCapabilities.getSupportedHdrTypes().size());
    for (const auto& hdr : info.hdrCapabilities.getSupportedHdrTypes()) {
        hdrCapabilities.supportedHdrTypes.push_back(static_cast<int32_t>(hdr));
    }
    hdrCapabilities.maxLuminance = info.hdrCapabilities.getDesiredMaxLuminance();
    hdrCapabilities.maxAverageLuminance = info.hdrCapabilities.getDesiredMaxAverageLuminance();
    hdrCapabilities.minLuminance = info.hdrCapabilities.getDesiredMinLuminance();

    outInfo->autoLowLatencyModeSupported = info.autoLowLatencyModeSupported;
    outInfo->gameContentTypeSupported = info.gameContentTypeSupported;
    outInfo->preferredBootDisplayMode = info.preferredBootDisplayMode;
}

binder::Status SurfaceComposerAIDL::getDynamicDisplayInfoFromToken(
        const sp<IBinder>& display, gui::DynamicDisplayInfo* outInfo) {
    ui::DynamicDisplayInfo info;
    status_t status = mFlinger->getDynamicDisplayInfoFromToken(display, &info);
    if (status == NO_ERROR) {
        getDynamicDisplayInfoInternal(info, outInfo);
    }
    return binderStatusFromStatusT(status);
}

binder::Status SurfaceComposerAIDL::getDynamicDisplayInfoFromId(int64_t displayId,
                                                                gui::DynamicDisplayInfo* outInfo) {
    ui::DynamicDisplayInfo info;
    status_t status = mFlinger->getDynamicDisplayInfoFromId(displayId, &info);
    if (status == NO_ERROR) {
        getDynamicDisplayInfoInternal(info, outInfo);
    }
    return binderStatusFromStatusT(status);
}

binder::Status SurfaceComposerAIDL::getDisplayNativePrimaries(const sp<IBinder>& display,
                                                              gui::DisplayPrimaries* outPrimaries) {
    ui::DisplayPrimaries primaries;
    status_t status = mFlinger->getDisplayNativePrimaries(display, primaries);
    if (status == NO_ERROR) {
        outPrimaries->red.X = primaries.red.X;
        outPrimaries->red.Y = primaries.red.Y;
        outPrimaries->red.Z = primaries.red.Z;

        outPrimaries->green.X = primaries.green.X;
        outPrimaries->green.Y = primaries.green.Y;
        outPrimaries->green.Z = primaries.green.Z;

        outPrimaries->blue.X = primaries.blue.X;
        outPrimaries->blue.Y = primaries.blue.Y;
        outPrimaries->blue.Z = primaries.blue.Z;

        outPrimaries->white.X = primaries.white.X;
        outPrimaries->white.Y = primaries.white.Y;
        outPrimaries->white.Z = primaries.white.Z;
    }
    return binderStatusFromStatusT(status);
}

binder::Status SurfaceComposerAIDL::setActiveColorMode(const sp<IBinder>& display, int colorMode) {
    status_t status = checkAccessPermission();
    if (status == OK) {
        status = mFlinger->setActiveColorMode(display, static_cast<ui::ColorMode>(colorMode));
    }
    return binderStatusFromStatusT(status);
}

binder::Status SurfaceComposerAIDL::setBootDisplayMode(const sp<IBinder>& display,
                                                       int displayModeId) {
    status_t status = checkAccessPermission();
    if (status == OK) {
        status = mFlinger->setBootDisplayMode(display, DisplayModeId{displayModeId});
    }
    return binderStatusFromStatusT(status);
}

binder::Status SurfaceComposerAIDL::clearBootDisplayMode(const sp<IBinder>& display) {
    status_t status = checkAccessPermission();
    if (status == OK) {
        status = mFlinger->clearBootDisplayMode(display);
    }
    return binderStatusFromStatusT(status);
}

binder::Status SurfaceComposerAIDL::getOverlaySupport(gui::OverlayProperties* outProperties) {
    status_t status = checkAccessPermission();
    if (status == OK) {
        status = mFlinger->getOverlaySupport(outProperties);
    }
    return binderStatusFromStatusT(status);
}

binder::Status SurfaceComposerAIDL::getBootDisplayModeSupport(bool* outMode) {
    status_t status = checkAccessPermission();
    if (status == OK) {
        status = mFlinger->getBootDisplayModeSupport(outMode);
    }
    return binderStatusFromStatusT(status);
}

binder::Status SurfaceComposerAIDL::getHdrConversionCapabilities(
        std::vector<gui::HdrConversionCapability>* hdrConversionCapabilities) {
    status_t status = checkAccessPermission();
    if (status == OK) {
        status = mFlinger->getHdrConversionCapabilities(hdrConversionCapabilities);
    }
    return binderStatusFromStatusT(status);
}

binder::Status SurfaceComposerAIDL::setHdrConversionStrategy(
        const gui::HdrConversionStrategy& hdrConversionStrategy,
        int32_t* outPreferredHdrOutputType) {
    status_t status = checkAccessPermission();
    if (status == OK) {
        status = mFlinger->setHdrConversionStrategy(hdrConversionStrategy,
                                                    outPreferredHdrOutputType);
    }
    return binderStatusFromStatusT(status);
}

binder::Status SurfaceComposerAIDL::getHdrOutputConversionSupport(bool* outMode) {
    status_t status = checkAccessPermission();
    if (status == OK) {
        status = mFlinger->getHdrOutputConversionSupport(outMode);
    }
    return binderStatusFromStatusT(status);
}

binder::Status SurfaceComposerAIDL::setAutoLowLatencyMode(const sp<IBinder>& display, bool on) {
    status_t status = checkAccessPermission();
    if (status != OK) {
        return binderStatusFromStatusT(status);
    }
    mFlinger->setAutoLowLatencyMode(display, on);
    return binder::Status::ok();
}

binder::Status SurfaceComposerAIDL::setGameContentType(const sp<IBinder>& display, bool on) {
    status_t status = checkAccessPermission();
    if (status != OK) {
        return binderStatusFromStatusT(status);
    }
    mFlinger->setGameContentType(display, on);
    return binder::Status::ok();
}

binder::Status SurfaceComposerAIDL::captureDisplay(
        const DisplayCaptureArgs& args, const sp<IScreenCaptureListener>& captureListener) {
    mFlinger->captureDisplay(args, captureListener);
    return binderStatusFromStatusT(NO_ERROR);
}

binder::Status SurfaceComposerAIDL::captureDisplayById(
        int64_t displayId, const sp<IScreenCaptureListener>& captureListener) {
    // status_t status;
    IPCThreadState* ipc = IPCThreadState::self();
    const int uid = ipc->getCallingUid();
    if (uid == AID_ROOT || uid == AID_GRAPHICS || uid == AID_SYSTEM || uid == AID_SHELL) {
        std::optional<DisplayId> id = DisplayId::fromValue(static_cast<uint64_t>(displayId));
        mFlinger->captureDisplay(*id, captureListener);
    } else {
        invokeScreenCaptureError(PERMISSION_DENIED, captureListener);
    }
    return binderStatusFromStatusT(NO_ERROR);
}

binder::Status SurfaceComposerAIDL::captureLayers(
        const LayerCaptureArgs& args, const sp<IScreenCaptureListener>& captureListener) {
    mFlinger->captureLayers(args, captureListener);
    return binderStatusFromStatusT(NO_ERROR);
}

binder::Status SurfaceComposerAIDL::overrideHdrTypes(const sp<IBinder>& display,
                                                     const std::vector<int32_t>& hdrTypes) {
    // overrideHdrTypes is used by CTS tests, which acquire the necessary
    // permission dynamically. Don't use the permission cache for this check.
    status_t status = checkAccessPermission(false);
    if (status != OK) {
        return binderStatusFromStatusT(status);
    }

    std::vector<ui::Hdr> hdrTypesVector;
    for (int32_t i : hdrTypes) {
        hdrTypesVector.push_back(static_cast<ui::Hdr>(i));
    }
    status = mFlinger->overrideHdrTypes(display, hdrTypesVector);
    return binderStatusFromStatusT(status);
}

binder::Status SurfaceComposerAIDL::onPullAtom(int32_t atomId, gui::PullAtomData* outPullData) {
    status_t status;
    const int uid = IPCThreadState::self()->getCallingUid();
    if (uid != AID_SYSTEM) {
        status = PERMISSION_DENIED;
    } else {
        status = mFlinger->onPullAtom(atomId, &outPullData->data, &outPullData->success);
    }
    return binderStatusFromStatusT(status);
}

binder::Status SurfaceComposerAIDL::getLayerDebugInfo(std::vector<gui::LayerDebugInfo>* outLayers) {
    if (!outLayers) {
        return binderStatusFromStatusT(UNEXPECTED_NULL);
    }

    IPCThreadState* ipc = IPCThreadState::self();
    const int pid = ipc->getCallingPid();
    const int uid = ipc->getCallingUid();
    if ((uid != AID_SHELL) && !PermissionCache::checkPermission(sDump, pid, uid)) {
        ALOGE("Layer debug info permission denied for pid=%d, uid=%d", pid, uid);
        return binderStatusFromStatusT(PERMISSION_DENIED);
    }
    status_t status = mFlinger->getLayerDebugInfo(outLayers);
    return binderStatusFromStatusT(status);
}

binder::Status SurfaceComposerAIDL::getCompositionPreference(gui::CompositionPreference* outPref) {
    ui::Dataspace dataspace;
    ui::PixelFormat pixelFormat;
    ui::Dataspace wideColorGamutDataspace;
    ui::PixelFormat wideColorGamutPixelFormat;
    status_t status =
            mFlinger->getCompositionPreference(&dataspace, &pixelFormat, &wideColorGamutDataspace,
                                               &wideColorGamutPixelFormat);
    if (status == NO_ERROR) {
        outPref->defaultDataspace = static_cast<int32_t>(dataspace);
        outPref->defaultPixelFormat = static_cast<int32_t>(pixelFormat);
        outPref->wideColorGamutDataspace = static_cast<int32_t>(wideColorGamutDataspace);
        outPref->wideColorGamutPixelFormat = static_cast<int32_t>(wideColorGamutPixelFormat);
    }
    return binderStatusFromStatusT(status);
}

binder::Status SurfaceComposerAIDL::getDisplayedContentSamplingAttributes(
        const sp<IBinder>& display, gui::ContentSamplingAttributes* outAttrs) {
    status_t status = checkAccessPermission();
    if (status != OK) {
        return binderStatusFromStatusT(status);
    }

    ui::PixelFormat format;
    ui::Dataspace dataspace;
    uint8_t componentMask;
    status = mFlinger->getDisplayedContentSamplingAttributes(display, &format, &dataspace,
                                                             &componentMask);
    if (status == NO_ERROR) {
        outAttrs->format = static_cast<int32_t>(format);
        outAttrs->dataspace = static_cast<int32_t>(dataspace);
        outAttrs->componentMask = static_cast<int8_t>(componentMask);
    }
    return binderStatusFromStatusT(status);
}

binder::Status SurfaceComposerAIDL::setDisplayContentSamplingEnabled(const sp<IBinder>& display,
                                                                     bool enable,
                                                                     int8_t componentMask,
                                                                     int64_t maxFrames) {
    status_t status = checkAccessPermission();
    if (status == OK) {
        status = mFlinger->setDisplayContentSamplingEnabled(display, enable,
                                                            static_cast<uint8_t>(componentMask),
                                                            static_cast<uint64_t>(maxFrames));
    }
    return binderStatusFromStatusT(status);
}

binder::Status SurfaceComposerAIDL::getDisplayedContentSample(const sp<IBinder>& display,
                                                              int64_t maxFrames, int64_t timestamp,
                                                              gui::DisplayedFrameStats* outStats) {
    if (!outStats) {
        return binderStatusFromStatusT(BAD_VALUE);
    }

    status_t status = checkAccessPermission();
    if (status != OK) {
        return binderStatusFromStatusT(status);
    }

    DisplayedFrameStats stats;
    status = mFlinger->getDisplayedContentSample(display, static_cast<uint64_t>(maxFrames),
                                                 static_cast<uint64_t>(timestamp), &stats);
    if (status == NO_ERROR) {
        // convert from ui::DisplayedFrameStats to gui::DisplayedFrameStats
        outStats->numFrames = static_cast<int64_t>(stats.numFrames);
        outStats->component_0_sample.reserve(stats.component_0_sample.size());
        for (const auto& s : stats.component_0_sample) {
            outStats->component_0_sample.push_back(static_cast<int64_t>(s));
        }
        outStats->component_1_sample.reserve(stats.component_1_sample.size());
        for (const auto& s : stats.component_1_sample) {
            outStats->component_1_sample.push_back(static_cast<int64_t>(s));
        }
        outStats->component_2_sample.reserve(stats.component_2_sample.size());
        for (const auto& s : stats.component_2_sample) {
            outStats->component_2_sample.push_back(static_cast<int64_t>(s));
        }
        outStats->component_3_sample.reserve(stats.component_3_sample.size());
        for (const auto& s : stats.component_3_sample) {
            outStats->component_3_sample.push_back(static_cast<int64_t>(s));
        }
    }
    return binderStatusFromStatusT(status);
}

binder::Status SurfaceComposerAIDL::getProtectedContentSupport(bool* outSupported) {
    status_t status = mFlinger->getProtectedContentSupport(outSupported);
    return binderStatusFromStatusT(status);
}

binder::Status SurfaceComposerAIDL::isWideColorDisplay(const sp<IBinder>& token,
                                                       bool* outIsWideColorDisplay) {
    status_t status = mFlinger->isWideColorDisplay(token, outIsWideColorDisplay);
    return binderStatusFromStatusT(status);
}

binder::Status SurfaceComposerAIDL::addRegionSamplingListener(
        const gui::ARect& samplingArea, const sp<IBinder>& stopLayerHandle,
        const sp<gui::IRegionSamplingListener>& listener) {
    status_t status = checkReadFrameBufferPermission();
    if (status != OK) {
        return binderStatusFromStatusT(status);
    }
    android::Rect rect;
    rect.left = samplingArea.left;
    rect.top = samplingArea.top;
    rect.right = samplingArea.right;
    rect.bottom = samplingArea.bottom;
    status = mFlinger->addRegionSamplingListener(rect, stopLayerHandle, listener);
    return binderStatusFromStatusT(status);
}

binder::Status SurfaceComposerAIDL::removeRegionSamplingListener(
        const sp<gui::IRegionSamplingListener>& listener) {
    status_t status = checkReadFrameBufferPermission();
    if (status == OK) {
        status = mFlinger->removeRegionSamplingListener(listener);
    }
    return binderStatusFromStatusT(status);
}

binder::Status SurfaceComposerAIDL::addFpsListener(int32_t taskId,
                                                   const sp<gui::IFpsListener>& listener) {
    status_t status = checkReadFrameBufferPermission();
    if (status == OK) {
        status = mFlinger->addFpsListener(taskId, listener);
    }
    return binderStatusFromStatusT(status);
}

binder::Status SurfaceComposerAIDL::removeFpsListener(const sp<gui::IFpsListener>& listener) {
    status_t status = checkReadFrameBufferPermission();
    if (status == OK) {
        status = mFlinger->removeFpsListener(listener);
    }
    return binderStatusFromStatusT(status);
}

binder::Status SurfaceComposerAIDL::addTunnelModeEnabledListener(
        const sp<gui::ITunnelModeEnabledListener>& listener) {
    status_t status = checkAccessPermission();
    if (status == OK) {
        status = mFlinger->addTunnelModeEnabledListener(listener);
    }
    return binderStatusFromStatusT(status);
}

binder::Status SurfaceComposerAIDL::removeTunnelModeEnabledListener(
        const sp<gui::ITunnelModeEnabledListener>& listener) {
    status_t status = checkAccessPermission();
    if (status == OK) {
        status = mFlinger->removeTunnelModeEnabledListener(listener);
    }
    return binderStatusFromStatusT(status);
}

binder::Status SurfaceComposerAIDL::setDesiredDisplayModeSpecs(const sp<IBinder>& displayToken,
                                                               const gui::DisplayModeSpecs& specs) {
    status_t status = checkAccessPermission();
    if (status == OK) {
        status = mFlinger->setDesiredDisplayModeSpecs(displayToken, specs);
    }
    return binderStatusFromStatusT(status);
}

binder::Status SurfaceComposerAIDL::getDesiredDisplayModeSpecs(const sp<IBinder>& displayToken,
                                                               gui::DisplayModeSpecs* outSpecs) {
    if (!outSpecs) {
        return binderStatusFromStatusT(BAD_VALUE);
    }

    status_t status = checkAccessPermission();
    if (status != OK) {
        return binderStatusFromStatusT(status);
    }

    status = mFlinger->getDesiredDisplayModeSpecs(displayToken, outSpecs);
    return binderStatusFromStatusT(status);
}

binder::Status SurfaceComposerAIDL::getDisplayBrightnessSupport(const sp<IBinder>& displayToken,
                                                                bool* outSupport) {
    status_t status = mFlinger->getDisplayBrightnessSupport(displayToken, outSupport);
    return binderStatusFromStatusT(status);
}

binder::Status SurfaceComposerAIDL::setDisplayBrightness(const sp<IBinder>& displayToken,
                                                         const gui::DisplayBrightness& brightness) {
    status_t status = checkControlDisplayBrightnessPermission();
    if (status == OK) {
        status = mFlinger->setDisplayBrightness(displayToken, brightness);
    }
    return binderStatusFromStatusT(status);
}

binder::Status SurfaceComposerAIDL::addHdrLayerInfoListener(
        const sp<IBinder>& displayToken, const sp<gui::IHdrLayerInfoListener>& listener) {
    status_t status = checkControlDisplayBrightnessPermission();
    if (status == OK) {
        status = mFlinger->addHdrLayerInfoListener(displayToken, listener);
    }
    return binderStatusFromStatusT(status);
}

binder::Status SurfaceComposerAIDL::removeHdrLayerInfoListener(
        const sp<IBinder>& displayToken, const sp<gui::IHdrLayerInfoListener>& listener) {
    status_t status = checkControlDisplayBrightnessPermission();
    if (status == OK) {
        status = mFlinger->removeHdrLayerInfoListener(displayToken, listener);
    }
    return binderStatusFromStatusT(status);
}

binder::Status SurfaceComposerAIDL::notifyPowerBoost(int boostId) {
    status_t status = checkAccessPermission();
    if (status == OK) {
        status = mFlinger->notifyPowerBoost(boostId);
    }
    return binderStatusFromStatusT(status);
}

binder::Status SurfaceComposerAIDL::setGlobalShadowSettings(const gui::Color& ambientColor,
                                                            const gui::Color& spotColor,
                                                            float lightPosY, float lightPosZ,
                                                            float lightRadius) {
    status_t status = checkAccessPermission();
    if (status != OK) {
        return binderStatusFromStatusT(status);
    }

    half4 ambientColorHalf = {ambientColor.r, ambientColor.g, ambientColor.b, ambientColor.a};
    half4 spotColorHalf = {spotColor.r, spotColor.g, spotColor.b, spotColor.a};
    status = mFlinger->setGlobalShadowSettings(ambientColorHalf, spotColorHalf, lightPosY,
                                               lightPosZ, lightRadius);
    return binderStatusFromStatusT(status);
}

binder::Status SurfaceComposerAIDL::getDisplayDecorationSupport(
        const sp<IBinder>& displayToken, std::optional<gui::DisplayDecorationSupport>* outSupport) {
    std::optional<aidl::android::hardware::graphics::common::DisplayDecorationSupport> support;
    status_t status = mFlinger->getDisplayDecorationSupport(displayToken, &support);
    if (status != NO_ERROR) {
        ALOGE("getDisplayDecorationSupport failed with error %d", status);
        return binderStatusFromStatusT(status);
    }

    if (!support || !support.has_value()) {
        outSupport->reset();
    } else {
        outSupport->emplace();
        outSupport->value().format = static_cast<int32_t>(support->format);
        outSupport->value().alphaInterpretation =
                static_cast<int32_t>(support->alphaInterpretation);
    }

    return binder::Status::ok();
}

binder::Status SurfaceComposerAIDL::setOverrideFrameRate(int32_t uid, float frameRate) {
    status_t status;
    const int c_uid = IPCThreadState::self()->getCallingUid();
    if (c_uid == AID_ROOT || c_uid == AID_SYSTEM) {
        status = mFlinger->setOverrideFrameRate(uid, frameRate);
    } else {
        ALOGE("setOverrideFrameRate() permission denied for uid: %d", c_uid);
        status = PERMISSION_DENIED;
    }
    return binderStatusFromStatusT(status);
}

binder::Status SurfaceComposerAIDL::enableRefreshRateOverlay(bool active) {
    mFlinger->sfdo_enableRefreshRateOverlay(active);
    return binder::Status::ok();
}

binder::Status SurfaceComposerAIDL::setDebugFlash(int delay) {
    mFlinger->sfdo_setDebugFlash(delay);
    return binder::Status::ok();
}

binder::Status SurfaceComposerAIDL::scheduleComposite() {
    mFlinger->sfdo_scheduleComposite();
    return binder::Status::ok();
}

binder::Status SurfaceComposerAIDL::scheduleCommit() {
    mFlinger->sfdo_scheduleCommit();
    return binder::Status::ok();
}

binder::Status SurfaceComposerAIDL::getGpuContextPriority(int32_t* outPriority) {
    *outPriority = mFlinger->getGpuContextPriority();
    return binder::Status::ok();
}

binder::Status SurfaceComposerAIDL::getMaxAcquiredBufferCount(int32_t* buffers) {
    status_t status = mFlinger->getMaxAcquiredBufferCount(buffers);
    return binderStatusFromStatusT(status);
}

binder::Status SurfaceComposerAIDL::addWindowInfosListener(
        const sp<gui::IWindowInfosListener>& windowInfosListener,
        gui::WindowInfosListenerInfo* outInfo) {
    status_t status;
    const int pid = IPCThreadState::self()->getCallingPid();
    const int uid = IPCThreadState::self()->getCallingUid();
    // TODO(b/270566761) update permissions check so that only system_server and shell can add
    // WindowInfosListeners
    if (uid == AID_SYSTEM || uid == AID_GRAPHICS ||
        checkPermission(sAccessSurfaceFlinger, pid, uid)) {
        status = mFlinger->addWindowInfosListener(windowInfosListener, outInfo);
    } else {
        status = PERMISSION_DENIED;
    }
    return binderStatusFromStatusT(status);
}

binder::Status SurfaceComposerAIDL::removeWindowInfosListener(
        const sp<gui::IWindowInfosListener>& windowInfosListener) {
    status_t status;
    const int pid = IPCThreadState::self()->getCallingPid();
    const int uid = IPCThreadState::self()->getCallingUid();
    if (uid == AID_SYSTEM || uid == AID_GRAPHICS ||
        checkPermission(sAccessSurfaceFlinger, pid, uid)) {
        status = mFlinger->removeWindowInfosListener(windowInfosListener);
    } else {
        status = PERMISSION_DENIED;
    }
    return binderStatusFromStatusT(status);
}

binder::Status SurfaceComposerAIDL::getStalledTransactionInfo(
        int pid, std::optional<gui::StalledTransactionInfo>* outInfo) {
    const int callingPid = IPCThreadState::self()->getCallingPid();
    const int callingUid = IPCThreadState::self()->getCallingUid();
    if (!checkPermission(sAccessSurfaceFlinger, callingPid, callingUid)) {
        return binderStatusFromStatusT(PERMISSION_DENIED);
    }

    std::optional<TransactionHandler::StalledTransactionInfo> stalledTransactionInfo;
    status_t status = mFlinger->getStalledTransactionInfo(pid, stalledTransactionInfo);
    if (stalledTransactionInfo) {
        gui::StalledTransactionInfo result;
        result.layerName = String16{stalledTransactionInfo->layerName.c_str()},
        result.bufferId = stalledTransactionInfo->bufferId,
        result.frameNumber = stalledTransactionInfo->frameNumber,
        outInfo->emplace(std::move(result));
    } else {
        outInfo->reset();
    }
    return binderStatusFromStatusT(status);
}

status_t SurfaceComposerAIDL::checkAccessPermission(bool usePermissionCache) {
    if (!mFlinger->callingThreadHasUnscopedSurfaceFlingerAccess(usePermissionCache)) {
        IPCThreadState* ipc = IPCThreadState::self();
        ALOGE("Permission Denial: can't access SurfaceFlinger pid=%d, uid=%d", ipc->getCallingPid(),
              ipc->getCallingUid());
        return PERMISSION_DENIED;
    }
    return OK;
}

status_t SurfaceComposerAIDL::checkControlDisplayBrightnessPermission() {
    IPCThreadState* ipc = IPCThreadState::self();
    const int pid = ipc->getCallingPid();
    const int uid = ipc->getCallingUid();
    if ((uid != AID_GRAPHICS) && (uid != AID_SYSTEM) &&
        !PermissionCache::checkPermission(sControlDisplayBrightness, pid, uid)) {
        ALOGE("Permission Denial: can't control brightness pid=%d, uid=%d", pid, uid);
        return PERMISSION_DENIED;
    }
    return OK;
}

status_t SurfaceComposerAIDL::checkReadFrameBufferPermission() {
    IPCThreadState* ipc = IPCThreadState::self();
    const int pid = ipc->getCallingPid();
    const int uid = ipc->getCallingUid();
    if ((uid != AID_GRAPHICS) && !PermissionCache::checkPermission(sReadFramebuffer, pid, uid)) {
        ALOGE("Permission Denial: can't read framebuffer pid=%d, uid=%d", pid, uid);
        return PERMISSION_DENIED;
    }
    return OK;
}

void SurfaceFlinger::forceFutureUpdate(int delayInMs) {
    static_cast<void>(mScheduler->scheduleDelayed([&]() { scheduleRepaint(); }, ms2ns(delayInMs)));
}

const DisplayDevice* SurfaceFlinger::getDisplayFromLayerStack(ui::LayerStack layerStack) {
    for (const auto& [_, display] : mDisplays) {
        if (display->getLayerStack() == layerStack) {
            return display.get();
        }
    }
    return nullptr;
}

} // namespace android

#if defined(__gl_h_)
#error "don't include gl/gl.h in this file"
#endif

#if defined(__gl2_h_)
#error "don't include gl2/gl2.h in this file"
#endif

// TODO(b/129481165): remove the #pragma below and fix conversion issues
#pragma clang diagnostic pop // ignored "-Wconversion -Wextra"<|MERGE_RESOLUTION|>--- conflicted
+++ resolved
@@ -882,28 +882,7 @@
         ALOGE("Run StartPropertySetThread failed!");
     }
 
-<<<<<<< HEAD
-    if (mTransactionTracing) {
-        TransactionTraceWriter::getInstance().setWriterFunction([&](const std::string& prefix,
-                                                                    bool overwrite) {
-            auto writeFn = [&]() {
-                const std::string filename =
-                        TransactionTracing::DIR_NAME + prefix + TransactionTracing::FILE_NAME;
-                if (overwrite && access(filename.c_str(), F_OK) == 0) {
-                    ALOGD("TransactionTraceWriter: file=%s already exists", filename.c_str());
-                    return;
-                }
-                mTransactionTracing->flush();
-                mTransactionTracing->writeToFile(filename);
-            };
-            if (std::this_thread::get_id() == mMainThreadId) {
-                writeFn();
-            } else {
-                mScheduler->schedule(writeFn).get();
-            }
-        });
-    }
-
+    initTransactionTraceWriter();
     /* QTI_BEGIN */
     mQtiSFExtnIntf =
             mQtiSFExtnIntf->qtiPostInit(static_cast<android::impl::HWComposer&>(
@@ -915,9 +894,6 @@
     mQtiSFExtnIntf->qtiStartUnifiedDraw();
     /* QTI_END */
 
-=======
-    initTransactionTraceWriter();
->>>>>>> 4647af25
     ALOGV("Done initializing");
 }
 
@@ -2774,8 +2750,6 @@
 
     constexpr bool kCursorOnly = false;
     const auto layers = moveSnapshotsToCompositionArgs(refreshArgs, kCursorOnly);
-<<<<<<< HEAD
-=======
 
     if (mLayerLifecycleManagerEnabled && !mVisibleRegionsDirty) {
         for (const auto& [token, display] : FTL_FAKE_GUARD(mStateLock, mDisplays)) {
@@ -2799,7 +2773,6 @@
         }
     }
 
->>>>>>> 4647af25
     mCompositionEngine->present(refreshArgs);
     moveSnapshotsFromCompositionArgs(refreshArgs, layers);
 
