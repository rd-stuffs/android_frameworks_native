/*
 * Copyright (C) 2007 The Android Open Source Project
 *
 * Licensed under the Apache License, Version 2.0 (the "License");
 * you may not use this file except in compliance with the License.
 * You may obtain a copy of the License at
 *
 *      http://www.apache.org/licenses/LICENSE-2.0
 *
 * Unless required by applicable law or agreed to in writing, software
 * distributed under the License is distributed on an "AS IS" BASIS,
 * WITHOUT WARRANTIES OR CONDITIONS OF ANY KIND, either express or implied.
 * See the License for the specific language governing permissions and
 * limitations under the License.
 */

// TODO(b/129481165): remove the #pragma below and fix conversion issues
#pragma clang diagnostic push
#pragma clang diagnostic ignored "-Wconversion"
#pragma clang diagnostic ignored "-Wextra"

//#define LOG_NDEBUG 0
#define ATRACE_TAG ATRACE_TAG_GRAPHICS

#include "SurfaceFlinger.h"

#include <android-base/parseint.h>
#include <aidl/vendor/qti/hardware/display/config/IDisplayConfig.h>
#include <aidl/vendor/qti/hardware/display/config/IDisplayConfigCallback.h>
#include <aidl/vendor/qti/hardware/display/config/BnDisplayConfigCallback.h>
#include <android/binder_process.h>
#include <android/binder_manager.h>
#include <android-base/properties.h>
#include <android-base/stringprintf.h>
#include <android-base/strings.h>
#include <android/configuration.h>
#include <android/gui/IDisplayEventConnection.h>
#include <android/gui/StaticDisplayInfo.h>
#include <android/hardware/configstore/1.0/ISurfaceFlingerConfigs.h>
#include <android/hardware/configstore/1.1/ISurfaceFlingerConfigs.h>
#include <android/hardware/configstore/1.1/types.h>
#include <android/hardware/power/Boost.h>
#include <android/native_window.h>
#include <android/os/IInputFlinger.h>
#include <binder/IPCThreadState.h>
#include <binder/IServiceManager.h>
#include <binder/PermissionCache.h>
#include <compositionengine/CompositionEngine.h>
#include <compositionengine/CompositionRefreshArgs.h>
#include <compositionengine/Display.h>
#include <compositionengine/DisplayColorProfile.h>
#include <compositionengine/DisplayCreationArgs.h>
#include <compositionengine/LayerFECompositionState.h>
#include <compositionengine/OutputLayer.h>
#include <compositionengine/RenderSurface.h>
#include <compositionengine/impl/OutputCompositionState.h>
#include <compositionengine/impl/OutputLayerCompositionState.h>
#include <configstore/Utils.h>
#include <cutils/compiler.h>
#include <cutils/properties.h>
#include <ftl/algorithm.h>
#include <ftl/fake_guard.h>
#include <ftl/future.h>
#include <ftl/unit.h>
#include <gui/AidlStatusUtil.h>
#include <gui/BufferQueue.h>
#include <gui/DebugEGLImageTracker.h>
#include <gui/IProducerListener.h>
#include <gui/LayerDebugInfo.h>
#include <gui/LayerMetadata.h>
#include <gui/LayerState.h>
#include <gui/Surface.h>
#include <gui/TraceUtils.h>
#include <hidl/ServiceManagement.h>
#include <layerproto/LayerProtoParser.h>
#include <log/log.h>
#include <private/android_filesystem_config.h>
#include <private/gui/SyncFeatures.h>
#include <processgroup/processgroup.h>
#include <renderengine/RenderEngine.h>
#include <renderengine/impl/ExternalTexture.h>
#include <sys/types.h>
#include <sys/stat.h>
#include <fstream>
#include <ui/ColorSpace.h>
#include <ui/DataspaceUtils.h>
#include <ui/DebugUtils.h>
#include <ui/DisplayId.h>
#include <ui/DisplayMode.h>
#include <ui/DisplayStatInfo.h>
#include <ui/DisplayState.h>
#include <ui/DynamicDisplayInfo.h>
#include <ui/GraphicBufferAllocator.h>
#include <ui/PixelFormat.h>
#include <ui/StaticDisplayInfo.h>
#include <utils/StopWatch.h>
#include <utils/String16.h>
#include <utils/String8.h>
#include <utils/Timers.h>
#include <utils/misc.h>

#include <algorithm>
#include <cerrno>
#include <cinttypes>
#include <cmath>
#include <cstdint>
#include <functional>
#include <memory>
#include <mutex>
#include <optional>
#include <type_traits>
#include <unordered_map>

#include <ui/DisplayIdentification.h>
#include "BackgroundExecutor.h"
#include "Client.h"
#include "Colorizer.h"
#include "Display/DisplayMap.h"
#include "DisplayDevice.h"
#include "DisplayHardware/ComposerHal.h"
#include "DisplayHardware/FramebufferSurface.h"
#include "DisplayHardware/HWComposer.h"
#include "DisplayHardware/Hal.h"
#include "DisplayHardware/PowerAdvisor.h"
#include "DisplayHardware/VirtualDisplaySurface.h"
#include "DisplayRenderArea.h"
#include "Effects/Daltonizer.h"
#include "FlagManager.h"
#include "FpsReporter.h"
#include "FrameTimeline/FrameTimeline.h"
#include "FrameTracer/FrameTracer.h"
#include "HdrLayerInfoReporter.h"
#include "Layer.h"
#include "LayerProtoHelper.h"
#include "LayerRenderArea.h"
#include "LayerVector.h"
#include "MutexUtils.h"
#include "NativeWindowSurface.h"
#include "RefreshRateOverlay.h"
#include "RegionSamplingThread.h"
#include "Scheduler/DispSyncSource.h"
#include "Scheduler/EventThread.h"
#include "Scheduler/LayerHistory.h"
#include "Scheduler/Scheduler.h"
#include "Scheduler/VsyncConfiguration.h"
#include "Scheduler/VsyncController.h"
#include "StartPropertySetThread.h"
#include "SurfaceFlingerProperties.h"
#include "SurfaceInterceptor.h"
#include "TimeStats/TimeStats.h"
#include "TunnelModeEnabledReporter.h"
#include "WindowInfosListenerInvoker.h"
#include <composer_extn_intf.h>

#include "smomo_interface.h"
#include "QtiGralloc.h"
#include "layer_extn_intf.h"

#ifdef QTI_DISPLAY_CONFIG_ENABLED
#include <hardware/hwcomposer_defs.h>
#include <config/client_interface.h>
namespace DisplayConfig {
class ClientInterface;
}
#endif

#include <aidl/android/hardware/graphics/common/DisplayDecorationSupport.h>
#include <aidl/android/hardware/graphics/composer3/DisplayCapability.h>
#include <aidl/android/hardware/graphics/composer3/RenderIntent.h>

// TODO(b/157175504): Restore NO_THREAD_SAFETY_ANALYSIS prohibition and fix all
//   identified issues.
//#undef NO_THREAD_SAFETY_ANALYSIS
//#define NO_THREAD_SAFETY_ANALYSIS \
//    _Pragma("GCC error \"Prefer MAIN_THREAD macros or {Conditional,Timed,Unnecessary}Lock.\"")

composer::ComposerExtnLib composer::ComposerExtnLib::g_composer_ext_lib_;


#ifdef PHASE_OFFSET_EXTN
struct ComposerExtnIntf {
    composer::PhaseOffsetExtnIntf *phaseOffsetExtnIntf = nullptr;
};
struct ComposerExtnIntf g_comp_ext_intf_;
#endif

// To enable layer borders in the system, change the below flag to true.
#undef DOES_CONTAIN_BORDER
#define DOES_CONTAIN_BORDER false

namespace android {

using namespace std::chrono_literals;
using namespace std::string_literals;

using namespace hardware::configstore;
using namespace hardware::configstore::V1_0;
using namespace sysprop;

using aidl::android::hardware::graphics::common::DisplayDecorationSupport;
using aidl::android::hardware::graphics::composer3::Capability;
using aidl::android::hardware::graphics::composer3::DisplayCapability;
using CompositionStrategyPredictionState = android::compositionengine::impl::
        OutputCompositionState::CompositionStrategyPredictionState;

using base::StringAppendF;
using display::PhysicalDisplay;
using display::PhysicalDisplays;
using gui::DisplayInfo;
using gui::GameMode;
using gui::IDisplayEventConnection;
using gui::IWindowInfosListener;
using gui::LayerMetadata;
using gui::WindowInfo;
using gui::aidl_utils::binderStatusFromStatusT;
using ui::ColorMode;
using ui::Dataspace;
using ui::DisplayPrimaries;
using ui::RenderIntent;
using aidl::vendor::qti::hardware::display::config::IDisplayConfig;
using aidl::vendor::qti::hardware::display::config::BnDisplayConfigCallback;
using aidl::vendor::qti::hardware::display::config::Attributes;
using aidl::vendor::qti::hardware::display::config::CameraSmoothOp;
using aidl::vendor::qti::hardware::display::config::Concurrency;

using KernelIdleTimerController = scheduler::RefreshRateConfigs::KernelIdleTimerController;

namespace hal = android::hardware::graphics::composer::hal;

namespace {

#pragma clang diagnostic push
#pragma clang diagnostic error "-Wswitch-enum"

bool isWideColorMode(const ColorMode colorMode) {
    switch (colorMode) {
        case ColorMode::DISPLAY_P3:
        case ColorMode::ADOBE_RGB:
        case ColorMode::DCI_P3:
        case ColorMode::BT2020:
        case ColorMode::DISPLAY_BT2020:
        case ColorMode::BT2100_PQ:
        case ColorMode::BT2100_HLG:
            return true;
        case ColorMode::NATIVE:
        case ColorMode::STANDARD_BT601_625:
        case ColorMode::STANDARD_BT601_625_UNADJUSTED:
        case ColorMode::STANDARD_BT601_525:
        case ColorMode::STANDARD_BT601_525_UNADJUSTED:
        case ColorMode::STANDARD_BT709:
        case ColorMode::SRGB:
            return false;
    }
    return false;
}

#pragma clang diagnostic pop

// TODO(b/141333600): Consolidate with DisplayMode::Builder::getDefaultDensity.
constexpr float FALLBACK_DENSITY = ACONFIGURATION_DENSITY_TV;

float getDensityFromProperty(const char* property, bool required) {
    char value[PROPERTY_VALUE_MAX];
    const float density = property_get(property, value, nullptr) > 0 ? std::atof(value) : 0.f;
    if (!density && required) {
        ALOGE("%s must be defined as a build property", property);
        return FALLBACK_DENSITY;
    }
    return density;
}

// Currently we only support V0_SRGB and DISPLAY_P3 as composition preference.
bool validateCompositionDataspace(Dataspace dataspace) {
    return dataspace == Dataspace::V0_SRGB || dataspace == Dataspace::DISPLAY_P3;
}

#ifdef QTI_DISPLAY_CONFIG_ENABLED
class DisplayConfigCallbackHandler : public ::DisplayConfig::ConfigCallback {
public:
    DisplayConfigCallbackHandler(SurfaceFlinger& flinger) : mFlinger(flinger) {
    }
    void NotifyIdleStatus(bool is_idle) {
      ALOGV("received idle notification");
      ATRACE_CALL();
      mFlinger.NotifyIdleStatus();
    }
  private:
    SurfaceFlinger& mFlinger;
};
#endif

#ifdef AIDL_DISPLAY_CONFIG_ENABLED
class DisplayConfigAidlCallbackHandler: public BnDisplayConfigCallback {
 public:
    DisplayConfigAidlCallbackHandler(SurfaceFlinger& flinger) : mFlinger(flinger) {
    }
    virtual ndk::ScopedAStatus notifyCameraSmoothInfo(CameraSmoothOp op, int fps) {
        return ndk::ScopedAStatus::ok();
    }
    virtual ndk::ScopedAStatus notifyCWBBufferDone(int32_t in_error,
                               const ::aidl::android::hardware::common::NativeHandle& in_buffer) {
        return ndk::ScopedAStatus::ok();
    }
    virtual ndk::ScopedAStatus notifyQsyncChange(bool in_qsyncEnabled, int32_t in_refreshRate,
                                                 int32_t in_qsyncRefreshRate) {
        return ndk::ScopedAStatus::ok();
    }
    virtual ndk::ScopedAStatus notifyIdleStatus(bool in_isIdle) {
        return ndk::ScopedAStatus::ok();
    }
    virtual ndk::ScopedAStatus notifyResolutionChange(int32_t displayId, const Attributes& attr) {
        ALOGV("received notification for resolution change");
        ATRACE_CALL();
        mFlinger.NotifyResolutionSwitch(displayId, attr.xRes, attr.yRes, attr.vsyncPeriod);
        return ndk::ScopedAStatus::ok();
    }
    virtual ndk::ScopedAStatus notifyFpsMitigation(int32_t displayId, const Attributes& attr,
                                                   Concurrency concurrency) {
        return ndk::ScopedAStatus::ok();
    }
 private:
    SurfaceFlinger& mFlinger;
};
#endif
struct IdleTimerConfig {
    int32_t timeoutMs;
    bool supportKernelIdleTimer;
};

std::chrono::milliseconds getIdleTimerTimeout(DisplayId displayId) {
    const auto displayIdleTimerMsKey = [displayId] {
        std::stringstream ss;
        ss << "debug.sf.set_idle_timer_ms_" << displayId.value;
        return ss.str();
    }();

    const int32_t displayIdleTimerMs = base::GetIntProperty(displayIdleTimerMsKey, 0);
    if (displayIdleTimerMs > 0) {
        return std::chrono::milliseconds(displayIdleTimerMs);
    }

    const int32_t setIdleTimerMs = base::GetIntProperty("debug.sf.set_idle_timer_ms", 0);
    const int32_t millis = setIdleTimerMs ? setIdleTimerMs : sysprop::set_idle_timer_ms(0);
    return std::chrono::milliseconds(millis);
}

bool getKernelIdleTimerSyspropConfig(DisplayId displayId) {
    const auto displaySupportKernelIdleTimerKey = [displayId] {
        std::stringstream ss;
        ss << "debug.sf.support_kernel_idle_timer_" << displayId.value;
        return ss.str();
    }();

    const auto displaySupportKernelIdleTimer =
            base::GetBoolProperty(displaySupportKernelIdleTimerKey, false);
    return displaySupportKernelIdleTimer || sysprop::support_kernel_idle_timer(false);
}

}  // namespace anonymous

// ---------------------------------------------------------------------------

const String16 sHardwareTest("android.permission.HARDWARE_TEST");
const String16 sAccessSurfaceFlinger("android.permission.ACCESS_SURFACE_FLINGER");
const String16 sRotateSurfaceFlinger("android.permission.ROTATE_SURFACE_FLINGER");
const String16 sReadFramebuffer("android.permission.READ_FRAME_BUFFER");
const String16 sControlDisplayBrightness("android.permission.CONTROL_DISPLAY_BRIGHTNESS");
const String16 sDump("android.permission.DUMP");
const String16 sCaptureBlackoutContent("android.permission.CAPTURE_BLACKOUT_CONTENT");
const String16 sInternalSystemWindow("android.permission.INTERNAL_SYSTEM_WINDOW");

const char* KERNEL_IDLE_TIMER_PROP = "graphics.display.kernel_idle_timer.enabled";

static const int MAX_TRACING_MEMORY = 1024 * 1024 * 1024; // 1GB

// ---------------------------------------------------------------------------
int64_t SurfaceFlinger::dispSyncPresentTimeOffset;
bool SurfaceFlinger::useHwcForRgbToYuv;
bool SurfaceFlinger::hasSyncFramework;
int64_t SurfaceFlinger::maxFrameBufferAcquiredBuffers;
uint32_t SurfaceFlinger::maxGraphicsWidth;
uint32_t SurfaceFlinger::maxGraphicsHeight;
bool SurfaceFlinger::hasWideColorDisplay;
bool SurfaceFlinger::useContextPriority;
Dataspace SurfaceFlinger::defaultCompositionDataspace = Dataspace::V0_SRGB;
ui::PixelFormat SurfaceFlinger::defaultCompositionPixelFormat = ui::PixelFormat::RGBA_8888;
Dataspace SurfaceFlinger::wideColorGamutCompositionDataspace = Dataspace::V0_SRGB;
ui::PixelFormat SurfaceFlinger::wideColorGamutCompositionPixelFormat = ui::PixelFormat::RGBA_8888;
bool SurfaceFlinger::sDirectStreaming;
LatchUnsignaledConfig SurfaceFlinger::enableLatchUnsignaledConfig;

#ifdef AIDL_DISPLAY_CONFIG_ENABLED
std::shared_ptr<IDisplayConfig> displayConfigIntf = nullptr;
std::shared_ptr<DisplayConfigAidlCallbackHandler> mAidlCallbackHandler = nullptr;
int64_t callbackClientId = -1;
#endif

#ifdef QTI_DISPLAY_CONFIG_ENABLED
::DisplayConfig::ClientInterface *mDisplayConfigIntf = nullptr;
DisplayConfigCallbackHandler *mDisplayConfigCallbackhandler = nullptr;
#endif

std::string decodeDisplayColorSetting(DisplayColorSetting displayColorSetting) {
    switch(displayColorSetting) {
        case DisplayColorSetting::kManaged:
            return std::string("Managed");
        case DisplayColorSetting::kUnmanaged:
            return std::string("Unmanaged");
        case DisplayColorSetting::kEnhanced:
            return std::string("Enhanced");
        default:
            return std::string("Unknown ") +
                std::to_string(static_cast<int>(displayColorSetting));
    }
}

bool callingThreadHasRotateSurfaceFlingerAccess() {
    IPCThreadState* ipc = IPCThreadState::self();
    const int pid = ipc->getCallingPid();
    const int uid = ipc->getCallingUid();
    return uid == AID_GRAPHICS || uid == AID_SYSTEM ||
            PermissionCache::checkPermission(sRotateSurfaceFlinger, pid, uid);
}

bool callingThreadHasInternalSystemWindowAccess() {
    IPCThreadState* ipc = IPCThreadState::self();
    const int pid = ipc->getCallingPid();
    const int uid = ipc->getCallingUid();
    return uid == AID_GRAPHICS || uid == AID_SYSTEM ||
        PermissionCache::checkPermission(sInternalSystemWindow, pid, uid);
}

void SurfaceFlinger::setRefreshRates(const sp<DisplayDevice>& display) {
    // Get Primary Smomo Instance.
    std::vector<float> refreshRates;

    auto iter = display->refreshRateConfigs().getAllRefreshRates().cbegin();
    while (iter != display->refreshRateConfigs().getAllRefreshRates().cend()) {
        if (display->refreshRateConfigs().isModeAllowed(iter->second->getId())) {
            refreshRates.push_back(iter->second->getFps().getValue());
        }
        ++iter;
    }

    SmomoIntf *smoMo = nullptr;
    for (auto &instance: mSmomoInstances) {
        smoMo = instance.smoMo;
        if (smoMo == nullptr) {
            continue;
        }
        smoMo->SetDisplayRefreshRates(refreshRates);
    }
}

bool LayerExtWrapper::init() {
    mLayerExtLibHandle = dlopen(LAYER_EXTN_LIBRARY_NAME, RTLD_NOW);
    if (!mLayerExtLibHandle) {
        ALOGE("Unable to open layer ext lib: %s", dlerror());
        return false;
    }

    mLayerExtCreateFunc =
        reinterpret_cast<CreateLayerExtnFuncPtr>(dlsym(mLayerExtLibHandle,
            CREATE_LAYER_EXTN_INTERFACE));
    mLayerExtDestroyFunc =
        reinterpret_cast<DestroyLayerExtnFuncPtr>(dlsym(mLayerExtLibHandle,
            DESTROY_LAYER_EXTN_INTERFACE));

    if (!mLayerExtCreateFunc || !mLayerExtDestroyFunc) {
        ALOGE("Can't load layer ext symbols: %s", dlerror());
        dlclose(mLayerExtLibHandle);
        return false;
    }

    if (!mLayerExtCreateFunc(LAYER_EXTN_VERSION_TAG, &mInst)) {
        ALOGE("Unable to create layer ext interface");
        dlclose(mLayerExtLibHandle);
        return false;
    }

    return true;
}

LayerExtWrapper::~LayerExtWrapper() {
    if (mInst) {
        mLayerExtDestroyFunc(mInst);
    }

    if (mLayerExtLibHandle) {
      dlclose(mLayerExtLibHandle);
    }
}

bool DolphinWrapper::init() {
    bool succeed = false;
    mDolphinHandle = dlopen("libdolphin.so", RTLD_NOW);
    if (!mDolphinHandle) {
        ALOGW("Unable to open libdolphin.so: %s.", dlerror());
    } else {
        dolphinInit = (bool (*) ())dlsym(mDolphinHandle, "dolphinInit");
        dolphinSetVsyncPeriod = (void (*) (nsecs_t)) dlsym(mDolphinHandle,
                "dolphinSetVsyncPeriod");
        dolphinTrackBufferIncrement = (void (*) (const char*, int))dlsym(mDolphinHandle,
                "dolphinTrackBufferIncrement");
        dolphinTrackBufferDecrement = (void (*) (const char*, int))dlsym(mDolphinHandle,
                "dolphinTrackBufferDecrement");
        dolphinTrackVsyncSignal = (void (*) (nsecs_t, int64_t, nsecs_t))dlsym(mDolphinHandle,
                "dolphinTrackVsyncSignal");
        bool isFunctionsFound = dolphinInit && dolphinSetVsyncPeriod &&
                                dolphinTrackBufferIncrement && dolphinTrackBufferDecrement &&
                                dolphinTrackVsyncSignal;
        if (isFunctionsFound) {
            dolphinInit();
            succeed = true;
        } else {
            dlclose(mDolphinHandle);
            dolphinInit = nullptr;
            dolphinSetVsyncPeriod = nullptr;
            dolphinTrackBufferIncrement = nullptr;
            dolphinTrackBufferDecrement = nullptr;
            dolphinTrackVsyncSignal = nullptr;
        }
    }
    return succeed;
}

DolphinWrapper::~DolphinWrapper() {
    if (mDolphinHandle) {
        dlclose(mDolphinHandle);
    }
}

SurfaceFlinger::SurfaceFlinger(Factory& factory, SkipInitializationTag)
      : mFactory(factory),
        mPid(getpid()),
        mInterceptor(mFactory.createSurfaceInterceptor()),
        mTimeStats(std::make_shared<impl::TimeStats>()),
        mFrameTracer(mFactory.createFrameTracer()),
        mFrameTimeline(mFactory.createFrameTimeline(mTimeStats, mPid)),
        mCompositionEngine(mFactory.createCompositionEngine()),
        mHwcServiceName(base::GetProperty("debug.sf.hwc_service_name"s, "default"s)),
        mTunnelModeEnabledReporter(sp<TunnelModeEnabledReporter>::make()),
        mInternalDisplayDensity(getDensityFromProperty("ro.sf.lcd_density", true)),
        mEmulatedDisplayDensity(getDensityFromProperty("qemu.sf.lcd_density", false)),
        mPowerAdvisor(std::make_unique<Hwc2::impl::PowerAdvisor>(*this)),
        mWindowInfosListenerInvoker(sp<WindowInfosListenerInvoker>::make()) {
    ALOGI("Using HWComposer service: %s", mHwcServiceName.c_str());
}

SurfaceFlinger::SurfaceFlinger(Factory& factory) : SurfaceFlinger(factory, SkipInitialization) {
    ALOGI("SurfaceFlinger is starting");

    hasSyncFramework = running_without_sync_framework(true);

    dispSyncPresentTimeOffset = present_time_offset_from_vsync_ns(0);

    useHwcForRgbToYuv = force_hwc_copy_for_virtual_displays(false);

    maxFrameBufferAcquiredBuffers = max_frame_buffer_acquired_buffers(2);

    maxGraphicsWidth = std::max(max_graphics_width(0), 0);
    maxGraphicsHeight = std::max(max_graphics_height(0), 0);

    hasWideColorDisplay = has_wide_color_display(false);
    mDefaultCompositionDataspace =
            static_cast<ui::Dataspace>(default_composition_dataspace(Dataspace::V0_SRGB));
    mWideColorGamutCompositionDataspace = static_cast<ui::Dataspace>(wcg_composition_dataspace(
            hasWideColorDisplay ? Dataspace::DISPLAY_P3 : Dataspace::V0_SRGB));
    defaultCompositionDataspace = mDefaultCompositionDataspace;
    wideColorGamutCompositionDataspace = mWideColorGamutCompositionDataspace;
    defaultCompositionPixelFormat = static_cast<ui::PixelFormat>(
            default_composition_pixel_format(ui::PixelFormat::RGBA_8888));
    wideColorGamutCompositionPixelFormat =
            static_cast<ui::PixelFormat>(wcg_composition_pixel_format(ui::PixelFormat::RGBA_8888));

    mColorSpaceAgnosticDataspace =
            static_cast<ui::Dataspace>(color_space_agnostic_dataspace(Dataspace::UNKNOWN));

    mLayerCachingEnabled = [] {
        const bool enable =
                android::sysprop::SurfaceFlingerProperties::enable_layer_caching().value_or(false);
        return base::GetBoolProperty(std::string("debug.sf.enable_layer_caching"), enable);
    }();

    useContextPriority = use_context_priority(true);

    mInternalDisplayPrimaries = sysprop::getDisplayNativePrimaries();

    // debugging stuff...
    char value[PROPERTY_VALUE_MAX];

    property_get("ro.bq.gpu_to_cpu_unsupported", value, "0");
    mGpuToCpuSupported = !atoi(value);

    property_get("ro.build.type", value, "user");
    mIsUserBuild = strcmp(value, "user") == 0;

    mDebugFlashDelay = base::GetUintProperty("debug.sf.showupdates"s, 0u);

    // DDMS debugging deprecated (b/120782499)
    property_get("debug.sf.ddms", value, "0");
    int debugDdms = atoi(value);
    ALOGI_IF(debugDdms, "DDMS debugging not supported");

    property_get("debug.sf.disable_backpressure", value, "0");
    mPropagateBackpressure = !atoi(value);
    ALOGI_IF(!mPropagateBackpressure, "Disabling backpressure propagation");

    property_get("debug.sf.enable_gl_backpressure", value, "0");
    mPropagateBackpressureClientComposition = atoi(value);
    ALOGI_IF(mPropagateBackpressureClientComposition,
             "Enabling backpressure propagation for Client Composition");

    property_get("ro.surface_flinger.supports_background_blur", value, "0");
    bool supportsBlurs = atoi(value);
    mSupportsBlur = supportsBlurs;
    ALOGI_IF(!mSupportsBlur, "Disabling blur effects, they are not supported.");
    property_get("ro.sf.blurs_are_expensive", value, "0");
    mBlursAreExpensive = atoi(value);

    property_get("vendor.display.enable_fb_scaling", value, "0");
    mUseFbScaling = atoi(value);
    ALOGI_IF(mUseFbScaling, "Enable FrameBuffer Scaling");
    property_get("debug.sf.enable_advanced_sf_phase_offset", value, "0");
    mUseAdvanceSfOffset = atoi(value);
    ALOGI_IF(mUseAdvanceSfOffset, "Enable Advance SF Phase Offset");

    const size_t defaultListSize = MAX_LAYERS;
    auto listSize = property_get_int32("debug.sf.max_igbp_list_size", int32_t(defaultListSize));
    mMaxGraphicBufferProducerListSize = (listSize > 0) ? size_t(listSize) : defaultListSize;
    mGraphicBufferProducerListSizeLogThreshold =
            std::max(static_cast<int>(0.95 *
                                      static_cast<double>(mMaxGraphicBufferProducerListSize)),
                     1);

    property_get("debug.sf.luma_sampling", value, "1");
    mLumaSampling = atoi(value);

    property_get("debug.sf.disable_client_composition_cache", value, "0");
    mDisableClientCompositionCache = atoi(value);

    property_get("debug.sf.predict_hwc_composition_strategy", value, "1");
    mPredictCompositionStrategy = atoi(value);

    property_get("debug.sf.treat_170m_as_sRGB", value, "0");
    mTreat170mAsSrgb = atoi(value);
    char property[PROPERTY_VALUE_MAX] = {0};
    if((property_get("vendor.display.vsync_reliable_on_doze", property, "0") > 0) &&
        (!strncmp(property, "1", PROPERTY_VALUE_MAX ) ||
        (!strncasecmp(property,"true", PROPERTY_VALUE_MAX )))) {
        mVsyncSourceReliableOnDoze = true;
    }

    // If mPluggableVsyncPrioritized is true then the order of priority of V-syncs is Pluggable
    // followed by Primary and Secondary built-ins.
    if((property_get("vendor.display.pluggable_vsync_prioritized", property, "0") > 0) &&
        (!strncmp(property, "1", PROPERTY_VALUE_MAX ) ||
        (!strncasecmp(property,"true", PROPERTY_VALUE_MAX )))) {
        mPluggableVsyncPrioritized = true;
    }

    // We should be reading 'persist.sys.sf.color_saturation' here
    // but since /data may be encrypted, we need to wait until after vold
    // comes online to attempt to read the property. The property is
    // instead read after the boot animation

    if (base::GetBoolProperty("debug.sf.treble_testing_override"s, false)) {
        // Without the override SurfaceFlinger cannot connect to HIDL
        // services that are not listed in the manifests.  Considered
        // deriving the setting from the set service name, but it
        // would be brittle if the name that's not 'default' is used
        // for production purposes later on.
        ALOGI("Enabling Treble testing override");
        android::hardware::details::setTrebleTestingOverride(true);
    }

#ifdef QTI_DISPLAY_CONFIG_ENABLED
    mDisplayConfigCallbackhandler = new DisplayConfigCallbackHandler(*this);
    int ret = ::DisplayConfig::ClientInterface::Create("SurfaceFlinger"+std::to_string(0),
                                                        mDisplayConfigCallbackhandler,
                                                        &mDisplayConfigIntf);
    if (ret || !mDisplayConfigIntf) {
        ALOGE("DisplayConfig HIDL not present\n");
        mDisplayConfigIntf = nullptr;
    } else {
        ALOGV("DisplayConfig HIDL is present\n");
    }

    if (mDisplayConfigIntf) {
#ifdef DISPLAY_CONFIG_API_LEVEL_1
        std::string value = "";
        std::string qsync_prop = "enable_qsync_idle";
        ret = mDisplayConfigIntf->GetDebugProperty(qsync_prop, &value);
        ALOGI("enable_qsync_idle, ret:%d value:%s", ret, value.c_str());
        if (!ret && (value == "1")) {
          mDisplayConfigIntf->ControlIdleStatusCallback(true);
        }
#endif
    }
#endif
    mRefreshRateOverlaySpinner = property_get_bool("sf.debug.show_refresh_rate_overlay_spinner", 0);

#ifdef AIDL_DISPLAY_CONFIG_ENABLED
    ndk::SpAIBinder binder(
         AServiceManager_checkService("vendor.qti.hardware.display.config.IDisplayConfig/default"));

    if (binder.get() == nullptr) {
        ALOGE("DisplayConfig AIDL is not present");
    } else {
        displayConfigIntf = IDisplayConfig::fromBinder(binder);
        if (displayConfigIntf == nullptr) {
            ALOGE("Failed to retrieve DisplayConfig AIDL binder");
        } else {
            mAidlCallbackHandler = ndk::SharedRefBase::make<DisplayConfigAidlCallbackHandler>(*this);
            displayConfigIntf->registerCallback(mAidlCallbackHandler, &callbackClientId);
            if (callbackClientId >= 0) {
               ALOGI("Registered to displayconfig aidl service and enabled callback");
            }
        }
    }
#endif

    if (!mIsUserBuild && base::GetBoolProperty("debug.sf.enable_transaction_tracing"s, true)) {
        mTransactionTracing.emplace();
    }

    mIgnoreHdrCameraLayers = ignore_hdr_camera_layers(false);

    // Power hint session mode, representing which hint(s) to send: early, late, or both)
    mPowerHintSessionMode =
            {.late = base::GetBoolProperty("debug.sf.send_late_power_session_hint"s, true),
             .early = base::GetBoolProperty("debug.sf.send_early_power_session_hint"s, false)};
}

LatchUnsignaledConfig SurfaceFlinger::getLatchUnsignaledConfig() {
    if (base::GetBoolProperty("debug.sf.auto_latch_unsignaled"s, true)) {
        return LatchUnsignaledConfig::AutoSingleLayer;
    }

    if (base::GetBoolProperty("debug.sf.latch_unsignaled"s, false)) {
        return LatchUnsignaledConfig::Always;
    }

    return LatchUnsignaledConfig::Disabled;
}

SurfaceFlinger::~SurfaceFlinger() {
#ifdef AIDL_DISPLAY_CONFIG_ENABLED
    if (displayConfigIntf && callbackClientId >= 0) {
        displayConfigIntf->unRegisterCallback(callbackClientId);
        callbackClientId = -1;
    }
#endif
}

void SurfaceFlinger::binderDied(const wp<IBinder>&) {
    // the window manager died on us. prepare its eulogy.
    mBootFinished = false;

    // Sever the link to inputflinger since it's gone as well.
    static_cast<void>(mScheduler->schedule(
            [this] { mInputFlinger.clear(); }));

    // restore initial conditions (default device unblank, etc)
    initializeDisplays();

    // restart the boot-animation
    startBootAnim();
}

void SurfaceFlinger::run() {
    mScheduler->run();
}

sp<IBinder> SurfaceFlinger::createDisplay(const String8& displayName, bool secure) {
    // onTransact already checks for some permissions, but adding an additional check here.
    // This is to ensure that only system and graphics can request to create a secure
    // display. Secure displays can show secure content so we add an additional restriction on it.
    const int uid = IPCThreadState::self()->getCallingUid();
    if (secure && uid != AID_GRAPHICS && uid != AID_SYSTEM) {
        ALOGE("Only privileged processes can create a secure display");
        return nullptr;
    }

    class DisplayToken : public BBinder {
        sp<SurfaceFlinger> flinger;
        virtual ~DisplayToken() {
             // no more references, this display must be terminated
             Mutex::Autolock _l(flinger->mStateLock);
             flinger->mCurrentState.displays.removeItem(wp<IBinder>::fromExisting(this));
             flinger->setTransactionFlags(eDisplayTransactionNeeded);
         }
     public:
        explicit DisplayToken(const sp<SurfaceFlinger>& flinger)
            : flinger(flinger) {
        }
    };

    sp<BBinder> token = sp<DisplayToken>::make(sp<SurfaceFlinger>::fromExisting(this));

    Mutex::Autolock _l(mStateLock);
    // Display ID is assigned when virtual display is allocated by HWC.
    DisplayDeviceState state;
    state.isSecure = secure;
    state.displayName = displayName;
    mCurrentState.displays.add(token, state);
    mInterceptor->saveDisplayCreation(state);
    return token;
}

void SurfaceFlinger::destroyDisplay(const sp<IBinder>& displayToken) {
    Mutex::Autolock lock(mStateLock);

    const ssize_t index = mCurrentState.displays.indexOfKey(displayToken);
    if (index < 0) {
        ALOGE("%s: Invalid display token %p", __func__, displayToken.get());
        return;
    }

    const DisplayDeviceState& state = mCurrentState.displays.valueAt(index);
    if (state.physical) {
        ALOGE("%s: Invalid operation on physical display", __func__);
        return;
    }
    mInterceptor->saveDisplayDeletion(state.sequenceId);
    mCurrentState.displays.removeItemsAt(index);
    setTransactionFlags(eDisplayTransactionNeeded);
}

void SurfaceFlinger::enableHalVirtualDisplays(bool enable) {
    auto& generator = mVirtualDisplayIdGenerators.hal;
    if (!generator && enable) {
        ALOGI("Enabling HAL virtual displays");
        generator.emplace(getHwComposer().getMaxVirtualDisplayCount());
    } else if (generator && !enable) {
        ALOGW_IF(generator->inUse(), "Disabling HAL virtual displays while in use");
        generator.reset();
    }
}
VirtualDisplayId SurfaceFlinger::acquireVirtualDisplay(ui::Size resolution,
                                                       ui::PixelFormat format,
                                                       bool canAllocateHwcForVDS) {
    auto& generator = mVirtualDisplayIdGenerators.hal;
    if (canAllocateHwcForVDS && generator) {
        if (const auto id = generator->generateId()) {
            if (getHwComposer().allocateVirtualDisplay(*id, resolution, &format)) {
                return *id;
            }

            generator->releaseId(*id);
        } else {
            ALOGW("%s: Exhausted HAL virtual displays", __func__);
        }

        ALOGW("%s: Falling back to GPU virtual display", __func__);
    }

    const auto id = mVirtualDisplayIdGenerators.gpu.generateId();
    LOG_ALWAYS_FATAL_IF(!id, "Failed to generate ID for GPU virtual display");
    return *id;
}

void SurfaceFlinger::releaseVirtualDisplay(VirtualDisplayId displayId) {
    if (const auto id = HalVirtualDisplayId::tryCast(displayId)) {
        if (auto& generator = mVirtualDisplayIdGenerators.hal) {
            generator->releaseId(*id);
        }
        return;
    }

    const auto id = GpuVirtualDisplayId::tryCast(displayId);
    LOG_ALWAYS_FATAL_IF(!id);
    mVirtualDisplayIdGenerators.gpu.releaseId(*id);
}

std::vector<PhysicalDisplayId> SurfaceFlinger::getPhysicalDisplayIdsLocked() const {
    std::vector<PhysicalDisplayId> displayIds;
    displayIds.reserve(mPhysicalDisplays.size());

    const auto defaultDisplayId = getDefaultDisplayDeviceLocked()->getPhysicalId();
    displayIds.push_back(defaultDisplayId);

    for (const auto& [id, display] : mPhysicalDisplays) {
        if (id != defaultDisplayId) {
            displayIds.push_back(id);
        }
    }

    return displayIds;
}

std::optional<PhysicalDisplayId> SurfaceFlinger::getPhysicalDisplayIdLocked(
        const sp<display::DisplayToken>& displayToken) const {
    return ftl::find_if(mPhysicalDisplays, PhysicalDisplay::hasToken(displayToken))
            .transform(&ftl::to_key<PhysicalDisplays>);
}

sp<IBinder> SurfaceFlinger::getPhysicalDisplayToken(PhysicalDisplayId displayId) const {
    Mutex::Autolock lock(mStateLock);
    return getPhysicalDisplayTokenLocked(displayId);
}

status_t SurfaceFlinger::getColorManagement(bool* outGetColorManagement) const {
    if (!outGetColorManagement) {
        return BAD_VALUE;
    }
    *outGetColorManagement = useColorManagement;
    return NO_ERROR;
}

HWComposer& SurfaceFlinger::getHwComposer() const {
    return mCompositionEngine->getHwComposer();
}

renderengine::RenderEngine& SurfaceFlinger::getRenderEngine() const {
    return mCompositionEngine->getRenderEngine();
}

compositionengine::CompositionEngine& SurfaceFlinger::getCompositionEngine() const {
    return *mCompositionEngine.get();
}

void SurfaceFlinger::bootFinished() {
    if (mBootFinished == true) {
        ALOGE("Extra call to bootFinished");
        return;
    }
    mBootFinished = true;
    if (mStartPropertySetThread->join() != NO_ERROR) {
        ALOGE("Join StartPropertySetThread failed!");
    }

    if (mRenderEnginePrimeCacheFuture.valid()) {
        mRenderEnginePrimeCacheFuture.get();
    }
    const nsecs_t now = systemTime();
    const nsecs_t duration = now - mBootTime;
    ALOGI("Boot is finished (%ld ms)", long(ns2ms(duration)) );

    mFrameTracer->initialize();
    mFrameTimeline->onBootFinished();
    getRenderEngine().setEnableTracing(mFlagManager.use_skia_tracing());

    // wait patiently for the window manager death
    const String16 name("window");
    mWindowManager = defaultServiceManager()->getService(name);
    if (mWindowManager != 0) {
        mWindowManager->linkToDeath(sp<IBinder::DeathRecipient>::fromExisting(this));
    }

    // stop boot animation
    // formerly we would just kill the process, but we now ask it to exit so it
    // can choose where to stop the animation.
    property_set("service.bootanim.exit", "1");

    const int LOGTAG_SF_STOP_BOOTANIM = 60110;
    LOG_EVENT_LONG(LOGTAG_SF_STOP_BOOTANIM,
                   ns2ms(systemTime(SYSTEM_TIME_MONOTONIC)));

    sp<IBinder> input(defaultServiceManager()->getService(String16("inputflinger")));

    static_cast<void>(mScheduler->schedule([=]() FTL_FAKE_GUARD(kMainThreadContext) {
        if (input == nullptr) {
            ALOGE("Failed to link to input service");
        } else {
            mInputFlinger = interface_cast<os::IInputFlinger>(input);
        }

        readPersistentProperties();
        mPowerAdvisor->onBootFinished();
        const bool powerHintEnabled = mFlagManager.use_adpf_cpu_hint();
        mPowerAdvisor->enablePowerHint(powerHintEnabled);
        const bool powerHintUsed = mPowerAdvisor->usePowerHintSession();
        ALOGD("Power hint is %s",
              powerHintUsed ? "supported" : (powerHintEnabled ? "unsupported" : "disabled"));
        if (powerHintUsed) {
            std::optional<pid_t> renderEngineTid = getRenderEngine().getRenderEngineTid();
            std::vector<int32_t> tidList;
            tidList.emplace_back(gettid());
            if (renderEngineTid.has_value()) {
                tidList.emplace_back(*renderEngineTid);
            }
            if (!mPowerAdvisor->startPowerHintSession(tidList)) {
                ALOGW("Cannot start power hint session");
            }
        }

        mBootStage = BootStage::FINISHED;

        if (base::GetBoolProperty("sf.debug.show_refresh_rate_overlay"s, false)) {
            ftl::FakeGuard guard(mStateLock);
            enableRefreshRateOverlay(true);
        }
        if (mUseFbScaling) {
            Mutex::Autolock _l(mStateLock);
            ssize_t index = mCurrentState.displays.indexOfKey(getPrimaryDisplayTokenLocked());
            if (index < 0) {
                ALOGE("Invalid token %p", getPrimaryDisplayTokenLocked().get());
            } else {
                DisplayDeviceState& curState = mCurrentState.displays.editValueAt(index);
                DisplayDeviceState& drawState = mDrawingState.displays.editValueAt(index);
                setFrameBufferSizeForScaling(getDefaultDisplayDeviceLocked(), curState, drawState);
            }
        }

    }));

    setupDisplayExtnFeatures();
}

uint32_t SurfaceFlinger::getNewTexture() {
    {
        std::lock_guard lock(mTexturePoolMutex);
        if (!mTexturePool.empty()) {
            uint32_t name = mTexturePool.back();
            mTexturePool.pop_back();
            ATRACE_INT("TexturePoolSize", mTexturePool.size());
            return name;
        }

        // The pool was too small, so increase it for the future
        ++mTexturePoolSize;
    }

    // The pool was empty, so we need to get a new texture name directly using a
    // blocking call to the main thread
    auto genTextures = [this] {
               uint32_t name = 0;
               getRenderEngine().genTextures(1, &name);
               return name;
    };
    if (std::this_thread::get_id() == mMainThreadId) {
        return genTextures();
    } else {
        return mScheduler->schedule(genTextures).get();
    }
}

void SurfaceFlinger::deleteTextureAsync(uint32_t texture) {
    std::lock_guard lock(mTexturePoolMutex);
    // We don't change the pool size, so the fix-up logic in postComposition will decide whether
    // to actually delete this or not based on mTexturePoolSize
    mTexturePool.push_back(texture);
    ATRACE_INT("TexturePoolSize", mTexturePool.size());
}

static std::optional<renderengine::RenderEngine::RenderEngineType>
chooseRenderEngineTypeViaSysProp() {
    char prop[PROPERTY_VALUE_MAX];
    property_get(PROPERTY_DEBUG_RENDERENGINE_BACKEND, prop, "");

    if (strcmp(prop, "gles") == 0) {
        return renderengine::RenderEngine::RenderEngineType::GLES;
    } else if (strcmp(prop, "threaded") == 0) {
        return renderengine::RenderEngine::RenderEngineType::THREADED;
    } else if (strcmp(prop, "skiagl") == 0) {
        return renderengine::RenderEngine::RenderEngineType::SKIA_GL;
    } else if (strcmp(prop, "skiaglthreaded") == 0) {
        return renderengine::RenderEngine::RenderEngineType::SKIA_GL_THREADED;
    } else {
        ALOGE("Unrecognized RenderEngineType %s; ignoring!", prop);
        return {};
    }
}

// Do not call property_set on main thread which will be blocked by init
// Use StartPropertySetThread instead.
void SurfaceFlinger::init() FTL_FAKE_GUARD(kMainThreadContext) {
    ALOGI(  "SurfaceFlinger's main thread ready to run. "
            "Initializing graphics H/W...");
    Mutex::Autolock lock(mStateLock);

#if defined(QTI_DISPLAY_CONFIG_ENABLED) && defined(AIDL_DISPLAY_CONFIG_ENABLED)
    if (!mDisplayConfigIntf && !displayConfigIntf) {
        ALOGW("DisplayConfig HIDL and AIDL are both unavailable - disabling composer extensions");
    } else {
        ALOGV("Initializing composer extension interface");
        InitComposerExtn();
    }
#endif
    // Get a RenderEngine for the given display / config (can't fail)
    // TODO(b/77156734): We need to stop casting and use HAL types when possible.
    // Sending maxFrameBufferAcquiredBuffers as the cache size is tightly tuned to single-display.
    auto builder = renderengine::RenderEngineCreationArgs::Builder()
                           .setPixelFormat(static_cast<int32_t>(defaultCompositionPixelFormat))
                           .setImageCacheSize(maxFrameBufferAcquiredBuffers)
                           .setUseColorManagerment(useColorManagement)
                           .setEnableProtectedContext(enable_protected_contents(false))
                           .setPrecacheToneMapperShaderOnly(false)
                           .setSupportsBackgroundBlur(mSupportsBlur)
                           .setContextPriority(
                                   useContextPriority
                                           ? renderengine::RenderEngine::ContextPriority::REALTIME
                                           : renderengine::RenderEngine::ContextPriority::MEDIUM);
    if (auto type = chooseRenderEngineTypeViaSysProp()) {
        builder.setRenderEngineType(type.value());
    }
    mCompositionEngine->setRenderEngine(renderengine::RenderEngine::create(builder.build()));
    mMaxRenderTargetSize =
            std::min(getRenderEngine().getMaxTextureSize(), getRenderEngine().getMaxViewportDims());

    // Set SF main policy after initializing RenderEngine which has its own policy.
    if (!SetTaskProfiles(0, {"SFMainPolicy"})) {
        ALOGW("Failed to set main task profile");
    }

    mCompositionEngine->setTimeStats(mTimeStats);
    mCompositionEngine->setHwComposer(getFactory().createHWComposer(mHwcServiceName));
    mCompositionEngine->getHwComposer().setCallback(*this);
    ClientCache::getInstance().setRenderEngine(&getRenderEngine());

    enableLatchUnsignaledConfig = getLatchUnsignaledConfig();

    if (base::GetBoolProperty("vendor.display.disable_latch_media_content"s, false)) {
        mLatchMediaContent = false;
    }

    if (base::GetBoolProperty("debug.sf.enable_hwc_vds"s, false)) {
        enableHalVirtualDisplays(true);
    }

    // Process hotplug for displays connected at boot.
    LOG_ALWAYS_FATAL_IF(!configureLocked(),
                        "Initial display configuration failed: HWC did not hotplug");

    // Commit primary display.
    sp<const DisplayDevice> display;
    if (const auto indexOpt = mCurrentState.getDisplayIndex(getPrimaryDisplayIdLocked())) {
        const auto& displays = mCurrentState.displays;

        const auto& token = displays.keyAt(*indexOpt);
        const auto& state = displays.valueAt(*indexOpt);

        processDisplayAdded(token, state);
        mDrawingState.displays.add(token, state);

        display = getDefaultDisplayDeviceLocked();
    }

    LOG_ALWAYS_FATAL_IF(!display, "Failed to configure the primary display");
    LOG_ALWAYS_FATAL_IF(!getHwComposer().isConnected(display->getPhysicalId()),
                        "Primary display is disconnected");
#ifdef QTI_DISPLAY_CONFIG_ENABLED
    if (!mDisplayConfigIntf) {
        ALOGE("DisplayConfig HIDL not present\n");
        mDisplayConfigIntf = nullptr;
    } else {
        mDisplayConfigIntf->IsAsyncVDSCreationSupported(&mAsyncVdsCreationSupported);
        ALOGI("IsAsyncVDSCreationSupported %d", mAsyncVdsCreationSupported);
    }
#endif

    // TODO(b/241285876): The Scheduler needlessly depends on creating the CompositionEngine part of
    // the DisplayDevice, hence the above commit of the primary display. Remove that special case by
    // initializing the Scheduler after configureLocked, once decoupled from DisplayDevice.
    initScheduler(display);
    dispatchDisplayHotplugEvent(display->getPhysicalId(), true);

    // Commit secondary display(s).
    processDisplayChangesLocked();

    // initialize our drawing state
    mDrawingState = mCurrentState;

    // set initial conditions (e.g. unblank default device)
    initializeDisplays();

    mPowerAdvisor->init();

    char primeShaderCache[PROPERTY_VALUE_MAX];
    property_get("service.sf.prime_shader_cache", primeShaderCache, "1");
    if (atoi(primeShaderCache)) {
        if (setSchedFifo(false) != NO_ERROR) {
            ALOGW("Can't set SCHED_OTHER for primeCache");
        }

        mRenderEnginePrimeCacheFuture = getRenderEngine().primeCache();

        if (setSchedFifo(true) != NO_ERROR) {
            ALOGW("Can't set SCHED_OTHER for primeCache");
        }
    }

    onActiveDisplaySizeChanged(display);

    // Inform native graphics APIs whether the present timestamp is supported:

    const bool presentFenceReliable =
            !getHwComposer().hasCapability(Capability::PRESENT_FENCE_IS_NOT_RELIABLE);
    mStartPropertySetThread = getFactory().createStartPropertySetThread(presentFenceReliable);

    if (mStartPropertySetThread->Start() != NO_ERROR) {
        ALOGE("Run StartPropertySetThread failed!");
    }

    char layerExtProp[PROPERTY_VALUE_MAX];
    property_get("vendor.display.use_layer_ext", layerExtProp, "0");
    if (atoi(layerExtProp)) {
        mUseLayerExt = true;
    }
    property_get("vendor.display.split_layer_ext", layerExtProp, "0");
    if (atoi(layerExtProp)) {
        mSplitLayerExt = true;
    }
    if ((mUseLayerExt || mSplitLayerExt) && mLayerExt.init()) {
        ALOGI("Layer Extension is enabled");
    }

#ifdef FPS_MITIGATION_ENABLED
    auto currMode = display->getActiveMode();
    // TODO(b/249122891) Account for refactor to re-enable
    /*
    const auto& supportedModes = display->getSupportedModes();
    std::vector<float> fps_list;
    for (const auto& [id, mode] : supportedModes) {
        if (mode->getWidth() == currMode->getWidth() &&
            mode->getHeight() == currMode->getHeight()) {
            fps_list.push_back(int32_t(mode->getFps().getValue()));
        }
    }

    if (mDisplayExtnIntf) {
        mDisplayExtnIntf->SetFpsMitigationCallback(
                          [this](float newLevelFps){
                              setDesiredModeByThermalLevel(newLevelFps);
                          }, fps_list);
    }
    */
#endif

    startUnifiedDraw();

    mRETid = getRenderEngine().getRETid();
    mSFTid = gettid();

    ALOGV("Done initializing");
}

void SurfaceFlinger::InitComposerExtn() {
    mComposerExtnIntf = composer::ComposerExtnLib::GetInstance();
    if (!mComposerExtnIntf) {
        ALOGE("Unable to get composer extension");
        return;
    }
    int ret = mComposerExtnIntf->CreateFrameScheduler(&mFrameSchedulerExtnIntf);
    if (ret) {
        ALOGI("Unable to create frame scheduler extension");
    }

    ret = mComposerExtnIntf->CreateDisplayExtn(&mDisplayExtnIntf);
    if (ret) {
       ALOGI("Unable to create display extension");
    }
    ALOGI("Init: mDisplayExtnIntf: %p", mDisplayExtnIntf);
}

void SurfaceFlinger::createSmomoInstance(const DisplayDeviceState& state) {
    // TODO(b/249122891) Account for refactor to re-enable
    /*
    if (state.isVirtual() || state.physical->type == ui::DisplayConnectionType::External) {
        return;
    }
    */
    char smomoProp[PROPERTY_VALUE_MAX];
    property_get("vendor.display.use_smooth_motion", smomoProp, "0");
    if (!atoi(smomoProp)) {
        ALOGI("Smomo is disabled through property");
        return;
    }
    SmomoInfo smomoInfo;
    smomoInfo.displayId = state.physical->hwcDisplayId;
    smomoInfo.layerStackId = state.layerStack.id;
    smomoInfo.active = true;
    smomo::DisplayInfo displayInfo;
    displayInfo.display_id = state.physical->hwcDisplayId;
    displayInfo.is_primary = state.physical->hwcDisplayId == 0;
    displayInfo.type = smomo::kBuiltin;
    mComposerExtnIntf = composer::ComposerExtnLib::GetInstance();
    bool ret = mComposerExtnIntf->CreateSmomoExtn(&smomoInfo.smoMo, displayInfo);
    if (!ret) {
        ALOGI("Unable to create smomo extension for display: %d", displayInfo.display_id);
        return;
    }

    mSmomoInstances.push_back(smomoInfo);
    // Set refresh rates for primary display's instance.
    smomoInfo.smoMo->SetChangeRefreshRateCallback(
           [this](int32_t refreshRate) {
                setRefreshRateTo(refreshRate);
           });

    const auto display = getDefaultDisplayDeviceLocked();
    setRefreshRates(display);

    if (mSmomoInstances.size() > 1) {
        // Disable DRC on all instances.
        for (auto &instance : mSmomoInstances) {
            instance.smoMo->SetRefreshRateChangeStatus(false);
        }
    }

    ALOGI("SmoMo is enabled for display: %d", displayInfo.display_id);
}

void SurfaceFlinger::destroySmomoInstance(const sp<DisplayDevice>& display) {
  uint32_t hwcDisplayId = 0;
  if (!getHwcDisplayId(display, &hwcDisplayId)) {
      return;
  }

  mSmomoInstances.erase(std::remove_if(mSmomoInstances.begin(), mSmomoInstances.end(),
                                       [&](SmomoInfo const &smomoInfo) {
                                          return smomoInfo.displayId == hwcDisplayId;
                                       }), mSmomoInstances.end());

  // Enable DRC if only one instance is active.
  if (mSmomoInstances.size() == 1) {
      // Disable DRC on all instances.
      mSmomoInstances.at(0).smoMo->SetRefreshRateChangeStatus(false);
  }
}

void SurfaceFlinger::startUnifiedDraw() {
#ifdef QTI_UNIFIED_DRAW
    if (mDisplayExtnIntf) {
        // Displays hotplugged at this point.
        // TODO(b/230790745): Re-enable this function
        /*
        for (const auto& display : mDisplaysList) {
            const auto id = HalDisplayId::tryCast(display->getId());
            if (id) {
                uint32_t hwcDisplayId;
                if (!getHwcDisplayId(display, &hwcDisplayId)) {
                   continue;
                }
                ALOGI("calling TryUnifiedDraw for display=%u", hwcDisplayId);
                if (!mDisplayExtnIntf->TryUnifiedDraw(hwcDisplayId, maxFrameBufferAcquiredBuffers)){
                    ALOGI("Calling tryDrawMethod for display=%u", hwcDisplayId);
                    getHwComposer().tryDrawMethod(*id,
                      IQtiComposerClient::DrawMethod::UNIFIED_DRAW);
                }
            }
        }
        */
    }
#endif
    createPhaseOffsetExtn();
}

void SurfaceFlinger::readPersistentProperties() {
    Mutex::Autolock _l(mStateLock);

    char value[PROPERTY_VALUE_MAX];

    property_get("persist.sys.sf.color_saturation", value, "1.0");
    mGlobalSaturationFactor = atof(value);
    updateColorMatrixLocked();
    ALOGV("Saturation is set to %.2f", mGlobalSaturationFactor);

    property_get("persist.sys.sf.native_mode", value, "0");
    mDisplayColorSetting = static_cast<DisplayColorSetting>(atoi(value));

    property_get("persist.sys.sf.color_mode", value, "0");
    mForceColorMode = static_cast<ColorMode>(atoi(value));
}

void SurfaceFlinger::startBootAnim() {
    // Start boot animation service by setting a property mailbox
    // if property setting thread is already running, Start() will be just a NOP
    mStartPropertySetThread->Start();
    // Wait until property was set
    if (mStartPropertySetThread->join() != NO_ERROR) {
        ALOGE("Join StartPropertySetThread failed!");
    }
}

// ----------------------------------------------------------------------------

status_t SurfaceFlinger::getSupportedFrameTimestamps(
        std::vector<FrameEvent>* outSupported) const {
    *outSupported = {
        FrameEvent::REQUESTED_PRESENT,
        FrameEvent::ACQUIRE,
        FrameEvent::LATCH,
        FrameEvent::FIRST_REFRESH_START,
        FrameEvent::LAST_REFRESH_START,
        FrameEvent::GPU_COMPOSITION_DONE,
        FrameEvent::DEQUEUE_READY,
        FrameEvent::RELEASE,
    };

    ConditionalLock lock(mStateLock, std::this_thread::get_id() != mMainThreadId);

    if (!getHwComposer().hasCapability(Capability::PRESENT_FENCE_IS_NOT_RELIABLE)) {
        outSupported->push_back(FrameEvent::DISPLAY_PRESENT);
    }
    return NO_ERROR;
}

status_t SurfaceFlinger::getDisplayState(const sp<IBinder>& displayToken, ui::DisplayState* state) {
    if (!displayToken || !state) {
        return BAD_VALUE;
    }

    Mutex::Autolock lock(mStateLock);

    const auto display = getDisplayDeviceLocked(displayToken);
    if (!display) {
        return NAME_NOT_FOUND;
    }

    state->layerStack = display->getLayerStack();
    state->orientation = display->getOrientation();

    const Rect layerStackRect = display->getLayerStackSpaceRect();
    state->layerStackSpaceRect =
            layerStackRect.isValid() ? layerStackRect.getSize() : display->getSize();

    return NO_ERROR;
}

status_t SurfaceFlinger::getStaticDisplayInfo(const sp<IBinder>& displayToken,
                                              ui::StaticDisplayInfo* info) {
    if (!displayToken || !info) {
        return BAD_VALUE;
    }

    Mutex::Autolock lock(mStateLock);

    const auto displayOpt = ftl::find_if(mPhysicalDisplays, PhysicalDisplay::hasToken(displayToken))
                                    .transform(&ftl::to_mapped_ref<PhysicalDisplays>)
                                    .and_then(getDisplayDeviceAndSnapshot());

    if (!displayOpt) {
        return NAME_NOT_FOUND;
    }

    const auto& [display, snapshotRef] = *displayOpt;
    const auto& snapshot = snapshotRef.get();

    info->connectionType = snapshot.connectionType();
    info->deviceProductInfo = snapshot.deviceProductInfo();

    if (mEmulatedDisplayDensity) {
        info->density = mEmulatedDisplayDensity;
    } else {
        info->density = info->connectionType == ui::DisplayConnectionType::Internal
                ? mInternalDisplayDensity
                : FALLBACK_DENSITY;
    }
    info->density /= ACONFIGURATION_DENSITY_MEDIUM;

    info->secure = display->isSecure();
    info->installOrientation = display->getPhysicalOrientation();

    return NO_ERROR;
}

status_t SurfaceFlinger::getDynamicDisplayInfo(const sp<IBinder>& displayToken,
                                               ui::DynamicDisplayInfo* info) {
    if (!displayToken || !info) {
        return BAD_VALUE;
    }

    Mutex::Autolock lock(mStateLock);

    const auto displayOpt = ftl::find_if(mPhysicalDisplays, PhysicalDisplay::hasToken(displayToken))
                                    .transform(&ftl::to_mapped_ref<PhysicalDisplays>)
                                    .and_then(getDisplayDeviceAndSnapshot());
    if (!displayOpt) {
        return NAME_NOT_FOUND;
    }

    const auto& [display, snapshotRef] = *displayOpt;
    const auto& snapshot = snapshotRef.get();

    const auto& displayModes = snapshot.displayModes();

    info->supportedDisplayModes.clear();
    info->supportedDisplayModes.reserve(displayModes.size());

    for (const auto& [id, mode] : displayModes) {
        ui::DisplayMode outMode;
        outMode.id = static_cast<int32_t>(id.value());

        auto [width, height] = mode->getResolution();
        auto [xDpi, yDpi] = mode->getDpi();

        if (const auto physicalOrientation = display->getPhysicalOrientation();
            physicalOrientation == ui::ROTATION_90 || physicalOrientation == ui::ROTATION_270) {
            std::swap(width, height);
            std::swap(xDpi, yDpi);
        }

        outMode.resolution = ui::Size(width, height);

        outMode.xDpi = xDpi;
        outMode.yDpi = yDpi;

        const nsecs_t period = mode->getVsyncPeriod();
        outMode.refreshRate = Fps::fromPeriodNsecs(period).getValue();

        const auto vsyncConfigSet =
                mVsyncConfiguration->getConfigsForRefreshRate(Fps::fromValue(outMode.refreshRate));
        outMode.appVsyncOffset = vsyncConfigSet.late.appOffset;
        outMode.sfVsyncOffset = vsyncConfigSet.late.sfOffset;
        outMode.group = mode->getGroup();

        // This is how far in advance a buffer must be queued for
        // presentation at a given time.  If you want a buffer to appear
        // on the screen at time N, you must submit the buffer before
        // (N - presentationDeadline).
        //
        // Normally it's one full refresh period (to give SF a chance to
        // latch the buffer), but this can be reduced by configuring a
        // VsyncController offset.  Any additional delays introduced by the hardware
        // composer or panel must be accounted for here.
        //
        // We add an additional 1ms to allow for processing time and
        // differences between the ideal and actual refresh rate.
        outMode.presentationDeadline = period - outMode.sfVsyncOffset + 1000000;

        info->supportedDisplayModes.push_back(outMode);
    }

    const PhysicalDisplayId displayId = snapshot.displayId();

    info->activeDisplayModeId = display->refreshRateConfigs().getActiveModePtr()->getId().value();
    info->activeColorMode = display->getCompositionDisplay()->getState().colorMode;
    info->supportedColorModes = getDisplayColorModes(displayId);
    info->hdrCapabilities = display->getHdrCapabilities();

    info->autoLowLatencyModeSupported =
            getHwComposer().hasDisplayCapability(displayId,
                                                 DisplayCapability::AUTO_LOW_LATENCY_MODE);
    info->gameContentTypeSupported =
            getHwComposer().supportsContentType(displayId, hal::ContentType::GAME);

    info->preferredBootDisplayMode = static_cast<ui::DisplayModeId>(-1);

    if (getHwComposer().hasCapability(Capability::BOOT_DISPLAY_CONFIG)) {
        if (const auto hwcId = getHwComposer().getPreferredBootDisplayMode(displayId)) {
            if (const auto modeId = snapshot.translateModeId(*hwcId)) {
                info->preferredBootDisplayMode = modeId->value();
            }
        }
    }

    return NO_ERROR;
}

status_t SurfaceFlinger::getDisplayStats(const sp<IBinder>&, DisplayStatInfo* outStats) {
    if (!outStats) {
        return BAD_VALUE;
    }

    const auto& schedule = mScheduler->getVsyncSchedule();
    outStats->vsyncTime = schedule.vsyncDeadlineAfter(TimePoint::now()).ns();
    outStats->vsyncPeriod = schedule.period().ns();
    return NO_ERROR;
}

bool SurfaceFlinger::isFpsDeferNeeded(const ActiveModeInfo& info) {
    const auto display = getDefaultDisplayDeviceLocked();
    if (!display || !mThermalLevelFps) {
        return false;
    }
    // TODO(b/226947083) QC value-adds were deleted here due to change in
    // datatype
    if (mAllowThermalFpsChange) {
        return false;
    }

    return false;
}

void SurfaceFlinger::setDesiredActiveMode(const ActiveModeInfo& info) {
    ATRACE_CALL();

    if (!info.mode) {
        ALOGW("requested display mode is null");
        return;
    }
    auto display = getDisplayDeviceLocked(info.mode->getPhysicalDisplayId());
    if (!display) {
        ALOGW("%s: display is no longer valid", __func__);
        return;
    }


    if (isFpsDeferNeeded(info)) {
        return;
    }

    mVsyncPeriod = info.mode->getVsyncPeriod();
    if (mDolphinWrapper.dolphinSetVsyncPeriod) {
        mDolphinWrapper.dolphinSetVsyncPeriod(mVsyncPeriod);
    }

    if (display->setDesiredActiveMode(info)) {
        scheduleComposite(FrameHint::kNone);

        // Start receiving vsync samples now, so that we can detect a period
        // switch.
        mScheduler->resyncToHardwareVsync(true, info.mode->getFps());
        // As we called to set period, we will call to onRefreshRateChangeCompleted once
        // VsyncController model is locked.
        modulateVsync(&VsyncModulator::onRefreshRateChangeInitiated);

        updatePhaseConfiguration(info.mode->getFps());
        mScheduler->setModeChangePending(true);
    }

    setContentFps(static_cast<uint32_t>(info.mode->getFps().getValue()));
}

status_t SurfaceFlinger::setActiveModeFromBackdoor(const sp<display::DisplayToken>& displayToken,
                                                   DisplayModeId modeId) {
    ATRACE_CALL();

    if (!displayToken) {
        return BAD_VALUE;
    }

    const char* const whence = __func__;
    auto future = mScheduler->schedule([=]() -> status_t {
        const auto displayOpt =
                FTL_FAKE_GUARD(mStateLock,
                               ftl::find_if(mPhysicalDisplays,
                                            PhysicalDisplay::hasToken(displayToken))
                                       .transform(&ftl::to_mapped_ref<PhysicalDisplays>)
                                       .and_then(getDisplayDeviceAndSnapshot()));
        if (!displayOpt) {
            ALOGE("%s: Invalid physical display token %p", whence, displayToken.get());
            return NAME_NOT_FOUND;
        }

        const auto& [display, snapshotRef] = *displayOpt;
        const auto& snapshot = snapshotRef.get();

        const auto fpsOpt = snapshot.displayModes().get(modeId).transform(
                [](const DisplayModePtr& mode) { return mode->getFps(); });

        if (!fpsOpt) {
            ALOGE("%s: Invalid mode %d for display %s", whence, modeId.value(),
                  to_string(snapshot.displayId()).c_str());
            return BAD_VALUE;
        }

        const Fps fps = *fpsOpt;
        // Keep the old switching type.
        const bool allowGroupSwitching =
                display->refreshRateConfigs().getCurrentPolicy().allowGroupSwitching;
        const scheduler::RefreshRateConfigs::Policy policy{modeId, allowGroupSwitching, {fps, fps}};
        constexpr bool kOverridePolicy = false;

        return setDesiredDisplayModeSpecsInternal(display, policy, kOverridePolicy);
    });

    return future.get();
}

void SurfaceFlinger::updateInternalStateWithChangedMode() {
    ATRACE_CALL();

    const auto display = getDefaultDisplayDeviceLocked();
    if (!display) {
        return;
    }

    const auto upcomingModeInfo = display->getUpcomingActiveMode();
    if (!upcomingModeInfo.mode) {
        // There is no pending mode change. This can happen if the active
        // display changed and the mode change happened on a different display.
        return;
    }

    if (display->getActiveMode().getResolution() != upcomingModeInfo.mode->getResolution()) {
        auto& state = mCurrentState.displays.editValueFor(display->getDisplayToken());
        // We need to generate new sequenceId in order to recreate the display (and this
        // way the framebuffer).
        state.sequenceId = DisplayDeviceState{}.sequenceId;
        state.physical->activeMode = upcomingModeInfo.mode;
        processDisplayChangesLocked();

        // processDisplayChangesLocked will update all necessary components so we're done here.
        return;
    }

    mPhysicalDisplays.get(display->getPhysicalId())
            .transform(&PhysicalDisplay::snapshotRef)
            .transform(ftl::unit_fn([&](const display::DisplaySnapshot& snapshot) {
                FTL_FAKE_GUARD(kMainThreadContext,
                               display->setActiveMode(upcomingModeInfo.mode->getId(), snapshot));
            }));

    const Fps refreshRate = upcomingModeInfo.mode->getFps();
    mRefreshRateStats->setRefreshRate(refreshRate);
    updatePhaseConfiguration(refreshRate);

    if (upcomingModeInfo.event != DisplayModeEvent::None) {
        mScheduler->onPrimaryDisplayModeChanged(mAppConnectionHandle, upcomingModeInfo.mode);
    }
}

void SurfaceFlinger::clearDesiredActiveModeState(const sp<DisplayDevice>& display) {
    display->clearDesiredActiveModeState();
    if (isDisplayActiveLocked(display)) {
        mScheduler->setModeChangePending(false);
    }
}

void SurfaceFlinger::desiredActiveModeChangeDone(const sp<DisplayDevice>& display) {
    const auto refreshRate = display->getDesiredActiveMode()->mode->getFps();
    clearDesiredActiveModeState(display);
    mScheduler->resyncToHardwareVsync(true, refreshRate);
    updatePhaseConfiguration(refreshRate);
}

void SurfaceFlinger::setActiveModeInHwcIfNeeded() {
    ATRACE_CALL();

    std::optional<PhysicalDisplayId> displayToUpdateImmediately;

    for (const auto& [id, physical] : mPhysicalDisplays) {
        const auto& snapshot = physical.snapshot();

        if (snapshot.connectionType() != ui::DisplayConnectionType::Internal) {
            continue;
        }

        const auto display = getDisplayDeviceLocked(id);
        if (!display) continue;

        // Store the local variable to release the lock.
        const auto desiredActiveMode = display->getDesiredActiveMode();
        if (!desiredActiveMode) {
            // No desired active mode pending to be applied
            continue;
        }

        if (!isDisplayActiveLocked(display)) {
            // display is no longer the active display, so abort the mode change
            clearDesiredActiveModeState(display);
            continue;
        }

        const auto desiredModeId = desiredActiveMode->mode->getId();
        const auto refreshRateOpt =
                snapshot.displayModes()
                        .get(desiredModeId)
                        .transform([](const DisplayModePtr& mode) { return mode->getFps(); });

        if (!refreshRateOpt) {
            ALOGW("Desired display mode is no longer supported. Mode ID = %d",
                  desiredModeId.value());
            clearDesiredActiveModeState(display);
            continue;
        }

        ALOGV("%s changing active mode to %d(%s) for display %s", __func__, desiredModeId.value(),
              to_string(*refreshRateOpt).c_str(), to_string(display->getId()).c_str());

        if (display->getActiveMode().getId() == desiredModeId) {
            // we are already in the requested mode, there is nothing left to do
            desiredActiveModeChangeDone(display);
            continue;
        }

        // Desired active mode was set, it is different than the mode currently in use, however
        // allowed modes might have changed by the time we process the refresh.
        // Make sure the desired mode is still allowed
        const auto displayModeAllowed = display->refreshRateConfigs().isModeAllowed(desiredModeId);
        if (!displayModeAllowed) {
            clearDesiredActiveModeState(display);
            continue;
        }

        // TODO(b/142753666) use constrains
        hal::VsyncPeriodChangeConstraints constraints;
        constraints.desiredTimeNanos = systemTime();
        constraints.seamlessRequired = false;
        hal::VsyncPeriodChangeTimeline outTimeline;

        const auto status =
                display->initiateModeChange(*desiredActiveMode, constraints, &outTimeline);

        if (status != NO_ERROR) {
            // initiateModeChange may fail if a hotplug event is just about
            // to be sent. We just log the error in this case.
            ALOGW("initiateModeChange failed: %d", status);
            continue;
        }
        mScheduler->onNewVsyncPeriodChangeTimeline(outTimeline);

        if (outTimeline.refreshRequired) {
            scheduleComposite(FrameHint::kNone);
            mSetActiveModePending = true;
        } else {
            // Updating the internal state should be done outside the loop,
            // because it can recreate a DisplayDevice and modify mDisplays
            // which will invalidate the iterator.
            displayToUpdateImmediately = display->getPhysicalId();
        }
    }

    if (displayToUpdateImmediately) {
        updateInternalStateWithChangedMode();

        const auto display = getDisplayDeviceLocked(*displayToUpdateImmediately);
        const auto desiredActiveMode = display->getDesiredActiveMode();
        if (desiredActiveMode &&
            display->getActiveMode().getId() == desiredActiveMode->mode->getId()) {
            desiredActiveModeChangeDone(display);
        }
    }
}

void SurfaceFlinger::disableExpensiveRendering() {
    const char* const whence = __func__;
    auto future = mScheduler->schedule([=]() FTL_FAKE_GUARD(mStateLock) {
        ATRACE_NAME(whence);
        if (mPowerAdvisor->isUsingExpensiveRendering()) {
            for (const auto& [_, display] : mDisplays) {
                constexpr bool kDisable = false;
                mPowerAdvisor->setExpensiveRenderingExpected(display->getId(), kDisable);
            }
        }
    });

    future.wait();
}

std::vector<ColorMode> SurfaceFlinger::getDisplayColorModes(PhysicalDisplayId displayId) {
    auto modes = getHwComposer().getColorModes(displayId);

    const bool isInternalDisplay = mPhysicalDisplays.get(displayId)
                                           .transform(&PhysicalDisplay::isInternal)
                                           .value_or(false);

    // If the display is internal and the configuration claims it's not wide color capable,
    // filter out all wide color modes. The typical reason why this happens is that the
    // hardware is not good enough to support GPU composition of wide color, and thus the
    // OEMs choose to disable this capability.
    if (isInternalDisplay && !hasWideColorDisplay) {
        const auto newEnd = std::remove_if(modes.begin(), modes.end(), isWideColorMode);
        modes.erase(newEnd, modes.end());
    }

    return modes;
}

status_t SurfaceFlinger::getDisplayNativePrimaries(const sp<IBinder>& displayToken,
                                                   ui::DisplayPrimaries& primaries) {
    if (!displayToken) {
        return BAD_VALUE;
    }

    Mutex::Autolock lock(mStateLock);

    const auto display = ftl::find_if(mPhysicalDisplays, PhysicalDisplay::hasToken(displayToken))
                                 .transform(&ftl::to_mapped_ref<PhysicalDisplays>);
    if (!display) {
        return NAME_NOT_FOUND;
    }

    if (!display.transform(&PhysicalDisplay::isInternal).value()) {
        return INVALID_OPERATION;
    }

    // TODO(b/229846990): For now, assume that all internal displays have the same primaries.
    primaries = mInternalDisplayPrimaries;
    return NO_ERROR;
}

status_t SurfaceFlinger::setActiveColorMode(const sp<IBinder>& displayToken, ColorMode mode) {
    if (!displayToken) {
        return BAD_VALUE;
    }

    auto future = mScheduler->schedule([=]() FTL_FAKE_GUARD(mStateLock) -> status_t {
        const auto display = getDisplayDeviceLocked(displayToken);
        if (!display) {
            ALOGE("Attempt to set active color mode %s (%d) for invalid display token %p",
                  decodeColorMode(mode).c_str(), mode, displayToken.get());
            return NAME_NOT_FOUND;
        }

        if (display->isVirtual()) {
            ALOGW("Attempt to set active color mode %s (%d) for virtual display",
                  decodeColorMode(mode).c_str(), mode);
            return INVALID_OPERATION;
        }

        const auto modes = getDisplayColorModes(display->getPhysicalId());
        const bool exists = std::find(modes.begin(), modes.end(), mode) != modes.end();

        if (mode < ColorMode::NATIVE || !exists) {
            ALOGE("Attempt to set invalid active color mode %s (%d) for display token %p",
                  decodeColorMode(mode).c_str(), mode, displayToken.get());
            return BAD_VALUE;
        }

        display->getCompositionDisplay()->setColorProfile(
                {mode, Dataspace::UNKNOWN, RenderIntent::COLORIMETRIC, Dataspace::UNKNOWN});

        return NO_ERROR;
    });

    // TODO(b/195698395): Propagate error.
    future.wait();
    return NO_ERROR;
}

status_t SurfaceFlinger::getBootDisplayModeSupport(bool* outSupport) const {
    auto future = mScheduler->schedule(
            [this] { return getHwComposer().hasCapability(Capability::BOOT_DISPLAY_CONFIG); });

    *outSupport = future.get();
    return NO_ERROR;
}

status_t SurfaceFlinger::setBootDisplayMode(const sp<display::DisplayToken>& displayToken,
                                            DisplayModeId modeId) {
    const char* const whence = __func__;
    auto future = mScheduler->schedule([=]() FTL_FAKE_GUARD(mStateLock) -> status_t {
        const auto snapshotOpt =
                ftl::find_if(mPhysicalDisplays, PhysicalDisplay::hasToken(displayToken))
                        .transform(&ftl::to_mapped_ref<PhysicalDisplays>)
                        .transform(&PhysicalDisplay::snapshotRef);

        if (!snapshotOpt) {
            ALOGE("%s: Invalid physical display token %p", whence, displayToken.get());
            return NAME_NOT_FOUND;
        }

        const auto& snapshot = snapshotOpt->get();
        const auto hwcIdOpt = snapshot.displayModes().get(modeId).transform(
                [](const DisplayModePtr& mode) { return mode->getHwcId(); });

        if (!hwcIdOpt) {
            ALOGE("%s: Invalid mode %d for display %s", whence, modeId.value(),
                  to_string(snapshot.displayId()).c_str());
            return BAD_VALUE;
        }

        return getHwComposer().setBootDisplayMode(snapshot.displayId(), *hwcIdOpt);
    });
    return future.get();
}

status_t SurfaceFlinger::clearBootDisplayMode(const sp<IBinder>& displayToken) {
    const char* const whence = __func__;
    auto future = mScheduler->schedule([=]() FTL_FAKE_GUARD(mStateLock) -> status_t {
        if (const auto displayId = getPhysicalDisplayIdLocked(displayToken)) {
            return getHwComposer().clearBootDisplayMode(*displayId);
        } else {
            ALOGE("%s: Invalid display token %p", whence, displayToken.get());
            return BAD_VALUE;
        }
    });
    return future.get();
}

void SurfaceFlinger::setAutoLowLatencyMode(const sp<IBinder>& displayToken, bool on) {
    const char* const whence = __func__;
    static_cast<void>(mScheduler->schedule([=]() FTL_FAKE_GUARD(mStateLock) {
        if (const auto displayId = getPhysicalDisplayIdLocked(displayToken)) {
            getHwComposer().setAutoLowLatencyMode(*displayId, on);
        } else {
            ALOGE("%s: Invalid display token %p", whence, displayToken.get());
        }
    }));
}

void SurfaceFlinger::setGameContentType(const sp<IBinder>& displayToken, bool on) {
    const char* const whence = __func__;
    static_cast<void>(mScheduler->schedule([=]() FTL_FAKE_GUARD(mStateLock) {
        if (const auto displayId = getPhysicalDisplayIdLocked(displayToken)) {
            const auto type = on ? hal::ContentType::GAME : hal::ContentType::NONE;
            getHwComposer().setContentType(*displayId, type);
        } else {
            ALOGE("%s: Invalid display token %p", whence, displayToken.get());
        }
    }));
}

status_t SurfaceFlinger::overrideHdrTypes(const sp<IBinder>& displayToken,
                                          const std::vector<ui::Hdr>& hdrTypes) {
    Mutex::Autolock lock(mStateLock);

    auto display = getDisplayDeviceLocked(displayToken);
    if (!display) {
        ALOGE("%s: Invalid display token %p", __func__, displayToken.get());
        return NAME_NOT_FOUND;
    }

    display->overrideHdrTypes(hdrTypes);
    dispatchDisplayHotplugEvent(display->getPhysicalId(), true /* connected */);
    return NO_ERROR;
}

status_t SurfaceFlinger::onPullAtom(const int32_t atomId, std::string* pulledData, bool* success) {
    *success = mTimeStats->onPullAtom(atomId, pulledData);
    return NO_ERROR;
}

status_t SurfaceFlinger::getDisplayedContentSamplingAttributes(const sp<IBinder>& displayToken,
                                                               ui::PixelFormat* outFormat,
                                                               ui::Dataspace* outDataspace,
                                                               uint8_t* outComponentMask) const {
    if (!outFormat || !outDataspace || !outComponentMask) {
        return BAD_VALUE;
    }

    Mutex::Autolock lock(mStateLock);

    const auto displayId = getPhysicalDisplayIdLocked(displayToken);
    if (!displayId) {
        return NAME_NOT_FOUND;
    }

    return getHwComposer().getDisplayedContentSamplingAttributes(*displayId, outFormat,
                                                                 outDataspace, outComponentMask);
}

status_t SurfaceFlinger::setDisplayContentSamplingEnabled(const sp<IBinder>& displayToken,
                                                          bool enable, uint8_t componentMask,
                                                          uint64_t maxFrames) {
    const char* const whence = __func__;
    auto future = mScheduler->schedule([=]() FTL_FAKE_GUARD(mStateLock) -> status_t {
        if (const auto displayId = getPhysicalDisplayIdLocked(displayToken)) {
            return getHwComposer().setDisplayContentSamplingEnabled(*displayId, enable,
                                                                    componentMask, maxFrames);
        } else {
            ALOGE("%s: Invalid display token %p", whence, displayToken.get());
            return NAME_NOT_FOUND;
        }
    });

    return future.get();
}

status_t SurfaceFlinger::setDisplayElapseTime(const sp<DisplayDevice>& display,
    std::chrono::steady_clock::time_point earliestPresentTime) const {
    nsecs_t sfOffset = mVsyncConfiguration->getCurrentConfigs().late.sfOffset;
    if (!mUseAdvanceSfOffset || (sfOffset >= 0)) {
        return OK;
    }

    if (mDisplaysList.size() != 1 || display->isVirtual()) {
        // Revisit this for multi displays.
        return OK;
    }

    auto timeStamp =
      std::chrono::time_point_cast<std::chrono::nanoseconds>(earliestPresentTime);
    const auto id = HalDisplayId::tryCast(display->getId());
    if (!id) {
        return BAD_VALUE;
    }
    return getHwComposer().setDisplayElapseTime(*id, timeStamp.time_since_epoch().count());
}

status_t SurfaceFlinger::isSupportedConfigSwitch(const sp<IBinder>& displayToken, int config) {
    sp<DisplayDevice> display = nullptr;
    {
        Mutex::Autolock lock(mStateLock);
        display = (getDisplayDeviceLocked(displayToken));
    }

    if (!display) {
        ALOGE("Attempt to switch config %d for invalid display token %p", config,
               displayToken.get());
        return NAME_NOT_FOUND;
    }
#ifdef AIDL_DISPLAY_CONFIG_ENABLED
    if (displayConfigIntf != nullptr) {
        const auto displayId = PhysicalDisplayId::tryCast(display->getId());
        const auto hwcDisplayId = getHwComposer().fromPhysicalDisplayId(*displayId);
        bool supported = false;
        displayConfigIntf->isSupportedConfigSwitch(*hwcDisplayId, config, &supported);
        if (!supported) {
            ALOGW("AIDL Switching to config:%d is not supported", config);
            return INVALID_OPERATION;
        } else {
            ALOGI("AIDL Switching to config:%d is supported", config);
        }
    }
#elif defined(QTI_DISPLAY_CONFIG_ENABLED)
    const auto displayId = display->getId();
    const auto hwcDisplayId = getHwComposer().fromPhysicalDisplayId(*displayId);
    bool supported = false;
    mDisplayConfigIntf->IsSupportedConfigSwitch(*hwcDisplayId, config, &supported);
    if (!supported) {
        ALOGW("HIDL Switching to config:%d is not supported", config);
        return INVALID_OPERATION;
    }
#endif

    return NO_ERROR;
}

status_t SurfaceFlinger::getDisplayedContentSample(const sp<IBinder>& displayToken,
                                                   uint64_t maxFrames, uint64_t timestamp,
                                                   DisplayedFrameStats* outStats) const {
    Mutex::Autolock lock(mStateLock);

    const auto displayId = getPhysicalDisplayIdLocked(displayToken);
    if (!displayId) {
        return NAME_NOT_FOUND;
    }

    return getHwComposer().getDisplayedContentSample(*displayId, maxFrames, timestamp, outStats);
}

status_t SurfaceFlinger::getProtectedContentSupport(bool* outSupported) const {
    if (!outSupported) {
        return BAD_VALUE;
    }
    *outSupported = getRenderEngine().supportsProtectedContent();
    return NO_ERROR;
}

status_t SurfaceFlinger::isWideColorDisplay(const sp<IBinder>& displayToken,
                                            bool* outIsWideColorDisplay) const {
    if (!displayToken || !outIsWideColorDisplay) {
        return BAD_VALUE;
    }

    Mutex::Autolock lock(mStateLock);
    const auto display = getDisplayDeviceLocked(displayToken);
    if (!display) {
        return NAME_NOT_FOUND;
    }

    *outIsWideColorDisplay =
            display->isPrimary() ? hasWideColorDisplay : display->hasWideColorGamut();
    return NO_ERROR;
}

status_t SurfaceFlinger::isDeviceRCSupported(const sp<IBinder>& displayToken,
                                             bool* outDeviceRCSupported) const {
    if (!displayToken || !outDeviceRCSupported) {
        return BAD_VALUE;
    }

    static bool rc_supported = false;
    static int read_rc_supported = true;
    if (read_rc_supported) {
        read_rc_supported = false;
#ifdef QTI_DISPLAY_CONFIG_ENABLED
        ::DisplayConfig::ClientInterface *DisplayConfigIntf = nullptr;
        ::DisplayConfig::ClientInterface::Create("SurfaceFlinger::Layer" + std::to_string(0),
              nullptr, &DisplayConfigIntf);
        if (DisplayConfigIntf) {
            std::string value = "0";
            std::string rc_prop = "enable_rc_support";
            int ret = DisplayConfigIntf->GetDebugProperty(rc_prop, &value);
            if (!ret && (value == "1")) {
                DisplayConfigIntf->IsRCSupported(0, &rc_supported);
            }
            ::DisplayConfig::ClientInterface::Destroy(DisplayConfigIntf);
        }
#endif  // QTI_DISPLAY_CONFIG_ENABLED
    }
   *outDeviceRCSupported = rc_supported;
    return NO_ERROR;
}

status_t SurfaceFlinger::enableVSyncInjections(bool enable) {
    auto future = mScheduler->schedule([=] {
        Mutex::Autolock lock(mStateLock);

        if (const auto handle = mScheduler->enableVSyncInjection(enable)) {
            mScheduler->setInjector(enable ? mScheduler->getEventConnection(handle) : nullptr);
        }
    });

    future.wait();
    return NO_ERROR;
}

status_t SurfaceFlinger::injectVSync(nsecs_t when) {
    Mutex::Autolock lock(mStateLock);
    const nsecs_t expectedPresentTime = calculateExpectedPresentTime(TimePoint::fromNs(when)).ns();
    const nsecs_t deadlineTimestamp = expectedPresentTime;
    return mScheduler->injectVSync(when, expectedPresentTime, deadlineTimestamp) ? NO_ERROR
                                                                                 : BAD_VALUE;
}

status_t SurfaceFlinger::getLayerDebugInfo(std::vector<gui::LayerDebugInfo>* outLayers) {
    outLayers->clear();
    auto future = mScheduler->schedule([=] {
        const auto display = FTL_FAKE_GUARD(mStateLock, getDefaultDisplayDeviceLocked());
        mDrawingState.traverseInZOrder([&](Layer* layer) {
            outLayers->push_back(layer->getLayerDebugInfo(display.get()));
        });
    });

    future.wait();
    return NO_ERROR;
}

status_t SurfaceFlinger::getCompositionPreference(
        Dataspace* outDataspace, ui::PixelFormat* outPixelFormat,
        Dataspace* outWideColorGamutDataspace,
        ui::PixelFormat* outWideColorGamutPixelFormat) const {
    *outDataspace = mDefaultCompositionDataspace;
    *outPixelFormat = defaultCompositionPixelFormat;
    *outWideColorGamutDataspace = mWideColorGamutCompositionDataspace;
    *outWideColorGamutPixelFormat = wideColorGamutCompositionPixelFormat;
    return NO_ERROR;
}

status_t SurfaceFlinger::addRegionSamplingListener(const Rect& samplingArea,
                                                   const sp<IBinder>& stopLayerHandle,
                                                   const sp<IRegionSamplingListener>& listener) {
    if (!listener || samplingArea == Rect::INVALID_RECT || samplingArea.isEmpty()) {
        return BAD_VALUE;
    }

    const wp<Layer> stopLayer = fromHandle(stopLayerHandle);
    mRegionSamplingThread->addListener(samplingArea, stopLayer, listener);
    return NO_ERROR;
}

status_t SurfaceFlinger::removeRegionSamplingListener(const sp<IRegionSamplingListener>& listener) {
    if (!listener) {
        return BAD_VALUE;
    }
    mRegionSamplingThread->removeListener(listener);
    return NO_ERROR;
}

status_t SurfaceFlinger::addFpsListener(int32_t taskId, const sp<gui::IFpsListener>& listener) {
    if (!listener) {
        return BAD_VALUE;
    }

    mFpsReporter->addListener(listener, taskId);
    return NO_ERROR;
}

status_t SurfaceFlinger::removeFpsListener(const sp<gui::IFpsListener>& listener) {
    if (!listener) {
        return BAD_VALUE;
    }
    mFpsReporter->removeListener(listener);
    return NO_ERROR;
}

status_t SurfaceFlinger::addTunnelModeEnabledListener(
        const sp<gui::ITunnelModeEnabledListener>& listener) {
    if (!listener) {
        return BAD_VALUE;
    }

    mTunnelModeEnabledReporter->addListener(listener);
    return NO_ERROR;
}

status_t SurfaceFlinger::removeTunnelModeEnabledListener(
        const sp<gui::ITunnelModeEnabledListener>& listener) {
    if (!listener) {
        return BAD_VALUE;
    }

    mTunnelModeEnabledReporter->removeListener(listener);
    return NO_ERROR;
}

status_t SurfaceFlinger::getDisplayBrightnessSupport(const sp<IBinder>& displayToken,
                                                     bool* outSupport) const {
    if (!displayToken || !outSupport) {
        return BAD_VALUE;
    }

    Mutex::Autolock lock(mStateLock);

    const auto displayId = getPhysicalDisplayIdLocked(displayToken);
    if (!displayId) {
        return NAME_NOT_FOUND;
    }
    *outSupport = getHwComposer().hasDisplayCapability(*displayId, DisplayCapability::BRIGHTNESS);
    return NO_ERROR;
}

bool SurfaceFlinger::hasVisibleHdrLayer(const sp<DisplayDevice>& display) {
    bool hasHdrLayers = false;
    mDrawingState.traverse([&,
                            compositionDisplay = display->getCompositionDisplay()](Layer* layer) {
        hasHdrLayers |= (layer->isVisible() &&
                         compositionDisplay->includesLayer(layer->getCompositionEngineLayerFE()) &&
                         isHdrDataspace(layer->getDataSpace()));
    });
    return hasHdrLayers;
}

status_t SurfaceFlinger::setDisplayBrightness(const sp<IBinder>& displayToken,
                                              const gui::DisplayBrightness& brightness) {
    if (!displayToken) {
        return BAD_VALUE;
    }

    const char* const whence = __func__;
    return ftl::Future(mScheduler->schedule([=]() FTL_FAKE_GUARD(mStateLock) {
               if (const auto display = getDisplayDeviceLocked(displayToken)) {
                   const bool supportsDisplayBrightnessCommand =
                           getHwComposer().getComposer()->isSupported(
                                   Hwc2::Composer::OptionalFeature::DisplayBrightnessCommand);
                   // If we support applying display brightness as a command, then we also support
                   // dimming SDR layers.
                   if (supportsDisplayBrightnessCommand) {
                       auto compositionDisplay = display->getCompositionDisplay();
                       float currentDimmingRatio =
                               compositionDisplay->editState().sdrWhitePointNits /
                               compositionDisplay->editState().displayBrightnessNits;
                       compositionDisplay->setDisplayBrightness(brightness.sdrWhitePointNits,
                                                                brightness.displayBrightnessNits);
                       FTL_FAKE_GUARD(kMainThreadContext,
                                      display->stageBrightness(brightness.displayBrightness));

                       if (brightness.sdrWhitePointNits / brightness.displayBrightnessNits !=
                           currentDimmingRatio) {
                           scheduleComposite(FrameHint::kNone);
                       } else {
                           scheduleCommit(FrameHint::kNone);
                       }
                       return ftl::yield<status_t>(OK);
                   } else {
                       return getHwComposer()
                               .setDisplayBrightness(display->getPhysicalId(),
                                                     brightness.displayBrightness,
                                                     brightness.displayBrightnessNits,
                                                     Hwc2::Composer::DisplayBrightnessOptions{
                                                             .applyImmediately = true});
                   }

               } else {
                   ALOGE("%s: Invalid display token %p", whence, displayToken.get());
                   return ftl::yield<status_t>(NAME_NOT_FOUND);
               }
           }))
            .then([](ftl::Future<status_t> task) { return task; })
            .get();
}

status_t SurfaceFlinger::addHdrLayerInfoListener(const sp<IBinder>& displayToken,
                                                 const sp<gui::IHdrLayerInfoListener>& listener) {
    if (!displayToken) {
        return BAD_VALUE;
    }

    Mutex::Autolock lock(mStateLock);

    const auto display = getDisplayDeviceLocked(displayToken);
    if (!display) {
        return NAME_NOT_FOUND;
    }
    const auto displayId = display->getId();
    sp<HdrLayerInfoReporter>& hdrInfoReporter = mHdrLayerInfoListeners[displayId];
    if (!hdrInfoReporter) {
        hdrInfoReporter = sp<HdrLayerInfoReporter>::make();
    }
    hdrInfoReporter->addListener(listener);


    mAddingHDRLayerInfoListener = true;
    return OK;
}

status_t SurfaceFlinger::removeHdrLayerInfoListener(
        const sp<IBinder>& displayToken, const sp<gui::IHdrLayerInfoListener>& listener) {
    if (!displayToken) {
        return BAD_VALUE;
    }

    Mutex::Autolock lock(mStateLock);

    const auto display = getDisplayDeviceLocked(displayToken);
    if (!display) {
        return NAME_NOT_FOUND;
    }
    const auto displayId = display->getId();
    sp<HdrLayerInfoReporter>& hdrInfoReporter = mHdrLayerInfoListeners[displayId];
    if (hdrInfoReporter) {
        hdrInfoReporter->removeListener(listener);
    }
    return OK;
}

status_t SurfaceFlinger::notifyPowerBoost(int32_t boostId) {
    using hardware::power::Boost;
    Boost powerBoost = static_cast<Boost>(boostId);

    if (powerBoost == Boost::INTERACTION) {
        mScheduler->onTouchHint();
    }

    return NO_ERROR;
}

status_t SurfaceFlinger::getDisplayDecorationSupport(
        const sp<IBinder>& displayToken,
        std::optional<DisplayDecorationSupport>* outSupport) const {
    if (!displayToken || !outSupport) {
        return BAD_VALUE;
    }

    Mutex::Autolock lock(mStateLock);

    const auto displayId = getPhysicalDisplayIdLocked(displayToken);
    if (!displayId) {
        return NAME_NOT_FOUND;
    }
    getHwComposer().getDisplayDecorationSupport(*displayId, outSupport);
    return NO_ERROR;
}

// ----------------------------------------------------------------------------

sp<IDisplayEventConnection> SurfaceFlinger::createDisplayEventConnection(
        gui::ISurfaceComposer::VsyncSource vsyncSource, EventRegistrationFlags eventRegistration) {

    bool triggerRefresh = vsyncSource != gui::ISurfaceComposer::VsyncSource::eVsyncSourceSurfaceFlinger;
    const auto& handle = triggerRefresh ? mAppConnectionHandle : mSfConnectionHandle;

    return mScheduler->createDisplayEventConnection(handle, triggerRefresh, eventRegistration);
}

void SurfaceFlinger::scheduleCommit(FrameHint hint) {
    if (hint == FrameHint::kActive) {
        mScheduler->resetIdleTimer();
    }
    notifyDisplayUpdateImminent();
    mScheduler->scheduleFrame();
}

void SurfaceFlinger::scheduleComposite(FrameHint hint) {
    mMustComposite = true;
    scheduleCommit(hint);
}

void SurfaceFlinger::scheduleCompositeImmed() {
    mMustComposite = true;
    mScheduler->resetIdleTimer();
    notifyDisplayUpdateImminent();
    mScheduler->scheduleFrameImmed();
}

void SurfaceFlinger::scheduleRepaint() {
    mGeometryDirty = true;
    scheduleComposite(FrameHint::kActive);
}

void SurfaceFlinger::scheduleSample() {
    static_cast<void>(mScheduler->schedule([this] { sample(); }));
}

nsecs_t SurfaceFlinger::getVsyncPeriodFromHWC() const {
    auto display = getDefaultDisplayDeviceLocked();
    if (mNextVsyncSource) {
        display = mNextVsyncSource;
    } else if (mActiveVsyncSource) {
        display = mActiveVsyncSource;
    }

    if (display) {
        return display->getVsyncPeriodFromHWC();
    }

    return 0;
}

void SurfaceFlinger::onComposerHalVsync(hal::HWDisplayId hwcDisplayId, int64_t timestamp,
                                        std::optional<hal::VsyncPeriodNanos> vsyncPeriod) {
    const std::string tracePeriod = [vsyncPeriod]() {
        if (ATRACE_ENABLED() && vsyncPeriod) {
            std::stringstream ss;
            ss << "(" << *vsyncPeriod << ")";
            return ss.str();
        }
        return std::string();
    }();
    ATRACE_FORMAT("onComposerHalVsync%s", tracePeriod.c_str());

    Mutex::Autolock lock(mStateLock);

    if (!getHwComposer().onVsync(hwcDisplayId, timestamp)) {
        return;
    }

    const auto displayId = getHwComposer().toPhysicalDisplayId(hwcDisplayId);
    const bool isActiveDisplay =
            displayId && getPhysicalDisplayTokenLocked(*displayId) == mActiveDisplayToken;
    if (!isActiveDisplay) {
        // For now, we don't do anything with non active display vsyncs.
        return;
    }

    bool periodFlushed = false;
    mScheduler->addResyncSample(timestamp, vsyncPeriod, &periodFlushed);
    if (periodFlushed) {
        modulateVsync(&VsyncModulator::onRefreshRateChangeCompleted);
    }
}

void SurfaceFlinger::setRefreshRateTo(int32_t refreshRate) {
    const auto display = [&]() {
        ConditionalLock lock(mStateLock, std::this_thread::get_id() != mMainThreadId);
        return getDefaultDisplayDeviceLocked();
    }();

    auto currentRefreshRate = display->refreshRateConfigs().getActiveModePtr();

    auto policy = display->refreshRateConfigs().getCurrentPolicy();
    const auto& allRates = display->refreshRateConfigs().getAllRefreshRates();
    auto iter = allRates.cbegin();
    while (iter != allRates.cend()) {
        const auto& refreshRate = *iter->second;
        if(policy.primaryRange.includes(refreshRate.getFps())) {
            break;
        }
        ++iter;
    }

    if (currentRefreshRate->getId() != iter->second->getId()) {
        requestDisplayMode(iter->second, DisplayModeEvent::Changed);
    }
}

void SurfaceFlinger::onComposerHalHotplug(hal::HWDisplayId hwcDisplayId,
                                          hal::Connection connection) {
    {
        std::lock_guard<std::mutex> lock(mHotplugMutex);
        mPendingHotplugEvents.push_back(HotplugEvent{hwcDisplayId, connection});
    }

    if (mScheduler) {
        mScheduler->scheduleConfigure();
    }
}

void SurfaceFlinger::onComposerHalVsyncPeriodTimingChanged(
        hal::HWDisplayId, const hal::VsyncPeriodChangeTimeline& timeline) {
    Mutex::Autolock lock(mStateLock);
    mScheduler->onNewVsyncPeriodChangeTimeline(timeline);

    if (timeline.refreshRequired) {
        scheduleComposite(FrameHint::kNone);
    }
}

void SurfaceFlinger::onComposerHalSeamlessPossible(hal::HWDisplayId) {
    // TODO(b/142753666): use constraints when calling to setActiveModeWithConstraints and
    // use this callback to know when to retry in case of SEAMLESS_NOT_POSSIBLE.
}

void SurfaceFlinger::onComposerHalRefresh(hal::HWDisplayId) {
    Mutex::Autolock lock(mStateLock);
    scheduleComposite(FrameHint::kNone);
}

void SurfaceFlinger::onComposerHalVsyncIdle(hal::HWDisplayId) {
    ATRACE_CALL();
    mScheduler->forceNextResync();
}

void SurfaceFlinger::setVsyncEnabled(bool enabled) {
    ATRACE_CALL();

    // Enable / Disable HWVsync from the main thread to avoid race conditions with
    // display power state.
    static_cast<void>(mScheduler->schedule([=]() FTL_FAKE_GUARD(mStateLock) { setVsyncEnabledInternal(enabled); }));
}

void SurfaceFlinger::setVsyncEnabledInternal(bool enabled) {
    ATRACE_CALL();
    Mutex::Autolock lockVsync(mVsyncLock);
    Mutex::Autolock lock(mStateLock);

    mHWCVsyncPendingState = enabled ? hal::Vsync::ENABLE : hal::Vsync::DISABLE;

    auto displayId = getPrimaryDisplayIdLocked();

    if (mNextVsyncSource) {
        // Disable current vsync source before enabling the next source
        if (mActiveVsyncSource) {
            displayId = mActiveVsyncSource->getPhysicalId();
            setHWCVsyncEnabled(displayId, hal::Vsync::DISABLE);
        }
        displayId = mNextVsyncSource->getPhysicalId();
    } else if (mActiveVsyncSource) {
        displayId = mActiveVsyncSource->getPhysicalId();
    }
    setHWCVsyncEnabled(displayId, mHWCVsyncPendingState);
    if (mNextVsyncSource) {
        mActiveVsyncSource = mNextVsyncSource;
        mNextVsyncSource = NULL;
    }
}

auto SurfaceFlinger::getPreviousPresentFence(TimePoint frameTime, Period vsyncPeriod)
        -> const FenceTimePtr& {
    const bool isTwoVsyncsAhead = mExpectedPresentTime - frameTime > vsyncPeriod;
    const size_t i = static_cast<size_t>(isTwoVsyncsAhead);
    return mPreviousPresentFences[i].fenceTime;
}

SurfaceFlinger::FenceWithFenceTime SurfaceFlinger::previousFrameFence() {
     return mVsyncModulator->getVsyncConfig().sfOffset >= 0 ? mPreviousPresentFences[0]
                                                           : mPreviousPresentFences[1];
}

bool SurfaceFlinger::isFencePending(const FenceTimePtr& fence, int graceTimeMs) {
    ATRACE_CALL();
    if (fence == FenceTime::NO_FENCE) {
        return false;
    }

    const status_t status = fence->wait(graceTimeMs);
    // This is the same as Fence::Status::Unsignaled, but it saves a getStatus() call,
    // which calls wait(0) again internally
    return status == -ETIME;
}

TimePoint SurfaceFlinger::calculateExpectedPresentTime(TimePoint frameTime) const {
    const auto& schedule = mScheduler->getVsyncSchedule();

    const TimePoint vsyncDeadline = schedule.vsyncDeadlineAfter(frameTime);
    if (mVsyncModulator->getVsyncConfig().sfOffset > 0) {
        return vsyncDeadline;
    }

   // Inflate the expected present time if we're targeting the next vsync.
    return vsyncDeadline + schedule.period();
}

void SurfaceFlinger::configure() FTL_FAKE_GUARD(kMainThreadContext) {
    Mutex::Autolock lock(mStateLock);
    if (configureLocked()) {
        setTransactionFlags(eDisplayTransactionNeeded);
    }
}

void SurfaceFlinger::syncToDisplayHardware() NO_THREAD_SAFETY_ANALYSIS {
    ATRACE_CALL();

    const uint32_t layerStackId = getDefaultDisplayDeviceLocked()->getLayerStack().id;
    if (SmomoIntf *smoMo = getSmomoInstance(layerStackId)) {
        nsecs_t timestamp = 0;
        bool needResync = smoMo->SyncToDisplay(previousFrameFence().fence, &timestamp);
        ALOGV("needResync = %d, timestamp = %" PRId64, needResync, timestamp);
    }
}

void SurfaceFlinger::updateFrameScheduler() NO_THREAD_SAFETY_ANALYSIS {
    if (!mFrameSchedulerExtnIntf) {
        return;
    }

    const sp<Fence>& fence = mVsyncModulator->getVsyncConfig().sfOffset > 0 ? mPreviousPresentFences[0].fence
                                                                            : mPreviousPresentFences[1].fence;

    if (fence == Fence::NO_FENCE) {
        return;
    }
    int fenceFd = fence->get();
    nsecs_t timeStamp = 0;
    int ret = mFrameSchedulerExtnIntf->UpdateFrameScheduling(fenceFd, &timeStamp);
    if (ret <= 0) {
        return;
    }

    const nsecs_t period = getVsyncPeriodFromHWC();
    mScheduler->resyncToHardwareVsync(true, Fps::fromPeriodNsecs(period),
                                      true /* force resync */);
    if (timeStamp > 0) {
        bool periodFlushed = false;
        mScheduler->addResyncSample(timeStamp, period,&periodFlushed);
        if (periodFlushed) {
            modulateVsync(&VsyncModulator::onRefreshRateChangeCompleted);
        }
    }
}

bool SurfaceFlinger::commit(TimePoint frameTime, VsyncId vsyncId, TimePoint expectedVsyncTime)
        FTL_FAKE_GUARD(kMainThreadContext) {

    if (mDolphinWrapper.dolphinTrackVsyncSignal) {
        mDolphinWrapper.dolphinTrackVsyncSignal(frameTime.ns(), vsyncId.value, expectedVsyncTime.ns());
    }

    const uint32_t layerStackId = getDefaultDisplayDeviceLocked()->getLayerStack().id;
    if (SmomoIntf *smoMo = getSmomoInstance(layerStackId)) {
        smoMo->OnVsync(expectedVsyncTime.ns());
    }

    // The expectedVsyncTime, which was predicted when this frame was scheduled, is normally in the
    // future relative to frameTime, but may not be for delayed frames. Adjust mExpectedPresentTime
    // accordingly, but not mScheduledPresentTime.
    const TimePoint lastScheduledPresentTime = mScheduledPresentTime;
    mScheduledPresentTime = expectedVsyncTime;
    updateFrameScheduler();
    syncToDisplayHardware();

    // Calculate the expected present time once and use the cached value throughout this frame to
    // make sure all layers are seeing this same value.
    mExpectedPresentTime = expectedVsyncTime >= frameTime ? expectedVsyncTime
                                                          : calculateExpectedPresentTime(frameTime);

    ATRACE_FORMAT("%s %" PRId64 " vsyncIn %.2fms%s", __func__, vsyncId.value,
                  ticks<std::milli, float>(mExpectedPresentTime - TimePoint::now()),
                  mExpectedPresentTime == expectedVsyncTime ? "" : " (adjusted)");

    const Period vsyncPeriod = mScheduler->getVsyncSchedule().period();
    const FenceTimePtr& previousPresentFence = getPreviousPresentFence(frameTime, vsyncPeriod);

    // When Backpressure propagation is enabled we want to give a small grace period
    // for the present fence to fire instead of just giving up on this frame to handle cases
    // where present fence is just about to get signaled.
    const int graceTimeForPresentFenceMs =
            (mPropagateBackpressure &&
             (mPropagateBackpressureClientComposition || !mHadClientComposition))
            ? 1
            : 0;

    // Pending frames may trigger backpressure propagation.
    const TracedOrdinal<bool> framePending = {"PrevFramePending",
                                              isFencePending(previousPresentFence,
                                                             graceTimeForPresentFenceMs)};

    // Frame missed counts for metrics tracking.
    // A frame is missed if the prior frame is still pending. If no longer pending,
    // then we still count the frame as missed if the predicted present time
    // was further in the past than when the fence actually fired.

    // Add some slop to correct for drift. This should generally be
    // smaller than a typical frame duration, but should not be so small
    // that it reports reasonable drift as a missed frame.
    const nsecs_t frameMissedSlop = vsyncPeriod.ns() / 2;
    const nsecs_t previousPresentTime = previousPresentFence->getSignalTime();
    const TracedOrdinal<bool> frameMissed = {"PrevFrameMissed",
                                             framePending ||
                                                     (previousPresentTime >= 0 &&
                                                      (lastScheduledPresentTime.ns() <
                                                       previousPresentTime - frameMissedSlop))};
    const TracedOrdinal<bool> hwcFrameMissed = {"PrevHwcFrameMissed",
                                                mHadDeviceComposition && frameMissed};
    const TracedOrdinal<bool> gpuFrameMissed = {"PrevGpuFrameMissed",
                                                mHadClientComposition && frameMissed};

    if (frameMissed) {
        mFrameMissedCount++;
        mTimeStats->incrementMissedFrames();
    }

    if (hwcFrameMissed) {
        mHwcFrameMissedCount++;
    }

    if (gpuFrameMissed) {
        mGpuFrameMissedCount++;
    }

    if (mTracingEnabledChanged) {
        mLayerTracingEnabled = mLayerTracing.isEnabled();
        mTracingEnabledChanged = false;
    }

    // If we are in the middle of a mode change and the fence hasn't
    // fired yet just wait for the next commit.
    if (mSetActiveModePending) {
        if (framePending) {
            mScheduler->scheduleFrame();
            return false;
        }

        // We received the present fence from the HWC, so we assume it successfully updated
        // the mode, hence we update SF.
        mSetActiveModePending = false;
        {
            Mutex::Autolock lock(mStateLock);
            updateInternalStateWithChangedMode();
        }
    }

    if (framePending && mPropagateBackpressure) {
        if ((hwcFrameMissed && !gpuFrameMissed) || mPropagateBackpressureClientComposition) {
            scheduleCommit(FrameHint::kNone);
            return false;
        }
    }

    // Save this once per commit + composite to ensure consistency
    // TODO (b/240619471): consider removing active display check once AOD is fixed
    const auto activeDisplay =
            FTL_FAKE_GUARD(mStateLock, getDisplayDeviceLocked(mActiveDisplayToken));
    mPowerHintSessionEnabled = mPowerAdvisor->usePowerHintSession() && activeDisplay &&
            activeDisplay->getPowerMode() == hal::PowerMode::ON;
    if (mPowerHintSessionEnabled) {
        const auto& display = FTL_FAKE_GUARD(mStateLock, getDefaultDisplayDeviceLocked()).get();
        const Period vsyncPeriod = Period::fromNs(display->getActiveMode().getVsyncPeriod());
        mPowerAdvisor->setCommitStart(frameTime);
        mPowerAdvisor->setExpectedPresentTime(mExpectedPresentTime);

        // Frame delay is how long we should have minus how long we actually have.
        const Duration idealSfWorkDuration = mVsyncModulator->getVsyncConfig().sfWorkDuration;
        const Duration frameDelay = idealSfWorkDuration - (mExpectedPresentTime - frameTime);

        mPowerAdvisor->setFrameDelay(frameDelay);
        mPowerAdvisor->setTotalFrameTargetWorkDuration(idealSfWorkDuration);
        mPowerAdvisor->setTargetWorkDuration(vsyncPeriod);

        // Send early hint here to make sure there's not another frame pending
        if (mPowerHintSessionMode.early) {
            // Send a rough prediction for this frame based on last frame's timing info
            mPowerAdvisor->sendPredictedWorkDuration();
        }
    }

    if (mRefreshRateOverlaySpinner) {
        Mutex::Autolock lock(mStateLock);
        if (const auto display = getDefaultDisplayDeviceLocked()) {
            display->animateRefreshRateOverlay();
        }
    }

    // Composite if transactions were committed, or if requested by HWC.
    bool mustComposite = mMustComposite.exchange(false);
    {
        mFrameTimeline->setSfWakeUp(vsyncId.value, frameTime.ns(),
                                    Fps::fromPeriodNsecs(vsyncPeriod.ns()));

        bool needsTraversal = false;
        if (clearTransactionFlags(eTransactionFlushNeeded)) {
            needsTraversal |= commitMirrorDisplays(vsyncId);
            needsTraversal |= commitCreatedLayers(vsyncId);
            needsTraversal |= flushTransactionQueues(vsyncId);
        }

        const bool shouldCommit =
                (getTransactionFlags() & ~eTransactionFlushNeeded) || needsTraversal;
        if (shouldCommit) {
            commitTransactions();
        }

        if (transactionFlushNeeded()) {
            setTransactionFlags(eTransactionFlushNeeded);
        }

        mustComposite |= shouldCommit;
        mustComposite |= latchBuffers();

        // This has to be called after latchBuffers because we want to include the layers that have
        // been latched in the commit callback
        if (!needsTraversal) {
            // Invoke empty transaction callbacks early.
            mTransactionCallbackInvoker.sendCallbacks(false /* onCommitOnly */);
        } else {
            // Invoke OnCommit callbacks.
            mTransactionCallbackInvoker.sendCallbacks(true /* onCommitOnly */);
        }

        updateLayerGeometry();
    }

    // Layers need to get updated (in the previous line) before we can use them for
    // choosing the refresh rate.
    // Hold mStateLock as chooseRefreshRateForContent promotes wp<Layer> to sp<Layer>
    // and may eventually call to ~Layer() if it holds the last reference
    {
        Mutex::Autolock lock(mStateLock);
        mScheduler->chooseRefreshRateForContent();
        setActiveModeInHwcIfNeeded();
    }

    updateCursorAsync();
    updateInputFlinger();

    if (mLayerTracingEnabled && !mLayerTracing.flagIsSet(LayerTracing::TRACE_COMPOSITION)) {
        // This will block and tracing should only be enabled for debugging.
        mLayerTracing.notify(mVisibleRegionsDirty, frameTime.ns(), vsyncId.value);
    }
    mLastCommittedVsyncId = vsyncId;

#ifdef PASS_COMPOSITOR_TID
    if (!mTidSentSuccessfully && mBootFinished && mDisplayExtnIntf) {
        bool sfTid = mDisplayExtnIntf->SendCompositorTid(composer::PerfHintType::kSurfaceFlinger,
                                                         mSFTid) == 0;
        bool reTid = mDisplayExtnIntf->SendCompositorTid(composer::PerfHintType::kRenderEngine,
                                                         mRETid) == 0;

        if (sfTid && reTid) {
            mTidSentSuccessfully = true;
        }
    }
#endif

    persistDisplayBrightness(mustComposite);

    return mustComposite && CC_LIKELY(mBootStage != BootStage::BOOTLOADER);
}

void SurfaceFlinger::composite(TimePoint frameTime, VsyncId vsyncId)
        FTL_FAKE_GUARD(kMainThreadContext) {
    ATRACE_FORMAT("%s %" PRId64, __func__, vsyncId.value);


    {
        std::lock_guard lock(mEarlyWakeUpMutex);
        mSendEarlyWakeUp = false;
    }

    compositionengine::CompositionRefreshArgs refreshArgs;
    const auto& displays = FTL_FAKE_GUARD(mStateLock, mDisplays);
    refreshArgs.outputs.reserve(displays.size());
    std::vector<DisplayId> displayIds;
    for (const auto& [_, display] : displays) {
        refreshArgs.outputs.push_back(display->getCompositionDisplay());
        displayIds.push_back(display->getId());
    }
    mPowerAdvisor->setDisplays(displayIds);

    const bool updateTaskMetadata = mCompositionEngine->getFeatureFlags().test(
            compositionengine::Feature::kSnapshotLayerMetadata);
    if (updateTaskMetadata && (mVisibleRegionsDirty || mLayerMetadataSnapshotNeeded)) {
        updateLayerMetadataSnapshot();
        mLayerMetadataSnapshotNeeded = false;
    }

    if (DOES_CONTAIN_BORDER) {
        refreshArgs.borderInfoList.clear();
        mDrawingState.traverse([&refreshArgs](Layer* layer) {
            if (layer->isBorderEnabled()) {
                compositionengine::BorderRenderInfo info;
                info.width = layer->getBorderWidth();
                info.color = layer->getBorderColor();
                layer->traverse(LayerVector::StateSet::Drawing, [&info](Layer* ilayer) {
                    info.layerIds.push_back(ilayer->getSequence());
                });
                refreshArgs.borderInfoList.emplace_back(std::move(info));
            }
        });
    }

    refreshArgs.layersWithQueuedFrames.reserve(mLayersWithQueuedFrames.size());
    for (auto layer : mLayersWithQueuedFrames) {
        if (auto layerFE = layer->getCompositionEngineLayerFE())
            refreshArgs.layersWithQueuedFrames.push_back(layerFE);
    }

    refreshArgs.outputColorSetting = useColorManagement
            ? mDisplayColorSetting
            : compositionengine::OutputColorSetting::kUnmanaged;
    refreshArgs.colorSpaceAgnosticDataspace = mColorSpaceAgnosticDataspace;
    refreshArgs.forceOutputColorMode = mForceColorMode;

    refreshArgs.updatingOutputGeometryThisFrame = mVisibleRegionsDirty;
    refreshArgs.updatingGeometryThisFrame = mGeometryDirty.exchange(false) || mVisibleRegionsDirty;
    mDrawingState.traverseInZOrder([&refreshArgs](Layer* layer) {
        layer->updateSnapshot(refreshArgs.updatingGeometryThisFrame);
        if (auto layerFE = layer->getCompositionEngineLayerFE()) {
            refreshArgs.layers.push_back(layerFE);
        }
    });
    refreshArgs.blursAreExpensive = mBlursAreExpensive;
    refreshArgs.internalDisplayRotationFlags = DisplayDevice::getPrimaryDisplayRotationFlags();

    if (CC_UNLIKELY(mDrawingState.colorMatrixChanged)) {
        refreshArgs.colorTransformMatrix = mDrawingState.colorMatrix;
        mDrawingState.colorMatrixChanged = false;
    }

    refreshArgs.devOptForceClientComposition = mDebugDisableHWC;

    if (mDebugFlashDelay != 0) {
        refreshArgs.devOptForceClientComposition = true;
        refreshArgs.devOptFlashDirtyRegionsDelay = std::chrono::milliseconds(mDebugFlashDelay);
    }

    const auto prevVsyncTime = mExpectedPresentTime - mScheduler->getVsyncSchedule().period();
    const auto hwcMinWorkDuration = mVsyncConfiguration->getCurrentConfigs().hwcMinWorkDuration;

    refreshArgs.earliestPresentTime = prevVsyncTime - hwcMinWorkDuration;
    refreshArgs.previousPresentFence = mPreviousPresentFences[0].fenceTime;
    refreshArgs.scheduledFrameTime = mScheduler->getScheduledFrameTime();
    refreshArgs.expectedPresentTime = mExpectedPresentTime.ns();

    // Store the present time just before calling to the composition engine so we could notify
    // the scheduler.
    const auto presentTime = systemTime();
    dumpDrawCycle(true);
    {
      Mutex::Autolock lock(mStateLock);
      for (const auto& [_, display] : mDisplays) {
           setDisplayElapseTime(display, refreshArgs.earliestPresentTime);
      }
    }
    mCompositionEngine->present(refreshArgs);

    mTimeStats->recordFrameDuration(frameTime.ns(), systemTime());

    // Send a power hint hint after presentation is finished
    if (mPowerHintSessionEnabled) {
        mPowerAdvisor->setSfPresentTiming(TimePoint::fromNs(mPreviousPresentFences[0]
                                                                    .fenceTime->getSignalTime()),
                                          TimePoint::now());
        if (mPowerHintSessionMode.late) {
            mPowerAdvisor->sendActualWorkDuration();
        }
    }

    if (mScheduler->onPostComposition(presentTime)) {
        scheduleComposite(FrameHint::kNone);
    }

    postComposition();

    const bool prevFrameHadClientComposition = mHadClientComposition;

    mHadClientComposition = mHadDeviceComposition = mReusedClientComposition = false;
    TimeStats::ClientCompositionRecord clientCompositionRecord;
    for (const auto& [_, display] : displays) {
        const auto& state = display->getCompositionDisplay()->getState();
        mHadClientComposition |= state.usesClientComposition && !state.reusedClientComposition;
        mHadDeviceComposition |= state.usesDeviceComposition;
        mReusedClientComposition |= state.reusedClientComposition;
        clientCompositionRecord.predicted |=
                (state.strategyPrediction != CompositionStrategyPredictionState::DISABLED);
        clientCompositionRecord.predictionSucceeded |=
                (state.strategyPrediction == CompositionStrategyPredictionState::SUCCESS);
    }

    clientCompositionRecord.hadClientComposition = mHadClientComposition;
    clientCompositionRecord.reused = mReusedClientComposition;
    clientCompositionRecord.changed = prevFrameHadClientComposition != mHadClientComposition;
    mTimeStats->pushCompositionStrategyState(clientCompositionRecord);

    // TODO: b/160583065 Enable skip validation when SF caches all client composition layers
    const bool usedGpuComposition = mHadClientComposition || mReusedClientComposition;
    modulateVsync(&VsyncModulator::onDisplayRefresh, usedGpuComposition);

    mLayersWithQueuedFrames.clear();
    if (mLayerTracingEnabled && mLayerTracing.flagIsSet(LayerTracing::TRACE_COMPOSITION)) {
        // This will block and should only be used for debugging.
        mLayerTracing.notify(mVisibleRegionsDirty, frameTime.ns(), vsyncId.value);
    }

    mVisibleRegionsWereDirtyThisFrame = mVisibleRegionsDirty; // Cache value for use in post-comp
    mVisibleRegionsDirty = false;

    if (mCompositionEngine->needsAnotherUpdate()) {
        scheduleCommit(FrameHint::kNone);
    }

    if (mPowerHintSessionEnabled) {
        mPowerAdvisor->setCompositeEnd(TimePoint::now());
    }
}

void SurfaceFlinger::updateLayerGeometry() {
    ATRACE_CALL();

    if (mVisibleRegionsDirty) {
        computeLayerBounds();
    }

    for (auto& layer : mLayersPendingRefresh) {
        Region visibleReg;
        visibleReg.set(layer->getScreenBounds());
        invalidateLayerStack(layer, visibleReg);
    }

    setDisplayAnimating();

    mLayersPendingRefresh.clear();
}

void SurfaceFlinger::setDisplayAnimating() {
    bool hasScreenshot = false;
    for (const auto& pair : FTL_FAKE_GUARD(mStateLock, mDisplays)) {
        const auto& displayDevice = pair.second;
        if (!IsDisplayExternalOrVirtual(displayDevice)) {
           continue;
        }
        const auto display = displayDevice->getCompositionDisplay();
        for (const auto& layer : mDrawingState.layersSortedByZ) {
            // only consider the layers on the given layer stack
            if (layer->getLayerStack() == displayDevice->getLayerStack()) {
               hasScreenshot |= layer->isScreenshot();
            }
        }
        auto layers = displayDevice->getCompositionDisplay()->getOutputLayersOrderedByZ();
        hasScreenshot |= std::any_of(layers.begin(), layers.end(), [](auto* layer) {
                                    return layer->getLayerFE().getCompositionState()->isScreenshot;
                                    });
    }

    for (auto& layer : mLayersPendingRefresh) {
        for (const auto& [token, displayDevice] : FTL_FAKE_GUARD(mStateLock, mDisplays)) {
            auto display = displayDevice->getCompositionDisplay();
            if (!IsDisplayExternalOrVirtual(displayDevice)) {
               continue;
            }
            if (display->includesLayer(layer->getOutputFilter())) {
               hasScreenshot |= layer->isScreenshot();
            }
        }
    }
#ifdef QTI_DISPLAY_CONFIG_ENABLED
    for (const auto& [token, displayDevice] : FTL_FAKE_GUARD(mStateLock, mDisplays)) {
        if (!IsDisplayExternalOrVirtual(displayDevice)) {
           continue;
        }
        uint32_t hwcDisplayId;
        getHwcDisplayId(displayDevice, &hwcDisplayId);
        if (mDisplayConfigIntf && (hasScreenshot != mHasScreenshot)) {
           mDisplayConfigIntf->SetDisplayAnimating(hwcDisplayId, hasScreenshot);
           mHasScreenshot = hasScreenshot;
        }
    }
#endif
}

bool SurfaceFlinger::IsDisplayExternalOrVirtual(const sp<DisplayDevice>& displayDevice) {
    uint32_t hwcDisplayId;
    bool hasHwcId = getHwcDisplayId(displayDevice, &hwcDisplayId);
    if (displayDevice->isVirtual()) {
      return hasHwcId && displayDevice->isVirtual();
    }
    auto displayId = displayDevice->getId();
    // TODO(b/249122891) Account for refactor to re-enable
    /*
    bool isExternal = displayId.value &&
          (displayDevice->getConnectionType() == ui::DisplayConnectionType::External);
    return hasHwcId && isExternal;
    */
    return false;
}

bool SurfaceFlinger::isHdrLayer(Layer* layer) const {
    // Treat all layers as non-HDR if:
    // 1. They do not have a valid HDR dataspace. Currently we treat those as PQ or HLG. and
    // 2. The layer is allowed to be dimmed. WindowManager may disable dimming in order to
    // keep animations invoking SDR screenshots of HDR layers seamless. Treat such tagged
    // layers as HDR so that DisplayManagerService does not try to change the screen brightness
    if (!isHdrDataspace(layer->getDataSpace()) && layer->isDimmingEnabled()) {
        return false;
    }
    if (mIgnoreHdrCameraLayers) {
        auto buffer = layer->getBuffer();
        if (buffer && (buffer->getUsage() & GRALLOC_USAGE_HW_CAMERA_WRITE) != 0) {
            return false;
        }
    }
    return true;
}

ui::Rotation SurfaceFlinger::getPhysicalDisplayOrientation(DisplayId displayId,
                                                           bool isPrimary) const {
    const auto id = PhysicalDisplayId::tryCast(displayId);
    if (!id) {
        return ui::ROTATION_0;
    }
    if (getHwComposer().getComposer()->isSupported(
                Hwc2::Composer::OptionalFeature::PhysicalDisplayOrientation)) {
        switch (getHwComposer().getPhysicalDisplayOrientation(*id)) {
            case Hwc2::AidlTransform::ROT_90:
                return ui::ROTATION_90;
            case Hwc2::AidlTransform::ROT_180:
                return ui::ROTATION_180;
            case Hwc2::AidlTransform::ROT_270:
                return ui::ROTATION_270;
            default:
                return ui::ROTATION_0;
        }
    }

    if (isPrimary) {
        using Values = SurfaceFlingerProperties::primary_display_orientation_values;
        switch (primary_display_orientation(Values::ORIENTATION_0)) {
            case Values::ORIENTATION_90:
                return ui::ROTATION_90;
            case Values::ORIENTATION_180:
                return ui::ROTATION_180;
            case Values::ORIENTATION_270:
                return ui::ROTATION_270;
            default:
                break;
        }
    }
    return ui::ROTATION_0;
}

void SurfaceFlinger::postComposition() {
    ATRACE_CALL();
    ALOGV(__func__);

    const auto* display = FTL_FAKE_GUARD(mStateLock, getDefaultDisplayDeviceLocked()).get();

    std::shared_ptr<FenceTime> glCompositionDoneFenceTime;
    if (display && display->getCompositionDisplay()->getState().usesClientComposition) {
        glCompositionDoneFenceTime =
                std::make_shared<FenceTime>(display->getCompositionDisplay()
                                                    ->getRenderSurface()
                                                    ->getClientTargetAcquireFence());
    } else {
        glCompositionDoneFenceTime = FenceTime::NO_FENCE;
    }

    mPreviousPresentFences[1] = mPreviousPresentFences[0];

    sp<DisplayDevice> vSyncSource = mNextVsyncSource;
    if (mNextVsyncSource == NULL) {
        vSyncSource = mActiveVsyncSource;
    }

    auto presentFence =
            display ? getHwComposer().getPresentFence(display->getPhysicalId()) : Fence::NO_FENCE;

    auto presentFenceTime = std::make_shared<FenceTime>(presentFence);
    mPreviousPresentFences[0] = {presentFence, presentFenceTime};

    const TimePoint presentTime = TimePoint::now();

    // Set presentation information before calling Layer::releasePendingBuffer, such that jank
    // information from previous' frame classification is already available when sending jank info
    // to clients, so they get jank classification as early as possible.
    mFrameTimeline->setSfPresent(presentTime.ns(), presentFenceTime, glCompositionDoneFenceTime);

    // We use the CompositionEngine::getLastFrameRefreshTimestamp() which might
    // be sampled a little later than when we started doing work for this frame,
    // but that should be okay since CompositorTiming has snapping logic.
    const TimePoint compositeTime =
            TimePoint::fromNs(mCompositionEngine->getLastFrameRefreshTimestamp());
    const Duration presentLatency =
            mPresentLatencyTracker.trackPendingFrame(compositeTime, presentFenceTime);

    const auto& schedule = mScheduler->getVsyncSchedule();
    const TimePoint vsyncDeadline = schedule.vsyncDeadlineAfter(presentTime);
    const Period vsyncPeriod = schedule.period();
    const nsecs_t vsyncPhase = mVsyncConfiguration->getCurrentConfigs().late.sfOffset;

    const CompositorTiming compositorTiming(vsyncDeadline.ns(), vsyncPeriod.ns(), vsyncPhase,
                                            presentLatency.ns());

    for (const auto& layer: mLayersWithQueuedFrames) {
        layer->onPostComposition(display, glCompositionDoneFenceTime, presentFenceTime,
                                 compositorTiming);
        layer->releasePendingBuffer(presentTime.ns());
    }

    std::vector<std::pair<std::shared_ptr<compositionengine::Display>, sp<HdrLayerInfoReporter>>>
            hdrInfoListeners;
    bool haveNewListeners = false;
    {
        Mutex::Autolock lock(mStateLock);
        if (mFpsReporter) {
            mFpsReporter->dispatchLayerFps();
        }

        if (mTunnelModeEnabledReporter) {
            mTunnelModeEnabledReporter->updateTunnelModeStatus();
        }
        hdrInfoListeners.reserve(mHdrLayerInfoListeners.size());
        for (const auto& [displayId, reporter] : mHdrLayerInfoListeners) {
            if (reporter && reporter->hasListeners()) {
                if (const auto display = getDisplayDeviceLocked(displayId)) {
                    hdrInfoListeners.emplace_back(display->getCompositionDisplay(), reporter);
                }
            }
        }
        haveNewListeners = mAddingHDRLayerInfoListener; // grab this with state lock
        mAddingHDRLayerInfoListener = false;
    }

    if (haveNewListeners || mSomeDataspaceChanged || mVisibleRegionsWereDirtyThisFrame) {
        for (auto& [compositionDisplay, listener] : hdrInfoListeners) {
            HdrLayerInfoReporter::HdrLayerInfo info;
            int32_t maxArea = 0;
            mDrawingState.traverse([&, compositionDisplay = compositionDisplay](Layer* layer) {
                const auto layerFe = layer->getCompositionEngineLayerFE();
                if (layer->isVisible() && compositionDisplay->includesLayer(layerFe)) {
                    if (isHdrLayer(layer)) {
                        const auto* outputLayer =
                            compositionDisplay->getOutputLayerForLayer(layerFe);
                        if (outputLayer) {
                            info.numberOfHdrLayers++;
                            const auto displayFrame = outputLayer->getState().displayFrame;
                            const int32_t area = displayFrame.width() * displayFrame.height();
                            if (area > maxArea) {
                                maxArea = area;
                                info.maxW = displayFrame.width();
                                info.maxH = displayFrame.height();
                            }
                        }
                    }
                }
            });
            listener->dispatchHdrLayerInfo(info);
        }
    }

    mSomeDataspaceChanged = false;
    mVisibleRegionsWereDirtyThisFrame = false;

    mTransactionCallbackInvoker.addPresentFence(std::move(presentFence));
    mTransactionCallbackInvoker.sendCallbacks(false /* onCommitOnly */);
    mTransactionCallbackInvoker.clearCompletedTransactions();

    mTimeStats->incrementTotalFrames();
    mTimeStats->setPresentFenceGlobal(presentFenceTime);

    const bool isInternalDisplay = display &&
            FTL_FAKE_GUARD(mStateLock, mPhysicalDisplays)
                    .get(display->getPhysicalId())
                    .transform(&PhysicalDisplay::isInternal)
                    .value_or(false);

    if (isInternalDisplay && display && display->getPowerMode() == hal::PowerMode::ON &&
        presentFenceTime->isValid()) {
        mScheduler->addPresentFence(std::move(presentFenceTime));
    }

    const bool isDisplayConnected =
            display && getHwComposer().isConnected(display->getPhysicalId());

    if (!hasSyncFramework) {
        if (isDisplayConnected && display->isPoweredOn()) {
            mScheduler->enableHardwareVsync();
        }
    }

    dumpDrawCycle(false);

    const size_t sfConnections = mScheduler->getEventThreadConnectionCount(mSfConnectionHandle);
    const size_t appConnections = mScheduler->getEventThreadConnectionCount(mAppConnectionHandle);
    mTimeStats->recordDisplayEventConnectionCount(sfConnections + appConnections);

    UpdateSmomoState();

    if (isDisplayConnected && !display->isPoweredOn()) {
        getRenderEngine().cleanupPostRender();
        return;
    }

    // Cleanup any outstanding resources due to rendering a prior frame.
    getRenderEngine().cleanupPostRender();

    {
        std::lock_guard lock(mTexturePoolMutex);
        if (mTexturePool.size() < mTexturePoolSize) {
            const size_t refillCount = mTexturePoolSize - mTexturePool.size();
            const size_t offset = mTexturePool.size();
            mTexturePool.resize(mTexturePoolSize);
            getRenderEngine().genTextures(refillCount, mTexturePool.data() + offset);
            ATRACE_INT("TexturePoolSize", mTexturePool.size());
        } else if (mTexturePool.size() > mTexturePoolSize) {
            const size_t deleteCount = mTexturePool.size() - mTexturePoolSize;
            const size_t offset = mTexturePoolSize;
            getRenderEngine().deleteTextures(deleteCount, mTexturePool.data() + offset);
            mTexturePool.resize(mTexturePoolSize);
            ATRACE_INT("TexturePoolSize", mTexturePool.size());
        }
    }

    if (mSplitLayerExt && mLayerExt) {
        std::vector<std::string> layerName;
        std::vector<int32_t> layerSequence;
        const auto compositionDisplay = display->getCompositionDisplay();
        compositionDisplay->getVisibleLayerInfo(&layerName, &layerSequence);
        if (layerName.size() != 0) {
            mLayerExt->UpdateLayerState(layerName, mNumLayers);
        }
    }

    // Even though ATRACE_INT64 already checks if tracing is enabled, it doesn't prevent the
    // side-effect of getTotalSize(), so we check that again here
    if (ATRACE_ENABLED()) {
        // getTotalSize returns the total number of buffers that were allocated by SurfaceFlinger
        ATRACE_INT64("Total Buffer Size", GraphicBufferAllocator::get().getTotalSize());
    }

    if (!mSentInitialFps) {
        uint32_t fps = display->refreshRateConfigs().getActiveModePtr()->getFps().getValue();
        setContentFps(fps);
    }

    logFrameStats(presentTime);
}

void SurfaceFlinger::UpdateSmomoState() {
    ATRACE_NAME("SmoMoUpdateState");
    Mutex::Autolock lock(mStateLock);
    // Check if smomo instances exist.
    if (!mSmomoInstances.size()) {
        return;
    }

    mDrawingState.traverse([&](Layer* layer) {
    layer->setSmomoLayerStackId();
    });

    // Disable smomo if external or virtual is connected.
    bool enableSmomo = mSmomoInstances.size() == mDisplays.size();
    uint32_t fps = 0;
    int content_fps = 0;
    int numActiveDisplays = 0;
    for (auto &instance: mSmomoInstances) {
        SmomoIntf *smoMo = instance.smoMo;
        sp<DisplayDevice> device = nullptr;

        for (const auto& [token, displayDevice] : mDisplays) {
            uint32_t hwcDisplayId;
            if (!getHwcDisplayId(displayDevice, &hwcDisplayId)) {
                continue;
            }
            if (hwcDisplayId == instance.displayId) {
                device = displayDevice;
                break;
            }
        }

        instance.active = device->getPowerMode() != hal::PowerMode::OFF;
        if (!instance.active) {
            continue;
        }

        std::vector<smomo::SmomoLayerStats> layers;
        if (enableSmomo) {
            std::vector<std::string> layerName;
            std::vector<int32_t> layerSequence;
            const auto compositionDisplay = device->getCompositionDisplay();
            compositionDisplay->getVisibleLayerInfo(&layerName, &layerSequence);
            bool visibleLayersInfo = (layerName.size() != 0);

            if (visibleLayersInfo) {
                for (int i = 0; i < layerName.size(); i++) {
                    smomo::SmomoLayerStats layerStats;
                    layerStats.name = layerName.at(i);
                    layerStats.id = layerSequence.at(i);
                    layers.push_back(layerStats);
                }
            }

            fps =  device->getActiveMode().getFps().getValue();
        }

        smoMo->UpdateSmomoState(layers, fps);

        content_fps = smoMo->GetFrameRate();
        numActiveDisplays++;
    }

    if (numActiveDisplays == 1) {
        bool is_valid_content_fps = false;
        if (mSmomoInstances.size() == 1) {
            if (content_fps > 0) {
                if (mLayersWithQueuedFrames.size() > 1) {
                    mUiLayerFrameCount++;
                } else {
                    mUiLayerFrameCount = 0;
                }

                is_valid_content_fps = (mUiLayerFrameCount < fps) ? true : false;
            } else {
                mUiLayerFrameCount = 0;
            }
        }

        setContentFps(is_valid_content_fps ? content_fps : fps);
    }

    // Disable DRC if active displays is more than 1.
    for (auto &instance : mSmomoInstances) {
        instance.smoMo->SetRefreshRateChangeStatus((numActiveDisplays == 1));
    }
}

SmomoIntf* SurfaceFlinger::getSmomoInstance(const uint32_t layerStackId) const {
    SmomoIntf *smoMo = nullptr;
    for (auto &instance: mSmomoInstances) {
        if (instance.layerStackId == layerStackId) {
            smoMo = instance.smoMo;
            break;
        }
    }

    return smoMo;
}

void SurfaceFlinger::updateSmomoLayerInfo(TransactionState &ts,
        int64_t desiredPresentTime, bool isAutoTimestamp) {
    ts.traverseStatesWithBuffers([&](const layer_state_t& state) {
        sp<Layer> layer = nullptr;
        SmomoIntf *smoMo = nullptr;
        {
            Mutex::Autolock _l(mStateLock);
            layer = fromHandle(state.surface).promote();
            if (layer != nullptr) {
                smoMo = getSmomoInstance(layer->getSmomoLayerStackId());
            }
        }

        if (smoMo) {
            smomo::SmomoBufferStats bufferStats;
            bufferStats.id = layer->getSequence();
            bufferStats.auto_timestamp = isAutoTimestamp;
            bufferStats.timestamp = desiredPresentTime;
            bufferStats.dequeue_latency = 0;
            bufferStats.key = desiredPresentTime;
#ifdef TIMED_RENDERING_METADATA_FEATURE
            auto buffer = getExternalTextureFromBufferData(*state.bufferData,
                    layer->getDebugName());
            if (buffer && buffer->getBuffer()) {
                bufferStats.buffer_hnd = buffer->getBuffer()->handle;
            }
#endif
            smoMo->CollectLayerStats(bufferStats);

            const DisplayStatInfo stats =
                mScheduler->getDisplayStatInfo(systemTime(SYSTEM_TIME_MONOTONIC));
            if (smoMo->FrameIsLate(bufferStats.id, stats.vsyncTime)) {
                scheduleCompositeImmed();
            }
        }
      });
}

FloatRect SurfaceFlinger::getMaxDisplayBounds() {
    const ui::Size maxSize = [this] {
        ftl::FakeGuard guard(mStateLock);

        // The LayerTraceGenerator tool runs without displays.
        if (mDisplays.empty()) return ui::Size{5000, 5000};

        return std::accumulate(mDisplays.begin(), mDisplays.end(), ui::kEmptySize,
                               [](ui::Size size, const auto& pair) -> ui::Size {
                                   const auto& display = pair.second;
                                   return {std::max(size.getWidth(), display->getWidth()),
                                           std::max(size.getHeight(), display->getHeight())};
                               });
    }();

    // Ignore display bounds for now since they will be computed later. Use a large Rect bound
    // to ensure it's bigger than an actual display will be.
    const float xMax = maxSize.getWidth() * 10.f;
    const float yMax = maxSize.getHeight() * 10.f;

    return {-xMax, -yMax, xMax, yMax};
}

void SurfaceFlinger::computeLayerBounds() {
    const FloatRect maxBounds = getMaxDisplayBounds();
    for (const auto& layer : mDrawingState.layersSortedByZ) {
        layer->computeBounds(maxBounds, ui::Transform(), 0.f /* shadowRadius */);
    }
}

sp<DisplayDevice> SurfaceFlinger::getVsyncSource() {
    // TODO(b/230790745): Re-enable this function
    if (/* DISABLES CODE */ (true)) return NULL;

    // Return the vsync source from the active displays based on the order in which they are
    // connected.
    // Normally the order of priority is Primary (Built-in/Pluggable) followed by Secondary
    // built-ins followed by Pluggable. But if mPluggableVsyncPrioritized is true then the
    // order of priority is Pluggables followed by Primary and Secondary built-ins.

    for (const auto& display : mDisplaysList) {
      std::optional<hal::PowerMode> mode = display->getPowerMode();
        if (display->isVirtual() || (mode == hal::PowerMode::OFF) ||
            (mode == hal::PowerMode::DOZE_SUSPEND)) {
            continue;
        }

        if (mVsyncSourceReliableOnDoze) {
            if ((mode == hal::PowerMode::ON) ||
                (mode == hal::PowerMode::DOZE)) {
              return display;
            }
        } else if (mode == hal::PowerMode::ON) {
            return display;
        }
    }

    // In-case active displays are not present, source the vsync from
    // the display which is in doze mode even if it is unreliable
    // in the same order of display priority as above.
    if (!mVsyncSourceReliableOnDoze) {
        for (const auto& display : mDisplaysList) {
          std::optional<hal::PowerMode> mode = display->getPowerMode();
            if (display->isVirtual()) {
                continue;
            }

            if (mode == hal::PowerMode::DOZE) {
                return display;
            }
        }
    }

    return NULL;
}

void SurfaceFlinger::updateVsyncSource()
            NO_THREAD_SAFETY_ANALYSIS {
    Mutex::Autolock lock(mVsyncLock);
    mNextVsyncSource = getVsyncSource();

    if (mNextVsyncSource == NULL) {
        // Switch off vsync for the last enabled source
        mScheduler->disableHardwareVsync(true);
        mScheduler->onScreenReleased(mAppConnectionHandle);
    } else if (mNextVsyncSource && (mActiveVsyncSource == NULL)) {
        mScheduler->onScreenAcquired(mAppConnectionHandle);
        bool isPrimary = mNextVsyncSource->isPrimary();
        nsecs_t vsync = (isPrimary && (mVsyncPeriod > 0)) ? mVsyncPeriod : getVsyncPeriodFromHWC();
        mScheduler->resyncToHardwareVsync(true, Fps::fromPeriodNsecs(vsync));
    } else if ((mNextVsyncSource != NULL) &&
        (mActiveVsyncSource != NULL)) {
        // Switch vsync to the new source
        mScheduler->disableHardwareVsync(true);
        mScheduler->resyncToHardwareVsync(true, Fps::fromValue(getVsyncPeriodFromHWC()));
    }
}

void SurfaceFlinger::commitTransactions() {
    ATRACE_CALL();

    // Keep a copy of the drawing state (that is going to be overwritten
    // by commitTransactionsLocked) outside of mStateLock so that the side
    // effects of the State assignment don't happen with mStateLock held,
    // which can cause deadlocks.
    State drawingState(mDrawingState);

    Mutex::Autolock lock(mStateLock);
    mDebugInTransaction = systemTime();

    // Here we're guaranteed that some transaction flags are set
    // so we can call commitTransactionsLocked unconditionally.
    // We clear the flags with mStateLock held to guarantee that
    // mCurrentState won't change until the transaction is committed.
    modulateVsync(&VsyncModulator::onTransactionCommit);
    commitTransactionsLocked(clearTransactionFlags(eTransactionMask));

    mDebugInTransaction = 0;
}

std::pair<DisplayModes, DisplayModePtr> SurfaceFlinger::loadDisplayModes(
        PhysicalDisplayId displayId) const {
    std::vector<HWComposer::HWCDisplayMode> hwcModes;
    std::optional<hal::HWDisplayId> activeModeHwcId;

    int attempt = 0;
    constexpr int kMaxAttempts = 3;
    do {
        hwcModes = getHwComposer().getModes(displayId);
        activeModeHwcId = getHwComposer().getActiveMode(displayId);

        const auto isActiveMode = [activeModeHwcId](const HWComposer::HWCDisplayMode& mode) {
            return mode.hwcId == activeModeHwcId;
        };

        if (std::any_of(hwcModes.begin(), hwcModes.end(), isActiveMode)) {
            break;
        }
    } while (++attempt < kMaxAttempts);

    if (attempt == kMaxAttempts) {
        const std::string activeMode =
                activeModeHwcId ? std::to_string(*activeModeHwcId) : "unknown"s;
        ALOGE("HWC failed to report an active mode that is supported: activeModeHwcId=%s, "
              "hwcModes={%s}",
              activeMode.c_str(), base::Join(hwcModes, ", ").c_str());
        return {};
    }

    const DisplayModes oldModes = mPhysicalDisplays.get(displayId)
                                          .transform([](const PhysicalDisplay& display) {
                                              return display.snapshot().displayModes();
                                          })
                                          .value_or(DisplayModes{});

    ui::DisplayModeId nextModeId = 1 +
            std::accumulate(oldModes.begin(), oldModes.end(), static_cast<ui::DisplayModeId>(-1),
                            [](ui::DisplayModeId max, const auto& pair) {
                                return std::max(max, pair.first.value());
                            });

    DisplayModes newModes;
    for (const auto& hwcMode : hwcModes) {
        const DisplayModeId id{nextModeId++};
        newModes.try_emplace(id,
                             DisplayMode::Builder(hwcMode.hwcId)
                                     .setId(id)
                                     .setPhysicalDisplayId(displayId)
                                     .setResolution({hwcMode.width, hwcMode.height})
                                     .setVsyncPeriod(hwcMode.vsyncPeriod)
                                     .setDpiX(hwcMode.dpiX)
                                     .setDpiY(hwcMode.dpiY)
                                     .setGroup(hwcMode.configGroup)
                                     .build());
    }

    const bool sameModes =
            std::equal(newModes.begin(), newModes.end(), oldModes.begin(), oldModes.end(),
                       [](const auto& lhs, const auto& rhs) {
                           return equalsExceptDisplayModeId(*lhs.second, *rhs.second);
                       });

    // Keep IDs if modes have not changed.
    const auto& modes = sameModes ? oldModes : newModes;
    const DisplayModePtr activeMode =
            std::find_if(modes.begin(), modes.end(), [activeModeHwcId](const auto& pair) {
                return pair.second->getHwcId() == activeModeHwcId;
            })->second;

    return {modes, activeMode};
}

bool SurfaceFlinger::configureLocked() {
    std::vector<HotplugEvent> events;
    {
        std::lock_guard<std::mutex> lock(mHotplugMutex);
        events = std::move(mPendingHotplugEvents);
    }

    for (const auto [hwcDisplayId, connection] : events) {
        if (auto info = getHwComposer().onHotplug(hwcDisplayId, connection)) {
            const auto displayId = info->id;
            const bool connected = connection == hal::Connection::CONNECTED;

            if (const char* const log =
                        processHotplug(displayId, hwcDisplayId, connected, std::move(*info))) {
                ALOGI("%s display %s (HAL ID %" PRIu64 ")", log, to_string(displayId).c_str(),
                      hwcDisplayId);
            }
        }
    }

    return !events.empty();
}

const char* SurfaceFlinger::processHotplug(PhysicalDisplayId displayId,
                                           hal::HWDisplayId hwcDisplayId, bool connected,
                                           DisplayIdentificationInfo&& info) {
    const auto displayOpt = mPhysicalDisplays.get(displayId);
    if (!connected) {
        LOG_ALWAYS_FATAL_IF(!displayOpt);
        const auto& display = displayOpt->get();

        if (const ssize_t index = mCurrentState.displays.indexOfKey(display.token()); index >= 0) {
            const DisplayDeviceState& state = mCurrentState.displays.valueAt(index);
            mInterceptor->saveDisplayDeletion(state.sequenceId);
            mCurrentState.displays.removeItemsAt(index);
        }

        mPhysicalDisplays.erase(displayId);
        return "Disconnecting";
    }

    auto [displayModes, activeMode] = loadDisplayModes(displayId);
    if (!activeMode) {
        // TODO(b/241286153): Report hotplug failure to the framework.
        ALOGE("Failed to hotplug display %s", to_string(displayId).c_str());
        getHwComposer().disconnectDisplay(displayId);
        return nullptr;
    }

    if (displayOpt) {
        const auto& display = displayOpt->get();
        const auto& snapshot = display.snapshot();

        std::optional<DeviceProductInfo> deviceProductInfo;
        if (getHwComposer().updatesDeviceProductInfoOnHotplugReconnect()) {
            deviceProductInfo = std::move(info.deviceProductInfo);
        } else {
            deviceProductInfo = snapshot.deviceProductInfo();
        }

        const auto it =
                mPhysicalDisplays.try_replace(displayId, display.token(), displayId,
                                              snapshot.connectionType(), std::move(displayModes),
                                              std::move(deviceProductInfo));

        auto& state = mCurrentState.displays.editValueFor(it->second.token());
        state.sequenceId = DisplayDeviceState{}.sequenceId; // Generate new sequenceId.
        state.physical->activeMode = std::move(activeMode);
        return "Reconnecting";
    }

    const sp<IBinder> token = sp<BBinder>::make();

    mPhysicalDisplays.try_emplace(displayId, token, displayId,
                                  getHwComposer().getDisplayConnectionType(displayId),
                                  std::move(displayModes), std::move(info.deviceProductInfo));

    DisplayDeviceState state;
    state.physical = {.id = displayId,
                      .hwcDisplayId = hwcDisplayId,
                      .activeMode = std::move(activeMode)};
    state.isSecure = true; // All physical displays are currently considered secure.
    state.displayName = std::move(info.name);

    mCurrentState.displays.add(token, state);
    mInterceptor->saveDisplayCreation(state);
    return "Connecting";
}

void SurfaceFlinger::dispatchDisplayHotplugEvent(PhysicalDisplayId displayId, bool connected) {
    mScheduler->onHotplugReceived(mAppConnectionHandle, displayId, connected);
    mScheduler->onHotplugReceived(mSfConnectionHandle, displayId, connected);
}

sp<DisplayDevice> SurfaceFlinger::setupNewDisplayDeviceInternal(
        const wp<IBinder>& displayToken,
        std::shared_ptr<compositionengine::Display> compositionDisplay,
        const DisplayDeviceState& state,
        const sp<compositionengine::DisplaySurface>& displaySurface,
        const sp<IGraphicBufferProducer>& producer) {
    DisplayDeviceCreationArgs creationArgs(sp<SurfaceFlinger>::fromExisting(this), getHwComposer(),
                                           displayToken, compositionDisplay);
    creationArgs.sequenceId = state.sequenceId;
    creationArgs.isSecure = state.isSecure;
    creationArgs.displaySurface = displaySurface;
    creationArgs.hasWideColorGamut = false;
    creationArgs.supportedPerFrameMetadata = 0;

    if (const auto& physical = state.physical) {
        creationArgs.activeModeId = physical->activeMode->getId();
        const auto [kernelIdleTimerController, idleTimerTimeoutMs] =
                getKernelIdleTimerProperties(compositionDisplay->getId());

        scheduler::RefreshRateConfigs::Config config =
                {.enableFrameRateOverride = android::sysprop::enable_frame_rate_override(false),
                 .frameRateMultipleThreshold =
                         base::GetIntProperty("debug.sf.frame_rate_multiple_threshold", 0),
                 .idleTimerTimeout = idleTimerTimeoutMs,
                 .kernelIdleTimerController = kernelIdleTimerController};

        creationArgs.refreshRateConfigs =
                mPhysicalDisplays.get(physical->id)
                        .transform(&PhysicalDisplay::snapshotRef)
                        .transform([&](const display::DisplaySnapshot& snapshot) {
                            return std::make_shared<
                                    scheduler::RefreshRateConfigs>(snapshot.displayModes(),
                                                                   creationArgs.activeModeId,
                                                                   config);
                        })
                        .value_or(nullptr);
    }

    if (const auto id = PhysicalDisplayId::tryCast(compositionDisplay->getId())) {
        creationArgs.isPrimary = id == getPrimaryDisplayIdLocked();

        if (useColorManagement) {
            std::vector<ColorMode> modes = getHwComposer().getColorModes(*id);
            for (ColorMode colorMode : modes) {
                if (isWideColorMode(colorMode)) {
                    creationArgs.hasWideColorGamut = true;
                }

                std::vector<RenderIntent> renderIntents =
                        getHwComposer().getRenderIntents(*id, colorMode);
                creationArgs.hwcColorModes.emplace(colorMode, renderIntents);
            }
        }
    }

    if (const auto id = HalDisplayId::tryCast(compositionDisplay->getId())) {
        getHwComposer().getHdrCapabilities(*id, &creationArgs.hdrCapabilities);
        creationArgs.supportedPerFrameMetadata = getHwComposer().getSupportedPerFrameMetadata(*id);
    }

    auto nativeWindowSurface = getFactory().createNativeWindowSurface(producer);
    auto nativeWindow = nativeWindowSurface->getNativeWindow();
    creationArgs.nativeWindow = nativeWindow;

    // Make sure that composition can never be stalled by a virtual display
    // consumer that isn't processing buffers fast enough. We have to do this
    // here, in case the display is composed entirely by HWC.
    if (state.isVirtual()) {
        nativeWindow->setSwapInterval(nativeWindow.get(), 0);
    }

    creationArgs.physicalOrientation =
            getPhysicalDisplayOrientation(compositionDisplay->getId(), creationArgs.isPrimary);
    ALOGV("Display Orientation: %s", toCString(creationArgs.physicalOrientation));

    // virtual displays are always considered enabled
    creationArgs.initialPowerMode =
            state.isVirtual() ? std::make_optional(hal::PowerMode::ON) : std::nullopt;

    sp<DisplayDevice> display = getFactory().createDisplayDevice(creationArgs);

    nativeWindowSurface->preallocateBuffers();

    ColorMode defaultColorMode = ColorMode::NATIVE;
    Dataspace defaultDataSpace = Dataspace::UNKNOWN;
    if (display->hasWideColorGamut()) {
        defaultColorMode = ColorMode::SRGB;
        defaultDataSpace = Dataspace::V0_SRGB;
    }
    display->getCompositionDisplay()->setColorProfile(
            compositionengine::Output::ColorProfile{defaultColorMode, defaultDataSpace,
                                                    RenderIntent::COLORIMETRIC,
                                                    Dataspace::UNKNOWN});

    if (const auto& physical = state.physical) {
        mPhysicalDisplays.get(physical->id)
                .transform(&PhysicalDisplay::snapshotRef)
                .transform(ftl::unit_fn([&](const display::DisplaySnapshot& snapshot) {
                    FTL_FAKE_GUARD(kMainThreadContext,
                                   display->setActiveMode(physical->activeMode->getId(), snapshot));
                }));
    }

    display->setLayerFilter(makeLayerFilterForDisplay(display->getId(), state.layerStack));
    display->setProjection(state.orientation, state.layerStackSpaceRect,
                           state.orientedDisplaySpaceRect);
    display->setDisplayName(state.displayName);
    display->setFlags(state.flags);

    return display;
}

void SurfaceFlinger::processDisplayAdded(const wp<IBinder>& displayToken,
                                         const DisplayDeviceState& state) {
    bool canAllocateHwcForVDS = false;
    ui::Size resolution(0, 0);

    ui::PixelFormat pixelFormat = static_cast<ui::PixelFormat>(PIXEL_FORMAT_UNKNOWN);
    if (state.physical) {
        resolution = state.physical->activeMode->getResolution();
        pixelFormat = static_cast<ui::PixelFormat>(PIXEL_FORMAT_RGBA_8888);
    } else if (state.surface != nullptr) {
        int status = state.surface->query(NATIVE_WINDOW_WIDTH, &resolution.width);
        ALOGE_IF(status != NO_ERROR, "Unable to query width (%d)", status);
        status = state.surface->query(NATIVE_WINDOW_HEIGHT, &resolution.height);
        ALOGE_IF(status != NO_ERROR, "Unable to query height (%d)", status);
        int format;
        status = state.surface->query(NATIVE_WINDOW_FORMAT, &format);
        ALOGE_IF(status != NO_ERROR, "Unable to query format (%d)", status);
        pixelFormat = static_cast<ui::PixelFormat>(format);
        if (mVirtualDisplayIdGenerators.hal) {
            size_t maxVirtualDisplaySize = getHwComposer().getMaxVirtualDisplayDimension();
            if (maxVirtualDisplaySize == 0 ||
                ((uint64_t)resolution.width <= maxVirtualDisplaySize &&
                (uint64_t)resolution.height <= maxVirtualDisplaySize)) {
                uint64_t usage = 0;
                // Replace with native_window_get_consumer_usage ?
                status = state .surface->getConsumerUsage(&usage);
                ALOGW_IF(status != NO_ERROR, "Unable to query usage (%d)", status);
                if ((status == NO_ERROR) && canAllocateHwcDisplayIdForVDS(usage)) {
                   canAllocateHwcForVDS = true;
               }
            }
        }

    } else {
        // Virtual displays without a surface are dormant:
        // they have external state (layer stack, projection,
        // etc.) but no internal state (i.e. a DisplayDevice).
        return;
    }

    compositionengine::DisplayCreationArgsBuilder builder;
    if (const auto& physical = state.physical) {
        builder.setId(physical->id);
    } else {
        builder.setId(acquireVirtualDisplay(resolution, pixelFormat, canAllocateHwcForVDS));
    }

    builder.setPixels(resolution);
    builder.setIsSecure(state.isSecure);
    builder.setPowerAdvisor(mPowerAdvisor.get());
    builder.setName(state.displayName);
    builder.setDisplayExtnIntf(mDisplayExtnIntf);
    auto compositionDisplay = getCompositionEngine().createDisplay(builder.build());
    compositionDisplay->setLayerCachingEnabled(mLayerCachingEnabled);

    sp<compositionengine::DisplaySurface> displaySurface;
    sp<IGraphicBufferProducer> producer;
    sp<IGraphicBufferProducer> bqProducer;
    sp<IGraphicBufferConsumer> bqConsumer;
    getFactory().createBufferQueue(&bqProducer, &bqConsumer, /*consumerIsSurfaceFlinger =*/false);

    if (state.isVirtual()) {
        const auto displayId = VirtualDisplayId::tryCast(compositionDisplay->getId());
        LOG_FATAL_IF(!displayId);
        auto surface = sp<VirtualDisplaySurface>::make(getHwComposer(), *displayId, state.surface,
                                                       bqProducer, bqConsumer, state.displayName,
                                                       state.isSecure);
        displaySurface = surface;
        producer = std::move(surface);
    } else {
        ALOGE_IF(state.surface != nullptr,
                 "adding a supported display, but rendering "
                 "surface is provided (%p), ignoring it",
                 state.surface.get());
        const auto displayId = PhysicalDisplayId::tryCast(compositionDisplay->getId());
        LOG_FATAL_IF(!displayId);
        displaySurface =
                sp<FramebufferSurface>::make(getHwComposer(), *displayId, bqConsumer,
                                             state.physical->activeMode->getResolution(),
                                             ui::Size(maxGraphicsWidth, maxGraphicsHeight));
        producer = bqProducer;
    }

    LOG_FATAL_IF(!displaySurface);
    auto display = setupNewDisplayDeviceInternal(displayToken, std::move(compositionDisplay), state,
                                                 displaySurface, producer);

#ifdef QTI_DISPLAY_CONFIG_ENABLED
    bool supported = false;
    const auto physicalDisplayId = PhysicalDisplayId::tryCast(display->getId());
    if (physicalDisplayId) {
        const auto hwcDisplayId = getHwComposer().fromPhysicalDisplayId(*physicalDisplayId);
        if (mDisplayConfigIntf) {
            mDisplayConfigIntf->IsPowerModeOverrideSupported(*hwcDisplayId, &supported);
        }
    }
    if (supported) {
      sp<DisplayDevice> display = getDisplayDeviceLocked(displayToken);
      display->setPowerModeOverrideConfig(true);
    }
#endif
    if (mScheduler && !display->isVirtual()) {
        // Display modes are reloaded on hotplug reconnect.
        if (display->isPrimary()) {
            mScheduler->setRefreshRateConfigs(display->holdRefreshRateConfigs());
        }
        sp<DisplayDevice> displayNew = getDisplayDeviceLocked(displayToken);
        if (mPluggableVsyncPrioritized && !isInternalDisplay(displayNew)) {
            // Insert the pluggable display just before the first built-in display
            // so that the earlier pluggable display remains the V-sync source.
            auto it = mDisplaysList.begin();
            for (; it != mDisplaysList.end(); it++ ) {
                if(isInternalDisplay(*it)) {
                    break;
                }
            }
            mDisplaysList.insert(it, displayNew);
        } else {
            mDisplaysList.push_back(displayNew);
        }
        dispatchDisplayHotplugEvent(display->getPhysicalId(), true);

        if (!display->isPrimary() && isInternalDisplay(display)) {
            const auto defaultDisplay = getDefaultDisplayDeviceLocked();
            if (defaultDisplay && defaultDisplay->isPrimary()) {
                if (state.layerStack != defaultDisplay->getLayerStack()) {
                    // Internal Physical Displays are in Presentation Mode
                    mInternalPresentationDisplays = true;
                }
            }
        }
    }

#ifdef QTI_UNIFIED_DRAW
    const auto id = HalDisplayId::tryCast(display->getId());
    if (mDisplayExtnIntf && id) {
        uint32_t hwcDisplayId;
        if (!getHwcDisplayId(display, &hwcDisplayId)) {
           return;
        }
        if (!mDisplayExtnIntf->TryUnifiedDraw(hwcDisplayId, maxFrameBufferAcquiredBuffers)){
            getHwComposer().tryDrawMethod(*id, IQtiComposerClient::DrawMethod::UNIFIED_DRAW);
        }
    }
#endif
    // TODO(b/230790745): add back std::move
    mDisplays.try_emplace(displayToken, display);
    createSmomoInstance(state);
}

void SurfaceFlinger::processDisplayRemoved(const wp<IBinder>& displayToken) {
    auto display = getDisplayDeviceLocked(displayToken);
    if (display) {
        display->disconnect();

        if (display->isVirtual()) {
            releaseVirtualDisplay(display->getVirtualId());
        } else {
            dispatchDisplayHotplugEvent(display->getPhysicalId(), false);
        }
        destroySmomoInstance(display);
    }

    mDisplays.erase(displayToken);
    if (display && display->isVirtual()) {
        static_cast<void>(mScheduler->schedule([display = std::move(display)] {
            // Destroy the display without holding the mStateLock.
            // This is a temporary solution until we can manage transaction queues without
            // holding the mStateLock.
            // With blast, the IGBP that is passed to the VirtualDisplaySurface is owned by the
            // client. When the IGBP is disconnected, its buffer cache in SF will be cleared
            // via SurfaceComposerClient::doUncacheBufferTransaction. This call from the client
            // ends up running on the main thread causing a deadlock since setTransactionstate
            // will try to acquire the mStateLock. Instead we extend the lifetime of
            // DisplayDevice and destroy it in the main thread without holding the mStateLock.
            // The display will be disconnected and removed from the mDisplays list so it will
            // not be accessible.
        }));
    }
}

void SurfaceFlinger::processDisplayChanged(const wp<IBinder>& displayToken,
                                           const DisplayDeviceState& currentState,
                                           const DisplayDeviceState& drawingState) {
    const sp<IBinder> currentBinder = IInterface::asBinder(currentState.surface);
    const sp<IBinder> drawingBinder = IInterface::asBinder(drawingState.surface);

    // Recreate the DisplayDevice if the surface or sequence ID changed.
    if (currentBinder != drawingBinder || currentState.sequenceId != drawingState.sequenceId) {
        getRenderEngine().cleanFramebufferCache();

        if (const auto display = getDisplayDeviceLocked(displayToken)) {
            mDisplaysList.remove(display);
            display->disconnect();
            if (display->isVirtual()) {
                releaseVirtualDisplay(display->getVirtualId());
            }
        }

        mDisplays.erase(displayToken);

        if (const auto& physical = currentState.physical) {
            getHwComposer().allocatePhysicalDisplay(physical->hwcDisplayId, physical->id);
        }

        processDisplayAdded(displayToken, currentState);

        if (currentState.physical) {
            const auto display = getDisplayDeviceLocked(displayToken);
            setPowerModeInternal(display, hal::PowerMode::ON);

            // TODO(b/175678251) Call a listener instead.
            if (currentState.physical->hwcDisplayId == getHwComposer().getPrimaryHwcDisplayId()) {
                updateInternalDisplayVsyncLocked(display);
            }
        }
        return;
    }

    if (const auto display = getDisplayDeviceLocked(displayToken)) {
        bool displaySizeChanged = false;
        if (currentState.layerStack != drawingState.layerStack) {
            display->setLayerFilter(
                    makeLayerFilterForDisplay(display->getId(), currentState.layerStack));
            for (auto &instance: mSmomoInstances) {
                if ((instance.displayId == currentState.physical->hwcDisplayId) &&
                    instance.layerStackId == drawingState.layerStack.id) {
                    instance.layerStackId = currentState.layerStack.id;
                    break;
                }
            }
        }
        if (currentState.flags != drawingState.flags) {
            display->setFlags(currentState.flags);
        }
        if ((currentState.orientation != drawingState.orientation) ||
            (currentState.layerStackSpaceRect != drawingState.layerStackSpaceRect) ||
            (currentState.orientedDisplaySpaceRect != drawingState.orientedDisplaySpaceRect)) {
            if (mUseFbScaling && display->isPrimary() && display->isPoweredOn()) {
                const ssize_t index = mCurrentState.displays.indexOfKey(displayToken);
                DisplayDeviceState& curState = mCurrentState.displays.editValueAt(index);
                setFrameBufferSizeForScaling(display, curState, drawingState);
                displaySizeChanged = true;
            } else {
                display->setProjection(currentState.orientation, currentState.layerStackSpaceRect,
                                       currentState.orientedDisplaySpaceRect);
            }
            if (isDisplayActiveLocked(display)) {
                mActiveDisplayTransformHint = display->getTransformHint();
            }
        }
        if (currentState.width != drawingState.width ||
            currentState.height != drawingState.height) {
            if (!displaySizeChanged) {
                display->setDisplaySize(currentState.width, currentState.height);

                if (isDisplayActiveLocked(display)) {
                    onActiveDisplaySizeChanged(display);
                }
            }
        }
    }
}

void SurfaceFlinger::updateInternalDisplayVsyncLocked(const sp<DisplayDevice>& activeDisplay) {
    // TODO(b/249122891) Account for refactor to re-enable
    /*
    mVsyncConfiguration->reset();
    const Fps refreshRate = activeDisplay->getActiveMode().getFps();
    updatePhaseConfiguration(refreshRate);
    mRefreshRateStats->setRefreshRate(refreshRate);
    if (mUseAdvanceSfOffset && mComposerExtnIntf) {
        const auto& supportedModes = getDefaultDisplayDeviceLocked()->getSupportedModes();
        for (const auto& [id, mode] : supportedModes) {
            mVsyncConfiguration->getConfigsForRefreshRate(mode->getFps());
        }

        // Update the Advanced SF Offsets/Durations
        mVsyncConfiguration->UpdateSfOffsets(&mAdvancedSfOffsets);
    }
    */
}

void SurfaceFlinger::setFrameBufferSizeForScaling(sp<DisplayDevice> displayDevice,
                                                  DisplayDeviceState& currentState,
                                                  const DisplayDeviceState& drawingState) {
    base::unique_fd fd;
    auto display = displayDevice->getCompositionDisplay();
    int newWidth = currentState.layerStackSpaceRect.width();
    int newHeight = currentState.layerStackSpaceRect.height();
    int currentWidth = drawingState.layerStackSpaceRect.width();
    int currentHeight = drawingState.layerStackSpaceRect.height();
    int displayWidth = displayDevice->getWidth();
    int displayHeight = displayDevice->getHeight();
    bool update_needed = false;

    if (newWidth != currentWidth || newHeight != currentHeight) {
        update_needed = true;
        if (!((newWidth > newHeight && displayWidth > displayHeight) ||
            (newWidth < newHeight && displayWidth < displayHeight))) {
            std::swap(newWidth, newHeight);
        }
    }

    if (displayDevice->getWidth() == newWidth && displayDevice->getHeight() == newHeight &&
        !update_needed) {
        displayDevice->setProjection(currentState.orientation, currentState.layerStackSpaceRect,
                                     currentState.orientedDisplaySpaceRect);
        return;
    }

    if (newWidth > 0 && newHeight > 0) {
        currentState.width =  newWidth;
        currentState.height = newHeight;
    }
    currentState.orientedDisplaySpaceRect =  currentState.layerStackSpaceRect;

    if (mBootStage == BootStage::FINISHED) {
        displayDevice->setDisplaySize(currentState.width, currentState.height);
        displayDevice->setProjection(currentState.orientation, currentState.layerStackSpaceRect,
                                     currentState.orientedDisplaySpaceRect);
        display->getRenderSurface()->setViewportAndProjection();
        display->getRenderSurface()->flipClientTarget(true);
        // queue a scratch buffer to flip Client Target with updated size
        display->getRenderSurface()->queueBuffer(std::move(fd));
        display->getRenderSurface()->flipClientTarget(false);
        // releases the FrameBuffer that was acquired as part of queueBuffer()
        display->getRenderSurface()->onPresentDisplayCompleted();
    }
}
void SurfaceFlinger::processDisplayChangesLocked() {
    // here we take advantage of Vector's copy-on-write semantics to
    // improve performance by skipping the transaction entirely when
    // know that the lists are identical
    const KeyedVector<wp<IBinder>, DisplayDeviceState>& curr(mCurrentState.displays);
    const KeyedVector<wp<IBinder>, DisplayDeviceState>& draw(mDrawingState.displays);
    if (!curr.isIdenticalTo(draw)) {
        mVisibleRegionsDirty = true;
        mUpdateInputInfo = true;

        // find the displays that were removed
        // (ie: in drawing state but not in current state)
        // also handle displays that changed
        // (ie: displays that are in both lists)
        for (size_t i = 0; i < draw.size(); i++) {
            const wp<IBinder>& displayToken = draw.keyAt(i);
            const ssize_t j = curr.indexOfKey(displayToken);
            if (j < 0) {
                // in drawing state but not in current state
                processDisplayRemoved(displayToken);
            } else {
                // this display is in both lists. see if something changed.
                const DisplayDeviceState& currentState = curr[j];
                const DisplayDeviceState& drawingState = draw[i];
                processDisplayChanged(displayToken, currentState, drawingState);
            }
        }

        // find displays that were added
        // (ie: in current state but not in drawing state)
        for (size_t i = 0; i < curr.size(); i++) {
            const wp<IBinder>& displayToken = curr.keyAt(i);
            if (draw.indexOfKey(displayToken) < 0) {
                processDisplayAdded(displayToken, curr[i]);
            }
        }
    }

    mDrawingState.displays = mCurrentState.displays;
}

void SurfaceFlinger::commitTransactionsLocked(uint32_t transactionFlags) {
    // Commit display transactions.
    const bool displayTransactionNeeded = transactionFlags & eDisplayTransactionNeeded;
    if (displayTransactionNeeded) {
        processDisplayChangesLocked();
    }
    mForceTransactionDisplayChange = displayTransactionNeeded;

    if (mSomeChildrenChanged) {
        mVisibleRegionsDirty = true;
        mSomeChildrenChanged = false;
        mUpdateInputInfo = true;
    }

    // Update transform hint.
    if (transactionFlags & (eTransformHintUpdateNeeded | eDisplayTransactionNeeded)) {
        // Layers and/or displays have changed, so update the transform hint for each layer.
        //
        // NOTE: we do this here, rather than when presenting the display so that
        // the hint is set before we acquire a buffer from the surface texture.
        //
        // NOTE: layer transactions have taken place already, so we use their
        // drawing state. However, SurfaceFlinger's own transaction has not
        // happened yet, so we must use the current state layer list
        // (soon to become the drawing state list).
        //
        sp<const DisplayDevice> hintDisplay;
        ui::LayerStack layerStack;

        mCurrentState.traverse([&](Layer* layer) REQUIRES(mStateLock) {
            // NOTE: we rely on the fact that layers are sorted by
            // layerStack first (so we don't have to traverse the list
            // of displays for every layer).
            if (const auto filter = layer->getOutputFilter(); layerStack != filter.layerStack) {
                layerStack = filter.layerStack;
                hintDisplay = nullptr;

                // Find the display that includes the layer.
                for (const auto& [token, display] : mDisplays) {
                    if (!display->getCompositionDisplay()->includesLayer(filter)) {
                        continue;
                    }

                    // Pick the primary display if another display mirrors the layer.
                    if (hintDisplay) {
                        hintDisplay = nullptr;
                        break;
                    }

                    hintDisplay = display;
                }
            }

            if (!hintDisplay && mDisplays.size() > 0) {
                // NOTE: TEMPORARY FIX ONLY. Real fix should cause layers to
                // redraw after transform hint changes. See bug 8508397.

                // could be null when this layer is using a layerStack
                // that is not visible on any display. Also can occur at
                // screen off/on times.
                hintDisplay = getDefaultDisplayDeviceLocked();
            }

            if (hintDisplay) {
                layer->updateTransformHint(hintDisplay->getTransformHint());
            } else {
                ALOGW("Ignoring transform hint update for %s", layer->getDebugName());
            }
        });
    }

    if (mLayersAdded) {
        mLayersAdded = false;
        // Layers have been added.
        mVisibleRegionsDirty = true;
        mUpdateInputInfo = true;
    }

    // some layers might have been removed, so
    // we need to update the regions they're exposing.
    if (mLayersRemoved) {
        mLayersRemoved = false;
        mVisibleRegionsDirty = true;
        mUpdateInputInfo = true;
        mDrawingState.traverseInZOrder([&](Layer* layer) {
            if (mLayersPendingRemoval.indexOf(sp<Layer>::fromExisting(layer)) >= 0) {
                // this layer is not visible anymore
                Region visibleReg;
                visibleReg.set(layer->getScreenBounds());
                invalidateLayerStack(sp<Layer>::fromExisting(layer), visibleReg);
            }
        });
    }

    doCommitTransactions();
    signalSynchronousTransactions(CountDownLatch::eSyncTransaction);
}

void SurfaceFlinger::updateInputFlinger() {
    ATRACE_CALL();
    if (!mInputFlinger) {
        return;
    }

    std::vector<WindowInfo> windowInfos;
    std::vector<DisplayInfo> displayInfos;
    bool updateWindowInfo = false;
    if (mUpdateInputInfo) {
        mUpdateInputInfo = false;
        updateWindowInfo = true;
        buildWindowInfos(windowInfos, displayInfos);
    } else if (mInputWindowCommands.empty()) {
        return;
    }

    BackgroundExecutor::getInstance().sendCallbacks({[updateWindowInfo,
                                                      windowInfos = std::move(windowInfos),
                                                      displayInfos = std::move(displayInfos),
                                                      inputWindowCommands =
                                                              std::move(mInputWindowCommands),
                                                      inputFlinger = mInputFlinger, this]() {
        ATRACE_NAME("BackgroundExecutor::updateInputFlinger");
        if (updateWindowInfo) {
            mWindowInfosListenerInvoker
                    ->windowInfosChanged(windowInfos, displayInfos,
                                         inputWindowCommands.windowInfosReportedListeners);
        } else {
            // If there are listeners but no changes to input windows, call the listeners
            // immediately.
            for (const auto& listener : inputWindowCommands.windowInfosReportedListeners) {
                if (IInterface::asBinder(listener)->isBinderAlive()) {
                    listener->onWindowInfosReported();
                }
            }
        }
        for (const auto& focusRequest : inputWindowCommands.focusRequests) {
            inputFlinger->setFocusedWindow(focusRequest);
        }
    }});

    mInputWindowCommands.clear();
}

void SurfaceFlinger::persistDisplayBrightness(bool needsComposite) {
    const bool supportsDisplayBrightnessCommand = getHwComposer().getComposer()->isSupported(
            Hwc2::Composer::OptionalFeature::DisplayBrightnessCommand);
    if (!supportsDisplayBrightnessCommand) {
        return;
    }

    for (const auto& [_, display] : FTL_FAKE_GUARD(mStateLock, mDisplays)) {
        if (const auto brightness = display->getStagedBrightness(); brightness) {
            if (!needsComposite) {
                const status_t error =
                        getHwComposer()
                                .setDisplayBrightness(display->getPhysicalId(), *brightness,
                                                      display->getCompositionDisplay()
                                                              ->getState()
                                                              .displayBrightnessNits,
                                                      Hwc2::Composer::DisplayBrightnessOptions{
                                                              .applyImmediately = true})
                                .get();

                ALOGE_IF(error != NO_ERROR,
                         "Error setting display brightness for display %s: %d (%s)",
                         display->getDebugName().c_str(), error, strerror(error));
            }
            display->persistBrightness(needsComposite);
        }
    }
}

void SurfaceFlinger::buildWindowInfos(std::vector<WindowInfo>& outWindowInfos,
                                      std::vector<DisplayInfo>& outDisplayInfos) {
    display::DisplayMap<ui::LayerStack, DisplayDevice::InputInfo> displayInputInfos;

    for (const auto& [_, display] : FTL_FAKE_GUARD(mStateLock, mDisplays)) {
        const auto layerStack = display->getLayerStack();
        const auto info = display->getInputInfo();

        const auto [it, emplaced] = displayInputInfos.try_emplace(layerStack, info);
        if (emplaced) {
            continue;
        }

        // If the layer stack is mirrored on multiple displays, the first display that is configured
        // to receive input takes precedence.
        auto& otherInfo = it->second;
        if (otherInfo.receivesInput) {
            ALOGW_IF(display->receivesInput(),
                     "Multiple displays claim to accept input for the same layer stack: %u",
                     layerStack.id);
        } else {
            otherInfo = info;
        }
    }

    static size_t sNumWindowInfos = 0;
    outWindowInfos.reserve(sNumWindowInfos);
    sNumWindowInfos = 0;

    mDrawingState.traverseInReverseZOrder([&](Layer* layer) {
        if (!layer->needsInputInfo()) return;

        const auto opt = displayInputInfos.get(layer->getLayerStack())
                                 .transform([](const DisplayDevice::InputInfo& info) {
                                     return Layer::InputDisplayArgs{&info.transform, info.isSecure};
                                 });

        outWindowInfos.push_back(layer->fillInputInfo(opt.value_or(Layer::InputDisplayArgs{})));
    });

    sNumWindowInfos = outWindowInfos.size();

    outDisplayInfos.reserve(displayInputInfos.size());
    for (const auto& [_, info] : displayInputInfos) {
        outDisplayInfos.push_back(info.info);
    }
}

void SurfaceFlinger::updateCursorAsync() {
    compositionengine::CompositionRefreshArgs refreshArgs;
    for (const auto& [_, display] : FTL_FAKE_GUARD(mStateLock, mDisplays)) {
        if (HalDisplayId::tryCast(display->getId())) {
            refreshArgs.outputs.push_back(display->getCompositionDisplay());
        }
    }

    mCompositionEngine->updateCursorAsync(refreshArgs);
}

void SurfaceFlinger::requestDisplayMode(DisplayModePtr mode, DisplayModeEvent event) {
    // If this is called from the main thread mStateLock must be locked before
    // Currently the only way to call this function from the main thread is from
    // Scheduler::chooseRefreshRateForContent

    ConditionalLock lock(mStateLock, std::this_thread::get_id() != mMainThreadId);

    const auto display = getDefaultDisplayDeviceLocked();
    if (!display || mBootStage != BootStage::FINISHED) {
        return;
    }
    ATRACE_CALL();

    if (!display->refreshRateConfigs().isModeAllowed(mode->getId())) {
        ALOGV("Skipping disallowed mode %d", mode->getId().value());
        return;
    }

    setDesiredActiveMode({mode, event});

    uint32_t hwcDisplayId;
    if (isDisplayExtnEnabled() && getHwcDisplayId(display, &hwcDisplayId)) {
        setDisplayExtnActiveConfig(hwcDisplayId, mode->getId().value());
    }
}

void SurfaceFlinger::triggerOnFrameRateOverridesChanged() {
    PhysicalDisplayId displayId = [&]() {
        ConditionalLock lock(mStateLock, std::this_thread::get_id() != mMainThreadId);
        return getDefaultDisplayDeviceLocked()->getPhysicalId();
    }();

    mScheduler->onFrameRateOverridesChanged(mAppConnectionHandle, displayId);
}

void SurfaceFlinger::initScheduler(const sp<const DisplayDevice>& display) {
    LOG_ALWAYS_FATAL_IF(mScheduler);

    const auto activeModePtr = display->refreshRateConfigs().getActiveModePtr();
    const Fps activeRefreshRate = activeModePtr->getFps();
    mRefreshRateStats =
            std::make_unique<scheduler::RefreshRateStats>(*mTimeStats, activeRefreshRate,
                                                          hal::PowerMode::OFF);

    mVsyncConfiguration = getFactory().createVsyncConfiguration(activeRefreshRate);
    mVsyncModulator = sp<VsyncModulator>::make(mVsyncConfiguration->getCurrentConfigs());

    using Feature = scheduler::Feature;
    scheduler::FeatureFlags features;

    if (sysprop::use_content_detection_for_refresh_rate(false)) {
        features |= Feature::kContentDetection;
    }
    if (base::GetBoolProperty("debug.sf.show_predicted_vsync"s, false)) {
        features |= Feature::kTracePredictedVsync;
    }
    if (!base::GetBoolProperty("debug.sf.vsync_reactor_ignore_present_fences"s, false) &&
        !getHwComposer().hasCapability(Capability::PRESENT_FENCE_IS_NOT_RELIABLE)) {
        features |= Feature::kPresentFences;
    }

    mScheduler = std::make_unique<scheduler::Scheduler>(static_cast<ICompositor&>(*this),
                                                        static_cast<ISchedulerCallback&>(*this),
                                                        features);
    {
        auto configs = display->holdRefreshRateConfigs();
        if (configs->kernelIdleTimerController().has_value()) {
            features |= Feature::kKernelIdleTimer;
        }

        mScheduler->createVsyncSchedule(features);
        mScheduler->setRefreshRateConfigs(std::move(configs));
    }
    setVsyncEnabled(false);
    mScheduler->startTimers();

    const auto configs = mVsyncConfiguration->getCurrentConfigs();
    const nsecs_t vsyncPeriod = activeRefreshRate.getPeriodNsecs();
    mAppConnectionHandle =
            mScheduler->createConnection("app", mFrameTimeline->getTokenManager(),
                                         /*workDuration=*/configs.late.appWorkDuration,
                                         /*readyDuration=*/configs.late.sfWorkDuration,
                                         impl::EventThread::InterceptVSyncsCallback());
    mSfConnectionHandle =
            mScheduler->createConnection("appSf", mFrameTimeline->getTokenManager(),
                                         /*workDuration=*/std::chrono::nanoseconds(vsyncPeriod),
                                         /*readyDuration=*/configs.late.sfWorkDuration,
                                         [this](nsecs_t timestamp) {
                                             mInterceptor->saveVSyncEvent(timestamp);
                                         });

    mScheduler->initVsync(mScheduler->getVsyncSchedule().getDispatch(),
                          *mFrameTimeline->getTokenManager(), configs.late.sfWorkDuration);

    mRegionSamplingThread =
            sp<RegionSamplingThread>::make(*this,
                                           RegionSamplingThread::EnvironmentTimingTunables());
    mFpsReporter = sp<FpsReporter>::make(*mFrameTimeline, *this);
    // Dispatch a mode change request for the primary display on scheduler
    // initialization, so that the EventThreads always contain a reference to a
    // prior configuration.
    //
    // This is a bit hacky, but this avoids a back-pointer into the main SF
    // classes from EventThread, and there should be no run-time binder cost
    // anyway since there are no connected apps at this point.
    mScheduler->onPrimaryDisplayModeChanged(mAppConnectionHandle, activeModePtr);
}

void SurfaceFlinger::updatePhaseConfiguration(const Fps& refreshRate) {
    mVsyncConfiguration->setRefreshRateFps(refreshRate);
    setVsyncConfig(mVsyncModulator->setVsyncConfigSet(mVsyncConfiguration->getCurrentConfigs()),
                   refreshRate.getPeriodNsecs());
}

void SurfaceFlinger::setVsyncConfig(const VsyncModulator::VsyncConfig& config,
                                    nsecs_t vsyncPeriod) {
    mScheduler->setDuration(mAppConnectionHandle,
                            /*workDuration=*/config.appWorkDuration,
                            /*readyDuration=*/config.sfWorkDuration);
    mScheduler->setDuration(mSfConnectionHandle,
                            /*workDuration=*/std::chrono::nanoseconds(vsyncPeriod),
                            /*readyDuration=*/config.sfWorkDuration);
    mScheduler->setDuration(config.sfWorkDuration);
}

void SurfaceFlinger::doCommitTransactions() {
    ATRACE_CALL();

    if (!mLayersPendingRemoval.isEmpty()) {
        // Notify removed layers now that they can't be drawn from
        for (const auto& l : mLayersPendingRemoval) {
            // Ensure any buffers set to display on any children are released.
            if (l->isRemovedFromCurrentState()) {
                l->latchAndReleaseBuffer();
            }

            // If a layer has a parent, we allow it to out-live it's handle
            // with the idea that the parent holds a reference and will eventually
            // be cleaned up. However no one cleans up the top-level so we do so
            // here.
            if (l->isAtRoot()) {
                l->setIsAtRoot(false);
                mCurrentState.layersSortedByZ.remove(l);
            }

            // If the layer has been removed and has no parent, then it will not be reachable
            // when traversing layers on screen. Add the layer to the offscreenLayers set to
            // ensure we can copy its current to drawing state.
            if (!l->getParent()) {
                mOffscreenLayers.emplace(l.get());
            }
        }
        mLayersPendingRemoval.clear();
    }

    mDrawingState = mCurrentState;
    // clear the "changed" flags in current state
    mCurrentState.colorMatrixChanged = false;

    if (mVisibleRegionsDirty) {
        for (const auto& rootLayer : mDrawingState.layersSortedByZ) {
            rootLayer->commitChildList();
        }
    }

    commitOffscreenLayers();
    if (mNumClones > 0) {
        mDrawingState.traverse([&](Layer* layer) { layer->updateMirrorInfo(); });
    }
}

void SurfaceFlinger::commitOffscreenLayers() {
    for (Layer* offscreenLayer : mOffscreenLayers) {
        offscreenLayer->traverse(LayerVector::StateSet::Drawing, [](Layer* layer) {
            if (layer->clearTransactionFlags(eTransactionNeeded)) {
                layer->doTransaction(0);
                layer->commitChildList();
            }
        });
    }
}

void SurfaceFlinger::invalidateLayerStack(const sp<const Layer>& layer, const Region& dirty) {
    for (const auto& [token, displayDevice] : FTL_FAKE_GUARD(mStateLock, mDisplays)) {
        auto display = displayDevice->getCompositionDisplay();
        if (display->includesLayer(layer->getOutputFilter())) {
            display->editState().dirtyRegion.orSelf(dirty);
        }
    }
}

bool SurfaceFlinger::latchBuffers() {
    ATRACE_CALL();

    const nsecs_t latchTime = systemTime();

    bool visibleRegions = false;
    bool frameQueued = false;
    bool newDataLatched = false;
    std::set<uint32_t> layerStackIds;
    uint32_t layerStackId = 0;

    // Store the set of layers that need updates. This set must not change as
    // buffers are being latched, as this could result in a deadlock.
    // Example: Two producers share the same command stream and:
    // 1.) Layer 0 is latched
    // 2.) Layer 0 gets a new frame
    // 2.) Layer 1 gets a new frame
    // 3.) Layer 1 is latched.
    // Display is now waiting on Layer 1's frame, which is behind layer 0's
    // second frame. But layer 0's second frame could be waiting on display.
    mDrawingState.traverse([&](Layer* layer) {
        if (layer->clearTransactionFlags(eTransactionNeeded) || mForceTransactionDisplayChange) {
            const uint32_t flags = layer->doTransaction(0);
            if (flags & Layer::eVisibleRegion) {
                mVisibleRegionsDirty = true;
            }
        }

        if (layer->hasReadyFrame()) {
            frameQueued = true;
            mLayersWithQueuedFrames.emplace(sp<Layer>::fromExisting(layer));
            if (wakeUpPresentationDisplays) {
                layerStackId = layer->getLayerStack().id;
                layerStackIds.insert(layerStackId);
            }
        } else {
            layer->useEmptyDamage();
        }
    });
    mForceTransactionDisplayChange = false;

    if (wakeUpPresentationDisplays && !mLayersWithQueuedFrames.empty()) {
        handlePresentationDisplaysEarlyWakeup(layerStackIds.size(), layerStackId);
    }

    // The client can continue submitting buffers for offscreen layers, but they will not
    // be shown on screen. Therefore, we need to latch and release buffers of offscreen
    // layers to ensure dequeueBuffer doesn't block indefinitely.
    for (Layer* offscreenLayer : mOffscreenLayers) {
        offscreenLayer->traverse(LayerVector::StateSet::Drawing,
                                         [&](Layer* l) { l->latchAndReleaseBuffer(); });
    }

    if (!mLayersWithQueuedFrames.empty()) {
        // mStateLock is needed for latchBuffer as LayerRejecter::reject()
        // writes to Layer current state. See also b/119481871
        Mutex::Autolock lock(mStateLock);

        for (const auto& layer : mLayersWithQueuedFrames) {
            if (layer->latchBuffer(visibleRegions, latchTime)) {
                mLayersPendingRefresh.push_back(layer);
                newDataLatched = true;
            }
            layer->useSurfaceDamage();
        }
    }

    mVisibleRegionsDirty |= visibleRegions;

    // If we will need to wake up at some time in the future to deal with a
    // queued frame that shouldn't be displayed during this vsync period, wake
    // up during the next vsync period to check again.
    if (frameQueued && (mLayersWithQueuedFrames.empty() || !newDataLatched)) {
        scheduleCommit(FrameHint::kNone);
    }

    // enter boot animation on first buffer latch
    if (CC_UNLIKELY(mBootStage == BootStage::BOOTLOADER && newDataLatched)) {
        ALOGI("Enter boot animation");
        mBootStage = BootStage::BOOTANIMATION;
    }

    if (mNumClones > 0) {
        mDrawingState.traverse([&](Layer* layer) { layer->updateCloneBufferInfo(); });
    }

    // Only continue with the refresh if there is actually new work to do
    return !mLayersWithQueuedFrames.empty() && newDataLatched;
}

status_t SurfaceFlinger::addClientLayer(const sp<Client>& client, const sp<IBinder>& handle,
                                        const sp<Layer>& layer, const wp<Layer>& parent,
                                        bool addToRoot, uint32_t* outTransformHint) {
    if (mNumLayers >= MAX_LAYERS) {
        ALOGE("AddClientLayer failed, mNumLayers (%zu) >= MAX_LAYERS (%zu)", mNumLayers.load(),
               MAX_LAYERS);
        mCurrentState.traverseInZOrder([&](Layer* layer) {
               const auto& p = layer->getParent();
               ALOGE("layer (%s) ::  parent (%s).",
               layer->getName().c_str(),
               (p != nullptr) ? p->getName().c_str() : "no-parent");
        });
        static_cast<void>(mScheduler->schedule([=] {
            ALOGE("Dumping random sampling of on-screen layers: ");
            mDrawingState.traverse([&](Layer *layer) {
                // Aim to dump about 200 layers to avoid totally trashing
                // logcat. On the other hand, if there really are 4096 layers
                // something has gone totally wrong its probably the most
                // useful information in logcat.
                if (rand() % 20 == 13) {
                    ALOGE("Layer: %s", layer->getName().c_str());
                }
            });
            for (Layer* offscreenLayer : mOffscreenLayers) {
                if (rand() % 20 == 13) {
                    ALOGE("Offscreen-layer: %s", offscreenLayer->getName().c_str());
                }
            }
        }));
        return NO_MEMORY;
    }

    layer->updateTransformHint(mActiveDisplayTransformHint);
    if (outTransformHint) {
        *outTransformHint = mActiveDisplayTransformHint;
    }

    {
        std::scoped_lock<std::mutex> lock(mCreatedLayersLock);
        mCreatedLayers.emplace_back(layer, parent, addToRoot);
    }

    // attach this layer to the client
    if (client != nullptr) {
        client->attachLayer(handle, layer);
    }

    setTransactionFlags(eTransactionNeeded);
    return NO_ERROR;
}

uint32_t SurfaceFlinger::getTransactionFlags() const {
    return mTransactionFlags;
}

uint32_t SurfaceFlinger::clearTransactionFlags(uint32_t mask) {
    return mTransactionFlags.fetch_and(~mask) & mask;
}

void SurfaceFlinger::setTransactionFlags(uint32_t mask, TransactionSchedule schedule,
                                         const sp<IBinder>& applyToken, FrameHint frameHint) {
    modulateVsync(&VsyncModulator::setTransactionSchedule, schedule, applyToken);

    if (const bool scheduled = mTransactionFlags.fetch_or(mask) & mask; !scheduled) {
        scheduleCommit(frameHint);
    }
}

int SurfaceFlinger::flushPendingTransactionQueues(
        std::vector<TransactionState>& transactions,
        std::unordered_map<sp<IBinder>, uint64_t, SpHash<IBinder>>& bufferLayersReadyToPresent,
        bool tryApplyUnsignaled) {
    std::unordered_set<sp<IBinder>, SpHash<IBinder>> applyTokensWithUnsignaledTransactions;
    int transactionsPendingBarrier = 0;
    auto it = mPendingTransactionQueues.begin();
    while (it != mPendingTransactionQueues.end()) {
        auto& [applyToken, transactionQueue] = *it;
        while (!transactionQueue.empty()) {
            // if we are in LatchUnsignaledConfig::AutoSingleLayer
            // then we should have only one applyToken for processing.
            // so we can stop further transactions on this applyToken.
            if (enableLatchUnsignaledConfig == LatchUnsignaledConfig::AutoSingleLayer &&
                !applyTokensWithUnsignaledTransactions.empty()) {
                ATRACE_NAME("stopTransactionProcessing");
                break;
            }

            auto& transaction = transactionQueue.front();
            const auto ready =
                    transactionIsReadyToBeApplied(transaction, transaction.frameTimelineInfo,
                                                  transaction.isAutoTimestamp,
                                                  TimePoint::fromNs(transaction.desiredPresentTime),
                                                  transaction.originUid, transaction.states,
                                                  bufferLayersReadyToPresent, transactions.size(),
                                                  tryApplyUnsignaled);
            ATRACE_INT("TransactionReadiness", static_cast<int>(ready));
            if (ready == TransactionReadiness::NotReady) {
                setTransactionFlags(eTransactionFlushNeeded);
                break;
            }
            if (ready == TransactionReadiness::NotReadyBarrier) {
                transactionsPendingBarrier++;
                setTransactionFlags(eTransactionFlushNeeded);
                break;
            }
            transaction.traverseStatesWithBuffers([&](const layer_state_t& state) {
                const bool frameNumberChanged = state.bufferData->flags.test(
                        BufferData::BufferDataChange::frameNumberChanged);
                if (frameNumberChanged) {
                    bufferLayersReadyToPresent[state.surface] = state.bufferData->frameNumber;
                } else {
                    // Barrier function only used for BBQ which always includes a frame number
                    bufferLayersReadyToPresent[state.surface] =
                        std::numeric_limits<uint64_t>::max();
                }
            });
            const bool appliedUnsignaled = (ready == TransactionReadiness::ReadyUnsignaled);
            if (appliedUnsignaled) {
                applyTokensWithUnsignaledTransactions.insert(transaction.applyToken);
            }

            transactions.emplace_back(std::move(transaction));
            transactionQueue.pop();
            mPendingTransactionCount--;
            ATRACE_INT("TransactionQueue", mPendingTransactionCount.load());
        }

        if (transactionQueue.empty()) {
            it = mPendingTransactionQueues.erase(it);
        } else {
            it = std::next(it, 1);
        }
    }
    return transactionsPendingBarrier;
}

bool SurfaceFlinger::flushTransactionQueues(VsyncId vsyncId) {
    // to prevent onHandleDestroyed from being called while the lock is held,
    // we must keep a copy of the transactions (specifically the composer
    // states) around outside the scope of the lock
    std::vector<TransactionState> transactions;
    // Layer handles that have transactions with buffers that are ready to be applied.
    std::unordered_map<sp<IBinder>, uint64_t, SpHash<IBinder>> bufferLayersReadyToPresent;
    {
        Mutex::Autolock _l(mStateLock);
        {
            while (!mLocklessTransactionQueue.isEmpty()) {
                auto maybeTransaction = mLocklessTransactionQueue.pop();
                if (!maybeTransaction.has_value()) {
                    break;
                }
                auto transaction = maybeTransaction.value();
                mPendingTransactionQueues[transaction.applyToken].push(std::move(transaction));
            }

            // Transactions with a buffer pending on a barrier may be on a different applyToken
            // than the transaction which satisfies our barrier. In fact this is the exact use case
            // that the primitive is designed for. This means we may first process
            // the barrier dependent transaction, determine it ineligible to complete
            // and then satisfy in a later inner iteration of flushPendingTransactionQueues.
            // The barrier dependent transaction was eligible to be presented in this frame
            // but we would have prevented it without case. To fix this we continually
            // loop through flushPendingTransactionQueues until we perform an iteration
            // where the number of transactionsPendingBarrier doesn't change. This way
            // we can continue to resolve dependency chains of barriers as far as possible.
            int lastTransactionsPendingBarrier = 0;
            int transactionsPendingBarrier = 0;
            do {
                lastTransactionsPendingBarrier = transactionsPendingBarrier;
                transactionsPendingBarrier =
                        flushPendingTransactionQueues(transactions, bufferLayersReadyToPresent,
                                                      /*tryApplyUnsignaled*/ false);
            } while (lastTransactionsPendingBarrier != transactionsPendingBarrier);

            // We collected all transactions that could apply without latching unsignaled buffers.
            // If we are allowing latch unsignaled of some form, now it's the time to go over the
            // transactions that were not applied and try to apply them unsignaled.
            if (enableLatchUnsignaledConfig != LatchUnsignaledConfig::Disabled) {
                flushPendingTransactionQueues(transactions, bufferLayersReadyToPresent,
                                              /*tryApplyUnsignaled*/ true);
            }

            return applyTransactions(transactions, vsyncId);
        }
    }
}

bool SurfaceFlinger::applyTransactions(std::vector<TransactionState>& transactions,
                                       VsyncId vsyncId) {
    bool needsTraversal = false;
    // Now apply all transactions.
    for (auto& transaction : transactions) {
        needsTraversal |=
                applyTransactionState(transaction.frameTimelineInfo, transaction.states,
                                      transaction.displays, transaction.flags,
                                      transaction.inputWindowCommands,
                                      transaction.desiredPresentTime, transaction.isAutoTimestamp,
                                      transaction.buffer, transaction.postTime,
                                      transaction.permissions, transaction.hasListenerCallbacks,
                                      transaction.listenerCallbacks, transaction.originPid,
                                      transaction.originUid, transaction.id);
        if (transaction.transactionCommittedSignal) {
            mTransactionCommittedSignals.emplace_back(
                    std::move(transaction.transactionCommittedSignal));
        }
    }

    if (mTransactionTracing) {
        mTransactionTracing->addCommittedTransactions(transactions, vsyncId.value);
    }
    return needsTraversal;
}

bool SurfaceFlinger::transactionFlushNeeded() {
    return !mPendingTransactionQueues.empty() || !mLocklessTransactionQueue.isEmpty();
}

bool SurfaceFlinger::frameIsEarly(TimePoint expectedPresentTime, VsyncId vsyncId) const {
    const auto prediction =
            mFrameTimeline->getTokenManager()->getPredictionsForToken(vsyncId.value);
    if (!prediction) {
        return false;
    }

    const auto predictedPresentTime = TimePoint::fromNs(prediction->presentTime);

    // The duration for which SF can delay a frame if it is considered early based on the
    // VsyncModulator::VsyncConfig::appWorkDuration.
    if (constexpr std::chrono::nanoseconds kEarlyLatchMaxThreshold = 100ms;
        std::chrono::abs(predictedPresentTime - expectedPresentTime) >= kEarlyLatchMaxThreshold) {
        return false;
    }

    const Duration earlyLatchVsyncThreshold = mScheduler->getVsyncSchedule().period() / 2;

    return predictedPresentTime >= expectedPresentTime &&
            predictedPresentTime - expectedPresentTime >= earlyLatchVsyncThreshold;
}

bool SurfaceFlinger::shouldLatchUnsignaled(const sp<Layer>& layer, const layer_state_t& state,
                                           size_t numStates, size_t totalTXapplied) const {
    if (enableLatchUnsignaledConfig == LatchUnsignaledConfig::Disabled) {
        ALOGV("%s: false (LatchUnsignaledConfig::Disabled)", __func__);
        return false;
    }

    if (enableLatchUnsignaledConfig == LatchUnsignaledConfig::Always) {
        ALOGV("%s: true (LatchUnsignaledConfig::Always)", __func__);
        return true;
    }

    // We only want to latch unsignaled when a single layer is updated in this
    // transaction (i.e. not a blast sync transaction).
    if (numStates != 1) {
        ALOGV("%s: false (numStates=%zu)", __func__, numStates);
        return false;
    }

    if (enableLatchUnsignaledConfig == LatchUnsignaledConfig::AutoSingleLayer) {
        if (totalTXapplied > 0) {
            ALOGV("%s: false (LatchUnsignaledConfig::AutoSingleLayer; totalTXapplied=%zu)",
                  __func__, totalTXapplied);
            return false;
        }

        // We don't want to latch unsignaled if are in early / client composition
        // as it leads to jank due to RenderEngine waiting for unsignaled buffer
        // or window animations being slow.
        const auto isDefaultVsyncConfig = mVsyncModulator->isVsyncConfigDefault();
        if (!isDefaultVsyncConfig) {
            ALOGV("%s: false (LatchUnsignaledConfig::AutoSingleLayer; !isDefaultVsyncConfig)",
                  __func__);
            return false;
        }
    }

    if (!layer->simpleBufferUpdate(state)) {
        ALOGV("%s: false (!simpleBufferUpdate)", __func__);
        return false;
    }

    ALOGV("%s: true", __func__);
    return true;
}

auto SurfaceFlinger::transactionIsReadyToBeApplied(
        TransactionState& transaction, const FrameTimelineInfo& info, bool isAutoTimestamp,
        TimePoint desiredPresentTime, uid_t originUid, Vector<ComposerState>& states,
        const std::unordered_map<sp<IBinder>, uint64_t, SpHash<IBinder>>&
                bufferLayersReadyToPresent,
        size_t totalTXapplied, bool tryApplyUnsignaled) const -> TransactionReadiness {
    ATRACE_FORMAT("transactionIsReadyToBeApplied vsyncId: %" PRId64, info.vsyncId);
    // Do not present if the desiredPresentTime has not passed unless it is more than one second
    // in the future. We ignore timestamps more than 1 second in the future for stability reasons.
    if (!isAutoTimestamp && desiredPresentTime >= mExpectedPresentTime &&
        desiredPresentTime < mExpectedPresentTime + 1s) {
        ATRACE_NAME("not current");
        return TransactionReadiness::NotReady;
    }

    if (!mScheduler->isVsyncValid(mExpectedPresentTime, originUid)) {
        ATRACE_NAME("!isVsyncValid");
        return TransactionReadiness::NotReady;
    }

    // If the client didn't specify desiredPresentTime, use the vsyncId to determine the expected
    // present time of this transaction.
    if (isAutoTimestamp && frameIsEarly(mExpectedPresentTime, VsyncId{info.vsyncId})) {
        ATRACE_NAME("frameIsEarly");
        return TransactionReadiness::NotReady;
    }

    bool fenceUnsignaled = false;
    auto queueProcessTime = systemTime();
    for (ComposerState& state : states) {
        layer_state_t& s = state.state;

        sp<Layer> layer = nullptr;
        if (s.surface) {
            layer = fromHandle(s.surface).promote();
        } else if (s.hasBufferChanges()) {
            ALOGW("Transaction with buffer, but no Layer?");
            continue;
        }
        if (!layer) {
            continue;
        }

        if (s.hasBufferChanges() && s.bufferData->hasBarrier &&
            ((layer->getDrawingState().frameNumber) < s.bufferData->barrierFrameNumber)) {
            const bool willApplyBarrierFrame =
                (bufferLayersReadyToPresent.find(s.surface) != bufferLayersReadyToPresent.end()) &&
                (bufferLayersReadyToPresent.at(s.surface) >= s.bufferData->barrierFrameNumber);
            if (!willApplyBarrierFrame) {
                ATRACE_NAME("NotReadyBarrier");
                return TransactionReadiness::NotReadyBarrier;
            }
        }

        const bool allowLatchUnsignaled = tryApplyUnsignaled &&
                shouldLatchUnsignaled(layer, s, states.size(), totalTXapplied);
        ATRACE_FORMAT("%s allowLatchUnsignaled=%s", layer->getName().c_str(),
                      allowLatchUnsignaled ? "true" : "false");

        const bool acquireFenceChanged = s.bufferData &&
                s.bufferData->flags.test(BufferData::BufferDataChange::fenceChanged) &&
                s.bufferData->acquireFence;
        fenceUnsignaled = fenceUnsignaled ||
                (acquireFenceChanged &&
                 s.bufferData->acquireFence->getStatus() == Fence::Status::Unsignaled);

        uint32_t usage = layer->getBuffer() ? layer->getBuffer()->getUsage() : 0;
        bool cameraOrVideo = ((usage & GRALLOC_USAGE_HW_CAMERA_WRITE) != 0) ||
          ((usage & GRALLOC_USAGE_HW_VIDEO_ENCODER) != 0);

        if (fenceUnsignaled && (!allowLatchUnsignaled || (mLatchMediaContent && cameraOrVideo))) {
            if (!transaction.sentFenceTimeoutWarning &&
                queueProcessTime - transaction.postTime > std::chrono::nanoseconds(4s).count()) {
                transaction.sentFenceTimeoutWarning = true;
                auto listener = s.bufferData->releaseBufferListener;
                if (listener) {
                    listener->onTransactionQueueStalled();
                }
            }

            ATRACE_NAME("fence unsignaled");
            return TransactionReadiness::NotReady;
        }

        if (mLatchMediaContent && cameraOrVideo &&
            s.bufferData && s.bufferData->acquireFence &&
            (s.bufferData->acquireFence->getStatus() == Fence::Status::Signaled) &&
            (s.bufferData->acquireFence->getSignalTime() == Fence::SIGNAL_TIME_INVALID)) {
            ATRACE_NAME("fence signaled with error. drop");
            s.bufferData->invalid=true;
        }

        if (s.hasBufferChanges()) {
            // If backpressure is enabled and we already have a buffer to commit, keep the
            // transaction in the queue.
            const bool hasPendingBuffer = bufferLayersReadyToPresent.find(s.surface) !=
                bufferLayersReadyToPresent.end();
            if (layer->backpressureEnabled() && hasPendingBuffer && isAutoTimestamp) {
                ATRACE_NAME("hasPendingBuffer");
                return TransactionReadiness::NotReady;
            }

            if (SmomoIntf *smoMo = getSmomoInstance(layer->getSmomoLayerStackId())) {
                if (smoMo->FrameIsEarly(layer->getSequence(), desiredPresentTime.ns())) {
                    return TransactionReadiness::NotReady;
                }
            }
        }
    }
    return fenceUnsignaled ? TransactionReadiness::ReadyUnsignaled : TransactionReadiness::Ready;
}

void SurfaceFlinger::queueTransaction(TransactionState& state) {
    // Generate a CountDownLatch pending state if this is a synchronous transaction.
    if (state.flags & eSynchronous) {
        state.transactionCommittedSignal =
                std::make_shared<CountDownLatch>(CountDownLatch::eSyncTransaction);
    }

    mLocklessTransactionQueue.push(state);
    mPendingTransactionCount++;
    ATRACE_INT("TransactionQueue", mPendingTransactionCount.load());

    const auto schedule = [](uint32_t flags) {
        if (flags & eEarlyWakeupEnd) return TransactionSchedule::EarlyEnd;
        if (flags & eEarlyWakeupStart) return TransactionSchedule::EarlyStart;
        return TransactionSchedule::Late;
    }(state.flags);

    const auto frameHint = state.isFrameActive() ? FrameHint::kActive : FrameHint::kNone;

    setTransactionFlags(eTransactionFlushNeeded, schedule, state.applyToken, frameHint);
}

void SurfaceFlinger::waitForSynchronousTransaction(
        const CountDownLatch& transactionCommittedSignal) {
    // applyTransactionState is called on the main SF thread.  While a given process may wish
    // to wait on synchronous transactions, the main SF thread should apply the transaction and
    // set the value to notify this after committed.
    if (!transactionCommittedSignal.wait_until(
                std::chrono::nanoseconds(mAnimationTransactionTimeout))) {
        ALOGE("setTransactionState timed out!");
    }
}

void SurfaceFlinger::signalSynchronousTransactions(const uint32_t flag) {
    for (auto it = mTransactionCommittedSignals.begin();
         it != mTransactionCommittedSignals.end();) {
        if ((*it)->countDown(flag)) {
            it = mTransactionCommittedSignals.erase(it);
        } else {
            it++;
        }
    }
}

status_t SurfaceFlinger::setTransactionState(
        const FrameTimelineInfo& frameTimelineInfo, const Vector<ComposerState>& states,
        const Vector<DisplayState>& displays, uint32_t flags, const sp<IBinder>& applyToken,
        const InputWindowCommands& inputWindowCommands, int64_t desiredPresentTime,
        bool isAutoTimestamp, const client_cache_t& uncacheBuffer, bool hasListenerCallbacks,
        const std::vector<ListenerCallbacks>& listenerCallbacks, uint64_t transactionId) {
    ATRACE_CALL();

    uint32_t permissions =
        callingThreadHasUnscopedSurfaceFlingerAccess() ?
        layer_state_t::Permission::ACCESS_SURFACE_FLINGER : 0;
    // Avoid checking for rotation permissions if the caller already has ACCESS_SURFACE_FLINGER
    // permissions.
    if ((permissions & layer_state_t::Permission::ACCESS_SURFACE_FLINGER) ||
        callingThreadHasRotateSurfaceFlingerAccess()) {
        permissions |= layer_state_t::Permission::ROTATE_SURFACE_FLINGER;
    }

    if (callingThreadHasInternalSystemWindowAccess()) {
        permissions |= layer_state_t::Permission::INTERNAL_SYSTEM_WINDOW;
    }

    if (!(permissions & layer_state_t::Permission::ACCESS_SURFACE_FLINGER) &&
        (flags & (eEarlyWakeupStart | eEarlyWakeupEnd))) {
        ALOGE("Only WindowManager is allowed to use eEarlyWakeup[Start|End] flags");
        flags &= ~(eEarlyWakeupStart | eEarlyWakeupEnd);
    }

    const int64_t postTime = systemTime();

    if (mAsyncVdsCreationSupported) {
       checkVirtualDisplayHint(displays);
    }

    IPCThreadState* ipc = IPCThreadState::self();
    const int originPid = ipc->getCallingPid();
    const int originUid = ipc->getCallingUid();
    TransactionState state{frameTimelineInfo,  states,
                           displays,           flags,
                           applyToken,         inputWindowCommands,
                           desiredPresentTime, isAutoTimestamp,
                           uncacheBuffer,      postTime,
                           permissions,        hasListenerCallbacks,
                           listenerCallbacks,  originPid,
                           originUid,          transactionId};

    // Check for incoming buffer updates and increment the pending buffer count.
    state.traverseStatesWithBuffers([&](const layer_state_t& state) {
        sp<Layer> layer = fromHandle(state.surface).promote();
        if (layer != nullptr) {
            layer->getPreviousGfxInfo();
        }
        mBufferCountTracker.increment(state.surface->localBinder());
    });

    if (mTransactionTracing) {
        mTransactionTracing->addQueuedTransaction(state);
    }
    queueTransaction(state);

    // Check the pending state to make sure the transaction is synchronous.
    if (state.transactionCommittedSignal) {
        waitForSynchronousTransaction(*state.transactionCommittedSignal);
    }

    updateSmomoLayerInfo(state, desiredPresentTime, isAutoTimestamp);

    return NO_ERROR;
}

bool SurfaceFlinger::applyTransactionState(const FrameTimelineInfo& frameTimelineInfo,
                                           Vector<ComposerState>& states,
                                           const Vector<DisplayState>& displays, uint32_t flags,
                                           const InputWindowCommands& inputWindowCommands,
                                           const int64_t desiredPresentTime, bool isAutoTimestamp,
                                           const client_cache_t& uncacheBuffer,
                                           const int64_t postTime, uint32_t permissions,
                                           bool hasListenerCallbacks,
                                           const std::vector<ListenerCallbacks>& listenerCallbacks,
                                           int originPid, int originUid, uint64_t transactionId) {
    uint32_t transactionFlags = 0;
    for (const DisplayState& display : displays) {
        transactionFlags |= setDisplayStateLocked(display);
    }

    // start and end registration for listeners w/ no surface so they can get their callback.  Note
    // that listeners with SurfaceControls will start registration during setClientStateLocked
    // below.
    for (const auto& listener : listenerCallbacks) {
        mTransactionCallbackInvoker.addEmptyTransaction(listener);
    }

    uint32_t clientStateFlags = 0;
    for (int i = 0; i < states.size(); i++) {
        ComposerState& state = states.editItemAt(i);
        clientStateFlags |= setClientStateLocked(frameTimelineInfo, state, desiredPresentTime,
                                                 isAutoTimestamp, postTime, permissions);
        if ((flags & eAnimation) && state.state.surface) {
            if (const auto layer = fromHandle(state.state.surface).promote()) {
                using LayerUpdateType = scheduler::LayerHistory::LayerUpdateType;
                mScheduler->recordLayerHistory(layer.get(),
                                               isAutoTimestamp ? 0 : desiredPresentTime,
                                               LayerUpdateType::AnimationTX);
            }
        }
    }

    transactionFlags |= clientStateFlags;

    if (permissions & layer_state_t::Permission::ACCESS_SURFACE_FLINGER) {
        transactionFlags |= addInputWindowCommands(inputWindowCommands);
    } else if (!inputWindowCommands.empty()) {
        ALOGE("Only privileged callers are allowed to send input commands.");
    }

    if (uncacheBuffer.isValid()) {
        ClientCache::getInstance().erase(uncacheBuffer);
    }

    // If a synchronous transaction is explicitly requested without any changes, force a transaction
    // anyway. This can be used as a flush mechanism for previous async transactions.
    // Empty animation transaction can be used to simulate back-pressure, so also force a
    // transaction for empty animation transactions.
    if (transactionFlags == 0 &&
            ((flags & eSynchronous) || (flags & eAnimation))) {
        transactionFlags = eTransactionNeeded;
    }

    bool needsTraversal = false;
    if (transactionFlags) {
        if (mInterceptor->isEnabled()) {
            mInterceptor->saveTransaction(states, mCurrentState.displays, displays, flags,
                                          originPid, originUid, transactionId);
        }

        // We are on the main thread, we are about to preform a traversal. Clear the traversal bit
        // so we don't have to wake up again next frame to preform an unnecessary traversal.
        if (transactionFlags & eTraversalNeeded) {
            transactionFlags = transactionFlags & (~eTraversalNeeded);
            needsTraversal = true;
        }
        if (transactionFlags) {
            setTransactionFlags(transactionFlags);
        }
    }

    return needsTraversal;
}

void SurfaceFlinger::checkVirtualDisplayHint(const Vector<DisplayState>& displays) {
    for (const DisplayState& s : displays) {
        const ssize_t index = mCurrentState.displays.indexOfKey(s.token);
        if (index < 0)
            continue;

        DisplayDeviceState& state = mCurrentState.displays.editValueAt(index);
        const uint32_t what = s.what;
        if (what & DisplayState::eSurfaceChanged) {
            if (IInterface::asBinder(state.surface) != IInterface::asBinder(s.surface)) {
                if (state.isVirtual() && s.surface != nullptr &&
                    mVirtualDisplayIdGenerators.hal) {
                    int width = 0;
                    int status = s.surface->query(NATIVE_WINDOW_WIDTH, &width);
                    ALOGE_IF(status != NO_ERROR, "Unable to query width (%d)", status);
                    int height = 0;
                    status = s.surface->query(NATIVE_WINDOW_HEIGHT, &height);
                    ALOGE_IF(status != NO_ERROR, "Unable to query height (%d)", status);
                    int format = 0;
                    status = s.surface->query(NATIVE_WINDOW_FORMAT, &format);
                    ALOGE_IF(status != NO_ERROR, "Unable to query format (%d)", status);
#ifdef QTI_DISPLAY_CONFIG_ENABLED
                    size_t maxVirtualDisplaySize =
                        getHwComposer().getMaxVirtualDisplayDimension();
                    if ((mDisplayConfigIntf) && (maxVirtualDisplaySize == 0 ||
                        ((uint64_t)width <= maxVirtualDisplaySize &&
                        (uint64_t)height <= maxVirtualDisplaySize))) {
                        uint64_t usage = 0;
                        // Replace with native_window_get_consumer_usage ?
                        status = s.surface->getConsumerUsage(&usage);
                        ALOGW_IF(status != NO_ERROR, "Unable to query usage (%d)", status);
                        if ((status == NO_ERROR) && canAllocateHwcDisplayIdForVDS(usage)) {
                            mDisplayConfigIntf->CreateVirtualDisplay(width, height, format);
                            return;
                        }
                    }
#endif
                }
            }
        }
    }
}

uint32_t SurfaceFlinger::setDisplayStateLocked(const DisplayState& s) {
    const ssize_t index = mCurrentState.displays.indexOfKey(s.token);
    if (index < 0) return 0;

    uint32_t flags = 0;
    DisplayDeviceState& state = mCurrentState.displays.editValueAt(index);

    const uint32_t what = s.what;
    if (what & DisplayState::eSurfaceChanged) {
        if (IInterface::asBinder(state.surface) != IInterface::asBinder(s.surface)) {
            state.surface = s.surface;
            flags |= eDisplayTransactionNeeded;
        }
    }
    if (what & DisplayState::eLayerStackChanged) {
        if (state.layerStack != s.layerStack) {
            state.layerStack = s.layerStack;
            flags |= eDisplayTransactionNeeded;
        }
    }
    if (what & DisplayState::eFlagsChanged) {
        if (state.flags != s.flags) {
            state.flags = s.flags;
            flags |= eDisplayTransactionNeeded;
        }
    }
    if (what & DisplayState::eDisplayProjectionChanged) {
        if (state.orientation != s.orientation) {
            state.orientation = s.orientation;
            flags |= eDisplayTransactionNeeded;
        }
        if (state.orientedDisplaySpaceRect != s.orientedDisplaySpaceRect) {
            state.orientedDisplaySpaceRect = s.orientedDisplaySpaceRect;
            flags |= eDisplayTransactionNeeded;
        }
        if (state.layerStackSpaceRect != s.layerStackSpaceRect) {
            state.layerStackSpaceRect = s.layerStackSpaceRect;
            flags |= eDisplayTransactionNeeded;
        }
    }
    if (what & DisplayState::eDisplaySizeChanged) {
        if (state.width != s.width) {
            state.width = s.width;
            flags |= eDisplayTransactionNeeded;
        }
        if (state.height != s.height) {
            state.height = s.height;
            flags |= eDisplayTransactionNeeded;
        }
    }

    return flags;
}

bool SurfaceFlinger::callingThreadHasUnscopedSurfaceFlingerAccess(bool usePermissionCache) {
    IPCThreadState* ipc = IPCThreadState::self();
    const int pid = ipc->getCallingPid();
    const int uid = ipc->getCallingUid();
    if ((uid != AID_GRAPHICS && uid != AID_SYSTEM) &&
        (usePermissionCache ? !PermissionCache::checkPermission(sAccessSurfaceFlinger, pid, uid)
                            : !checkPermission(sAccessSurfaceFlinger, pid, uid))) {
        return false;
    }
    return true;
}

uint32_t SurfaceFlinger::setClientStateLocked(const FrameTimelineInfo& frameTimelineInfo,
                                              ComposerState& composerState,
                                              int64_t desiredPresentTime, bool isAutoTimestamp,
                                              int64_t postTime, uint32_t permissions) {
    layer_state_t& s = composerState.state;
    s.sanitize(permissions);

    std::vector<ListenerCallbacks> filteredListeners;
    for (auto& listener : s.listeners) {
        // Starts a registration but separates the callback ids according to callback type. This
        // allows the callback invoker to send on latch callbacks earlier.
        // note that startRegistration will not re-register if the listener has
        // already be registered for a prior surface control

        ListenerCallbacks onCommitCallbacks = listener.filter(CallbackId::Type::ON_COMMIT);
        if (!onCommitCallbacks.callbackIds.empty()) {
            filteredListeners.push_back(onCommitCallbacks);
        }

        ListenerCallbacks onCompleteCallbacks = listener.filter(CallbackId::Type::ON_COMPLETE);
        if (!onCompleteCallbacks.callbackIds.empty()) {
            filteredListeners.push_back(onCompleteCallbacks);
        }
    }

    const uint64_t what = s.what;
    uint32_t flags = 0;
    sp<Layer> layer = nullptr;
    if (s.surface) {
        layer = fromHandle(s.surface).promote();
    } else {
        // The client may provide us a null handle. Treat it as if the layer was removed.
        ALOGW("Attempt to set client state with a null layer handle");
    }
    if (layer == nullptr) {
        for (auto& [listener, callbackIds] : s.listeners) {
            mTransactionCallbackInvoker.registerUnpresentedCallbackHandle(
                    sp<CallbackHandle>::make(listener, callbackIds, s.surface));
        }
        return 0;
    }

    // Only set by BLAST adapter layers
    if (what & layer_state_t::eProducerDisconnect) {
        layer->onDisconnect();
    }

    if (what & layer_state_t::ePositionChanged) {
        if (layer->setPosition(s.x, s.y)) {
            flags |= eTraversalNeeded;
        }
    }
    if (what & layer_state_t::eLayerChanged) {
        // NOTE: index needs to be calculated before we update the state
        const auto& p = layer->getParent();
        if (p == nullptr) {
            ssize_t idx = mCurrentState.layersSortedByZ.indexOf(layer);
            if (layer->setLayer(s.z) && idx >= 0) {
                mCurrentState.layersSortedByZ.removeAt(idx);
                mCurrentState.layersSortedByZ.add(layer);
                // we need traversal (state changed)
                // AND transaction (list changed)
                flags |= eTransactionNeeded|eTraversalNeeded;
            }
        } else {
            if (p->setChildLayer(layer, s.z)) {
                flags |= eTransactionNeeded|eTraversalNeeded;
            }
        }
    }
    if (what & layer_state_t::eRelativeLayerChanged) {
        // NOTE: index needs to be calculated before we update the state
        const auto& p = layer->getParent();
        const auto& relativeHandle = s.relativeLayerSurfaceControl ?
                s.relativeLayerSurfaceControl->getHandle() : nullptr;
        if (p == nullptr) {
            ssize_t idx = mCurrentState.layersSortedByZ.indexOf(layer);
            if (layer->setRelativeLayer(relativeHandle, s.z) &&
                idx >= 0) {
                mCurrentState.layersSortedByZ.removeAt(idx);
                mCurrentState.layersSortedByZ.add(layer);
                // we need traversal (state changed)
                // AND transaction (list changed)
                flags |= eTransactionNeeded|eTraversalNeeded;
            }
        } else {
            if (p->setChildRelativeLayer(layer, relativeHandle, s.z)) {
                flags |= eTransactionNeeded|eTraversalNeeded;
            }
        }
    }
    if (what & layer_state_t::eAlphaChanged) {
        if (layer->setAlpha(s.alpha))
            flags |= eTraversalNeeded;
    }
    if (what & layer_state_t::eColorChanged) {
        if (layer->setColor(s.color))
            flags |= eTraversalNeeded;
    }
    if (what & layer_state_t::eColorTransformChanged) {
        if (layer->setColorTransform(s.colorTransform)) {
            flags |= eTraversalNeeded;
        }
    }
    if (what & layer_state_t::eBackgroundColorChanged) {
        if (layer->setBackgroundColor(s.color, s.bgColorAlpha, s.bgColorDataspace)) {
            flags |= eTraversalNeeded;
        }
    }
    if (what & layer_state_t::eMatrixChanged) {
        if (layer->setMatrix(s.matrix)) flags |= eTraversalNeeded;
    }
    if (what & layer_state_t::eTransparentRegionChanged) {
        if (layer->setTransparentRegionHint(s.transparentRegion))
            flags |= eTraversalNeeded;
    }
    if (what & layer_state_t::eFlagsChanged) {
        if (layer->setFlags(s.flags, s.mask)) flags |= eTraversalNeeded;
    }
    if (what & layer_state_t::eCornerRadiusChanged) {
        if (layer->setCornerRadius(s.cornerRadius))
            flags |= eTraversalNeeded;
    }
    if (what & layer_state_t::eBackgroundBlurRadiusChanged && mSupportsBlur) {
        if (layer->setBackgroundBlurRadius(s.backgroundBlurRadius)) flags |= eTraversalNeeded;
    }
    if (what & layer_state_t::eBlurRegionsChanged) {
        if (layer->setBlurRegions(s.blurRegions)) flags |= eTraversalNeeded;
    }
    if (what & layer_state_t::eRenderBorderChanged) {
        if (layer->enableBorder(s.borderEnabled, s.borderWidth, s.borderColor)) {
            flags |= eTraversalNeeded;
        }
    }
    if (what & layer_state_t::eLayerStackChanged) {
        ssize_t idx = mCurrentState.layersSortedByZ.indexOf(layer);
        // We only allow setting layer stacks for top level layers,
        // everything else inherits layer stack from its parent.
        if (layer->hasParent()) {
            ALOGE("Attempt to set layer stack on layer with parent (%s) is invalid",
                  layer->getDebugName());
        } else if (idx < 0) {
            ALOGE("Attempt to set layer stack on layer without parent (%s) that "
                  "that also does not appear in the top level layer list. Something"
                  " has gone wrong.",
                  layer->getDebugName());
        } else if (layer->setLayerStack(s.layerStack)) {
            mCurrentState.layersSortedByZ.removeAt(idx);
            mCurrentState.layersSortedByZ.add(layer);
            // we need traversal (state changed)
            // AND transaction (list changed)
            flags |= eTransactionNeeded | eTraversalNeeded | eTransformHintUpdateNeeded;
        }
    }
    if (what & layer_state_t::eTransformChanged) {
        if (layer->setTransform(s.transform)) flags |= eTraversalNeeded;
    }
    if (what & layer_state_t::eTransformToDisplayInverseChanged) {
        if (layer->setTransformToDisplayInverse(s.transformToDisplayInverse))
            flags |= eTraversalNeeded;
    }
    if (what & layer_state_t::eCropChanged) {
        if (layer->setCrop(s.crop)) flags |= eTraversalNeeded;
    }
    if (what & layer_state_t::eDataspaceChanged) {
        if (layer->setDataspace(s.dataspace)) flags |= eTraversalNeeded;
    }
    if (what & layer_state_t::eHdrMetadataChanged) {
        if (layer->setHdrMetadata(s.hdrMetadata)) flags |= eTraversalNeeded;
    }
    if (what & layer_state_t::eSurfaceDamageRegionChanged) {
        if (layer->setSurfaceDamageRegion(s.surfaceDamageRegion)) flags |= eTraversalNeeded;
    }
    if (what & layer_state_t::eApiChanged) {
        if (layer->setApi(s.api)) flags |= eTraversalNeeded;
    }
    if (what & layer_state_t::eSidebandStreamChanged) {
        if (layer->setSidebandStream(s.sidebandStream)) flags |= eTraversalNeeded;
    }
    if (what & layer_state_t::eInputInfoChanged) {
        layer->setInputInfo(*s.windowInfoHandle->getInfo());
        flags |= eTraversalNeeded;
    }
    std::optional<nsecs_t> dequeueBufferTimestamp;
    if (what & layer_state_t::eMetadataChanged) {
        dequeueBufferTimestamp = s.metadata.getInt64(gui::METADATA_DEQUEUE_TIME);

        if (const int32_t gameMode = s.metadata.getInt32(gui::METADATA_GAME_MODE, -1);
            gameMode != -1) {
            // The transaction will be received on the Task layer and needs to be applied to all
            // child layers. Child layers that are added at a later point will obtain the game mode
            // info through addChild().
            layer->setGameModeForTree(static_cast<GameMode>(gameMode));
        }

        if (layer->setMetadata(s.metadata)) {
            flags |= eTraversalNeeded;
            mLayerMetadataSnapshotNeeded = true;
        }
    }
    if (what & layer_state_t::eColorSpaceAgnosticChanged) {
        if (layer->setColorSpaceAgnostic(s.colorSpaceAgnostic)) {
            flags |= eTraversalNeeded;
        }
    }
    if (what & layer_state_t::eShadowRadiusChanged) {
        if (layer->setShadowRadius(s.shadowRadius)) flags |= eTraversalNeeded;
    }
    if (what & layer_state_t::eDefaultFrameRateCompatibilityChanged) {
        const auto compatibility =
                Layer::FrameRate::convertCompatibility(s.defaultFrameRateCompatibility);

        if (layer->setDefaultFrameRateCompatibility(compatibility)) {
            flags |= eTraversalNeeded;
        }
    }
    if (what & layer_state_t::eFrameRateSelectionPriority) {
        if (layer->setFrameRateSelectionPriority(s.frameRateSelectionPriority)) {
            flags |= eTraversalNeeded;
        }
    }
    if (what & layer_state_t::eFrameRateChanged) {
        const auto compatibility =
            Layer::FrameRate::convertCompatibility(s.frameRateCompatibility);
        const auto strategy =
            Layer::FrameRate::convertChangeFrameRateStrategy(s.changeFrameRateStrategy);

        if (layer->setFrameRate(
                Layer::FrameRate(Fps::fromValue(s.frameRate), compatibility, strategy))) {
          flags |= eTraversalNeeded;
        }
    }
    if (what & layer_state_t::eFixedTransformHintChanged) {
        if (layer->setFixedTransformHint(s.fixedTransformHint)) {
            flags |= eTraversalNeeded | eTransformHintUpdateNeeded;
        }
    }
    if (what & layer_state_t::eAutoRefreshChanged) {
        layer->setAutoRefresh(s.autoRefresh);
    }
    if (what & layer_state_t::eDimmingEnabledChanged) {
        if (layer->setDimmingEnabled(s.dimmingEnabled)) flags |= eTraversalNeeded;
    }
    if (what & layer_state_t::eTrustedOverlayChanged) {
        if (layer->setTrustedOverlay(s.isTrustedOverlay)) {
            flags |= eTraversalNeeded;
        }
    }
    if (what & layer_state_t::eStretchChanged) {
        if (layer->setStretchEffect(s.stretchEffect)) {
            flags |= eTraversalNeeded;
        }
    }
    if (what & layer_state_t::eBufferCropChanged) {
        if (layer->setBufferCrop(s.bufferCrop)) {
            flags |= eTraversalNeeded;
        }
    }
    if (what & layer_state_t::eDestinationFrameChanged) {
        if (layer->setDestinationFrame(s.destinationFrame)) {
            flags |= eTraversalNeeded;
        }
    }
    if (what & layer_state_t::eDropInputModeChanged) {
        if (layer->setDropInputMode(s.dropInputMode)) {
            flags |= eTraversalNeeded;
            mUpdateInputInfo = true;
        }
    }
    // This has to happen after we reparent children because when we reparent to null we remove
    // child layers from current state and remove its relative z. If the children are reparented in
    // the same transaction, then we have to make sure we reparent the children first so we do not
    // lose its relative z order.
    if (what & layer_state_t::eReparent) {
        bool hadParent = layer->hasParent();
        auto parentHandle = (s.parentSurfaceControlForChild)
                ? s.parentSurfaceControlForChild->getHandle()
                : nullptr;
        if (layer->reparent(parentHandle)) {
            if (!hadParent) {
                layer->setIsAtRoot(false);
                mCurrentState.layersSortedByZ.remove(layer);
            }
            flags |= eTransactionNeeded | eTraversalNeeded;
        }
    }
    std::vector<sp<CallbackHandle>> callbackHandles;
    if ((what & layer_state_t::eHasListenerCallbacksChanged) && (!filteredListeners.empty())) {
        for (auto& [listener, callbackIds] : filteredListeners) {
            callbackHandles.emplace_back(
                    sp<CallbackHandle>::make(listener, callbackIds, s.surface));
        }
    }

    if (what & layer_state_t::eBufferChanged) {
        std::shared_ptr<renderengine::ExternalTexture> buffer =
                getExternalTextureFromBufferData(*s.bufferData, layer->getDebugName());
        if (layer->setBuffer(buffer, *s.bufferData, postTime, desiredPresentTime, isAutoTimestamp,
                             dequeueBufferTimestamp, frameTimelineInfo)) {
            flags |= eTraversalNeeded;
        }
    } else if (frameTimelineInfo.vsyncId != FrameTimelineInfo::INVALID_VSYNC_ID) {
        layer->setFrameTimelineVsyncForBufferlessTransaction(frameTimelineInfo, postTime);
    }

    if (layer->setTransactionCompletedListeners(callbackHandles)) flags |= eTraversalNeeded;
    // Do not put anything that updates layer state or modifies flags after
    // setTransactionCompletedListener
    return flags;
}

uint32_t SurfaceFlinger::addInputWindowCommands(const InputWindowCommands& inputWindowCommands) {
    bool hasChanges = mInputWindowCommands.merge(inputWindowCommands);
    return hasChanges ? eTraversalNeeded : 0;
}

status_t SurfaceFlinger::mirrorLayer(const LayerCreationArgs& args,
                                     const sp<IBinder>& mirrorFromHandle, sp<IBinder>* outHandle,
                                     int32_t* outLayerId) {
    if (!mirrorFromHandle) {
        return NAME_NOT_FOUND;
    }

    sp<Layer> mirrorLayer;
    sp<Layer> mirrorFrom;
    {
        Mutex::Autolock _l(mStateLock);
        mirrorFrom = fromHandle(mirrorFromHandle).promote();
        if (!mirrorFrom) {
            return NAME_NOT_FOUND;
        }
        LayerCreationArgs mirrorArgs = args;
        mirrorArgs.flags |= ISurfaceComposerClient::eNoColorFill;
        status_t result = createEffectLayer(mirrorArgs, outHandle, &mirrorLayer);
        if (result != NO_ERROR) {
            return result;
        }

        mirrorLayer->setClonedChild(mirrorFrom->createClone());
    }

    *outLayerId = mirrorLayer->sequence;
    if (mTransactionTracing) {
        mTransactionTracing->onMirrorLayerAdded((*outHandle)->localBinder(), mirrorLayer->sequence,
                                                args.name, mirrorFrom->sequence);
    }
    return addClientLayer(args.client, *outHandle, mirrorLayer /* layer */, nullptr /* parent */,
                          false /* addToRoot */, nullptr /* outTransformHint */);
}

status_t SurfaceFlinger::mirrorDisplay(DisplayId displayId, const LayerCreationArgs& args,
                                       sp<IBinder>* outHandle, int32_t* outLayerId) {
    IPCThreadState* ipc = IPCThreadState::self();
    const int uid = ipc->getCallingUid();
    if (uid != AID_ROOT && uid != AID_GRAPHICS && uid != AID_SYSTEM && uid != AID_SHELL) {
        ALOGE("Permission denied when trying to mirror display");
        return PERMISSION_DENIED;
    }

    ui::LayerStack layerStack;
    sp<Layer> rootMirrorLayer;
    status_t result = 0;

    {
        Mutex::Autolock lock(mStateLock);

        const auto display = getDisplayDeviceLocked(displayId);
        if (!display) {
            return NAME_NOT_FOUND;
        }

        layerStack = display->getLayerStack();
        LayerCreationArgs mirrorArgs = args;
        mirrorArgs.flags |= ISurfaceComposerClient::eNoColorFill;
        result = createEffectLayer(mirrorArgs, outHandle, &rootMirrorLayer);
        *outLayerId = rootMirrorLayer->sequence;
        result |= addClientLayer(args.client, *outHandle, rootMirrorLayer /* layer */,
                                 nullptr /* parent */, true /* addToRoot */,
                                 nullptr /* outTransformHint */);
    }

    if (result != NO_ERROR) {
        return result;
    }

    if (mTransactionTracing) {
        mTransactionTracing->onLayerAdded((*outHandle)->localBinder(), *outLayerId, args.name,
                                          args.flags, -1 /* parentId */);
    }

    {
        std::scoped_lock<std::mutex> lock(mMirrorDisplayLock);
        mMirrorDisplays.emplace_back(layerStack, *outHandle, args.client);
    }

    setTransactionFlags(eTransactionFlushNeeded);
    return NO_ERROR;
}

status_t SurfaceFlinger::createLayer(LayerCreationArgs& args, sp<IBinder>* outHandle,
                                     const sp<IBinder>& parentHandle, int32_t* outLayerId,
                                     const sp<Layer>& parentLayer, uint32_t* outTransformHint) {
    ALOG_ASSERT(parentLayer == nullptr || parentHandle == nullptr,
            "Expected only one of parentLayer or parentHandle to be non-null. "
            "Programmer error?");

    status_t result = NO_ERROR;

    sp<Layer> layer;

    switch (args.flags & ISurfaceComposerClient::eFXSurfaceMask) {
        case ISurfaceComposerClient::eFXSurfaceBufferQueue:
        case ISurfaceComposerClient::eFXSurfaceContainer:
        case ISurfaceComposerClient::eFXSurfaceBufferState:
            args.flags |= ISurfaceComposerClient::eNoColorFill;
            FMT_FALLTHROUGH;
        case ISurfaceComposerClient::eFXSurfaceEffect: {
            result = createBufferStateLayer(args, outHandle, &layer);
            std::atomic<int32_t>* pendingBufferCounter = layer->getPendingBufferCounter();
            if (pendingBufferCounter) {
                std::string counterName = layer->getPendingBufferCounterName();
                mBufferCountTracker.add((*outHandle)->localBinder(), counterName,
                                        pendingBufferCounter);
            }
        } break;
        default:
            result = BAD_VALUE;
            break;
    }

    if (result != NO_ERROR) {
        return result;
    }

    bool addToRoot = args.addToRoot && callingThreadHasUnscopedSurfaceFlingerAccess();
    wp<Layer> parent(parentHandle != nullptr ? fromHandle(parentHandle) : parentLayer);
    if (parentHandle != nullptr && parent == nullptr) {
        ALOGE("Invalid parent handle %p.", parentHandle.get());
        addToRoot = false;
    }
    if (parentLayer != nullptr) {
        addToRoot = false;
    }

    int parentId = -1;
    // We can safely promote the layer in binder thread because we have a strong reference
    // to the layer's handle inside this scope or we were passed in a sp reference to the layer.
    sp<Layer> parentSp = parent.promote();
    if (parentSp != nullptr) {
        parentId = parentSp->getSequence();
    }
    if (mTransactionTracing) {
        mTransactionTracing->onLayerAdded((*outHandle)->localBinder(), layer->sequence, args.name,
                                          args.flags, parentId);
    }

    result = addClientLayer(args.client, *outHandle, layer, parent, addToRoot, outTransformHint);
    if (result != NO_ERROR) {
        return result;
    }

    *outLayerId = layer->sequence;
    return result;
}

status_t SurfaceFlinger::createBufferStateLayer(LayerCreationArgs& args, sp<IBinder>* handle,
                                                sp<Layer>* outLayer) {
    args.textureName = getNewTexture();
    *outLayer = getFactory().createBufferStateLayer(args);
    *handle = (*outLayer)->getHandle();
    return NO_ERROR;
}

status_t SurfaceFlinger::createEffectLayer(const LayerCreationArgs& args, sp<IBinder>* handle,
                                           sp<Layer>* outLayer) {
    *outLayer = getFactory().createEffectLayer(args);
    *handle = (*outLayer)->getHandle();
    return NO_ERROR;
}

void SurfaceFlinger::markLayerPendingRemovalLocked(const sp<Layer>& layer) {
    mLayersPendingRemoval.add(layer);
    mLayersRemoved = true;
    setTransactionFlags(eTransactionNeeded);
}

void SurfaceFlinger::onHandleDestroyed(BBinder* handle, sp<Layer>& layer) {
    Mutex::Autolock lock(mStateLock);
    if (!layer) {
      ALOGW("Attempted to destroy an invalid layer");
      return;
    }

    markLayerPendingRemovalLocked(layer);
    mBufferCountTracker.remove(handle);
    layer.clear();
    if (mTransactionTracing) {
        mTransactionTracing->onHandleRemoved(handle);
    }
}

void SurfaceFlinger::onInitializeDisplays() {
    const auto display = getDefaultDisplayDeviceLocked();
    if (!display) return;

    const sp<IBinder> token = display->getDisplayToken().promote();
    LOG_ALWAYS_FATAL_IF(token == nullptr);

    // reset screen orientation and use primary layer stack
    Vector<ComposerState> state;
    Vector<DisplayState> displays;
    DisplayState d;
    d.what = DisplayState::eDisplayProjectionChanged |
             DisplayState::eLayerStackChanged;
    d.token = token;
    d.layerStack = ui::DEFAULT_LAYER_STACK;
    d.orientation = ui::ROTATION_0;
    d.orientedDisplaySpaceRect.makeInvalid();
    d.layerStackSpaceRect.makeInvalid();
    d.width = 0;
    d.height = 0;
    displays.add(d);

    nsecs_t now = systemTime();

    int64_t transactionId = (((int64_t)mPid) << 32) | mUniqueTransactionId++;
    // It should be on the main thread, apply it directly.
    applyTransactionState(FrameTimelineInfo{}, state, displays, 0, mInputWindowCommands,
                          /* desiredPresentTime */ now, true, {}, /* postTime */ now, true, false,
                          {}, mPid, getuid(), transactionId);

    setPowerModeInternal(display, hal::PowerMode::ON);

    mActiveDisplayTransformHint = display->getTransformHint();
}

void SurfaceFlinger::initializeDisplays() {
    // Async since we may be called from the main thread.
    static_cast<void>(mScheduler->schedule(
            [this]() FTL_FAKE_GUARD(mStateLock)
                    FTL_FAKE_GUARD(kMainThreadContext) { onInitializeDisplays(); }));
}

void SurfaceFlinger::setPowerModeInternal(const sp<DisplayDevice>& display, hal::PowerMode mode) {
    if (display->isVirtual()) {
        ALOGE("%s: Invalid operation on virtual display", __func__);
        return;
    }

    const auto displayId = display->getPhysicalId();
    ALOGD("Setting power mode %d on display %s", mode, to_string(displayId).c_str());

    std::optional<hal::PowerMode> currentMode = display->getPowerMode();
    if (currentMode.has_value() && mode == *currentMode) {
        return;
    }

    const bool isInternalDisplay = mPhysicalDisplays.get(displayId)
                                           .transform(&PhysicalDisplay::isInternal)
                                           .value_or(false);

    mActiveVsyncSource = getVsyncSource();

    const auto activeDisplay = getDisplayDeviceLocked(mActiveDisplayToken);
    if (isInternalDisplay && activeDisplay != display && activeDisplay &&
        activeDisplay->isPoweredOn()) {
        ALOGW("Trying to change power mode on non active display while the active display is ON");
    }

    display->setPowerMode(mode);

    // Dummy display created by LibSurfaceFlinger unit test
    // for setPowerModeInternal test cases.
    bool isDummyDisplay = (std::find(mDisplaysList.begin(),
        mDisplaysList.end(), display) == mDisplaysList.end());

    if (mInterceptor->isEnabled()) {
        mInterceptor->savePowerModeUpdate(display->getSequenceId(), static_cast<int32_t>(mode));
    }
    const auto refreshRate = display->refreshRateConfigs().getActiveMode().getFps();
    if (*currentMode == hal::PowerMode::OFF) {
        // Turn on the display
        if (isInternalDisplay && (!activeDisplay || !activeDisplay->isPoweredOn())) {
            onActiveDisplayChangedLocked(display);
        }
        // Keep uclamp in a separate syscall and set it before changing to RT due to b/190237315.
        // We can merge the syscall later.
        if (SurfaceFlinger::setSchedAttr(true) != NO_ERROR) {
            ALOGW("Couldn't set uclamp.min on display on: %s\n", strerror(errno));
        }
        if (SurfaceFlinger::setSchedFifo(true) != NO_ERROR) {
            ALOGW("Couldn't set SCHED_FIFO on display on: %s\n", strerror(errno));
        }
        getHwComposer().setPowerMode(displayId, mode);
        if (isDummyDisplay) {
            if (isDisplayActiveLocked(display) && mode != hal::PowerMode::DOZE_SUSPEND) {
                setHWCVsyncEnabled(displayId, mHWCVsyncPendingState);
                mScheduler->onScreenAcquired(mAppConnectionHandle);
                mScheduler->resyncToHardwareVsync(true, refreshRate);
            }
        } else if ((mPluggableVsyncPrioritized && (displayId != getPrimaryDisplayIdLocked())) ||
                    displayId == getPrimaryDisplayIdLocked()) {
            updateVsyncSource();

        }

        mVisibleRegionsDirty = true;
        scheduleComposite(FrameHint::kActive);
    } else if (mode == hal::PowerMode::OFF) {
        // Turn off the display
        if (isDummyDisplay) {
            if (SurfaceFlinger::setSchedFifo(false) != NO_ERROR) {
                ALOGW("Couldn't set SCHED_OTHER on display off: %s\n", strerror(errno));
            }
            if (SurfaceFlinger::setSchedAttr(false) != NO_ERROR) {
                ALOGW("Couldn't set uclamp.min on display off: %s\n", strerror(errno));
            }
	    if (isDisplayActiveLocked(display) && currentMode != hal::PowerMode::DOZE_SUSPEND) {
                mScheduler->disableHardwareVsync(true);
                mScheduler->onScreenReleased(mAppConnectionHandle);
            }
            // Make sure HWVsync is disabled before turning off the display
	    setHWCVsyncEnabled(displayId, hal::Vsync::DISABLE);
        } else {
            updateVsyncSource();
        }

        getHwComposer().setPowerMode(displayId, mode);
        mVisibleRegionsDirty = true;
        // from this point on, SF will stop drawing on this display
    } else if (mode == hal::PowerMode::DOZE || mode == hal::PowerMode::ON) {
        // Update display while dozing
        getHwComposer().setPowerMode(displayId, mode);
	if (isDummyDisplay) {
	    if (isDisplayActiveLocked(display) && *currentMode == hal::PowerMode::DOZE_SUSPEND) {            
                ALOGI("Force repainting for DOZE_SUSPEND -> DOZE or ON.");
                mVisibleRegionsDirty = true;
                scheduleRepaint();
                mScheduler->onScreenAcquired(mAppConnectionHandle);
                mScheduler->resyncToHardwareVsync(true, refreshRate);
            }
        } else {
            updateVsyncSource();
        }
    } else if (mode == hal::PowerMode::DOZE_SUSPEND) {
        // Leave display going to doze
        if (isDummyDisplay) {
            if (isDisplayActiveLocked(display)) {
                mScheduler->disableHardwareVsync(true);
                mScheduler->onScreenReleased(mAppConnectionHandle);
            }
        } else {
            updateVsyncSource();
        }
        getHwComposer().setPowerMode(displayId, mode);
    } else {
        ALOGE("Attempting to set unknown power mode: %d\n", mode);
        getHwComposer().setPowerMode(displayId, mode);
    }

    const sp<DisplayDevice> vsyncSource = getVsyncSource();
    struct sched_param param = {0};
    if (vsyncSource != NULL) {
        param.sched_priority = 1;
        if (sched_setscheduler(0, SCHED_FIFO, &param) != 0) {
            ALOGW("Couldn't set SCHED_FIFO on display on");
        }
    } else {
        if (sched_setscheduler(0, SCHED_OTHER, &param) != 0) {
            ALOGW("Couldn't set SCHED_OTHER on display off");
        }
    }

    if (isDisplayActiveLocked(display)) {
        mTimeStats->setPowerMode(mode);
        mRefreshRateStats->setPowerMode(mode);
        mScheduler->setDisplayPowerMode(mode);
    }

    setEarlyWakeUpConfig(display, mode);
    ALOGD("Finished setting power mode %d on display %s", mode, to_string(displayId).c_str());
}

void SurfaceFlinger::setPowerModeOnMainThread(const sp<IBinder>& displayToken, int mode) {
    auto future = mScheduler->schedule([=]() FTL_FAKE_GUARD(mStateLock) FTL_FAKE_GUARD(
                                               kMainThreadContext) {
        const auto display = getDisplayDeviceLocked(displayToken);
        if (!display) {
            ALOGE("Attempt to set power mode %d for invalid display token %p", mode,
                  displayToken.get());
        } else if (display->isVirtual()) {
            ALOGW("Attempt to set power mode %d for virtual display", mode);
        } else {
            setPowerModeInternal(display, static_cast<hal::PowerMode>(mode));
        }
    });

    future.wait();
}

void SurfaceFlinger::setPowerMode(const sp<IBinder>& displayToken, int mode) {
    sp<DisplayDevice> display = nullptr;
    {
        Mutex::Autolock lock(mStateLock);
        display = (getDisplayDeviceLocked(displayToken));
    }
    if (!display) {
        ALOGE("Attempt to set power mode %d for invalid display token %p", mode,
               displayToken.get());
        return;
    } else if (display->isVirtual()) {
         ALOGW("Attempt to set power mode %d for virtual display", mode);
         return;
    }

#ifdef QTI_DISPLAY_CONFIG_ENABLED
    if (mode < 0 || mode > (int)hal::PowerMode::DOZE_SUSPEND) {
        ALOGW("Attempt to set invalid power mode %d", mode);
        return;
    }

    hal::PowerMode power_mode = static_cast<hal::PowerMode>(mode);
    const auto displayId = display->getId();
    const auto physicalDisplayId = PhysicalDisplayId::tryCast(displayId);
    if (!physicalDisplayId) {
      return;
    }
    const auto hwcDisplayId = getHwComposer().fromPhysicalDisplayId(*physicalDisplayId);
    const std::optional<hal::PowerMode> currentDisplayPowerMode = display->getPowerMode();
    const hal::PowerMode newDisplayPowerMode = static_cast<hal::PowerMode>(mode);
    // Fallback to default power state behavior as HWC does not support power mode override.
    if (!display->getPowerModeOverrideConfig() ||
        !((currentDisplayPowerMode  ==  hal::PowerMode::OFF &&
        newDisplayPowerMode == hal::PowerMode::ON) ||
        (currentDisplayPowerMode  ==  hal::PowerMode::ON &&
        newDisplayPowerMode == hal::PowerMode::OFF))) {
        setPowerModeOnMainThread(displayToken, mode);
        return;
    }

    ::DisplayConfig::PowerMode hwcMode = ::DisplayConfig::PowerMode::kOff;
    if (power_mode == hal::PowerMode::ON) {
        hwcMode = ::DisplayConfig::PowerMode::kOn;
    }

    bool step_up = false;
    if (currentDisplayPowerMode == hal::PowerMode::OFF &&
        newDisplayPowerMode == hal::PowerMode::ON) {
        step_up = true;
    }
    // Change hardware state first while stepping up.
    if (step_up) {
        mDisplayConfigIntf->SetPowerMode(*hwcDisplayId, hwcMode);
    }
    // Change SF state now.
    setPowerModeOnMainThread(displayToken, mode);
    // Change hardware state now while stepping down.

    if (!step_up) {
        mDisplayConfigIntf->SetPowerMode(*hwcDisplayId, hwcMode);
    }
#else
    setPowerModeOnMainThread(displayToken, mode);
#endif
}

status_t SurfaceFlinger::doDump(int fd, const DumpArgs& args, bool asProto) {
    size_t numArgs = args.size();
    if (numArgs && ((args[0] == String16("--file")) ||
        (args[0] == String16("--allocated_buffers")))) {
        return doDumpContinuous(fd, args);
    }
    std::string result;

    IPCThreadState* ipc = IPCThreadState::self();
    const int pid = ipc->getCallingPid();
    const int uid = ipc->getCallingUid();

    if ((uid != AID_SHELL) &&
            !PermissionCache::checkPermission(sDump, pid, uid)) {
        StringAppendF(&result, "Permission Denial: can't dump SurfaceFlinger from pid=%d, uid=%d\n",
                      pid, uid);
    } else {
        static const std::unordered_map<std::string, Dumper> dumpers = {
                {"--comp-displays"s, dumper(&SurfaceFlinger::dumpCompositionDisplays)},
                {"--display-id"s, dumper(&SurfaceFlinger::dumpDisplayIdentificationData)},
                {"--displays"s, dumper(&SurfaceFlinger::dumpDisplays)},
                {"--dispsync"s, dumper([this](std::string& s) { mScheduler->dumpVsync(s); })},
                {"--edid"s, argsDumper(&SurfaceFlinger::dumpRawDisplayIdentificationData)},
                {"--latency"s, argsDumper(&SurfaceFlinger::dumpStatsLocked)},
                {"--latency-clear"s, argsDumper(&SurfaceFlinger::clearStatsLocked)},
                {"--list"s, dumper(&SurfaceFlinger::listLayersLocked)},
                {"--planner"s, argsDumper(&SurfaceFlinger::dumpPlannerInfo)},
                {"--timestats"s, protoDumper(&SurfaceFlinger::dumpTimeStats)},
                {"--vsync"s, dumper(&SurfaceFlinger::dumpVSync)},
                {"--wide-color"s, dumper(&SurfaceFlinger::dumpWideColorInfo)},
                {"--frametimeline"s, argsDumper(&SurfaceFlinger::dumpFrameTimeline)},
                {"--hwclayers"s, dumper(&SurfaceFlinger::dumpHwcLayersMinidumpLocked)},
        };

        const auto flag = args.empty() ? ""s : std::string(String8(args[0]));

        // Traversal of drawing state must happen on the main thread.
        // Otherwise, SortedVector may have shared ownership during concurrent
        // traversals, which can result in use-after-frees.
        std::string compositionLayers;
        mScheduler
                ->schedule([&] {
                    StringAppendF(&compositionLayers, "Composition layers\n");
                    mDrawingState.traverseInZOrder([&](Layer* layer) {
                        auto* compositionState = layer->getCompositionState();
                        if (!compositionState || !compositionState->isVisible) return;

                        android::base::StringAppendF(&compositionLayers, "* Layer %p (%s)\n", layer,
                                                     layer->getDebugName() ? layer->getDebugName()
                                                                           : "<unknown>");
                        compositionState->dump(compositionLayers);
                    });
                })
                .get();

        bool dumpLayers = true;
        {
            TimedLock lock(mStateLock, s2ns(1), __func__);
            if (!lock.locked()) {
                StringAppendF(&result, "Dumping without lock after timeout: %s (%d)\n",
                              strerror(-lock.status), lock.status);
                ALOGW("Dumping without lock after timeout: %s (%d)",
                              strerror(-lock.status), lock.status);
                return NO_ERROR;
            }

            if (const auto it = dumpers.find(flag); it != dumpers.end()) {
                (it->second)(args, asProto, result);
                dumpLayers = false;
            } else if (!asProto) {
<<<<<<< HEAD
                // selection of mini dumpsys (Format: adb shell dumpsys SurfaceFlinger --mini)
                if (numArgs && ((args[0] == String16("--mini")))) {
                    dumpMini(result);
                    dumpLayers = false;
                } else {
                    dumpAllLocked(args, result);
                }
=======
                dumpAllLocked(args, compositionLayers, result);
>>>>>>> 19d2a723
            }
        }

        if (dumpLayers) {
            LayersTraceFileProto traceFileProto = mLayerTracing.createTraceFileProto();
            LayersTraceProto* layersTrace = traceFileProto.add_entry();
            LayersProto layersProto = dumpProtoFromMainThread();
            layersTrace->mutable_layers()->Swap(&layersProto);
            dumpDisplayProto(*layersTrace);

            if (asProto) {
                result.append(traceFileProto.SerializeAsString());
            } else {
                // Dump info that we need to access from the main thread
                const auto layerTree = LayerProtoParser::generateLayerTree(layersTrace->layers());
                result.append(LayerProtoParser::layerTreeToString(layerTree));
                result.append("\n");
                dumpOffscreenLayers(result);
            }
        }
    }
    write(fd, result.c_str(), result.size());
    return NO_ERROR;
}

status_t SurfaceFlinger::doDumpContinuous(int fd, const DumpArgs& args) {
    // Format: adb shell dumpsys SurfaceFlinger --file --no-limit
    size_t numArgs = args.size();
    status_t err = NO_ERROR;

    if (args[0] == String16("--allocated_buffers")) {
        std::string dumpsys;
        GraphicBufferAllocator& alloc(GraphicBufferAllocator::get());
        alloc.dump(dumpsys);
        write(fd, dumpsys.c_str(), dumpsys.size());
        return err;
    }

    Mutex::Autolock _l(mFileDump.lock);
    // Same command is used to start and end dump.
    mFileDump.running = !mFileDump.running;
    // selection of full dumpsys or not (defualt, dumpsys will be minimum required)
    // Format: adb shell dumpsys SurfaceFlinger --file --no-limit --full-dump
    if (numArgs >= 3 && (args[2] == String16("--full-dump"))) {
                 mFileDump.fullDump = true;
    }
    if (mFileDump.running) {
        std::ofstream ofs;
        ofs.open(mFileDump.name, std::ofstream::out | std::ofstream::trunc);
        if (!ofs) {
            mFileDump.running = false;
            err = UNKNOWN_ERROR;
        } else {
            ofs.close();
            mFileDump.position = 0;
            if (numArgs >= 2 && (args[1] == String16("--no-limit"))) {
            mFileDump.noLimit = true;
            } else {
                mFileDump.noLimit = false;
            }
        }
    }

    std::string result;
    result += mFileDump.running ? "Start" : "End";
    result += mFileDump.noLimit ? " unlimited" : " fixed limit";
    result += " dumpsys to file : ";
    result += mFileDump.name;
    result += "\n";
    write(fd, result.c_str(), result.size());

    return err;
}

void SurfaceFlinger::dumpDrawCycle(bool prePrepare) {
    Mutex::Autolock _l(mFileDump.lock);

    // User might stop dump collection in middle of prepare & commit.
    // Collect dumpsys again after commit and replace.
    if (!mFileDump.running && !mFileDump.replaceAfterCommit) {
        return;
    }
    Vector<String16> args;
    std::string dumpsys;
    {
        Mutex::Autolock lock(mStateLock);
        if (mFileDump.fullDump) {
            dumpAllLocked(args, dumpsys);
        } else {
            dumpMini(dumpsys);
        }
    }

    if (mFileDump.fullDump) {
        const LayersProto layersProto = dumpDrawingStateProto(LayerTracing::TRACE_ALL);
        const auto layerTree = LayerProtoParser::generateLayerTree(layersProto);
        dumpsys.append(LayerProtoParser::layerTreeToString(layerTree));
        dumpsys.append("\n");
        dumpsys.append("Offscreen Layers:\n");
        for (Layer* offscreenLayer : mOffscreenLayers) {
            offscreenLayer->traverse(LayerVector::StateSet::Drawing,
                                     [&](Layer* layer) {
                                         layer->dumpCallingUidPid(dumpsys);
                                     });
        }
    }

    char timeStamp[32];
    char dataSize[32];
    char hms[32];
    long millis;
    struct timeval tv;
    struct tm *ptm;
    gettimeofday(&tv, NULL);
    ptm = localtime(&tv.tv_sec);
    strftime (hms, sizeof (hms), "%H:%M:%S", ptm);
    millis = tv.tv_usec / 1000;
    snprintf(timeStamp, sizeof(timeStamp), "Timestamp: %s.%03ld", hms, millis);
    snprintf(dataSize, sizeof(dataSize), "Size: %8zu", dumpsys.size());
    std::fstream fs;
    fs.open(mFileDump.name, std::ios::app);
    if (!fs) {
        ALOGE("Failed to open %s file for dumpsys", mFileDump.name);
        return;
    }
    // Format:
    //    | start code | after commit? | time stamp | dump size | dump data |
    fs.seekp(mFileDump.position, std::ios::beg);
    fs << "#@#@-- DUMPSYS START --@#@#" << std::endl;
    fs << "PostCommit: " << ( prePrepare ? "false" : "true" ) << std::endl;
    fs << timeStamp << std::endl;
    fs << dataSize << std::endl;
    fs << dumpsys << std::endl;

    if (prePrepare) {
        mFileDump.replaceAfterCommit = true;
    } else {
        mFileDump.replaceAfterCommit = false;
        // Reposition only after commit.
        // Keep file size to appx 20 MB limit by default, wrap around if exceeds.
        mFileDump.position = fs.tellp();
        if (!mFileDump.noLimit && (mFileDump.position > (20 * 1024 * 1024))) {
            mFileDump.position = 0;
        }
    }
    fs.close();
}

status_t SurfaceFlinger::dumpCritical(int fd, const DumpArgs&, bool asProto) {
    if (asProto) {
        mLayerTracing.writeToFile();
        if (mTransactionTracing) {
            mTransactionTracing->writeToFile();
        }
    }

    return doDump(fd, DumpArgs(), asProto);
}

void SurfaceFlinger::listLayersLocked(std::string& result) const {
    mCurrentState.traverseInZOrder(
            [&](Layer* layer) { StringAppendF(&result, "%s\n", layer->getDebugName()); });
}

void SurfaceFlinger::dumpStatsLocked(const DumpArgs& args, std::string& result) const {
    StringAppendF(&result, "%" PRId64 "\n", getVsyncPeriodFromHWC());
    if (args.size() < 2) return;

    const auto name = String8(args[1]);
    mCurrentState.traverseInZOrder([&](Layer* layer) {
        if (layer->getName() == name.string()) {
            layer->dumpFrameStats(result);
        }
    });
}

void SurfaceFlinger::clearStatsLocked(const DumpArgs& args, std::string&) {
    const bool clearAll = args.size() < 2;
    const auto name = clearAll ? String8() : String8(args[1]);

    mCurrentState.traverse([&](Layer* layer) {
        if (clearAll || layer->getName() == name.string()) {
            layer->clearFrameStats();
        }
    });
}

void SurfaceFlinger::dumpTimeStats(const DumpArgs& args, bool asProto, std::string& result) const {
    mTimeStats->parseArgs(asProto, args, result);
}

void SurfaceFlinger::dumpFrameTimeline(const DumpArgs& args, std::string& result) const {
    mFrameTimeline->parseArgs(args, result);
}

void SurfaceFlinger::logFrameStats(TimePoint now) {
    static TimePoint sTimestamp = now;
    if (now - sTimestamp < 30min) return;
    sTimestamp = now;

    ATRACE_CALL();
    mDrawingState.traverse([&](Layer* layer) { layer->logFrameStats(); });
}

void SurfaceFlinger::appendSfConfigString(std::string& result) const {
    result.append(" [sf");

    StringAppendF(&result, " PRESENT_TIME_OFFSET=%" PRId64, dispSyncPresentTimeOffset);
    StringAppendF(&result, " FORCE_HWC_FOR_RBG_TO_YUV=%d", useHwcForRgbToYuv);
    StringAppendF(&result, " MAX_VIRT_DISPLAY_DIM=%zu",
                  getHwComposer().getMaxVirtualDisplayDimension());
    StringAppendF(&result, " RUNNING_WITHOUT_SYNC_FRAMEWORK=%d", !hasSyncFramework);
    StringAppendF(&result, " NUM_FRAMEBUFFER_SURFACE_BUFFERS=%" PRId64,
                  maxFrameBufferAcquiredBuffers);
    result.append("]");
}

void SurfaceFlinger::dumpVSync(std::string& result) const {
    mScheduler->dump(result);

    mRefreshRateStats->dump(result);
    result.append("\n");

    mVsyncConfiguration->dump(result);
    StringAppendF(&result,
                  "      present offset: %9" PRId64 " ns\t     VSYNC period: %9" PRId64 " ns\n\n",
                  dispSyncPresentTimeOffset, getVsyncPeriodFromHWC());

    StringAppendF(&result, "(mode override by backdoor: %s)\n\n",
                  mDebugDisplayModeSetByBackdoor ? "yes" : "no");

    mScheduler->dump(mAppConnectionHandle, result);
    mScheduler->dumpVsync(result);
    StringAppendF(&result, "mHWCVsyncPendingState=%s mLastHWCVsyncState=%s\n",
                  to_string(mHWCVsyncPendingState).c_str(), to_string(mLastHWCVsyncState).c_str());
}

void SurfaceFlinger::dumpPlannerInfo(const DumpArgs& args, std::string& result) const {
    for (const auto& [token, display] : mDisplays) {
        const auto compositionDisplay = display->getCompositionDisplay();
        compositionDisplay->dumpPlannerInfo(args, result);
    }
}

void SurfaceFlinger::dumpCompositionDisplays(std::string& result) const {
    for (const auto& [token, display] : mDisplays) {
        display->getCompositionDisplay()->dump(result);
        result += '\n';
    }
}

void SurfaceFlinger::dumpDisplays(std::string& result) const {
    for (const auto& [id, display] : mPhysicalDisplays) {
        if (const auto device = getDisplayDeviceLocked(id)) {
            device->dump(result);
        }
        display.snapshot().dump(result);
        result += '\n';
    }

    for (const auto& [token, display] : mDisplays) {
        if (display->isVirtual()) {
            display->dump(result);
            result += '\n';
        }
    }
}

void SurfaceFlinger::dumpDisplayIdentificationData(std::string& result) const {
    for (const auto& [token, display] : mDisplays) {
        const auto displayId = PhysicalDisplayId::tryCast(display->getId());
        if (!displayId) {
            continue;
        }
        const auto hwcDisplayId = getHwComposer().fromPhysicalDisplayId(*displayId);
        if (!hwcDisplayId) {
            continue;
        }

        StringAppendF(&result,
                      "Display %s (HWC display %" PRIu64 "): ", to_string(*displayId).c_str(),
                      *hwcDisplayId);
        uint8_t port;
        DisplayIdentificationData data;
        if (!getHwComposer().getDisplayIdentificationData(*hwcDisplayId, &port, &data)) {
            result.append("no identification data\n");
            continue;
        }

        if (!isEdid(data)) {
            result.append("unknown identification data\n");
            continue;
        }

        const auto edid = parseEdid(data);
        if (!edid) {
            result.append("invalid EDID\n");
            continue;
        }

        StringAppendF(&result, "port=%u pnpId=%s displayName=\"", port, edid->pnpId.data());
        result.append(edid->displayName.data(), edid->displayName.length());
        result.append("\"\n");
    }
}

void SurfaceFlinger::dumpRawDisplayIdentificationData(const DumpArgs& args,
                                                      std::string& result) const {
    hal::HWDisplayId hwcDisplayId;
    uint8_t port;
    DisplayIdentificationData data;

    if (args.size() > 1 && base::ParseUint(String8(args[1]), &hwcDisplayId) &&
        getHwComposer().getDisplayIdentificationData(hwcDisplayId, &port, &data)) {
        result.append(reinterpret_cast<const char*>(data.data()), data.size());
    }
}

void SurfaceFlinger::dumpWideColorInfo(std::string& result) const {
    StringAppendF(&result, "Device has wide color built-in display: %d\n", hasWideColorDisplay);
    StringAppendF(&result, "Device uses color management: %d\n", useColorManagement);
    StringAppendF(&result, "DisplayColorSetting: %s\n",
                  decodeDisplayColorSetting(mDisplayColorSetting).c_str());

    // TODO: print out if wide-color mode is active or not

    for (const auto& [token, display] : mDisplays) {
        const auto displayId = PhysicalDisplayId::tryCast(display->getId());
        if (!displayId) {
            continue;
        }

        StringAppendF(&result, "Display %s color modes:\n", to_string(*displayId).c_str());
        std::vector<ColorMode> modes = getHwComposer().getColorModes(*displayId);
        for (auto&& mode : modes) {
            StringAppendF(&result, "    %s (%d)\n", decodeColorMode(mode).c_str(), mode);
        }

        ColorMode currentMode = display->getCompositionDisplay()->getState().colorMode;
        StringAppendF(&result, "    Current color mode: %s (%d)\n",
                      decodeColorMode(currentMode).c_str(), currentMode);
    }
    result.append("\n");
}

LayersProto SurfaceFlinger::dumpDrawingStateProto(uint32_t traceFlags) const {
    LayersProto layersProto;
    Mutex::Autolock _l(mStateLock);
    for (const sp<Layer>& layer : mDrawingState.layersSortedByZ) {
        layer->writeToProto(layersProto, traceFlags);
    }

    return layersProto;
}

void SurfaceFlinger::dumpDisplayProto(LayersTraceProto& layersTraceProto) const {
    for (const auto& [_, display] : FTL_FAKE_GUARD(mStateLock, mDisplays)) {
        DisplayProto* displayProto = layersTraceProto.add_displays();
        displayProto->set_id(display->getId().value);
        displayProto->set_name(display->getDisplayName());
        displayProto->set_layer_stack(display->getLayerStack().id);
        LayerProtoHelper::writeSizeToProto(display->getWidth(), display->getHeight(),
                                           [&]() { return displayProto->mutable_size(); });
        LayerProtoHelper::writeToProto(display->getLayerStackSpaceRect(), [&]() {
            return displayProto->mutable_layer_stack_space_rect();
        });
        LayerProtoHelper::writeTransformToProto(display->getTransform(),
                                                displayProto->mutable_transform());
        displayProto->set_is_virtual(display->isVirtual());
    }
}

void SurfaceFlinger::dumpHwc(std::string& result) const {
    getHwComposer().dump(result);
}

void SurfaceFlinger::dumpOffscreenLayersProto(LayersProto& layersProto, uint32_t traceFlags) const {
    // Add a fake invisible root layer to the proto output and parent all the offscreen layers to
    // it.
    LayerProto* rootProto = layersProto.add_layers();
    const int32_t offscreenRootLayerId = INT32_MAX - 2;
    rootProto->set_id(offscreenRootLayerId);
    rootProto->set_name("Offscreen Root");
    rootProto->set_parent(-1);

    for (Layer* offscreenLayer : mOffscreenLayers) {
        // Add layer as child of the fake root
        rootProto->add_children(offscreenLayer->sequence);

        // Add layer
        LayerProto* layerProto = offscreenLayer->writeToProto(layersProto, traceFlags);
        layerProto->set_parent(offscreenRootLayerId);
    }
}

LayersProto SurfaceFlinger::dumpProtoFromMainThread(uint32_t traceFlags) {
    return mScheduler->schedule([=] { return dumpDrawingStateProto(traceFlags); }).get();
}

void SurfaceFlinger::dumpOffscreenLayers(std::string& result) {
    auto future = mScheduler->schedule([this] {
        std::string result;
        for (Layer* offscreenLayer : mOffscreenLayers) {
            offscreenLayer->traverse(LayerVector::StateSet::Drawing,
                                     [&](Layer* layer) { layer->dumpCallingUidPid(result); });
        }
        return result;
    });

    result.append("Offscreen Layers:\n");
    result.append(future.get());
}

void SurfaceFlinger::dumpHwcLayersMinidumpLocked(std::string& result) const {
    for (const auto& [token, display] : mDisplays) {
        const auto displayId = HalDisplayId::tryCast(display->getId());
        if (!displayId) {
            continue;
        }

        StringAppendF(&result, "Display %s (%s) HWC layers:\n", to_string(*displayId).c_str(),
                      (isDisplayActiveLocked(display) ? "active" : "inactive"));
        Layer::miniDumpHeader(result);

        const DisplayDevice& ref = *display;
        mCurrentState.traverseInZOrder([&](Layer* layer) { layer->miniDump(result, ref); });
        result.append("\n");
    }
}

<<<<<<< HEAD
void SurfaceFlinger::dumpMini(std::string& result) const {
    /*
     *      * Dump Display state
     *           */
    StringAppendF(&result, "Displays (%zu entries)\n", mDisplays.size());
    for (const auto& [token, display] : mDisplays) {
        display->dump(result);
    }
    result.append("\n");

    /*
     * HWC layer minidump
     */
    for (const auto& [token, display] : mDisplays) {
        const auto displayId = PhysicalDisplayId::tryCast(display->getId());
        if (!displayId) {
            continue;
        }

        StringAppendF(&result, "Display %s HWC layers:\n", to_string(*displayId).c_str());
        Layer::miniDumpHeader(result);
        const DisplayDevice& displayDevice = *display;
        mCurrentState.traverseInZOrder(
                [&](Layer* layer) { layer->miniDump(result, displayDevice); });
        result.append("\n");
    }

    /*
     * Dump HWComposer state
     */
    result.append("h/w composer state:\n");
    bool hwcDisabled = mDebugDisableHWC || mDebugRegion;
    StringAppendF(&result, "  h/w composer %s\n", hwcDisabled ? "disabled" : "enabled");
    getHwComposer().dump(result);
}

void SurfaceFlinger::dumpAllLocked(const DumpArgs& args, std::string& result) const {
=======
void SurfaceFlinger::dumpAllLocked(const DumpArgs& args, const std::string& compositionLayers,
                                   std::string& result) const {
>>>>>>> 19d2a723
    const bool colorize = !args.empty() && args[0] == String16("--color");
    Colorizer colorizer(colorize);

    // figure out if we're stuck somewhere
    const nsecs_t now = systemTime();
    const nsecs_t inTransaction(mDebugInTransaction);
    nsecs_t inTransactionDuration = (inTransaction) ? now-inTransaction : 0;

    /*
     * Dump library configuration.
     */

    colorizer.bold(result);
    result.append("Build configuration:");
    colorizer.reset(result);
    appendSfConfigString(result);
    result.append("\n");

    result.append("\nDisplay identification data:\n");
    dumpDisplayIdentificationData(result);

    result.append("\nWide-Color information:\n");
    dumpWideColorInfo(result);

    colorizer.bold(result);
    result.append("Sync configuration: ");
    colorizer.reset(result);
    result.append(SyncFeatures::getInstance().toString());
    result.append("\n\n");

    colorizer.bold(result);
    result.append("Scheduler:\n");
    colorizer.reset(result);
    dumpVSync(result);
    result.append("\n");

    StringAppendF(&result, "Total missed frame count: %u\n", mFrameMissedCount.load());
    StringAppendF(&result, "HWC missed frame count: %u\n", mHwcFrameMissedCount.load());
    StringAppendF(&result, "GPU missed frame count: %u\n\n", mGpuFrameMissedCount.load());

    /*
     * Dump the visible layer list
     */
    colorizer.bold(result);
    StringAppendF(&result, "Visible layers (count = %zu)\n", mNumLayers.load());
    colorizer.reset(result);

    result.append(compositionLayers);

    colorizer.bold(result);
    StringAppendF(&result, "Displays (%zu entries)\n", mDisplays.size());
    colorizer.reset(result);
    dumpDisplays(result);
    dumpCompositionDisplays(result);
    result.push_back('\n');

    mCompositionEngine->dump(result);

    /*
     * Dump SurfaceFlinger global state
     */

    colorizer.bold(result);
    result.append("SurfaceFlinger global state:\n");
    colorizer.reset(result);

    getRenderEngine().dump(result);

    result.append("ClientCache state:\n");
    ClientCache::getInstance().dump(result);
    DebugEGLImageTracker::getInstance()->dump(result);

    if (const auto display = getDefaultDisplayDeviceLocked()) {
        display->getCompositionDisplay()->getState().undefinedRegion.dump(result,
                                                                          "undefinedRegion");
        StringAppendF(&result, "  orientation=%s, isPoweredOn=%d\n",
                      toCString(display->getOrientation()), display->isPoweredOn());
    }
    StringAppendF(&result,
                  "  transaction-flags         : %08x\n"
                  "  gpu_to_cpu_unsupported    : %d\n",
                  mTransactionFlags.load(), !mGpuToCpuSupported);

    if (const auto display = getDefaultDisplayDeviceLocked()) {
        std::string fps, xDpi, yDpi;
        if (const auto activeModePtr = display->refreshRateConfigs().getActiveModePtr()) {
            fps = to_string(activeModePtr->getFps());

            const auto dpi = activeModePtr->getDpi();
            xDpi = base::StringPrintf("%.2f", dpi.x);
            yDpi = base::StringPrintf("%.2f", dpi.y);
        } else {
            fps = "unknown";
            xDpi = "unknown";
            yDpi = "unknown";
        }
        StringAppendF(&result,
                      "  refresh-rate              : %s\n"
                      "  x-dpi                     : %s\n"
                      "  y-dpi                     : %s\n",
                      fps.c_str(), xDpi.c_str(), yDpi.c_str());
    }

    StringAppendF(&result, "  transaction time: %f us\n", inTransactionDuration / 1000.0);

    /*
     * Tracing state
     */
    mLayerTracing.dump(result);

    result.append("\nTransaction tracing: ");
    if (mTransactionTracing) {
        result.append("enabled\n");
        mTransactionTracing->dump(result);
    } else {
        result.append("disabled\n");
    }
    result.push_back('\n');

    dumpHwcLayersMinidumpLocked(result);

    {
        DumpArgs plannerArgs;
        plannerArgs.add(); // first argument is ignored
        plannerArgs.add(String16("--layers"));
        dumpPlannerInfo(plannerArgs, result);
    }

    /*
     * Dump HWComposer state
     */
    colorizer.bold(result);
    result.append("h/w composer state:\n");
    colorizer.reset(result);
    const bool hwcDisabled = mDebugDisableHWC || mDebugFlashDelay;
    StringAppendF(&result, "  h/w composer %s\n", hwcDisabled ? "disabled" : "enabled");
    dumpHwc(result);

    /*
     * Dump gralloc state
     */
    const GraphicBufferAllocator& alloc(GraphicBufferAllocator::get());
    alloc.dump(result);

    /*
     * Dump flag/property manager state
     */
    mFlagManager.dump(result);

    result.append(mTimeStats->miniDump());
    result.append("\n");
}

mat4 SurfaceFlinger::calculateColorMatrix(float saturation) {
    if (saturation == 1) {
        return mat4();
    }

    float3 luminance{0.213f, 0.715f, 0.072f};
    luminance *= 1.0f - saturation;
    mat4 saturationMatrix = mat4(vec4{luminance.r + saturation, luminance.r, luminance.r, 0.0f},
                                 vec4{luminance.g, luminance.g + saturation, luminance.g, 0.0f},
                                 vec4{luminance.b, luminance.b, luminance.b + saturation, 0.0f},
                                 vec4{0.0f, 0.0f, 0.0f, 1.0f});
    return saturationMatrix;
}

void SurfaceFlinger::updateColorMatrixLocked() {
    mat4 colorMatrix =
            mClientColorMatrix * calculateColorMatrix(mGlobalSaturationFactor) * mDaltonizer();

    if (mCurrentState.colorMatrix != colorMatrix) {
        mCurrentState.colorMatrix = colorMatrix;
        mCurrentState.colorMatrixChanged = true;
        setTransactionFlags(eTransactionNeeded);
    }
}

status_t SurfaceFlinger::CheckTransactCodeCredentials(uint32_t code) {
#pragma clang diagnostic push
#pragma clang diagnostic error "-Wswitch-enum"
    switch (static_cast<ISurfaceComposerTag>(code)) {
        // These methods should at minimum make sure that the client requested
        // access to SF.
        case GET_HDR_CAPABILITIES:
        case GET_AUTO_LOW_LATENCY_MODE_SUPPORT:
        case GET_GAME_CONTENT_TYPE_SUPPORT:
        case ACQUIRE_FRAME_RATE_FLEXIBILITY_TOKEN: {
            // OVERRIDE_HDR_TYPES is used by CTS tests, which acquire the necessary
            // permission dynamically. Don't use the permission cache for this check.
            bool usePermissionCache = code != OVERRIDE_HDR_TYPES;
            if (!callingThreadHasUnscopedSurfaceFlingerAccess(usePermissionCache)) {
                IPCThreadState* ipc = IPCThreadState::self();
                ALOGE("Permission Denial: can't access SurfaceFlinger pid=%d, uid=%d",
                        ipc->getCallingPid(), ipc->getCallingUid());
                return PERMISSION_DENIED;
            }
            return OK;
        }
        // The following calls are currently used by clients that do not
        // request necessary permissions. However, they do not expose any secret
        // information, so it is OK to pass them.
        case GET_ACTIVE_COLOR_MODE:
        case GET_ACTIVE_DISPLAY_MODE:
        case GET_DISPLAY_COLOR_MODES:
        case GET_DISPLAY_MODES:
        // Calling setTransactionState is safe, because you need to have been
        // granted a reference to Client* and Handle* to do anything with it.
        case SET_TRANSACTION_STATE:
        case IS_HARDWARE_RC_DISPLAY:
        // setFrameRate() is deliberately available for apps to call without any
        // special permissions.
        case IS_WIDE_COLOR_DISPLAY:
        case GET_DISPLAY_BRIGHTNESS_SUPPORT:
        case SET_DISPLAY_BRIGHTNESS:
        case ADD_HDR_LAYER_INFO_LISTENER:
        case REMOVE_HDR_LAYER_INFO_LISTENER:
        case NOTIFY_POWER_BOOST:
        case SET_POWER_MODE:
        case CLEAR_BOOT_DISPLAY_MODE:
        case GET_BOOT_DISPLAY_MODE_SUPPORT:
        case SET_AUTO_LOW_LATENCY_MODE:
        case SET_GAME_CONTENT_TYPE: {
            // This is not sensitive information, so should not require permission control.
            return OK;
        }
        case BOOT_FINISHED:
        // Used by apps to hook Choreographer to SurfaceFlinger.
        case CREATE_DISPLAY_EVENT_CONNECTION:
        case CREATE_CONNECTION:
        case CREATE_DISPLAY:
        case DESTROY_DISPLAY:
        case GET_PRIMARY_PHYSICAL_DISPLAY_ID:
        case GET_PHYSICAL_DISPLAY_IDS:
        case GET_PHYSICAL_DISPLAY_TOKEN:
        case AUTHENTICATE_SURFACE:
        case GET_SUPPORTED_FRAME_TIMESTAMPS:
        case GET_DISPLAY_STATE:
        case GET_DISPLAY_STATS:
        case GET_STATIC_DISPLAY_INFO:
        case GET_DYNAMIC_DISPLAY_INFO:
        case GET_DISPLAY_NATIVE_PRIMARIES:
        case SET_ACTIVE_COLOR_MODE:
        case SET_BOOT_DISPLAY_MODE:
        case CAPTURE_LAYERS:
        case CAPTURE_DISPLAY:
        case CAPTURE_DISPLAY_BY_ID:
        case CLEAR_ANIMATION_FRAME_STATS:
        case GET_ANIMATION_FRAME_STATS:
        case OVERRIDE_HDR_TYPES:
        case ON_PULL_ATOM:
        case ENABLE_VSYNC_INJECTIONS:
        case INJECT_VSYNC:
        case GET_LAYER_DEBUG_INFO:
        case GET_COLOR_MANAGEMENT:
        case GET_COMPOSITION_PREFERENCE:
        case GET_DISPLAYED_CONTENT_SAMPLING_ATTRIBUTES:
        case SET_DISPLAY_CONTENT_SAMPLING_ENABLED:
        case GET_DISPLAYED_CONTENT_SAMPLE:
        case GET_PROTECTED_CONTENT_SUPPORT:
        case ADD_REGION_SAMPLING_LISTENER:
        case REMOVE_REGION_SAMPLING_LISTENER:
        case ADD_FPS_LISTENER:
        case REMOVE_FPS_LISTENER:
        case ADD_TUNNEL_MODE_ENABLED_LISTENER:
        case REMOVE_TUNNEL_MODE_ENABLED_LISTENER:
        case ADD_WINDOW_INFOS_LISTENER:
        case REMOVE_WINDOW_INFOS_LISTENER:
        case SET_DESIRED_DISPLAY_MODE_SPECS:
        case GET_DESIRED_DISPLAY_MODE_SPECS:
        case SET_GLOBAL_SHADOW_SETTINGS:
        case GET_DISPLAY_DECORATION_SUPPORT:
        case SET_FRAME_RATE:
        case SET_OVERRIDE_FRAME_RATE:
        case SET_FRAME_TIMELINE_INFO:
        case ADD_TRANSACTION_TRACE_LISTENER:
        case GET_GPU_CONTEXT_PRIORITY:
        case GET_MAX_ACQUIRED_BUFFER_COUNT:
            LOG_FATAL("Deprecated opcode: %d, migrated to AIDL", code);
            return PERMISSION_DENIED;
    }

    // These codes are used for the IBinder protocol to either interrogate the recipient
    // side of the transaction for its canonical interface descriptor or to dump its state.
    // We let them pass by default.
    if (code == IBinder::INTERFACE_TRANSACTION || code == IBinder::DUMP_TRANSACTION ||
        code == IBinder::PING_TRANSACTION || code == IBinder::SHELL_COMMAND_TRANSACTION ||
        code == IBinder::SYSPROPS_TRANSACTION) {
        return OK;
    }
    // Numbers from 1000 to 1042 and 20000 to 20002 are currently used for backdoors. The code
    // in onTransact verifies that the user is root, and has access to use SF.
    if ((code >= 1000 && code <= 1042) || (code >= 20000 && code <= 20002)) {
        ALOGV("Accessing SurfaceFlinger through backdoor code: %u", code);
        return OK;
    }
    ALOGE("Permission Denial: SurfaceFlinger did not recognize request code: %u", code);
    return PERMISSION_DENIED;
#pragma clang diagnostic pop
}

status_t SurfaceFlinger::onTransact(uint32_t code, const Parcel& data, Parcel* reply,
                                    uint32_t flags) {
    if (const status_t error = CheckTransactCodeCredentials(code); error != OK) {
        return error;
    }

    status_t err = BnSurfaceComposer::onTransact(code, data, reply, flags);
    if (err == UNKNOWN_TRANSACTION || err == PERMISSION_DENIED) {
        CHECK_INTERFACE(ISurfaceComposer, data, reply);
        IPCThreadState* ipc = IPCThreadState::self();
        const int uid = ipc->getCallingUid();
        if (CC_UNLIKELY(uid != AID_SYSTEM
                && !PermissionCache::checkCallingPermission(sHardwareTest))) {
            const int pid = ipc->getCallingPid();
            ALOGE("Permission Denial: "
                    "can't access SurfaceFlinger pid=%d, uid=%d", pid, uid);
            return PERMISSION_DENIED;
        }
        int n;
        switch (code) {
            case 1000: // Unused.
            case 1001:
                return NAME_NOT_FOUND;
            case 1002: // Toggle flashing on surface damage.
                if (const int delay = data.readInt32(); delay > 0) {
                    mDebugFlashDelay = delay;
                } else {
                    mDebugFlashDelay = mDebugFlashDelay ? 0 : 1;
                }
                scheduleRepaint();
                return NO_ERROR;
            case 1004: // Force composite ahead of next VSYNC.
            case 1006:
                scheduleComposite(FrameHint::kActive);
                return NO_ERROR;
            case 1005: { // Force commit ahead of next VSYNC.
                Mutex::Autolock lock(mStateLock);
                setTransactionFlags(eTransactionNeeded | eDisplayTransactionNeeded |
                                    eTraversalNeeded);
                return NO_ERROR;
            }
            case 1007: // Unused.
                return NAME_NOT_FOUND;
            case 1008: // Toggle forced GPU composition.
                mDebugDisableHWC = data.readInt32() != 0;
                scheduleRepaint();
                return NO_ERROR;
            case 1009: // Toggle use of transform hint.
                mDebugDisableTransformHint = data.readInt32() != 0;
                scheduleRepaint();
                return NO_ERROR;
            case 1010: // Interrogate.
                reply->writeInt32(0);
                reply->writeInt32(0);
                reply->writeInt32(mDebugFlashDelay);
                reply->writeInt32(0);
                reply->writeInt32(mDebugDisableHWC);
                return NO_ERROR;
            case 1013: // Unused.
                return NAME_NOT_FOUND;
            case 1014: {
                Mutex::Autolock _l(mStateLock);
                // daltonize
                n = data.readInt32();
                switch (n % 10) {
                    case 1:
                        mDaltonizer.setType(ColorBlindnessType::Protanomaly);
                        break;
                    case 2:
                        mDaltonizer.setType(ColorBlindnessType::Deuteranomaly);
                        break;
                    case 3:
                        mDaltonizer.setType(ColorBlindnessType::Tritanomaly);
                        break;
                    default:
                        mDaltonizer.setType(ColorBlindnessType::None);
                        break;
                }
                if (n >= 10) {
                    mDaltonizer.setMode(ColorBlindnessMode::Correction);
                } else {
                    mDaltonizer.setMode(ColorBlindnessMode::Simulation);
                }

                updateColorMatrixLocked();
                return NO_ERROR;
            }
            case 1015: {
                Mutex::Autolock _l(mStateLock);
                // apply a color matrix
                n = data.readInt32();
                if (n) {
                    // color matrix is sent as a column-major mat4 matrix
                    for (size_t i = 0 ; i < 4; i++) {
                        for (size_t j = 0; j < 4; j++) {
                            mClientColorMatrix[i][j] = data.readFloat();
                        }
                    }
                } else {
                    mClientColorMatrix = mat4();
                }

                // Check that supplied matrix's last row is {0,0,0,1} so we can avoid
                // the division by w in the fragment shader
                float4 lastRow(transpose(mClientColorMatrix)[3]);
                if (any(greaterThan(abs(lastRow - float4{0, 0, 0, 1}), float4{1e-4f}))) {
                    ALOGE("The color transform's last row must be (0, 0, 0, 1)");
                }

                updateColorMatrixLocked();
                return NO_ERROR;
            }
            case 1016: { // Unused.
                return NAME_NOT_FOUND;
            }
            case 1017: {
                n = data.readInt32();
                mForceFullDamage = n != 0;
                return NO_ERROR;
            }
            case 1018: { // Modify Choreographer's duration
                n = data.readInt32();
                mScheduler->setDuration(mAppConnectionHandle, std::chrono::nanoseconds(n), 0ns);
                return NO_ERROR;
            }
            case 1019: { // Modify SurfaceFlinger's duration
                n = data.readInt32();
                mScheduler->setDuration(mSfConnectionHandle, std::chrono::nanoseconds(n), 0ns);
                return NO_ERROR;
            }
            case 1020: { // Layer updates interceptor
                n = data.readInt32();
                if (n) {
                    ALOGV("Interceptor enabled");
                    mInterceptor->enable(mDrawingState.layersSortedByZ, mDrawingState.displays);
                }
                else{
                    ALOGV("Interceptor disabled");
                    mInterceptor->disable();
                }
                return NO_ERROR;
            }
            case 1021: { // Disable HWC virtual displays
                const bool enable = data.readInt32() != 0;
                static_cast<void>(
                        mScheduler->schedule([this, enable] { enableHalVirtualDisplays(enable); }));
                return NO_ERROR;
            }
            case 1022: { // Set saturation boost
                Mutex::Autolock _l(mStateLock);
                mGlobalSaturationFactor = std::max(0.0f, std::min(data.readFloat(), 2.0f));

                updateColorMatrixLocked();
                return NO_ERROR;
            }
            case 1023: { // Set native mode
                int32_t colorMode;

                mDisplayColorSetting = static_cast<DisplayColorSetting>(data.readInt32());
                if (data.readInt32(&colorMode) == NO_ERROR) {
                    mForceColorMode = static_cast<ColorMode>(colorMode);
                }
                scheduleRepaint();
                return NO_ERROR;
            }
            // Deprecate, use 1030 to check whether the device is color managed.
            case 1024: {
                return NAME_NOT_FOUND;
            }
            case 1025: { // Set layer tracing
                n = data.readInt32();
                bool tracingEnabledChanged;
                if (n == 1) {
                    int64_t fixedStartingTime = data.readInt64();
                    ALOGD("LayerTracing enabled");
                    tracingEnabledChanged = mLayerTracing.enable();
                    if (tracingEnabledChanged) {
                        int64_t startingTime =
                                (fixedStartingTime) ? fixedStartingTime : systemTime();
                        mScheduler
                                ->schedule([&]() FTL_FAKE_GUARD(mStateLock) {
                                    mLayerTracing.notify(true /* visibleRegionDirty */,
                                                         startingTime, mLastCommittedVsyncId.value);
                                })
                                .wait();
                    }
                } else if (n == 2) {
                    std::string filename = std::string(data.readCString());
                    ALOGD("LayerTracing disabled. Trace wrote to %s", filename.c_str());
                    tracingEnabledChanged = mLayerTracing.disable(filename.c_str());
                } else {
                    ALOGD("LayerTracing disabled");
                    tracingEnabledChanged = mLayerTracing.disable();
                }
                mTracingEnabledChanged = tracingEnabledChanged;
                reply->writeInt32(NO_ERROR);
                return NO_ERROR;
            }
            case 1026: { // Get layer tracing status
                reply->writeBool(mLayerTracing.isEnabled());
                return NO_ERROR;
            }
            // Is a DisplayColorSetting supported?
            case 1027: {
                const auto display = getDefaultDisplayDevice();
                if (!display) {
                    return NAME_NOT_FOUND;
                }

                DisplayColorSetting setting = static_cast<DisplayColorSetting>(data.readInt32());
                switch (setting) {
                    case DisplayColorSetting::kManaged:
                        reply->writeBool(useColorManagement);
                        break;
                    case DisplayColorSetting::kUnmanaged:
                        reply->writeBool(true);
                        break;
                    case DisplayColorSetting::kEnhanced:
                        reply->writeBool(display->hasRenderIntent(RenderIntent::ENHANCE));
                        break;
                    default: // vendor display color setting
                        reply->writeBool(
                                display->hasRenderIntent(static_cast<RenderIntent>(setting)));
                        break;
                }
                return NO_ERROR;
            }
            case 1028: { // Unused.
                return NAME_NOT_FOUND;
            }
            // Set buffer size for SF tracing (value in KB)
            case 1029: {
                n = data.readInt32();
                if (n <= 0 || n > MAX_TRACING_MEMORY) {
                    ALOGW("Invalid buffer size: %d KB", n);
                    reply->writeInt32(BAD_VALUE);
                    return BAD_VALUE;
                }

                ALOGD("Updating trace buffer to %d KB", n);
                mLayerTracing.setBufferSize(n * 1024);
                reply->writeInt32(NO_ERROR);
                return NO_ERROR;
            }
            // Is device color managed?
            case 1030: {
                reply->writeBool(useColorManagement);
                return NO_ERROR;
            }
            // Override default composition data space
            // adb shell service call SurfaceFlinger 1031 i32 1 DATASPACE_NUMBER DATASPACE_NUMBER \
            // && adb shell stop zygote && adb shell start zygote
            // to restore: adb shell service call SurfaceFlinger 1031 i32 0 && \
            // adb shell stop zygote && adb shell start zygote
            case 1031: {
                Mutex::Autolock _l(mStateLock);
                n = data.readInt32();
                if (n) {
                    n = data.readInt32();
                    if (n) {
                        Dataspace dataspace = static_cast<Dataspace>(n);
                        if (!validateCompositionDataspace(dataspace)) {
                            return BAD_VALUE;
                        }
                        mDefaultCompositionDataspace = dataspace;
                    }
                    n = data.readInt32();
                    if (n) {
                        Dataspace dataspace = static_cast<Dataspace>(n);
                        if (!validateCompositionDataspace(dataspace)) {
                            return BAD_VALUE;
                        }
                        mWideColorGamutCompositionDataspace = dataspace;
                    }
                } else {
                    // restore composition data space.
                    mDefaultCompositionDataspace = defaultCompositionDataspace;
                    mWideColorGamutCompositionDataspace = wideColorGamutCompositionDataspace;
                }
                return NO_ERROR;
            }
            // Set trace flags
            case 1033: {
                n = data.readUint32();
                ALOGD("Updating trace flags to 0x%x", n);
                mLayerTracing.setTraceFlags(n);
                reply->writeInt32(NO_ERROR);
                return NO_ERROR;
            }
            case 1034: {
                auto future = mScheduler->schedule(
                        [&]() FTL_FAKE_GUARD(mStateLock) FTL_FAKE_GUARD(kMainThreadContext) {
                            switch (n = data.readInt32()) {
                                case 0:
                                case 1:
                                    enableRefreshRateOverlay(static_cast<bool>(n));
                                    break;
                                default:
                                    reply->writeBool(isRefreshRateOverlayEnabled());
                            }
                        });

                future.wait();
                return NO_ERROR;
            }
            case 1035: {
                const int modeId = data.readInt32();

                const auto display = getDefaultDisplayDevice();
                const auto numConfigs = display->refreshRateConfigs().getAllRefreshRates().size();
                if ((modeId >= 0) && (modeId < numConfigs)) {
                    const auto displayId = getInternalDisplayId();
                    if (!displayId) {
                        ALOGE("No internal display found.");
                        return NO_ERROR;
                    }
                    if(isSupportedConfigSwitch(getPhysicalDisplayToken(*displayId),
                    modeId) != NO_ERROR) {
                       return BAD_VALUE;
                    }
                    // TODO(b/249122891) Account for refactor to re-enable
                    /*
                    status_t result = setActiveModeFromBackdoor(getPhysicalDisplayToken(*displayId), modeId);
                    if (result != NO_ERROR) {
                        return result;
                    }
                    */
                    mDebugDisplayModeSetByBackdoor = true;
                }

                const auto displayToken = [&]() -> sp<IBinder> {
                    uint64_t value;
                    if (data.readUint64(&value) != NO_ERROR) {
                        return getDefaultDisplayDevice()->getDisplayToken().promote();
                    }
                    if (const auto id = DisplayId::fromValue<PhysicalDisplayId>(value)) {
                        return getPhysicalDisplayToken(*id);
                    }
                    ALOGE("Invalid physical display ID");
                    return nullptr;
                }();

                mDebugDisplayModeSetByBackdoor = false;
                const status_t result = setActiveModeFromBackdoor(displayToken, DisplayModeId{modeId});
                mDebugDisplayModeSetByBackdoor = result == NO_ERROR;
                return result;
            }
            // Turn on/off frame rate flexibility mode. When turned on it overrides the display
            // manager frame rate policy a new policy which allows switching between all refresh
            // rates.
            case 1036: {
                if (data.readInt32() > 0) { // turn on
                    return mScheduler
                            ->schedule([this] {
                                const auto display =
                                        FTL_FAKE_GUARD(mStateLock, getDefaultDisplayDeviceLocked());

                                // This is a little racy, but not in a way that hurts anything. As
                                // we grab the defaultMode from the display manager policy, we could
                                // be setting a new display manager policy, leaving us using a stale
                                // defaultMode. The defaultMode doesn't matter for the override
                                // policy though, since we set allowGroupSwitching to true, so it's
                                // not a problem.
                                scheduler::RefreshRateConfigs::Policy overridePolicy;
                                overridePolicy.defaultMode = display->refreshRateConfigs()
                                                                     .getDisplayManagerPolicy()
                                                                     .defaultMode;
                                overridePolicy.allowGroupSwitching = true;
                                constexpr bool kOverridePolicy = true;
                                return setDesiredDisplayModeSpecsInternal(display, overridePolicy,
                                                                          kOverridePolicy);
                            })
                            .get();
                } else { // turn off
                    return mScheduler
                            ->schedule([this] {
                                const auto display =
                                        FTL_FAKE_GUARD(mStateLock, getDefaultDisplayDeviceLocked());
                                constexpr bool kOverridePolicy = true;
                                return setDesiredDisplayModeSpecsInternal(display, {},
                                                                          kOverridePolicy);
                            })
                            .get();
                }
            }
            // Inject a hotplug connected event for the primary display. This will deallocate and
            // reallocate the display state including framebuffers.
            case 1037: {
                const hal::HWDisplayId hwcId =
                        (Mutex::Autolock(mStateLock), getHwComposer().getPrimaryHwcDisplayId());

                onComposerHalHotplug(hwcId, hal::Connection::CONNECTED);
                return NO_ERROR;
            }
            // Modify the max number of display frames stored within FrameTimeline
            case 1038: {
                n = data.readInt32();
                if (n < 0 || n > MAX_ALLOWED_DISPLAY_FRAMES) {
                    ALOGW("Invalid max size. Maximum allowed is %d", MAX_ALLOWED_DISPLAY_FRAMES);
                    return BAD_VALUE;
                }
                if (n == 0) {
                    // restore to default
                    mFrameTimeline->reset();
                    return NO_ERROR;
                }
                mFrameTimeline->setMaxDisplayFrames(n);
                return NO_ERROR;
            }
            case 1039: {
                PhysicalDisplayId displayId = [&]() {
                    Mutex::Autolock lock(mStateLock);
                    return getDefaultDisplayDeviceLocked()->getPhysicalId();
                }();

                auto inUid = static_cast<uid_t>(data.readInt32());
                const auto refreshRate = data.readFloat();
                mScheduler->setPreferredRefreshRateForUid(FrameRateOverride{inUid, refreshRate});
                mScheduler->onFrameRateOverridesChanged(mAppConnectionHandle, displayId);
                return NO_ERROR;
            }
            // Toggle caching feature
            // First argument is an int32 - nonzero enables caching and zero disables caching
            // Second argument is an optional uint64 - if present, then limits enabling/disabling
            // caching to a particular physical display
            case 1040: {
                auto future = mScheduler->schedule([&] {
                    n = data.readInt32();
                    std::optional<PhysicalDisplayId> inputId = std::nullopt;
                    if (uint64_t inputDisplayId; data.readUint64(&inputDisplayId) == NO_ERROR) {
                        inputId = DisplayId::fromValue<PhysicalDisplayId>(inputDisplayId);
                        if (!inputId || getPhysicalDisplayToken(*inputId)) {
                            ALOGE("No display with id: %" PRIu64, inputDisplayId);
                            return NAME_NOT_FOUND;
                        }
                    }
                    {
                        Mutex::Autolock lock(mStateLock);
                        mLayerCachingEnabled = n != 0;
                        for (const auto& [_, display] : mDisplays) {
                            if (!inputId || *inputId == display->getPhysicalId()) {
                                display->enableLayerCaching(mLayerCachingEnabled);
                            }
                        }
                    }
                    return OK;
                });

                if (const status_t error = future.get(); error != OK) {
                    return error;
                }
                scheduleRepaint();
                return NO_ERROR;
            }
            case 1041: { // Transaction tracing
                if (mTransactionTracing) {
                    if (data.readInt32()) {
                        // Transaction tracing is always running but allow the user to temporarily
                        // increase the buffer when actively debugging.
                        mTransactionTracing->setBufferSize(
                                TransactionTracing::ACTIVE_TRACING_BUFFER_SIZE);
                    } else {
                        mTransactionTracing->writeToFile();
                        mTransactionTracing->setBufferSize(
                                TransactionTracing::CONTINUOUS_TRACING_BUFFER_SIZE);
                    }
                }
                reply->writeInt32(NO_ERROR);
                return NO_ERROR;
            }
            case 1042: { // Write layers trace or transaction trace to file
                if (mTransactionTracing) {
                    mTransactionTracing->writeToFile();
                }
                if (mLayerTracingEnabled) {
                    mLayerTracing.writeToFile();
                }
                reply->writeInt32(NO_ERROR);
                return NO_ERROR;
            }
            case 20000: {
              uint64_t disp = 0;
              hal::PowerMode power_mode = hal::PowerMode::ON;
              int32_t tile_h_loc = -1;
              int32_t tile_v_loc = -1;
               uint32_t num_h_tiles = 1;
                uint32_t num_v_tiles = 1;
                if (data.readUint64(&disp) != NO_ERROR) {
                    err = BAD_TYPE;
                    ALOGE("Invalid 64-bit unsigned-int display id parameter.");
                    break;
                }

                int32_t mode = 0;
                if (data.readInt32(&mode) != NO_ERROR) {
                    err = BAD_TYPE;
                    ALOGE("Invalid 32-bit signed-int power mode parameter.");
                    break;
                }
                power_mode = static_cast<hal::PowerMode>(mode);

                if (data.readInt32(&tile_h_loc) != NO_ERROR) {
                    tile_h_loc = -1;
                }
                if (data.readInt32(&tile_v_loc) != NO_ERROR) {
                    tile_v_loc = 0;
                }
                if (tile_h_loc < 0) {
                    ALOGI("Debug: Set display = %llu, power mode = %d", (unsigned long long)disp,
                          mode);
                    if (const auto dispId = DisplayId::fromValue<PhysicalDisplayId>(disp); dispId) {
                        setPowerMode(getPhysicalDisplayToken(dispId.value()), mode);
                    }
                } else {
#if defined(QTI_DISPLAY_CONFIG_ENABLED) && defined(DISPLAY_CONFIG_TILE_DISPLAY_APIS_1_0)
                    ::DisplayConfig::PowerMode hwcMode = ::DisplayConfig::PowerMode::kOff;
                    switch (power_mode) {
                        case hal::PowerMode::DOZE:
                            hwcMode = ::DisplayConfig::PowerMode::kDoze;
                            break;
                        case hal::PowerMode::ON:
                            hwcMode = ::DisplayConfig::PowerMode::kOn;
                            break;
                        case hal::PowerMode::DOZE_SUSPEND:
                            hwcMode = ::DisplayConfig::PowerMode::kDozeSuspend;
                            break;
                        default:
                            break;
                    }
                    // A regular display has one h tile and one v tile.
                    mDisplayConfigIntf->GetDisplayTileCount(disp, &num_h_tiles, &num_v_tiles);
                    if (((num_h_tiles * num_v_tiles) < 2) || tile_h_loc >= num_h_tiles
                        || tile_v_loc >= num_v_tiles) {
                        ALOGE("Debug: Display %llu has only %u h tiles and %u v tiles. Not a true "
                              "tile display or invalid tile h or v locations given.",
                              (unsigned long long)disp, num_h_tiles, num_v_tiles);
                    } else {
                        err = mDisplayConfigIntf->SetPowerModeTiled(disp, hwcMode, tile_h_loc,
                                                                    tile_v_loc);
                        if (NO_ERROR != err) {
                            ALOGE("Debug: DisplayConfig::SetPowerModeTiled() returned error %d",
                                  err);
                            break;
                        }
                    }
#endif
                    ALOGI("Debug: Set display = %llu, power mode = %d at tile h loc = %d, tile v "
                          "loc = %d (Has %u h tiles and %u v tiles)", (unsigned long long)disp,
                          mode, tile_h_loc, tile_v_loc, num_h_tiles, num_v_tiles);
                }
              return NO_ERROR;
            }
            case 20001: {
                uint64_t disp = 0;
                int32_t level = 0;
                int32_t tile_h_loc = -1;
                int32_t tile_v_loc = -1;
                uint32_t num_h_tiles = 1;
                uint32_t num_v_tiles = 1;
                if (data.readUint64(&disp) != NO_ERROR) {
                    err = BAD_TYPE;
                    ALOGE("Invalid 64-bit unsigned-int display id parameter.");
                    break;
                }
                if (data.readInt32(&level) != NO_ERROR) {
                    err = BAD_TYPE;
                    ALOGE("Invalid 32-bit signed-int brightess parameter.");
                    break;
                }
                float levelf = static_cast<float>(level)/255.0f;
                gui::DisplayBrightness brightness;
                brightness.displayBrightness = levelf;
                if (data.readInt32(&tile_h_loc) != NO_ERROR) {
                    tile_h_loc = -1;
                }
                if (data.readInt32(&tile_v_loc) != NO_ERROR) {
                    tile_v_loc = 0;
                }
                if (tile_h_loc < 0) {
                    ALOGI("Debug: Set display = %llu, brightness level = %d/255 (%0.2ff)",
                          (unsigned long long)disp, level, levelf);
                    if (const auto dispId = DisplayId::fromValue<PhysicalDisplayId>(disp); dispId) {
                        setDisplayBrightness(getPhysicalDisplayToken(dispId.value()),
                                             brightness);
                    }
                } else {
#if defined(QTI_DISPLAY_CONFIG_ENABLED) && defined(DISPLAY_CONFIG_TILE_DISPLAY_APIS_1_0)
                    // A regular display has one h tile and one v tile.
                    mDisplayConfigIntf->GetDisplayTileCount(disp, &num_h_tiles, &num_v_tiles);
                    if (((num_h_tiles * num_v_tiles) < 2) || tile_h_loc >= num_h_tiles
                        || tile_v_loc >= num_v_tiles) {
                        ALOGE("Debug: Display %llu has only %u h tiles and %u v tiles. Not a true "
                              "tile display or invalid tile h or v locations given.",
                              (unsigned long long)disp, num_h_tiles, num_v_tiles);
                    } else {
                        err = mDisplayConfigIntf->SetPanelBrightnessTiled(disp, level, tile_h_loc,
                                                                          tile_v_loc);
                        if (NO_ERROR != err) {
                            ALOGE("Debug: DisplayConfig::SetPanelBrightnessTiled() returned error "
                                  "%d", err);
                            break;
                        }
                    }
#endif
                    ALOGI("Debug: Set display = %llu, brightness level = %d/255 (%0.2ff) at tile h "
                          "loc = %d, tile v loc = %d (Has %u h tiles and %u v tiles)",
                          (unsigned long long)disp, level, levelf, tile_h_loc, tile_v_loc,
                          num_h_tiles, num_v_tiles);
                }
                return NO_ERROR;
            }
            case 20002: {
                uint64_t disp = 0;
                int32_t pref = 0;
                if (data.readUint64(&disp) != NO_ERROR) {
                    err = BAD_TYPE;
                    ALOGE("Invalid 64-bit unsigned-int display id parameter.");
                    break;
                }
                if (data.readInt32(&pref) != NO_ERROR) {
                    err = BAD_TYPE;
                    ALOGE("Invalid 32-bit signed-int wider-mode preference parameter.");
                    break;
                }
                ALOGI("Debug: Set display = %llu, wider-mode preference = %d",
                      (unsigned long long)disp, pref);
#if defined(QTI_DISPLAY_CONFIG_ENABLED) && defined(DISPLAY_CONFIG_TILE_DISPLAY_APIS_1_0)
                ::DisplayConfig::WiderModePref wider_mode_pref =
                    ::DisplayConfig::WiderModePref::kNoPreference;
                switch (pref) {
                    case 1:
                        wider_mode_pref = ::DisplayConfig::WiderModePref::kWiderAsyncMode;
                        break;
                    case 2:
                        wider_mode_pref = ::DisplayConfig::WiderModePref::kWiderSyncMode;
                        break;
                    default:
                        // Use default DisplayConfig::WiderModePref::kNoPreference.
                        break;
                }
                err = mDisplayConfigIntf->SetWiderModePreference(disp, wider_mode_pref);
                if (NO_ERROR != err) {
                    ALOGE("Debug: DisplayConfig::SetWiderModePreference() returned error %d", err);
                    break;
                }
#endif
                return NO_ERROR;
            }
        }
    }
    return err;
}

void SurfaceFlinger::kernelTimerChanged(bool expired) {
    static bool updateOverlay =
            property_get_bool("debug.sf.kernel_idle_timer_update_overlay", true);
    if (!updateOverlay) return;

    // Update the overlay on the main thread to avoid race conditions with
    // mRefreshRateConfigs->getActiveMode()
    static_cast<void>(mScheduler->schedule([=] {
        const auto display = FTL_FAKE_GUARD(mStateLock, getDefaultDisplayDeviceLocked());
        if (!display) {
            ALOGW("%s: default display is null", __func__);
            return;
        }
        if (!display->isRefreshRateOverlayEnabled()) return;

        const auto desiredActiveMode = display->getDesiredActiveMode();
        const std::optional<DisplayModeId> desiredModeId = desiredActiveMode
                ? std::make_optional(desiredActiveMode->mode->getId())
                : std::nullopt;

        const bool timerExpired = mKernelIdleTimerEnabled && expired;

        if (display->onKernelTimerChanged(desiredModeId, timerExpired)) {
            mScheduler->scheduleFrame();
        }
    }));
}

std::pair<std::optional<KernelIdleTimerController>, std::chrono::milliseconds>
SurfaceFlinger::getKernelIdleTimerProperties(DisplayId displayId) {
    const bool isKernelIdleTimerHwcSupported = getHwComposer().getComposer()->isSupported(
            android::Hwc2::Composer::OptionalFeature::KernelIdleTimer);
    const auto timeout = getIdleTimerTimeout(displayId);
    if (isKernelIdleTimerHwcSupported) {
        if (const auto id = PhysicalDisplayId::tryCast(displayId);
            getHwComposer().hasDisplayIdleTimerCapability(*id)) {
            // In order to decide if we can use the HWC api for idle timer
            // we query DisplayCapability::DISPLAY_IDLE_TIMER directly on the composer
            // without relying on hasDisplayCapability.
            // hasDisplayCapability relies on DisplayCapabilities
            // which are updated after we set the PowerMode::ON.
            // DISPLAY_IDLE_TIMER is a display driver property
            // and is available before the PowerMode::ON
            return {KernelIdleTimerController::HwcApi, timeout};
        }
        return {std::nullopt, timeout};
    }
    if (getKernelIdleTimerSyspropConfig(displayId)) {
        return {KernelIdleTimerController::Sysprop, timeout};
    }

    return {std::nullopt, timeout};
}

void SurfaceFlinger::updateKernelIdleTimer(std::chrono::milliseconds timeout,
                                           KernelIdleTimerController controller,
                                           PhysicalDisplayId displayId) {
    switch (controller) {
        case KernelIdleTimerController::HwcApi: {
            getHwComposer().setIdleTimerEnabled(displayId, timeout);
            break;
        }
        case KernelIdleTimerController::Sysprop: {
            base::SetProperty(KERNEL_IDLE_TIMER_PROP, timeout > 0ms ? "true" : "false");
            break;
        }
    }
}

void SurfaceFlinger::toggleKernelIdleTimer() {
    using KernelIdleTimerAction = scheduler::RefreshRateConfigs::KernelIdleTimerAction;

    const auto display = getDefaultDisplayDeviceLocked();
    if (!display) {
        ALOGW("%s: default display is null", __func__);
        return;
    }

    // If the support for kernel idle timer is disabled for the active display,
    // don't do anything.
    const std::optional<KernelIdleTimerController> kernelIdleTimerController =
            display->refreshRateConfigs().kernelIdleTimerController();
    if (!kernelIdleTimerController.has_value()) {
        return;
    }

    const KernelIdleTimerAction action = display->refreshRateConfigs().getIdleTimerAction();

    switch (action) {
        case KernelIdleTimerAction::TurnOff:
            if (mKernelIdleTimerEnabled) {
                ATRACE_INT("KernelIdleTimer", 0);
                std::chrono::milliseconds constexpr kTimerDisabledTimeout = 0ms;
                updateKernelIdleTimer(kTimerDisabledTimeout, kernelIdleTimerController.value(),
                                      display->getPhysicalId());
                mKernelIdleTimerEnabled = false;
            }
            break;
        case KernelIdleTimerAction::TurnOn:
            if (!mKernelIdleTimerEnabled) {
                ATRACE_INT("KernelIdleTimer", 1);
                const std::chrono::milliseconds timeout =
                        display->refreshRateConfigs().getIdleTimerTimeout();
                updateKernelIdleTimer(timeout, kernelIdleTimerController.value(),
                                      display->getPhysicalId());
                mKernelIdleTimerEnabled = true;
            }
            break;
    }
}

// A simple RAII class to disconnect from an ANativeWindow* when it goes out of scope
class WindowDisconnector {
public:
    WindowDisconnector(ANativeWindow* window, int api) : mWindow(window), mApi(api) {}
    ~WindowDisconnector() {
        native_window_api_disconnect(mWindow, mApi);
    }

private:
    ANativeWindow* mWindow;
    const int mApi;
};

static Dataspace pickDataspaceFromColorMode(const ColorMode colorMode) {
    switch (colorMode) {
        case ColorMode::DISPLAY_P3:
        case ColorMode::BT2100_PQ:
        case ColorMode::BT2100_HLG:
        case ColorMode::DISPLAY_BT2020:
            return Dataspace::DISPLAY_P3;
        default:
            return Dataspace::V0_SRGB;
    }
}

static bool hasCaptureBlackoutContentPermission() {
    IPCThreadState* ipc = IPCThreadState::self();
    const int pid = ipc->getCallingPid();
    const int uid = ipc->getCallingUid();
    return uid == AID_GRAPHICS || uid == AID_SYSTEM ||
            PermissionCache::checkPermission(sCaptureBlackoutContent, pid, uid);
}

static status_t validateScreenshotPermissions(const CaptureArgs& captureArgs) {
    IPCThreadState* ipc = IPCThreadState::self();
    const int pid = ipc->getCallingPid();
    const int uid = ipc->getCallingUid();
    if (uid == AID_GRAPHICS || PermissionCache::checkPermission(sReadFramebuffer, pid, uid)) {
        return OK;
    }

    // If the caller doesn't have the correct permissions but is only attempting to screenshot
    // itself, we allow it to continue.
    if (captureArgs.uid == uid) {
        return OK;
    }

    ALOGE("Permission Denial: can't take screenshot pid=%d, uid=%d", pid, uid);
    return PERMISSION_DENIED;
}

status_t SurfaceFlinger::setSchedFifo(bool enabled) {
    static constexpr int kFifoPriority = 2;
    static constexpr int kOtherPriority = 0;

    struct sched_param param = {0};
    int sched_policy;
    if (enabled) {
        sched_policy = SCHED_FIFO;
        param.sched_priority = kFifoPriority;
    } else {
        sched_policy = SCHED_OTHER;
        param.sched_priority = kOtherPriority;
    }

    if (sched_setscheduler(0, sched_policy, &param) != 0) {
        return -errno;
    }

    return NO_ERROR;
}

status_t SurfaceFlinger::setSchedAttr(bool enabled) {
    static const unsigned int kUclampMin =
            base::GetUintProperty<unsigned int>("ro.surface_flinger.uclamp.min", 0U);

    if (!kUclampMin) {
        // uclamp.min set to 0 (default), skip setting
        return NO_ERROR;
    }

    // Currently, there is no wrapper in bionic: b/183240349.
    struct sched_attr {
        uint32_t size;
        uint32_t sched_policy;
        uint64_t sched_flags;
        int32_t sched_nice;
        uint32_t sched_priority;
        uint64_t sched_runtime;
        uint64_t sched_deadline;
        uint64_t sched_period;
        uint32_t sched_util_min;
        uint32_t sched_util_max;
    };

    sched_attr attr = {};
    attr.size = sizeof(attr);

    attr.sched_flags = (SCHED_FLAG_KEEP_ALL | SCHED_FLAG_UTIL_CLAMP);
    attr.sched_util_min = enabled ? kUclampMin : 0;
    attr.sched_util_max = 1024;

    if (syscall(__NR_sched_setattr, 0, &attr, 0)) {
        return -errno;
    }

    return NO_ERROR;
}

status_t SurfaceFlinger::captureDisplay(const DisplayCaptureArgs& args,
                                        const sp<IScreenCaptureListener>& captureListener) {
    ATRACE_CALL();

    status_t validate = validateScreenshotPermissions(args);
    if (validate != OK) {
        return validate;
    }

    if (!args.displayToken) return BAD_VALUE;

    wp<const DisplayDevice> displayWeak;
    ui::LayerStack layerStack;
    ui::Size reqSize(args.width, args.height);
    ui::Dataspace dataspace;
    {
        Mutex::Autolock lock(mStateLock);
        sp<DisplayDevice> display = getDisplayDeviceLocked(args.displayToken);
        if (!display) return NAME_NOT_FOUND;
        displayWeak = display;
        layerStack = display->getLayerStack();

        // set the requested width/height to the logical display layer stack rect size by default
        if (args.width == 0 || args.height == 0) {
            reqSize = display->getLayerStackSpaceRect().getSize();
        }

        // The dataspace is depended on the color mode of display, that could use non-native mode
        // (ex. displayP3) to enhance the content, but some cases are checking native RGB in bytes,
        // and failed if display is not in native mode. This provide a way to force using native
        // colors when capture.
        dataspace = args.dataspace;
        if (dataspace == ui::Dataspace::UNKNOWN) {
            const ui::ColorMode colorMode = display->getCompositionDisplay()->getState().colorMode;
            dataspace = pickDataspaceFromColorMode(colorMode);
        }
    }

    RenderAreaFuture renderAreaFuture = ftl::defer([=] {
        return DisplayRenderArea::create(displayWeak, args.sourceCrop, reqSize, dataspace,
                                         args.useIdentityTransform, args.captureSecureLayers);
    });

    auto traverseLayers = [this, args, layerStack](const LayerVector::Visitor& visitor) {
        traverseLayersInLayerStack(layerStack, args.uid, visitor);
    };

    auto future = captureScreenCommon(std::move(renderAreaFuture), traverseLayers, reqSize,
                                      args.pixelFormat, args.allowProtected, args.grayscale,
                                      captureListener);
    return fenceStatus(future.get());
}

status_t SurfaceFlinger::captureDisplay(DisplayId displayId,
                                        const sp<IScreenCaptureListener>& captureListener) {
    ui::LayerStack layerStack;
    wp<const DisplayDevice> displayWeak;
    ui::Size size;
    ui::Dataspace dataspace;
    {
        Mutex::Autolock lock(mStateLock);

        const auto display = getDisplayDeviceLocked(displayId);
        if (!display) {
            return NAME_NOT_FOUND;
        }

        displayWeak = display;
        layerStack = display->getLayerStack();
        size = display->getLayerStackSpaceRect().getSize();

        dataspace =
                pickDataspaceFromColorMode(display->getCompositionDisplay()->getState().colorMode);
    }

    RenderAreaFuture renderAreaFuture = ftl::defer([=] {
        return DisplayRenderArea::create(displayWeak, Rect(), size, dataspace,
                                         false /* useIdentityTransform */,
                                         false /* captureSecureLayers */);
    });

    auto traverseLayers = [this, layerStack](const LayerVector::Visitor& visitor) {
        traverseLayersInLayerStack(layerStack, CaptureArgs::UNSET_UID, visitor);
    };

    if (captureListener == nullptr) {
        ALOGE("capture screen must provide a capture listener callback");
        return BAD_VALUE;
    }

    constexpr bool kAllowProtected = false;
    constexpr bool kGrayscale = false;

    auto future = captureScreenCommon(std::move(renderAreaFuture), traverseLayers, size,
                                      ui::PixelFormat::RGBA_8888, kAllowProtected, kGrayscale,
                                      captureListener);
    return fenceStatus(future.get());
}

status_t SurfaceFlinger::captureLayers(const LayerCaptureArgs& args,
                                       const sp<IScreenCaptureListener>& captureListener) {
    ATRACE_CALL();

    status_t validate = validateScreenshotPermissions(args);
    if (validate != OK) {
        return validate;
    }

    ui::Size reqSize;
    sp<Layer> parent;
    Rect crop(args.sourceCrop);
    std::unordered_set<sp<Layer>, SpHash<Layer>> excludeLayers;
    ui::Dataspace dataspace;

    // Call this before holding mStateLock to avoid any deadlocking.
    bool canCaptureBlackoutContent = hasCaptureBlackoutContentPermission();

    {
        Mutex::Autolock lock(mStateLock);

        parent = fromHandle(args.layerHandle).promote();
        if (parent == nullptr) {
            ALOGE("captureLayers called with an invalid or removed parent");
            return NAME_NOT_FOUND;
        }

        if (!canCaptureBlackoutContent &&
            parent->getDrawingState().flags & layer_state_t::eLayerSecure) {
            ALOGW("Attempting to capture secure layer: PERMISSION_DENIED");
            return PERMISSION_DENIED;
        }

        Rect parentSourceBounds = parent->getCroppedBufferSize(parent->getDrawingState());
        if (args.sourceCrop.width() <= 0) {
            crop.left = 0;
            crop.right = parentSourceBounds.getWidth();
        }

        if (args.sourceCrop.height() <= 0) {
            crop.top = 0;
            crop.bottom = parentSourceBounds.getHeight();
        }

        if (crop.isEmpty() || args.frameScaleX <= 0.0f || args.frameScaleY <= 0.0f) {
            // Error out if the layer has no source bounds (i.e. they are boundless) and a source
            // crop was not specified, or an invalid frame scale was provided.
            return BAD_VALUE;
        }
        reqSize = ui::Size(crop.width() * args.frameScaleX, crop.height() * args.frameScaleY);

        for (const auto& handle : args.excludeHandles) {
            sp<Layer> excludeLayer = fromHandle(handle).promote();
            if (excludeLayer != nullptr) {
                excludeLayers.emplace(excludeLayer);
            } else {
                ALOGW("Invalid layer handle passed as excludeLayer to captureLayers");
                return NAME_NOT_FOUND;
            }
        }

        // The dataspace is depended on the color mode of display, that could use non-native mode
        // (ex. displayP3) to enhance the content, but some cases are checking native RGB in bytes,
        // and failed if display is not in native mode. This provide a way to force using native
        // colors when capture.
        dataspace = args.dataspace;
    } // mStateLock

    // really small crop or frameScale
    if (reqSize.width <= 0 || reqSize.height <= 0) {
        ALOGW("Failed to captureLayes: crop or scale too small");
        return BAD_VALUE;
    }

    Rect layerStackSpaceRect(0, 0, reqSize.width, reqSize.height);
    bool childrenOnly = args.childrenOnly;
    RenderAreaFuture renderAreaFuture = ftl::defer([=]() -> std::unique_ptr<RenderArea> {
        return std::make_unique<LayerRenderArea>(*this, parent, crop, reqSize, dataspace,
                                                 childrenOnly, layerStackSpaceRect,
                                                 args.captureSecureLayers);
    });

    auto traverseLayers = [parent, args, excludeLayers](const LayerVector::Visitor& visitor) {
        parent->traverseChildrenInZOrder(LayerVector::StateSet::Drawing, [&](Layer* layer) {
            if (!layer->isVisible()) {
                return;
            } else if (args.childrenOnly && layer == parent.get()) {
                return;
            } else if (args.uid != CaptureArgs::UNSET_UID && args.uid != layer->getOwnerUid()) {
                return;
            }

            auto p = sp<Layer>::fromExisting(layer);
            while (p != nullptr) {
                if (excludeLayers.count(p) != 0) {
                    return;
                }
                p = p->getParent();
            }

            visitor(layer);
        });
    };

    if (captureListener == nullptr) {
        ALOGE("capture screen must provide a capture listener callback");
        return BAD_VALUE;
    }

    auto future = captureScreenCommon(std::move(renderAreaFuture), traverseLayers, reqSize,
                                      args.pixelFormat, args.allowProtected, args.grayscale,
                                      captureListener);
    return fenceStatus(future.get());
}

ftl::SharedFuture<FenceResult> SurfaceFlinger::captureScreenCommon(
        RenderAreaFuture renderAreaFuture, TraverseLayersFunction traverseLayers,
        ui::Size bufferSize, ui::PixelFormat reqPixelFormat, bool allowProtected, bool grayscale,
        const sp<IScreenCaptureListener>& captureListener) {
    ATRACE_CALL();

    if (exceedsMaxRenderTargetSize(bufferSize.getWidth(), bufferSize.getHeight())) {
        ALOGE("Attempted to capture screen with size (%" PRId32 ", %" PRId32
              ") that exceeds render target size limit.",
              bufferSize.getWidth(), bufferSize.getHeight());
        return ftl::yield<FenceResult>(base::unexpected(BAD_VALUE)).share();
    }

    // Loop over all visible layers to see whether there's any protected layer. A protected layer is
    // typically a layer with DRM contents, or have the GRALLOC_USAGE_PROTECTED set on the buffer.
    // A protected layer has no implication on whether it's secure, which is explicitly set by
    // application to avoid being screenshot or drawn via unsecure display.
    const bool supportsProtected = getRenderEngine().supportsProtectedContent();
    bool hasProtectedLayer = false;
    if (allowProtected && supportsProtected) {
        auto future = mScheduler->schedule([=]() {
            bool protectedLayerFound = false;
            traverseLayers([&](Layer* layer) {
                protectedLayerFound = protectedLayerFound ||
                        (layer->isVisible() && layer->isProtected() &&
                         !layer->isSecureCamera() && !layer->isSecureDisplay());
            });
            return protectedLayerFound;
        });
        hasProtectedLayer = future.get();
    }

    // Surface flinger captures individual screen shot for each display
    // This will lead consumption of high GPU secure memory in case
    // of secure video use cases and cause out of memory.
    {
        Mutex::Autolock lock(mStateLock);
        if(mDisplays.size() > 1) {
           hasProtectedLayer = false;
        }
    }

    const uint32_t usage = GRALLOC_USAGE_HW_COMPOSER | GRALLOC_USAGE_HW_RENDER |
            GRALLOC_USAGE_HW_TEXTURE |
            (hasProtectedLayer && allowProtected && supportsProtected
                     ? GRALLOC_USAGE_PROTECTED
                     : GRALLOC_USAGE_SW_READ_OFTEN | GRALLOC_USAGE_SW_WRITE_OFTEN);
    sp<GraphicBuffer> buffer =
            getFactory().createGraphicBuffer(bufferSize.getWidth(), bufferSize.getHeight(),
                                             static_cast<android_pixel_format>(reqPixelFormat),
                                             1 /* layerCount */, usage, "screenshot");

    const status_t bufferStatus = buffer->initCheck();
    if (bufferStatus != OK) {
        // Animations may end up being really janky, but don't crash here.
        // Otherwise an irreponsible process may cause an SF crash by allocating
        // too much.
        ALOGE("%s: Buffer failed to allocate: %d", __func__, bufferStatus);
        return ftl::yield<FenceResult>(base::unexpected(bufferStatus)).share();
    }
    const std::shared_ptr<renderengine::ExternalTexture> texture = std::make_shared<
            renderengine::impl::ExternalTexture>(buffer, getRenderEngine(),
                                                 renderengine::impl::ExternalTexture::Usage::
                                                         WRITEABLE);
    return captureScreenCommon(std::move(renderAreaFuture), traverseLayers, texture,
                               false /* regionSampling */, grayscale, captureListener);
}

ftl::SharedFuture<FenceResult> SurfaceFlinger::captureScreenCommon(
        RenderAreaFuture renderAreaFuture, TraverseLayersFunction traverseLayers,
        const std::shared_ptr<renderengine::ExternalTexture>& buffer, bool regionSampling,
        bool grayscale, const sp<IScreenCaptureListener>& captureListener) {
    ATRACE_CALL();

    bool canCaptureBlackoutContent = hasCaptureBlackoutContentPermission();

    auto future = mScheduler->schedule([=, renderAreaFuture = std::move(renderAreaFuture)]() mutable
                                       -> ftl::SharedFuture<FenceResult> {
        ScreenCaptureResults captureResults;
        std::unique_ptr<RenderArea> renderArea = renderAreaFuture.get();
        if (!renderArea) {
            ALOGW("Skipping screen capture because of invalid render area.");
            captureResults.fenceResult = base::unexpected(NO_MEMORY);
            captureListener->onScreenCaptureCompleted(captureResults);
            return ftl::yield<FenceResult>(base::unexpected(NO_ERROR)).share();
        }

        ftl::SharedFuture<FenceResult> renderFuture;
        renderArea->render([&] {
            renderFuture =
                    renderScreenImpl(*renderArea, traverseLayers, buffer, canCaptureBlackoutContent,
                                     regionSampling, grayscale, captureResults);
        });

        if (captureListener) {
            // Defer blocking on renderFuture back to the Binder thread.
            return ftl::Future(std::move(renderFuture))
                    .then([captureListener, captureResults = std::move(captureResults)](
                                  FenceResult fenceResult) mutable -> FenceResult {
                        captureResults.fenceResult = std::move(fenceResult);
                        captureListener->onScreenCaptureCompleted(captureResults);
                        return base::unexpected(NO_ERROR);
                    })
                    .share();
        }
        return renderFuture;
    });

    // Flatten nested futures.
    auto chain = ftl::Future(std::move(future)).then([](ftl::SharedFuture<FenceResult> future) {
        return future;
    });

    return chain.share();
}

ftl::SharedFuture<FenceResult> SurfaceFlinger::renderScreenImpl(
        const RenderArea& renderArea, TraverseLayersFunction traverseLayers,
        const std::shared_ptr<renderengine::ExternalTexture>& buffer,
        bool canCaptureBlackoutContent, bool regionSampling, bool grayscale,
        ScreenCaptureResults& captureResults) {
    ATRACE_CALL();

    traverseLayers([&](Layer* layer) {
        captureResults.capturedSecureLayers =
                captureResults.capturedSecureLayers || (layer->isVisible() && layer->isSecure());
    });

    const bool useProtected = buffer->getUsage() & GRALLOC_USAGE_PROTECTED;

    // We allow the system server to take screenshots of secure layers for
    // use in situations like the Screen-rotation animation and place
    // the impetus on WindowManager to not persist them.
    if (captureResults.capturedSecureLayers && !canCaptureBlackoutContent) {
        ALOGW("FB is protected: PERMISSION_DENIED");
        return ftl::yield<FenceResult>(base::unexpected(PERMISSION_DENIED)).share();
    }

    captureResults.buffer = buffer->getBuffer();
    auto dataspace = renderArea.getReqDataSpace();
    auto parent = renderArea.getParentLayer();
    auto renderIntent = RenderIntent::TONE_MAP_COLORIMETRIC;
    auto sdrWhitePointNits = DisplayDevice::sDefaultMaxLumiance;
    auto displayBrightnessNits = DisplayDevice::sDefaultMaxLumiance;

    if ((dataspace == ui::Dataspace::UNKNOWN) && (parent != nullptr)) {
        Mutex::Autolock lock(mStateLock);
        auto display = findDisplay([layerStack = parent->getLayerStack()](const auto& display) {
            return display.getLayerStack() == layerStack;
        });
        if (!display) {
            // If the layer is not on a display, use the dataspace for the default display.
            display = getDefaultDisplayDeviceLocked();
        }

        const ui::ColorMode colorMode = display->getCompositionDisplay()->getState().colorMode;
        dataspace = pickDataspaceFromColorMode(colorMode);
        renderIntent = display->getCompositionDisplay()->getState().renderIntent;
        sdrWhitePointNits = display->getCompositionDisplay()->getState().sdrWhitePointNits;
        displayBrightnessNits = display->getCompositionDisplay()->getState().displayBrightnessNits;
    }
    captureResults.capturedDataspace = dataspace;

    const auto reqWidth = renderArea.getReqWidth();
    const auto reqHeight = renderArea.getReqHeight();
    const auto sourceCrop = renderArea.getSourceCrop();
    const auto transform = renderArea.getTransform();
    const auto rotation = renderArea.getRotationFlags();
    const auto& layerStackSpaceRect = renderArea.getLayerStackSpaceRect();

    renderengine::DisplaySettings clientCompositionDisplay;
    std::vector<compositionengine::LayerFE::LayerSettings> clientCompositionLayers;

    // assume that bounds are never offset, and that they are the same as the
    // buffer bounds.
    clientCompositionDisplay.physicalDisplay = Rect(reqWidth, reqHeight);
    clientCompositionDisplay.clip = sourceCrop;
    clientCompositionDisplay.orientation = rotation;

    clientCompositionDisplay.outputDataspace = dataspace;
    clientCompositionDisplay.currentLuminanceNits = displayBrightnessNits;
    clientCompositionDisplay.maxLuminance = DisplayDevice::sDefaultMaxLumiance;
    clientCompositionDisplay.renderIntent =
            static_cast<aidl::android::hardware::graphics::composer3::RenderIntent>(renderIntent);

    const float colorSaturation = grayscale ? 0 : 1;
    clientCompositionDisplay.colorTransform = calculateColorMatrix(colorSaturation);

    const float alpha = RenderArea::getCaptureFillValue(renderArea.getCaptureFill());

    compositionengine::LayerFE::LayerSettings fillLayer;
    fillLayer.source.buffer.buffer = nullptr;
    fillLayer.source.solidColor = half3(0.0, 0.0, 0.0);
    fillLayer.geometry.boundaries =
            FloatRect(sourceCrop.left, sourceCrop.top, sourceCrop.right, sourceCrop.bottom);
    fillLayer.alpha = half(alpha);
    clientCompositionLayers.push_back(fillLayer);

    const auto display = renderArea.getDisplayDevice();
    std::vector<Layer*> renderedLayers;
    bool disableBlurs = false;
    traverseLayers([&](Layer* layer) {
        if (layer->isSecureDisplay()) {
            return;
        }
        // Layer::prepareClientComposition uses the layer's snapshot to populate the resulting
        // LayerSettings. Calling Layer::updateSnapshot ensures that LayerSettings are
        // generated with the layer's current buffer and geometry.
        layer->updateSnapshot(true /* updateGeometry */);

        disableBlurs |= layer->getDrawingState().sidebandStream != nullptr;

        Region clip(renderArea.getBounds());
        compositionengine::LayerFE::ClientCompositionTargetSettings targetSettings{
                clip,
                layer->needsFilteringForScreenshots(display.get(), transform) ||
                        renderArea.needsFiltering(),
                renderArea.isSecure(),
                useProtected,
                layerStackSpaceRect,
                clientCompositionDisplay.outputDataspace,
                true,  /* realContentIsVisible */
                false, /* clearContent */
                disableBlurs ? compositionengine::LayerFE::ClientCompositionTargetSettings::
                                       BlurSetting::Disabled
                             : compositionengine::LayerFE::ClientCompositionTargetSettings::
                                       BlurSetting::Enabled,
                isHdrLayer(layer) ? displayBrightnessNits : sdrWhitePointNits,

        };
        std::optional<compositionengine::LayerFE::LayerSettings> settings =
                layer->prepareClientComposition(targetSettings);
        if (!settings) {
            return;
        }

        settings->geometry.positionTransform =
                transform.asMatrix4() * settings->geometry.positionTransform;
        // There's no need to process blurs when we're executing region sampling,
        // we're just trying to understand what we're drawing, and doing so without
        // blurs is already a pretty good approximation.
        if (regionSampling) {
            settings->backgroundBlurRadius = 0;
            settings->blurRegions.clear();
        }
        captureResults.capturedHdrLayers |= isHdrLayer(layer);

        clientCompositionLayers.push_back(std::move(*settings));
        renderedLayers.push_back(layer);
    });

    std::vector<renderengine::LayerSettings> clientRenderEngineLayers;
    clientRenderEngineLayers.reserve(clientCompositionLayers.size());
    std::transform(clientCompositionLayers.begin(), clientCompositionLayers.end(),
                   std::back_inserter(clientRenderEngineLayers),
                   [](compositionengine::LayerFE::LayerSettings& settings)
                           -> renderengine::LayerSettings { return settings; });

    // Use an empty fence for the buffer fence, since we just created the buffer so
    // there is no need for synchronization with the GPU.
    base::unique_fd bufferFence;
    getRenderEngine().useProtectedContext(useProtected);

    constexpr bool kUseFramebufferCache = false;
    const auto future = getRenderEngine()
                                .drawLayers(clientCompositionDisplay, clientRenderEngineLayers,
                                            buffer, kUseFramebufferCache, std::move(bufferFence))
                                .share();

    for (auto* layer : renderedLayers) {
        layer->onLayerDisplayed(future);
    }

    // Always switch back to unprotected context.
    getRenderEngine().useProtectedContext(false);

    return future;
}

// ---------------------------------------------------------------------------

void SurfaceFlinger::State::traverse(const LayerVector::Visitor& visitor) const {
    layersSortedByZ.traverse(visitor);
}

void SurfaceFlinger::State::traverseInZOrder(const LayerVector::Visitor& visitor) const {
    layersSortedByZ.traverseInZOrder(stateSet, visitor);
}

void SurfaceFlinger::State::traverseInReverseZOrder(const LayerVector::Visitor& visitor) const {
    layersSortedByZ.traverseInReverseZOrder(stateSet, visitor);
}

void SurfaceFlinger::traverseLayersInLayerStack(ui::LayerStack layerStack, const int32_t uid,
                                                const LayerVector::Visitor& visitor) {
    // We loop through the first level of layers without traversing,
    // as we need to determine which layers belong to the requested display.
    for (const auto& layer : mDrawingState.layersSortedByZ) {
        if (layer->getLayerStack() != layerStack) {
            continue;
        }
        // relative layers are traversed in Layer::traverseInZOrder
        layer->traverseInZOrder(LayerVector::StateSet::Drawing, [&](Layer* layer) {
            if (layer->isInternalDisplayOverlay()) {
                return;
            }
            if (!layer->isVisible()) {
                return;
            }
            if (uid != CaptureArgs::UNSET_UID && layer->getOwnerUid() != uid) {
                return;
            }
            visitor(layer);
        });
    }
}

std::optional<DisplayModePtr> SurfaceFlinger::getPreferredDisplayMode(
        PhysicalDisplayId displayId, DisplayModeId defaultModeId) const {
    if (const auto schedulerMode = mScheduler->getPreferredDisplayMode();
        schedulerMode && schedulerMode->getPhysicalDisplayId() == displayId) {
        return schedulerMode;
    }

    return mPhysicalDisplays.get(displayId)
            .transform(&PhysicalDisplay::snapshotRef)
            .and_then([&](const display::DisplaySnapshot& snapshot) {
                return snapshot.displayModes().get(defaultModeId);
            });
}

status_t SurfaceFlinger::setDesiredDisplayModeSpecsInternal(
        const sp<DisplayDevice>& display,
        const std::optional<scheduler::RefreshRateConfigs::Policy>& policy, bool overridePolicy) {
    Mutex::Autolock lock(mStateLock);

    if (mDebugDisplayModeSetByBackdoor) {
        // ignore this request as mode is overridden by backdoor
        return NO_ERROR;
    }

    const status_t setPolicyResult = display->setRefreshRatePolicy(policy, overridePolicy);
    if (setPolicyResult < 0) {
        return BAD_VALUE;
    }
    if (setPolicyResult == scheduler::RefreshRateConfigs::CURRENT_POLICY_UNCHANGED) {
        return NO_ERROR;
    }

    const scheduler::RefreshRateConfigs::Policy currentPolicy =
            display->refreshRateConfigs().getCurrentPolicy();

    ALOGV("Setting desired display mode specs: %s", currentPolicy.toString().c_str());

    // TODO(b/140204874): Leave the event in until we do proper testing with all apps that might
    // be depending in this callback.
    const auto activeModePtr = display->refreshRateConfigs().getActiveModePtr();
    if (isDisplayActiveLocked(display)) {
        mScheduler->onPrimaryDisplayModeChanged(mAppConnectionHandle, activeModePtr);
        toggleKernelIdleTimer();
    } else {
        mScheduler->onNonPrimaryDisplayModeChanged(mAppConnectionHandle, activeModePtr);
    }

    auto preferredModeOpt =
            getPreferredDisplayMode(display->getPhysicalId(), currentPolicy.defaultMode);
    if (!preferredModeOpt) {
        ALOGE("%s: Preferred mode is unknown", __func__);
        return NAME_NOT_FOUND;
    }

    auto preferredMode = std::move(*preferredModeOpt);
    const auto preferredModeId = preferredMode->getId();

    ALOGV("Switching to Scheduler preferred mode %d (%s)", preferredModeId.value(),
          to_string(preferredMode->getFps()).c_str());

    if (!display->refreshRateConfigs().isModeAllowed(preferredModeId)) {
        ALOGE("%s: Preferred mode %d is disallowed", __func__, preferredModeId.value());
        return INVALID_OPERATION;
    }

    setDesiredActiveMode({std::move(preferredMode), DisplayModeEvent::Changed});
    uint32_t hwcDisplayId;
    if (isDisplayExtnEnabled() && getHwcDisplayId(display, &hwcDisplayId)) {
        setDisplayExtnActiveConfig(hwcDisplayId, preferredModeId.value());
        if (mDynamicSfIdleEnabled) {
            setupIdleTimeoutHandling(hwcDisplayId);
        }
    }
    setRefreshRates(display);
    return NO_ERROR;
}

bool SurfaceFlinger::canAllocateHwcDisplayIdForVDS(uint64_t usage) {
    uint64_t flag_mask_pvt_wfd = ~0;
    uint64_t flag_mask_hw_video = ~0;
    char value[PROPERTY_VALUE_MAX] = {};
    property_get("vendor.display.vds_allow_hwc", value, "0");
    int allowHwcForVDS = atoi(value);
    // Reserve hardware acceleration for WFD use-case
    // GRALLOC_USAGE_PRIVATE_WFD + GRALLOC_USAGE_HW_VIDEO_ENCODER = WFD using HW composer.
    flag_mask_pvt_wfd = GRALLOC_USAGE_PRIVATE_WFD;
    flag_mask_hw_video = GRALLOC_USAGE_HW_VIDEO_ENCODER;
    // GRALLOC_USAGE_PRIVATE_WFD + GRALLOC_USAGE_SW_READ_OFTEN
    // WFD using GLES (directstreaming).
    sDirectStreaming = ((usage & GRALLOC_USAGE_PRIVATE_WFD) &&
                        (usage & GRALLOC_USAGE_SW_READ_OFTEN));
    return (allowHwcForVDS || ((usage & flag_mask_pvt_wfd) &&
            (usage & flag_mask_hw_video)));
}

bool SurfaceFlinger::skipColorLayer(const char* layerType) {
    return (sDirectStreaming && !strncmp(layerType, "ColorLayer", strlen("ColorLayer")));
}
status_t SurfaceFlinger::setDesiredDisplayModeSpecs(
        const sp<IBinder>& displayToken, ui::DisplayModeId defaultMode, bool allowGroupSwitching,
        float primaryRefreshRateMin, float primaryRefreshRateMax, float appRequestRefreshRateMin,
        float appRequestRefreshRateMax) {
    ATRACE_CALL();

    if (!displayToken) {
        return BAD_VALUE;
    }

    auto future = mScheduler->schedule([=]() -> status_t {
        const auto display = FTL_FAKE_GUARD(mStateLock, getDisplayDeviceLocked(displayToken));
        if (!display) {
            ALOGE("Attempt to set desired display modes for invalid display token %p",
                  displayToken.get());
            return NAME_NOT_FOUND;
        } else if (display->isVirtual()) {
            ALOGW("Attempt to set desired display modes for virtual display");
            return INVALID_OPERATION;
        } else {
            using Policy = scheduler::RefreshRateConfigs::Policy;
            const Policy policy{DisplayModeId(defaultMode),
                                allowGroupSwitching,
                                {Fps::fromValue(primaryRefreshRateMin),
                                 Fps::fromValue(primaryRefreshRateMax)},
                                {Fps::fromValue(appRequestRefreshRateMin),
                                 Fps::fromValue(appRequestRefreshRateMax)}};
            constexpr bool kOverridePolicy = false;

            return setDesiredDisplayModeSpecsInternal(display, policy, kOverridePolicy);
        }
    });

    return future.get();
}

status_t SurfaceFlinger::getDesiredDisplayModeSpecs(const sp<IBinder>& displayToken,
                                                    ui::DisplayModeId* outDefaultMode,
                                                    bool* outAllowGroupSwitching,
                                                    float* outPrimaryRefreshRateMin,
                                                    float* outPrimaryRefreshRateMax,
                                                    float* outAppRequestRefreshRateMin,
                                                    float* outAppRequestRefreshRateMax) {
    ATRACE_CALL();

    if (!displayToken || !outDefaultMode || !outPrimaryRefreshRateMin ||
        !outPrimaryRefreshRateMax || !outAppRequestRefreshRateMin || !outAppRequestRefreshRateMax) {
        return BAD_VALUE;
    }

    Mutex::Autolock lock(mStateLock);
    const auto display = getDisplayDeviceLocked(displayToken);
    if (!display) {
        return NAME_NOT_FOUND;
    }

    if (display->isVirtual()) {
        return INVALID_OPERATION;
    }

    scheduler::RefreshRateConfigs::Policy policy =
            display->refreshRateConfigs().getDisplayManagerPolicy();
    *outDefaultMode = policy.defaultMode.value();
    *outAllowGroupSwitching = policy.allowGroupSwitching;
    *outPrimaryRefreshRateMin = policy.primaryRange.min.getValue();
    *outPrimaryRefreshRateMax = policy.primaryRange.max.getValue();
    *outAppRequestRefreshRateMin = policy.appRequestRange.min.getValue();
    *outAppRequestRefreshRateMax = policy.appRequestRange.max.getValue();
    return NO_ERROR;
}

wp<Layer> SurfaceFlinger::fromHandle(const sp<IBinder>& handle) const {
    return Layer::fromHandle(handle);
}

void SurfaceFlinger::onLayerFirstRef(Layer* layer) {
    mNumLayers++;
    if (!layer->isRemovedFromCurrentState()) {
        mScheduler->registerLayer(layer);
    }
}

void SurfaceFlinger::onLayerDestroyed(Layer* layer) {
    mNumLayers--;
    removeHierarchyFromOffscreenLayers(layer);
    if (!layer->isRemovedFromCurrentState()) {
        mScheduler->deregisterLayer(layer);
    }
    if (mTransactionTracing) {
        mTransactionTracing->onLayerRemoved(layer->getSequence());
    }
}

void SurfaceFlinger::onLayerUpdate() {
    scheduleCommit(FrameHint::kActive);
}

// WARNING: ONLY CALL THIS FROM LAYER DTOR
// Here we add children in the current state to offscreen layers and remove the
// layer itself from the offscreen layer list.  Since
// this is the dtor, it is safe to access the current state.  This keeps us
// from dangling children layers such that they are not reachable from the
// Drawing state nor the offscreen layer list
// See b/141111965
void SurfaceFlinger::removeHierarchyFromOffscreenLayers(Layer* layer) {
    for (auto& child : layer->getCurrentChildren()) {
        mOffscreenLayers.emplace(child.get());
    }
    mOffscreenLayers.erase(layer);
}

void SurfaceFlinger::removeFromOffscreenLayers(Layer* layer) {
    mOffscreenLayers.erase(layer);
}

status_t SurfaceFlinger::setGlobalShadowSettings(const half4& ambientColor, const half4& spotColor,
                                                 float lightPosY, float lightPosZ,
                                                 float lightRadius) {
    Mutex::Autolock _l(mStateLock);
    mCurrentState.globalShadowSettings.ambientColor = vec4(ambientColor);
    mCurrentState.globalShadowSettings.spotColor = vec4(spotColor);
    mCurrentState.globalShadowSettings.lightPos.y = lightPosY;
    mCurrentState.globalShadowSettings.lightPos.z = lightPosZ;
    mCurrentState.globalShadowSettings.lightRadius = lightRadius;

    // these values are overridden when calculating the shadow settings for a layer.
    mCurrentState.globalShadowSettings.lightPos.x = 0.f;
    mCurrentState.globalShadowSettings.length = 0.f;
    return NO_ERROR;
}

const std::unordered_map<std::string, uint32_t>& SurfaceFlinger::getGenericLayerMetadataKeyMap()
        const {
    // TODO(b/149500060): Remove this fixed/static mapping. Please prefer taking
    // on the work to remove the table in that bug rather than adding more to
    // it.
    static const std::unordered_map<std::string, uint32_t> genericLayerMetadataKeyMap{
            {"org.chromium.arc.V1_0.TaskId", gui::METADATA_TASK_ID},
            {"org.chromium.arc.V1_0.CursorInfo", gui::METADATA_MOUSE_CURSOR},
    };
    return genericLayerMetadataKeyMap;
}

status_t SurfaceFlinger::setOverrideFrameRate(uid_t uid, float frameRate) {
    PhysicalDisplayId displayId = [&]() {
        Mutex::Autolock lock(mStateLock);
        return getDefaultDisplayDeviceLocked()->getPhysicalId();
    }();

    mScheduler->setGameModeRefreshRateForUid(FrameRateOverride{static_cast<uid_t>(uid), frameRate});
    mScheduler->onFrameRateOverridesChanged(mAppConnectionHandle, displayId);
    return NO_ERROR;
}

void SurfaceFlinger::enableRefreshRateOverlay(bool enable) {
    for (const auto& [id, display] : mPhysicalDisplays) {
        if (display.snapshot().connectionType() == ui::DisplayConnectionType::Internal) {
            if (const auto device = getDisplayDeviceLocked(id)) {
                device->enableRefreshRateOverlay(enable, mRefreshRateOverlaySpinner);
            }
        }
    }
}

status_t SurfaceFlinger::addTransactionTraceListener(
        const sp<gui::ITransactionTraceListener>& listener) {
    if (!listener) {
        return BAD_VALUE;
    }

    mInterceptor->addTransactionTraceListener(listener);

    return NO_ERROR;
}

int SurfaceFlinger::getGpuContextPriority() {
    return getRenderEngine().getContextPriority();
}

int SurfaceFlinger::calculateMaxAcquiredBufferCount(Fps refreshRate,
                                                    std::chrono::nanoseconds presentLatency) {
    auto pipelineDepth = presentLatency.count() / refreshRate.getPeriodNsecs();
    if (presentLatency.count() % refreshRate.getPeriodNsecs()) {
        pipelineDepth++;
    }
    return std::max(1ll, pipelineDepth - 1);
}

status_t SurfaceFlinger::getMaxAcquiredBufferCount(int* buffers) const {
    Fps maxRefreshRate = 60_Hz;

    if (!getHwComposer().isHeadless()) {
        if (const auto display = getDefaultDisplayDevice()) {
            maxRefreshRate = display->refreshRateConfigs().getSupportedRefreshRateRange().max;
        }
    }

    *buffers = getMaxAcquiredBufferCountForRefreshRate(maxRefreshRate);
    return NO_ERROR;
}

uint32_t SurfaceFlinger::getMaxAcquiredBufferCountForCurrentRefreshRate(uid_t uid) const {
    Fps refreshRate = 60_Hz;

    if (const auto frameRateOverride = mScheduler->getFrameRateOverride(uid)) {
        refreshRate = *frameRateOverride;
    } else if (!getHwComposer().isHeadless()) {
        if (const auto display = FTL_FAKE_GUARD(mStateLock, getDefaultDisplayDeviceLocked())) {
            refreshRate = display->refreshRateConfigs().getActiveModePtr()->getFps();
        }
    }

    return getMaxAcquiredBufferCountForRefreshRate(refreshRate);
}

int SurfaceFlinger::getMaxAcquiredBufferCountForRefreshRate(Fps refreshRate) const {
    const auto vsyncConfig = mVsyncConfiguration->getConfigsForRefreshRate(refreshRate).late;
    const auto presentLatency = vsyncConfig.appWorkDuration + vsyncConfig.sfWorkDuration;
    return calculateMaxAcquiredBufferCount(refreshRate, presentLatency);
}

void SurfaceFlinger::handleLayerCreatedLocked(const LayerCreatedState& state, VsyncId vsyncId) {
    sp<Layer> layer = state.layer.promote();
    if (!layer) {
        ALOGD("Layer was destroyed soon after creation %p", state.layer.unsafe_get());
        return;
    }

    sp<Layer> parent;
    bool addToRoot = state.addToRoot;
    if (state.initialParent != nullptr) {
        parent = state.initialParent.promote();
        if (parent == nullptr) {
            ALOGD("Parent was destroyed soon after creation %p", state.initialParent.unsafe_get());
            addToRoot = false;
        }
    }

    if (parent == nullptr && addToRoot) {
        layer->setIsAtRoot(true);
        mCurrentState.layersSortedByZ.add(layer);
    } else if (parent == nullptr) {
        layer->onRemovedFromCurrentState();
    } else if (parent->isRemovedFromCurrentState()) {
        parent->addChild(layer);
        layer->onRemovedFromCurrentState();
    } else {
        parent->addChild(layer);
    }

    layer->updateTransformHint(mActiveDisplayTransformHint);
    if (mTransactionTracing) {
        mTransactionTracing->onLayerAddedToDrawingState(layer->getSequence(), vsyncId.value);
    }
    mInterceptor->saveSurfaceCreation(layer);
}

void SurfaceFlinger::sample() {
    if (!mLumaSampling || !mRegionSamplingThread) {
        return;
    }

    mRegionSamplingThread->onCompositionComplete(mScheduler->getScheduledFrameTime());
}

void SurfaceFlinger::setContentFps(uint32_t contentFps) {
    if (mBootFinished && !mSetActiveModePending) {
        if (mDisplayExtnIntf) {
            mSentInitialFps = mDisplayExtnIntf->SetContentFps(contentFps) == 0;
        }
    }
}

bool SurfaceFlinger::isInternalDisplay(const sp<DisplayDevice>& display) {
    // TODO(b/249122891) Account for refactor to re-enable
    /*
    if (display) {
        const auto connectionType = display->getConnectionType();
        return (connectionType && (*connectionType == ui::DisplayConnectionType::Internal));
    }
    */
    return false;
}

bool SurfaceFlinger::getHwcDisplayId(const sp<DisplayDevice>& display, uint32_t *hwcDisplayId) {
    if (!display) {
        return false;
    }
    const auto displayId = display->getId();
    if (!displayId.value) {
        return false;
    }
    if (display->isVirtual()) {
        const auto virtualDisplayId = HalVirtualDisplayId::tryCast(displayId);
        if (!virtualDisplayId) {
            return false;
        }
        const auto halDisplayId = getHwComposer().fromVirtualDisplayId(*virtualDisplayId);
        if (!halDisplayId) {
            return false;
        }
        *hwcDisplayId = static_cast<uint32_t>(*halDisplayId);
    } else {
        const auto physicalDisplayId = PhysicalDisplayId::tryCast(displayId);
        if (!physicalDisplayId) {
            return false;
        }
        const auto halDisplayId = getHwComposer().fromPhysicalDisplayId(*physicalDisplayId);
        if (!halDisplayId) {
            return false;
        }
        *hwcDisplayId = static_cast<uint32_t>(*halDisplayId);
    }
    return true;
}

void SurfaceFlinger::updateDisplayExtension(uint32_t displayId, uint32_t configId, bool connected) {
    ALOGV("updateDisplayExtn: Display:%d, Config:%d, Connected:%d", displayId, configId, connected);

#ifdef EARLY_WAKEUP_FEATURE
    if (mDisplayExtnIntf) {
        if (connected) {
            mDisplayExtnIntf->RegisterDisplay(displayId);
            mDisplayExtnIntf->SetActiveConfig(displayId, configId);
        } else {
            mDisplayExtnIntf->UnregisterDisplay(displayId);
        }
    }
#endif
}

void SurfaceFlinger::setDisplayExtnActiveConfig(uint32_t displayId, uint32_t activeConfigId) {
    ALOGV("setDisplayExtnActiveConfig: Display:%d, ActiveConfig:%d", displayId, activeConfigId);

#ifdef EARLY_WAKEUP_FEATURE
    if (mDisplayExtnIntf) {
        mDisplayExtnIntf->SetActiveConfig(displayId, activeConfigId);
    }
#endif
}

void SurfaceFlinger::notifyAllDisplaysUpdateImminent() {
    if (!mEarlyWakeUpEnabled) {
        mPowerAdvisor->notifyDisplayUpdateImminent();
        return;
    }

#ifdef EARLY_WAKEUP_FEATURE
    bool doEarlyWakeUp = false;
    {
        // Synchronize the critical section.
        std::lock_guard lock(mEarlyWakeUpMutex);
        if (!mSendEarlyWakeUp) {
            mSendEarlyWakeUp = mPowerAdvisor->canNotifyDisplayUpdateImminent();
            doEarlyWakeUp = mSendEarlyWakeUp;
        }
    }

    if (mDisplayExtnIntf && doEarlyWakeUp) {
        ATRACE_CALL();
        // Notify Display Extn for GPU and Display Early Wakeup
        mDisplayExtnIntf->NotifyEarlyWakeUp(true, true);
    }
#endif
}

void SurfaceFlinger::notifyDisplayUpdateImminent() {
    if (!mEarlyWakeUpEnabled) {
        mPowerAdvisor->notifyDisplayUpdateImminent();
        return;
    }

#ifdef EARLY_WAKEUP_FEATURE
    bool doEarlyWakeUp = false;
    {
        // Synchronize the critical section.
        std::lock_guard lock(mEarlyWakeUpMutex);
        if (!mSendEarlyWakeUp) {
            mSendEarlyWakeUp = mPowerAdvisor->canNotifyDisplayUpdateImminent();
            doEarlyWakeUp = mSendEarlyWakeUp;
        }
    }

    if (mDisplayExtnIntf && doEarlyWakeUp) {
        ATRACE_CALL();

        if (mInternalPresentationDisplays) {
            // Notify Display Extn for GPU Early Wakeup only
            mDisplayExtnIntf->NotifyEarlyWakeUp(true, false);
            wakeUpPresentationDisplays = true;
        } else {
            // Notify Display Extn for GPU and Display Early Wakeup
            mDisplayExtnIntf->NotifyEarlyWakeUp(true, true);
        }
    }
#endif
}

void SurfaceFlinger::handlePresentationDisplaysEarlyWakeup(size_t updatingDisplays,
                                                           uint32_t layerStackId) {
    // Filter-out the updating display(s) for early wake-up in Presentation mode.
    if (mDisplayExtnIntf && mEarlyWakeUpEnabled && mInternalPresentationDisplays) {
        ATRACE_CALL();
        uint32_t hwcDisplayId;
        bool internalDisplay = false;
        bool singleUpdatingDisplay = (updatingDisplays == 1);

        if (singleUpdatingDisplay) {
            Mutex::Autolock lock(mStateLock);
            const sp<DisplayDevice> display = findDisplay([layerStackId](const auto& display) {
                    return display.getLayerStack().id == layerStackId;
                });
            internalDisplay = isInternalDisplay(display) && getHwcDisplayId(display, &hwcDisplayId);
        }

#ifdef EARLY_WAKEUP_FEATURE
        if (!singleUpdatingDisplay) {
            // Notify Display Extn for Early Wakeup of displays
            mDisplayExtnIntf->NotifyEarlyWakeUp(false, true);
        } else if (internalDisplay) {
            // Notify Display Extn for Early Wakeup of given display
            mDisplayExtnIntf->NotifyDisplayEarlyWakeUp(hwcDisplayId);
        }
#endif

    }
    wakeUpPresentationDisplays = false;
}

void SurfaceFlinger::updateInternalDisplaysPresentationMode() {
    mInternalPresentationDisplays = false;
    if (mDisplaysList.size() <= 1) {
        return;
    }

    bool compareStack = false;
    ui::LayerStack previousStackId;
    // TODO(b/230790745): Re-enable this function
    /*
    for (const auto& display : mDisplaysList) {
        if (isInternalDisplay(display)) {
            auto currentStackId = display->getLayerStack();
            // Compare Layer Stack IDs of Internal Displays
            if (compareStack && (previousStackId != currentStackId)) {
                mInternalPresentationDisplays = true;
                return;
            }
            previousStackId = currentStackId;
            compareStack = true;
        }
    }
    */
}

void SurfaceFlinger::createPhaseOffsetExtn() {
#ifdef PHASE_OFFSET_EXTN
    if (mUseAdvanceSfOffset && mComposerExtnIntf) {
        int ret = mComposerExtnIntf->CreatePhaseOffsetExtn(&g_comp_ext_intf_.phaseOffsetExtnIntf);
        if (ret) {
            ALOGI("Unable to create PhaseOffset extension");
            return;
        } else {
            ALOGI("Created PhaseOffset extension");
        }

        g_comp_ext_intf_.phaseOffsetExtnIntf->GetAdvancedSfOffsets(&mAdvancedSfOffsets);

        // Populate the fps supported on device in mOffsetCache
        // TODO(b/249122891) Account for refactor to re-enable
        /*
        const auto& supportedModes = getDefaultDisplayDeviceLocked()->getSupportedModes();
        for (const auto& [id, mode] : supportedModes) {
            mVsyncConfiguration->getConfigsForRefreshRate(mode->getFps());
        }
        */

        // Update the Advanced SF Offsets/Durations
        mVsyncConfiguration->UpdateSfOffsets(&mAdvancedSfOffsets);
        const auto vsyncConfig =
            mVsyncModulator->setVsyncConfigSet(mVsyncConfiguration->getCurrentConfigs());
        ALOGI("VsyncConfig sfOffset %" PRId64 "\n", vsyncConfig.sfOffset);
        ALOGI("VsyncConfig appOffset %" PRId64 "\n", vsyncConfig.appOffset);
    }
#endif
}

void SurfaceFlinger::NotifyIdleStatus() {
  mScheduler->setIdleState();
}

void SurfaceFlinger::NotifyResolutionSwitch(int displayId, int32_t width, int32_t height,
                                            int32_t vsyncPeriod) {
#ifdef AIDL_DISPLAY_CONFIG_ENABLED
    const auto dispId = getInternalDisplayId();
    if (!dispId) {
        ALOGE("No internal display found.");
        return;
    }

    sp<IBinder> displayToken = getPhysicalDisplayToken(*dispId);
    sp<DisplayDevice> display = nullptr;
    {
        Mutex::Autolock lock(mStateLock);
        display = (getDisplayDeviceLocked(displayToken));
    }
    if (!display) {
        ALOGE("Attempt to notify resolution switch for invalid display token %p",
               displayToken.get());
        return;
    }

    // TODO(b/249122891) Account for refactor to re-enable
    /*
    const auto& supportedModes = display->getSupportedModes();
    int32_t newModeId;
    for (const auto& [id, mode] : supportedModes) {

        auto modeWidth = mode->getWidth();
        auto modeHeight = mode->getHeight();
        const int32_t modePeriod = static_cast<int32_t>(mode->getVsyncPeriod());

        if (modeWidth == width && modeHeight == height && vsyncPeriod == modePeriod) {
            newModeId = static_cast<int32_t>(mode->getId().value());
            break;
        }
    }

    if(isSupportedConfigSwitch(displayToken, newModeId) != NO_ERROR) {
        return;
    }
    status_t result = setActiveModeFromBackdoor(displayToken, newModeId);
    if (result != NO_ERROR) {
        return;
    }
    */
#endif
}

void SurfaceFlinger::setupDisplayExtnFeatures() {
#ifdef EARLY_WAKEUP_FEATURE
    mEarlyWakeUpEnabled = false;
    mDynamicSfIdleEnabled = false;
    if (!mDisplayExtnIntf) {
        return;
    }

    char propValue[PROPERTY_VALUE_MAX];
    property_get("vendor.display.enable_early_wakeup", propValue, "0");
    bool enableEarlyWakeUp = (atoi(propValue) == 1);

    property_get("vendor.display.disable_dynamic_sf_idle", propValue, "0");
    // TODO(b/204208295): idle timer was replaced with refresh rate configs
    bool enableDynamicSfIdle = (atoi(propValue) == 0);

    if (enableEarlyWakeUp || enableDynamicSfIdle) {
        // TODO(b/230790745): Re-enable this function
        /*
        for (const auto& display : mDisplaysList) {
            // Register Internal Physical Displays
            if (isInternalDisplay(display)) {
                uint32_t hwcDisplayId;
                if (getHwcDisplayId(display, &hwcDisplayId)) {
                    const auto displayId = DisplayId::fromValue<PhysicalDisplayId>( display->getId().value);
                    if (displayId) {
                        auto configId = getHwComposer().getActiveMode(displayId.value());
                        LOG_ALWAYS_FATAL_IF(!configId, "HWC returned no active config");
                        updateDisplayExtension(hwcDisplayId, *configId, true);
                        if (enableDynamicSfIdle && display->isPrimary()) {
                            setupIdleTimeoutHandling(hwcDisplayId);
                        }
                    }
                }
            }
        }
        */
        mEarlyWakeUpEnabled = enableEarlyWakeUp;
        mDynamicSfIdleEnabled = enableDynamicSfIdle;
    }
    ALOGI("Early Wakeup: %d, Dynamic SF Idle: %d", mEarlyWakeUpEnabled, mDynamicSfIdleEnabled);
#endif
}

void SurfaceFlinger::setEarlyWakeUpConfig(const sp<DisplayDevice>& display, hal::PowerMode mode) {
    if (mEarlyWakeUpEnabled && isInternalDisplay(display)) {
        uint32_t hwcDisplayId;
        if (getHwcDisplayId(display, &hwcDisplayId)) {
            // Enable/disable Early Wake-up feature on a display based on its Power mode.
            bool enable = (mode == hal::PowerMode::ON) || (mode == hal::PowerMode::DOZE);
            ALOGV("setEarlyWakeUpConfig: Display: %d, Enable: %d", hwcDisplayId, enable);
#ifdef DYNAMIC_EARLY_WAKEUP_CONFIG
            if (mDisplayExtnIntf) {
                mDisplayExtnIntf->SetEarlyWakeUpConfig(hwcDisplayId, enable);
            }
#endif
        }
    }
}

void SurfaceFlinger::setupIdleTimeoutHandling(uint32_t displayId) {
#ifdef SMART_DISPLAY_CONFIG
    if (mDisplayExtnIntf) {
        bool isSmartConfig = mDisplayExtnIntf->IsSmartDisplayConfig(displayId);
        mScheduler->handleIdleTimeout(isSmartConfig);
    }
#endif
}

void SurfaceFlinger::getModeFromFps(float fps,DisplayModePtr& outMode) {
    // TODO(b/249122891) Account for refactor to re-enable
    /*
    const auto display = FTL_FAKE_GUARD(mStateLock, getDefaultDisplayDeviceLocked());
    const auto& supportedModes = display->getSupportedModes();
    auto currMode = display->getActiveMode();

    for (const auto& [id, mode] : supportedModes) {
        if (mode->getWidth() == currMode->getWidth() &&
            mode->getHeight() == currMode->getHeight() &&
            (int32_t)(mode->getFps().getValue()) == (int32_t)(fps)) {
            outMode = mode;
            return;
        }
    }
    */
    outMode = nullptr;
}

void SurfaceFlinger::handleNewLevelFps(float currFps, float newLevelFps, float* fpsToSet) {
    if (!mThermalLevelFps) { // Thermal hint not running already, cache current fps
        mLastCachedFps = currFps;
    }

    if(newLevelFps > mThermalLevelFps) {
        *fpsToSet = std::min(newLevelFps, mLastCachedFps);
    } else if (newLevelFps < mThermalLevelFps && newLevelFps > (int32_t)currFps) {
        *fpsToSet = currFps;
    } else if(newLevelFps <= (int32_t)currFps){
        *fpsToSet = newLevelFps;
    }
}

void SurfaceFlinger::setDesiredModeByThermalLevel(float newLevelFps) {
    if (mThermalLevelFps == newLevelFps) {
        return;
    }

    const auto displayId = FTL_FAKE_GUARD(mStateLock, getInternalDisplayId());
    const auto display = FTL_FAKE_GUARD(mStateLock, getDisplayDeviceLocked
                                        (getPhysicalDisplayToken(*displayId))
                                       );

    float currFps = display->getActiveMode().getFps().getValue();

    float fps = 0;
    handleNewLevelFps(currFps, newLevelFps, &fps);

    if (!fps) {
        return;
    }

    return;
    // TODO(b/249122891) Account for refactor to re-enable
    /*
    auto mode = display->getMode(display->getActiveMode()->getId());
    getModeFromFps(fps, mode);

    if (!mode) {
        return;
    }
    // assume no mode with the feature disabled

    mThermalLevelFps = newLevelFps;

    if (fps == currFps) {
        mScheduler->updateThermalFps(newLevelFps);
        return;
    }

    auto future = mScheduler->schedule([=]() -> status_t {
        int ret = 0;
        if (!display) {
            ALOGE("Attempt to set desired display modes for invalid display token %p",
            getPhysicalDisplayToken(*displayId).get());
            return NAME_NOT_FOUND;
        }
        if (display->isVirtual()) {
            ALOGW("Attempt to set desired display modes for virtual display");
            return INVALID_OPERATION;
        }
        scheduler::RefreshRateConfigs::Policy policy =
                                                  display->refreshRateConfigs().getCurrentPolicy();

        if (fps < policy.primaryRange.min.getValue() ||
            fps < policy.appRequestRange.min.getValue()) {
            return ret;
        }

        mScheduler->updateThermalFps(newLevelFps);
        policy.primaryRange.max = Fps::fromValue(fps);
        policy.appRequestRange.max = Fps::fromValue(fps);
        policy.defaultMode = mode->getId();

        mAllowThermalFpsChange = true;
        ret = setDesiredDisplayModeSpecsInternal(display, policy, false);
        mAllowThermalFpsChange = false;
        return ret;
    });
    */
}

void SurfaceFlinger::onActiveDisplaySizeChanged(const sp<const DisplayDevice>& activeDisplay) {
    mScheduler->onActiveDisplayAreaChanged(activeDisplay->getWidth() * activeDisplay->getHeight());
    getRenderEngine().onActiveDisplaySizeChanged(activeDisplay->getSize());
}

void SurfaceFlinger::onActiveDisplayChangedLocked(const sp<DisplayDevice>& activeDisplay) {
    ATRACE_CALL();

    if (const auto display = getDisplayDeviceLocked(mActiveDisplayToken)) {
        display->getCompositionDisplay()->setLayerCachingTexturePoolEnabled(false);
    }

    if (!activeDisplay) {
        ALOGE("%s: activeDisplay is null", __func__);
        return;
    }
    mActiveDisplayToken = activeDisplay->getDisplayToken();
    activeDisplay->getCompositionDisplay()->setLayerCachingTexturePoolEnabled(true);
    updateInternalDisplayVsyncLocked(activeDisplay);
    mScheduler->setModeChangePending(false);
    mScheduler->setRefreshRateConfigs(activeDisplay->holdRefreshRateConfigs());
    onActiveDisplaySizeChanged(activeDisplay);
    mActiveDisplayTransformHint = activeDisplay->getTransformHint();

    // Update the kernel timer for the current active display, since the policy
    // for this display might have changed when it was not the active display.
    toggleKernelIdleTimer();
}

status_t SurfaceFlinger::addWindowInfosListener(
        const sp<IWindowInfosListener>& windowInfosListener) const {
    mWindowInfosListenerInvoker->addWindowInfosListener(windowInfosListener);
    return NO_ERROR;
}

status_t SurfaceFlinger::removeWindowInfosListener(
        const sp<IWindowInfosListener>& windowInfosListener) const {
    mWindowInfosListenerInvoker->removeWindowInfosListener(windowInfosListener);
    return NO_ERROR;
}

std::shared_ptr<renderengine::ExternalTexture> SurfaceFlinger::getExternalTextureFromBufferData(
        const BufferData& bufferData, const char* layerName) const {
    bool cacheIdChanged = bufferData.flags.test(BufferData::BufferDataChange::cachedBufferChanged);
    bool bufferSizeExceedsLimit = false;
    std::shared_ptr<renderengine::ExternalTexture> buffer = nullptr;
    if (cacheIdChanged && bufferData.buffer != nullptr) {
        bufferSizeExceedsLimit = exceedsMaxRenderTargetSize(bufferData.buffer->getWidth(),
                                                            bufferData.buffer->getHeight());
        if (!bufferSizeExceedsLimit) {
            ClientCache::getInstance().add(bufferData.cachedBuffer, bufferData.buffer);
            buffer = ClientCache::getInstance().get(bufferData.cachedBuffer);
        }
    } else if (cacheIdChanged) {
        buffer = ClientCache::getInstance().get(bufferData.cachedBuffer);
    } else if (bufferData.buffer != nullptr) {
        bufferSizeExceedsLimit = exceedsMaxRenderTargetSize(bufferData.buffer->getWidth(),
                                                            bufferData.buffer->getHeight());
        if (!bufferSizeExceedsLimit) {
            buffer = std::make_shared<
                    renderengine::impl::ExternalTexture>(bufferData.buffer, getRenderEngine(),
                                                         renderengine::impl::ExternalTexture::
                                                                 Usage::READABLE);
        }
    }
    ALOGE_IF(bufferSizeExceedsLimit,
             "Attempted to create an ExternalTexture for layer %s that exceeds render target size "
             "limit.",
             layerName);
    return buffer;
}

bool SurfaceFlinger::commitMirrorDisplays(VsyncId vsyncId) {
    std::vector<MirrorDisplayState> mirrorDisplays;
    {
        std::scoped_lock<std::mutex> lock(mMirrorDisplayLock);
        mirrorDisplays = std::move(mMirrorDisplays);
        mMirrorDisplays.clear();
        if (mirrorDisplays.size() == 0) {
            return false;
        }
    }

    sp<IBinder> unused;
    for (const auto& mirrorDisplay : mirrorDisplays) {
        // Set mirror layer's default layer stack to -1 so it doesn't end up rendered on a display
        // accidentally.
        sp<Layer> rootMirrorLayer = Layer::fromHandle(mirrorDisplay.rootHandle).promote();
        rootMirrorLayer->setLayerStack(ui::LayerStack::fromValue(-1));
        for (const auto& layer : mDrawingState.layersSortedByZ) {
            if (layer->getLayerStack() != mirrorDisplay.layerStack ||
                layer->isInternalDisplayOverlay()) {
                continue;
            }

            LayerCreationArgs mirrorArgs(this, mirrorDisplay.client, "MirrorLayerParent",
                                         ISurfaceComposerClient::eNoColorFill,
                                         gui::LayerMetadata());
            sp<Layer> childMirror;
            createEffectLayer(mirrorArgs, &unused, &childMirror);
            childMirror->setClonedChild(layer->createClone());
            if (mTransactionTracing) {
                mTransactionTracing->onLayerAddedToDrawingState(childMirror->getSequence(),
                                                                vsyncId.value);
            }
            childMirror->reparent(mirrorDisplay.rootHandle);
        }
    }
    return true;
}

bool SurfaceFlinger::commitCreatedLayers(VsyncId vsyncId) {
    std::vector<LayerCreatedState> createdLayers;
    {
        std::scoped_lock<std::mutex> lock(mCreatedLayersLock);
        createdLayers = std::move(mCreatedLayers);
        mCreatedLayers.clear();
        if (createdLayers.size() == 0) {
            return false;
        }
    }

    Mutex::Autolock _l(mStateLock);
    for (const auto& createdLayer : createdLayers) {
        handleLayerCreatedLocked(createdLayer, vsyncId);
    }
    createdLayers.clear();
    mLayersAdded = true;
    return true;
}

void SurfaceFlinger::updateLayerMetadataSnapshot() {
    LayerMetadata parentMetadata;
    for (const auto& layer : mDrawingState.layersSortedByZ) {
        layer->updateMetadataSnapshot(parentMetadata);
    }

    std::unordered_set<Layer*> visited;
    mDrawingState.traverse([&visited](Layer* layer) {
        if (visited.find(layer) != visited.end()) {
            return;
        }

        // If the layer isRelativeOf, then either it's relative metadata will be set
        // recursively when updateRelativeMetadataSnapshot is called on its relative parent or
        // it's relative parent has been deleted. Clear the layer's relativeLayerMetadata to ensure
        // that layers with deleted relative parents don't hold stale relativeLayerMetadata.
        if (layer->getDrawingState().isRelativeOf) {
            layer->editLayerSnapshot()->relativeLayerMetadata = {};
            return;
        }

        layer->updateRelativeMetadataSnapshot({}, visited);
    });
}

// gui::ISurfaceComposer

binder::Status SurfaceComposerAIDL::bootFinished() {
    status_t status = checkAccessPermission();
    if (status != OK) {
        return binderStatusFromStatusT(status);
    }
    mFlinger->bootFinished();
    return binder::Status::ok();
}

binder::Status SurfaceComposerAIDL::createDisplayEventConnection(
        VsyncSource vsyncSource, EventRegistration eventRegistration,
        sp<IDisplayEventConnection>* outConnection) {
    sp<IDisplayEventConnection> conn =
            mFlinger->createDisplayEventConnection(vsyncSource, eventRegistration);
    if (conn == nullptr) {
        *outConnection = nullptr;
        return binderStatusFromStatusT(BAD_VALUE);
    } else {
        *outConnection = conn;
        return binder::Status::ok();
    }
}

binder::Status SurfaceComposerAIDL::createConnection(sp<gui::ISurfaceComposerClient>* outClient) {
    const sp<Client> client = sp<Client>::make(mFlinger);
    if (client->initCheck() == NO_ERROR) {
        *outClient = client;
        return binder::Status::ok();
    } else {
        *outClient = nullptr;
        return binderStatusFromStatusT(BAD_VALUE);
    }
}

binder::Status SurfaceComposerAIDL::createDisplay(const std::string& displayName, bool secure,
                                                  sp<IBinder>* outDisplay) {
    status_t status = checkAccessPermission();
    if (status != OK) {
        return binderStatusFromStatusT(status);
    }
    String8 displayName8 = String8::format("%s", displayName.c_str());
    *outDisplay = mFlinger->createDisplay(displayName8, secure);
    return binder::Status::ok();
}

binder::Status SurfaceComposerAIDL::destroyDisplay(const sp<IBinder>& display) {
    status_t status = checkAccessPermission();
    if (status != OK) {
        return binderStatusFromStatusT(status);
    }
    mFlinger->destroyDisplay(display);
    return binder::Status::ok();
}

binder::Status SurfaceComposerAIDL::getPhysicalDisplayIds(std::vector<int64_t>* outDisplayIds) {
    std::vector<PhysicalDisplayId> physicalDisplayIds = mFlinger->getPhysicalDisplayIds();
    std::vector<int64_t> displayIds;
    displayIds.reserve(physicalDisplayIds.size());
    for (auto item : physicalDisplayIds) {
        displayIds.push_back(static_cast<int64_t>(item.value));
    }
    *outDisplayIds = displayIds;
    return binder::Status::ok();
}

binder::Status SurfaceComposerAIDL::getPhysicalDisplayToken(int64_t displayId,
                                                            sp<IBinder>* outDisplay) {
    const auto id = DisplayId::fromValue<PhysicalDisplayId>(static_cast<uint64_t>(displayId));
    *outDisplay = mFlinger->getPhysicalDisplayToken(*id);
    return binder::Status::ok();
}

binder::Status SurfaceComposerAIDL::setPowerMode(const sp<IBinder>& display, int mode) {
    status_t status = checkAccessPermission();
    if (status != OK) {
        return binderStatusFromStatusT(status);
    }
    mFlinger->setPowerMode(display, mode);
    return binder::Status::ok();
}

binder::Status SurfaceComposerAIDL::getSupportedFrameTimestamps(
        std::vector<FrameEvent>* outSupported) {
    status_t status;
    if (!outSupported) {
        status = UNEXPECTED_NULL;
    } else {
        outSupported->clear();
        status = mFlinger->getSupportedFrameTimestamps(outSupported);
    }
    return binderStatusFromStatusT(status);
}

binder::Status SurfaceComposerAIDL::getDisplayStats(const sp<IBinder>& display,
                                                    gui::DisplayStatInfo* outStatInfo) {
    DisplayStatInfo statInfo;
    status_t status = mFlinger->getDisplayStats(display, &statInfo);
    if (status == NO_ERROR) {
        outStatInfo->vsyncTime = static_cast<long>(statInfo.vsyncTime);
        outStatInfo->vsyncPeriod = static_cast<long>(statInfo.vsyncPeriod);
    }
    return binderStatusFromStatusT(status);
}

binder::Status SurfaceComposerAIDL::getDisplayState(const sp<IBinder>& display,
                                                    gui::DisplayState* outState) {
    ui::DisplayState state;
    status_t status = mFlinger->getDisplayState(display, &state);
    if (status == NO_ERROR) {
        outState->layerStack = state.layerStack.id;
        outState->orientation = static_cast<gui::Rotation>(state.orientation);
        outState->layerStackSpaceRect.width = state.layerStackSpaceRect.width;
        outState->layerStackSpaceRect.height = state.layerStackSpaceRect.height;
    }
    return binderStatusFromStatusT(status);
}

binder::Status SurfaceComposerAIDL::getStaticDisplayInfo(const sp<IBinder>& display,
                                                         gui::StaticDisplayInfo* outInfo) {
    using Tag = gui::DeviceProductInfo::ManufactureOrModelDate::Tag;
    ui::StaticDisplayInfo info;
    status_t status = mFlinger->getStaticDisplayInfo(display, &info);
    if (status == NO_ERROR) {
        // convert ui::StaticDisplayInfo to gui::StaticDisplayInfo
        outInfo->connectionType = static_cast<gui::DisplayConnectionType>(info.connectionType);
        outInfo->density = info.density;
        outInfo->secure = info.secure;
        outInfo->installOrientation = static_cast<gui::Rotation>(info.installOrientation);

        gui::DeviceProductInfo dinfo;
        std::optional<DeviceProductInfo> dpi = info.deviceProductInfo;
        dinfo.name = std::move(dpi->name);
        dinfo.manufacturerPnpId =
                std::vector<uint8_t>(dpi->manufacturerPnpId.begin(), dpi->manufacturerPnpId.end());
        dinfo.productId = dpi->productId;
        dinfo.relativeAddress =
                std::vector<uint8_t>(dpi->relativeAddress.begin(), dpi->relativeAddress.end());
        if (const auto* model =
                    std::get_if<DeviceProductInfo::ModelYear>(&dpi->manufactureOrModelDate)) {
            gui::DeviceProductInfo::ModelYear modelYear;
            modelYear.year = model->year;
            dinfo.manufactureOrModelDate.set<Tag::modelYear>(modelYear);
        } else if (const auto* manufacture = std::get_if<DeviceProductInfo::ManufactureYear>(
                           &dpi->manufactureOrModelDate)) {
            gui::DeviceProductInfo::ManufactureYear date;
            date.modelYear.year = manufacture->year;
            dinfo.manufactureOrModelDate.set<Tag::manufactureYear>(date);
        } else if (const auto* manufacture = std::get_if<DeviceProductInfo::ManufactureWeekAndYear>(
                           &dpi->manufactureOrModelDate)) {
            gui::DeviceProductInfo::ManufactureWeekAndYear date;
            date.manufactureYear.modelYear.year = manufacture->year;
            date.week = manufacture->week;
            dinfo.manufactureOrModelDate.set<Tag::manufactureWeekAndYear>(date);
        }

        outInfo->deviceProductInfo = dinfo;
    }
    return binderStatusFromStatusT(status);
}

binder::Status SurfaceComposerAIDL::getDynamicDisplayInfo(const sp<IBinder>& display,
                                                          gui::DynamicDisplayInfo* outInfo) {
    ui::DynamicDisplayInfo info;
    status_t status = mFlinger->getDynamicDisplayInfo(display, &info);
    if (status == NO_ERROR) {
        // convert ui::DynamicDisplayInfo to gui::DynamicDisplayInfo
        outInfo->supportedDisplayModes.clear();
        outInfo->supportedDisplayModes.reserve(info.supportedDisplayModes.size());
        for (const auto& mode : info.supportedDisplayModes) {
            gui::DisplayMode outMode;
            outMode.id = mode.id;
            outMode.resolution.width = mode.resolution.width;
            outMode.resolution.height = mode.resolution.height;
            outMode.xDpi = mode.xDpi;
            outMode.yDpi = mode.yDpi;
            outMode.refreshRate = mode.refreshRate;
            outMode.appVsyncOffset = mode.appVsyncOffset;
            outMode.sfVsyncOffset = mode.sfVsyncOffset;
            outMode.presentationDeadline = mode.presentationDeadline;
            outMode.group = mode.group;
            outInfo->supportedDisplayModes.push_back(outMode);
        }

        outInfo->activeDisplayModeId = info.activeDisplayModeId;

        outInfo->supportedColorModes.clear();
        outInfo->supportedColorModes.reserve(info.supportedColorModes.size());
        for (const auto& cmode : info.supportedColorModes) {
            outInfo->supportedColorModes.push_back(static_cast<int32_t>(cmode));
        }

        outInfo->activeColorMode = static_cast<int32_t>(info.activeColorMode);

        gui::HdrCapabilities& hdrCapabilities = outInfo->hdrCapabilities;
        hdrCapabilities.supportedHdrTypes.clear();
        hdrCapabilities.supportedHdrTypes.reserve(
                info.hdrCapabilities.getSupportedHdrTypes().size());
        for (const auto& hdr : info.hdrCapabilities.getSupportedHdrTypes()) {
            hdrCapabilities.supportedHdrTypes.push_back(static_cast<int32_t>(hdr));
        }
        hdrCapabilities.maxLuminance = info.hdrCapabilities.getDesiredMaxLuminance();
        hdrCapabilities.maxAverageLuminance = info.hdrCapabilities.getDesiredMaxAverageLuminance();
        hdrCapabilities.minLuminance = info.hdrCapabilities.getDesiredMinLuminance();

        outInfo->autoLowLatencyModeSupported = info.autoLowLatencyModeSupported;
        outInfo->gameContentTypeSupported = info.gameContentTypeSupported;
        outInfo->preferredBootDisplayMode = info.preferredBootDisplayMode;
    }
    return binderStatusFromStatusT(status);
}

binder::Status SurfaceComposerAIDL::getDisplayNativePrimaries(const sp<IBinder>& display,
                                                              gui::DisplayPrimaries* outPrimaries) {
    ui::DisplayPrimaries primaries;
    status_t status = mFlinger->getDisplayNativePrimaries(display, primaries);
    if (status == NO_ERROR) {
        outPrimaries->red.X = primaries.red.X;
        outPrimaries->red.Y = primaries.red.Y;
        outPrimaries->red.Z = primaries.red.Z;

        outPrimaries->green.X = primaries.green.X;
        outPrimaries->green.Y = primaries.green.Y;
        outPrimaries->green.Z = primaries.green.Z;

        outPrimaries->blue.X = primaries.blue.X;
        outPrimaries->blue.Y = primaries.blue.Y;
        outPrimaries->blue.Z = primaries.blue.Z;

        outPrimaries->white.X = primaries.white.X;
        outPrimaries->white.Y = primaries.white.Y;
        outPrimaries->white.Z = primaries.white.Z;
    }
    return binderStatusFromStatusT(status);
}

binder::Status SurfaceComposerAIDL::setActiveColorMode(const sp<IBinder>& display, int colorMode) {
    status_t status = checkAccessPermission();
    if (status == OK) {
        status = mFlinger->setActiveColorMode(display, static_cast<ui::ColorMode>(colorMode));
    }
    return binderStatusFromStatusT(status);
}

binder::Status SurfaceComposerAIDL::setBootDisplayMode(const sp<IBinder>& display,
                                                       int displayModeId) {
    status_t status = checkAccessPermission();
    if (status == OK) {
        status = mFlinger->setBootDisplayMode(display, DisplayModeId{displayModeId});
    }
    return binderStatusFromStatusT(status);
}

binder::Status SurfaceComposerAIDL::clearBootDisplayMode(const sp<IBinder>& display) {
    status_t status = checkAccessPermission();
    if (status == OK) {
        status = mFlinger->clearBootDisplayMode(display);
    }
    return binderStatusFromStatusT(status);
}

binder::Status SurfaceComposerAIDL::getBootDisplayModeSupport(bool* outMode) {
    status_t status = checkAccessPermission();
    if (status == OK) {
        status = mFlinger->getBootDisplayModeSupport(outMode);
    }
    return binderStatusFromStatusT(status);
}

binder::Status SurfaceComposerAIDL::setAutoLowLatencyMode(const sp<IBinder>& display, bool on) {
    status_t status = checkAccessPermission();
    if (status != OK) {
        return binderStatusFromStatusT(status);
    }
    mFlinger->setAutoLowLatencyMode(display, on);
    return binder::Status::ok();
}

binder::Status SurfaceComposerAIDL::setGameContentType(const sp<IBinder>& display, bool on) {
    status_t status = checkAccessPermission();
    if (status != OK) {
        return binderStatusFromStatusT(status);
    }
    mFlinger->setGameContentType(display, on);
    return binder::Status::ok();
}

binder::Status SurfaceComposerAIDL::captureDisplay(
        const DisplayCaptureArgs& args, const sp<IScreenCaptureListener>& captureListener) {
    status_t status = mFlinger->captureDisplay(args, captureListener);
    return binderStatusFromStatusT(status);
}

binder::Status SurfaceComposerAIDL::captureDisplayById(
        int64_t displayId, const sp<IScreenCaptureListener>& captureListener) {
    status_t status;
    IPCThreadState* ipc = IPCThreadState::self();
    const int uid = ipc->getCallingUid();
    if (uid == AID_ROOT || uid == AID_GRAPHICS || uid == AID_SYSTEM || uid == AID_SHELL) {
        std::optional<DisplayId> id = DisplayId::fromValue(static_cast<uint64_t>(displayId));
        status = mFlinger->captureDisplay(*id, captureListener);
    } else {
        status = PERMISSION_DENIED;
    }
    return binderStatusFromStatusT(status);
}

binder::Status SurfaceComposerAIDL::captureLayers(
        const LayerCaptureArgs& args, const sp<IScreenCaptureListener>& captureListener) {
    status_t status = mFlinger->captureLayers(args, captureListener);
    return binderStatusFromStatusT(status);
}

binder::Status SurfaceComposerAIDL::overrideHdrTypes(const sp<IBinder>& display,
                                                     const std::vector<int32_t>& hdrTypes) {
    // overrideHdrTypes is used by CTS tests, which acquire the necessary
    // permission dynamically. Don't use the permission cache for this check.
    status_t status = checkAccessPermission(false);
    if (status != OK) {
        return binderStatusFromStatusT(status);
    }

    std::vector<ui::Hdr> hdrTypesVector;
    for (int32_t i : hdrTypes) {
        hdrTypesVector.push_back(static_cast<ui::Hdr>(i));
    }
    status = mFlinger->overrideHdrTypes(display, hdrTypesVector);
    return binderStatusFromStatusT(status);
}

binder::Status SurfaceComposerAIDL::onPullAtom(int32_t atomId, gui::PullAtomData* outPullData) {
    status_t status;
    const int uid = IPCThreadState::self()->getCallingUid();
    if (uid != AID_SYSTEM) {
        status = PERMISSION_DENIED;
    } else {
        status = mFlinger->onPullAtom(atomId, &outPullData->data, &outPullData->success);
    }
    return binderStatusFromStatusT(status);
}

binder::Status SurfaceComposerAIDL::enableVSyncInjections(bool enable) {
    if (!mFlinger->hasMockHwc()) {
        return binderStatusFromStatusT(PERMISSION_DENIED);
    }

    status_t status = checkAccessPermission();
    if (status == OK) {
        status = mFlinger->enableVSyncInjections(enable);
    }
    return binderStatusFromStatusT(status);
}

binder::Status SurfaceComposerAIDL::injectVSync(int64_t when) {
    if (!mFlinger->hasMockHwc()) {
        return binderStatusFromStatusT(PERMISSION_DENIED);
    }

    status_t status = checkAccessPermission();
    if (status == OK) {
        status = mFlinger->injectVSync(when);
    }
    return binderStatusFromStatusT(status);
}

binder::Status SurfaceComposerAIDL::getLayerDebugInfo(std::vector<gui::LayerDebugInfo>* outLayers) {
    if (!outLayers) {
        return binderStatusFromStatusT(UNEXPECTED_NULL);
    }

    IPCThreadState* ipc = IPCThreadState::self();
    const int pid = ipc->getCallingPid();
    const int uid = ipc->getCallingUid();
    if ((uid != AID_SHELL) && !PermissionCache::checkPermission(sDump, pid, uid)) {
        ALOGE("Layer debug info permission denied for pid=%d, uid=%d", pid, uid);
        return binderStatusFromStatusT(PERMISSION_DENIED);
    }
    status_t status = mFlinger->getLayerDebugInfo(outLayers);
    return binderStatusFromStatusT(status);
}

binder::Status SurfaceComposerAIDL::getColorManagement(bool* outGetColorManagement) {
    status_t status = mFlinger->getColorManagement(outGetColorManagement);
    return binderStatusFromStatusT(status);
}

binder::Status SurfaceComposerAIDL::getCompositionPreference(gui::CompositionPreference* outPref) {
    ui::Dataspace dataspace;
    ui::PixelFormat pixelFormat;
    ui::Dataspace wideColorGamutDataspace;
    ui::PixelFormat wideColorGamutPixelFormat;
    status_t status =
            mFlinger->getCompositionPreference(&dataspace, &pixelFormat, &wideColorGamutDataspace,
                                               &wideColorGamutPixelFormat);
    if (status == NO_ERROR) {
        outPref->defaultDataspace = static_cast<int32_t>(dataspace);
        outPref->defaultPixelFormat = static_cast<int32_t>(pixelFormat);
        outPref->wideColorGamutDataspace = static_cast<int32_t>(wideColorGamutDataspace);
        outPref->wideColorGamutPixelFormat = static_cast<int32_t>(wideColorGamutPixelFormat);
    }
    return binderStatusFromStatusT(status);
}

binder::Status SurfaceComposerAIDL::getDisplayedContentSamplingAttributes(
        const sp<IBinder>& display, gui::ContentSamplingAttributes* outAttrs) {
    status_t status = checkAccessPermission();
    if (status != OK) {
        return binderStatusFromStatusT(status);
    }

    ui::PixelFormat format;
    ui::Dataspace dataspace;
    uint8_t componentMask;
    status = mFlinger->getDisplayedContentSamplingAttributes(display, &format, &dataspace,
                                                             &componentMask);
    if (status == NO_ERROR) {
        outAttrs->format = static_cast<int32_t>(format);
        outAttrs->dataspace = static_cast<int32_t>(dataspace);
        outAttrs->componentMask = static_cast<int8_t>(componentMask);
    }
    return binderStatusFromStatusT(status);
}

binder::Status SurfaceComposerAIDL::setDisplayContentSamplingEnabled(const sp<IBinder>& display,
                                                                     bool enable,
                                                                     int8_t componentMask,
                                                                     int64_t maxFrames) {
    status_t status = checkAccessPermission();
    if (status == OK) {
        status = mFlinger->setDisplayContentSamplingEnabled(display, enable,
                                                            static_cast<uint8_t>(componentMask),
                                                            static_cast<uint64_t>(maxFrames));
    }
    return binderStatusFromStatusT(status);
}

binder::Status SurfaceComposerAIDL::getDisplayedContentSample(const sp<IBinder>& display,
                                                              int64_t maxFrames, int64_t timestamp,
                                                              gui::DisplayedFrameStats* outStats) {
    if (!outStats) {
        return binderStatusFromStatusT(BAD_VALUE);
    }

    status_t status = checkAccessPermission();
    if (status != OK) {
        return binderStatusFromStatusT(status);
    }

    DisplayedFrameStats stats;
    status = mFlinger->getDisplayedContentSample(display, static_cast<uint64_t>(maxFrames),
                                                 static_cast<uint64_t>(timestamp), &stats);
    if (status == NO_ERROR) {
        // convert from ui::DisplayedFrameStats to gui::DisplayedFrameStats
        outStats->numFrames = static_cast<int64_t>(stats.numFrames);
        outStats->component_0_sample.reserve(stats.component_0_sample.size());
        for (const auto& s : stats.component_0_sample) {
            outStats->component_0_sample.push_back(static_cast<int64_t>(s));
        }
        outStats->component_1_sample.reserve(stats.component_1_sample.size());
        for (const auto& s : stats.component_1_sample) {
            outStats->component_1_sample.push_back(static_cast<int64_t>(s));
        }
        outStats->component_2_sample.reserve(stats.component_2_sample.size());
        for (const auto& s : stats.component_2_sample) {
            outStats->component_2_sample.push_back(static_cast<int64_t>(s));
        }
        outStats->component_3_sample.reserve(stats.component_3_sample.size());
        for (const auto& s : stats.component_3_sample) {
            outStats->component_3_sample.push_back(static_cast<int64_t>(s));
        }
    }
    return binderStatusFromStatusT(status);
}

binder::Status SurfaceComposerAIDL::getProtectedContentSupport(bool* outSupported) {
    status_t status = mFlinger->getProtectedContentSupport(outSupported);
    return binderStatusFromStatusT(status);
}

binder::Status SurfaceComposerAIDL::isWideColorDisplay(const sp<IBinder>& token,
                                                       bool* outIsWideColorDisplay) {
    status_t status = mFlinger->isWideColorDisplay(token, outIsWideColorDisplay);
    return binderStatusFromStatusT(status);
}

binder::Status SurfaceComposerAIDL::isDeviceRCSupported(const sp<IBinder>& token,
                                                        bool* outIsDeviceRCSupported) {
    status_t status = mFlinger->isDeviceRCSupported(token, outIsDeviceRCSupported);
    return binderStatusFromStatusT(status);
}

binder::Status SurfaceComposerAIDL::addRegionSamplingListener(
        const gui::ARect& samplingArea, const sp<IBinder>& stopLayerHandle,
        const sp<gui::IRegionSamplingListener>& listener) {
    status_t status = checkReadFrameBufferPermission();
    if (status != OK) {
        return binderStatusFromStatusT(status);
    }
    android::Rect rect;
    rect.left = samplingArea.left;
    rect.top = samplingArea.top;
    rect.right = samplingArea.right;
    rect.bottom = samplingArea.bottom;
    status = mFlinger->addRegionSamplingListener(rect, stopLayerHandle, listener);
    return binderStatusFromStatusT(status);
}

binder::Status SurfaceComposerAIDL::removeRegionSamplingListener(
        const sp<gui::IRegionSamplingListener>& listener) {
    status_t status = checkReadFrameBufferPermission();
    if (status == OK) {
        status = mFlinger->removeRegionSamplingListener(listener);
    }
    return binderStatusFromStatusT(status);
}

binder::Status SurfaceComposerAIDL::addFpsListener(int32_t taskId,
                                                   const sp<gui::IFpsListener>& listener) {
    status_t status = checkReadFrameBufferPermission();
    if (status == OK) {
        status = mFlinger->addFpsListener(taskId, listener);
    }
    return binderStatusFromStatusT(status);
}

binder::Status SurfaceComposerAIDL::removeFpsListener(const sp<gui::IFpsListener>& listener) {
    status_t status = checkReadFrameBufferPermission();
    if (status == OK) {
        status = mFlinger->removeFpsListener(listener);
    }
    return binderStatusFromStatusT(status);
}

binder::Status SurfaceComposerAIDL::addTunnelModeEnabledListener(
        const sp<gui::ITunnelModeEnabledListener>& listener) {
    status_t status = checkAccessPermission();
    if (status == OK) {
        status = mFlinger->addTunnelModeEnabledListener(listener);
    }
    return binderStatusFromStatusT(status);
}

binder::Status SurfaceComposerAIDL::removeTunnelModeEnabledListener(
        const sp<gui::ITunnelModeEnabledListener>& listener) {
    status_t status = checkAccessPermission();
    if (status == OK) {
        status = mFlinger->removeTunnelModeEnabledListener(listener);
    }
    return binderStatusFromStatusT(status);
}

binder::Status SurfaceComposerAIDL::setDesiredDisplayModeSpecs(
        const sp<IBinder>& displayToken, int32_t defaultMode, bool allowGroupSwitching,
        float primaryRefreshRateMin, float primaryRefreshRateMax, float appRequestRefreshRateMin,
        float appRequestRefreshRateMax) {
    status_t status = checkAccessPermission();
    if (status == OK) {
        status = mFlinger->setDesiredDisplayModeSpecs(displayToken,
                                                      static_cast<ui::DisplayModeId>(defaultMode),
                                                      allowGroupSwitching, primaryRefreshRateMin,
                                                      primaryRefreshRateMax,
                                                      appRequestRefreshRateMin,
                                                      appRequestRefreshRateMax);
    }
    return binderStatusFromStatusT(status);
}

binder::Status SurfaceComposerAIDL::getDesiredDisplayModeSpecs(const sp<IBinder>& displayToken,
                                                               gui::DisplayModeSpecs* outSpecs) {
    if (!outSpecs) {
        return binderStatusFromStatusT(BAD_VALUE);
    }

    status_t status = checkAccessPermission();
    if (status != OK) {
        return binderStatusFromStatusT(status);
    }

    ui::DisplayModeId displayModeId;
    bool allowGroupSwitching;
    float primaryRefreshRateMin;
    float primaryRefreshRateMax;
    float appRequestRefreshRateMin;
    float appRequestRefreshRateMax;
    status = mFlinger->getDesiredDisplayModeSpecs(displayToken, &displayModeId,
                                                  &allowGroupSwitching, &primaryRefreshRateMin,
                                                  &primaryRefreshRateMax, &appRequestRefreshRateMin,
                                                  &appRequestRefreshRateMax);
    if (status == NO_ERROR) {
        outSpecs->defaultMode = displayModeId;
        outSpecs->allowGroupSwitching = allowGroupSwitching;
        outSpecs->primaryRefreshRateMin = primaryRefreshRateMin;
        outSpecs->primaryRefreshRateMax = primaryRefreshRateMax;
        outSpecs->appRequestRefreshRateMin = appRequestRefreshRateMin;
        outSpecs->appRequestRefreshRateMax = appRequestRefreshRateMax;
    }

    return binderStatusFromStatusT(status);
}

binder::Status SurfaceComposerAIDL::getDisplayBrightnessSupport(const sp<IBinder>& displayToken,
                                                                bool* outSupport) {
    status_t status = mFlinger->getDisplayBrightnessSupport(displayToken, outSupport);
    return binderStatusFromStatusT(status);
}

binder::Status SurfaceComposerAIDL::setDisplayBrightness(const sp<IBinder>& displayToken,
                                                         const gui::DisplayBrightness& brightness) {
    status_t status = checkControlDisplayBrightnessPermission();
    if (status == OK) {
        status = mFlinger->setDisplayBrightness(displayToken, brightness);
    }
    return binderStatusFromStatusT(status);
}

binder::Status SurfaceComposerAIDL::addHdrLayerInfoListener(
        const sp<IBinder>& displayToken, const sp<gui::IHdrLayerInfoListener>& listener) {
    status_t status = checkControlDisplayBrightnessPermission();
    if (status == OK) {
        status = mFlinger->addHdrLayerInfoListener(displayToken, listener);
    }
    return binderStatusFromStatusT(status);
}

binder::Status SurfaceComposerAIDL::removeHdrLayerInfoListener(
        const sp<IBinder>& displayToken, const sp<gui::IHdrLayerInfoListener>& listener) {
    status_t status = checkControlDisplayBrightnessPermission();
    if (status == OK) {
        status = mFlinger->removeHdrLayerInfoListener(displayToken, listener);
    }
    return binderStatusFromStatusT(status);
}

binder::Status SurfaceComposerAIDL::notifyPowerBoost(int boostId) {
    status_t status = checkAccessPermission();
    if (status == OK) {
        status = mFlinger->notifyPowerBoost(boostId);
    }
    return binderStatusFromStatusT(status);
}

binder::Status SurfaceComposerAIDL::setGlobalShadowSettings(const gui::Color& ambientColor,
                                                            const gui::Color& spotColor,
                                                            float lightPosY, float lightPosZ,
                                                            float lightRadius) {
    status_t status = checkAccessPermission();
    if (status != OK) {
        return binderStatusFromStatusT(status);
    }

    half4 ambientColorHalf = {ambientColor.r, ambientColor.g, ambientColor.b, ambientColor.a};
    half4 spotColorHalf = {spotColor.r, spotColor.g, spotColor.b, spotColor.a};
    status = mFlinger->setGlobalShadowSettings(ambientColorHalf, spotColorHalf, lightPosY,
                                               lightPosZ, lightRadius);
    return binderStatusFromStatusT(status);
}

binder::Status SurfaceComposerAIDL::getDisplayDecorationSupport(
        const sp<IBinder>& displayToken, std::optional<gui::DisplayDecorationSupport>* outSupport) {
    std::optional<aidl::android::hardware::graphics::common::DisplayDecorationSupport> support;
    status_t status = mFlinger->getDisplayDecorationSupport(displayToken, &support);
    if (status != NO_ERROR) {
        ALOGE("getDisplayDecorationSupport failed with error %d", status);
        return binderStatusFromStatusT(status);
    }

    if (!support || !support.has_value()) {
        outSupport->reset();
    } else {
        outSupport->emplace();
        outSupport->value().format = static_cast<int32_t>(support->format);
        outSupport->value().alphaInterpretation =
                static_cast<int32_t>(support->alphaInterpretation);
    }

    return binder::Status::ok();
}

binder::Status SurfaceComposerAIDL::setOverrideFrameRate(int32_t uid, float frameRate) {
    status_t status;
    const int c_uid = IPCThreadState::self()->getCallingUid();
    if (c_uid == AID_ROOT || c_uid == AID_SYSTEM) {
        status = mFlinger->setOverrideFrameRate(uid, frameRate);
    } else {
        ALOGE("setOverrideFrameRate() permission denied for uid: %d", c_uid);
        status = PERMISSION_DENIED;
    }
    return binderStatusFromStatusT(status);
}

binder::Status SurfaceComposerAIDL::addTransactionTraceListener(
        const sp<gui::ITransactionTraceListener>& listener) {
    status_t status;
    IPCThreadState* ipc = IPCThreadState::self();
    const int uid = ipc->getCallingUid();
    if (uid == AID_ROOT || uid == AID_GRAPHICS || uid == AID_SYSTEM || uid == AID_SHELL) {
        status = mFlinger->addTransactionTraceListener(listener);
    } else {
        status = PERMISSION_DENIED;
    }
    return binderStatusFromStatusT(status);
}

binder::Status SurfaceComposerAIDL::getGpuContextPriority(int32_t* outPriority) {
    *outPriority = mFlinger->getGpuContextPriority();
    return binder::Status::ok();
}

binder::Status SurfaceComposerAIDL::getMaxAcquiredBufferCount(int32_t* buffers) {
    status_t status = mFlinger->getMaxAcquiredBufferCount(buffers);
    return binderStatusFromStatusT(status);
}

binder::Status SurfaceComposerAIDL::addWindowInfosListener(
        const sp<gui::IWindowInfosListener>& windowInfosListener) {
    status_t status;
    const int uid = IPCThreadState::self()->getCallingUid();
    if (uid == AID_SYSTEM || uid == AID_GRAPHICS) {
        status = mFlinger->addWindowInfosListener(windowInfosListener);
    } else {
        status = PERMISSION_DENIED;
    }
    return binderStatusFromStatusT(status);
}

binder::Status SurfaceComposerAIDL::removeWindowInfosListener(
        const sp<gui::IWindowInfosListener>& windowInfosListener) {
    status_t status;
    const int uid = IPCThreadState::self()->getCallingUid();
    if (uid == AID_SYSTEM || uid == AID_GRAPHICS) {
        status = mFlinger->removeWindowInfosListener(windowInfosListener);
    } else {
        status = PERMISSION_DENIED;
    }
    return binderStatusFromStatusT(status);
}

status_t SurfaceComposerAIDL::checkAccessPermission(bool usePermissionCache) {
    if (!mFlinger->callingThreadHasUnscopedSurfaceFlingerAccess(usePermissionCache)) {
        IPCThreadState* ipc = IPCThreadState::self();
        ALOGE("Permission Denial: can't access SurfaceFlinger pid=%d, uid=%d", ipc->getCallingPid(),
              ipc->getCallingUid());
        return PERMISSION_DENIED;
    }
    return OK;
}

status_t SurfaceComposerAIDL::checkControlDisplayBrightnessPermission() {
    // TODO(b/229246295): Implement proper fix.
    // IPCThreadState* ipc = IPCThreadState::self();
    // const int pid = ipc->getCallingPid();
    // const int uid = ipc->getCallingUid();
    // if ((uid != AID_GRAPHICS) &&
    //     !PermissionCache::checkPermission(sControlDisplayBrightness, pid, uid)) {
    //     ALOGE("Permission Denial: can't control brightness pid=%d, uid=%d", pid, uid);
    //     return PERMISSION_DENIED;
    // }
    return OK;
}

status_t SurfaceComposerAIDL::checkReadFrameBufferPermission() {
    IPCThreadState* ipc = IPCThreadState::self();
    const int pid = ipc->getCallingPid();
    const int uid = ipc->getCallingUid();
    if ((uid != AID_GRAPHICS) && !PermissionCache::checkPermission(sReadFramebuffer, pid, uid)) {
        ALOGE("Permission Denial: can't read framebuffer pid=%d, uid=%d", pid, uid);
        return PERMISSION_DENIED;
    }
    return OK;
}

} // namespace android

#if defined(__gl_h_)
#error "don't include gl/gl.h in this file"
#endif

#if defined(__gl2_h_)
#error "don't include gl2/gl2.h in this file"
#endif

// TODO(b/129481165): remove the #pragma below and fix conversion issues
#pragma clang diagnostic pop // ignored "-Wconversion -Wextra"<|MERGE_RESOLUTION|>--- conflicted
+++ resolved
@@ -6345,17 +6345,13 @@
                 (it->second)(args, asProto, result);
                 dumpLayers = false;
             } else if (!asProto) {
-<<<<<<< HEAD
                 // selection of mini dumpsys (Format: adb shell dumpsys SurfaceFlinger --mini)
                 if (numArgs && ((args[0] == String16("--mini")))) {
                     dumpMini(result);
                     dumpLayers = false;
                 } else {
-                    dumpAllLocked(args, result);
+                    dumpAllLocked(args, compositionLayers, result);
                 }
-=======
-                dumpAllLocked(args, compositionLayers, result);
->>>>>>> 19d2a723
             }
         }
 
@@ -6443,7 +6439,25 @@
     {
         Mutex::Autolock lock(mStateLock);
         if (mFileDump.fullDump) {
-            dumpAllLocked(args, dumpsys);
+            // Traversal of drawing state must happen on the main thread.
+            // Otherwise, SortedVector may have shared ownership during concurrent
+            // traversals, which can result in use-after-frees.
+            std::string compositionLayers;
+            mScheduler
+                ->schedule([&] {
+                    StringAppendF(&compositionLayers, "Composition layers\n");
+                    mDrawingState.traverseInZOrder([&](Layer* layer) {
+                        auto* compositionState = layer->getCompositionState();
+                        if (!compositionState || !compositionState->isVisible) return;
+
+                        android::base::StringAppendF(&compositionLayers, "* Layer %p (%s)\n", layer,
+                                                     layer->getDebugName() ? layer->getDebugName()
+                                                                           : "<unknown>");
+                        compositionState->dump(compositionLayers);
+                    });
+                })
+                .get();
+            dumpAllLocked(args, compositionLayers, dumpsys);
         } else {
             dumpMini(dumpsys);
         }
@@ -6786,7 +6800,6 @@
     }
 }
 
-<<<<<<< HEAD
 void SurfaceFlinger::dumpMini(std::string& result) const {
     /*
      *      * Dump Display state
@@ -6823,11 +6836,8 @@
     getHwComposer().dump(result);
 }
 
-void SurfaceFlinger::dumpAllLocked(const DumpArgs& args, std::string& result) const {
-=======
 void SurfaceFlinger::dumpAllLocked(const DumpArgs& args, const std::string& compositionLayers,
                                    std::string& result) const {
->>>>>>> 19d2a723
     const bool colorize = !args.empty() && args[0] == String16("--color");
     Colorizer colorizer(colorize);
 
