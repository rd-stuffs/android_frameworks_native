/*
 * Copyright (C) 2007 The Android Open Source Project
 *
 * Licensed under the Apache License, Version 2.0 (the "License");
 * you may not use this file except in compliance with the License.
 * You may obtain a copy of the License at
 *
 *      http://www.apache.org/licenses/LICENSE-2.0
 *
 * Unless required by applicable law or agreed to in writing, software
 * distributed under the License is distributed on an "AS IS" BASIS,
 * WITHOUT WARRANTIES OR CONDITIONS OF ANY KIND, either express or implied.
 * See the License for the specific language governing permissions and
 * limitations under the License.
 */

/* Changes from Qualcomm Innovation Center are provided under the following license:
 *
 * Copyright (c) 2023 Qualcomm Innovation Center, Inc. All rights reserved.
 * SPDX-License-Identifier: BSD-3-Clause-Clear
 */

// TODO(b/129481165): remove the #pragma below and fix conversion issues
#pragma clang diagnostic push
#pragma clang diagnostic ignored "-Wconversion"
#pragma clang diagnostic ignored "-Wextra"

//#define LOG_NDEBUG 0
#define ATRACE_TAG ATRACE_TAG_GRAPHICS

#include "SurfaceFlinger.h"

#include <aidl/android/hardware/power/Boost.h>
#include <android-base/parseint.h>
#include <android-base/properties.h>
#include <android-base/stringprintf.h>
#include <android-base/strings.h>
#include <android/configuration.h>
#include <android/gui/IDisplayEventConnection.h>
#include <android/gui/StaticDisplayInfo.h>
#include <android/hardware/configstore/1.0/ISurfaceFlingerConfigs.h>
#include <android/hardware/configstore/1.1/ISurfaceFlingerConfigs.h>
#include <android/hardware/configstore/1.1/types.h>
#include <android/native_window.h>
#include <android/os/IInputFlinger.h>
#include <binder/IPCThreadState.h>
#include <binder/IServiceManager.h>
#include <binder/PermissionCache.h>
#include <compositionengine/CompositionEngine.h>
#include <compositionengine/CompositionRefreshArgs.h>
#include <compositionengine/Display.h>
#include <compositionengine/DisplayColorProfile.h>
#include <compositionengine/DisplayColorProfileCreationArgs.h>
#include <compositionengine/DisplayCreationArgs.h>
#include <compositionengine/LayerFECompositionState.h>
#include <compositionengine/OutputLayer.h>
#include <compositionengine/RenderSurface.h>
#include <compositionengine/impl/DisplayColorProfile.h>
#include <compositionengine/impl/OutputCompositionState.h>
#include <compositionengine/impl/OutputLayerCompositionState.h>
#include <configstore/Utils.h>
#include <cutils/compiler.h>
#include <cutils/properties.h>
#include <ftl/algorithm.h>
#include <ftl/concat.h>
#include <ftl/fake_guard.h>
#include <ftl/future.h>
#include <ftl/unit.h>
#include <gui/AidlStatusUtil.h>
#include <gui/BufferQueue.h>
#include <gui/DebugEGLImageTracker.h>
#include <gui/IProducerListener.h>
#include <gui/LayerDebugInfo.h>
#include <gui/LayerMetadata.h>
#include <gui/LayerState.h>
#include <gui/Surface.h>
#include <gui/SurfaceComposerClient.h>
#include <gui/TraceUtils.h>
#include <hidl/ServiceManagement.h>
#include <layerproto/LayerProtoParser.h>
#include <log/log.h>
#include <private/android_filesystem_config.h>
#include <private/gui/SyncFeatures.h>
#include <processgroup/processgroup.h>
#include <renderengine/RenderEngine.h>
#include <renderengine/impl/ExternalTexture.h>
#include <scheduler/FrameTargeter.h>
#include <sys/types.h>
#include <ui/ColorSpace.h>
#include <ui/DebugUtils.h>
#include <ui/DisplayId.h>
#include <ui/DisplayMode.h>
#include <ui/DisplayStatInfo.h>
#include <ui/DisplayState.h>
#include <ui/DynamicDisplayInfo.h>
#include <ui/GraphicBufferAllocator.h>
#include <ui/HdrRenderTypeUtils.h>
#include <ui/LayerStack.h>
#include <ui/PixelFormat.h>
#include <ui/StaticDisplayInfo.h>
#include <unistd.h>
#include <utils/StopWatch.h>
#include <utils/String16.h>
#include <utils/String8.h>
#include <utils/Timers.h>
#include <utils/misc.h>
#include <algorithm>
#include <cerrno>
#include <cinttypes>
#include <cmath>
#include <cstdint>
#include <filesystem>
#include <functional>
#include <memory>
#include <mutex>
#include <optional>
#include <string>
#include <type_traits>
#include <unordered_map>
#include <vector>

#include <common/FlagManager.h>
#include <gui/LayerStatePermissions.h>
#include <gui/SchedulingPolicy.h>
#include <ui/DisplayIdentification.h>
#include "BackgroundExecutor.h"
#include "Client.h"
#include "ClientCache.h"
#include "Colorizer.h"
#include "DisplayDevice.h"
#include "DisplayHardware/ComposerHal.h"
#include "DisplayHardware/FramebufferSurface.h"
#include "DisplayHardware/HWComposer.h"
#include "DisplayHardware/Hal.h"
#include "DisplayHardware/PowerAdvisor.h"
#include "DisplayHardware/VirtualDisplaySurface.h"
#include "DisplayRenderArea.h"
#include "Effects/Daltonizer.h"
#include "FpsReporter.h"
#include "FrameTimeline/FrameTimeline.h"
#include "FrameTracer/FrameTracer.h"
#include "FrontEnd/LayerCreationArgs.h"
#include "FrontEnd/LayerHandle.h"
#include "FrontEnd/LayerLifecycleManager.h"
#include "FrontEnd/LayerLog.h"
#include "FrontEnd/LayerSnapshot.h"
#include "HdrLayerInfoReporter.h"
#include "Layer.h"
#include "LayerProtoHelper.h"
#include "LayerRenderArea.h"
#include "LayerVector.h"
#include "MutexUtils.h"
#include "NativeWindowSurface.h"
/* QTI_BEGIN */
#include "QtiExtension/QtiSurfaceFlingerExtensionIntf.h"
#include "QtiExtension/QtiSurfaceFlingerExtensionFactory.h"
#include "QtiExtension/QtiExtensionContext.h"
/* QTI_END */
#include "RegionSamplingThread.h"
#include "Scheduler/EventThread.h"
#include "Scheduler/LayerHistory.h"
#include "Scheduler/Scheduler.h"
#include "Scheduler/VsyncConfiguration.h"
#include "Scheduler/VsyncModulator.h"
#include "ScreenCaptureOutput.h"
#include "StartPropertySetThread.h"
#include "SurfaceFlingerProperties.h"
#include "TimeStats/TimeStats.h"
#include "TunnelModeEnabledReporter.h"
#include "Utils/Dumper.h"
#include "WindowInfosListenerInvoker.h"

#include <aidl/android/hardware/graphics/common/DisplayDecorationSupport.h>
#include <aidl/android/hardware/graphics/composer3/DisplayCapability.h>
#include <aidl/android/hardware/graphics/composer3/RenderIntent.h>

#undef NO_THREAD_SAFETY_ANALYSIS
#define NO_THREAD_SAFETY_ANALYSIS \
    _Pragma("GCC error \"Prefer <ftl/fake_guard.h> or MutexUtils.h helpers.\"")

// To enable layer borders in the system, change the below flag to true.
#undef DOES_CONTAIN_BORDER
#define DOES_CONTAIN_BORDER false

namespace android {
using namespace std::chrono_literals;
using namespace std::string_literals;
using namespace std::string_view_literals;

using namespace hardware::configstore;
using namespace hardware::configstore::V1_0;
using namespace sysprop;
using ftl::Flags;
using namespace ftl::flag_operators;

using aidl::android::hardware::graphics::common::DisplayDecorationSupport;
using aidl::android::hardware::graphics::composer3::Capability;
using aidl::android::hardware::graphics::composer3::DisplayCapability;
using CompositionStrategyPredictionState = android::compositionengine::impl::
        OutputCompositionState::CompositionStrategyPredictionState;

using base::StringAppendF;
using display::PhysicalDisplay;
using display::PhysicalDisplays;
using frontend::TransactionHandler;
using gui::DisplayInfo;
using gui::GameMode;
using gui::IDisplayEventConnection;
using gui::IWindowInfosListener;
using gui::LayerMetadata;
using gui::WindowInfo;
using gui::aidl_utils::binderStatusFromStatusT;
using scheduler::VsyncModulator;
using ui::Dataspace;
using ui::DisplayPrimaries;
using ui::RenderIntent;

using KernelIdleTimerController = scheduler::RefreshRateSelector::KernelIdleTimerController;

namespace hal = android::hardware::graphics::composer::hal;

namespace {

static constexpr int FOUR_K_WIDTH = 3840;
static constexpr int FOUR_K_HEIGHT = 2160;

// TODO(b/141333600): Consolidate with DisplayMode::Builder::getDefaultDensity.
constexpr float FALLBACK_DENSITY = ACONFIGURATION_DENSITY_TV;

float getDensityFromProperty(const char* property, bool required) {
    char value[PROPERTY_VALUE_MAX];
    const float density = property_get(property, value, nullptr) > 0 ? std::atof(value) : 0.f;
    if (!density && required) {
        ALOGE("%s must be defined as a build property", property);
        return FALLBACK_DENSITY;
    }
    return density;
}

// Currently we only support V0_SRGB and DISPLAY_P3 as composition preference.
bool validateCompositionDataspace(Dataspace dataspace) {
    return dataspace == Dataspace::V0_SRGB || dataspace == Dataspace::DISPLAY_P3;
}

std::chrono::milliseconds getIdleTimerTimeout(DisplayId displayId) {
    const auto displayIdleTimerMsKey = [displayId] {
        std::stringstream ss;
        ss << "debug.sf.set_idle_timer_ms_" << displayId.value;
        return ss.str();
    }();

    const int32_t displayIdleTimerMs = base::GetIntProperty(displayIdleTimerMsKey, 0);
    if (displayIdleTimerMs > 0) {
        return std::chrono::milliseconds(displayIdleTimerMs);
    }

    const int32_t setIdleTimerMs = base::GetIntProperty("debug.sf.set_idle_timer_ms", 0);
    const int32_t millis = setIdleTimerMs ? setIdleTimerMs : sysprop::set_idle_timer_ms(0);
    return std::chrono::milliseconds(millis);
}

bool getKernelIdleTimerSyspropConfig(DisplayId displayId) {
    const auto displaySupportKernelIdleTimerKey = [displayId] {
        std::stringstream ss;
        ss << "debug.sf.support_kernel_idle_timer_" << displayId.value;
        return ss.str();
    }();

    const auto displaySupportKernelIdleTimer =
            base::GetBoolProperty(displaySupportKernelIdleTimerKey, false);
    return displaySupportKernelIdleTimer || sysprop::support_kernel_idle_timer(false);
}

bool isAbove4k30(const ui::DisplayMode& outMode) {
    using fps_approx_ops::operator>;
    Fps refreshRate = Fps::fromValue(outMode.peakRefreshRate);
    return outMode.resolution.getWidth() >= FOUR_K_WIDTH &&
            outMode.resolution.getHeight() >= FOUR_K_HEIGHT && refreshRate > 30_Hz;
}

void excludeDolbyVisionIf4k30Present(const std::vector<ui::Hdr>& displayHdrTypes,
                                     ui::DisplayMode& outMode) {
    if (isAbove4k30(outMode) &&
        std::any_of(displayHdrTypes.begin(), displayHdrTypes.end(),
                    [](ui::Hdr type) { return type == ui::Hdr::DOLBY_VISION_4K30; })) {
        for (ui::Hdr type : displayHdrTypes) {
            if (type != ui::Hdr::DOLBY_VISION_4K30 && type != ui::Hdr::DOLBY_VISION) {
                outMode.supportedHdrTypes.push_back(type);
            }
        }
    } else {
        for (ui::Hdr type : displayHdrTypes) {
            if (type != ui::Hdr::DOLBY_VISION_4K30) {
                outMode.supportedHdrTypes.push_back(type);
            }
        }
    }
}

HdrCapabilities filterOut4k30(const HdrCapabilities& displayHdrCapabilities) {
    std::vector<ui::Hdr> hdrTypes;
    for (ui::Hdr type : displayHdrCapabilities.getSupportedHdrTypes()) {
        if (type != ui::Hdr::DOLBY_VISION_4K30) {
            hdrTypes.push_back(type);
        }
    }
    return {hdrTypes, displayHdrCapabilities.getDesiredMaxLuminance(),
            displayHdrCapabilities.getDesiredMaxAverageLuminance(),
            displayHdrCapabilities.getDesiredMinLuminance()};
}

uint32_t getLayerIdFromSurfaceControl(sp<SurfaceControl> surfaceControl) {
    if (!surfaceControl) {
        return UNASSIGNED_LAYER_ID;
    }
    return LayerHandle::getLayerId(surfaceControl->getHandle());
}

/**
 * Returns true if the file at path exists and is newer than duration.
 */
bool fileNewerThan(const std::string& path, std::chrono::minutes duration) {
    using Clock = std::filesystem::file_time_type::clock;
    std::error_code error;
    std::filesystem::file_time_type updateTime = std::filesystem::last_write_time(path, error);
    if (error) {
        return false;
    }
    return duration > (Clock::now() - updateTime);
}

bool isFrameIntervalOnCadence(TimePoint expectedPresentTime, TimePoint lastExpectedPresentTimestamp,
                              Fps lastFrameInterval, Period timeout, Duration threshold) {
    if (lastFrameInterval.getPeriodNsecs() == 0) {
        return false;
    }

    const auto expectedPresentTimeDeltaNs =
            expectedPresentTime.ns() - lastExpectedPresentTimestamp.ns();

    if (expectedPresentTimeDeltaNs > timeout.ns()) {
        return false;
    }

    const auto expectedPresentPeriods = static_cast<nsecs_t>(
            std::round(static_cast<float>(expectedPresentTimeDeltaNs) /
                       static_cast<float>(lastFrameInterval.getPeriodNsecs())));
    const auto calculatedPeriodsOutNs = lastFrameInterval.getPeriodNsecs() * expectedPresentPeriods;
    const auto calculatedExpectedPresentTimeNs =
            lastExpectedPresentTimestamp.ns() + calculatedPeriodsOutNs;
    const auto presentTimeDelta =
            std::abs(expectedPresentTime.ns() - calculatedExpectedPresentTimeNs);
    return presentTimeDelta < threshold.ns();
}

bool isExpectedPresentWithinTimeout(TimePoint expectedPresentTime,
                                    TimePoint lastExpectedPresentTimestamp,
                                    std::optional<Period> timeoutOpt, Duration threshold) {
    if (!timeoutOpt) {
        // Always within timeout if timeoutOpt is absent and don't send hint
        // for the timeout
        return true;
    }

    if (timeoutOpt->ns() == 0) {
        // Always outside timeout if timeoutOpt is 0 and always send
        // the hint for the timeout.
        return false;
    }

    if (expectedPresentTime.ns() < lastExpectedPresentTimestamp.ns() + timeoutOpt->ns()) {
        return true;
    }

    // Check if within the threshold as it can be just outside the timeout
    return std::abs(expectedPresentTime.ns() -
                    (lastExpectedPresentTimestamp.ns() + timeoutOpt->ns())) < threshold.ns();
}
}  // namespace anonymous

// ---------------------------------------------------------------------------

const String16 sHardwareTest("android.permission.HARDWARE_TEST");
const String16 sAccessSurfaceFlinger("android.permission.ACCESS_SURFACE_FLINGER");
const String16 sRotateSurfaceFlinger("android.permission.ROTATE_SURFACE_FLINGER");
const String16 sReadFramebuffer("android.permission.READ_FRAME_BUFFER");
const String16 sControlDisplayBrightness("android.permission.CONTROL_DISPLAY_BRIGHTNESS");
const String16 sDump("android.permission.DUMP");
const String16 sCaptureBlackoutContent("android.permission.CAPTURE_BLACKOUT_CONTENT");
const String16 sInternalSystemWindow("android.permission.INTERNAL_SYSTEM_WINDOW");
const String16 sWakeupSurfaceFlinger("android.permission.WAKEUP_SURFACE_FLINGER");

const char* KERNEL_IDLE_TIMER_PROP = "graphics.display.kernel_idle_timer.enabled";

// ---------------------------------------------------------------------------
int64_t SurfaceFlinger::dispSyncPresentTimeOffset;
bool SurfaceFlinger::useHwcForRgbToYuv;
bool SurfaceFlinger::hasSyncFramework;
int64_t SurfaceFlinger::maxFrameBufferAcquiredBuffers;
int64_t SurfaceFlinger::minAcquiredBuffers = 1;
uint32_t SurfaceFlinger::maxGraphicsWidth;
uint32_t SurfaceFlinger::maxGraphicsHeight;
bool SurfaceFlinger::useContextPriority;
Dataspace SurfaceFlinger::defaultCompositionDataspace = Dataspace::V0_SRGB;
ui::PixelFormat SurfaceFlinger::defaultCompositionPixelFormat = ui::PixelFormat::RGBA_8888;
Dataspace SurfaceFlinger::wideColorGamutCompositionDataspace = Dataspace::V0_SRGB;
ui::PixelFormat SurfaceFlinger::wideColorGamutCompositionPixelFormat = ui::PixelFormat::RGBA_8888;
LatchUnsignaledConfig SurfaceFlinger::enableLatchUnsignaledConfig;

std::string decodeDisplayColorSetting(DisplayColorSetting displayColorSetting) {
    switch(displayColorSetting) {
        case DisplayColorSetting::kManaged:
            return std::string("Managed");
        case DisplayColorSetting::kUnmanaged:
            return std::string("Unmanaged");
        case DisplayColorSetting::kEnhanced:
            return std::string("Enhanced");
        default:
            return std::string("Unknown ") +
                std::to_string(static_cast<int>(displayColorSetting));
    }
}

bool callingThreadHasPermission(const String16& permission) {
    IPCThreadState* ipc = IPCThreadState::self();
    const int pid = ipc->getCallingPid();
    const int uid = ipc->getCallingUid();
    return uid == AID_GRAPHICS || uid == AID_SYSTEM ||
            PermissionCache::checkPermission(permission, pid, uid);
}

ui::Transform::RotationFlags SurfaceFlinger::sActiveDisplayRotationFlags = ui::Transform::ROT_0;

SurfaceFlinger::SurfaceFlinger(Factory& factory, SkipInitializationTag)
      : mFactory(factory),
        mPid(getpid()),
        mTimeStats(std::make_shared<impl::TimeStats>()),
        mFrameTracer(mFactory.createFrameTracer()),
        mFrameTimeline(mFactory.createFrameTimeline(mTimeStats, mPid)),
        mCompositionEngine(mFactory.createCompositionEngine()),
        mHwcServiceName(base::GetProperty("debug.sf.hwc_service_name"s, "default"s)),
        mTunnelModeEnabledReporter(sp<TunnelModeEnabledReporter>::make()),
        mEmulatedDisplayDensity(getDensityFromProperty("qemu.sf.lcd_density", false)),
        mInternalDisplayDensity(
                getDensityFromProperty("ro.sf.lcd_density", !mEmulatedDisplayDensity)),
        mPowerAdvisor(std::make_unique<Hwc2::impl::PowerAdvisor>(*this)),
        mWindowInfosListenerInvoker(sp<WindowInfosListenerInvoker>::make()) {
    ALOGI("Using HWComposer service: %s", mHwcServiceName.c_str());
}

SurfaceFlinger::SurfaceFlinger(Factory& factory) : SurfaceFlinger(factory, SkipInitialization) {
    ATRACE_CALL();
    ALOGI("SurfaceFlinger is starting");

    hasSyncFramework = running_without_sync_framework(true);

    dispSyncPresentTimeOffset = present_time_offset_from_vsync_ns(0);

    useHwcForRgbToYuv = force_hwc_copy_for_virtual_displays(false);

    maxFrameBufferAcquiredBuffers = max_frame_buffer_acquired_buffers(2);
    minAcquiredBuffers =
            SurfaceFlingerProperties::min_acquired_buffers().value_or(minAcquiredBuffers);

    maxGraphicsWidth = std::max(max_graphics_width(0), 0);
    maxGraphicsHeight = std::max(max_graphics_height(0), 0);

    mSupportsWideColor = has_wide_color_display(false);
    mDefaultCompositionDataspace =
            static_cast<ui::Dataspace>(default_composition_dataspace(Dataspace::V0_SRGB));
    mWideColorGamutCompositionDataspace = static_cast<ui::Dataspace>(wcg_composition_dataspace(
            mSupportsWideColor ? Dataspace::DISPLAY_P3 : Dataspace::V0_SRGB));
    defaultCompositionDataspace = mDefaultCompositionDataspace;
    wideColorGamutCompositionDataspace = mWideColorGamutCompositionDataspace;
    defaultCompositionPixelFormat = static_cast<ui::PixelFormat>(
            default_composition_pixel_format(ui::PixelFormat::RGBA_8888));
    wideColorGamutCompositionPixelFormat =
            static_cast<ui::PixelFormat>(wcg_composition_pixel_format(ui::PixelFormat::RGBA_8888));

    mLayerCachingEnabled = [] {
        const bool enable =
                android::sysprop::SurfaceFlingerProperties::enable_layer_caching().value_or(false);
        return base::GetBoolProperty(std::string("debug.sf.enable_layer_caching"), enable);
    }();

    useContextPriority = use_context_priority(true);

    mInternalDisplayPrimaries = sysprop::getDisplayNativePrimaries();

    // debugging stuff...
    char value[PROPERTY_VALUE_MAX];

    property_get("ro.build.type", value, "user");
    mIsUserBuild = strcmp(value, "user") == 0;

    mDebugFlashDelay = base::GetUintProperty("debug.sf.showupdates"s, 0u);

    mBackpressureGpuComposition = base::GetBoolProperty("debug.sf.enable_gl_backpressure"s, true);
    ALOGI_IF(mBackpressureGpuComposition, "Enabling backpressure for GPU composition");

    property_get("ro.surface_flinger.supports_background_blur", value, "0");
    bool supportsBlurs = atoi(value);
    mSupportsBlur = supportsBlurs;
    ALOGI_IF(!mSupportsBlur, "Disabling blur effects, they are not supported.");

    const size_t defaultListSize = MAX_LAYERS;
    auto listSize = property_get_int32("debug.sf.max_igbp_list_size", int32_t(defaultListSize));
    mMaxGraphicBufferProducerListSize = (listSize > 0) ? size_t(listSize) : defaultListSize;
    mGraphicBufferProducerListSizeLogThreshold =
            std::max(static_cast<int>(0.95 *
                                      static_cast<double>(mMaxGraphicBufferProducerListSize)),
                     1);

    property_get("debug.sf.luma_sampling", value, "1");
    mLumaSampling = atoi(value);

    property_get("debug.sf.disable_client_composition_cache", value, "0");
    mDisableClientCompositionCache = atoi(value);

    property_get("debug.sf.predict_hwc_composition_strategy", value, "1");
    mPredictCompositionStrategy = atoi(value);

    property_get("debug.sf.treat_170m_as_sRGB", value, "0");
    mTreat170mAsSrgb = atoi(value);

    property_get("debug.sf.dim_in_gamma_in_enhanced_screenshots", value, 0);
    mDimInGammaSpaceForEnhancedScreenshots = atoi(value);

    mIgnoreHwcPhysicalDisplayOrientation =
            base::GetBoolProperty("debug.sf.ignore_hwc_physical_display_orientation"s, false);

    // We should be reading 'persist.sys.sf.color_saturation' here
    // but since /data may be encrypted, we need to wait until after vold
    // comes online to attempt to read the property. The property is
    // instead read after the boot animation

    if (base::GetBoolProperty("debug.sf.treble_testing_override"s, false)) {
        // Without the override SurfaceFlinger cannot connect to HIDL
        // services that are not listed in the manifests.  Considered
        // deriving the setting from the set service name, but it
        // would be brittle if the name that's not 'default' is used
        // for production purposes later on.
        ALOGI("Enabling Treble testing override");
        android::hardware::details::setTrebleTestingOverride(true);
    }

    // TODO (b/270966065) Update the HWC based refresh rate overlay to support spinner
    mRefreshRateOverlaySpinner = property_get_bool("debug.sf.show_refresh_rate_overlay_spinner", 0);
    mRefreshRateOverlayRenderRate =
            property_get_bool("debug.sf.show_refresh_rate_overlay_render_rate", 0);
    mRefreshRateOverlayShowInMiddle =
            property_get_bool("debug.sf.show_refresh_rate_overlay_in_middle", 0);

    if (!mIsUserBuild && base::GetBoolProperty("debug.sf.enable_transaction_tracing"s, true)) {
        mTransactionTracing.emplace();
        mLayerTracing.setTransactionTracing(*mTransactionTracing);
    }

    /* QTI_BEGIN */
    mQtiSFExtnIntf = surfaceflingerextension::qtiCreateSurfaceFlingerExtension(this);
    surfaceflingerextension::QtiExtensionContext::instance().setQtiSurfaceFlingerExtn(mQtiSFExtnIntf);
    mQtiSFExtnIntf->qtiInit(this);
    ALOGI("Created SF Extension %p", mQtiSFExtnIntf);
    /* QTI_END */

    mIgnoreHdrCameraLayers = ignore_hdr_camera_layers(false);

    mLayerLifecycleManagerEnabled =
            base::GetBoolProperty("persist.debug.sf.enable_layer_lifecycle_manager"s, true);
    mLegacyFrontEndEnabled = !mLayerLifecycleManagerEnabled ||
            base::GetBoolProperty("persist.debug.sf.enable_legacy_frontend"s, false);

    // These are set by the HWC implementation to indicate that they will use the workarounds.
    mIsHotplugErrViaNegVsync =
            base::GetBoolProperty("debug.sf.hwc_hotplug_error_via_neg_vsync"s, false);

    mIsHdcpViaNegVsync = base::GetBoolProperty("debug.sf.hwc_hdcp_via_neg_vsync"s, false);
}

LatchUnsignaledConfig SurfaceFlinger::getLatchUnsignaledConfig() {
    if (base::GetBoolProperty("debug.sf.auto_latch_unsignaled"s, true)) {
        return LatchUnsignaledConfig::AutoSingleLayer;
    }

    return LatchUnsignaledConfig::Disabled;
}

SurfaceFlinger::~SurfaceFlinger() = default;

void SurfaceFlinger::binderDied(const wp<IBinder>&) {
    // the window manager died on us. prepare its eulogy.
    mBootFinished = false;

    static_cast<void>(mScheduler->schedule([this]() FTL_FAKE_GUARD(kMainThreadContext) {
        // Sever the link to inputflinger since it's gone as well.
        mInputFlinger.clear();

        initializeDisplays();
    }));

    startBootAnim();
}

void SurfaceFlinger::run() {
    mScheduler->run();
}

sp<IBinder> SurfaceFlinger::createDisplay(const String8& displayName, bool secure,
                                          float requestedRefreshRate) {
    // onTransact already checks for some permissions, but adding an additional check here.
    // This is to ensure that only system and graphics can request to create a secure
    // display. Secure displays can show secure content so we add an additional restriction on it.
    const int uid = IPCThreadState::self()->getCallingUid();
    if (secure && uid != AID_GRAPHICS && uid != AID_SYSTEM) {
        ALOGE("Only privileged processes can create a secure display");
        return nullptr;
    }

    class DisplayToken : public BBinder {
        sp<SurfaceFlinger> flinger;
        virtual ~DisplayToken() {
             // no more references, this display must be terminated
             Mutex::Autolock _l(flinger->mStateLock);
             flinger->mCurrentState.displays.removeItem(wp<IBinder>::fromExisting(this));
             flinger->setTransactionFlags(eDisplayTransactionNeeded);
         }
     public:
        explicit DisplayToken(const sp<SurfaceFlinger>& flinger)
            : flinger(flinger) {
        }
    };

    sp<BBinder> token = sp<DisplayToken>::make(sp<SurfaceFlinger>::fromExisting(this));

    Mutex::Autolock _l(mStateLock);
    // Display ID is assigned when virtual display is allocated by HWC.
    DisplayDeviceState state;
    state.isSecure = secure;
    // Set display as protected when marked as secure to ensure no behavior change
    // TODO (b/314820005): separate as a different arg when creating the display.
    state.isProtected = secure;
    state.displayName = displayName;
    state.requestedRefreshRate = Fps::fromValue(requestedRefreshRate);
    mCurrentState.displays.add(token, state);
    return token;
}

void SurfaceFlinger::destroyDisplay(const sp<IBinder>& displayToken) {
    Mutex::Autolock lock(mStateLock);

    const ssize_t index = mCurrentState.displays.indexOfKey(displayToken);
    if (index < 0) {
        ALOGE("%s: Invalid display token %p", __func__, displayToken.get());
        return;
    }

    const DisplayDeviceState& state = mCurrentState.displays.valueAt(index);
    if (state.physical) {
        ALOGE("%s: Invalid operation on physical display", __func__);
        return;
    }
    mCurrentState.displays.removeItemsAt(index);
    setTransactionFlags(eDisplayTransactionNeeded);
}

void SurfaceFlinger::enableHalVirtualDisplays(bool enable) {
    auto& generator = mVirtualDisplayIdGenerators.hal;
    if (!generator && enable) {
        ALOGI("Enabling HAL virtual displays");
        generator.emplace(getHwComposer().getMaxVirtualDisplayCount());
    } else if (generator && !enable) {
        ALOGW_IF(generator->inUse(), "Disabling HAL virtual displays while in use");
        generator.reset();
    }
}

VirtualDisplayId SurfaceFlinger::acquireVirtualDisplay(ui::Size resolution,
                                                       ui::PixelFormat format) {
    if (auto& generator = mVirtualDisplayIdGenerators.hal) {
        if (const auto id = generator->generateId()) {
            if (getHwComposer().allocateVirtualDisplay(*id, resolution, &format)) {
                return *id;
            }

            generator->releaseId(*id);
        } else {
            ALOGW("%s: Exhausted HAL virtual displays", __func__);
        }

        ALOGW("%s: Falling back to GPU virtual display", __func__);
    }

    const auto id = mVirtualDisplayIdGenerators.gpu.generateId();
    LOG_ALWAYS_FATAL_IF(!id, "Failed to generate ID for GPU virtual display");
    return *id;
}

void SurfaceFlinger::releaseVirtualDisplay(VirtualDisplayId displayId) {
    if (const auto id = HalVirtualDisplayId::tryCast(displayId)) {
        if (auto& generator = mVirtualDisplayIdGenerators.hal) {
            generator->releaseId(*id);
        }
        return;
    }

    const auto id = GpuVirtualDisplayId::tryCast(displayId);
    LOG_ALWAYS_FATAL_IF(!id);
    mVirtualDisplayIdGenerators.gpu.releaseId(*id);
}

std::vector<PhysicalDisplayId> SurfaceFlinger::getPhysicalDisplayIdsLocked() const {
    std::vector<PhysicalDisplayId> displayIds;
    displayIds.reserve(mPhysicalDisplays.size());

    const auto defaultDisplayId = getDefaultDisplayDeviceLocked()->getPhysicalId();
    displayIds.push_back(defaultDisplayId);

    for (const auto& [id, display] : mPhysicalDisplays) {
        if (id != defaultDisplayId) {
            displayIds.push_back(id);
        }
    }

    return displayIds;
}

std::optional<PhysicalDisplayId> SurfaceFlinger::getPhysicalDisplayIdLocked(
        const sp<display::DisplayToken>& displayToken) const {
    return ftl::find_if(mPhysicalDisplays, PhysicalDisplay::hasToken(displayToken))
            .transform(&ftl::to_key<PhysicalDisplays>);
}

sp<IBinder> SurfaceFlinger::getPhysicalDisplayToken(PhysicalDisplayId displayId) const {
    Mutex::Autolock lock(mStateLock);
    return getPhysicalDisplayTokenLocked(displayId);
}

HWComposer& SurfaceFlinger::getHwComposer() const {
    return mCompositionEngine->getHwComposer();
}

renderengine::RenderEngine& SurfaceFlinger::getRenderEngine() const {
    return *mRenderEngine;
}

compositionengine::CompositionEngine& SurfaceFlinger::getCompositionEngine() const {
    return *mCompositionEngine.get();
}

void SurfaceFlinger::bootFinished() {
    if (mBootFinished == true) {
        ALOGE("Extra call to bootFinished");
        return;
    }
    mBootFinished = true;
    FlagManager::getMutableInstance().markBootCompleted();
    if (mStartPropertySetThread->join() != NO_ERROR) {
        ALOGE("Join StartPropertySetThread failed!");
    }

    if (mRenderEnginePrimeCacheFuture.valid()) {
        mRenderEnginePrimeCacheFuture.get();
    }
    const nsecs_t now = systemTime();
    const nsecs_t duration = now - mBootTime;
    ALOGI("Boot is finished (%ld ms)", long(ns2ms(duration)) );

    mFrameTracer->initialize();
    mFrameTimeline->onBootFinished();
    getRenderEngine().setEnableTracing(FlagManager::getInstance().use_skia_tracing());

    // wait patiently for the window manager death
    const String16 name("window");
    mWindowManager = defaultServiceManager()->waitForService(name);
    if (mWindowManager != 0) {
        mWindowManager->linkToDeath(sp<IBinder::DeathRecipient>::fromExisting(this));
    }

    // stop boot animation
    // formerly we would just kill the process, but we now ask it to exit so it
    // can choose where to stop the animation.
    property_set("service.bootanim.exit", "1");

    const int LOGTAG_SF_STOP_BOOTANIM = 60110;
    LOG_EVENT_LONG(LOGTAG_SF_STOP_BOOTANIM,
                   ns2ms(systemTime(SYSTEM_TIME_MONOTONIC)));

    sp<IBinder> input(defaultServiceManager()->waitForService(String16("inputflinger")));

    static_cast<void>(mScheduler->schedule([=, this]() FTL_FAKE_GUARD(kMainThreadContext) {
        if (input == nullptr) {
            ALOGE("Failed to link to input service");
        } else {
            mInputFlinger = interface_cast<os::IInputFlinger>(input);
        }

        readPersistentProperties();
        const bool hintSessionEnabled = FlagManager::getInstance().use_adpf_cpu_hint();
        mPowerAdvisor->enablePowerHintSession(hintSessionEnabled);
        const bool hintSessionUsed = mPowerAdvisor->usePowerHintSession();
        // Ordering is important here, as onBootFinished signals to PowerAdvisor that concurrency
        // is safe because its variables are initialized.
        mPowerAdvisor->onBootFinished();
        ALOGD("Power hint is %s",
              hintSessionUsed ? "supported" : (hintSessionEnabled ? "unsupported" : "disabled"));
        if (hintSessionUsed) {
            std::optional<pid_t> renderEngineTid = getRenderEngine().getRenderEngineTid();
            std::vector<int32_t> tidList;
            tidList.emplace_back(gettid());
            if (renderEngineTid.has_value()) {
                tidList.emplace_back(*renderEngineTid);
            }
            if (!mPowerAdvisor->startPowerHintSession(std::move(tidList))) {
                ALOGW("Cannot start power hint session");
            }
        }

        mBootStage = BootStage::FINISHED;

        if (base::GetBoolProperty("sf.debug.show_refresh_rate_overlay"s, false)) {
            ftl::FakeGuard guard(mStateLock);
            enableRefreshRateOverlay(true);
        }
    }));
}

static std::optional<renderengine::RenderEngine::RenderEngineType>
chooseRenderEngineTypeViaSysProp() {
    char prop[PROPERTY_VALUE_MAX];
    property_get(PROPERTY_DEBUG_RENDERENGINE_BACKEND, prop, "skiaglthreaded");

    if (strcmp(prop, "skiagl") == 0) {
        return renderengine::RenderEngine::RenderEngineType::SKIA_GL;
    } else if (strcmp(prop, "skiaglthreaded") == 0) {
        return renderengine::RenderEngine::RenderEngineType::SKIA_GL_THREADED;
    } else if (strcmp(prop, "skiavk") == 0) {
        return renderengine::RenderEngine::RenderEngineType::SKIA_VK;
    } else if (strcmp(prop, "skiavkthreaded") == 0) {
        return renderengine::RenderEngine::RenderEngineType::SKIA_VK_THREADED;
    } else {
        ALOGE("Unrecognized RenderEngineType %s; ignoring!", prop);
        return {};
    }
}

// Do not call property_set on main thread which will be blocked by init
// Use StartPropertySetThread instead.
void SurfaceFlinger::init() FTL_FAKE_GUARD(kMainThreadContext) {
    ATRACE_CALL();
    ALOGI(  "SurfaceFlinger's main thread ready to run. "
            "Initializing graphics H/W...");
    addTransactionReadyFilters();
    Mutex::Autolock lock(mStateLock);

    // Get a RenderEngine for the given display / config (can't fail)
    // TODO(b/77156734): We need to stop casting and use HAL types when possible.
    // Sending maxFrameBufferAcquiredBuffers as the cache size is tightly tuned to single-display.
    auto builder = renderengine::RenderEngineCreationArgs::Builder()
                           .setPixelFormat(static_cast<int32_t>(defaultCompositionPixelFormat))
                           .setImageCacheSize(maxFrameBufferAcquiredBuffers)
                           .setEnableProtectedContext(enable_protected_contents(false))
                           .setPrecacheToneMapperShaderOnly(false)
                           .setSupportsBackgroundBlur(mSupportsBlur)
                           .setContextPriority(
                                   useContextPriority
                                           ? renderengine::RenderEngine::ContextPriority::REALTIME
                                           : renderengine::RenderEngine::ContextPriority::MEDIUM);
    if (auto type = chooseRenderEngineTypeViaSysProp()) {
        builder.setRenderEngineType(type.value());
    }
    mRenderEngine = renderengine::RenderEngine::create(builder.build());
    mCompositionEngine->setRenderEngine(mRenderEngine.get());
    mMaxRenderTargetSize =
            std::min(getRenderEngine().getMaxTextureSize(), getRenderEngine().getMaxViewportDims());

    // Set SF main policy after initializing RenderEngine which has its own policy.
    if (!SetTaskProfiles(0, {"SFMainPolicy"})) {
        ALOGW("Failed to set main task profile");
    }

    mCompositionEngine->setTimeStats(mTimeStats);
    mCompositionEngine->setHwComposer(getFactory().createHWComposer(mHwcServiceName));
    mCompositionEngine->getHwComposer().setCallback(*this);
    ClientCache::getInstance().setRenderEngine(&getRenderEngine());

    enableLatchUnsignaledConfig = getLatchUnsignaledConfig();

    if (base::GetBoolProperty("debug.sf.enable_hwc_vds"s, false)) {
        enableHalVirtualDisplays(true);
    }

    // Process hotplug for displays connected at boot.
    LOG_ALWAYS_FATAL_IF(!configureLocked(),
                        "Initial display configuration failed: HWC did not hotplug");

    // Commit primary display.
    sp<const DisplayDevice> display;
    if (const auto indexOpt = mCurrentState.getDisplayIndex(getPrimaryDisplayIdLocked())) {
        const auto& displays = mCurrentState.displays;

        const auto& token = displays.keyAt(*indexOpt);
        const auto& state = displays.valueAt(*indexOpt);

        processDisplayAdded(token, state);
        mDrawingState.displays.add(token, state);

        display = getDefaultDisplayDeviceLocked();
    }

    LOG_ALWAYS_FATAL_IF(!display, "Failed to configure the primary display");
    LOG_ALWAYS_FATAL_IF(!getHwComposer().isConnected(display->getPhysicalId()),
                        "Primary display is disconnected");

    // TODO(b/241285876): The Scheduler needlessly depends on creating the CompositionEngine part of
    // the DisplayDevice, hence the above commit of the primary display. Remove that special case by
    // initializing the Scheduler after configureLocked, once decoupled from DisplayDevice.
    initScheduler(display);
    dispatchDisplayHotplugEvent(display->getPhysicalId(), true);

    mLayerTracing.setTakeLayersSnapshotProtoFunction([&](uint32_t traceFlags) {
        auto snapshot = perfetto::protos::LayersSnapshotProto{};
        mScheduler
                ->schedule([&]() FTL_FAKE_GUARD(mStateLock) FTL_FAKE_GUARD(kMainThreadContext) {
                    snapshot = takeLayersSnapshotProto(traceFlags, TimePoint::now(),
                                                       mLastCommittedVsyncId, true);
                })
                .wait();
        return snapshot;
    });

    // Commit secondary display(s).
    processDisplayChangesLocked();

    // initialize our drawing state
    mDrawingState = mCurrentState;

    onActiveDisplayChangedLocked(nullptr, *display);

    static_cast<void>(mScheduler->schedule(
            [this]() FTL_FAKE_GUARD(kMainThreadContext) { initializeDisplays(); }));

    mPowerAdvisor->init();

    if (base::GetBoolProperty("service.sf.prime_shader_cache"s, true)) {
        if (setSchedFifo(false) != NO_ERROR) {
            ALOGW("Can't set SCHED_OTHER for primeCache");
        }

        bool shouldPrimeUltraHDR =
                base::GetBoolProperty("ro.surface_flinger.prime_shader_cache.ultrahdr"s, false);
        mRenderEnginePrimeCacheFuture = getRenderEngine().primeCache(shouldPrimeUltraHDR);

        if (setSchedFifo(true) != NO_ERROR) {
            ALOGW("Can't set SCHED_FIFO after primeCache");
        }
    }

    // Inform native graphics APIs whether the present timestamp is supported:

    const bool presentFenceReliable =
            !getHwComposer().hasCapability(Capability::PRESENT_FENCE_IS_NOT_RELIABLE);
    mStartPropertySetThread = getFactory().createStartPropertySetThread(presentFenceReliable);

    if (mStartPropertySetThread->Start() != NO_ERROR) {
        ALOGE("Run StartPropertySetThread failed!");
    }

    initTransactionTraceWriter();
    /* QTI_BEGIN */
    mQtiSFExtnIntf =
            mQtiSFExtnIntf->qtiPostInit(static_cast<android::impl::HWComposer&>(
                                                mCompositionEngine->getHwComposer()),
                                        static_cast<Hwc2::impl::PowerAdvisor*>(mPowerAdvisor.get()),
                                        mVsyncConfiguration.get(), getHwComposer().getComposer());
   surfaceflingerextension::QtiExtensionContext::instance().setCompositionEngine(
            &getCompositionEngine());
    mQtiSFExtnIntf->qtiStartUnifiedDraw();
    /* QTI_END */

    ALOGV("Done initializing");
}

void SurfaceFlinger::initTransactionTraceWriter() {
    if (!mTransactionTracing) {
        return;
    }
    TransactionTraceWriter::getInstance().setWriterFunction(
            [&](const std::string& filename, bool overwrite) {
                auto writeFn = [&]() {
                    if (!overwrite && fileNewerThan(filename, std::chrono::minutes{10})) {
                        ALOGD("TransactionTraceWriter: file=%s already exists", filename.c_str());
                        return;
                    }
                    mTransactionTracing->flush();
                    mTransactionTracing->writeToFile(filename);
                };
                if (std::this_thread::get_id() == mMainThreadId) {
                    writeFn();
                } else {
                    mScheduler->schedule(writeFn).get();
                }
            });
}

void SurfaceFlinger::readPersistentProperties() {
    Mutex::Autolock _l(mStateLock);

    char value[PROPERTY_VALUE_MAX];

    property_get("persist.sys.sf.color_saturation", value, "1.0");
    mGlobalSaturationFactor = atof(value);
    updateColorMatrixLocked();
    ALOGV("Saturation is set to %.2f", mGlobalSaturationFactor);

    property_get("persist.sys.sf.native_mode", value, "0");
    mDisplayColorSetting = static_cast<DisplayColorSetting>(atoi(value));

    mForceColorMode =
            static_cast<ui::ColorMode>(base::GetIntProperty("persist.sys.sf.color_mode"s, 0));
}

void SurfaceFlinger::startBootAnim() {
    // Start boot animation service by setting a property mailbox
    // if property setting thread is already running, Start() will be just a NOP
    mStartPropertySetThread->Start();
    // Wait until property was set
    if (mStartPropertySetThread->join() != NO_ERROR) {
        ALOGE("Join StartPropertySetThread failed!");
    }
}

// ----------------------------------------------------------------------------

status_t SurfaceFlinger::getSupportedFrameTimestamps(
        std::vector<FrameEvent>* outSupported) const {
    *outSupported = {
        FrameEvent::REQUESTED_PRESENT,
        FrameEvent::ACQUIRE,
        FrameEvent::LATCH,
        FrameEvent::FIRST_REFRESH_START,
        FrameEvent::LAST_REFRESH_START,
        FrameEvent::GPU_COMPOSITION_DONE,
        FrameEvent::DEQUEUE_READY,
        FrameEvent::RELEASE,
    };

    ConditionalLock lock(mStateLock, std::this_thread::get_id() != mMainThreadId);

    if (!getHwComposer().hasCapability(Capability::PRESENT_FENCE_IS_NOT_RELIABLE)) {
        outSupported->push_back(FrameEvent::DISPLAY_PRESENT);
    }
    return NO_ERROR;
}

status_t SurfaceFlinger::getDisplayState(const sp<IBinder>& displayToken, ui::DisplayState* state) {
    if (!displayToken || !state) {
        return BAD_VALUE;
    }

    Mutex::Autolock lock(mStateLock);

    const auto display = getDisplayDeviceLocked(displayToken);
    if (!display) {
        return NAME_NOT_FOUND;
    }

    state->layerStack = display->getLayerStack();
    state->orientation = display->getOrientation();

    const Rect layerStackRect = display->getLayerStackSpaceRect();
    state->layerStackSpaceRect =
            layerStackRect.isValid() ? layerStackRect.getSize() : display->getSize();

    return NO_ERROR;
}

status_t SurfaceFlinger::getStaticDisplayInfo(int64_t displayId, ui::StaticDisplayInfo* info) {
    if (!info) {
        return BAD_VALUE;
    }

    Mutex::Autolock lock(mStateLock);
    const auto id = DisplayId::fromValue<PhysicalDisplayId>(static_cast<uint64_t>(displayId));
    const auto displayOpt = mPhysicalDisplays.get(*id).and_then(getDisplayDeviceAndSnapshot());

    if (!displayOpt) {
        return NAME_NOT_FOUND;
    }

    const auto& [display, snapshotRef] = *displayOpt;
    const auto& snapshot = snapshotRef.get();

    info->connectionType = snapshot.connectionType();
    info->deviceProductInfo = snapshot.deviceProductInfo();

    if (mEmulatedDisplayDensity) {
        info->density = mEmulatedDisplayDensity;
    } else {
        info->density = info->connectionType == ui::DisplayConnectionType::Internal
                ? mInternalDisplayDensity
                : FALLBACK_DENSITY;
    }
    info->density /= ACONFIGURATION_DENSITY_MEDIUM;

    info->secure = display->isSecure();
    info->installOrientation = display->getPhysicalOrientation();

    return NO_ERROR;
}

void SurfaceFlinger::getDynamicDisplayInfoInternal(ui::DynamicDisplayInfo*& info,
                                                   const sp<DisplayDevice>& display,
                                                   const display::DisplaySnapshot& snapshot) {
    const auto& displayModes = snapshot.displayModes();
    info->supportedDisplayModes.clear();
    info->supportedDisplayModes.reserve(displayModes.size());

    for (const auto& [id, mode] : displayModes) {
        ui::DisplayMode outMode;
        outMode.id = static_cast<int32_t>(id.value());

        auto [width, height] = mode->getResolution();
        auto [xDpi, yDpi] = mode->getDpi();

        if (const auto physicalOrientation = display->getPhysicalOrientation();
            physicalOrientation == ui::ROTATION_90 || physicalOrientation == ui::ROTATION_270) {
            std::swap(width, height);
            std::swap(xDpi, yDpi);
        }

        outMode.resolution = ui::Size(width, height);

        outMode.xDpi = xDpi;
        outMode.yDpi = yDpi;

        const auto peakFps = mode->getPeakFps();
        outMode.peakRefreshRate = peakFps.getValue();
        outMode.vsyncRate = mode->getVsyncRate().getValue();

        const auto vsyncConfigSet = mScheduler->getVsyncConfiguration().getConfigsForRefreshRate(
                Fps::fromValue(outMode.peakRefreshRate));
        outMode.appVsyncOffset = vsyncConfigSet.late.appOffset;
        outMode.sfVsyncOffset = vsyncConfigSet.late.sfOffset;
        outMode.group = mode->getGroup();

        // This is how far in advance a buffer must be queued for
        // presentation at a given time.  If you want a buffer to appear
        // on the screen at time N, you must submit the buffer before
        // (N - presentationDeadline).
        //
        // Normally it's one full refresh period (to give SF a chance to
        // latch the buffer), but this can be reduced by configuring a
        // VsyncController offset.  Any additional delays introduced by the hardware
        // composer or panel must be accounted for here.
        //
        // We add an additional 1ms to allow for processing time and
        // differences between the ideal and actual refresh rate.
        outMode.presentationDeadline = peakFps.getPeriodNsecs() - outMode.sfVsyncOffset + 1000000;
        excludeDolbyVisionIf4k30Present(display->getHdrCapabilities().getSupportedHdrTypes(),
                                        outMode);
        info->supportedDisplayModes.push_back(outMode);
    }

    info->supportedColorModes = snapshot.filterColorModes(mSupportsWideColor);

    const PhysicalDisplayId displayId = snapshot.displayId();

    const auto mode = display->refreshRateSelector().getActiveMode();
    info->activeDisplayModeId = mode.modePtr->getId().value();
    info->renderFrameRate = mode.fps.getValue();
    info->activeColorMode = display->getCompositionDisplay()->getState().colorMode;
    info->hdrCapabilities = filterOut4k30(display->getHdrCapabilities());

    info->autoLowLatencyModeSupported =
            getHwComposer().hasDisplayCapability(displayId,
                                                 DisplayCapability::AUTO_LOW_LATENCY_MODE);
    info->gameContentTypeSupported =
            getHwComposer().supportsContentType(displayId, hal::ContentType::GAME);

    info->preferredBootDisplayMode = static_cast<ui::DisplayModeId>(-1);

    if (getHwComposer().hasCapability(Capability::BOOT_DISPLAY_CONFIG)) {
        if (const auto hwcId = getHwComposer().getPreferredBootDisplayMode(displayId)) {
            if (const auto modeId = snapshot.translateModeId(*hwcId)) {
                info->preferredBootDisplayMode = modeId->value();
            }
        }
    }
}

status_t SurfaceFlinger::getDynamicDisplayInfoFromId(int64_t physicalDisplayId,
                                                     ui::DynamicDisplayInfo* info) {
    if (!info) {
        return BAD_VALUE;
    }

    Mutex::Autolock lock(mStateLock);

    const auto id_ =
            DisplayId::fromValue<PhysicalDisplayId>(static_cast<uint64_t>(physicalDisplayId));
    const auto displayOpt = mPhysicalDisplays.get(*id_).and_then(getDisplayDeviceAndSnapshot());

    if (!displayOpt) {
        return NAME_NOT_FOUND;
    }

    const auto& [display, snapshotRef] = *displayOpt;
    getDynamicDisplayInfoInternal(info, display, snapshotRef.get());
    return NO_ERROR;
}

status_t SurfaceFlinger::getDynamicDisplayInfoFromToken(const sp<IBinder>& displayToken,
                                                        ui::DynamicDisplayInfo* info) {
    if (!displayToken || !info) {
        return BAD_VALUE;
    }

    Mutex::Autolock lock(mStateLock);

    const auto displayOpt = ftl::find_if(mPhysicalDisplays, PhysicalDisplay::hasToken(displayToken))
                                    .transform(&ftl::to_mapped_ref<PhysicalDisplays>)
                                    .and_then(getDisplayDeviceAndSnapshot());

    if (!displayOpt) {
        return NAME_NOT_FOUND;
    }

    const auto& [display, snapshotRef] = *displayOpt;
    getDynamicDisplayInfoInternal(info, display, snapshotRef.get());
    return NO_ERROR;
}

status_t SurfaceFlinger::getDisplayStats(const sp<IBinder>& displayToken,
                                         DisplayStatInfo* outStats) {
    if (!outStats) {
        return BAD_VALUE;
    }

    std::optional<PhysicalDisplayId> displayIdOpt;
    {
        Mutex::Autolock lock(mStateLock);
        if (displayToken) {
            displayIdOpt = getPhysicalDisplayIdLocked(displayToken);
            if (!displayIdOpt) {
                ALOGW("%s: Invalid physical display token %p", __func__, displayToken.get());
                return NAME_NOT_FOUND;
            }
        } else {
            // TODO (b/277364366): Clients should be updated to pass in the display they
            // want, rather than us picking an arbitrary one (the active display, in this
            // case).
            displayIdOpt = mActiveDisplayId;
        }
    }

    const auto schedule = mScheduler->getVsyncSchedule(displayIdOpt);
    if (!schedule) {
        ALOGE("%s: Missing VSYNC schedule for display %s!", __func__,
              to_string(*displayIdOpt).c_str());
        return NAME_NOT_FOUND;
    }
    outStats->vsyncTime = schedule->vsyncDeadlineAfter(TimePoint::now()).ns();
    outStats->vsyncPeriod = schedule->period().ns();
    return NO_ERROR;
}

void SurfaceFlinger::setDesiredMode(display::DisplayModeRequest&& request, bool force) {
    const auto displayId = request.mode.modePtr->getPhysicalDisplayId();
    ATRACE_NAME(ftl::Concat(__func__, ' ', displayId.value).c_str());

    const auto display = getDisplayDeviceLocked(displayId);
    if (!display) {
        ALOGW("%s: display is no longer valid", __func__);
        return;
    }

    /* QTI_BEGIN */
    if (mQtiSFExtnIntf->qtiIsFpsDeferNeeded(request.mode.fps.getValue())) {
        return;
    }
    /* QTI_END */

    const auto mode = request.mode;
    const bool emitEvent = request.emitEvent;

    switch (display->setDesiredMode(std::move(request), force)) {
        case DisplayDevice::DesiredModeAction::InitiateDisplayModeSwitch:
            // DisplayDevice::setDesiredMode updated the render rate, so inform Scheduler.
            mScheduler->setRenderRate(displayId,
                                      display->refreshRateSelector().getActiveMode().fps);

            // Schedule a new frame to initiate the display mode switch.
            scheduleComposite(FrameHint::kNone);

            // Start receiving vsync samples now, so that we can detect a period
            // switch.
            mScheduler->resyncToHardwareVsync(displayId, true /* allowToEnable */,
                                              mode.modePtr.get());

            // As we called to set period, we will call to onRefreshRateChangeCompleted once
            // VsyncController model is locked.
            mScheduler->modulateVsync(displayId, &VsyncModulator::onRefreshRateChangeInitiated);

            if (displayId == mActiveDisplayId) {
                mScheduler->updatePhaseConfiguration(mode.fps);
            }

            mScheduler->setModeChangePending(true);
            break;
        case DisplayDevice::DesiredModeAction::InitiateRenderRateSwitch:
            mScheduler->setRenderRate(displayId, mode.fps);

            if (displayId == mActiveDisplayId) {
                mScheduler->updatePhaseConfiguration(mode.fps);
            }

            if (emitEvent) {
                dispatchDisplayModeChangeEvent(displayId, mode);
            }
            break;
        case DisplayDevice::DesiredModeAction::None:
            break;
    }

    /* QTI_BEGIN */
    mQtiSFExtnIntf->qtiSetContentFps(request.mode.fps.getValue());
    mQtiSFExtnIntf->qtiDolphinSetVsyncPeriod(request.mode.fps.getPeriodNsecs());
    /* QTI_END */
}

status_t SurfaceFlinger::setActiveModeFromBackdoor(const sp<display::DisplayToken>& displayToken,
                                                   DisplayModeId modeId, Fps minFps, Fps maxFps) {
    ATRACE_CALL();

    if (!displayToken) {
        return BAD_VALUE;
    }

    const char* const whence = __func__;
    auto future = mScheduler->schedule([=, this]() FTL_FAKE_GUARD(kMainThreadContext) -> status_t {
        const auto displayOpt =
                FTL_FAKE_GUARD(mStateLock,
                               ftl::find_if(mPhysicalDisplays,
                                            PhysicalDisplay::hasToken(displayToken))
                                       .transform(&ftl::to_mapped_ref<PhysicalDisplays>)
                                       .and_then(getDisplayDeviceAndSnapshot()));
        if (!displayOpt) {
            ALOGE("%s: Invalid physical display token %p", whence, displayToken.get());
            return NAME_NOT_FOUND;
        }

        const auto& [display, snapshotRef] = *displayOpt;
        const auto& snapshot = snapshotRef.get();

        const auto fpsOpt = snapshot.displayModes().get(modeId).transform(
                [](const DisplayModePtr& mode) { return mode->getPeakFps(); });

        if (!fpsOpt) {
            ALOGE("%s: Invalid mode %d for display %s", whence, modeId.value(),
                  to_string(snapshot.displayId()).c_str());
            return BAD_VALUE;
        }

        const Fps fps = *fpsOpt;
        const FpsRange physical = {fps, fps};
        const FpsRange render = {minFps.isValid() ? minFps : fps, maxFps.isValid() ? maxFps : fps};
        const FpsRanges ranges = {physical, render};

        // Keep the old switching type.
        const bool allowGroupSwitching =
                display->refreshRateSelector().getCurrentPolicy().allowGroupSwitching;

        const scheduler::RefreshRateSelector::DisplayManagerPolicy policy{modeId, ranges, ranges,
                                                                          allowGroupSwitching};

        return setDesiredDisplayModeSpecsInternal(display, policy);
    });

    return future.get();
}

void SurfaceFlinger::finalizeDisplayModeChange(DisplayDevice& display) {
    const auto displayId = display.getPhysicalId();
    ATRACE_NAME(ftl::Concat(__func__, ' ', displayId.value).c_str());

    const auto pendingModeOpt = display.getPendingMode();
    if (!pendingModeOpt) {
        // There is no pending mode change. This can happen if the active
        // display changed and the mode change happened on a different display.
        return;
    }

    const auto& activeMode = pendingModeOpt->mode;

    if (display.getActiveMode().modePtr->getResolution() != activeMode.modePtr->getResolution()) {
        auto& state = mCurrentState.displays.editValueFor(display.getDisplayToken());
        // We need to generate new sequenceId in order to recreate the display (and this
        // way the framebuffer).
        state.sequenceId = DisplayDeviceState{}.sequenceId;
        state.physical->activeMode = activeMode.modePtr.get();
        processDisplayChangesLocked();

        // processDisplayChangesLocked will update all necessary components so we're done here.
        return;
    }

    display.finalizeModeChange(activeMode.modePtr->getId(), activeMode.modePtr->getVsyncRate(),
                               activeMode.fps);

    if (displayId == mActiveDisplayId) {
        mScheduler->updatePhaseConfiguration(activeMode.fps);
    }

    if (pendingModeOpt->emitEvent) {
        dispatchDisplayModeChangeEvent(displayId, activeMode);
    }
}

void SurfaceFlinger::dropModeRequest(const sp<DisplayDevice>& display) {
    display->clearDesiredMode();
    if (display->getPhysicalId() == mActiveDisplayId) {
        // TODO(b/255635711): Check for pending mode changes on other displays.
        mScheduler->setModeChangePending(false);
    }
}

void SurfaceFlinger::applyActiveMode(const sp<DisplayDevice>& display) {
    const auto activeModeOpt = display->getDesiredMode();
    auto activeModePtr = activeModeOpt->mode.modePtr;
    const auto displayId = activeModePtr->getPhysicalDisplayId();
    const auto renderFps = activeModeOpt->mode.fps;

    dropModeRequest(display);

    constexpr bool kAllowToEnable = true;
    mScheduler->resyncToHardwareVsync(displayId, kAllowToEnable, std::move(activeModePtr).take());
    mScheduler->setRenderRate(displayId, renderFps);

    if (displayId == mActiveDisplayId) {
        mScheduler->updatePhaseConfiguration(renderFps);
    }
}

void SurfaceFlinger::initiateDisplayModeChanges() {
    ATRACE_CALL();

    std::optional<PhysicalDisplayId> displayToUpdateImmediately;

    for (const auto& [id, physical] : mPhysicalDisplays) {
        const auto display = getDisplayDeviceLocked(id);
        if (!display) continue;

        auto desiredModeOpt = display->getDesiredMode();
        if (!desiredModeOpt) {
            continue;
        }

        if (!shouldApplyRefreshRateSelectorPolicy(*display)) {
            dropModeRequest(display);
            continue;
        }

        const auto desiredModeId = desiredModeOpt->mode.modePtr->getId();
        const auto displayModePtrOpt = physical.snapshot().displayModes().get(desiredModeId);

        if (!displayModePtrOpt) {
            ALOGW("Desired display mode is no longer supported. Mode ID = %d",
                  desiredModeId.value());
            dropModeRequest(display);
            continue;
        }

        ALOGV("%s changing active mode to %d(%s) for display %s", __func__, desiredModeId.value(),
              to_string(displayModePtrOpt->get()->getVsyncRate()).c_str(),
              to_string(display->getId()).c_str());

        if (display->getActiveMode() == desiredModeOpt->mode) {
            applyActiveMode(display);
            continue;
        }

        // Desired active mode was set, it is different than the mode currently in use, however
        // allowed modes might have changed by the time we process the refresh.
        // Make sure the desired mode is still allowed
        if (!display->refreshRateSelector().isModeAllowed(desiredModeOpt->mode)) {
            dropModeRequest(display);
            continue;
        }

        // TODO(b/142753666) use constrains
        hal::VsyncPeriodChangeConstraints constraints;
        constraints.desiredTimeNanos = systemTime();
        constraints.seamlessRequired = false;
        hal::VsyncPeriodChangeTimeline outTimeline;

        if (!display->initiateModeChange(std::move(*desiredModeOpt), constraints, outTimeline)) {
            continue;
        }

        display->refreshRateSelector().onModeChangeInitiated();
        mScheduler->onNewVsyncPeriodChangeTimeline(outTimeline);

        if (outTimeline.refreshRequired) {
            scheduleComposite(FrameHint::kNone);
        } else {
            // TODO(b/255635711): Remove `displayToUpdateImmediately` to `finalizeDisplayModeChange`
            // for all displays. This was only needed when the loop iterated over `mDisplays` rather
            // than `mPhysicalDisplays`.
            displayToUpdateImmediately = display->getPhysicalId();
        }
    }

    if (displayToUpdateImmediately) {
        const auto display = getDisplayDeviceLocked(*displayToUpdateImmediately);
        finalizeDisplayModeChange(*display);

        const auto desiredModeOpt = display->getDesiredMode();
        if (desiredModeOpt && display->getActiveMode() == desiredModeOpt->mode) {
            applyActiveMode(display);
        }
    }
}

void SurfaceFlinger::disableExpensiveRendering() {
    const char* const whence = __func__;
    auto future = mScheduler->schedule([=, this]() FTL_FAKE_GUARD(mStateLock) {
        ATRACE_NAME(whence);
        if (mPowerAdvisor->isUsingExpensiveRendering()) {
            for (const auto& [_, display] : mDisplays) {
                constexpr bool kDisable = false;
                mPowerAdvisor->setExpensiveRenderingExpected(display->getId(), kDisable);
            }
        }
    });

    future.wait();
}

status_t SurfaceFlinger::getDisplayNativePrimaries(const sp<IBinder>& displayToken,
                                                   ui::DisplayPrimaries& primaries) {
    if (!displayToken) {
        return BAD_VALUE;
    }

    Mutex::Autolock lock(mStateLock);

    const auto display = ftl::find_if(mPhysicalDisplays, PhysicalDisplay::hasToken(displayToken))
                                 .transform(&ftl::to_mapped_ref<PhysicalDisplays>);
    if (!display) {
        return NAME_NOT_FOUND;
    }

    if (!display.transform(&PhysicalDisplay::isInternal).value()) {
        return INVALID_OPERATION;
    }

    // TODO(b/229846990): For now, assume that all internal displays have the same primaries.
    primaries = mInternalDisplayPrimaries;
    return NO_ERROR;
}

status_t SurfaceFlinger::setActiveColorMode(const sp<IBinder>& displayToken, ui::ColorMode mode) {
    if (!displayToken) {
        return BAD_VALUE;
    }

    const char* const whence = __func__;
    auto future = mScheduler->schedule([=, this]() FTL_FAKE_GUARD(mStateLock) -> status_t {
        const auto displayOpt =
                ftl::find_if(mPhysicalDisplays, PhysicalDisplay::hasToken(displayToken))
                        .transform(&ftl::to_mapped_ref<PhysicalDisplays>)
                        .and_then(getDisplayDeviceAndSnapshot());

        if (!displayOpt) {
            ALOGE("%s: Invalid physical display token %p", whence, displayToken.get());
            return NAME_NOT_FOUND;
        }

        const auto& [display, snapshotRef] = *displayOpt;
        const auto& snapshot = snapshotRef.get();

        const auto modes = snapshot.filterColorModes(mSupportsWideColor);
        const bool exists = std::find(modes.begin(), modes.end(), mode) != modes.end();

        if (mode < ui::ColorMode::NATIVE || !exists) {
            ALOGE("%s: Invalid color mode %s (%d) for display %s", whence,
                  decodeColorMode(mode).c_str(), mode, to_string(snapshot.displayId()).c_str());
            return BAD_VALUE;
        }

        display->getCompositionDisplay()->setColorProfile(
                {mode, Dataspace::UNKNOWN, RenderIntent::COLORIMETRIC});

        return NO_ERROR;
    });

    // TODO(b/195698395): Propagate error.
    future.wait();
    return NO_ERROR;
}

status_t SurfaceFlinger::getBootDisplayModeSupport(bool* outSupport) const {
    auto future = mScheduler->schedule(
            [this] { return getHwComposer().hasCapability(Capability::BOOT_DISPLAY_CONFIG); });

    *outSupport = future.get();
    return NO_ERROR;
}

status_t SurfaceFlinger::getOverlaySupport(gui::OverlayProperties* outProperties) const {
    const auto& aidlProperties = getHwComposer().getOverlaySupport();
    // convert aidl OverlayProperties to gui::OverlayProperties
    outProperties->combinations.reserve(aidlProperties.combinations.size());
    for (const auto& combination : aidlProperties.combinations) {
        std::vector<int32_t> pixelFormats;
        pixelFormats.reserve(combination.pixelFormats.size());
        std::transform(combination.pixelFormats.cbegin(), combination.pixelFormats.cend(),
                       std::back_inserter(pixelFormats),
                       [](const auto& val) { return static_cast<int32_t>(val); });
        std::vector<int32_t> standards;
        standards.reserve(combination.standards.size());
        std::transform(combination.standards.cbegin(), combination.standards.cend(),
                       std::back_inserter(standards),
                       [](const auto& val) { return static_cast<int32_t>(val); });
        std::vector<int32_t> transfers;
        transfers.reserve(combination.transfers.size());
        std::transform(combination.transfers.cbegin(), combination.transfers.cend(),
                       std::back_inserter(transfers),
                       [](const auto& val) { return static_cast<int32_t>(val); });
        std::vector<int32_t> ranges;
        ranges.reserve(combination.ranges.size());
        std::transform(combination.ranges.cbegin(), combination.ranges.cend(),
                       std::back_inserter(ranges),
                       [](const auto& val) { return static_cast<int32_t>(val); });
        gui::OverlayProperties::SupportedBufferCombinations outCombination;
        outCombination.pixelFormats = std::move(pixelFormats);
        outCombination.standards = std::move(standards);
        outCombination.transfers = std::move(transfers);
        outCombination.ranges = std::move(ranges);
        outProperties->combinations.emplace_back(outCombination);
    }
    outProperties->supportMixedColorSpaces = aidlProperties.supportMixedColorSpaces;
    return NO_ERROR;
}

status_t SurfaceFlinger::setBootDisplayMode(const sp<display::DisplayToken>& displayToken,
                                            DisplayModeId modeId) {
    const char* const whence = __func__;
    auto future = mScheduler->schedule([=, this]() FTL_FAKE_GUARD(mStateLock) -> status_t {
        const auto snapshotOpt =
                ftl::find_if(mPhysicalDisplays, PhysicalDisplay::hasToken(displayToken))
                        .transform(&ftl::to_mapped_ref<PhysicalDisplays>)
                        .transform(&PhysicalDisplay::snapshotRef);

        if (!snapshotOpt) {
            ALOGE("%s: Invalid physical display token %p", whence, displayToken.get());
            return NAME_NOT_FOUND;
        }

        const auto& snapshot = snapshotOpt->get();
        const auto hwcIdOpt = snapshot.displayModes().get(modeId).transform(
                [](const DisplayModePtr& mode) { return mode->getHwcId(); });

        if (!hwcIdOpt) {
            ALOGE("%s: Invalid mode %d for display %s", whence, modeId.value(),
                  to_string(snapshot.displayId()).c_str());
            return BAD_VALUE;
        }

        return getHwComposer().setBootDisplayMode(snapshot.displayId(), *hwcIdOpt);
    });
    return future.get();
}

status_t SurfaceFlinger::clearBootDisplayMode(const sp<IBinder>& displayToken) {
    const char* const whence = __func__;
    auto future = mScheduler->schedule([=, this]() FTL_FAKE_GUARD(mStateLock) -> status_t {
        if (const auto displayId = getPhysicalDisplayIdLocked(displayToken)) {
            return getHwComposer().clearBootDisplayMode(*displayId);
        } else {
            ALOGE("%s: Invalid display token %p", whence, displayToken.get());
            return BAD_VALUE;
        }
    });
    return future.get();
}

status_t SurfaceFlinger::getHdrConversionCapabilities(
        std::vector<gui::HdrConversionCapability>* hdrConversionCapabilities) const {
    bool hdrOutputConversionSupport;
    getHdrOutputConversionSupport(&hdrOutputConversionSupport);
    if (hdrOutputConversionSupport == false) {
        ALOGE("hdrOutputConversion is not supported by this device.");
        return INVALID_OPERATION;
    }
    const auto aidlConversionCapability = getHwComposer().getHdrConversionCapabilities();
    for (auto capability : aidlConversionCapability) {
        gui::HdrConversionCapability tempCapability;
        tempCapability.sourceType = static_cast<int>(capability.sourceType);
        tempCapability.outputType = static_cast<int>(capability.outputType);
        tempCapability.addsLatency = capability.addsLatency;
        hdrConversionCapabilities->push_back(tempCapability);
    }
    return NO_ERROR;
}

status_t SurfaceFlinger::setHdrConversionStrategy(
        const gui::HdrConversionStrategy& hdrConversionStrategy,
        int32_t* outPreferredHdrOutputType) {
    bool hdrOutputConversionSupport;
    getHdrOutputConversionSupport(&hdrOutputConversionSupport);
    if (hdrOutputConversionSupport == false) {
        ALOGE("hdrOutputConversion is not supported by this device.");
        return INVALID_OPERATION;
    }
    auto future = mScheduler->schedule([=, this]() FTL_FAKE_GUARD(mStateLock) mutable -> status_t {
        using AidlHdrConversionStrategy =
                aidl::android::hardware::graphics::common::HdrConversionStrategy;
        using GuiHdrConversionStrategyTag = gui::HdrConversionStrategy::Tag;
        AidlHdrConversionStrategy aidlConversionStrategy;
        status_t status;
        aidl::android::hardware::graphics::common::Hdr aidlPreferredHdrOutputType;
        switch (hdrConversionStrategy.getTag()) {
            case GuiHdrConversionStrategyTag::passthrough: {
                aidlConversionStrategy.set<AidlHdrConversionStrategy::Tag::passthrough>(
                        hdrConversionStrategy.get<GuiHdrConversionStrategyTag::passthrough>());
                status = getHwComposer().setHdrConversionStrategy(aidlConversionStrategy,
                                                                  &aidlPreferredHdrOutputType);
                *outPreferredHdrOutputType = static_cast<int32_t>(aidlPreferredHdrOutputType);
                return status;
            }
            case GuiHdrConversionStrategyTag::autoAllowedHdrTypes: {
                auto autoHdrTypes =
                        hdrConversionStrategy
                                .get<GuiHdrConversionStrategyTag::autoAllowedHdrTypes>();
                std::vector<aidl::android::hardware::graphics::common::Hdr> aidlAutoHdrTypes;
                for (auto type : autoHdrTypes) {
                    aidlAutoHdrTypes.push_back(
                            static_cast<aidl::android::hardware::graphics::common::Hdr>(type));
                }
                aidlConversionStrategy.set<AidlHdrConversionStrategy::Tag::autoAllowedHdrTypes>(
                        aidlAutoHdrTypes);
                status = getHwComposer().setHdrConversionStrategy(aidlConversionStrategy,
                                                                  &aidlPreferredHdrOutputType);
                *outPreferredHdrOutputType = static_cast<int32_t>(aidlPreferredHdrOutputType);
                return status;
            }
            case GuiHdrConversionStrategyTag::forceHdrConversion: {
                auto forceHdrConversion =
                        hdrConversionStrategy
                                .get<GuiHdrConversionStrategyTag::forceHdrConversion>();
                aidlConversionStrategy.set<AidlHdrConversionStrategy::Tag::forceHdrConversion>(
                        static_cast<aidl::android::hardware::graphics::common::Hdr>(
                                forceHdrConversion));
                status = getHwComposer().setHdrConversionStrategy(aidlConversionStrategy,
                                                                  &aidlPreferredHdrOutputType);
                *outPreferredHdrOutputType = static_cast<int32_t>(aidlPreferredHdrOutputType);
                return status;
            }
        }
    });
    return future.get();
}

status_t SurfaceFlinger::getHdrOutputConversionSupport(bool* outSupport) const {
    auto future = mScheduler->schedule([this] {
        return getHwComposer().hasCapability(Capability::HDR_OUTPUT_CONVERSION_CONFIG);
    });

    *outSupport = future.get();
    return NO_ERROR;
}

void SurfaceFlinger::setAutoLowLatencyMode(const sp<IBinder>& displayToken, bool on) {
    const char* const whence = __func__;
    static_cast<void>(mScheduler->schedule([=, this]() FTL_FAKE_GUARD(mStateLock) {
        if (const auto displayId = getPhysicalDisplayIdLocked(displayToken)) {
            getHwComposer().setAutoLowLatencyMode(*displayId, on);
        } else {
            ALOGE("%s: Invalid display token %p", whence, displayToken.get());
        }
    }));
}

void SurfaceFlinger::setGameContentType(const sp<IBinder>& displayToken, bool on) {
    const char* const whence = __func__;
    static_cast<void>(mScheduler->schedule([=, this]() FTL_FAKE_GUARD(mStateLock) {
        if (const auto displayId = getPhysicalDisplayIdLocked(displayToken)) {
            const auto type = on ? hal::ContentType::GAME : hal::ContentType::NONE;
            getHwComposer().setContentType(*displayId, type);
        } else {
            ALOGE("%s: Invalid display token %p", whence, displayToken.get());
        }
    }));
}

status_t SurfaceFlinger::overrideHdrTypes(const sp<IBinder>& displayToken,
                                          const std::vector<ui::Hdr>& hdrTypes) {
    Mutex::Autolock lock(mStateLock);

    auto display = getDisplayDeviceLocked(displayToken);
    if (!display) {
        ALOGE("%s: Invalid display token %p", __func__, displayToken.get());
        return NAME_NOT_FOUND;
    }

    display->overrideHdrTypes(hdrTypes);
    dispatchDisplayHotplugEvent(display->getPhysicalId(), true /* connected */);
    return NO_ERROR;
}

status_t SurfaceFlinger::onPullAtom(const int32_t atomId, std::vector<uint8_t>* pulledData,
                                    bool* success) {
    *success = mTimeStats->onPullAtom(atomId, pulledData);
    return NO_ERROR;
}

status_t SurfaceFlinger::getDisplayedContentSamplingAttributes(const sp<IBinder>& displayToken,
                                                               ui::PixelFormat* outFormat,
                                                               ui::Dataspace* outDataspace,
                                                               uint8_t* outComponentMask) const {
    if (!outFormat || !outDataspace || !outComponentMask) {
        return BAD_VALUE;
    }

    Mutex::Autolock lock(mStateLock);

    const auto displayId = getPhysicalDisplayIdLocked(displayToken);
    if (!displayId) {
        return NAME_NOT_FOUND;
    }

    return getHwComposer().getDisplayedContentSamplingAttributes(*displayId, outFormat,
                                                                 outDataspace, outComponentMask);
}

status_t SurfaceFlinger::setDisplayContentSamplingEnabled(const sp<IBinder>& displayToken,
                                                          bool enable, uint8_t componentMask,
                                                          uint64_t maxFrames) {
    const char* const whence = __func__;
    auto future = mScheduler->schedule([=, this]() FTL_FAKE_GUARD(mStateLock) -> status_t {
        if (const auto displayId = getPhysicalDisplayIdLocked(displayToken)) {
            return getHwComposer().setDisplayContentSamplingEnabled(*displayId, enable,
                                                                    componentMask, maxFrames);
        } else {
            ALOGE("%s: Invalid display token %p", whence, displayToken.get());
            return NAME_NOT_FOUND;
        }
    });

    return future.get();
}

status_t SurfaceFlinger::getDisplayedContentSample(const sp<IBinder>& displayToken,
                                                   uint64_t maxFrames, uint64_t timestamp,
                                                   DisplayedFrameStats* outStats) const {
    Mutex::Autolock lock(mStateLock);

    const auto displayId = getPhysicalDisplayIdLocked(displayToken);
    if (!displayId) {
        return NAME_NOT_FOUND;
    }

    return getHwComposer().getDisplayedContentSample(*displayId, maxFrames, timestamp, outStats);
}

status_t SurfaceFlinger::getProtectedContentSupport(bool* outSupported) const {
    if (!outSupported) {
        return BAD_VALUE;
    }
    *outSupported = getRenderEngine().supportsProtectedContent();
    return NO_ERROR;
}

status_t SurfaceFlinger::isWideColorDisplay(const sp<IBinder>& displayToken,
                                            bool* outIsWideColorDisplay) const {
    if (!displayToken || !outIsWideColorDisplay) {
        return BAD_VALUE;
    }

    Mutex::Autolock lock(mStateLock);
    const auto display = getDisplayDeviceLocked(displayToken);
    if (!display) {
        return NAME_NOT_FOUND;
    }

    *outIsWideColorDisplay =
            display->isPrimary() ? mSupportsWideColor : display->hasWideColorGamut();
    return NO_ERROR;
}

status_t SurfaceFlinger::getLayerDebugInfo(std::vector<gui::LayerDebugInfo>* outLayers) {
    outLayers->clear();
    auto future = mScheduler->schedule([=, this] {
        const auto display = FTL_FAKE_GUARD(mStateLock, getDefaultDisplayDeviceLocked());
        mDrawingState.traverseInZOrder([&](Layer* layer) {
            outLayers->push_back(layer->getLayerDebugInfo(display.get()));
        });
    });

    future.wait();
    return NO_ERROR;
}

status_t SurfaceFlinger::getCompositionPreference(
        Dataspace* outDataspace, ui::PixelFormat* outPixelFormat,
        Dataspace* outWideColorGamutDataspace,
        ui::PixelFormat* outWideColorGamutPixelFormat) const {
    *outDataspace = mDefaultCompositionDataspace;
    *outPixelFormat = defaultCompositionPixelFormat;
    *outWideColorGamutDataspace = mWideColorGamutCompositionDataspace;
    *outWideColorGamutPixelFormat = wideColorGamutCompositionPixelFormat;
    return NO_ERROR;
}

status_t SurfaceFlinger::addRegionSamplingListener(const Rect& samplingArea,
                                                   const sp<IBinder>& stopLayerHandle,
                                                   const sp<IRegionSamplingListener>& listener) {
    if (!listener || samplingArea == Rect::INVALID_RECT || samplingArea.isEmpty()) {
        return BAD_VALUE;
    }

    // LayerHandle::getLayer promotes the layer object in a binder thread but we will not destroy
    // the layer here since the caller has a strong ref to the layer's handle.
    const sp<Layer> stopLayer = LayerHandle::getLayer(stopLayerHandle);
    mRegionSamplingThread->addListener(samplingArea,
                                       stopLayer ? stopLayer->getSequence() : UNASSIGNED_LAYER_ID,
                                       listener);
    return NO_ERROR;
}

status_t SurfaceFlinger::removeRegionSamplingListener(const sp<IRegionSamplingListener>& listener) {
    if (!listener) {
        return BAD_VALUE;
    }
    mRegionSamplingThread->removeListener(listener);
    return NO_ERROR;
}

status_t SurfaceFlinger::addFpsListener(int32_t taskId, const sp<gui::IFpsListener>& listener) {
    if (!listener) {
        return BAD_VALUE;
    }

    mFpsReporter->addListener(listener, taskId);
    return NO_ERROR;
}

status_t SurfaceFlinger::removeFpsListener(const sp<gui::IFpsListener>& listener) {
    if (!listener) {
        return BAD_VALUE;
    }
    mFpsReporter->removeListener(listener);
    return NO_ERROR;
}

status_t SurfaceFlinger::addTunnelModeEnabledListener(
        const sp<gui::ITunnelModeEnabledListener>& listener) {
    if (!listener) {
        return BAD_VALUE;
    }

    mTunnelModeEnabledReporter->addListener(listener);
    return NO_ERROR;
}

status_t SurfaceFlinger::removeTunnelModeEnabledListener(
        const sp<gui::ITunnelModeEnabledListener>& listener) {
    if (!listener) {
        return BAD_VALUE;
    }

    mTunnelModeEnabledReporter->removeListener(listener);
    return NO_ERROR;
}

status_t SurfaceFlinger::getDisplayBrightnessSupport(const sp<IBinder>& displayToken,
                                                     bool* outSupport) const {
    if (!displayToken || !outSupport) {
        return BAD_VALUE;
    }

    Mutex::Autolock lock(mStateLock);

    const auto displayId = getPhysicalDisplayIdLocked(displayToken);
    if (!displayId) {
        return NAME_NOT_FOUND;
    }
    *outSupport = getHwComposer().hasDisplayCapability(*displayId, DisplayCapability::BRIGHTNESS);
    return NO_ERROR;
}

status_t SurfaceFlinger::setDisplayBrightness(const sp<IBinder>& displayToken,
                                              const gui::DisplayBrightness& brightness) {
    if (!displayToken) {
        return BAD_VALUE;
    }

    const char* const whence = __func__;
    return ftl::Future(mScheduler->schedule([=, this]() FTL_FAKE_GUARD(mStateLock) {
               if (const auto display = getDisplayDeviceLocked(displayToken)) {
                   const bool supportsDisplayBrightnessCommand =
                           getHwComposer().getComposer()->isSupported(
                                   Hwc2::Composer::OptionalFeature::DisplayBrightnessCommand);
                   // If we support applying display brightness as a command, then we also support
                   // dimming SDR layers.
                   if (supportsDisplayBrightnessCommand) {
                       auto compositionDisplay = display->getCompositionDisplay();
                       float currentDimmingRatio =
                               compositionDisplay->editState().sdrWhitePointNits /
                               compositionDisplay->editState().displayBrightnessNits;
                       static constexpr float kDimmingThreshold = 0.02f;
                       if (brightness.sdrWhitePointNits == 0.f ||
                           abs(brightness.sdrWhitePointNits - brightness.displayBrightnessNits) /
                                           brightness.sdrWhitePointNits >=
                                   kDimmingThreshold) {
                           // to optimize, skip brightness setter if the brightness difference ratio
                           // is lower than threshold
                           compositionDisplay
                                   ->setDisplayBrightness(brightness.sdrWhitePointNits,
                                                          brightness.displayBrightnessNits);
                       } else {
                           compositionDisplay->setDisplayBrightness(brightness.sdrWhitePointNits,
                                                                    brightness.sdrWhitePointNits);
                       }

                       FTL_FAKE_GUARD(kMainThreadContext,
                                      display->stageBrightness(brightness.displayBrightness));
                       float currentHdrSdrRatio =
                               compositionDisplay->editState().displayBrightnessNits /
                               compositionDisplay->editState().sdrWhitePointNits;
                       FTL_FAKE_GUARD(kMainThreadContext,
                                      display->updateHdrSdrRatioOverlayRatio(currentHdrSdrRatio));

                       if (brightness.sdrWhitePointNits / brightness.displayBrightnessNits !=
                           currentDimmingRatio) {
                           scheduleComposite(FrameHint::kNone);
                       } else {
                           scheduleCommit(FrameHint::kNone);
                       }
                       return ftl::yield<status_t>(OK);
                   } else {
                       return getHwComposer()
                               .setDisplayBrightness(display->getPhysicalId(),
                                                     brightness.displayBrightness,
                                                     brightness.displayBrightnessNits,
                                                     Hwc2::Composer::DisplayBrightnessOptions{
                                                             .applyImmediately = true});
                   }

               } else {
                   ALOGE("%s: Invalid display token %p", whence, displayToken.get());
                   return ftl::yield<status_t>(NAME_NOT_FOUND);
               }
           }))
            .then([](ftl::Future<status_t> task) { return task; })
            .get();
}

status_t SurfaceFlinger::addHdrLayerInfoListener(const sp<IBinder>& displayToken,
                                                 const sp<gui::IHdrLayerInfoListener>& listener) {
    if (!displayToken) {
        return BAD_VALUE;
    }

    Mutex::Autolock lock(mStateLock);

    const auto display = getDisplayDeviceLocked(displayToken);
    if (!display) {
        return NAME_NOT_FOUND;
    }
    const auto displayId = display->getId();
    sp<HdrLayerInfoReporter>& hdrInfoReporter = mHdrLayerInfoListeners[displayId];
    if (!hdrInfoReporter) {
        hdrInfoReporter = sp<HdrLayerInfoReporter>::make();
    }
    hdrInfoReporter->addListener(listener);


    mAddingHDRLayerInfoListener = true;
    return OK;
}

status_t SurfaceFlinger::removeHdrLayerInfoListener(
        const sp<IBinder>& displayToken, const sp<gui::IHdrLayerInfoListener>& listener) {
    if (!displayToken) {
        return BAD_VALUE;
    }

    Mutex::Autolock lock(mStateLock);

    const auto display = getDisplayDeviceLocked(displayToken);
    if (!display) {
        return NAME_NOT_FOUND;
    }
    const auto displayId = display->getId();
    sp<HdrLayerInfoReporter>& hdrInfoReporter = mHdrLayerInfoListeners[displayId];
    if (hdrInfoReporter) {
        hdrInfoReporter->removeListener(listener);
    }
    return OK;
}

status_t SurfaceFlinger::notifyPowerBoost(int32_t boostId) {
    using aidl::android::hardware::power::Boost;
    Boost powerBoost = static_cast<Boost>(boostId);

    if (powerBoost == Boost::INTERACTION) {
        mScheduler->onTouchHint();
    }

    return NO_ERROR;
}

status_t SurfaceFlinger::getDisplayDecorationSupport(
        const sp<IBinder>& displayToken,
        std::optional<DisplayDecorationSupport>* outSupport) const {
    if (!displayToken || !outSupport) {
        return BAD_VALUE;
    }

    Mutex::Autolock lock(mStateLock);

    const auto displayId = getPhysicalDisplayIdLocked(displayToken);
    if (!displayId) {
        return NAME_NOT_FOUND;
    }
    getHwComposer().getDisplayDecorationSupport(*displayId, outSupport);
    return NO_ERROR;
}

// ----------------------------------------------------------------------------

sp<IDisplayEventConnection> SurfaceFlinger::createDisplayEventConnection(
        gui::ISurfaceComposer::VsyncSource vsyncSource, EventRegistrationFlags eventRegistration,
        const sp<IBinder>& layerHandle) {
    const auto& handle =
            vsyncSource == gui::ISurfaceComposer::VsyncSource::eVsyncSourceSurfaceFlinger
            ? mSfConnectionHandle
            : mAppConnectionHandle;

    return mScheduler->createDisplayEventConnection(handle, eventRegistration, layerHandle);
}

void SurfaceFlinger::scheduleCommit(FrameHint hint) {
    if (hint == FrameHint::kActive) {
        mScheduler->resetIdleTimer();
    }
    /* QTI_BEGIN */
    mQtiSFExtnIntf->qtiNotifyDisplayUpdateImminent();
    /* QTI_END */
    mScheduler->scheduleFrame();
}

void SurfaceFlinger::scheduleComposite(FrameHint hint) {
    mMustComposite = true;
    scheduleCommit(hint);
}

void SurfaceFlinger::scheduleRepaint() {
    mGeometryDirty = true;
    scheduleComposite(FrameHint::kActive);
}

void SurfaceFlinger::scheduleSample() {
    static_cast<void>(mScheduler->schedule([this] { sample(); }));
}

nsecs_t SurfaceFlinger::getVsyncPeriodFromHWC() const {
    if (const auto display = getDefaultDisplayDeviceLocked()) {
        return display->getVsyncPeriodFromHWC();
    }

    return 0;
}

void SurfaceFlinger::onComposerHalVsync(hal::HWDisplayId hwcDisplayId, int64_t timestamp,
                                        std::optional<hal::VsyncPeriodNanos> vsyncPeriod) {
    if (FlagManager::getInstance().connected_display() && timestamp < 0 &&
        vsyncPeriod.has_value()) {
        // use ~0 instead of -1 as AidlComposerHal.cpp passes the param as unsigned int32
        if (mIsHotplugErrViaNegVsync && vsyncPeriod.value() == ~0) {
            const int32_t hotplugErrorCode = static_cast<int32_t>(-timestamp);
            ALOGD("SurfaceFlinger got hotplugErrorCode=%d for display %" PRIu64, hotplugErrorCode,
                  hwcDisplayId);
            mScheduler->onHotplugConnectionError(mAppConnectionHandle, hotplugErrorCode);
            return;
        }

        if (mIsHdcpViaNegVsync && vsyncPeriod.value() == ~1) {
            const int32_t value = static_cast<int32_t>(-timestamp);
            // one byte is good enough to encode android.hardware.drm.HdcpLevel
            const int32_t maxLevel = (value >> 8) & 0xFF;
            const int32_t connectedLevel = value & 0xFF;
            ALOGD("SurfaceFlinger got HDCP level changed: connected=%d, max=%d for "
                  "display=%" PRIu64,
                  connectedLevel, maxLevel, hwcDisplayId);
            updateHdcpLevels(hwcDisplayId, connectedLevel, maxLevel);
            return;
        }
    }

    ATRACE_NAME(vsyncPeriod
                        ? ftl::Concat(__func__, ' ', hwcDisplayId, ' ', *vsyncPeriod, "ns").c_str()
                        : ftl::Concat(__func__, ' ', hwcDisplayId).c_str());

    Mutex::Autolock lock(mStateLock);
    if (const auto displayIdOpt = getHwComposer().onVsync(hwcDisplayId, timestamp)) {
        if (mScheduler->addResyncSample(*displayIdOpt, timestamp, vsyncPeriod)) {
            // period flushed
            mScheduler->modulateVsync(displayIdOpt, &VsyncModulator::onRefreshRateChangeCompleted);
        }
    }
}

void SurfaceFlinger::onComposerHalHotplugEvent(hal::HWDisplayId hwcDisplayId,
                                               DisplayHotplugEvent event) {
    if (event == DisplayHotplugEvent::CONNECTED || event == DisplayHotplugEvent::DISCONNECTED) {
        hal::Connection connection = (event == DisplayHotplugEvent::CONNECTED)
                ? hal::Connection::CONNECTED
                : hal::Connection::DISCONNECTED;
        {
            std::lock_guard<std::mutex> lock(mHotplugMutex);
            mPendingHotplugEvents.push_back(HotplugEvent{hwcDisplayId, connection});
        }

        if (mScheduler) {
            mScheduler->scheduleConfigure();
        }

        return;
    }

    if (FlagManager::getInstance().hotplug2()) {
        ALOGD("SurfaceFlinger got hotplug event=%d", static_cast<int32_t>(event));
        // TODO(b/311403559): use enum type instead of int
        mScheduler->onHotplugConnectionError(mAppConnectionHandle, static_cast<int32_t>(event));
    }
}

void SurfaceFlinger::onComposerHalVsyncPeriodTimingChanged(
        hal::HWDisplayId, const hal::VsyncPeriodChangeTimeline& timeline) {
    Mutex::Autolock lock(mStateLock);
    mScheduler->onNewVsyncPeriodChangeTimeline(timeline);

    if (timeline.refreshRequired) {
        scheduleComposite(FrameHint::kNone);
    }
}

void SurfaceFlinger::onComposerHalSeamlessPossible(hal::HWDisplayId) {
    // TODO(b/142753666): use constraints when calling to setActiveModeWithConstraints and
    // use this callback to know when to retry in case of SEAMLESS_NOT_POSSIBLE.
}

void SurfaceFlinger::onComposerHalRefresh(hal::HWDisplayId) {
    Mutex::Autolock lock(mStateLock);
    scheduleComposite(FrameHint::kNone);
}

void SurfaceFlinger::onComposerHalVsyncIdle(hal::HWDisplayId) {
    ATRACE_CALL();
    mScheduler->forceNextResync();
}

void SurfaceFlinger::onRefreshRateChangedDebug(const RefreshRateChangedDebugData& data) {
    ATRACE_CALL();
    if (const auto displayId = getHwComposer().toPhysicalDisplayId(data.display); displayId) {
        const char* const whence = __func__;
        static_cast<void>(mScheduler->schedule([=, this]() FTL_FAKE_GUARD(mStateLock) {
            const Fps fps = Fps::fromPeriodNsecs(getHwComposer().getComposer()->isVrrSupported()
                                                         ? data.refreshPeriodNanos
                                                         : data.vsyncPeriodNanos);
            ATRACE_FORMAT("%s Fps %d", whence, fps.getIntValue());
            const auto display = getDisplayDeviceLocked(*displayId);
            FTL_FAKE_GUARD(kMainThreadContext,
                           display->updateRefreshRateOverlayRate(fps, display->getActiveMode().fps,
                                                                 /* setByHwc */ true));
        }));
    }
}

void SurfaceFlinger::configure() {
    Mutex::Autolock lock(mStateLock);
    if (configureLocked()) {
        setTransactionFlags(eDisplayTransactionNeeded);
    }
}

bool SurfaceFlinger::updateLayerSnapshotsLegacy(VsyncId vsyncId, nsecs_t frameTimeNs,
                                                bool flushTransactions,
                                                bool& outTransactionsAreEmpty) {
    ATRACE_CALL();
    frontend::Update update;
    if (flushTransactions) {
        update = flushLifecycleUpdates();
        if (mTransactionTracing) {
            mTransactionTracing->addCommittedTransactions(ftl::to_underlying(vsyncId), frameTimeNs,
                                                          update, mFrontEndDisplayInfos,
                                                          mFrontEndDisplayInfosChanged);
        }
    }

    bool needsTraversal = false;
    if (flushTransactions) {
        needsTraversal |= commitMirrorDisplays(vsyncId);
        needsTraversal |= commitCreatedLayers(vsyncId, update.layerCreatedStates);
        needsTraversal |= applyTransactions(update.transactions, vsyncId);
    }
    outTransactionsAreEmpty = !needsTraversal;
    const bool shouldCommit = (getTransactionFlags() & ~eTransactionFlushNeeded) || needsTraversal;
    if (shouldCommit) {
        commitTransactions();
    }

    bool mustComposite = latchBuffers() || shouldCommit;
    updateLayerGeometry();
    return mustComposite;
}

void SurfaceFlinger::updateLayerHistory(nsecs_t now) {
    for (const auto& snapshot : mLayerSnapshotBuilder.getSnapshots()) {
        using Changes = frontend::RequestedLayerState::Changes;
        if (snapshot->path.isClone()) {
            continue;
        }

        const bool updateSmallDirty = FlagManager::getInstance().enable_small_area_detection() &&
                ((snapshot->clientChanges & layer_state_t::eSurfaceDamageRegionChanged) ||
                 snapshot->changes.any(Changes::Geometry));

        const bool hasChanges =
                snapshot->changes.any(Changes::FrameRate | Changes::Buffer | Changes::Animation |
                                      Changes::Geometry | Changes::Visibility) ||
                (snapshot->clientChanges & layer_state_t::eDefaultFrameRateCompatibilityChanged) !=
                        0;

        if (!updateSmallDirty && !hasChanges) {
            continue;
        }

        auto it = mLegacyLayers.find(snapshot->sequence);
        LLOG_ALWAYS_FATAL_WITH_TRACE_IF(it == mLegacyLayers.end(),
                                        "Couldn't find layer object for %s",
                                        snapshot->getDebugString().c_str());

        if (updateSmallDirty) {
            // Update small dirty flag while surface damage region or geometry changed
            it->second->setIsSmallDirty(snapshot.get());
        }

        if (!hasChanges) {
            continue;
        }

        const auto layerProps = scheduler::LayerProps{
                .visible = snapshot->isVisible,
                .bounds = snapshot->geomLayerBounds,
                .transform = snapshot->geomLayerTransform,
                .setFrameRateVote = snapshot->frameRate,
                .frameRateSelectionPriority = snapshot->frameRateSelectionPriority,
                .isSmallDirty = snapshot->isSmallDirty,
                .isFrontBuffered = snapshot->isFrontBuffered(),
        };

        if (snapshot->changes.any(Changes::Geometry | Changes::Visibility)) {
            mScheduler->setLayerProperties(snapshot->sequence, layerProps);
        }

        if (snapshot->clientChanges & layer_state_t::eDefaultFrameRateCompatibilityChanged) {
            mScheduler->setDefaultFrameRateCompatibility(snapshot->sequence,
                                                         snapshot->defaultFrameRateCompatibility);
        }

        if (snapshot->changes.test(Changes::Animation)) {
            it->second->recordLayerHistoryAnimationTx(layerProps, now);
        }

        if (snapshot->changes.test(Changes::FrameRate)) {
            it->second->setFrameRateForLayerTree(snapshot->frameRate, layerProps, now);
        }

        if (snapshot->changes.test(Changes::Buffer)) {
            it->second->recordLayerHistoryBufferUpdate(layerProps, now);
        }
    }
}

bool SurfaceFlinger::updateLayerSnapshots(VsyncId vsyncId, nsecs_t frameTimeNs,
                                          bool flushTransactions, bool& outTransactionsAreEmpty) {
    using Changes = frontend::RequestedLayerState::Changes;
    ATRACE_CALL();
    frontend::Update update;
    if (flushTransactions) {
        ATRACE_NAME("TransactionHandler:flushTransactions");
        // Locking:
        // 1. to prevent onHandleDestroyed from being called while the state lock is held,
        // we must keep a copy of the transactions (specifically the composer
        // states) around outside the scope of the lock.
        // 2. Transactions and created layers do not share a lock. To prevent applying
        // transactions with layers still in the createdLayer queue, collect the transactions
        // before committing the created layers.
        // 3. Transactions can only be flushed after adding layers, since the layer can be a newly
        // created one
        mTransactionHandler.collectTransactions();
        {
            // TODO(b/238781169) lockless queue this and keep order.
            std::scoped_lock<std::mutex> lock(mCreatedLayersLock);
            update.layerCreatedStates = std::move(mCreatedLayers);
            mCreatedLayers.clear();
            update.newLayers = std::move(mNewLayers);
            mNewLayers.clear();
            update.layerCreationArgs = std::move(mNewLayerArgs);
            mNewLayerArgs.clear();
            update.destroyedHandles = std::move(mDestroyedHandles);
            mDestroyedHandles.clear();
        }

        mLayerLifecycleManager.addLayers(std::move(update.newLayers));
        update.transactions = mTransactionHandler.flushTransactions();
        if (mTransactionTracing) {
            mTransactionTracing->addCommittedTransactions(ftl::to_underlying(vsyncId), frameTimeNs,
                                                          update, mFrontEndDisplayInfos,
                                                          mFrontEndDisplayInfosChanged);
        }
        mLayerLifecycleManager.applyTransactions(update.transactions);
        mLayerLifecycleManager.onHandlesDestroyed(update.destroyedHandles);
        for (auto& legacyLayer : update.layerCreatedStates) {
            sp<Layer> layer = legacyLayer.layer.promote();
            if (layer) {
                mLegacyLayers[layer->sequence] = layer;
            }
        }
        mLayerHierarchyBuilder.update(mLayerLifecycleManager);
    }

    bool mustComposite = false;
    mustComposite |= applyAndCommitDisplayTransactionStates(update.transactions);

    {
        ATRACE_NAME("LayerSnapshotBuilder:update");
        frontend::LayerSnapshotBuilder::Args
                args{.root = mLayerHierarchyBuilder.getHierarchy(),
                     .layerLifecycleManager = mLayerLifecycleManager,
                     .displays = mFrontEndDisplayInfos,
                     .displayChanges = mFrontEndDisplayInfosChanged,
                     .globalShadowSettings = mDrawingState.globalShadowSettings,
                     .supportsBlur = mSupportsBlur,
                     .forceFullDamage = mForceFullDamage,
                     .supportedLayerGenericMetadata =
                             getHwComposer().getSupportedLayerGenericMetadata(),
                     .genericLayerMetadataKeyMap = getGenericLayerMetadataKeyMap(),
                     .skipRoundCornersWhenProtected =
                             !getRenderEngine().supportsProtectedContent()};
        mLayerSnapshotBuilder.update(args);
    }

    if (mLayerLifecycleManager.getGlobalChanges().any(Changes::Geometry | Changes::Input |
                                                      Changes::Hierarchy | Changes::Visibility)) {
        mUpdateInputInfo = true;
    }
    if (mLayerLifecycleManager.getGlobalChanges().any(Changes::VisibleRegion | Changes::Hierarchy |
                                                      Changes::Visibility | Changes::Geometry)) {
        mVisibleRegionsDirty = true;
    }
    if (mLayerLifecycleManager.getGlobalChanges().any(Changes::Hierarchy | Changes::FrameRate)) {
        // The frame rate of attached choreographers can only change as a result of a
        // FrameRate change (including when Hierarchy changes).
        mUpdateAttachedChoreographer = true;
    }
    outTransactionsAreEmpty = mLayerLifecycleManager.getGlobalChanges().get() == 0;
    mustComposite |= mLayerLifecycleManager.getGlobalChanges().get() != 0;

    bool newDataLatched = false;
    if (!mLegacyFrontEndEnabled) {
        ATRACE_NAME("DisplayCallbackAndStatsUpdates");
        mustComposite |= applyTransactions(update.transactions, vsyncId);
        traverseLegacyLayers([&](Layer* layer) { layer->commitTransaction(); });
        const nsecs_t latchTime = systemTime();
        bool unused = false;

        for (auto& layer : mLayerLifecycleManager.getLayers()) {
            if (layer->changes.test(frontend::RequestedLayerState::Changes::Created) &&
                layer->bgColorLayer) {
                sp<Layer> bgColorLayer = getFactory().createEffectLayer(
                        LayerCreationArgs(this, nullptr, layer->name,
                                          ISurfaceComposerClient::eFXSurfaceEffect, LayerMetadata(),
                                          std::make_optional(layer->id), true));
                mLegacyLayers[bgColorLayer->sequence] = bgColorLayer;
            }
            const bool willReleaseBufferOnLatch = layer->willReleaseBufferOnLatch();

            auto it = mLegacyLayers.find(layer->id);
            LLOG_ALWAYS_FATAL_WITH_TRACE_IF(it == mLegacyLayers.end(),
                                            "Couldnt find layer object for %s",
                                            layer->getDebugString().c_str());
            if (!layer->hasReadyFrame() && !willReleaseBufferOnLatch) {
                if (!it->second->hasBuffer()) {
                    // The last latch time is used to classify a missed frame as buffer stuffing
                    // instead of a missed frame. This is used to identify scenarios where we
                    // could not latch a buffer or apply a transaction due to backpressure.
                    // We only update the latch time for buffer less layers here, the latch time
                    // is updated for buffer layers when the buffer is latched.
                    it->second->updateLastLatchTime(latchTime);
                }
                continue;
            }

            const bool bgColorOnly =
                    !layer->externalTexture && (layer->bgColorLayerId != UNASSIGNED_LAYER_ID);
            if (willReleaseBufferOnLatch) {
                mLayersWithBuffersRemoved.emplace(it->second);
            }
            it->second->latchBufferImpl(unused, latchTime, bgColorOnly);
            newDataLatched = true;

            mLayersWithQueuedFrames.emplace(it->second);
            mLayersIdsWithQueuedFrames.emplace(it->second->sequence);
        }

        updateLayerHistory(latchTime);
        mLayerSnapshotBuilder.forEachVisibleSnapshot([&](const frontend::LayerSnapshot& snapshot) {
            if (mLayersIdsWithQueuedFrames.find(snapshot.path.id) ==
                mLayersIdsWithQueuedFrames.end())
                return;
            Region visibleReg;
            visibleReg.set(snapshot.transformedBoundsWithoutTransparentRegion);
            invalidateLayerStack(snapshot.outputFilter, visibleReg);
        });

        for (auto& destroyedLayer : mLayerLifecycleManager.getDestroyedLayers()) {
            mLegacyLayers.erase(destroyedLayer->id);
        }

        {
            ATRACE_NAME("LLM:commitChanges");
            mLayerLifecycleManager.commitChanges();
        }

        // enter boot animation on first buffer latch
        if (CC_UNLIKELY(mBootStage == BootStage::BOOTLOADER && newDataLatched)) {
            ALOGI("Enter boot animation");
            mBootStage = BootStage::BOOTANIMATION;
        }
    }
    mustComposite |= (getTransactionFlags() & ~eTransactionFlushNeeded) || newDataLatched;
    if (mustComposite && !mLegacyFrontEndEnabled) {
        commitTransactions();
    }

    return mustComposite;
}

bool SurfaceFlinger::commit(PhysicalDisplayId pacesetterId,
                            const scheduler::FrameTargets& frameTargets) {
    /* QTI_BEGIN */
    mQtiSFExtnIntf->qtiDolphinTrackVsyncSignal();
    /* QTI_END */

    // The expectedVsyncTime, which was predicted when this frame was scheduled, is normally in the
    // future relative to frameTime, but may not be for delayed frames. Adjust mExpectedPresentTime
    // accordingly, but not mScheduledPresentTime.
    // const TimePoint lastScheduledPresentTime = mScheduledPresentTime;
    const scheduler::FrameTarget& pacesetterFrameTarget = *frameTargets.get(pacesetterId)->get();

    const VsyncId vsyncId = pacesetterFrameTarget.vsyncId();
    ATRACE_NAME(ftl::Concat(__func__, ' ', ftl::to_underlying(vsyncId)).c_str());

    /* QTI_BEGIN */
    //mQtiSFExtnIntf->qtiOnVsync(expectedVsyncTime.ns());
    /* QTI_END */

    // mScheduledPresentTime = expectedVsyncTime;

    // Calculate the expected present time once and use the cached value throughout this frame to
    // make sure all layers are seeing this same value.
    // mExpectedPresentTime = expectedVsyncTime >= frameTime ? expectedVsyncTime
    //                                                       : calculateExpectedPresentTime(frameTime);

    // ATRACE_FORMAT("%s %" PRId64 " vsyncIn %.2fms%s", __func__, ftl::to_underlying(vsyncId),
    //               ticks<std::milli, float>(mExpectedPresentTime - TimePoint::now()),
    //               mExpectedPresentTime == expectedVsyncTime ? "" : " (adjusted)");

    /* QTI_BEGIN */
    mQtiSFExtnIntf->qtiUpdateFrameScheduler();
    mQtiSFExtnIntf->qtiSyncToDisplayHardware();
    // TODO(rmedel): Handle locking for early wake up
    mQtiSFExtnIntf->qtiResetEarlyWakeUp();
    /* QTI_END */

    // const Period vsyncPeriod = mScheduler->getVsyncSchedule()->period();
    // const FenceTimePtr& previousPresentFence = getPreviousPresentFence(frameTime, vsyncPeriod);

    // When backpressure propagation is enabled, we want to give a small grace period of 1ms
    // for the present fence to fire instead of just giving up on this frame to handle cases
    // where present fence is just about to get signaled.
    // const int graceTimeForPresentFenceMs = static_cast<int>(
    //         mBackpressureGpuComposition || !mCompositionCoverage.test(CompositionCoverage::Gpu));

    // Pending frames may trigger backpressure propagation.
    // const TracedOrdinal<bool> framePending = {"PrevFramePending",
    //                                           isFencePending(previousPresentFence,
    //                                                          graceTimeForPresentFenceMs)};

    // Frame missed counts for metrics tracking.
    // A frame is missed if the prior frame is still pending. If no longer pending,
    // then we still count the frame as missed if the predicted present time
    // was further in the past than when the fence actually fired.

    // Add some slop to correct for drift. This should generally be
    // smaller than a typical frame duration, but should not be so small
    // that it reports reasonable drift as a missed frame.
    // const nsecs_t frameMissedSlop = vsyncPeriod.ns() / 2;
    // const nsecs_t previousPresentTime = previousPresentFence->getSignalTime();
    // const TracedOrdinal<bool> frameMissed = {"PrevFrameMissed",
    //                                          framePending ||
    //                                                  (previousPresentTime >= 0 &&
    //                                                   (lastScheduledPresentTime.ns() <
    //                                                    previousPresentTime - frameMissedSlop))};
    // const TracedOrdinal<bool> hwcFrameMissed = {"PrevHwcFrameMissed",
    //                                             frameMissed &&
    //                                                     mCompositionCoverage.test(
    //                                                             CompositionCoverage::Hwc)};

    // const TracedOrdinal<bool> gpuFrameMissed = {"PrevGpuFrameMissed",
    //                                             frameMissed &&
    //                                                     mCompositionCoverage.test(
    //                                                             CompositionCoverage::Gpu)};

    if (pacesetterFrameTarget.didMissFrame()) {
        mTimeStats->incrementMissedFrames();
    }

    // If a mode set is pending and the fence hasn't fired yet, wait for the next commit.
    if (std::any_of(frameTargets.begin(), frameTargets.end(),
                    [this](const auto& pair) FTL_FAKE_GUARD(mStateLock)
                            FTL_FAKE_GUARD(kMainThreadContext) {
                                if (!pair.second->isFramePending()) return false;

                                if (const auto display = getDisplayDeviceLocked(pair.first)) {
                                    return display->isModeSetPending();
                                }

                                return false;
                            })) {
        mScheduler->scheduleFrame();
        return false;
    }

    {
        Mutex::Autolock lock(mStateLock);

        for (const auto [id, target] : frameTargets) {
            // TODO(b/241285876): This is `nullptr` when the DisplayDevice is about to be removed in
            // this commit, since the PhysicalDisplay has already been removed. Rather than checking
            // for `nullptr` below, change Scheduler::onFrameSignal to filter out the FrameTarget of
            // the removed display.
            const auto display = getDisplayDeviceLocked(id);

            if (display && display->isModeSetPending()) {
                finalizeDisplayModeChange(*display);
            }
        }
    }

    if (pacesetterFrameTarget.isFramePending()) {
        if (mBackpressureGpuComposition || pacesetterFrameTarget.didMissHwcFrame()) {
            if (FlagManager::getInstance().vrr_config()) {
                mScheduler->getVsyncSchedule()->getTracker().onFrameMissed(
                        pacesetterFrameTarget.expectedPresentTime());
            }
            scheduleCommit(FrameHint::kNone);
            return false;
        }
    }

    const Period vsyncPeriod = mScheduler->getVsyncSchedule()->period();

    // Save this once per commit + composite to ensure consistency
    // TODO (b/240619471): consider removing active display check once AOD is fixed
    const auto activeDisplay = FTL_FAKE_GUARD(mStateLock, getDisplayDeviceLocked(mActiveDisplayId));
    mPowerHintSessionEnabled = mPowerAdvisor->usePowerHintSession() && activeDisplay &&
            activeDisplay->getPowerMode() == hal::PowerMode::ON;
    if (mPowerHintSessionEnabled) {
        mPowerAdvisor->setCommitStart(pacesetterFrameTarget.frameBeginTime());
        mPowerAdvisor->setExpectedPresentTime(pacesetterFrameTarget.expectedPresentTime());

        // Frame delay is how long we should have minus how long we actually have.
        const Duration idealSfWorkDuration =
                mScheduler->vsyncModulator().getVsyncConfig().sfWorkDuration;
        const Duration frameDelay =
                idealSfWorkDuration - pacesetterFrameTarget.expectedFrameDuration();

        mPowerAdvisor->setFrameDelay(frameDelay);
        mPowerAdvisor->setTotalFrameTargetWorkDuration(idealSfWorkDuration);

        const auto& display = FTL_FAKE_GUARD(mStateLock, getDefaultDisplayDeviceLocked()).get();
        const Period idealVsyncPeriod = display->getActiveMode().fps.getPeriod();
        mPowerAdvisor->updateTargetWorkDuration(idealVsyncPeriod);
    }

    if (mRefreshRateOverlaySpinner || mHdrSdrRatioOverlay) {
        Mutex::Autolock lock(mStateLock);
        if (const auto display = getDefaultDisplayDeviceLocked()) {
            display->animateOverlay();
        }
    }

    // Composite if transactions were committed, or if requested by HWC.
    bool mustComposite = mMustComposite.exchange(false);
    {
        mFrameTimeline->setSfWakeUp(ftl::to_underlying(vsyncId),
                                    pacesetterFrameTarget.frameBeginTime().ns(),
                                    Fps::fromPeriodNsecs(vsyncPeriod.ns()),
                                    mScheduler->getPacesetterRefreshRate());

        const bool flushTransactions = clearTransactionFlags(eTransactionFlushNeeded);
        bool transactionsAreEmpty;
        if (mLegacyFrontEndEnabled) {
            mustComposite |=
                    updateLayerSnapshotsLegacy(vsyncId, pacesetterFrameTarget.frameBeginTime().ns(),
                                               flushTransactions, transactionsAreEmpty);
        }
        if (mLayerLifecycleManagerEnabled) {
            mustComposite |=
                    updateLayerSnapshots(vsyncId, pacesetterFrameTarget.frameBeginTime().ns(),
                                         flushTransactions, transactionsAreEmpty);
        }

        if (transactionFlushNeeded()) {
            setTransactionFlags(eTransactionFlushNeeded);
        }

        // This has to be called after latchBuffers because we want to include the layers that have
        // been latched in the commit callback
        if (transactionsAreEmpty) {
            // Invoke empty transaction callbacks early.
            mTransactionCallbackInvoker.sendCallbacks(false /* onCommitOnly */);
        } else {
            // Invoke OnCommit callbacks.
            mTransactionCallbackInvoker.sendCallbacks(true /* onCommitOnly */);
        }
    }

    // Layers need to get updated (in the previous line) before we can use them for
    // choosing the refresh rate.
    // Hold mStateLock as chooseRefreshRateForContent promotes wp<Layer> to sp<Layer>
    // and may eventually call to ~Layer() if it holds the last reference
    {
        bool updateAttachedChoreographer = mUpdateAttachedChoreographer;
        mUpdateAttachedChoreographer = false;

        Mutex::Autolock lock(mStateLock);
        mScheduler->chooseRefreshRateForContent(mLayerLifecycleManagerEnabled
                                                        ? &mLayerHierarchyBuilder.getHierarchy()
                                                        : nullptr,
                                                updateAttachedChoreographer);
        initiateDisplayModeChanges();
    }

    updateCursorAsync();
    if (!mustComposite) {
        updateInputFlinger(vsyncId, pacesetterFrameTarget.frameBeginTime());
    }
    doActiveLayersTracingIfNeeded(false, mVisibleRegionsDirty,
                                  pacesetterFrameTarget.frameBeginTime(), vsyncId);

    mLastCommittedVsyncId = vsyncId;

    persistDisplayBrightness(mustComposite);

    /* QTI_BEGIN */
    mQtiSFExtnIntf->qtiSendCompositorTid();
    /* QTI_END */

    return mustComposite && CC_LIKELY(mBootStage != BootStage::BOOTLOADER);
}

CompositeResultsPerDisplay SurfaceFlinger::composite(
        PhysicalDisplayId pacesetterId, const scheduler::FrameTargeters& frameTargeters) {
    const scheduler::FrameTarget& pacesetterTarget =
            frameTargeters.get(pacesetterId)->get()->target();

    const VsyncId vsyncId = pacesetterTarget.vsyncId();
    ATRACE_NAME(ftl::Concat(__func__, ' ', ftl::to_underlying(vsyncId)).c_str());

    compositionengine::CompositionRefreshArgs refreshArgs;
    refreshArgs.powerCallback = this;
    const auto& displays = FTL_FAKE_GUARD(mStateLock, mDisplays);
    refreshArgs.outputs.reserve(displays.size());

    // Add outputs for physical displays.
    for (const auto& [id, targeter] : frameTargeters) {
        ftl::FakeGuard guard(mStateLock);

        if (const auto display = getCompositionDisplayLocked(id)) {
            refreshArgs.outputs.push_back(display);
        }

        refreshArgs.frameTargets.try_emplace(id, &targeter->target());
    }

    std::vector<DisplayId> displayIds;
    for (const auto& [_, display] : displays) {
        displayIds.push_back(display->getId());
        display->tracePowerMode();

        // Add outputs for virtual displays.
        if (display->isVirtual()) {
            const Fps refreshRate = display->getAdjustedRefreshRate();

            if (!refreshRate.isValid() ||
                mScheduler->isVsyncInPhase(pacesetterTarget.frameBeginTime(), refreshRate)) {
                refreshArgs.outputs.push_back(display->getCompositionDisplay());
            }
        }
    }
    mPowerAdvisor->setDisplays(displayIds);

    const bool updateTaskMetadata = mCompositionEngine->getFeatureFlags().test(
            compositionengine::Feature::kSnapshotLayerMetadata);
    if (updateTaskMetadata && (mVisibleRegionsDirty || mLayerMetadataSnapshotNeeded)) {
        updateLayerMetadataSnapshot();
        mLayerMetadataSnapshotNeeded = false;
    }

    if (DOES_CONTAIN_BORDER) {
        refreshArgs.borderInfoList.clear();
        mDrawingState.traverse([&refreshArgs](Layer* layer) {
            if (layer->isBorderEnabled()) {
                compositionengine::BorderRenderInfo info;
                info.width = layer->getBorderWidth();
                info.color = layer->getBorderColor();
                layer->traverse(LayerVector::StateSet::Drawing, [&info](Layer* ilayer) {
                    info.layerIds.push_back(ilayer->getSequence());
                });
                refreshArgs.borderInfoList.emplace_back(std::move(info));
            }
        });
    }

    refreshArgs.bufferIdsToUncache = std::move(mBufferIdsToUncache);

    refreshArgs.layersWithQueuedFrames.reserve(mLayersWithQueuedFrames.size());
    for (auto layer : mLayersWithQueuedFrames) {
        if (auto layerFE = layer->getCompositionEngineLayerFE())
            refreshArgs.layersWithQueuedFrames.push_back(layerFE);
    }

    refreshArgs.outputColorSetting = mDisplayColorSetting;
    refreshArgs.forceOutputColorMode = mForceColorMode;

    refreshArgs.updatingOutputGeometryThisFrame = mVisibleRegionsDirty;
    refreshArgs.updatingGeometryThisFrame = mGeometryDirty.exchange(false) || mVisibleRegionsDirty;
    refreshArgs.internalDisplayRotationFlags = getActiveDisplayRotationFlags();

    if (CC_UNLIKELY(mDrawingState.colorMatrixChanged)) {
        refreshArgs.colorTransformMatrix = mDrawingState.colorMatrix;
        mDrawingState.colorMatrixChanged = false;
    }

    refreshArgs.devOptForceClientComposition = mDebugDisableHWC;

    if (mDebugFlashDelay != 0) {
        refreshArgs.devOptForceClientComposition = true;
        refreshArgs.devOptFlashDirtyRegionsDelay = std::chrono::milliseconds(mDebugFlashDelay);
    }

    const TimePoint expectedPresentTime = pacesetterTarget.expectedPresentTime();
    // TODO(b/255601557) Update frameInterval per display
    refreshArgs.frameInterval = mScheduler->getNextFrameInterval(pacesetterId, expectedPresentTime);
    refreshArgs.scheduledFrameTime = mScheduler->getScheduledFrameTime();
    refreshArgs.hasTrustedPresentationListener = mNumTrustedPresentationListeners > 0;
    {
        auto& notifyExpectedPresentData = mNotifyExpectedPresentMap[pacesetterId];
        auto lastExpectedPresentTimestamp = TimePoint::fromNs(
                notifyExpectedPresentData.lastExpectedPresentTimestamp.load().ns());
        if (expectedPresentTime > lastExpectedPresentTimestamp) {
            // If the values are not same, then hint is sent with newer value.
            // And because composition always follows the notifyExpectedPresentIfRequired, we can
            // skip updating the lastExpectedPresentTimestamp in this case.
            notifyExpectedPresentData.lastExpectedPresentTimestamp
                    .compare_exchange_weak(lastExpectedPresentTimestamp, expectedPresentTime);
        }
    }
    // Store the present time just before calling to the composition engine so we could notify
    // the scheduler.
    const auto presentTime = systemTime();

    /* QTI_BEGIN */
    mQtiSFExtnIntf->qtiSetDisplayElapseTime(refreshArgs.earliestPresentTime);
    /* QTI_END */

    constexpr bool kCursorOnly = false;
    const auto layers = moveSnapshotsToCompositionArgs(refreshArgs, kCursorOnly);

    if (mLayerLifecycleManagerEnabled && !mVisibleRegionsDirty) {
        for (const auto& [token, display] : FTL_FAKE_GUARD(mStateLock, mDisplays)) {
            auto compositionDisplay = display->getCompositionDisplay();
            if (!compositionDisplay->getState().isEnabled) continue;
            for (auto outputLayer : compositionDisplay->getOutputLayersOrderedByZ()) {
                if (outputLayer->getLayerFE().getCompositionState() == nullptr) {
                    // This is unexpected but instead of crashing, capture traces to disk
                    // and recover gracefully by forcing CE to rebuild layer stack.
                    ALOGE("Output layer %s for display %s %" PRIu64 " has a null "
                          "snapshot. Forcing mVisibleRegionsDirty",
                          outputLayer->getLayerFE().getDebugName(),
                          compositionDisplay->getName().c_str(), compositionDisplay->getId().value);

                    TransactionTraceWriter::getInstance().invoke(__func__, /* overwrite= */ false);
                    mVisibleRegionsDirty = true;
                    refreshArgs.updatingOutputGeometryThisFrame = mVisibleRegionsDirty;
                    refreshArgs.updatingGeometryThisFrame = mVisibleRegionsDirty;
                }
            }
        }
    }

    mCompositionEngine->present(refreshArgs);
    moveSnapshotsFromCompositionArgs(refreshArgs, layers);

    for (auto [layer, layerFE] : layers) {
        CompositionResult compositionResult{layerFE->stealCompositionResult()};
        layer->onPreComposition(compositionResult.refreshStartTime);
        for (auto& [releaseFence, layerStack] : compositionResult.releaseFences) {
            Layer* clonedFrom = layer->getClonedFrom().get();
            auto owningLayer = clonedFrom ? clonedFrom : layer;
            owningLayer->onLayerDisplayed(std::move(releaseFence), layerStack);
        }
        if (compositionResult.lastClientCompositionFence) {
            layer->setWasClientComposed(compositionResult.lastClientCompositionFence);
        }
    }

    mTimeStats->recordFrameDuration(pacesetterTarget.frameBeginTime().ns(), systemTime());

    // Send a power hint after presentation is finished.
    if (mPowerHintSessionEnabled) {
        // Now that the current frame has been presented above, PowerAdvisor needs the present time
        // of the previous frame (whose fence is signaled by now) to determine how long the HWC had
        // waited on that fence to retire before presenting.
        const auto& previousPresentFence = pacesetterTarget.presentFenceForPreviousFrame();

        mPowerAdvisor->setSfPresentTiming(TimePoint::fromNs(previousPresentFence->getSignalTime()),
                                          TimePoint::now());
        mPowerAdvisor->reportActualWorkDuration();
    }

    if (mScheduler->onCompositionPresented(presentTime)) {
        scheduleComposite(FrameHint::kNone);
    }

    onCompositionPresented(pacesetterId, frameTargeters, presentTime);

    const bool hadGpuComposited =
            multiDisplayUnion(mCompositionCoverage).test(CompositionCoverage::Gpu);
    mCompositionCoverage.clear();

    TimeStats::ClientCompositionRecord clientCompositionRecord;

    for (const auto& [_, display] : displays) {
        const auto& state = display->getCompositionDisplay()->getState();
        CompositionCoverageFlags& flags =
                mCompositionCoverage.try_emplace(display->getId()).first->second;

        if (state.usesDeviceComposition) {
            flags |= CompositionCoverage::Hwc;
        }

        if (state.reusedClientComposition) {
            flags |= CompositionCoverage::GpuReuse;
        } else if (state.usesClientComposition) {
            flags |= CompositionCoverage::Gpu;
        }

        clientCompositionRecord.predicted |=
                (state.strategyPrediction != CompositionStrategyPredictionState::DISABLED);
        clientCompositionRecord.predictionSucceeded |=
                (state.strategyPrediction == CompositionStrategyPredictionState::SUCCESS);
    }

    const auto coverage = multiDisplayUnion(mCompositionCoverage);
    const bool hasGpuComposited = coverage.test(CompositionCoverage::Gpu);

    clientCompositionRecord.hadClientComposition = hasGpuComposited;
    clientCompositionRecord.reused = coverage.test(CompositionCoverage::GpuReuse);
    clientCompositionRecord.changed = hadGpuComposited != hasGpuComposited;

    mTimeStats->pushCompositionStrategyState(clientCompositionRecord);

    using namespace ftl::flag_operators;

    // TODO(b/160583065): Enable skip validation when SF caches all client composition layers.
    const bool hasGpuUseOrReuse =
            coverage.any(CompositionCoverage::Gpu | CompositionCoverage::GpuReuse);
    mScheduler->modulateVsync({}, &VsyncModulator::onDisplayRefresh, hasGpuUseOrReuse);

    mLayersWithQueuedFrames.clear();
    mLayersIdsWithQueuedFrames.clear();
    doActiveLayersTracingIfNeeded(true, mVisibleRegionsDirty, pacesetterTarget.frameBeginTime(),
                                  vsyncId);

    updateInputFlinger(vsyncId, pacesetterTarget.frameBeginTime());

    if (mVisibleRegionsDirty) mHdrLayerInfoChanged = true;
    mVisibleRegionsDirty = false;

    if (mCompositionEngine->needsAnotherUpdate()) {
        scheduleCommit(FrameHint::kNone);
    }

    if (mPowerHintSessionEnabled) {
        mPowerAdvisor->setCompositeEnd(TimePoint::now());
    }

    CompositeResultsPerDisplay resultsPerDisplay;

    // Filter out virtual displays.
    for (const auto& [id, coverage] : mCompositionCoverage) {
        if (const auto idOpt = PhysicalDisplayId::tryCast(id)) {
            resultsPerDisplay.try_emplace(*idOpt, CompositeResult{coverage});
        }
    }

    return resultsPerDisplay;
}

void SurfaceFlinger::updateLayerGeometry() {
    ATRACE_CALL();

    if (mVisibleRegionsDirty) {
        computeLayerBounds();
    }

    for (auto& layer : mLayersPendingRefresh) {
        Region visibleReg;
        visibleReg.set(layer->getScreenBounds());
        invalidateLayerStack(layer->getOutputFilter(), visibleReg);
    }
    mLayersPendingRefresh.clear();
}

bool SurfaceFlinger::isHdrLayer(const frontend::LayerSnapshot& snapshot) const {
    // Even though the camera layer may be using an HDR transfer function or otherwise be "HDR"
    // the device may need to avoid boosting the brightness as a result of these layers to
    // reduce power consumption during camera recording
    if (mIgnoreHdrCameraLayers) {
        if (snapshot.externalTexture &&
            (snapshot.externalTexture->getUsage() & GRALLOC_USAGE_HW_CAMERA_WRITE) != 0) {
            return false;
        }
    }
    // RANGE_EXTENDED layer may identify themselves as being "HDR"
    // via a desired hdr/sdr ratio
    auto pixelFormat = snapshot.buffer
            ? std::make_optional(static_cast<ui::PixelFormat>(snapshot.buffer->getPixelFormat()))
            : std::nullopt;

    if (getHdrRenderType(snapshot.dataspace, pixelFormat, snapshot.desiredHdrSdrRatio) !=
        HdrRenderType::SDR) {
        return true;
    }
    // If the layer is not allowed to be dimmed, treat it as HDR. WindowManager may disable
    // dimming in order to keep animations invoking SDR screenshots of HDR layers seamless.
    // Treat such tagged layers as HDR so that DisplayManagerService does not try to change
    // the screen brightness
    if (!snapshot.dimmingEnabled) {
        return true;
    }
    return false;
}

ui::Rotation SurfaceFlinger::getPhysicalDisplayOrientation(DisplayId displayId,
                                                           bool isPrimary) const {
    const auto id = PhysicalDisplayId::tryCast(displayId);
    if (!id) {
        return ui::ROTATION_0;
    }
    if (!mIgnoreHwcPhysicalDisplayOrientation &&
        getHwComposer().getComposer()->isSupported(
                Hwc2::Composer::OptionalFeature::PhysicalDisplayOrientation)) {
        switch (getHwComposer().getPhysicalDisplayOrientation(*id)) {
            case Hwc2::AidlTransform::ROT_90:
                return ui::ROTATION_90;
            case Hwc2::AidlTransform::ROT_180:
                return ui::ROTATION_180;
            case Hwc2::AidlTransform::ROT_270:
                return ui::ROTATION_270;
            default:
                return ui::ROTATION_0;
        }
    }

    if (isPrimary) {
        using Values = SurfaceFlingerProperties::primary_display_orientation_values;
        switch (primary_display_orientation(Values::ORIENTATION_0)) {
            case Values::ORIENTATION_90:
                return ui::ROTATION_90;
            case Values::ORIENTATION_180:
                return ui::ROTATION_180;
            case Values::ORIENTATION_270:
                return ui::ROTATION_270;
            default:
                break;
        }
    }
    return ui::ROTATION_0;
}

void SurfaceFlinger::onCompositionPresented(PhysicalDisplayId pacesetterId,
                                            const scheduler::FrameTargeters& frameTargeters,
                                            nsecs_t presentStartTime) {
    ATRACE_CALL();

    ui::PhysicalDisplayMap<PhysicalDisplayId, std::shared_ptr<FenceTime>> presentFences;
    ui::PhysicalDisplayMap<PhysicalDisplayId, const sp<Fence>> gpuCompositionDoneFences;

    for (const auto& [id, targeter] : frameTargeters) {
        auto presentFence = getHwComposer().getPresentFence(id);

        if (id == pacesetterId) {
            mTransactionCallbackInvoker.addPresentFence(presentFence);
        }

        if (auto fenceTime = targeter->setPresentFence(std::move(presentFence));
            fenceTime->isValid()) {
            presentFences.try_emplace(id, std::move(fenceTime));
        }

        ftl::FakeGuard guard(mStateLock);
        if (const auto display = getCompositionDisplayLocked(id);
            display && display->getState().usesClientComposition) {
            gpuCompositionDoneFences
                    .try_emplace(id, display->getRenderSurface()->getClientTargetAcquireFence());
        }
    }

    const auto pacesetterDisplay = FTL_FAKE_GUARD(mStateLock, getDisplayDeviceLocked(pacesetterId));

    std::shared_ptr<FenceTime> pacesetterPresentFenceTime =
            presentFences.get(pacesetterId)
                    .transform([](const FenceTimePtr& ptr) { return ptr; })
                    .value_or(FenceTime::NO_FENCE);

    std::shared_ptr<FenceTime> pacesetterGpuCompositionDoneFenceTime =
            gpuCompositionDoneFences.get(pacesetterId)
                    .transform([](sp<Fence> fence) {
                        return std::make_shared<FenceTime>(std::move(fence));
                    })
                    .value_or(FenceTime::NO_FENCE);

    const TimePoint presentTime = TimePoint::now();

    // Set presentation information before calling Layer::releasePendingBuffer, such that jank
    // information from previous' frame classification is already available when sending jank info
    // to clients, so they get jank classification as early as possible.
    mFrameTimeline->setSfPresent(presentTime.ns(), pacesetterPresentFenceTime,
                                 pacesetterGpuCompositionDoneFenceTime);

    // We use the CompositionEngine::getLastFrameRefreshTimestamp() which might
    // be sampled a little later than when we started doing work for this frame,
    // but that should be okay since CompositorTiming has snapping logic.
    const TimePoint compositeTime =
            TimePoint::fromNs(mCompositionEngine->getLastFrameRefreshTimestamp());
    const Duration presentLatency =
            getHwComposer().hasCapability(Capability::PRESENT_FENCE_IS_NOT_RELIABLE)
            ? Duration::zero()
            : mPresentLatencyTracker.trackPendingFrame(compositeTime, pacesetterPresentFenceTime);

    const auto schedule = mScheduler->getVsyncSchedule();
    const TimePoint vsyncDeadline = schedule->vsyncDeadlineAfter(presentTime);
    const Period vsyncPeriod = schedule->period();
    const nsecs_t vsyncPhase =
            mScheduler->getVsyncConfiguration().getCurrentConfigs().late.sfOffset;

    const CompositorTiming compositorTiming(vsyncDeadline.ns(), vsyncPeriod.ns(), vsyncPhase,
                                            presentLatency.ns());

    ui::DisplayMap<ui::LayerStack, const DisplayDevice*> layerStackToDisplay;
    {
        if (!mLayersWithBuffersRemoved.empty() || mNumTrustedPresentationListeners > 0) {
            Mutex::Autolock lock(mStateLock);
            for (const auto& [token, display] : mDisplays) {
                layerStackToDisplay.emplace_or_replace(display->getLayerStack(), display.get());
            }
        }
    }

    for (auto layer : mLayersWithBuffersRemoved) {
        std::vector<ui::LayerStack> previouslyPresentedLayerStacks =
                std::move(layer->mPreviouslyPresentedLayerStacks);
        layer->mPreviouslyPresentedLayerStacks.clear();
        for (auto layerStack : previouslyPresentedLayerStacks) {
            auto optDisplay = layerStackToDisplay.get(layerStack);
            if (optDisplay && !optDisplay->get()->isVirtual()) {
                auto fence = getHwComposer().getPresentFence(optDisplay->get()->getPhysicalId());
                layer->onLayerDisplayed(ftl::yield<FenceResult>(fence).share(),
                                        ui::INVALID_LAYER_STACK);
            }
        }
        layer->releasePendingBuffer(presentTime.ns());
    }
    mLayersWithBuffersRemoved.clear();

    for (const auto& layer: mLayersWithQueuedFrames) {
        layer->onCompositionPresented(pacesetterDisplay.get(),
                                      pacesetterGpuCompositionDoneFenceTime,
                                      pacesetterPresentFenceTime, compositorTiming);
        layer->releasePendingBuffer(presentTime.ns());
    }

    std::vector<std::pair<std::shared_ptr<compositionengine::Display>, sp<HdrLayerInfoReporter>>>
            hdrInfoListeners;
    bool haveNewListeners = false;
    {
        Mutex::Autolock lock(mStateLock);
        if (mFpsReporter) {
            mFpsReporter->dispatchLayerFps();
        }

        if (mTunnelModeEnabledReporter) {
            mTunnelModeEnabledReporter->updateTunnelModeStatus();
        }
        hdrInfoListeners.reserve(mHdrLayerInfoListeners.size());
        for (const auto& [displayId, reporter] : mHdrLayerInfoListeners) {
            if (reporter && reporter->hasListeners()) {
                if (const auto display = getDisplayDeviceLocked(displayId)) {
                    hdrInfoListeners.emplace_back(display->getCompositionDisplay(), reporter);
                }
            }
        }
        haveNewListeners = mAddingHDRLayerInfoListener; // grab this with state lock
        mAddingHDRLayerInfoListener = false;
    }

    if (haveNewListeners || mHdrLayerInfoChanged) {
        for (auto& [compositionDisplay, listener] : hdrInfoListeners) {
            HdrLayerInfoReporter::HdrLayerInfo info;
            int32_t maxArea = 0;
            auto updateInfoFn =
                    [&](const std::shared_ptr<compositionengine::Display>& compositionDisplay,
                        const frontend::LayerSnapshot& snapshot, const sp<LayerFE>& layerFe) {
                        if (snapshot.isVisible &&
                            compositionDisplay->includesLayer(snapshot.outputFilter)) {
                            if (isHdrLayer(snapshot)) {
                                const auto* outputLayer =
                                        compositionDisplay->getOutputLayerForLayer(layerFe);
                                if (outputLayer) {
                                    const float desiredHdrSdrRatio =
                                            snapshot.desiredHdrSdrRatio <= 1.f
                                            ? std::numeric_limits<float>::infinity()
                                            : snapshot.desiredHdrSdrRatio;
                                    info.mergeDesiredRatio(desiredHdrSdrRatio);
                                    info.numberOfHdrLayers++;
                                    const auto displayFrame = outputLayer->getState().displayFrame;
                                    const int32_t area =
                                            displayFrame.width() * displayFrame.height();
                                    if (area > maxArea) {
                                        maxArea = area;
                                        info.maxW = displayFrame.width();
                                        info.maxH = displayFrame.height();
                                    }
                                }
                            }
                        }
                    };

            if (mLayerLifecycleManagerEnabled) {
                mLayerSnapshotBuilder.forEachVisibleSnapshot(
                        [&, compositionDisplay = compositionDisplay](
                                std::unique_ptr<frontend::LayerSnapshot>& snapshot) {
                            auto it = mLegacyLayers.find(snapshot->sequence);
                            LLOG_ALWAYS_FATAL_WITH_TRACE_IF(it == mLegacyLayers.end(),
                                                            "Couldnt find layer object for %s",
                                                            snapshot->getDebugString().c_str());
                            auto& legacyLayer = it->second;
                            sp<LayerFE> layerFe =
                                    legacyLayer->getCompositionEngineLayerFE(snapshot->path);

                            updateInfoFn(compositionDisplay, *snapshot, layerFe);
                        });
            } else {
                mDrawingState.traverse([&, compositionDisplay = compositionDisplay](Layer* layer) {
                    const auto layerFe = layer->getCompositionEngineLayerFE();
                    const frontend::LayerSnapshot& snapshot = *layer->getLayerSnapshot();
                    updateInfoFn(compositionDisplay, snapshot, layerFe);
                });
            }
            listener->dispatchHdrLayerInfo(info);
        }
    }

    mHdrLayerInfoChanged = false;

    mTransactionCallbackInvoker.sendCallbacks(false /* onCommitOnly */);
    mTransactionCallbackInvoker.clearCompletedTransactions();

    mTimeStats->incrementTotalFrames();
    mTimeStats->setPresentFenceGlobal(pacesetterPresentFenceTime);

    for (auto&& [id, presentFence] : presentFences) {
        ftl::FakeGuard guard(mStateLock);
        const bool isInternalDisplay =
                mPhysicalDisplays.get(id).transform(&PhysicalDisplay::isInternal).value_or(false);

        if (isInternalDisplay) {
            mScheduler->addPresentFence(id, std::move(presentFence));
        }
    }

    const bool hasPacesetterDisplay =
            pacesetterDisplay && getHwComposer().isConnected(pacesetterId);

    if (!hasSyncFramework) {
        if (hasPacesetterDisplay && pacesetterDisplay->isPoweredOn()) {
            mScheduler->enableHardwareVsync(pacesetterId);
        }
    }

    /* QTI_BEGIN */
    mQtiSFExtnIntf->qtiUpdateSmomoState();
    /* QTI_END */
    if (hasPacesetterDisplay && !pacesetterDisplay->isPoweredOn()) {
        getRenderEngine().cleanupPostRender();
        return;
    }

    // Cleanup any outstanding resources due to rendering a prior frame.
    getRenderEngine().cleanupPostRender();

    if (mNumTrustedPresentationListeners > 0) {
        // We avoid any reverse traversal upwards so this shouldn't be too expensive
        traverseLegacyLayers([&](Layer* layer) {
            if (!layer->hasTrustedPresentationListener()) {
                return;
            }
            const frontend::LayerSnapshot* snapshot = mLayerLifecycleManagerEnabled
                    ? mLayerSnapshotBuilder.getSnapshot(layer->sequence)
                    : layer->getLayerSnapshot();
            std::optional<const DisplayDevice*> displayOpt = std::nullopt;
            if (snapshot) {
                displayOpt = layerStackToDisplay.get(snapshot->outputFilter.layerStack);
            }
            const DisplayDevice* display = displayOpt.value_or(nullptr);
            layer->updateTrustedPresentationState(display, snapshot,
                                                  nanoseconds_to_milliseconds(presentStartTime),
                                                  false);
        });
    }

    /* QTI_BEGIN */
    mQtiSFExtnIntf->qtiUpdateLayerState(mNumLayers);
    /* QTI_END */

    // Even though ATRACE_INT64 already checks if tracing is enabled, it doesn't prevent the
    // side-effect of getTotalSize(), so we check that again here
    if (ATRACE_ENABLED()) {
        // getTotalSize returns the total number of buffers that were allocated by SurfaceFlinger
        ATRACE_INT64("Total Buffer Size", GraphicBufferAllocator::get().getTotalSize());
    }

    logFrameStats(presentTime);
    /* QTI_BEGIN */
    mQtiSFExtnIntf->qtiSendInitialFps(
            pacesetterDisplay->refreshRateSelector().getActiveMode().fps.getValue());
    /* QTI_END */
}

FloatRect SurfaceFlinger::getMaxDisplayBounds() {
    const ui::Size maxSize = [this] {
        ftl::FakeGuard guard(mStateLock);

        // The LayerTraceGenerator tool runs without displays.
        if (mDisplays.empty()) return ui::Size{5000, 5000};

        return std::accumulate(mDisplays.begin(), mDisplays.end(), ui::kEmptySize,
                               [](ui::Size size, const auto& pair) -> ui::Size {
                                   const auto& display = pair.second;
                                   return {std::max(size.getWidth(), display->getWidth()),
                                           std::max(size.getHeight(), display->getHeight())};
                               });
    }();

    // Ignore display bounds for now since they will be computed later. Use a large Rect bound
    // to ensure it's bigger than an actual display will be.
    const float xMax = maxSize.getWidth() * 10.f;
    const float yMax = maxSize.getHeight() * 10.f;

    return {-xMax, -yMax, xMax, yMax};
}

void SurfaceFlinger::computeLayerBounds() {
    const FloatRect maxBounds = getMaxDisplayBounds();
    for (const auto& layer : mDrawingState.layersSortedByZ) {
        layer->computeBounds(maxBounds, ui::Transform(), 0.f /* shadowRadius */);
    }
}

void SurfaceFlinger::commitTransactions() {
    ATRACE_CALL();

    // Keep a copy of the drawing state (that is going to be overwritten
    // by commitTransactionsLocked) outside of mStateLock so that the side
    // effects of the State assignment don't happen with mStateLock held,
    // which can cause deadlocks.
    State drawingState(mDrawingState);

    Mutex::Autolock lock(mStateLock);
    mDebugInTransaction = systemTime();

    // Here we're guaranteed that some transaction flags are set
    // so we can call commitTransactionsLocked unconditionally.
    // We clear the flags with mStateLock held to guarantee that
    // mCurrentState won't change until the transaction is committed.
    mScheduler->modulateVsync({}, &VsyncModulator::onTransactionCommit);
    commitTransactionsLocked(clearTransactionFlags(eTransactionMask));

    mDebugInTransaction = 0;
}

std::pair<DisplayModes, DisplayModePtr> SurfaceFlinger::loadDisplayModes(
        PhysicalDisplayId displayId) const {
    std::vector<HWComposer::HWCDisplayMode> hwcModes;
    std::optional<hal::HWDisplayId> activeModeHwcId;

    int attempt = 0;
    constexpr int kMaxAttempts = 3;
    do {
        hwcModes = getHwComposer().getModes(displayId,
                                            scheduler::RefreshRateSelector::kMinSupportedFrameRate
                                                    .getPeriodNsecs());
        activeModeHwcId = getHwComposer().getActiveMode(displayId);

        const auto isActiveMode = [activeModeHwcId](const HWComposer::HWCDisplayMode& mode) {
            return mode.hwcId == activeModeHwcId;
        };

        if (std::any_of(hwcModes.begin(), hwcModes.end(), isActiveMode)) {
            break;
        }
    } while (++attempt < kMaxAttempts);

    if (attempt == kMaxAttempts) {
        const std::string activeMode =
                activeModeHwcId ? std::to_string(*activeModeHwcId) : "unknown"s;
        ALOGE("HWC failed to report an active mode that is supported: activeModeHwcId=%s, "
              "hwcModes={%s}",
              activeMode.c_str(), base::Join(hwcModes, ", ").c_str());
        return {};
    }

    const DisplayModes oldModes = mPhysicalDisplays.get(displayId)
                                          .transform([](const PhysicalDisplay& display) {
                                              return display.snapshot().displayModes();
                                          })
                                          .value_or(DisplayModes{});

    ui::DisplayModeId nextModeId = 1 +
            std::accumulate(oldModes.begin(), oldModes.end(), static_cast<ui::DisplayModeId>(-1),
                            [](ui::DisplayModeId max, const auto& pair) {
                                return std::max(max, pair.first.value());
                            });

    DisplayModes newModes;
    for (const auto& hwcMode : hwcModes) {
        const DisplayModeId id{nextModeId++};
        newModes.try_emplace(id,
                             DisplayMode::Builder(hwcMode.hwcId)
                                     .setId(id)
                                     .setPhysicalDisplayId(displayId)
                                     .setResolution({hwcMode.width, hwcMode.height})
                                     .setVsyncPeriod(hwcMode.vsyncPeriod)
                                     .setVrrConfig(hwcMode.vrrConfig)
                                     .setDpiX(hwcMode.dpiX)
                                     .setDpiY(hwcMode.dpiY)
                                     .setGroup(hwcMode.configGroup)
                                     .build());
    }

    const bool sameModes =
            std::equal(newModes.begin(), newModes.end(), oldModes.begin(), oldModes.end(),
                       [](const auto& lhs, const auto& rhs) {
                           return equalsExceptDisplayModeId(*lhs.second, *rhs.second);
                       });

    // Keep IDs if modes have not changed.
    const auto& modes = sameModes ? oldModes : newModes;
    const DisplayModePtr activeMode =
            std::find_if(modes.begin(), modes.end(), [activeModeHwcId](const auto& pair) {
                return pair.second->getHwcId() == activeModeHwcId;
            })->second;

    return {modes, activeMode};
}

bool SurfaceFlinger::configureLocked() {
    std::vector<HotplugEvent> events;
    {
        std::lock_guard<std::mutex> lock(mHotplugMutex);
        events = std::move(mPendingHotplugEvents);
    }

    for (const auto [hwcDisplayId, connection] : events) {
        if (auto info = getHwComposer().onHotplug(hwcDisplayId, connection)) {
            /* QTI_BEGIN */
            mQtiSFExtnIntf->qtiUpdateOnComposerHalHotplug(hwcDisplayId, connection, info);
            /* QTI_END */

            const auto displayId = info->id;
            const bool connected = connection == hal::Connection::CONNECTED;

            if (const char* const log =
                        processHotplug(displayId, hwcDisplayId, connected, std::move(*info))) {
                ALOGI("%s display %s (HAL ID %" PRIu64 ")", log, to_string(displayId).c_str(),
                      hwcDisplayId);
            }

            /* QTI_BEGIN */
            mQtiSFExtnIntf->qtiUpdateOnProcessDisplayHotplug(static_cast<uint32_t>(hwcDisplayId),
                                                             connection, displayId);
            /* QTI_END */
        }
    }

    return !events.empty();
}

const char* SurfaceFlinger::processHotplug(PhysicalDisplayId displayId,
                                           hal::HWDisplayId hwcDisplayId, bool connected,
                                           DisplayIdentificationInfo&& info) {
    const auto displayOpt = mPhysicalDisplays.get(displayId);
    if (!connected) {
        LOG_ALWAYS_FATAL_IF(!displayOpt);
        const auto& display = displayOpt->get();

        if (const ssize_t index = mCurrentState.displays.indexOfKey(display.token()); index >= 0) {
            mCurrentState.displays.removeItemsAt(index);
        }

        mPhysicalDisplays.erase(displayId);
        return "Disconnecting";
    }

    auto [displayModes, activeMode] = loadDisplayModes(displayId);
    if (!activeMode) {
        // TODO(b/241286153): Report hotplug failure to the framework.
        ALOGE("Failed to hotplug display %s", to_string(displayId).c_str());
        getHwComposer().disconnectDisplay(displayId);
        return nullptr;
    }

    ui::ColorModes colorModes = getHwComposer().getColorModes(displayId);

    if (displayOpt) {
        const auto& display = displayOpt->get();
        const auto& snapshot = display.snapshot();

        std::optional<DeviceProductInfo> deviceProductInfo;
        if (getHwComposer().updatesDeviceProductInfoOnHotplugReconnect()) {
            deviceProductInfo = std::move(info.deviceProductInfo);
        } else {
            deviceProductInfo = snapshot.deviceProductInfo();
        }

        const auto it =
                mPhysicalDisplays.try_replace(displayId, display.token(), displayId,
                                              snapshot.connectionType(), std::move(displayModes),
                                              std::move(colorModes), std::move(deviceProductInfo));

        auto& state = mCurrentState.displays.editValueFor(it->second.token());
        state.sequenceId = DisplayDeviceState{}.sequenceId; // Generate new sequenceId.
        state.physical->activeMode = std::move(activeMode);
        return "Reconnecting";
    }

    const sp<IBinder> token = sp<BBinder>::make();
    const ui::DisplayConnectionType connectionType =
            getHwComposer().getDisplayConnectionType(displayId);

    mPhysicalDisplays.try_emplace(displayId, token, displayId, connectionType,
                                  std::move(displayModes), std::move(colorModes),
                                  std::move(info.deviceProductInfo));

    DisplayDeviceState state;
    state.physical = {.id = displayId,
                      .hwcDisplayId = hwcDisplayId,
                      .activeMode = std::move(activeMode)};
    state.isSecure = connectionType == ui::DisplayConnectionType::Internal;
    state.isProtected = true;
    state.displayName = std::move(info.name);

    mCurrentState.displays.add(token, state);
    return "Connecting";
}

void SurfaceFlinger::dispatchDisplayHotplugEvent(PhysicalDisplayId displayId, bool connected) {
    mScheduler->onHotplugReceived(mAppConnectionHandle, displayId, connected);
    mScheduler->onHotplugReceived(mSfConnectionHandle, displayId, connected);
}

void SurfaceFlinger::dispatchDisplayModeChangeEvent(PhysicalDisplayId displayId,
                                                    const scheduler::FrameRateMode& mode) {
    // TODO(b/255635821): Merge code paths and move to Scheduler.
    const auto onDisplayModeChanged = displayId == mActiveDisplayId
            ? &scheduler::Scheduler::onPrimaryDisplayModeChanged
            : &scheduler::Scheduler::onNonPrimaryDisplayModeChanged;

    ((*mScheduler).*onDisplayModeChanged)(mAppConnectionHandle, mode);
}

sp<DisplayDevice> SurfaceFlinger::setupNewDisplayDeviceInternal(
        const wp<IBinder>& displayToken,
        std::shared_ptr<compositionengine::Display> compositionDisplay,
        const DisplayDeviceState& state,
        const sp<compositionengine::DisplaySurface>& displaySurface,
        const sp<IGraphicBufferProducer>& producer,
        surfaceflingerextension::QtiDisplaySurfaceExtensionIntf* mQtiDSExtnIntf) {
    DisplayDeviceCreationArgs creationArgs(sp<SurfaceFlinger>::fromExisting(this), getHwComposer(),
                                           displayToken, compositionDisplay);
    creationArgs.sequenceId = state.sequenceId;
    creationArgs.isSecure = state.isSecure;
    creationArgs.isProtected = state.isProtected;
    creationArgs.displaySurface = displaySurface;
    creationArgs.hasWideColorGamut = false;
    creationArgs.supportedPerFrameMetadata = 0;
    creationArgs.mQtiDSExtnIntf = mQtiDSExtnIntf;

    if (const auto& physical = state.physical) {
        creationArgs.activeModeId = physical->activeMode->getId();
        const auto [kernelIdleTimerController, idleTimerTimeoutMs] =
                getKernelIdleTimerProperties(compositionDisplay->getId());

        using Config = scheduler::RefreshRateSelector::Config;
        const auto enableFrameRateOverride = sysprop::enable_frame_rate_override(true)
                ? Config::FrameRateOverride::Enabled
                : Config::FrameRateOverride::Disabled;
        Config config =
                {.enableFrameRateOverride = enableFrameRateOverride,
                 .frameRateMultipleThreshold =
                         base::GetIntProperty("debug.sf.frame_rate_multiple_threshold", 0),
                 .idleTimerTimeout = idleTimerTimeoutMs,
                 .kernelIdleTimerController = kernelIdleTimerController};

        creationArgs.refreshRateSelector =
                mPhysicalDisplays.get(physical->id)
                        .transform(&PhysicalDisplay::snapshotRef)
                        .transform([&](const display::DisplaySnapshot& snapshot) {
                            return std::make_shared<
                                    scheduler::RefreshRateSelector>(snapshot.displayModes(),
                                                                    creationArgs.activeModeId,
                                                                    config);
                        })
                        .value_or(nullptr);

        creationArgs.isPrimary = physical->id == getPrimaryDisplayIdLocked();

        mPhysicalDisplays.get(physical->id)
                .transform(&PhysicalDisplay::snapshotRef)
                .transform(ftl::unit_fn([&](const display::DisplaySnapshot& snapshot) {
                    for (const auto mode : snapshot.colorModes()) {
                        creationArgs.hasWideColorGamut |= ui::isWideColorMode(mode);
                        creationArgs.hwcColorModes
                                .emplace(mode,
                                         getHwComposer().getRenderIntents(physical->id, mode));
                    }
                }));
    }

    if (const auto id = HalDisplayId::tryCast(compositionDisplay->getId())) {
        getHwComposer().getHdrCapabilities(*id, &creationArgs.hdrCapabilities);
        creationArgs.supportedPerFrameMetadata = getHwComposer().getSupportedPerFrameMetadata(*id);
    }

    auto nativeWindowSurface = getFactory().createNativeWindowSurface(producer);
    auto nativeWindow = nativeWindowSurface->getNativeWindow();
    creationArgs.nativeWindow = nativeWindow;

    // Make sure that composition can never be stalled by a virtual display
    // consumer that isn't processing buffers fast enough. We have to do this
    // here, in case the display is composed entirely by HWC.
    if (state.isVirtual()) {
        nativeWindow->setSwapInterval(nativeWindow.get(), 0);
    }

    creationArgs.physicalOrientation =
            getPhysicalDisplayOrientation(compositionDisplay->getId(), creationArgs.isPrimary);
    ALOGV("Display Orientation: %s", toCString(creationArgs.physicalOrientation));

    // virtual displays are always considered enabled
    creationArgs.initialPowerMode =
            state.isVirtual() ? std::make_optional(hal::PowerMode::ON) : std::nullopt;

    creationArgs.requestedRefreshRate = state.requestedRefreshRate;

    sp<DisplayDevice> display = getFactory().createDisplayDevice(creationArgs);

    nativeWindowSurface->preallocateBuffers();

    ui::ColorMode defaultColorMode = ui::ColorMode::NATIVE;
    Dataspace defaultDataSpace = Dataspace::UNKNOWN;
    if (display->hasWideColorGamut()) {
        defaultColorMode = ui::ColorMode::SRGB;
        defaultDataSpace = Dataspace::V0_SRGB;
    }
    display->getCompositionDisplay()->setColorProfile(
            compositionengine::Output::ColorProfile{defaultColorMode, defaultDataSpace,
                                                    RenderIntent::COLORIMETRIC});

    if (const auto& physical = state.physical) {
        const auto& mode = *physical->activeMode;
        display->setActiveMode(mode.getId(), mode.getVsyncRate(), mode.getVsyncRate());
    }

    display->setLayerFilter(makeLayerFilterForDisplay(display->getId(), state.layerStack));
    display->setProjection(state.orientation, state.layerStackSpaceRect,
                           state.orientedDisplaySpaceRect);
    display->setDisplayName(state.displayName);
    display->setFlags(state.flags);

    return display;
}

void SurfaceFlinger::processDisplayAdded(const wp<IBinder>& displayToken,
                                         const DisplayDeviceState& state) {
    ui::Size resolution(0, 0);
    ui::PixelFormat pixelFormat = static_cast<ui::PixelFormat>(PIXEL_FORMAT_UNKNOWN);
    /* QTI_BEGIN */
    bool qtiCanAllocateHwcForVDS = false;
    /* QTI_END */

    if (state.physical) {
        resolution = state.physical->activeMode->getResolution();
        pixelFormat = static_cast<ui::PixelFormat>(PIXEL_FORMAT_RGBA_8888);
    } else if (state.surface != nullptr) {
        int status = state.surface->query(NATIVE_WINDOW_WIDTH, &resolution.width);
        ALOGE_IF(status != NO_ERROR, "Unable to query width (%d)", status);
        status = state.surface->query(NATIVE_WINDOW_HEIGHT, &resolution.height);
        ALOGE_IF(status != NO_ERROR, "Unable to query height (%d)", status);
        int format;
        status = state.surface->query(NATIVE_WINDOW_FORMAT, &format);
        ALOGE_IF(status != NO_ERROR, "Unable to query format (%d)", status);
        pixelFormat = static_cast<ui::PixelFormat>(format);
        /* QTI_BEGIN */
        qtiCanAllocateHwcForVDS = mQtiSFExtnIntf->qtiCanAllocateHwcDisplayIdForVDS(state);
        /* QTI_END */
    } else {
        // Virtual displays without a surface are dormant:
        // they have external state (layer stack, projection,
        // etc.) but no internal state (i.e. a DisplayDevice).
        return;
    }

    compositionengine::DisplayCreationArgsBuilder builder;
    if (const auto& physical = state.physical) {
        builder.setId(physical->id);
    } else {
        /* QTI_BEGIN */
        auto qtiVirtualDisplayId =
                mQtiSFExtnIntf->qtiAcquireVirtualDisplay(resolution, pixelFormat,
                                                         qtiCanAllocateHwcForVDS);
        if (!qtiVirtualDisplayId.has_value()) {
            ALOGE("%s: Failed to retrieve virtual display id, returning.", __func__);
            return;
        }
        builder.setId(*qtiVirtualDisplayId);
        /* QTI_END */
    }

    builder.setPixels(resolution);
    builder.setIsSecure(state.isSecure);
    builder.setIsProtected(state.isProtected);
    builder.setPowerAdvisor(mPowerAdvisor.get());
    builder.setName(state.displayName);
    auto compositionDisplay = getCompositionEngine().createDisplay(builder.build());
    compositionDisplay->setLayerCachingEnabled(mLayerCachingEnabled);

    sp<compositionengine::DisplaySurface> displaySurface;
    sp<IGraphicBufferProducer> producer;
    sp<IGraphicBufferProducer> bqProducer;
    sp<IGraphicBufferConsumer> bqConsumer;
    getFactory().createBufferQueue(&bqProducer, &bqConsumer, /*consumerIsSurfaceFlinger =*/false);

    /* QTI_BEGIN */
    surfaceflingerextension::QtiDisplaySurfaceExtensionIntf* qtiDSExtnIntf = nullptr;
    /* QTI_END */

    if (state.isVirtual()) {
        const auto displayId = VirtualDisplayId::tryCast(compositionDisplay->getId());
        LOG_FATAL_IF(!displayId);
        auto surface = sp<VirtualDisplaySurface>::make(getHwComposer(), *displayId, state.surface,
                                                       bqProducer, bqConsumer, state.displayName,
                                                /* QTI_BEGIN */ state.isSecure /* QTI_END */);
        displaySurface = surface;
        producer = std::move(surface);
    } else {
        ALOGE_IF(state.surface != nullptr,
                 "adding a supported display, but rendering "
                 "surface is provided (%p), ignoring it",
                 state.surface.get());
        const auto displayId = PhysicalDisplayId::tryCast(compositionDisplay->getId());
        LOG_FATAL_IF(!displayId);
        displaySurface =
                sp<FramebufferSurface>::make(getHwComposer(), *displayId, bqConsumer,
                                             state.physical->activeMode->getResolution(),
                                             ui::Size(maxGraphicsWidth, maxGraphicsHeight));
        producer = bqProducer;
    }

    LOG_FATAL_IF(!displaySurface);
    /* QTI_BEGIN */
#ifdef QTI_DISPLAY_EXTENSION
    qtiDSExtnIntf = displaySurface->qtiGetDisplaySurfaceExtn();
#endif
    /* QTI_END */

    auto display = setupNewDisplayDeviceInternal(displayToken, std::move(compositionDisplay), state,
                                                 displaySurface, producer, qtiDSExtnIntf);

    /* QTI_BEGIN */
    mQtiSFExtnIntf->qtiSetPowerModeOverrideConfig(display);
    /* QTI_END */

    if (!display->isVirtual()) {
        /* QTI_BEGIN */
        mQtiSFExtnIntf->qtiSetPowerModeOverrideConfig(display);
        mQtiSFExtnIntf->qtiUpdateDisplaysList(display, /*addDisplay*/ true);
        mQtiSFExtnIntf->qtiTryDrawMethod(display);

        /* QTI_END */

        if (mScheduler) {
            const auto displayId = display->getPhysicalId();
            {
                // TODO(b/241285876): Annotate `processDisplayAdded` instead.
                ftl::FakeGuard guard(kMainThreadContext);

                // For hotplug reconnect, renew the registration since display modes have been
                // reloaded.
                mScheduler->registerDisplay(displayId, display->holdRefreshRateSelector());
            }

            dispatchDisplayHotplugEvent(displayId, true);
        }
    }

    if (display->isVirtual()) {
        display->adjustRefreshRate(mScheduler->getPacesetterRefreshRate());
    }

    mDisplays.try_emplace(displayToken, std::move(display));
    /* QTI_BEGIN */
    mQtiSFExtnIntf->qtiCreateSmomoInstance(state);
    /* QTI_END */
}

void SurfaceFlinger::processDisplayRemoved(const wp<IBinder>& displayToken) {
    auto display = getDisplayDeviceLocked(displayToken);
    if (display) {
        display->disconnect();

        if (display->isVirtual()) {
            releaseVirtualDisplay(display->getVirtualId());
        } else {
            dispatchDisplayHotplugEvent(display->getPhysicalId(), false);
            mScheduler->unregisterDisplay(display->getPhysicalId());
        }
        /* QTI_BEGIN */
        mQtiSFExtnIntf->qtiDestroySmomoInstance(display);
        /* QTI_END */
    }

    mDisplays.erase(displayToken);

    if (display && display->isVirtual()) {
        static_cast<void>(mScheduler->schedule([display = std::move(display)] {
            // Destroy the display without holding the mStateLock.
            // This is a temporary solution until we can manage transaction queues without
            // holding the mStateLock.
            // With blast, the IGBP that is passed to the VirtualDisplaySurface is owned by the
            // client. When the IGBP is disconnected, its buffer cache in SF will be cleared
            // via SurfaceComposerClient::doUncacheBufferTransaction. This call from the client
            // ends up running on the main thread causing a deadlock since setTransactionstate
            // will try to acquire the mStateLock. Instead we extend the lifetime of
            // DisplayDevice and destroy it in the main thread without holding the mStateLock.
            // The display will be disconnected and removed from the mDisplays list so it will
            // not be accessible.
        }));
    }
}

void SurfaceFlinger::processDisplayChanged(const wp<IBinder>& displayToken,
                                           const DisplayDeviceState& currentState,
                                           const DisplayDeviceState& drawingState) {
    const sp<IBinder> currentBinder = IInterface::asBinder(currentState.surface);
    const sp<IBinder> drawingBinder = IInterface::asBinder(drawingState.surface);

    // Recreate the DisplayDevice if the surface or sequence ID changed.
    if (currentBinder != drawingBinder || currentState.sequenceId != drawingState.sequenceId) {
        if (const auto display = getDisplayDeviceLocked(displayToken)) {
            /* QTI_BEGIN */
            mQtiSFExtnIntf->qtiUpdateDisplaysList(display, /*addDisplay*/ false);
            /* QTI_END */

            display->disconnect();
            if (display->isVirtual()) {
                releaseVirtualDisplay(display->getVirtualId());
            }
        }

        mDisplays.erase(displayToken);

        if (const auto& physical = currentState.physical) {
            getHwComposer().allocatePhysicalDisplay(physical->hwcDisplayId, physical->id);
        }

        processDisplayAdded(displayToken, currentState);

        if (currentState.physical) {
            const auto display = getDisplayDeviceLocked(displayToken);
            setPowerModeInternal(display, hal::PowerMode::ON);

            // TODO(b/175678251) Call a listener instead.
            if (currentState.physical->hwcDisplayId == getHwComposer().getPrimaryHwcDisplayId()) {
                mScheduler->resetPhaseConfiguration(display->getActiveMode().fps);
            }
        }
        return;
    }

    if (const auto display = getDisplayDeviceLocked(displayToken)) {
        if (currentState.layerStack != drawingState.layerStack) {
            display->setLayerFilter(
                    makeLayerFilterForDisplay(display->getId(), currentState.layerStack));
            /* QTI_BEGIN */
            mQtiSFExtnIntf->qtiUpdateSmomoLayerStackId(currentState.physical->hwcDisplayId,
                                                       currentState.layerStack.id,
                                                       drawingState.layerStack.id);
            /* QTI_END */
        }
        if (currentState.flags != drawingState.flags) {
            display->setFlags(currentState.flags);
        }
        if ((currentState.orientation != drawingState.orientation) ||
            (currentState.layerStackSpaceRect != drawingState.layerStackSpaceRect) ||
            (currentState.orientedDisplaySpaceRect != drawingState.orientedDisplaySpaceRect)) {
            display->setProjection(currentState.orientation, currentState.layerStackSpaceRect,
                                   currentState.orientedDisplaySpaceRect);
            if (display->getId() == mActiveDisplayId) {
                mActiveDisplayTransformHint = display->getTransformHint();
                sActiveDisplayRotationFlags =
                        ui::Transform::toRotationFlags(display->getOrientation());
            }
        }
        if (currentState.width != drawingState.width ||
            currentState.height != drawingState.height) {
            display->setDisplaySize(currentState.width, currentState.height);

            if (display->getId() == mActiveDisplayId) {
                onActiveDisplaySizeChanged(*display);
            }
        }
    }
}

<<<<<<< HEAD
void SurfaceFlinger::resetPhaseConfiguration(Fps refreshRate) {
    // Cancel the pending refresh rate change, if any, before updating the phase configuration.
    mScheduler->vsyncModulator().cancelRefreshRateChange();

    mVsyncConfiguration->reset();
    updatePhaseConfiguration(refreshRate);
    mRefreshRateStats->setRefreshRate(refreshRate);

    /* QTI_BEGIN */
    mQtiSFExtnIntf->qtiUpdateVsyncConfiguration();
    /* QTI_END */
}

=======
>>>>>>> 1488fdf4
void SurfaceFlinger::processDisplayChangesLocked() {
    // here we take advantage of Vector's copy-on-write semantics to
    // improve performance by skipping the transaction entirely when
    // know that the lists are identical
    const KeyedVector<wp<IBinder>, DisplayDeviceState>& curr(mCurrentState.displays);
    const KeyedVector<wp<IBinder>, DisplayDeviceState>& draw(mDrawingState.displays);
    if (!curr.isIdenticalTo(draw)) {
        mVisibleRegionsDirty = true;
        mUpdateInputInfo = true;

        // find the displays that were removed
        // (ie: in drawing state but not in current state)
        // also handle displays that changed
        // (ie: displays that are in both lists)
        for (size_t i = 0; i < draw.size(); i++) {
            const wp<IBinder>& displayToken = draw.keyAt(i);
            const ssize_t j = curr.indexOfKey(displayToken);
            if (j < 0) {
                // in drawing state but not in current state
                processDisplayRemoved(displayToken);
            } else {
                // this display is in both lists. see if something changed.
                const DisplayDeviceState& currentState = curr[j];
                const DisplayDeviceState& drawingState = draw[i];
                processDisplayChanged(displayToken, currentState, drawingState);
            }
        }

        // find displays that were added
        // (ie: in current state but not in drawing state)
        for (size_t i = 0; i < curr.size(); i++) {
            const wp<IBinder>& displayToken = curr.keyAt(i);
            if (draw.indexOfKey(displayToken) < 0) {
                processDisplayAdded(displayToken, curr[i]);
            }
        }
    }

    mDrawingState.displays = mCurrentState.displays;
}

void SurfaceFlinger::commitTransactionsLocked(uint32_t transactionFlags) {
    // Commit display transactions.
    const bool displayTransactionNeeded = transactionFlags & eDisplayTransactionNeeded;
    mFrontEndDisplayInfosChanged = displayTransactionNeeded;
    if (displayTransactionNeeded && !mLayerLifecycleManagerEnabled) {
        processDisplayChangesLocked();
        mFrontEndDisplayInfos.clear();
        for (const auto& [_, display] : mDisplays) {
            mFrontEndDisplayInfos.try_emplace(display->getLayerStack(), display->getFrontEndInfo());
        }
    }
    mForceTransactionDisplayChange = displayTransactionNeeded;

    if (mSomeChildrenChanged) {
        mVisibleRegionsDirty = true;
        mSomeChildrenChanged = false;
        mUpdateInputInfo = true;
    }

    // Update transform hint.
    if (transactionFlags & (eTransformHintUpdateNeeded | eDisplayTransactionNeeded)) {
        // Layers and/or displays have changed, so update the transform hint for each layer.
        //
        // NOTE: we do this here, rather than when presenting the display so that
        // the hint is set before we acquire a buffer from the surface texture.
        //
        // NOTE: layer transactions have taken place already, so we use their
        // drawing state. However, SurfaceFlinger's own transaction has not
        // happened yet, so we must use the current state layer list
        // (soon to become the drawing state list).
        //
        sp<const DisplayDevice> hintDisplay;
        ui::LayerStack layerStack;

        mCurrentState.traverse([&](Layer* layer) REQUIRES(mStateLock) {
            // NOTE: we rely on the fact that layers are sorted by
            // layerStack first (so we don't have to traverse the list
            // of displays for every layer).
            if (const auto filter = layer->getOutputFilter(); layerStack != filter.layerStack) {
                layerStack = filter.layerStack;
                hintDisplay = nullptr;

                // Find the display that includes the layer.
                for (const auto& [token, display] : mDisplays) {
                    if (!display->getCompositionDisplay()->includesLayer(filter)) {
                        continue;
                    }

                    // Pick the primary display if another display mirrors the layer.
                    if (hintDisplay) {
                        hintDisplay = nullptr;
                        break;
                    }

                    hintDisplay = display;
                }
            }

            if (!hintDisplay) {
                // NOTE: TEMPORARY FIX ONLY. Real fix should cause layers to
                // redraw after transform hint changes. See bug 8508397.
                // could be null when this layer is using a layerStack
                // that is not visible on any display. Also can occur at
                // screen off/on times.
                // U Update: Don't provide stale hints to the clients. For
                // special cases where we want the app to draw its
                // first frame before the display is available, we rely
                // on WMS and DMS to provide the right information
                // so the client can calculate the hint.
                layer->skipReportingTransformHint();
            } else {
                layer->updateTransformHint(hintDisplay->getTransformHint());
            }
        });
    }

    if (mLayersAdded) {
        mLayersAdded = false;
        // Layers have been added.
        mVisibleRegionsDirty = true;
        mUpdateInputInfo = true;
    }

    // some layers might have been removed, so
    // we need to update the regions they're exposing.
    if (mLayersRemoved) {
        mLayersRemoved = false;
        mVisibleRegionsDirty = true;
        mUpdateInputInfo = true;
        mDrawingState.traverseInZOrder([&](Layer* layer) {
            if (mLayersPendingRemoval.indexOf(sp<Layer>::fromExisting(layer)) >= 0) {
                // this layer is not visible anymore
                Region visibleReg;
                visibleReg.set(layer->getScreenBounds());
                invalidateLayerStack(layer->getOutputFilter(), visibleReg);
            }
        });
    }

    if (transactionFlags & eInputInfoUpdateNeeded) {
        mUpdateInputInfo = true;
    }

    doCommitTransactions();
}

void SurfaceFlinger::updateInputFlinger(VsyncId vsyncId, TimePoint frameTime) {
    if (!mInputFlinger || (!mUpdateInputInfo && mInputWindowCommands.empty())) {
        return;
    }
    ATRACE_CALL();

    std::vector<WindowInfo> windowInfos;
    std::vector<DisplayInfo> displayInfos;
    bool updateWindowInfo = false;
    if (mUpdateInputInfo) {
        mUpdateInputInfo = false;
        updateWindowInfo = true;
        buildWindowInfos(windowInfos, displayInfos);
    }

    std::unordered_set<int32_t> visibleWindowIds;
    for (WindowInfo& windowInfo : windowInfos) {
        if (!windowInfo.inputConfig.test(WindowInfo::InputConfig::NOT_VISIBLE)) {
            visibleWindowIds.insert(windowInfo.id);
        }
    }
    bool visibleWindowsChanged = false;
    if (visibleWindowIds != mVisibleWindowIds) {
        visibleWindowsChanged = true;
        mVisibleWindowIds = std::move(visibleWindowIds);
    }

    BackgroundExecutor::getInstance().sendCallbacks({[updateWindowInfo,
                                                      windowInfos = std::move(windowInfos),
                                                      displayInfos = std::move(displayInfos),
                                                      inputWindowCommands =
                                                              std::move(mInputWindowCommands),
                                                      inputFlinger = mInputFlinger, this,
                                                      visibleWindowsChanged, vsyncId, frameTime]() {
        ATRACE_NAME("BackgroundExecutor::updateInputFlinger");
        if (updateWindowInfo) {
            mWindowInfosListenerInvoker
                    ->windowInfosChanged(gui::WindowInfosUpdate{std::move(windowInfos),
                                                                std::move(displayInfos),
                                                                ftl::to_underlying(vsyncId),
                                                                frameTime.ns()},
                                         std::move(
                                                 inputWindowCommands.windowInfosReportedListeners),
                                         /* forceImmediateCall= */ visibleWindowsChanged ||
                                                 !inputWindowCommands.focusRequests.empty());
        } else {
            // If there are listeners but no changes to input windows, call the listeners
            // immediately.
            for (const auto& listener : inputWindowCommands.windowInfosReportedListeners) {
                if (IInterface::asBinder(listener)->isBinderAlive()) {
                    listener->onWindowInfosReported();
                }
            }
        }
        for (const auto& focusRequest : inputWindowCommands.focusRequests) {
            inputFlinger->setFocusedWindow(focusRequest);
        }
    }});

    mInputWindowCommands.clear();
}

void SurfaceFlinger::persistDisplayBrightness(bool needsComposite) {
    const bool supportsDisplayBrightnessCommand = getHwComposer().getComposer()->isSupported(
            Hwc2::Composer::OptionalFeature::DisplayBrightnessCommand);
    if (!supportsDisplayBrightnessCommand) {
        return;
    }

    for (const auto& [_, display] : FTL_FAKE_GUARD(mStateLock, mDisplays)) {
        if (const auto brightness = display->getStagedBrightness(); brightness) {
            if (!needsComposite) {
                const status_t error =
                        getHwComposer()
                                .setDisplayBrightness(display->getPhysicalId(), *brightness,
                                                      display->getCompositionDisplay()
                                                              ->getState()
                                                              .displayBrightnessNits,
                                                      Hwc2::Composer::DisplayBrightnessOptions{
                                                              .applyImmediately = true})
                                .get();

                ALOGE_IF(error != NO_ERROR,
                         "Error setting display brightness for display %s: %d (%s)",
                         to_string(display->getId()).c_str(), error, strerror(error));
            }
            display->persistBrightness(needsComposite);
        }
    }
}

void SurfaceFlinger::buildWindowInfos(std::vector<WindowInfo>& outWindowInfos,
                                      std::vector<DisplayInfo>& outDisplayInfos) {
    static size_t sNumWindowInfos = 0;
    outWindowInfos.reserve(sNumWindowInfos);
    sNumWindowInfos = 0;

    if (mLayerLifecycleManagerEnabled) {
        mLayerSnapshotBuilder.forEachInputSnapshot(
                [&outWindowInfos](const frontend::LayerSnapshot& snapshot) {
                    outWindowInfos.push_back(snapshot.inputInfo);
                });
    } else {
        mDrawingState.traverseInReverseZOrder([&](Layer* layer) {
            if (!layer->needsInputInfo()) return;
            const auto opt =
                    mFrontEndDisplayInfos.get(layer->getLayerStack())
                            .transform([](const frontend::DisplayInfo& info) {
                                return Layer::InputDisplayArgs{&info.transform, info.isSecure};
                            });

            outWindowInfos.push_back(layer->fillInputInfo(opt.value_or(Layer::InputDisplayArgs{})));
        });
    }

    sNumWindowInfos = outWindowInfos.size();

    outDisplayInfos.reserve(mFrontEndDisplayInfos.size());
    for (const auto& [_, info] : mFrontEndDisplayInfos) {
        outDisplayInfos.push_back(info.info);
    }
}

void SurfaceFlinger::updateCursorAsync() {
    compositionengine::CompositionRefreshArgs refreshArgs;
    for (const auto& [_, display] : FTL_FAKE_GUARD(mStateLock, mDisplays)) {
        if (HalDisplayId::tryCast(display->getId())) {
            refreshArgs.outputs.push_back(display->getCompositionDisplay());
        }
    }

    constexpr bool kCursorOnly = true;
    const auto layers = moveSnapshotsToCompositionArgs(refreshArgs, kCursorOnly);
    mCompositionEngine->updateCursorAsync(refreshArgs);
    moveSnapshotsFromCompositionArgs(refreshArgs, layers);
}

void SurfaceFlinger::requestHardwareVsync(PhysicalDisplayId displayId, bool enable) {
    getHwComposer().setVsyncEnabled(displayId, enable ? hal::Vsync::ENABLE : hal::Vsync::DISABLE);
}

void SurfaceFlinger::requestDisplayModes(std::vector<display::DisplayModeRequest> modeRequests) {
    if (mBootStage != BootStage::FINISHED) {
        ALOGV("Currently in the boot stage, skipping display mode changes");
        return;
    }

    ATRACE_CALL();

    // If this is called from the main thread mStateLock must be locked before
    // Currently the only way to call this function from the main thread is from
    // Scheduler::chooseRefreshRateForContent

    ConditionalLock lock(mStateLock, std::this_thread::get_id() != mMainThreadId);

    for (auto& request : modeRequests) {
        const auto& modePtr = request.mode.modePtr;

        const auto displayId = modePtr->getPhysicalDisplayId();
        const auto display = getDisplayDeviceLocked(displayId);

        if (!display) continue;

        if (ftl::FakeGuard guard(kMainThreadContext);
            !shouldApplyRefreshRateSelectorPolicy(*display)) {
            ALOGV("%s(%s): Skipped applying policy", __func__, to_string(displayId).c_str());
            continue;
        }

        if (display->refreshRateSelector().isModeAllowed(request.mode)) {
            /* QTI_BEGIN */
            uint32_t qtiHwcDisplayId;
            if (mQtiSFExtnIntf->qtiGetHwcDisplayId(display, &qtiHwcDisplayId)) {
                mQtiSFExtnIntf->qtiSetDisplayExtnActiveConfig(qtiHwcDisplayId,
                                                              modePtr->getId().value());
            }
            /* QTI_END */
            setDesiredMode(std::move(request));
        } else {
            ALOGV("%s: Mode %d is disallowed for display %s", __func__, modePtr->getId().value(),
                  to_string(displayId).c_str());
        }
    }
}

void SurfaceFlinger::triggerOnFrameRateOverridesChanged() {
    PhysicalDisplayId displayId = [&]() {
        ConditionalLock lock(mStateLock, std::this_thread::get_id() != mMainThreadId);
        return getDefaultDisplayDeviceLocked()->getPhysicalId();
    }();

    mScheduler->onFrameRateOverridesChanged(mAppConnectionHandle, displayId);
}

void SurfaceFlinger::notifyCpuLoadUp() {
    mPowerAdvisor->notifyCpuLoadUp();
}

void SurfaceFlinger::onChoreographerAttached() {
    ATRACE_CALL();
    if (mLayerLifecycleManagerEnabled) {
        mUpdateAttachedChoreographer = true;
        scheduleCommit(FrameHint::kNone);
    }
}

void SurfaceFlinger::onVsyncGenerated(TimePoint expectedPresentTime,
                                      ftl::NonNull<DisplayModePtr> modePtr, Fps renderRate) {
    const auto vsyncPeriod = modePtr->getVsyncRate().getPeriod();
    const auto timeoutOpt = [&]() -> std::optional<Period> {
        const auto vrrConfig = modePtr->getVrrConfig();
        if (!vrrConfig) return std::nullopt;

        const auto notifyExpectedPresentConfig =
                modePtr->getVrrConfig()->notifyExpectedPresentConfig;
        if (!notifyExpectedPresentConfig) return std::nullopt;
        return Period::fromNs(notifyExpectedPresentConfig->timeoutNs);
    }();

    notifyExpectedPresentIfRequired(modePtr->getPhysicalDisplayId(), vsyncPeriod,
                                    expectedPresentTime, renderRate, timeoutOpt);
}

void SurfaceFlinger::notifyExpectedPresentIfRequired(PhysicalDisplayId displayId,
                                                     Period vsyncPeriod,
                                                     TimePoint expectedPresentTime,
                                                     Fps frameInterval,
                                                     std::optional<Period> timeoutOpt) {
    {
        auto& data = mNotifyExpectedPresentMap[displayId];
        const auto lastExpectedPresentTimestamp = data.lastExpectedPresentTimestamp.load();
        const auto lastFrameInterval = data.lastFrameInterval;
        data.lastFrameInterval = frameInterval;
        const auto threshold = Duration::fromNs(vsyncPeriod.ns() / 2);

        const constexpr nsecs_t kOneSecondNs =
                std::chrono::duration_cast<std::chrono::nanoseconds>(1s).count();
        const auto timeout = Period::fromNs(timeoutOpt && timeoutOpt->ns() > 0 ? timeoutOpt->ns()
                                                                               : kOneSecondNs);
        const bool frameIntervalIsOnCadence =
                isFrameIntervalOnCadence(expectedPresentTime, lastExpectedPresentTimestamp,
                                         lastFrameInterval, timeout, threshold);

        const bool expectedPresentWithinTimeout =
                isExpectedPresentWithinTimeout(expectedPresentTime, lastExpectedPresentTimestamp,
                                               timeoutOpt, threshold);

        using fps_approx_ops::operator!=;
        if (frameIntervalIsOnCadence && frameInterval != lastFrameInterval) {
            data.lastExpectedPresentTimestamp = expectedPresentTime;
        }

        if (expectedPresentWithinTimeout && frameIntervalIsOnCadence) {
            return;
        }
        data.lastExpectedPresentTimestamp = expectedPresentTime;
    }

    const char* const whence = __func__;
    static_cast<void>(mScheduler->schedule([=, this]() FTL_FAKE_GUARD(kMainThreadContext) {
        const auto status = getHwComposer().notifyExpectedPresent(displayId, expectedPresentTime,
                                                                  frameInterval);
        if (status != NO_ERROR) {
            ALOGE("%s failed to notifyExpectedPresentHint for display %" PRId64, whence,
                  displayId.value);
        }
    }));
}

void SurfaceFlinger::initScheduler(const sp<const DisplayDevice>& display) {
    using namespace scheduler;

    LOG_ALWAYS_FATAL_IF(mScheduler);

    const auto activeMode = display->refreshRateSelector().getActiveMode();
    const Fps activeRefreshRate = activeMode.fps;

    FeatureFlags features;

    const auto defaultContentDetectionValue =
            FlagManager::getInstance().enable_fro_dependent_features() &&
            sysprop::enable_frame_rate_override(true);
    if (sysprop::use_content_detection_for_refresh_rate(defaultContentDetectionValue)) {
        features |= Feature::kContentDetection;
        if (FlagManager::getInstance().enable_small_area_detection()) {
            features |= Feature::kSmallDirtyContentDetection;
        }
    }
    if (base::GetBoolProperty("debug.sf.show_predicted_vsync"s, false)) {
        features |= Feature::kTracePredictedVsync;
    }
    if (!base::GetBoolProperty("debug.sf.vsync_reactor_ignore_present_fences"s, false) &&
        !getHwComposer().hasCapability(Capability::PRESENT_FENCE_IS_NOT_RELIABLE)) {
        features |= Feature::kPresentFences;
    }
    if (display->refreshRateSelector().kernelIdleTimerController()) {
        features |= Feature::kKernelIdleTimer;
    }
    if (mBackpressureGpuComposition) {
        features |= Feature::kBackpressureGpuComposition;
    }
    if (getHwComposer().getComposer()->isSupported(
                Hwc2::Composer::OptionalFeature::ExpectedPresentTime)) {
        features |= Feature::kExpectedPresentTime;
    }

    mScheduler = std::make_unique<Scheduler>(static_cast<ICompositor&>(*this),
                                             static_cast<ISchedulerCallback&>(*this), features,
                                             getFactory(), activeRefreshRate, *mTimeStats,
                                             static_cast<IVsyncTrackerCallback&>(*this));
    mScheduler->registerDisplay(display->getPhysicalId(), display->holdRefreshRateSelector());
    if (FlagManager::getInstance().vrr_config()) {
        mScheduler->setRenderRate(display->getPhysicalId(), activeMode.fps);
    }
    mScheduler->startTimers();

    const auto configs = mScheduler->getVsyncConfiguration().getCurrentConfigs();

    mAppConnectionHandle =
            mScheduler->createEventThread(Scheduler::Cycle::Render,
                                          mFrameTimeline->getTokenManager(),
                                          /* workDuration */ configs.late.appWorkDuration,
                                          /* readyDuration */ configs.late.sfWorkDuration);
    mSfConnectionHandle =
            mScheduler->createEventThread(Scheduler::Cycle::LastComposite,
                                          mFrameTimeline->getTokenManager(),
                                          /* workDuration */ activeRefreshRate.getPeriod(),
                                          /* readyDuration */ configs.late.sfWorkDuration);

    mScheduler->initVsync(mScheduler->getVsyncSchedule()->getDispatch(),
                          *mFrameTimeline->getTokenManager(), configs.late.sfWorkDuration);

    mRegionSamplingThread =
            sp<RegionSamplingThread>::make(*this,
                                           RegionSamplingThread::EnvironmentTimingTunables());
    mFpsReporter = sp<FpsReporter>::make(*mFrameTimeline, *this);
}

void SurfaceFlinger::doCommitTransactions() {
    ATRACE_CALL();

    if (!mLayersPendingRemoval.isEmpty()) {
        // Notify removed layers now that they can't be drawn from
        for (const auto& l : mLayersPendingRemoval) {
            // Ensure any buffers set to display on any children are released.
            if (l->isRemovedFromCurrentState()) {
                l->latchAndReleaseBuffer();
            }

            // If a layer has a parent, we allow it to out-live it's handle
            // with the idea that the parent holds a reference and will eventually
            // be cleaned up. However no one cleans up the top-level so we do so
            // here.
            if (l->isAtRoot()) {
                l->setIsAtRoot(false);
                mCurrentState.layersSortedByZ.remove(l);
            }

            // If the layer has been removed and has no parent, then it will not be reachable
            // when traversing layers on screen. Add the layer to the offscreenLayers set to
            // ensure we can copy its current to drawing state.
            if (!l->getParent()) {
                mOffscreenLayers.emplace(l.get());
            }
        }
        mLayersPendingRemoval.clear();
    }

    mDrawingState = mCurrentState;
    // clear the "changed" flags in current state
    mCurrentState.colorMatrixChanged = false;

    if (mVisibleRegionsDirty) {
        for (const auto& rootLayer : mDrawingState.layersSortedByZ) {
            rootLayer->commitChildList();
        }
    }

    commitOffscreenLayers();
    if (mLayerMirrorRoots.size() > 0) {
        std::deque<Layer*> pendingUpdates;
        pendingUpdates.insert(pendingUpdates.end(), mLayerMirrorRoots.begin(),
                              mLayerMirrorRoots.end());
        std::vector<Layer*> needsUpdating;
        for (Layer* cloneRoot : mLayerMirrorRoots) {
            pendingUpdates.pop_front();
            if (cloneRoot->isRemovedFromCurrentState()) {
                continue;
            }
            if (cloneRoot->updateMirrorInfo(pendingUpdates)) {
            } else {
                needsUpdating.push_back(cloneRoot);
            }
        }
        for (Layer* cloneRoot : needsUpdating) {
            cloneRoot->updateMirrorInfo({});
        }
    }
}

void SurfaceFlinger::commitOffscreenLayers() {
    for (Layer* offscreenLayer : mOffscreenLayers) {
        offscreenLayer->traverse(LayerVector::StateSet::Drawing, [](Layer* layer) {
            if (layer->clearTransactionFlags(eTransactionNeeded)) {
                layer->doTransaction(0);
                layer->commitChildList();
            }
        });
    }
}

void SurfaceFlinger::invalidateLayerStack(const ui::LayerFilter& layerFilter, const Region& dirty) {
    for (const auto& [token, displayDevice] : FTL_FAKE_GUARD(mStateLock, mDisplays)) {
        auto display = displayDevice->getCompositionDisplay();
        if (display->includesLayer(layerFilter)) {
            display->editState().dirtyRegion.orSelf(dirty);
        }
    }
}

bool SurfaceFlinger::latchBuffers() {
    ATRACE_CALL();

    const nsecs_t latchTime = systemTime();

    bool visibleRegions = false;
    bool frameQueued = false;
    bool newDataLatched = false;

    /* QTI_BEGIN */
    std::set<uint32_t> qtiLayerStackIds;
    uint32_t qtiLayerStackId = 0;
    bool qtiWakeUpPresentationDisplays = false;

    if (mQtiSFExtnIntf->qtiIsWakeUpPresentationDisplays()) {
        qtiWakeUpPresentationDisplays = true;
    }
    /* QTI_END */

    // Store the set of layers that need updates. This set must not change as
    // buffers are being latched, as this could result in a deadlock.
    // Example: Two producers share the same command stream and:
    // 1.) Layer 0 is latched
    // 2.) Layer 0 gets a new frame
    // 2.) Layer 1 gets a new frame
    // 3.) Layer 1 is latched.
    // Display is now waiting on Layer 1's frame, which is behind layer 0's
    // second frame. But layer 0's second frame could be waiting on display.
    mDrawingState.traverse([&](Layer* layer) {
        if (layer->clearTransactionFlags(eTransactionNeeded) || mForceTransactionDisplayChange) {
            const uint32_t flags = layer->doTransaction(0);
            if (flags & Layer::eVisibleRegion) {
                mVisibleRegionsDirty = true;
            }
        }

        if (layer->hasReadyFrame() || layer->willReleaseBufferOnLatch()) {
            frameQueued = true;
            mLayersWithQueuedFrames.emplace(sp<Layer>::fromExisting(layer));
            /* QTI_BEGIN */
            if (qtiWakeUpPresentationDisplays) {
                qtiLayerStackId = layer->getLayerStack().id;
                qtiLayerStackIds.insert(qtiLayerStackId);
            }
            /* QTI_END */
        } else {
            layer->useEmptyDamage();
            if (!layer->hasBuffer()) {
                // The last latch time is used to classify a missed frame as buffer stuffing
                // instead of a missed frame. This is used to identify scenarios where we
                // could not latch a buffer or apply a transaction due to backpressure.
                // We only update the latch time for buffer less layers here, the latch time
                // is updated for buffer layers when the buffer is latched.
                layer->updateLastLatchTime(latchTime);
            }
        }
    });
    mForceTransactionDisplayChange = false;

    /* QTI_BEGIN */
    if (qtiWakeUpPresentationDisplays && !mLayersWithQueuedFrames.empty()) {
        mQtiSFExtnIntf->qtiHandlePresentationDisplaysEarlyWakeup(qtiLayerStackIds.size(),
                                                                 qtiLayerStackId);
    }
    /* QTI_END */

    // The client can continue submitting buffers for offscreen layers, but they will not
    // be shown on screen. Therefore, we need to latch and release buffers of offscreen
    // layers to ensure dequeueBuffer doesn't block indefinitely.
    for (Layer* offscreenLayer : mOffscreenLayers) {
        offscreenLayer->traverse(LayerVector::StateSet::Drawing,
                                         [&](Layer* l) { l->latchAndReleaseBuffer(); });
    }

    if (!mLayersWithQueuedFrames.empty()) {
        // mStateLock is needed for latchBuffer as LayerRejecter::reject()
        // writes to Layer current state. See also b/119481871
        Mutex::Autolock lock(mStateLock);

        for (const auto& layer : mLayersWithQueuedFrames) {
            if (layer->willReleaseBufferOnLatch()) {
                mLayersWithBuffersRemoved.emplace(layer);
            }
            if (layer->latchBuffer(visibleRegions, latchTime)) {
                /* QTI_BEGIN */
                mQtiSFExtnIntf->qtiDolphinTrackBufferDecrement(layer->getDebugName(),
                        *layer->getPendingBufferCounter());
                /* QTI_END */
                mLayersPendingRefresh.push_back(layer);
                newDataLatched = true;
            }
            layer->useSurfaceDamage();
        }
    }

    mVisibleRegionsDirty |= visibleRegions;

    // If we will need to wake up at some time in the future to deal with a
    // queued frame that shouldn't be displayed during this vsync period, wake
    // up during the next vsync period to check again.
    if (frameQueued && (mLayersWithQueuedFrames.empty() || !newDataLatched)) {
        scheduleCommit(FrameHint::kNone);
    }

    // enter boot animation on first buffer latch
    if (CC_UNLIKELY(mBootStage == BootStage::BOOTLOADER && newDataLatched)) {
        ALOGI("Enter boot animation");
        mBootStage = BootStage::BOOTANIMATION;
    }

    if (mLayerMirrorRoots.size() > 0) {
        mDrawingState.traverse([&](Layer* layer) { layer->updateCloneBufferInfo(); });
    }

    // Only continue with the refresh if there is actually new work to do
    return !mLayersWithQueuedFrames.empty() && newDataLatched;
}

status_t SurfaceFlinger::addClientLayer(LayerCreationArgs& args, const sp<IBinder>& handle,
                                        const sp<Layer>& layer, const wp<Layer>& parent,
                                        uint32_t* outTransformHint) {
    if (mNumLayers >= MAX_LAYERS) {
        ALOGE("AddClientLayer failed, mNumLayers (%zu) >= MAX_LAYERS (%zu)", mNumLayers.load(),
              MAX_LAYERS);
        static_cast<void>(mScheduler->schedule([=, this] {
            ALOGE("Dumping layer keeping > 20 children alive:");
            bool leakingParentLayerFound = false;
            mDrawingState.traverse([&](Layer* layer) {
                if (leakingParentLayerFound) {
                    return;
                }
                if (layer->getChildrenCount() > 20) {
                    leakingParentLayerFound = true;
                    sp<Layer> parent = sp<Layer>::fromExisting(layer);
                    while (parent) {
                        ALOGE("Parent Layer: %s%s", parent->getName().c_str(),
                              (parent->isHandleAlive() ? "handleAlive" : ""));
                        parent = parent->getParent();
                    }
                    // Sample up to 100 layers
                    ALOGE("Dumping random sampling of child layers total(%zu): ",
                          layer->getChildrenCount());
                    int sampleSize = (layer->getChildrenCount() / 100) + 1;
                    layer->traverseChildren([&](Layer* layer) {
                        if (rand() % sampleSize == 0) {
                            ALOGE("Child Layer: %s%s", layer->getName().c_str(),
                                  (layer->isHandleAlive() ? "handleAlive" : ""));
                        }
                    });
                }
            });

            int numLayers = 0;
            mDrawingState.traverse([&](Layer* layer) { numLayers++; });

            ALOGE("Dumping random sampling of on-screen layers total(%u):", numLayers);
            mDrawingState.traverse([&](Layer* layer) {
                // Aim to dump about 200 layers to avoid totally trashing
                // logcat. On the other hand, if there really are 4096 layers
                // something has gone totally wrong its probably the most
                // useful information in logcat.
                if (rand() % 20 == 13) {
                    ALOGE("Layer: %s%s", layer->getName().c_str(),
                          (layer->isHandleAlive() ? "handleAlive" : ""));
                    std::this_thread::sleep_for(std::chrono::milliseconds(5));
                }
            });
            ALOGE("Dumping random sampling of off-screen layers total(%zu): ",
                  mOffscreenLayers.size());
            for (Layer* offscreenLayer : mOffscreenLayers) {
                if (rand() % 20 == 13) {
                    ALOGE("Offscreen-layer: %s%s", offscreenLayer->getName().c_str(),
                          (offscreenLayer->isHandleAlive() ? "handleAlive" : ""));
                    std::this_thread::sleep_for(std::chrono::milliseconds(5));
                }
            }
        }));
        return NO_MEMORY;
    }

    layer->updateTransformHint(mActiveDisplayTransformHint);
    if (outTransformHint) {
        *outTransformHint = mActiveDisplayTransformHint;
    }
    args.parentId = LayerHandle::getLayerId(args.parentHandle.promote());
    args.layerIdToMirror = LayerHandle::getLayerId(args.mirrorLayerHandle.promote());
    {
        std::scoped_lock<std::mutex> lock(mCreatedLayersLock);
        mCreatedLayers.emplace_back(layer, parent, args.addToRoot);
        mNewLayers.emplace_back(std::make_unique<frontend::RequestedLayerState>(args));
        args.mirrorLayerHandle.clear();
        args.parentHandle.clear();
        mNewLayerArgs.emplace_back(std::move(args));
    }

    setTransactionFlags(eTransactionNeeded);
    return NO_ERROR;
}

uint32_t SurfaceFlinger::getTransactionFlags() const {
    return mTransactionFlags;
}

uint32_t SurfaceFlinger::clearTransactionFlags(uint32_t mask) {
    uint32_t transactionFlags = mTransactionFlags.fetch_and(~mask);
    ATRACE_INT("mTransactionFlags", transactionFlags);
    return transactionFlags & mask;
}

void SurfaceFlinger::setTransactionFlags(uint32_t mask, TransactionSchedule schedule,
                                         const sp<IBinder>& applyToken, FrameHint frameHint) {
    mScheduler->modulateVsync({}, &VsyncModulator::setTransactionSchedule, schedule, applyToken);
    uint32_t transactionFlags = mTransactionFlags.fetch_or(mask);
    ATRACE_INT("mTransactionFlags", transactionFlags);

    if (const bool scheduled = transactionFlags & mask; !scheduled) {
        scheduleCommit(frameHint);
    } else if (frameHint == FrameHint::kActive) {
        // Even if the next frame is already scheduled, we should reset the idle timer
        // as a new activity just happened.
        mScheduler->resetIdleTimer();
    }
}

TransactionHandler::TransactionReadiness SurfaceFlinger::transactionReadyTimelineCheck(
        const TransactionHandler::TransactionFlushState& flushState) {
    const auto& transaction = *flushState.transaction;

    const TimePoint desiredPresentTime = TimePoint::fromNs(transaction.desiredPresentTime);
    const TimePoint expectedPresentTime = mScheduler->expectedPresentTimeForPacesetter();

    using TransactionReadiness = TransactionHandler::TransactionReadiness;

    // Do not present if the desiredPresentTime has not passed unless it is more than
    // one second in the future. We ignore timestamps more than 1 second in the future
    // for stability reasons.
    if (!transaction.isAutoTimestamp && desiredPresentTime >= expectedPresentTime &&
        desiredPresentTime < expectedPresentTime + 1s) {
        ATRACE_FORMAT("not current desiredPresentTime: %" PRId64 " expectedPresentTime: %" PRId64,
                      desiredPresentTime, expectedPresentTime);
        return TransactionReadiness::NotReady;
    }

    if (!mScheduler->isVsyncValid(expectedPresentTime, transaction.originUid)) {
        ATRACE_FORMAT("!isVsyncValid expectedPresentTime: %" PRId64 " uid: %d", expectedPresentTime,
                      transaction.originUid);
        return TransactionReadiness::NotReady;
    }

    // If the client didn't specify desiredPresentTime, use the vsyncId to determine the
    // expected present time of this transaction.
    if (transaction.isAutoTimestamp &&
        frameIsEarly(expectedPresentTime, VsyncId{transaction.frameTimelineInfo.vsyncId})) {
        ATRACE_FORMAT("frameIsEarly vsyncId: %" PRId64 " expectedPresentTime: %" PRId64,
                      transaction.frameTimelineInfo.vsyncId, expectedPresentTime);
        return TransactionReadiness::NotReady;
    }

    return TransactionReadiness::Ready;
}

TransactionHandler::TransactionReadiness SurfaceFlinger::transactionReadyBufferCheckLegacy(
        const TransactionHandler::TransactionFlushState& flushState) {
    using TransactionReadiness = TransactionHandler::TransactionReadiness;
    auto ready = TransactionReadiness::Ready;
    flushState.transaction->traverseStatesWithBuffersWhileTrue([&](const ResolvedComposerState&
                                                                           resolvedState) -> bool {
        sp<Layer> layer = LayerHandle::getLayer(resolvedState.state.surface);

        const auto& transaction = *flushState.transaction;
        const auto& s = resolvedState.state;
        // check for barrier frames
        if (s.bufferData->hasBarrier) {
            // The current producerId is already a newer producer than the buffer that has a
            // barrier. This means the incoming buffer is older and we can release it here. We
            // don't wait on the barrier since we know that's stale information.
            if (layer->getDrawingState().barrierProducerId > s.bufferData->producerId) {
                layer->callReleaseBufferCallback(s.bufferData->releaseBufferListener,
                                                 resolvedState.externalTexture->getBuffer(),
                                                 s.bufferData->frameNumber,
                                                 s.bufferData->acquireFence);
                // Delete the entire state at this point and not just release the buffer because
                // everything associated with the Layer in this Transaction is now out of date.
                ATRACE_FORMAT("DeleteStaleBuffer %s barrierProducerId:%d > %d",
                              layer->getDebugName(), layer->getDrawingState().barrierProducerId,
                              s.bufferData->producerId);
                return TraverseBuffersReturnValues::DELETE_AND_CONTINUE_TRAVERSAL;
            }

            if (layer->getDrawingState().barrierFrameNumber < s.bufferData->barrierFrameNumber) {
                const bool willApplyBarrierFrame =
                        flushState.bufferLayersReadyToPresent.contains(s.surface.get()) &&
                        ((flushState.bufferLayersReadyToPresent.get(s.surface.get()) >=
                          s.bufferData->barrierFrameNumber));
                if (!willApplyBarrierFrame) {
                    ATRACE_FORMAT("NotReadyBarrier %s barrierFrameNumber:%" PRId64 " > %" PRId64,
                                  layer->getDebugName(),
                                  layer->getDrawingState().barrierFrameNumber,
                                  s.bufferData->barrierFrameNumber);
                    ready = TransactionReadiness::NotReadyBarrier;
                    return TraverseBuffersReturnValues::STOP_TRAVERSAL;
                }
            }
        }

        // If backpressure is enabled and we already have a buffer to commit, keep
        // the transaction in the queue.
        const bool hasPendingBuffer =
                flushState.bufferLayersReadyToPresent.contains(s.surface.get());
        if (layer->backpressureEnabled() && hasPendingBuffer && transaction.isAutoTimestamp) {
            ATRACE_FORMAT("hasPendingBuffer %s", layer->getDebugName());
            ready = TransactionReadiness::NotReady;
            return TraverseBuffersReturnValues::STOP_TRAVERSAL;
        }

        /* QTI_BEGIN */
        TimePoint desiredPresentTime = TimePoint::fromNs(transaction.desiredPresentTime);
        if (mQtiSFExtnIntf->qtiIsFrameEarly(layer->qtiGetSmomoLayerStackId(), layer->getSequence(),
                                            desiredPresentTime.ns())) {
            ready = TransactionReadiness::NotReady;
            return false;
        }
        /* QTI_END */

        const bool acquireFenceAvailable = s.bufferData &&
                s.bufferData->flags.test(BufferData::BufferDataChange::fenceChanged) &&
                s.bufferData->acquireFence;
        const bool fenceSignaled = !acquireFenceAvailable ||
                s.bufferData->acquireFence->getStatus() != Fence::Status::Unsignaled;

        /* QTI_BEGIN */
        bool qtiLatchMediaContent = mQtiSFExtnIntf->qtiLatchMediaContent(layer);
        /* QTI_END */

        if (!fenceSignaled) {
            // check fence status
            const bool allowLatchUnsignaled = shouldLatchUnsignaled(s, transaction.states.size(),
                                                                    flushState.firstTransaction) &&
                    layer->isSimpleBufferUpdate(s);

            if (allowLatchUnsignaled /* QTI_BEGIN */ || qtiLatchMediaContent /* QTI_END */) {
                ATRACE_FORMAT("fence unsignaled try allowLatchUnsignaled %s",
                              layer->getDebugName());
                ready = TransactionReadiness::NotReadyUnsignaled;
            } else {
                ready = TransactionReadiness::NotReady;
                auto& listener = s.bufferData->releaseBufferListener;
                if (listener &&
                    (flushState.queueProcessTime - transaction.postTime) >
                            std::chrono::nanoseconds(4s).count()) {
                    mTransactionHandler
                            .onTransactionQueueStalled(transaction.id,
                                                       {.pid = layer->getOwnerPid(),
                                                        .layerId = static_cast<uint32_t>(
                                                                layer->getSequence()),
                                                        .layerName = layer->getDebugName(),
                                                        .bufferId = s.bufferData->getId(),
                                                        .frameNumber = s.bufferData->frameNumber});
                }
                ATRACE_FORMAT("fence unsignaled %s", layer->getDebugName());
                return TraverseBuffersReturnValues::STOP_TRAVERSAL;
            }
        }

        /* QTI_BEGIN */
        mQtiSFExtnIntf->qtiUpdateBufferData(qtiLatchMediaContent, s);
        /* QTI_END */
        return TraverseBuffersReturnValues::CONTINUE_TRAVERSAL;
    });
    return ready;
}

TransactionHandler::TransactionReadiness SurfaceFlinger::transactionReadyBufferCheck(
        const TransactionHandler::TransactionFlushState& flushState) {
    using TransactionReadiness = TransactionHandler::TransactionReadiness;
    auto ready = TransactionReadiness::Ready;
    flushState.transaction->traverseStatesWithBuffersWhileTrue([&](const ResolvedComposerState&
                                                                           resolvedState) -> bool {
        const frontend::RequestedLayerState* layer =
                mLayerLifecycleManager.getLayerFromId(resolvedState.layerId);
        const auto& transaction = *flushState.transaction;
        const auto& s = resolvedState.state;
        // check for barrier frames
        if (s.bufferData->hasBarrier) {
            // The current producerId is already a newer producer than the buffer that has a
            // barrier. This means the incoming buffer is older and we can release it here. We
            // don't wait on the barrier since we know that's stale information.
            if (layer->barrierProducerId > s.bufferData->producerId) {
                if (s.bufferData->releaseBufferListener) {
                    uint32_t currentMaxAcquiredBufferCount =
                            getMaxAcquiredBufferCountForCurrentRefreshRate(layer->ownerUid.val());
                    ATRACE_FORMAT_INSTANT("callReleaseBufferCallback %s - %" PRIu64,
                                          layer->name.c_str(), s.bufferData->frameNumber);
                    s.bufferData->releaseBufferListener
                            ->onReleaseBuffer({resolvedState.externalTexture->getBuffer()->getId(),
                                               s.bufferData->frameNumber},
                                              s.bufferData->acquireFence
                                                      ? s.bufferData->acquireFence
                                                      : Fence::NO_FENCE,
                                              currentMaxAcquiredBufferCount);
                }

                // Delete the entire state at this point and not just release the buffer because
                // everything associated with the Layer in this Transaction is now out of date.
                ATRACE_FORMAT("DeleteStaleBuffer %s barrierProducerId:%d > %d", layer->name.c_str(),
                              layer->barrierProducerId, s.bufferData->producerId);
                return TraverseBuffersReturnValues::DELETE_AND_CONTINUE_TRAVERSAL;
            }

            if (layer->barrierFrameNumber < s.bufferData->barrierFrameNumber) {
                const bool willApplyBarrierFrame =
                        flushState.bufferLayersReadyToPresent.contains(s.surface.get()) &&
                        ((flushState.bufferLayersReadyToPresent.get(s.surface.get()) >=
                          s.bufferData->barrierFrameNumber));
                if (!willApplyBarrierFrame) {
                    ATRACE_FORMAT("NotReadyBarrier %s barrierFrameNumber:%" PRId64 " > %" PRId64,
                                  layer->name.c_str(), layer->barrierFrameNumber,
                                  s.bufferData->barrierFrameNumber);
                    ready = TransactionReadiness::NotReadyBarrier;
                    return TraverseBuffersReturnValues::STOP_TRAVERSAL;
                }
            }
        }

        // If backpressure is enabled and we already have a buffer to commit, keep
        // the transaction in the queue.
        const bool hasPendingBuffer =
                flushState.bufferLayersReadyToPresent.contains(s.surface.get());
        if (layer->backpressureEnabled() && hasPendingBuffer && transaction.isAutoTimestamp) {
            ATRACE_FORMAT("hasPendingBuffer %s", layer->name.c_str());
            ready = TransactionReadiness::NotReady;
            return TraverseBuffersReturnValues::STOP_TRAVERSAL;
        }

        const bool acquireFenceAvailable = s.bufferData &&
                s.bufferData->flags.test(BufferData::BufferDataChange::fenceChanged) &&
                s.bufferData->acquireFence;
        const bool fenceSignaled = !acquireFenceAvailable ||
                s.bufferData->acquireFence->getStatus() != Fence::Status::Unsignaled;
        if (!fenceSignaled) {
            // check fence status
            const bool allowLatchUnsignaled = shouldLatchUnsignaled(s, transaction.states.size(),
                                                                    flushState.firstTransaction) &&
                    layer->isSimpleBufferUpdate(s);
            if (allowLatchUnsignaled) {
                ATRACE_FORMAT("fence unsignaled try allowLatchUnsignaled %s", layer->name.c_str());
                ready = TransactionReadiness::NotReadyUnsignaled;
            } else {
                ready = TransactionReadiness::NotReady;
                auto& listener = s.bufferData->releaseBufferListener;
                if (listener &&
                    (flushState.queueProcessTime - transaction.postTime) >
                            std::chrono::nanoseconds(4s).count()) {
                    mTransactionHandler
                            .onTransactionQueueStalled(transaction.id,
                                                       {.pid = layer->ownerPid.val(),
                                                        .layerId = layer->id,
                                                        .layerName = layer->name,
                                                        .bufferId = s.bufferData->getId(),
                                                        .frameNumber = s.bufferData->frameNumber});
                }
                ATRACE_FORMAT("fence unsignaled %s", layer->name.c_str());
                return TraverseBuffersReturnValues::STOP_TRAVERSAL;
            }
        }
        return TraverseBuffersReturnValues::CONTINUE_TRAVERSAL;
    });
    return ready;
}

void SurfaceFlinger::addTransactionReadyFilters() {
    mTransactionHandler.addTransactionReadyFilter(
            std::bind(&SurfaceFlinger::transactionReadyTimelineCheck, this, std::placeholders::_1));
    if (mLayerLifecycleManagerEnabled) {
        mTransactionHandler.addTransactionReadyFilter(
                std::bind(&SurfaceFlinger::transactionReadyBufferCheck, this,
                          std::placeholders::_1));
    } else {
        mTransactionHandler.addTransactionReadyFilter(
                std::bind(&SurfaceFlinger::transactionReadyBufferCheckLegacy, this,
                          std::placeholders::_1));
    }
}

// For tests only
bool SurfaceFlinger::flushTransactionQueues(VsyncId vsyncId) {
    mTransactionHandler.collectTransactions();
    std::vector<TransactionState> transactions = mTransactionHandler.flushTransactions();
    return applyTransactions(transactions, vsyncId);
}

bool SurfaceFlinger::applyTransactions(std::vector<TransactionState>& transactions,
                                       VsyncId vsyncId) {
    Mutex::Autolock lock(mStateLock);
    return applyTransactionsLocked(transactions, vsyncId);
}

bool SurfaceFlinger::applyTransactionsLocked(std::vector<TransactionState>& transactions,
                                             VsyncId vsyncId) {
    bool needsTraversal = false;
    // Now apply all transactions.
    for (auto& transaction : transactions) {
        needsTraversal |=
                applyTransactionState(transaction.frameTimelineInfo, transaction.states,
                                      transaction.displays, transaction.flags,
                                      transaction.inputWindowCommands,
                                      transaction.desiredPresentTime, transaction.isAutoTimestamp,
                                      std::move(transaction.uncacheBufferIds), transaction.postTime,
                                      transaction.hasListenerCallbacks,
                                      transaction.listenerCallbacks, transaction.originPid,
                                      transaction.originUid, transaction.id);
    }
    return needsTraversal;
}

bool SurfaceFlinger::transactionFlushNeeded() {
    return mTransactionHandler.hasPendingTransactions();
}

bool SurfaceFlinger::frameIsEarly(TimePoint expectedPresentTime, VsyncId vsyncId) const {
    const auto prediction =
            mFrameTimeline->getTokenManager()->getPredictionsForToken(ftl::to_underlying(vsyncId));
    if (!prediction) {
        return false;
    }

    const auto predictedPresentTime = TimePoint::fromNs(prediction->presentTime);

    if (std::chrono::abs(predictedPresentTime - expectedPresentTime) >=
        scheduler::VsyncConfig::kEarlyLatchMaxThreshold) {
        return false;
    }

    const Duration earlyLatchVsyncThreshold = mScheduler->getVsyncSchedule()->minFramePeriod() / 2;

    return predictedPresentTime >= expectedPresentTime &&
            predictedPresentTime - expectedPresentTime >= earlyLatchVsyncThreshold;
}

bool SurfaceFlinger::shouldLatchUnsignaled(const layer_state_t& state, size_t numStates,
                                           bool firstTransaction) const {
    if (enableLatchUnsignaledConfig == LatchUnsignaledConfig::Disabled) {
        ATRACE_FORMAT_INSTANT("%s: false (LatchUnsignaledConfig::Disabled)", __func__);
        return false;
    }

    // We only want to latch unsignaled when a single layer is updated in this
    // transaction (i.e. not a blast sync transaction).
    if (numStates != 1) {
        ATRACE_FORMAT_INSTANT("%s: false (numStates=%zu)", __func__, numStates);
        return false;
    }

    if (enableLatchUnsignaledConfig == LatchUnsignaledConfig::AutoSingleLayer) {
        if (!firstTransaction) {
            ATRACE_FORMAT_INSTANT("%s: false (LatchUnsignaledConfig::AutoSingleLayer; not first "
                                  "transaction)",
                                  __func__);
            return false;
        }

        // We don't want to latch unsignaled if are in early / client composition
        // as it leads to jank due to RenderEngine waiting for unsignaled buffer
        // or window animations being slow.
        if (mScheduler->vsyncModulator().isVsyncConfigEarly()) {
            ATRACE_FORMAT_INSTANT("%s: false (LatchUnsignaledConfig::AutoSingleLayer; "
                                  "isVsyncConfigEarly)",
                                  __func__);
            return false;
        }
    }

    return true;
}

status_t SurfaceFlinger::setTransactionState(
        const FrameTimelineInfo& frameTimelineInfo, Vector<ComposerState>& states,
        const Vector<DisplayState>& displays, uint32_t flags, const sp<IBinder>& applyToken,
        InputWindowCommands inputWindowCommands, int64_t desiredPresentTime, bool isAutoTimestamp,
        const std::vector<client_cache_t>& uncacheBuffers, bool hasListenerCallbacks,
        const std::vector<ListenerCallbacks>& listenerCallbacks, uint64_t transactionId,
        const std::vector<uint64_t>& mergedTransactionIds) {
    ATRACE_CALL();

    IPCThreadState* ipc = IPCThreadState::self();
    const int originPid = ipc->getCallingPid();
    const int originUid = ipc->getCallingUid();
    uint32_t permissions = LayerStatePermissions::getTransactionPermissions(originPid, originUid);
    for (auto composerState : states) {
        composerState.state.sanitize(permissions);
    }

    for (DisplayState display : displays) {
        display.sanitize(permissions);
    }

    if (!inputWindowCommands.empty() &&
        (permissions & layer_state_t::Permission::ACCESS_SURFACE_FLINGER) == 0) {
        ALOGE("Only privileged callers are allowed to send input commands.");
        inputWindowCommands.clear();
    }

    if (flags & (eEarlyWakeupStart | eEarlyWakeupEnd)) {
        const bool hasPermission =
                (permissions & layer_state_t::Permission::ACCESS_SURFACE_FLINGER) ||
                callingThreadHasPermission(sWakeupSurfaceFlinger);
        if (!hasPermission) {
            ALOGE("Caller needs permission android.permission.WAKEUP_SURFACE_FLINGER to use "
                  "eEarlyWakeup[Start|End] flags");
            flags &= ~(eEarlyWakeupStart | eEarlyWakeupEnd);
        }
    }

    const int64_t postTime = systemTime();

    /* QTI_BEGIN */
    mQtiSFExtnIntf->qtiCheckVirtualDisplayHint(displays);
    /* QTI_END */

    std::vector<uint64_t> uncacheBufferIds;
    uncacheBufferIds.reserve(uncacheBuffers.size());
    for (const auto& uncacheBuffer : uncacheBuffers) {
        sp<GraphicBuffer> buffer = ClientCache::getInstance().erase(uncacheBuffer);
        if (buffer != nullptr) {
            uncacheBufferIds.push_back(buffer->getId());
        }
    }

    std::vector<ResolvedComposerState> resolvedStates;
    resolvedStates.reserve(states.size());
    for (auto& state : states) {
        resolvedStates.emplace_back(std::move(state));
        auto& resolvedState = resolvedStates.back();
        if (resolvedState.state.hasBufferChanges() && resolvedState.state.hasValidBuffer() &&
            resolvedState.state.surface) {
            sp<Layer> layer = LayerHandle::getLayer(resolvedState.state.surface);
            std::string layerName = (layer) ?
                    layer->getDebugName() : std::to_string(resolvedState.state.layerId);
            resolvedState.externalTexture =
                    getExternalTextureFromBufferData(*resolvedState.state.bufferData,
                                                     layerName.c_str(), transactionId);
            if (resolvedState.externalTexture) {
                resolvedState.state.bufferData->buffer = resolvedState.externalTexture->getBuffer();
            }

            /* QTI_BEGIN */
            mQtiSFExtnIntf->qtiDolphinTrackBufferIncrement(layerName.c_str());

            mQtiSFExtnIntf->qtiUpdateSmomoLayerInfo(layer, desiredPresentTime, isAutoTimestamp,
                                                    resolvedState.externalTexture,
                                                    *resolvedState.state.bufferData);
            /* QTI_END */

            mBufferCountTracker.increment(resolvedState.state.surface->localBinder());
        }
        resolvedState.layerId = LayerHandle::getLayerId(resolvedState.state.surface);
        if (resolvedState.state.what & layer_state_t::eReparent) {
            resolvedState.parentId =
                    getLayerIdFromSurfaceControl(resolvedState.state.parentSurfaceControlForChild);
        }
        if (resolvedState.state.what & layer_state_t::eRelativeLayerChanged) {
            resolvedState.relativeParentId =
                    getLayerIdFromSurfaceControl(resolvedState.state.relativeLayerSurfaceControl);
        }
        if (resolvedState.state.what & layer_state_t::eInputInfoChanged) {
            wp<IBinder>& touchableRegionCropHandle =
                    resolvedState.state.windowInfoHandle->editInfo()->touchableRegionCropHandle;
            resolvedState.touchCropId =
                    LayerHandle::getLayerId(touchableRegionCropHandle.promote());
        }
    }

    TransactionState state{frameTimelineInfo,
                           resolvedStates,
                           displays,
                           flags,
                           applyToken,
                           std::move(inputWindowCommands),
                           desiredPresentTime,
                           isAutoTimestamp,
                           std::move(uncacheBufferIds),
                           postTime,
                           hasListenerCallbacks,
                           listenerCallbacks,
                           originPid,
                           originUid,
                           transactionId,
                           mergedTransactionIds};

    if (mTransactionTracing) {
        mTransactionTracing->addQueuedTransaction(state);
    }

    const auto schedule = [](uint32_t flags) {
        if (flags & eEarlyWakeupEnd) return TransactionSchedule::EarlyEnd;
        if (flags & eEarlyWakeupStart) return TransactionSchedule::EarlyStart;
        return TransactionSchedule::Late;
    }(state.flags);

    const auto frameHint = state.isFrameActive() ? FrameHint::kActive : FrameHint::kNone;

    mTransactionHandler.queueTransaction(std::move(state));
    setTransactionFlags(eTransactionFlushNeeded, schedule, applyToken, frameHint);
    return NO_ERROR;
}

bool SurfaceFlinger::applyTransactionState(const FrameTimelineInfo& frameTimelineInfo,
                                           std::vector<ResolvedComposerState>& states,
                                           Vector<DisplayState>& displays, uint32_t flags,
                                           const InputWindowCommands& inputWindowCommands,
                                           const int64_t desiredPresentTime, bool isAutoTimestamp,
                                           const std::vector<uint64_t>& uncacheBufferIds,
                                           const int64_t postTime, bool hasListenerCallbacks,
                                           const std::vector<ListenerCallbacks>& listenerCallbacks,
                                           int originPid, int originUid, uint64_t transactionId) {
    uint32_t transactionFlags = 0;
    if (!mLayerLifecycleManagerEnabled) {
        for (DisplayState& display : displays) {
            transactionFlags |= setDisplayStateLocked(display);
        }
    }

    // start and end registration for listeners w/ no surface so they can get their callback.  Note
    // that listeners with SurfaceControls will start registration during setClientStateLocked
    // below.
    for (const auto& listener : listenerCallbacks) {
        mTransactionCallbackInvoker.addEmptyTransaction(listener);
    }
    nsecs_t now = systemTime();
    uint32_t clientStateFlags = 0;
    for (auto& resolvedState : states) {
        if (mLegacyFrontEndEnabled) {
            clientStateFlags |=
                    setClientStateLocked(frameTimelineInfo, resolvedState, desiredPresentTime,
                                         isAutoTimestamp, postTime, transactionId);

        } else /*mLayerLifecycleManagerEnabled*/ {
            clientStateFlags |= updateLayerCallbacksAndStats(frameTimelineInfo, resolvedState,
                                                             desiredPresentTime, isAutoTimestamp,
                                                             postTime, transactionId);
        }
        if ((flags & eAnimation) && resolvedState.state.surface) {
            if (const auto layer = LayerHandle::getLayer(resolvedState.state.surface)) {
                const auto layerProps = scheduler::LayerProps{
                        .visible = layer->isVisible(),
                        .bounds = layer->getBounds(),
                        .transform = layer->getTransform(),
                        .setFrameRateVote = layer->getFrameRateForLayerTree(),
                        .frameRateSelectionPriority = layer->getFrameRateSelectionPriority(),
                        .isFrontBuffered = layer->isFrontBuffered(),
                };
                layer->recordLayerHistoryAnimationTx(layerProps, now);
            }
        }
    }

    transactionFlags |= clientStateFlags;
    transactionFlags |= addInputWindowCommands(inputWindowCommands);

    for (uint64_t uncacheBufferId : uncacheBufferIds) {
        mBufferIdsToUncache.push_back(uncacheBufferId);
    }

    // If a synchronous transaction is explicitly requested without any changes, force a transaction
    // anyway. This can be used as a flush mechanism for previous async transactions.
    // Empty animation transaction can be used to simulate back-pressure, so also force a
    // transaction for empty animation transactions.
    if (transactionFlags == 0 && (flags & eAnimation)) {
        transactionFlags = eTransactionNeeded;
    }

    bool needsTraversal = false;
    if (transactionFlags) {
        // We are on the main thread, we are about to perform a traversal. Clear the traversal bit
        // so we don't have to wake up again next frame to perform an unnecessary traversal.
        if (transactionFlags & eTraversalNeeded) {
            transactionFlags = transactionFlags & (~eTraversalNeeded);
            needsTraversal = true;
        }
        if (transactionFlags) {
            setTransactionFlags(transactionFlags);
        }
    }

    return needsTraversal;
}

bool SurfaceFlinger::applyAndCommitDisplayTransactionStates(
        std::vector<TransactionState>& transactions) {
    Mutex::Autolock lock(mStateLock);
    bool needsTraversal = false;
    uint32_t transactionFlags = 0;
    for (auto& transaction : transactions) {
        for (DisplayState& display : transaction.displays) {
            transactionFlags |= setDisplayStateLocked(display);
        }
    }

    if (transactionFlags) {
        // We are on the main thread, we are about to perform a traversal. Clear the traversal bit
        // so we don't have to wake up again next frame to perform an unnecessary traversal.
        if (transactionFlags & eTraversalNeeded) {
            transactionFlags = transactionFlags & (~eTraversalNeeded);
            needsTraversal = true;
        }
        if (transactionFlags) {
            setTransactionFlags(transactionFlags);
        }
    }

    mFrontEndDisplayInfosChanged = mTransactionFlags & eDisplayTransactionNeeded;
    if (mFrontEndDisplayInfosChanged && !mLegacyFrontEndEnabled) {
        processDisplayChangesLocked();
        mFrontEndDisplayInfos.clear();
        for (const auto& [_, display] : mDisplays) {
            mFrontEndDisplayInfos.try_emplace(display->getLayerStack(), display->getFrontEndInfo());
        }
        needsTraversal = true;
    }

    return needsTraversal;
}

uint32_t SurfaceFlinger::setDisplayStateLocked(const DisplayState& s) {
    const ssize_t index = mCurrentState.displays.indexOfKey(s.token);
    if (index < 0) return 0;

    uint32_t flags = 0;
    DisplayDeviceState& state = mCurrentState.displays.editValueAt(index);

    const uint32_t what = s.what;
    if (what & DisplayState::eSurfaceChanged) {
        if (IInterface::asBinder(state.surface) != IInterface::asBinder(s.surface)) {
            state.surface = s.surface;
            flags |= eDisplayTransactionNeeded;
        }
    }
    if (what & DisplayState::eLayerStackChanged) {
        if (state.layerStack != s.layerStack) {
            state.layerStack = s.layerStack;
            flags |= eDisplayTransactionNeeded;
        }
    }
    if (what & DisplayState::eFlagsChanged) {
        if (state.flags != s.flags) {
            state.flags = s.flags;
            flags |= eDisplayTransactionNeeded;
        }
    }
    if (what & DisplayState::eDisplayProjectionChanged) {
        if (state.orientation != s.orientation) {
            state.orientation = s.orientation;
            flags |= eDisplayTransactionNeeded;
        }
        if (state.orientedDisplaySpaceRect != s.orientedDisplaySpaceRect) {
            state.orientedDisplaySpaceRect = s.orientedDisplaySpaceRect;
            flags |= eDisplayTransactionNeeded;
        }
        if (state.layerStackSpaceRect != s.layerStackSpaceRect) {
            state.layerStackSpaceRect = s.layerStackSpaceRect;
            flags |= eDisplayTransactionNeeded;
        }
    }
    if (what & DisplayState::eDisplaySizeChanged) {
        if (state.width != s.width) {
            state.width = s.width;
            flags |= eDisplayTransactionNeeded;
        }
        if (state.height != s.height) {
            state.height = s.height;
            flags |= eDisplayTransactionNeeded;
        }
    }

    return flags;
}

bool SurfaceFlinger::callingThreadHasUnscopedSurfaceFlingerAccess(bool usePermissionCache) {
    IPCThreadState* ipc = IPCThreadState::self();
    const int pid = ipc->getCallingPid();
    const int uid = ipc->getCallingUid();
    if ((uid != AID_GRAPHICS && uid != AID_SYSTEM) &&
        (usePermissionCache ? !PermissionCache::checkPermission(sAccessSurfaceFlinger, pid, uid)
                            : !checkPermission(sAccessSurfaceFlinger, pid, uid))) {
        return false;
    }
    return true;
}

uint32_t SurfaceFlinger::setClientStateLocked(const FrameTimelineInfo& frameTimelineInfo,
                                              ResolvedComposerState& composerState,
                                              int64_t desiredPresentTime, bool isAutoTimestamp,
                                              int64_t postTime, uint64_t transactionId) {
    layer_state_t& s = composerState.state;

    std::vector<ListenerCallbacks> filteredListeners;
    for (auto& listener : s.listeners) {
        // Starts a registration but separates the callback ids according to callback type. This
        // allows the callback invoker to send on latch callbacks earlier.
        // note that startRegistration will not re-register if the listener has
        // already be registered for a prior surface control

        ListenerCallbacks onCommitCallbacks = listener.filter(CallbackId::Type::ON_COMMIT);
        if (!onCommitCallbacks.callbackIds.empty()) {
            filteredListeners.push_back(onCommitCallbacks);
        }

        ListenerCallbacks onCompleteCallbacks = listener.filter(CallbackId::Type::ON_COMPLETE);
        if (!onCompleteCallbacks.callbackIds.empty()) {
            filteredListeners.push_back(onCompleteCallbacks);
        }
    }

    const uint64_t what = s.what;
    uint32_t flags = 0;
    sp<Layer> layer = nullptr;
    if (s.surface) {
        layer = LayerHandle::getLayer(s.surface);
    } else {
        // The client may provide us a null handle. Treat it as if the layer was removed.
        ALOGW("Attempt to set client state with a null layer handle");
    }
    if (layer == nullptr) {
        for (auto& [listener, callbackIds] : s.listeners) {
            mTransactionCallbackInvoker.addCallbackHandle(sp<CallbackHandle>::make(listener,
                                                                                   callbackIds,
                                                                                   s.surface),
                                                          std::vector<JankData>());
        }
        return 0;
    }
    MUTEX_ALIAS(mStateLock, layer->mFlinger->mStateLock);

    ui::LayerStack oldLayerStack = layer->getLayerStack(LayerVector::StateSet::Current);

    // Only set by BLAST adapter layers
    if (what & layer_state_t::eProducerDisconnect) {
        layer->onDisconnect();
    }

    if (what & layer_state_t::ePositionChanged) {
        if (layer->setPosition(s.x, s.y)) {
            flags |= eTraversalNeeded;
        }
    }
    if (what & layer_state_t::eLayerChanged) {
        // NOTE: index needs to be calculated before we update the state
        const auto& p = layer->getParent();
        if (p == nullptr) {
            ssize_t idx = mCurrentState.layersSortedByZ.indexOf(layer);
            if (layer->setLayer(s.z) && idx >= 0) {
                mCurrentState.layersSortedByZ.removeAt(idx);
                mCurrentState.layersSortedByZ.add(layer);
                // we need traversal (state changed)
                // AND transaction (list changed)
                flags |= eTransactionNeeded|eTraversalNeeded;
            }
        } else {
            if (p->setChildLayer(layer, s.z)) {
                flags |= eTransactionNeeded|eTraversalNeeded;
            }
        }
    }
    if (what & layer_state_t::eRelativeLayerChanged) {
        // NOTE: index needs to be calculated before we update the state
        const auto& p = layer->getParent();
        const auto& relativeHandle = s.relativeLayerSurfaceControl ?
                s.relativeLayerSurfaceControl->getHandle() : nullptr;
        if (p == nullptr) {
            ssize_t idx = mCurrentState.layersSortedByZ.indexOf(layer);
            if (layer->setRelativeLayer(relativeHandle, s.z) &&
                idx >= 0) {
                mCurrentState.layersSortedByZ.removeAt(idx);
                mCurrentState.layersSortedByZ.add(layer);
                // we need traversal (state changed)
                // AND transaction (list changed)
                flags |= eTransactionNeeded|eTraversalNeeded;
            }
        } else {
            if (p->setChildRelativeLayer(layer, relativeHandle, s.z)) {
                flags |= eTransactionNeeded|eTraversalNeeded;
            }
        }
    }
    if (what & layer_state_t::eAlphaChanged) {
        if (layer->setAlpha(s.color.a)) flags |= eTraversalNeeded;
    }
    if (what & layer_state_t::eColorChanged) {
        if (layer->setColor(s.color.rgb)) flags |= eTraversalNeeded;
    }
    if (what & layer_state_t::eColorTransformChanged) {
        if (layer->setColorTransform(s.colorTransform)) {
            flags |= eTraversalNeeded;
        }
    }
    if (what & layer_state_t::eBackgroundColorChanged) {
        if (layer->setBackgroundColor(s.bgColor.rgb, s.bgColor.a, s.bgColorDataspace)) {
            flags |= eTraversalNeeded;
        }
    }
    if (what & layer_state_t::eMatrixChanged) {
        if (layer->setMatrix(s.matrix)) flags |= eTraversalNeeded;
    }
    if (what & layer_state_t::eTransparentRegionChanged) {
        if (layer->setTransparentRegionHint(s.transparentRegion))
            flags |= eTraversalNeeded;
    }
    if (what & layer_state_t::eFlagsChanged) {
        if (layer->setFlags(s.flags, s.mask)) flags |= eTraversalNeeded;
    }
    if (what & layer_state_t::eCornerRadiusChanged) {
        if (layer->setCornerRadius(s.cornerRadius))
            flags |= eTraversalNeeded;
    }
    if (what & layer_state_t::eBackgroundBlurRadiusChanged && mSupportsBlur) {
        if (layer->setBackgroundBlurRadius(s.backgroundBlurRadius)) flags |= eTraversalNeeded;
    }
    if (what & layer_state_t::eBlurRegionsChanged) {
        if (layer->setBlurRegions(s.blurRegions)) flags |= eTraversalNeeded;
    }
    if (what & layer_state_t::eRenderBorderChanged) {
        if (layer->enableBorder(s.borderEnabled, s.borderWidth, s.borderColor)) {
            flags |= eTraversalNeeded;
        }
    }
    if (what & layer_state_t::eLayerStackChanged) {
        ssize_t idx = mCurrentState.layersSortedByZ.indexOf(layer);
        // We only allow setting layer stacks for top level layers,
        // everything else inherits layer stack from its parent.
        if (layer->hasParent()) {
            ALOGE("Attempt to set layer stack on layer with parent (%s) is invalid",
                  layer->getDebugName());
        } else if (idx < 0) {
            ALOGE("Attempt to set layer stack on layer without parent (%s) that "
                  "that also does not appear in the top level layer list. Something"
                  " has gone wrong.",
                  layer->getDebugName());
        } else if (layer->setLayerStack(s.layerStack)) {
            mCurrentState.layersSortedByZ.removeAt(idx);
            mCurrentState.layersSortedByZ.add(layer);
            // we need traversal (state changed)
            // AND transaction (list changed)
            flags |= eTransactionNeeded | eTraversalNeeded | eTransformHintUpdateNeeded;
        }
    }
    if (what & layer_state_t::eBufferTransformChanged) {
        if (layer->setTransform(s.bufferTransform)) flags |= eTraversalNeeded;
    }
    if (what & layer_state_t::eTransformToDisplayInverseChanged) {
        if (layer->setTransformToDisplayInverse(s.transformToDisplayInverse))
            flags |= eTraversalNeeded;
    }
    if (what & layer_state_t::eCropChanged) {
        if (layer->setCrop(s.crop)) flags |= eTraversalNeeded;
    }
    if (what & layer_state_t::eDataspaceChanged) {
        if (layer->setDataspace(s.dataspace)) flags |= eTraversalNeeded;
    }
    if (what & layer_state_t::eSurfaceDamageRegionChanged) {
        if (layer->setSurfaceDamageRegion(s.surfaceDamageRegion)) flags |= eTraversalNeeded;
    }
    if (what & layer_state_t::eApiChanged) {
        if (layer->setApi(s.api)) flags |= eTraversalNeeded;
    }
    if (what & layer_state_t::eSidebandStreamChanged) {
        if (layer->setSidebandStream(s.sidebandStream, frameTimelineInfo, postTime))
            flags |= eTraversalNeeded;
    }
    if (what & layer_state_t::eInputInfoChanged) {
        layer->setInputInfo(*s.windowInfoHandle->getInfo());
        flags |= eTraversalNeeded;
    }
    std::optional<nsecs_t> dequeueBufferTimestamp;
    if (what & layer_state_t::eMetadataChanged) {
        dequeueBufferTimestamp = s.metadata.getInt64(gui::METADATA_DEQUEUE_TIME);

        if (const int32_t gameMode = s.metadata.getInt32(gui::METADATA_GAME_MODE, -1);
            gameMode != -1) {
            // The transaction will be received on the Task layer and needs to be applied to all
            // child layers. Child layers that are added at a later point will obtain the game mode
            // info through addChild().
            layer->setGameModeForTree(static_cast<GameMode>(gameMode));
        }

        if (layer->setMetadata(s.metadata)) {
            flags |= eTraversalNeeded;
            mLayerMetadataSnapshotNeeded = true;
        }
    }
    if (what & layer_state_t::eColorSpaceAgnosticChanged) {
        if (layer->setColorSpaceAgnostic(s.colorSpaceAgnostic)) {
            flags |= eTraversalNeeded;
        }
    }
    if (what & layer_state_t::eShadowRadiusChanged) {
        if (layer->setShadowRadius(s.shadowRadius)) flags |= eTraversalNeeded;
    }
    if (what & layer_state_t::eDefaultFrameRateCompatibilityChanged) {
        const auto compatibility =
                Layer::FrameRate::convertCompatibility(s.defaultFrameRateCompatibility);

        if (layer->setDefaultFrameRateCompatibility(compatibility)) {
            flags |= eTraversalNeeded;
        }
    }
    if (what & layer_state_t::eFrameRateSelectionPriority) {
        if (layer->setFrameRateSelectionPriority(s.frameRateSelectionPriority)) {
            flags |= eTraversalNeeded;
        }
    }
    if (what & layer_state_t::eFrameRateChanged) {
        const auto compatibility =
            Layer::FrameRate::convertCompatibility(s.frameRateCompatibility);
        const auto strategy =
            Layer::FrameRate::convertChangeFrameRateStrategy(s.changeFrameRateStrategy);

        if (layer->setFrameRate(Layer::FrameRate::FrameRateVote(Fps::fromValue(s.frameRate),
                                                                compatibility, strategy))) {
            flags |= eTraversalNeeded;
        }
    }
    if (what & layer_state_t::eFrameRateCategoryChanged) {
        const FrameRateCategory category = Layer::FrameRate::convertCategory(s.frameRateCategory);
        if (layer->setFrameRateCategory(category, s.frameRateCategorySmoothSwitchOnly)) {
            flags |= eTraversalNeeded;
        }
    }
    if (what & layer_state_t::eFrameRateSelectionStrategyChanged) {
        const scheduler::LayerInfo::FrameRateSelectionStrategy strategy =
                scheduler::LayerInfo::convertFrameRateSelectionStrategy(
                        s.frameRateSelectionStrategy);
        if (layer->setFrameRateSelectionStrategy(strategy)) {
            flags |= eTraversalNeeded;
        }
    }
    if (what & layer_state_t::eFixedTransformHintChanged) {
        if (layer->setFixedTransformHint(s.fixedTransformHint)) {
            flags |= eTraversalNeeded | eTransformHintUpdateNeeded;
        }
    }
    if (what & layer_state_t::eAutoRefreshChanged) {
        layer->setAutoRefresh(s.autoRefresh);
    }
    if (what & layer_state_t::eDimmingEnabledChanged) {
        if (layer->setDimmingEnabled(s.dimmingEnabled)) flags |= eTraversalNeeded;
    }
    if (what & layer_state_t::eExtendedRangeBrightnessChanged) {
        if (layer->setExtendedRangeBrightness(s.currentHdrSdrRatio, s.desiredHdrSdrRatio)) {
            flags |= eTraversalNeeded;
        }
    }
    if (what & layer_state_t::eCachingHintChanged) {
        if (layer->setCachingHint(s.cachingHint)) {
            flags |= eTraversalNeeded;
        }
    }
    if (what & layer_state_t::eHdrMetadataChanged) {
        if (layer->setHdrMetadata(s.hdrMetadata)) flags |= eTraversalNeeded;
    }
    if (what & layer_state_t::eTrustedOverlayChanged) {
        if (layer->setTrustedOverlay(s.isTrustedOverlay)) {
            flags |= eTraversalNeeded;
        }
    }
    if (what & layer_state_t::eStretchChanged) {
        if (layer->setStretchEffect(s.stretchEffect)) {
            flags |= eTraversalNeeded;
        }
    }
    if (what & layer_state_t::eBufferCropChanged) {
        if (layer->setBufferCrop(s.bufferCrop)) {
            flags |= eTraversalNeeded;
        }
    }
    if (what & layer_state_t::eDestinationFrameChanged) {
        if (layer->setDestinationFrame(s.destinationFrame)) {
            flags |= eTraversalNeeded;
        }
    }
    if (what & layer_state_t::eDropInputModeChanged) {
        if (layer->setDropInputMode(s.dropInputMode)) {
            flags |= eTraversalNeeded;
            mUpdateInputInfo = true;
        }
    }
    // This has to happen after we reparent children because when we reparent to null we remove
    // child layers from current state and remove its relative z. If the children are reparented in
    // the same transaction, then we have to make sure we reparent the children first so we do not
    // lose its relative z order.
    if (what & layer_state_t::eReparent) {
        bool hadParent = layer->hasParent();
        auto parentHandle = (s.parentSurfaceControlForChild)
                ? s.parentSurfaceControlForChild->getHandle()
                : nullptr;
        if (layer->reparent(parentHandle)) {
            if (!hadParent) {
                layer->setIsAtRoot(false);
                mCurrentState.layersSortedByZ.remove(layer);
            }
            flags |= eTransactionNeeded | eTraversalNeeded;
        }
    }
    std::vector<sp<CallbackHandle>> callbackHandles;
    if ((what & layer_state_t::eHasListenerCallbacksChanged) && (!filteredListeners.empty())) {
        for (auto& [listener, callbackIds] : filteredListeners) {
            callbackHandles.emplace_back(
                    sp<CallbackHandle>::make(listener, callbackIds, s.surface));
        }
    }

    if (what & layer_state_t::eBufferChanged) {
        if (layer->setBuffer(composerState.externalTexture, *s.bufferData, postTime,
                             desiredPresentTime, isAutoTimestamp, dequeueBufferTimestamp,
                             frameTimelineInfo)) {
            flags |= eTraversalNeeded;
        }
    } else if (frameTimelineInfo.vsyncId != FrameTimelineInfo::INVALID_VSYNC_ID) {
        layer->setFrameTimelineVsyncForBufferlessTransaction(frameTimelineInfo, postTime);
    }

    if ((what & layer_state_t::eBufferChanged) == 0) {
        layer->setDesiredPresentTime(desiredPresentTime, isAutoTimestamp);
    }

    if (what & layer_state_t::eTrustedPresentationInfoChanged) {
        if (layer->setTrustedPresentationInfo(s.trustedPresentationThresholds,
                                              s.trustedPresentationListener)) {
            flags |= eTraversalNeeded;
        }
    }

    if (what & layer_state_t::eFlushJankData) {
        // Do nothing. Processing the transaction completed listeners currently cause the flush.
    }

    if (layer->setTransactionCompletedListeners(callbackHandles,
                                                layer->willPresentCurrentTransaction() ||
                                                        layer->willReleaseBufferOnLatch())) {
        flags |= eTraversalNeeded;
    }

    // Do not put anything that updates layer state or modifies flags after
    // setTransactionCompletedListener

    // if the layer has been parented on to a new display, update its transform hint.
    if (((flags & eTransformHintUpdateNeeded) == 0) &&
        oldLayerStack != layer->getLayerStack(LayerVector::StateSet::Current)) {
        flags |= eTransformHintUpdateNeeded;
    }

    return flags;
}

uint32_t SurfaceFlinger::updateLayerCallbacksAndStats(const FrameTimelineInfo& frameTimelineInfo,
                                                      ResolvedComposerState& composerState,
                                                      int64_t desiredPresentTime,
                                                      bool isAutoTimestamp, int64_t postTime,
                                                      uint64_t transactionId) {
    layer_state_t& s = composerState.state;

    std::vector<ListenerCallbacks> filteredListeners;
    for (auto& listener : s.listeners) {
        // Starts a registration but separates the callback ids according to callback type. This
        // allows the callback invoker to send on latch callbacks earlier.
        // note that startRegistration will not re-register if the listener has
        // already be registered for a prior surface control

        ListenerCallbacks onCommitCallbacks = listener.filter(CallbackId::Type::ON_COMMIT);
        if (!onCommitCallbacks.callbackIds.empty()) {
            filteredListeners.push_back(onCommitCallbacks);
        }

        ListenerCallbacks onCompleteCallbacks = listener.filter(CallbackId::Type::ON_COMPLETE);
        if (!onCompleteCallbacks.callbackIds.empty()) {
            filteredListeners.push_back(onCompleteCallbacks);
        }
    }

    const uint64_t what = s.what;
    uint32_t flags = 0;
    sp<Layer> layer = nullptr;
    if (s.surface) {
        layer = LayerHandle::getLayer(s.surface);
    } else {
        // The client may provide us a null handle. Treat it as if the layer was removed.
        ALOGW("Attempt to set client state with a null layer handle");
    }
    if (layer == nullptr) {
        for (auto& [listener, callbackIds] : s.listeners) {
            mTransactionCallbackInvoker.addCallbackHandle(sp<CallbackHandle>::make(listener,
                                                                                   callbackIds,
                                                                                   s.surface),
                                                          std::vector<JankData>());
        }
        return 0;
    }
    if (what & layer_state_t::eProducerDisconnect) {
        layer->onDisconnect();
    }
    std::optional<nsecs_t> dequeueBufferTimestamp;
    if (what & layer_state_t::eMetadataChanged) {
        dequeueBufferTimestamp = s.metadata.getInt64(gui::METADATA_DEQUEUE_TIME);
    }

    std::vector<sp<CallbackHandle>> callbackHandles;
    if ((what & layer_state_t::eHasListenerCallbacksChanged) && (!filteredListeners.empty())) {
        for (auto& [listener, callbackIds] : filteredListeners) {
            callbackHandles.emplace_back(
                    sp<CallbackHandle>::make(listener, callbackIds, s.surface));
        }
    }
    // TODO(b/238781169) remove after screenshot refactor, currently screenshots
    // requires to read drawing state from binder thread. So we need to fix that
    // before removing this.
    if (what & layer_state_t::eBufferTransformChanged) {
        if (layer->setTransform(s.bufferTransform)) flags |= eTraversalNeeded;
    }
    if (what & layer_state_t::eTransformToDisplayInverseChanged) {
        if (layer->setTransformToDisplayInverse(s.transformToDisplayInverse))
            flags |= eTraversalNeeded;
    }
    if (what & layer_state_t::eCropChanged) {
        if (layer->setCrop(s.crop)) flags |= eTraversalNeeded;
    }
    if (what & layer_state_t::eSidebandStreamChanged) {
        if (layer->setSidebandStream(s.sidebandStream, frameTimelineInfo, postTime))
            flags |= eTraversalNeeded;
    }
    if (what & layer_state_t::eDataspaceChanged) {
        if (layer->setDataspace(s.dataspace)) flags |= eTraversalNeeded;
    }
    if (what & layer_state_t::eExtendedRangeBrightnessChanged) {
        if (layer->setExtendedRangeBrightness(s.currentHdrSdrRatio, s.desiredHdrSdrRatio)) {
            flags |= eTraversalNeeded;
        }
    }
    if (what & layer_state_t::eBufferChanged) {
        std::optional<ui::Transform::RotationFlags> transformHint = std::nullopt;
        frontend::LayerSnapshot* snapshot = mLayerSnapshotBuilder.getSnapshot(layer->sequence);
        if (snapshot) {
            transformHint = snapshot->transformHint;
        }
        layer->setTransformHint(transformHint);
        if (layer->setBuffer(composerState.externalTexture, *s.bufferData, postTime,
                             desiredPresentTime, isAutoTimestamp, dequeueBufferTimestamp,
                             frameTimelineInfo)) {
            flags |= eTraversalNeeded;
        }
        mLayersWithQueuedFrames.emplace(layer);
    } else if (frameTimelineInfo.vsyncId != FrameTimelineInfo::INVALID_VSYNC_ID) {
        layer->setFrameTimelineVsyncForBufferlessTransaction(frameTimelineInfo, postTime);
    }

    if ((what & layer_state_t::eBufferChanged) == 0) {
        layer->setDesiredPresentTime(desiredPresentTime, isAutoTimestamp);
    }

    if (what & layer_state_t::eTrustedPresentationInfoChanged) {
        if (layer->setTrustedPresentationInfo(s.trustedPresentationThresholds,
                                              s.trustedPresentationListener)) {
            flags |= eTraversalNeeded;
        }
    }

    const auto& requestedLayerState = mLayerLifecycleManager.getLayerFromId(layer->getSequence());
    bool willPresentCurrentTransaction = requestedLayerState &&
            (requestedLayerState->hasReadyFrame() ||
             requestedLayerState->willReleaseBufferOnLatch());
    if (layer->setTransactionCompletedListeners(callbackHandles, willPresentCurrentTransaction))
        flags |= eTraversalNeeded;

    return flags;
}

uint32_t SurfaceFlinger::addInputWindowCommands(const InputWindowCommands& inputWindowCommands) {
    bool hasChanges = mInputWindowCommands.merge(inputWindowCommands);
    return hasChanges ? eTraversalNeeded : 0;
}

status_t SurfaceFlinger::mirrorLayer(const LayerCreationArgs& args,
                                     const sp<IBinder>& mirrorFromHandle,
                                     gui::CreateSurfaceResult& outResult) {
    if (!mirrorFromHandle) {
        return NAME_NOT_FOUND;
    }

    sp<Layer> mirrorLayer;
    sp<Layer> mirrorFrom;
    LayerCreationArgs mirrorArgs = LayerCreationArgs::fromOtherArgs(args);
    {
        Mutex::Autolock _l(mStateLock);
        mirrorFrom = LayerHandle::getLayer(mirrorFromHandle);
        if (!mirrorFrom) {
            return NAME_NOT_FOUND;
        }
        mirrorArgs.flags |= ISurfaceComposerClient::eNoColorFill;
        mirrorArgs.mirrorLayerHandle = mirrorFromHandle;
        mirrorArgs.addToRoot = false;
        status_t result = createEffectLayer(mirrorArgs, &outResult.handle, &mirrorLayer);
        if (result != NO_ERROR) {
            return result;
        }

        mirrorLayer->setClonedChild(mirrorFrom->createClone(mirrorLayer->getSequence()));
    }

    outResult.layerId = mirrorLayer->sequence;
    outResult.layerName = String16(mirrorLayer->getDebugName());
    return addClientLayer(mirrorArgs, outResult.handle, mirrorLayer /* layer */,
                          nullptr /* parent */, nullptr /* outTransformHint */);
}

status_t SurfaceFlinger::mirrorDisplay(DisplayId displayId, const LayerCreationArgs& args,
                                       gui::CreateSurfaceResult& outResult) {
    IPCThreadState* ipc = IPCThreadState::self();
    const int uid = ipc->getCallingUid();
    if (uid != AID_ROOT && uid != AID_GRAPHICS && uid != AID_SYSTEM && uid != AID_SHELL) {
        ALOGE("Permission denied when trying to mirror display");
        return PERMISSION_DENIED;
    }

    ui::LayerStack layerStack;
    sp<Layer> rootMirrorLayer;
    status_t result = 0;

    {
        Mutex::Autolock lock(mStateLock);

        const auto display = getDisplayDeviceLocked(displayId);
        if (!display) {
            return NAME_NOT_FOUND;
        }

        layerStack = display->getLayerStack();
        LayerCreationArgs mirrorArgs = LayerCreationArgs::fromOtherArgs(args);
        mirrorArgs.flags |= ISurfaceComposerClient::eNoColorFill;
        mirrorArgs.addToRoot = true;
        mirrorArgs.layerStackToMirror = layerStack;
        result = createEffectLayer(mirrorArgs, &outResult.handle, &rootMirrorLayer);
        outResult.layerId = rootMirrorLayer->sequence;
        outResult.layerName = String16(rootMirrorLayer->getDebugName());
        result |= addClientLayer(mirrorArgs, outResult.handle, rootMirrorLayer /* layer */,
                                 nullptr /* parent */, nullptr /* outTransformHint */);
    }

    if (result != NO_ERROR) {
        return result;
    }

    if (mLegacyFrontEndEnabled) {
        std::scoped_lock<std::mutex> lock(mMirrorDisplayLock);
        mMirrorDisplays.emplace_back(layerStack, outResult.handle, args.client);
    }

    setTransactionFlags(eTransactionFlushNeeded);
    return NO_ERROR;
}

status_t SurfaceFlinger::createLayer(LayerCreationArgs& args, gui::CreateSurfaceResult& outResult) {
    status_t result = NO_ERROR;

    sp<Layer> layer;

    switch (args.flags & ISurfaceComposerClient::eFXSurfaceMask) {
        case ISurfaceComposerClient::eFXSurfaceBufferQueue:
        case ISurfaceComposerClient::eFXSurfaceContainer:
        case ISurfaceComposerClient::eFXSurfaceBufferState:
            args.flags |= ISurfaceComposerClient::eNoColorFill;
            FMT_FALLTHROUGH;
        case ISurfaceComposerClient::eFXSurfaceEffect: {
            result = createBufferStateLayer(args, &outResult.handle, &layer);
            std::atomic<int32_t>* pendingBufferCounter = layer->getPendingBufferCounter();
            if (pendingBufferCounter) {
                std::string counterName = layer->getPendingBufferCounterName();
                mBufferCountTracker.add(outResult.handle->localBinder(), counterName,
                                        pendingBufferCounter);
            }
        } break;
        default:
            result = BAD_VALUE;
            break;
    }

    if (result != NO_ERROR) {
        return result;
    }

    args.addToRoot = args.addToRoot && callingThreadHasUnscopedSurfaceFlingerAccess();
    // We can safely promote the parent layer in binder thread because we have a strong reference
    // to the layer's handle inside this scope.
    sp<Layer> parent = LayerHandle::getLayer(args.parentHandle.promote());
    if (args.parentHandle != nullptr && parent == nullptr) {
        ALOGE("Invalid parent handle %p", args.parentHandle.promote().get());
        args.addToRoot = false;
    }

    uint32_t outTransformHint;
    result = addClientLayer(args, outResult.handle, layer, parent, &outTransformHint);
    if (result != NO_ERROR) {
        return result;
    }

    outResult.transformHint = static_cast<int32_t>(outTransformHint);
    outResult.layerId = layer->sequence;
    outResult.layerName = String16(layer->getDebugName());
    return result;
}

status_t SurfaceFlinger::createBufferStateLayer(LayerCreationArgs& args, sp<IBinder>* handle,
                                                sp<Layer>* outLayer) {
    *outLayer = getFactory().createBufferStateLayer(args);
    *handle = (*outLayer)->getHandle();
    return NO_ERROR;
}

status_t SurfaceFlinger::createEffectLayer(const LayerCreationArgs& args, sp<IBinder>* handle,
                                           sp<Layer>* outLayer) {
    *outLayer = getFactory().createEffectLayer(args);
    *handle = (*outLayer)->getHandle();
    return NO_ERROR;
}

void SurfaceFlinger::markLayerPendingRemovalLocked(const sp<Layer>& layer) {
    mLayersPendingRemoval.add(layer);
    mLayersRemoved = true;
    setTransactionFlags(eTransactionNeeded);
}

void SurfaceFlinger::onHandleDestroyed(BBinder* handle, sp<Layer>& layer, uint32_t layerId) {
    {
        std::scoped_lock<std::mutex> lock(mCreatedLayersLock);
        mDestroyedHandles.emplace_back(layerId, layer->getDebugName());
    }

    mTransactionHandler.onLayerDestroyed(layerId);

    Mutex::Autolock lock(mStateLock);

    /* QTI_BEGIN */
    if (!layer) {
        ALOGW("Attempted to destroy an invalid layer");
        return;
    }
    /* QTI_END */

    markLayerPendingRemovalLocked(layer);
    layer->onHandleDestroyed();
    mBufferCountTracker.remove(handle);
    layer.clear();

    setTransactionFlags(eTransactionFlushNeeded);
}

void SurfaceFlinger::initializeDisplays() {
    const auto display = FTL_FAKE_GUARD(mStateLock, getDefaultDisplayDeviceLocked());
    if (!display) return;

    const sp<IBinder> token = display->getDisplayToken().promote();
    LOG_ALWAYS_FATAL_IF(token == nullptr);

    TransactionState state;
    state.inputWindowCommands = mInputWindowCommands;
    const nsecs_t now = systemTime();
    state.desiredPresentTime = now;
    state.postTime = now;
    state.originPid = mPid;
    state.originUid = static_cast<int>(getuid());
    const uint64_t transactionId = (static_cast<uint64_t>(mPid) << 32) | mUniqueTransactionId++;
    state.id = transactionId;

    // reset screen orientation and use primary layer stack
    DisplayState d;
    d.what = DisplayState::eDisplayProjectionChanged |
             DisplayState::eLayerStackChanged;
    d.token = token;
    d.layerStack = ui::DEFAULT_LAYER_STACK;
    d.orientation = ui::ROTATION_0;
    d.orientedDisplaySpaceRect.makeInvalid();
    d.layerStackSpaceRect.makeInvalid();
    d.width = 0;
    d.height = 0;
    state.displays.add(d);

    std::vector<TransactionState> transactions;
    transactions.emplace_back(state);

    if (mLegacyFrontEndEnabled) {
        applyTransactions(transactions, VsyncId{0});
    } else {
        applyAndCommitDisplayTransactionStates(transactions);
    }

    {
        ftl::FakeGuard guard(mStateLock);
        setPowerModeInternal(display, hal::PowerMode::ON);
    }
}

void SurfaceFlinger::setPowerModeInternal(const sp<DisplayDevice>& display, hal::PowerMode mode) {
    if (display->isVirtual()) {
        ALOGE("%s: Invalid operation on virtual display", __func__);
        return;
    }

    const auto displayId = display->getPhysicalId();
    ALOGD("Setting power mode %d on display %s", mode, to_string(displayId).c_str());

    const auto currentModeOpt = display->getPowerMode();
    if (currentModeOpt == mode) {
        return;
    }

    const bool isInternalDisplay = mPhysicalDisplays.get(displayId)
                                           .transform(&PhysicalDisplay::isInternal)
                                           .value_or(false);

    const auto activeDisplay = getDisplayDeviceLocked(mActiveDisplayId);

    ALOGW_IF(display != activeDisplay && isInternalDisplay && activeDisplay &&
                     activeDisplay->isPoweredOn(),
             "Trying to change power mode on inactive display without powering off active display");

    display->setPowerMode(mode);

    const auto activeMode = display->refreshRateSelector().getActiveMode().modePtr;
    if (!currentModeOpt || *currentModeOpt == hal::PowerMode::OFF) {
        // Turn on the display

        // Activate the display (which involves a modeset to the active mode) when the inner or
        // outer display of a foldable is powered on. This condition relies on the above
        // DisplayDevice::setPowerMode. If `display` and `activeDisplay` are the same display,
        // then the `activeDisplay->isPoweredOn()` below is true, such that the display is not
        // activated every time it is powered on.
        //
        // TODO(b/255635821): Remove the concept of active display.
        if (isInternalDisplay && (!activeDisplay || !activeDisplay->isPoweredOn())) {
            onActiveDisplayChangedLocked(activeDisplay.get(), *display);
        }

        if (displayId == mActiveDisplayId) {
            // TODO(b/281692563): Merge the syscalls. For now, keep uclamp in a separate syscall and
            // set it before SCHED_FIFO due to b/190237315.
            if (setSchedAttr(true) != NO_ERROR) {
                ALOGW("Failed to set uclamp.min after powering on active display: %s",
                      strerror(errno));
            }
            if (setSchedFifo(true) != NO_ERROR) {
                ALOGW("Failed to set SCHED_FIFO after powering on active display: %s",
                      strerror(errno));
            }
        }

        getHwComposer().setPowerMode(displayId, mode);
        if (mode != hal::PowerMode::DOZE_SUSPEND &&
            (displayId == mActiveDisplayId || FlagManager::getInstance().multithreaded_present())) {
            const bool enable =
                    mScheduler->getVsyncSchedule(displayId)->getPendingHardwareVsyncState();
            requestHardwareVsync(displayId, enable);

            if (displayId == mActiveDisplayId) {
                mScheduler->enableSyntheticVsync(false);
            }

            constexpr bool kAllowToEnable = true;
            mScheduler->resyncToHardwareVsync(displayId, kAllowToEnable, activeMode.get());
        }

        mVisibleRegionsDirty = true;
        scheduleComposite(FrameHint::kActive);
    } else if (mode == hal::PowerMode::OFF) {
        const bool currentModeNotDozeSuspend = (*currentModeOpt != hal::PowerMode::DOZE_SUSPEND);
        // Turn off the display
        if (displayId == mActiveDisplayId) {
            if (const auto display = getActivatableDisplay()) {
                onActiveDisplayChangedLocked(activeDisplay.get(), *display);
            } else {
                if (setSchedFifo(false) != NO_ERROR) {
                    ALOGW("Failed to set SCHED_OTHER after powering off active display: %s",
                          strerror(errno));
                }
                if (setSchedAttr(false) != NO_ERROR) {
                    ALOGW("Failed set uclamp.min after powering off active display: %s",
                          strerror(errno));
                }

                if (currentModeNotDozeSuspend) {
                    if (!FlagManager::getInstance().multithreaded_present()) {
                        mScheduler->disableHardwareVsync(displayId, true);
                    }
                    mScheduler->enableSyntheticVsync();
                }
            }
        }
        if (currentModeNotDozeSuspend && FlagManager::getInstance().multithreaded_present()) {
            constexpr bool kDisallow = true;
            mScheduler->disableHardwareVsync(displayId, kDisallow);
        }

        // We must disable VSYNC *before* turning off the display. The call to
        // disableHardwareVsync, above, schedules a task to turn it off after
        // this method returns. But by that point, the display is OFF, so the
        // call just updates the pending state, without actually disabling
        // VSYNC.
        requestHardwareVsync(displayId, false);
        getHwComposer().setPowerMode(displayId, mode);

        mVisibleRegionsDirty = true;
        // from this point on, SF will stop drawing on this display
    } else if (mode == hal::PowerMode::DOZE || mode == hal::PowerMode::ON) {
        // Update display while dozing
        getHwComposer().setPowerMode(displayId, mode);
        if (*currentModeOpt == hal::PowerMode::DOZE_SUSPEND &&
            (displayId == mActiveDisplayId || FlagManager::getInstance().multithreaded_present())) {
            if (displayId == mActiveDisplayId) {
                ALOGI("Force repainting for DOZE_SUSPEND -> DOZE or ON.");
                mVisibleRegionsDirty = true;
                scheduleRepaint();
                mScheduler->enableSyntheticVsync(false);
            }
            constexpr bool kAllowToEnable = true;
            mScheduler->resyncToHardwareVsync(displayId, kAllowToEnable, activeMode.get());
        }
    } else if (mode == hal::PowerMode::DOZE_SUSPEND) {
        // Leave display going to doze
        if (displayId == mActiveDisplayId || FlagManager::getInstance().multithreaded_present()) {
            constexpr bool kDisallow = true;
            mScheduler->disableHardwareVsync(displayId, kDisallow);
        }
        if (displayId == mActiveDisplayId) {
            mScheduler->enableSyntheticVsync();
        }
        getHwComposer().setPowerMode(displayId, mode);
    } else {
        ALOGE("Attempting to set unknown power mode: %d\n", mode);
        getHwComposer().setPowerMode(displayId, mode);
    }

    if (displayId == mActiveDisplayId) {
        mTimeStats->setPowerMode(mode);
        mScheduler->setActiveDisplayPowerModeForRefreshRateStats(mode);
    }

    /* QTI_BEGIN */
    mQtiSFExtnIntf->qtiSetEarlyWakeUpConfig(display, mode);
    /* QTI_END */

    mScheduler->setDisplayPowerMode(displayId, mode);

    ALOGD("Finished setting power mode %d on display %s", mode, to_string(displayId).c_str());
}

void SurfaceFlinger::setPowerMode(const sp<IBinder>& displayToken, int mode) {
    auto future = mScheduler->schedule([=, this]() FTL_FAKE_GUARD(mStateLock) FTL_FAKE_GUARD(
                                               kMainThreadContext) {
        const auto display = getDisplayDeviceLocked(displayToken);
        if (!display) {
            ALOGE("Attempt to set power mode %d for invalid display token %p", mode,
                  displayToken.get());
        } else if (display->isVirtual()) {
            ALOGW("Attempt to set power mode %d for virtual display", mode);
        } else {
            setPowerModeInternal(display, static_cast<hal::PowerMode>(mode));
        }
    });

    future.wait();
}

status_t SurfaceFlinger::doDump(int fd, const DumpArgs& args, bool asProto) {
    std::string result;

    IPCThreadState* ipc = IPCThreadState::self();
    const int pid = ipc->getCallingPid();
    const int uid = ipc->getCallingUid();

    if ((uid != AID_SHELL) &&
            !PermissionCache::checkPermission(sDump, pid, uid)) {
        StringAppendF(&result, "Permission Denial: can't dump SurfaceFlinger from pid=%d, uid=%d\n",
                      pid, uid);
        write(fd, result.c_str(), result.size());
        return NO_ERROR;
    }

    if (asProto && args.empty()) {
        perfetto::protos::LayersTraceFileProto traceFileProto =
                mLayerTracing.createTraceFileProto();
        perfetto::protos::LayersSnapshotProto* layersTrace = traceFileProto.add_entry();
        perfetto::protos::LayersProto layersProto = dumpProtoFromMainThread();
        layersTrace->mutable_layers()->Swap(&layersProto);
        auto displayProtos = dumpDisplayProto();
        layersTrace->mutable_displays()->Swap(&displayProtos);
        result.append(traceFileProto.SerializeAsString());
        write(fd, result.c_str(), result.size());
        return NO_ERROR;
    }

    static const std::unordered_map<std::string, Dumper> dumpers = {
            {"--comp-displays"s, dumper(&SurfaceFlinger::dumpCompositionDisplays)},
            {"--display-id"s, dumper(&SurfaceFlinger::dumpDisplayIdentificationData)},
            {"--displays"s, dumper(&SurfaceFlinger::dumpDisplays)},
            {"--edid"s, argsDumper(&SurfaceFlinger::dumpRawDisplayIdentificationData)},
            {"--events"s, dumper(&SurfaceFlinger::dumpEvents)},
            {"--frametimeline"s, argsDumper(&SurfaceFlinger::dumpFrameTimeline)},
            {"--frontend"s, mainThreadDumper(&SurfaceFlinger::dumpFrontEnd)},
            {"--hdrinfo"s, dumper(&SurfaceFlinger::dumpHdrInfo)},
            {"--hwclayers"s, mainThreadDumper(&SurfaceFlinger::dumpHwcLayersMinidump)},
            {"--latency"s, argsDumper(&SurfaceFlinger::dumpStatsLocked)},
            {"--latency-clear"s, argsDumper(&SurfaceFlinger::clearStatsLocked)},
            {"--list"s, dumper(&SurfaceFlinger::listLayersLocked)},
            {"--planner"s, argsDumper(&SurfaceFlinger::dumpPlannerInfo)},
            {"--scheduler"s, dumper(&SurfaceFlinger::dumpScheduler)},
            {"--timestats"s, protoDumper(&SurfaceFlinger::dumpTimeStats)},
            {"--vsync"s, dumper(&SurfaceFlinger::dumpVsync)},
            {"--wide-color"s, dumper(&SurfaceFlinger::dumpWideColorInfo)},
    };

    const auto flag = args.empty() ? ""s : std::string(String8(args[0]));
    if (const auto it = dumpers.find(flag); it != dumpers.end()) {
        (it->second)(args, asProto, result);
        write(fd, result.c_str(), result.size());
        return NO_ERROR;
    }

    // Traversal of drawing state must happen on the main thread.
    // Otherwise, SortedVector may have shared ownership during concurrent
    // traversals, which can result in use-after-frees.
    std::string compositionLayers;
    mScheduler
            ->schedule([&]() FTL_FAKE_GUARD(mStateLock) FTL_FAKE_GUARD(kMainThreadContext) {
                dumpVisibleFrontEnd(compositionLayers);
            })
            .get();
    dumpAll(args, compositionLayers, result);
    write(fd, result.c_str(), result.size());
    return NO_ERROR;
}

status_t SurfaceFlinger::dumpCritical(int fd, const DumpArgs&, bool asProto) {
    return doDump(fd, DumpArgs(), asProto);
}

void SurfaceFlinger::listLayersLocked(std::string& result) const {
    mCurrentState.traverseInZOrder(
            [&](Layer* layer) { StringAppendF(&result, "%s\n", layer->getDebugName()); });
}

void SurfaceFlinger::dumpStatsLocked(const DumpArgs& args, std::string& result) const {
    StringAppendF(&result, "%" PRId64 "\n", getVsyncPeriodFromHWC());
    if (args.size() < 2) return;

    const auto name = String8(args[1]);
    mCurrentState.traverseInZOrder([&](Layer* layer) {
        if (layer->getName() == name.c_str()) {
            layer->dumpFrameStats(result);
        }
    });
}

void SurfaceFlinger::clearStatsLocked(const DumpArgs& args, std::string&) {
    const bool clearAll = args.size() < 2;
    const auto name = clearAll ? String8() : String8(args[1]);

    mCurrentState.traverse([&](Layer* layer) {
        if (clearAll || layer->getName() == name.c_str()) {
            layer->clearFrameStats();
        }
    });
}

void SurfaceFlinger::dumpTimeStats(const DumpArgs& args, bool asProto, std::string& result) const {
    mTimeStats->parseArgs(asProto, args, result);
}

void SurfaceFlinger::dumpFrameTimeline(const DumpArgs& args, std::string& result) const {
    mFrameTimeline->parseArgs(args, result);
}

void SurfaceFlinger::logFrameStats(TimePoint now) {
    static TimePoint sTimestamp = now;
    if (now - sTimestamp < 30min) return;
    sTimestamp = now;

    ATRACE_CALL();
    mDrawingState.traverse([&](Layer* layer) { layer->logFrameStats(); });
}

void SurfaceFlinger::appendSfConfigString(std::string& result) const {
    result.append(" [sf");

    StringAppendF(&result, " PRESENT_TIME_OFFSET=%" PRId64, dispSyncPresentTimeOffset);
    StringAppendF(&result, " FORCE_HWC_FOR_RBG_TO_YUV=%d", useHwcForRgbToYuv);
    StringAppendF(&result, " MAX_VIRT_DISPLAY_DIM=%zu",
                  getHwComposer().getMaxVirtualDisplayDimension());
    StringAppendF(&result, " RUNNING_WITHOUT_SYNC_FRAMEWORK=%d", !hasSyncFramework);
    StringAppendF(&result, " NUM_FRAMEBUFFER_SURFACE_BUFFERS=%" PRId64,
                  maxFrameBufferAcquiredBuffers);
    result.append("]");
}

void SurfaceFlinger::dumpScheduler(std::string& result) const {
    utils::Dumper dumper{result};

    mScheduler->dump(dumper);

    // TODO(b/241285876): Move to DisplayModeController.
    dumper.dump("debugDisplayModeSetByBackdoor"sv, mDebugDisplayModeSetByBackdoor);
    dumper.eol();

    StringAppendF(&result,
                  "         present offset: %9" PRId64 " ns\t        VSYNC period: %9" PRId64
                  " ns\n\n",
                  dispSyncPresentTimeOffset, getVsyncPeriodFromHWC());
}

void SurfaceFlinger::dumpEvents(std::string& result) const {
    mScheduler->dump(mAppConnectionHandle, result);
}

void SurfaceFlinger::dumpVsync(std::string& result) const {
    mScheduler->dumpVsync(result);
}

void SurfaceFlinger::dumpPlannerInfo(const DumpArgs& args, std::string& result) const {
    for (const auto& [token, display] : mDisplays) {
        const auto compositionDisplay = display->getCompositionDisplay();
        compositionDisplay->dumpPlannerInfo(args, result);
    }
}

void SurfaceFlinger::dumpCompositionDisplays(std::string& result) const {
    for (const auto& [token, display] : mDisplays) {
        display->getCompositionDisplay()->dump(result);
        result += '\n';
    }
}

void SurfaceFlinger::dumpDisplays(std::string& result) const {
    utils::Dumper dumper{result};

    for (const auto& [id, display] : mPhysicalDisplays) {
        utils::Dumper::Section section(dumper, ftl::Concat("Display ", id.value).str());

        display.snapshot().dump(dumper);

        if (const auto device = getDisplayDeviceLocked(id)) {
            device->dump(dumper);
        }
    }

    for (const auto& [token, display] : mDisplays) {
        if (display->isVirtual()) {
            const auto displayId = display->getId();
            utils::Dumper::Section section(dumper,
                                           ftl::Concat("Virtual Display ", displayId.value).str());
            display->dump(dumper);
        }
    }
}

void SurfaceFlinger::dumpDisplayIdentificationData(std::string& result) const {
    for (const auto& [token, display] : mDisplays) {
        const auto displayId = PhysicalDisplayId::tryCast(display->getId());
        if (!displayId) {
            continue;
        }
        const auto hwcDisplayId = getHwComposer().fromPhysicalDisplayId(*displayId);
        if (!hwcDisplayId) {
            continue;
        }

        StringAppendF(&result,
                      "Display %s (HWC display %" PRIu64 "): ", to_string(*displayId).c_str(),
                      *hwcDisplayId);
        uint8_t port;
        DisplayIdentificationData data;
        if (!getHwComposer().getDisplayIdentificationData(*hwcDisplayId, &port, &data)) {
            result.append("no identification data\n");
            continue;
        }

        if (!isEdid(data)) {
            result.append("unknown identification data\n");
            continue;
        }

        const auto edid = parseEdid(data);
        if (!edid) {
            result.append("invalid EDID\n");
            continue;
        }

        StringAppendF(&result, "port=%u pnpId=%s displayName=\"", port, edid->pnpId.data());
        result.append(edid->displayName.data(), edid->displayName.length());
        result.append("\"\n");
    }
}

void SurfaceFlinger::dumpRawDisplayIdentificationData(const DumpArgs& args,
                                                      std::string& result) const {
    hal::HWDisplayId hwcDisplayId;
    uint8_t port;
    DisplayIdentificationData data;

    if (args.size() > 1 && base::ParseUint(String8(args[1]), &hwcDisplayId) &&
        getHwComposer().getDisplayIdentificationData(hwcDisplayId, &port, &data)) {
        result.append(reinterpret_cast<const char*>(data.data()), data.size());
    }
}

void SurfaceFlinger::dumpWideColorInfo(std::string& result) const {
    StringAppendF(&result, "Device supports wide color: %d\n", mSupportsWideColor);
    StringAppendF(&result, "DisplayColorSetting: %s\n",
                  decodeDisplayColorSetting(mDisplayColorSetting).c_str());

    // TODO: print out if wide-color mode is active or not

    for (const auto& [id, display] : mPhysicalDisplays) {
        StringAppendF(&result, "Display %s color modes:\n", to_string(id).c_str());
        for (const auto mode : display.snapshot().colorModes()) {
            StringAppendF(&result, "    %s (%d)\n", decodeColorMode(mode).c_str(), mode);
        }

        if (const auto display = getDisplayDeviceLocked(id)) {
            ui::ColorMode currentMode = display->getCompositionDisplay()->getState().colorMode;
            StringAppendF(&result, "    Current color mode: %s (%d)\n",
                          decodeColorMode(currentMode).c_str(), currentMode);
        }
    }
    result.append("\n");
}

void SurfaceFlinger::dumpHdrInfo(std::string& result) const {
    for (const auto& [displayId, listener] : mHdrLayerInfoListeners) {
        StringAppendF(&result, "HDR events for display %" PRIu64 "\n", displayId.value);
        listener->dump(result);
        result.append("\n");
    }
}

void SurfaceFlinger::dumpFrontEnd(std::string& result) {
    std::ostringstream out;
    out << "\nComposition list\n";
    ui::LayerStack lastPrintedLayerStackHeader = ui::INVALID_LAYER_STACK;
    for (const auto& snapshot : mLayerSnapshotBuilder.getSnapshots()) {
        if (lastPrintedLayerStackHeader != snapshot->outputFilter.layerStack) {
            lastPrintedLayerStackHeader = snapshot->outputFilter.layerStack;
            out << "LayerStack=" << lastPrintedLayerStackHeader.id << "\n";
        }
        out << "  " << *snapshot << "\n";
    }

    out << "\nInput list\n";
    lastPrintedLayerStackHeader = ui::INVALID_LAYER_STACK;
    mLayerSnapshotBuilder.forEachInputSnapshot([&](const frontend::LayerSnapshot& snapshot) {
        if (lastPrintedLayerStackHeader != snapshot.outputFilter.layerStack) {
            lastPrintedLayerStackHeader = snapshot.outputFilter.layerStack;
            out << "LayerStack=" << lastPrintedLayerStackHeader.id << "\n";
        }
        out << "  " << snapshot << "\n";
    });

    out << "\nLayer Hierarchy\n"
        << mLayerHierarchyBuilder.getHierarchy().dump() << "\nOffscreen Hierarchy\n"
        << mLayerHierarchyBuilder.getOffscreenHierarchy().dump() << "\n\n";
    result.append(out.str());
}

void SurfaceFlinger::dumpVisibleFrontEnd(std::string& result) {
    if (!mLayerLifecycleManagerEnabled) {
        StringAppendF(&result, "Composition layers\n");
        mDrawingState.traverseInZOrder([&](Layer* layer) {
            auto* compositionState = layer->getCompositionState();
            if (!compositionState || !compositionState->isVisible) return;
            android::base::StringAppendF(&result, "* Layer %p (%s)\n", layer,
                                         layer->getDebugName() ? layer->getDebugName()
                                                               : "<unknown>");
            compositionState->dump(result);
        });

        StringAppendF(&result, "Offscreen Layers\n");
        for (Layer* offscreenLayer : mOffscreenLayers) {
            offscreenLayer->traverse(LayerVector::StateSet::Drawing,
                                     [&](Layer* layer) { layer->dumpOffscreenDebugInfo(result); });
        }
    } else {
        std::ostringstream out;
        out << "\nComposition list\n";
        ui::LayerStack lastPrintedLayerStackHeader = ui::INVALID_LAYER_STACK;
        mLayerSnapshotBuilder.forEachVisibleSnapshot(
                [&](std::unique_ptr<frontend::LayerSnapshot>& snapshot) {
                    if (snapshot->hasSomethingToDraw()) {
                        if (lastPrintedLayerStackHeader != snapshot->outputFilter.layerStack) {
                            lastPrintedLayerStackHeader = snapshot->outputFilter.layerStack;
                            out << "LayerStack=" << lastPrintedLayerStackHeader.id << "\n";
                        }
                        out << "  " << *snapshot << "\n";
                    }
                });

        out << "\nInput list\n";
        lastPrintedLayerStackHeader = ui::INVALID_LAYER_STACK;
        mLayerSnapshotBuilder.forEachInputSnapshot([&](const frontend::LayerSnapshot& snapshot) {
            if (lastPrintedLayerStackHeader != snapshot.outputFilter.layerStack) {
                lastPrintedLayerStackHeader = snapshot.outputFilter.layerStack;
                out << "LayerStack=" << lastPrintedLayerStackHeader.id << "\n";
            }
            out << "  " << snapshot << "\n";
        });

        out << "\nLayer Hierarchy\n"
            << mLayerHierarchyBuilder.getHierarchy() << "\nOffscreen Hierarchy\n"
            << mLayerHierarchyBuilder.getOffscreenHierarchy() << "\n\n";
        result = out.str();
        dumpHwcLayersMinidump(result);
    }
}

perfetto::protos::LayersProto SurfaceFlinger::dumpDrawingStateProto(uint32_t traceFlags) const {
    std::unordered_set<uint64_t> stackIdsToSkip;

    // Determine if virtual layers display should be skipped
    if ((traceFlags & LayerTracing::TRACE_VIRTUAL_DISPLAYS) == 0) {
        for (const auto& [_, display] : FTL_FAKE_GUARD(mStateLock, mDisplays)) {
            if (display->isVirtual()) {
                stackIdsToSkip.insert(display->getLayerStack().id);
            }
        }
    }

    if (mLegacyFrontEndEnabled) {
        perfetto::protos::LayersProto layersProto;
        for (const sp<Layer>& layer : mDrawingState.layersSortedByZ) {
            if (stackIdsToSkip.find(layer->getLayerStack().id) != stackIdsToSkip.end()) {
                continue;
            }
            layer->writeToProto(layersProto, traceFlags);
        }
        return layersProto;
    }

    return LayerProtoFromSnapshotGenerator(mLayerSnapshotBuilder, mFrontEndDisplayInfos,
                                           mLegacyLayers, traceFlags)
            .generate(mLayerHierarchyBuilder.getHierarchy());
}

google::protobuf::RepeatedPtrField<perfetto::protos::DisplayProto>
SurfaceFlinger::dumpDisplayProto() const {
    google::protobuf::RepeatedPtrField<perfetto::protos::DisplayProto> displays;
    for (const auto& [_, display] : FTL_FAKE_GUARD(mStateLock, mDisplays)) {
        perfetto::protos::DisplayProto* displayProto = displays.Add();
        displayProto->set_id(display->getId().value);
        displayProto->set_name(display->getDisplayName());
        displayProto->set_layer_stack(display->getLayerStack().id);

        if (!display->isVirtual()) {
            const auto dpi = display->refreshRateSelector().getActiveMode().modePtr->getDpi();
            displayProto->set_dpi_x(dpi.x);
            displayProto->set_dpi_y(dpi.y);
        }

        LayerProtoHelper::writeSizeToProto(display->getWidth(), display->getHeight(),
                                           [&]() { return displayProto->mutable_size(); });
        LayerProtoHelper::writeToProto(display->getLayerStackSpaceRect(), [&]() {
            return displayProto->mutable_layer_stack_space_rect();
        });
        LayerProtoHelper::writeTransformToProto(display->getTransform(),
                                                displayProto->mutable_transform());
        displayProto->set_is_virtual(display->isVirtual());
    }
    return displays;
}

void SurfaceFlinger::dumpHwc(std::string& result) const {
    getHwComposer().dump(result);
}

void SurfaceFlinger::dumpOffscreenLayersProto(perfetto::protos::LayersProto& layersProto,
                                              uint32_t traceFlags) const {
    // Add a fake invisible root layer to the proto output and parent all the offscreen layers to
    // it.
    perfetto::protos::LayerProto* rootProto = layersProto.add_layers();
    const int32_t offscreenRootLayerId = INT32_MAX - 2;
    rootProto->set_id(offscreenRootLayerId);
    rootProto->set_name("Offscreen Root");
    rootProto->set_parent(-1);

    for (Layer* offscreenLayer : mOffscreenLayers) {
        // Add layer as child of the fake root
        rootProto->add_children(offscreenLayer->sequence);

        // Add layer
        auto* layerProto = offscreenLayer->writeToProto(layersProto, traceFlags);
        layerProto->set_parent(offscreenRootLayerId);
    }
}

perfetto::protos::LayersProto SurfaceFlinger::dumpProtoFromMainThread(uint32_t traceFlags) {
    return mScheduler->schedule([=, this] { return dumpDrawingStateProto(traceFlags); }).get();
}

void SurfaceFlinger::dumpOffscreenLayers(std::string& result) {
    auto future = mScheduler->schedule([this] {
        std::string result;
        for (Layer* offscreenLayer : mOffscreenLayers) {
            offscreenLayer->traverse(LayerVector::StateSet::Drawing,
                                     [&](Layer* layer) { layer->dumpOffscreenDebugInfo(result); });
        }
        return result;
    });

    result.append("Offscreen Layers:\n");
    result.append(future.get());
}

void SurfaceFlinger::dumpHwcLayersMinidumpLockedLegacy(std::string& result) const {
    for (const auto& [token, display] : FTL_FAKE_GUARD(mStateLock, mDisplays)) {
        const auto displayId = HalDisplayId::tryCast(display->getId());
        if (!displayId) {
            continue;
        }

        StringAppendF(&result, "Display %s (%s) HWC layers:\n", to_string(*displayId).c_str(),
                      displayId == mActiveDisplayId ? "active" : "inactive");
        Layer::miniDumpHeader(result);

        const DisplayDevice& ref = *display;
        mDrawingState.traverseInZOrder([&](Layer* layer) { layer->miniDumpLegacy(result, ref); });
        result.append("\n");
    }
}

void SurfaceFlinger::dumpHwcLayersMinidump(std::string& result) const {
    if (!mLayerLifecycleManagerEnabled) {
        return dumpHwcLayersMinidumpLockedLegacy(result);
    }
    for (const auto& [token, display] : FTL_FAKE_GUARD(mStateLock, mDisplays)) {
        const auto displayId = HalDisplayId::tryCast(display->getId());
        if (!displayId) {
            continue;
        }

        StringAppendF(&result, "Display %s (%s) HWC layers:\n", to_string(*displayId).c_str(),
                      displayId == mActiveDisplayId ? "active" : "inactive");
        Layer::miniDumpHeader(result);

        const DisplayDevice& ref = *display;
        mLayerSnapshotBuilder.forEachVisibleSnapshot([&](const frontend::LayerSnapshot& snapshot) {
            if (!snapshot.hasSomethingToDraw() ||
                ref.getLayerStack() != snapshot.outputFilter.layerStack) {
                return;
            }
            auto it = mLegacyLayers.find(snapshot.sequence);
            LLOG_ALWAYS_FATAL_WITH_TRACE_IF(it == mLegacyLayers.end(),
                                            "Couldnt find layer object for %s",
                                            snapshot.getDebugString().c_str());
            it->second->miniDump(result, snapshot, ref);
        });
        result.append("\n");
    }
}

void SurfaceFlinger::dumpAll(const DumpArgs& args, const std::string& compositionLayers,
                             std::string& result) const {
    TimedLock lock(mStateLock, s2ns(1), __func__);
    if (!lock.locked()) {
        StringAppendF(&result, "Dumping without lock after timeout: %s (%d)\n",
                      strerror(-lock.status), lock.status);
    }

    const bool colorize = !args.empty() && args[0] == String16("--color");
    Colorizer colorizer(colorize);

    // figure out if we're stuck somewhere
    const nsecs_t now = systemTime();
    const nsecs_t inTransaction(mDebugInTransaction);
    nsecs_t inTransactionDuration = (inTransaction) ? now-inTransaction : 0;

    /*
     * Dump library configuration.
     */

    colorizer.bold(result);
    result.append("Build configuration:");
    colorizer.reset(result);
    appendSfConfigString(result);
    result.append("\n");

    result.append("\nDisplay identification data:\n");
    dumpDisplayIdentificationData(result);

    result.append("\nWide-Color information:\n");
    dumpWideColorInfo(result);

    dumpHdrInfo(result);

    colorizer.bold(result);
    result.append("Sync configuration: ");
    colorizer.reset(result);
    result.append(SyncFeatures::getInstance().toString());
    result.append("\n\n");

    colorizer.bold(result);
    result.append("Scheduler:\n");
    colorizer.reset(result);
    dumpScheduler(result);
    dumpEvents(result);
    dumpVsync(result);
    result.append("\n");

    /*
     * Dump the visible layer list
     */
    colorizer.bold(result);
    StringAppendF(&result, "SurfaceFlinger New Frontend Enabled:%s\n",
                  mLayerLifecycleManagerEnabled ? "true" : "false");
    StringAppendF(&result, "Active Layers - layers with client handles (count = %zu)\n",
                  mNumLayers.load());
    colorizer.reset(result);

    result.append(compositionLayers);

    colorizer.bold(result);
    StringAppendF(&result, "Displays (%zu entries)\n", mDisplays.size());
    colorizer.reset(result);
    dumpDisplays(result);
    dumpCompositionDisplays(result);
    result.push_back('\n');

    mCompositionEngine->dump(result);

    /*
     * Dump SurfaceFlinger global state
     */

    colorizer.bold(result);
    result.append("SurfaceFlinger global state:\n");
    colorizer.reset(result);

    getRenderEngine().dump(result);

    result.append("ClientCache state:\n");
    ClientCache::getInstance().dump(result);
    DebugEGLImageTracker::getInstance()->dump(result);

    if (const auto display = getDefaultDisplayDeviceLocked()) {
        display->getCompositionDisplay()->getState().undefinedRegion.dump(result,
                                                                          "undefinedRegion");
        StringAppendF(&result, "  orientation=%s, isPoweredOn=%d\n",
                      toCString(display->getOrientation()), display->isPoweredOn());
    }
    StringAppendF(&result, "  transaction-flags         : %08x\n", mTransactionFlags.load());

    if (const auto display = getDefaultDisplayDeviceLocked()) {
        std::string fps, xDpi, yDpi;
        if (const auto activeModePtr =
                    display->refreshRateSelector().getActiveMode().modePtr.get()) {
            fps = to_string(activeModePtr->getVsyncRate());

            const auto dpi = activeModePtr->getDpi();
            xDpi = base::StringPrintf("%.2f", dpi.x);
            yDpi = base::StringPrintf("%.2f", dpi.y);
        } else {
            fps = "unknown";
            xDpi = "unknown";
            yDpi = "unknown";
        }
        StringAppendF(&result,
                      "  refresh-rate              : %s\n"
                      "  x-dpi                     : %s\n"
                      "  y-dpi                     : %s\n",
                      fps.c_str(), xDpi.c_str(), yDpi.c_str());
    }

    StringAppendF(&result, "  transaction time: %f us\n", inTransactionDuration / 1000.0);

    result.append("\nTransaction tracing: ");
    if (mTransactionTracing) {
        result.append("enabled\n");
        mTransactionTracing->dump(result);
    } else {
        result.append("disabled\n");
    }
    result.push_back('\n');

    if (mLegacyFrontEndEnabled) {
        dumpHwcLayersMinidumpLockedLegacy(result);
    }

    {
        DumpArgs plannerArgs;
        plannerArgs.add(); // first argument is ignored
        plannerArgs.add(String16("--layers"));
        dumpPlannerInfo(plannerArgs, result);
    }

    /*
     * Dump HWComposer state
     */
    colorizer.bold(result);
    result.append("h/w composer state:\n");
    colorizer.reset(result);
    const bool hwcDisabled = mDebugDisableHWC || mDebugFlashDelay;
    StringAppendF(&result, "  h/w composer %s\n", hwcDisabled ? "disabled" : "enabled");
    dumpHwc(result);

    /*
     * Dump gralloc state
     */
    const GraphicBufferAllocator& alloc(GraphicBufferAllocator::get());
    alloc.dump(result);

    /*
     * Dump flag/property manager state
     */
    FlagManager::getInstance().dump(result);

    result.append(mTimeStats->miniDump());
    result.append("\n");

    result.append("Window Infos:\n");
    auto windowInfosDebug = mWindowInfosListenerInvoker->getDebugInfo();
    StringAppendF(&result, "  max send vsync id: %" PRId64 "\n",
                  ftl::to_underlying(windowInfosDebug.maxSendDelayVsyncId));
    StringAppendF(&result, "  max send delay (ns): %" PRId64 " ns\n",
                  windowInfosDebug.maxSendDelayDuration);
    StringAppendF(&result, "  unsent messages: %zu\n", windowInfosDebug.pendingMessageCount);
    result.append("\n");
}

mat4 SurfaceFlinger::calculateColorMatrix(float saturation) {
    if (saturation == 1) {
        return mat4();
    }

    float3 luminance{0.213f, 0.715f, 0.072f};
    luminance *= 1.0f - saturation;
    mat4 saturationMatrix = mat4(vec4{luminance.r + saturation, luminance.r, luminance.r, 0.0f},
                                 vec4{luminance.g, luminance.g + saturation, luminance.g, 0.0f},
                                 vec4{luminance.b, luminance.b, luminance.b + saturation, 0.0f},
                                 vec4{0.0f, 0.0f, 0.0f, 1.0f});
    return saturationMatrix;
}

void SurfaceFlinger::updateColorMatrixLocked() {
    mat4 colorMatrix =
            mClientColorMatrix * calculateColorMatrix(mGlobalSaturationFactor) * mDaltonizer();

    if (mCurrentState.colorMatrix != colorMatrix) {
        mCurrentState.colorMatrix = colorMatrix;
        mCurrentState.colorMatrixChanged = true;
        setTransactionFlags(eTransactionNeeded);
    }
}

status_t SurfaceFlinger::CheckTransactCodeCredentials(uint32_t code) {
#pragma clang diagnostic push
#pragma clang diagnostic error "-Wswitch-enum"
    switch (static_cast<ISurfaceComposerTag>(code)) {
        // These methods should at minimum make sure that the client requested
        // access to SF.
        case GET_HDR_CAPABILITIES:
        case GET_AUTO_LOW_LATENCY_MODE_SUPPORT:
        case GET_GAME_CONTENT_TYPE_SUPPORT:
        case ACQUIRE_FRAME_RATE_FLEXIBILITY_TOKEN: {
            // OVERRIDE_HDR_TYPES is used by CTS tests, which acquire the necessary
            // permission dynamically. Don't use the permission cache for this check.
            bool usePermissionCache = code != OVERRIDE_HDR_TYPES;
            if (!callingThreadHasUnscopedSurfaceFlingerAccess(usePermissionCache)) {
                IPCThreadState* ipc = IPCThreadState::self();
                ALOGE("Permission Denial: can't access SurfaceFlinger pid=%d, uid=%d",
                        ipc->getCallingPid(), ipc->getCallingUid());
                return PERMISSION_DENIED;
            }
            return OK;
        }
        // The following calls are currently used by clients that do not
        // request necessary permissions. However, they do not expose any secret
        // information, so it is OK to pass them.
        case GET_ACTIVE_COLOR_MODE:
        case GET_ACTIVE_DISPLAY_MODE:
        case GET_DISPLAY_COLOR_MODES:
        case GET_DISPLAY_MODES:
        case GET_SCHEDULING_POLICY:
        // Calling setTransactionState is safe, because you need to have been
        // granted a reference to Client* and Handle* to do anything with it.
        case SET_TRANSACTION_STATE: {
            // This is not sensitive information, so should not require permission control.
            return OK;
        }
        case BOOT_FINISHED:
        // Used by apps to hook Choreographer to SurfaceFlinger.
        case CREATE_DISPLAY_EVENT_CONNECTION:
        case CREATE_CONNECTION:
        case CREATE_DISPLAY:
        case DESTROY_DISPLAY:
        case GET_PRIMARY_PHYSICAL_DISPLAY_ID:
        case GET_PHYSICAL_DISPLAY_IDS:
        case GET_PHYSICAL_DISPLAY_TOKEN:
        case AUTHENTICATE_SURFACE:
        case SET_POWER_MODE:
        case GET_SUPPORTED_FRAME_TIMESTAMPS:
        case GET_DISPLAY_STATE:
        case GET_DISPLAY_STATS:
        case GET_STATIC_DISPLAY_INFO:
        case GET_DYNAMIC_DISPLAY_INFO:
        case GET_DISPLAY_NATIVE_PRIMARIES:
        case SET_ACTIVE_COLOR_MODE:
        case SET_BOOT_DISPLAY_MODE:
        case CLEAR_BOOT_DISPLAY_MODE:
        case GET_BOOT_DISPLAY_MODE_SUPPORT:
        case SET_AUTO_LOW_LATENCY_MODE:
        case SET_GAME_CONTENT_TYPE:
        case CAPTURE_LAYERS:
        case CAPTURE_DISPLAY:
        case CAPTURE_DISPLAY_BY_ID:
        case CLEAR_ANIMATION_FRAME_STATS:
        case GET_ANIMATION_FRAME_STATS:
        case OVERRIDE_HDR_TYPES:
        case ON_PULL_ATOM:
        case ENABLE_VSYNC_INJECTIONS:
        case INJECT_VSYNC:
        case GET_LAYER_DEBUG_INFO:
        case GET_COLOR_MANAGEMENT:
        case GET_COMPOSITION_PREFERENCE:
        case GET_DISPLAYED_CONTENT_SAMPLING_ATTRIBUTES:
        case SET_DISPLAY_CONTENT_SAMPLING_ENABLED:
        case GET_DISPLAYED_CONTENT_SAMPLE:
        case GET_PROTECTED_CONTENT_SUPPORT:
        case IS_WIDE_COLOR_DISPLAY:
        case ADD_REGION_SAMPLING_LISTENER:
        case REMOVE_REGION_SAMPLING_LISTENER:
        case ADD_FPS_LISTENER:
        case REMOVE_FPS_LISTENER:
        case ADD_TUNNEL_MODE_ENABLED_LISTENER:
        case REMOVE_TUNNEL_MODE_ENABLED_LISTENER:
        case ADD_WINDOW_INFOS_LISTENER:
        case REMOVE_WINDOW_INFOS_LISTENER:
        case SET_DESIRED_DISPLAY_MODE_SPECS:
        case GET_DESIRED_DISPLAY_MODE_SPECS:
        case GET_DISPLAY_BRIGHTNESS_SUPPORT:
        case SET_DISPLAY_BRIGHTNESS:
        case ADD_HDR_LAYER_INFO_LISTENER:
        case REMOVE_HDR_LAYER_INFO_LISTENER:
        case NOTIFY_POWER_BOOST:
        case SET_GLOBAL_SHADOW_SETTINGS:
        case GET_DISPLAY_DECORATION_SUPPORT:
        case SET_FRAME_RATE:
        case SET_OVERRIDE_FRAME_RATE:
        case SET_FRAME_TIMELINE_INFO:
        case ADD_TRANSACTION_TRACE_LISTENER:
        case GET_GPU_CONTEXT_PRIORITY:
        case GET_MAX_ACQUIRED_BUFFER_COUNT:
            LOG_FATAL("Deprecated opcode: %d, migrated to AIDL", code);
            return PERMISSION_DENIED;
    }

    // These codes are used for the IBinder protocol to either interrogate the recipient
    // side of the transaction for its canonical interface descriptor or to dump its state.
    // We let them pass by default.
    if (code == IBinder::INTERFACE_TRANSACTION || code == IBinder::DUMP_TRANSACTION ||
        code == IBinder::PING_TRANSACTION || code == IBinder::SHELL_COMMAND_TRANSACTION ||
        code == IBinder::SYSPROPS_TRANSACTION) {
        return OK;
    }
    // Numbers from 1000 to 1045 and 20000 to 20002 are currently used for backdoors. The code
    // in onTransact verifies that the user is root, and has access to use SF.
    if ((code >= 1000 && code <= 1045) /* QTI_BEGIN */ ||
        (code >= 20000 && code <= 20002) /* QTI_END */) {
        ALOGV("Accessing SurfaceFlinger through backdoor code: %u", code);
        return OK;
    }
    ALOGE("Permission Denial: SurfaceFlinger did not recognize request code: %u", code);
    return PERMISSION_DENIED;
#pragma clang diagnostic pop
}

status_t SurfaceFlinger::onTransact(uint32_t code, const Parcel& data, Parcel* reply,
                                    uint32_t flags) {
    if (const status_t error = CheckTransactCodeCredentials(code); error != OK) {
        return error;
    }

    status_t err = BnSurfaceComposer::onTransact(code, data, reply, flags);
    if (err == UNKNOWN_TRANSACTION || err == PERMISSION_DENIED) {
        CHECK_INTERFACE(ISurfaceComposer, data, reply);
        IPCThreadState* ipc = IPCThreadState::self();
        const int uid = ipc->getCallingUid();
        if (CC_UNLIKELY(uid != AID_SYSTEM
                && !PermissionCache::checkCallingPermission(sHardwareTest))) {
            const int pid = ipc->getCallingPid();
            ALOGE("Permission Denial: "
                    "can't access SurfaceFlinger pid=%d, uid=%d", pid, uid);
            return PERMISSION_DENIED;
        }
        int n;
        switch (code) {
            case 1000: // Unused.
            case 1001:
                return NAME_NOT_FOUND;
            case 1002: // Toggle flashing on surface damage.
                sfdo_setDebugFlash(data.readInt32());
                return NO_ERROR;
            case 1004: // Force composite ahead of next VSYNC.
            case 1006:
                sfdo_scheduleComposite();
                return NO_ERROR;
            case 1005: { // Force commit ahead of next VSYNC.
                sfdo_scheduleCommit();
                return NO_ERROR;
            }
            case 1007: // Unused.
                return NAME_NOT_FOUND;
            case 1008: // Toggle forced GPU composition.
                sfdo_forceClientComposition(data.readInt32() != 0);
                return NO_ERROR;
            case 1009: // Toggle use of transform hint.
                mDebugDisableTransformHint = data.readInt32() != 0;
                scheduleRepaint();
                return NO_ERROR;
            case 1010: // Interrogate.
                reply->writeInt32(0);
                reply->writeInt32(0);
                reply->writeInt32(mDebugFlashDelay);
                reply->writeInt32(0);
                reply->writeInt32(mDebugDisableHWC);
                return NO_ERROR;
            case 1013: // Unused.
                return NAME_NOT_FOUND;
            case 1014: {
                Mutex::Autolock _l(mStateLock);
                // daltonize
                n = data.readInt32();
                switch (n % 10) {
                    case 1:
                        mDaltonizer.setType(ColorBlindnessType::Protanomaly);
                        break;
                    case 2:
                        mDaltonizer.setType(ColorBlindnessType::Deuteranomaly);
                        break;
                    case 3:
                        mDaltonizer.setType(ColorBlindnessType::Tritanomaly);
                        break;
                    default:
                        mDaltonizer.setType(ColorBlindnessType::None);
                        break;
                }
                if (n >= 10) {
                    mDaltonizer.setMode(ColorBlindnessMode::Correction);
                } else {
                    mDaltonizer.setMode(ColorBlindnessMode::Simulation);
                }

                updateColorMatrixLocked();
                return NO_ERROR;
            }
            case 1015: {
                Mutex::Autolock _l(mStateLock);
                // apply a color matrix
                n = data.readInt32();
                if (n) {
                    // color matrix is sent as a column-major mat4 matrix
                    for (size_t i = 0 ; i < 4; i++) {
                        for (size_t j = 0; j < 4; j++) {
                            mClientColorMatrix[i][j] = data.readFloat();
                        }
                    }
                } else {
                    mClientColorMatrix = mat4();
                }

                // Check that supplied matrix's last row is {0,0,0,1} so we can avoid
                // the division by w in the fragment shader
                float4 lastRow(transpose(mClientColorMatrix)[3]);
                if (any(greaterThan(abs(lastRow - float4{0, 0, 0, 1}), float4{1e-4f}))) {
                    ALOGE("The color transform's last row must be (0, 0, 0, 1)");
                }

                updateColorMatrixLocked();
                return NO_ERROR;
            }
            case 1016: { // Unused.
                return NAME_NOT_FOUND;
            }
            case 1017: {
                n = data.readInt32();
                mForceFullDamage = n != 0;
                return NO_ERROR;
            }
            case 1018: { // Modify Choreographer's duration
                n = data.readInt32();
                mScheduler->setDuration(mAppConnectionHandle, std::chrono::nanoseconds(n), 0ns);
                return NO_ERROR;
            }
            case 1019: { // Modify SurfaceFlinger's duration
                n = data.readInt32();
                mScheduler->setDuration(mSfConnectionHandle, std::chrono::nanoseconds(n), 0ns);
                return NO_ERROR;
            }
            case 1020: { // Unused
                return NAME_NOT_FOUND;
            }
            case 1021: { // Disable HWC virtual displays
                const bool enable = data.readInt32() != 0;
                static_cast<void>(
                        mScheduler->schedule([this, enable] { enableHalVirtualDisplays(enable); }));
                return NO_ERROR;
            }
            case 1022: { // Set saturation boost
                Mutex::Autolock _l(mStateLock);
                mGlobalSaturationFactor = std::max(0.0f, std::min(data.readFloat(), 2.0f));

                updateColorMatrixLocked();
                return NO_ERROR;
            }
            case 1023: { // Set color mode.
                mDisplayColorSetting = static_cast<DisplayColorSetting>(data.readInt32());

                if (int32_t colorMode; data.readInt32(&colorMode) == NO_ERROR) {
                    mForceColorMode = static_cast<ui::ColorMode>(colorMode);
                }
                scheduleRepaint();
                return NO_ERROR;
            }
            // Deprecate, use 1030 to check whether the device is color managed.
            case 1024: {
                return NAME_NOT_FOUND;
            }
            // Deprecated, use perfetto to start/stop the layer tracing
            case 1025: {
                return NAME_NOT_FOUND;
            }
            // Deprecated, execute "adb shell perfetto --query" to see the ongoing tracing sessions
            case 1026: {
                return NAME_NOT_FOUND;
            }
            // Is a DisplayColorSetting supported?
            case 1027: {
                const auto display = getDefaultDisplayDevice();
                if (!display) {
                    return NAME_NOT_FOUND;
                }

                DisplayColorSetting setting = static_cast<DisplayColorSetting>(data.readInt32());
                switch (setting) {
                    case DisplayColorSetting::kManaged:
                    case DisplayColorSetting::kUnmanaged:
                        reply->writeBool(true);
                        break;
                    case DisplayColorSetting::kEnhanced:
                        reply->writeBool(display->hasRenderIntent(RenderIntent::ENHANCE));
                        break;
                    default: // vendor display color setting
                        reply->writeBool(
                                display->hasRenderIntent(static_cast<RenderIntent>(setting)));
                        break;
                }
                return NO_ERROR;
            }
            case 1028: { // Unused.
                return NAME_NOT_FOUND;
            }
            // Deprecated, use perfetto to set the active layer tracing buffer size
            case 1029: {
                return NAME_NOT_FOUND;
            }
            // Is device color managed?
            case 1030: {
                // ColorDisplayManager stil calls this
                reply->writeBool(true);
                return NO_ERROR;
            }
            // Override default composition data space
            // adb shell service call SurfaceFlinger 1031 i32 1 DATASPACE_NUMBER DATASPACE_NUMBER \
            // && adb shell stop zygote && adb shell start zygote
            // to restore: adb shell service call SurfaceFlinger 1031 i32 0 && \
            // adb shell stop zygote && adb shell start zygote
            case 1031: {
                Mutex::Autolock _l(mStateLock);
                n = data.readInt32();
                if (n) {
                    n = data.readInt32();
                    if (n) {
                        Dataspace dataspace = static_cast<Dataspace>(n);
                        if (!validateCompositionDataspace(dataspace)) {
                            return BAD_VALUE;
                        }
                        mDefaultCompositionDataspace = dataspace;
                    }
                    n = data.readInt32();
                    if (n) {
                        Dataspace dataspace = static_cast<Dataspace>(n);
                        if (!validateCompositionDataspace(dataspace)) {
                            return BAD_VALUE;
                        }
                        mWideColorGamutCompositionDataspace = dataspace;
                    }
                } else {
                    // restore composition data space.
                    mDefaultCompositionDataspace = defaultCompositionDataspace;
                    mWideColorGamutCompositionDataspace = wideColorGamutCompositionDataspace;
                }
                return NO_ERROR;
            }
            // Deprecated, use perfetto to set layer trace flags
            case 1033: {
                return NAME_NOT_FOUND;
            }
            case 1034: {
                n = data.readInt32();
                if (n == 0 || n == 1) {
                    sfdo_enableRefreshRateOverlay(static_cast<bool>(n));
                } else {
                    Mutex::Autolock lock(mStateLock);
                    reply->writeBool(isRefreshRateOverlayEnabled());
                }
                return NO_ERROR;
            }
            case 1035: {
                // Parameters:
                // - (required) i32 mode id.
                // - (optional) i64 display id. Using default display if not provided.
                // - (optional) f min render rate. Using mode's fps is not provided.
                // - (optional) f max render rate. Using mode's fps is not provided.

                const int modeId = data.readInt32();

                const auto display = [&]() -> sp<IBinder> {
                    uint64_t value;
                    if (data.readUint64(&value) != NO_ERROR) {
                        return getDefaultDisplayDevice()->getDisplayToken().promote();
                    }

                    if (const auto id = DisplayId::fromValue<PhysicalDisplayId>(value)) {
                        return getPhysicalDisplayToken(*id);
                    }

                    ALOGE("Invalid physical display ID");
                    return nullptr;
                }();

                /* QTI_BEGIN */
                if (mQtiSFExtnIntf->qtiIsSupportedConfigSwitch(display, modeId) != NO_ERROR) {
                    return BAD_VALUE;
                }
                /* QTI_END */

                const auto getFps = [&] {
                    float value;
                    if (data.readFloat(&value) == NO_ERROR) {
                        return Fps::fromValue(value);
                    }

                    return Fps();
                };

                const auto minFps = getFps();
                const auto maxFps = getFps();

                mDebugDisplayModeSetByBackdoor = false;
                const status_t result =
                        setActiveModeFromBackdoor(display, DisplayModeId{modeId}, minFps, maxFps);
                if (result == NO_ERROR) {
                    mDebugDisplayModeSetByBackdoor = true;
                    /* QTI_BEGIN */
                    ATRACE_NAME(std::string("ModeSwitch " + std::to_string(modeId)).c_str());
                    /* QTI_END */
                }

                mDebugDisplayModeSetByBackdoor = result == NO_ERROR;
                return result;
            }
            // Turn on/off frame rate flexibility mode. When turned on it overrides the display
            // manager frame rate policy a new policy which allows switching between all refresh
            // rates.
            case 1036: {
                if (data.readInt32() > 0) { // turn on
                    return mScheduler
                            ->schedule([this]() FTL_FAKE_GUARD(kMainThreadContext) {
                                const auto display =
                                        FTL_FAKE_GUARD(mStateLock, getDefaultDisplayDeviceLocked());

                                // This is a little racy, but not in a way that hurts anything. As
                                // we grab the defaultMode from the display manager policy, we could
                                // be setting a new display manager policy, leaving us using a stale
                                // defaultMode. The defaultMode doesn't matter for the override
                                // policy though, since we set allowGroupSwitching to true, so it's
                                // not a problem.
                                scheduler::RefreshRateSelector::OverridePolicy overridePolicy;
                                overridePolicy.defaultMode = display->refreshRateSelector()
                                                                     .getDisplayManagerPolicy()
                                                                     .defaultMode;
                                overridePolicy.allowGroupSwitching = true;
                                return setDesiredDisplayModeSpecsInternal(display, overridePolicy);
                            })
                            .get();
                } else { // turn off
                    return mScheduler
                            ->schedule([this]() FTL_FAKE_GUARD(kMainThreadContext) {
                                const auto display =
                                        FTL_FAKE_GUARD(mStateLock, getDefaultDisplayDeviceLocked());
                                return setDesiredDisplayModeSpecsInternal(
                                        display,
                                        scheduler::RefreshRateSelector::NoOverridePolicy{});
                            })
                            .get();
                }
            }
            // Inject a hotplug connected event for the primary display. This will deallocate and
            // reallocate the display state including framebuffers.
            case 1037: {
                const hal::HWDisplayId hwcId =
                        (Mutex::Autolock(mStateLock), getHwComposer().getPrimaryHwcDisplayId());

                onComposerHalHotplugEvent(hwcId, DisplayHotplugEvent::CONNECTED);
                return NO_ERROR;
            }
            // Modify the max number of display frames stored within FrameTimeline
            case 1038: {
                n = data.readInt32();
                if (n < 0 || n > MAX_ALLOWED_DISPLAY_FRAMES) {
                    ALOGW("Invalid max size. Maximum allowed is %d", MAX_ALLOWED_DISPLAY_FRAMES);
                    return BAD_VALUE;
                }
                if (n == 0) {
                    // restore to default
                    mFrameTimeline->reset();
                    return NO_ERROR;
                }
                mFrameTimeline->setMaxDisplayFrames(n);
                return NO_ERROR;
            }
            case 1039: {
                PhysicalDisplayId displayId = [&]() {
                    Mutex::Autolock lock(mStateLock);
                    return getDefaultDisplayDeviceLocked()->getPhysicalId();
                }();

                auto inUid = static_cast<uid_t>(data.readInt32());
                const auto refreshRate = data.readFloat();
                mScheduler->setPreferredRefreshRateForUid(FrameRateOverride{inUid, refreshRate});
                mScheduler->onFrameRateOverridesChanged(mAppConnectionHandle, displayId);
                return NO_ERROR;
            }
            // Toggle caching feature
            // First argument is an int32 - nonzero enables caching and zero disables caching
            // Second argument is an optional uint64 - if present, then limits enabling/disabling
            // caching to a particular physical display
            case 1040: {
                auto future = mScheduler->schedule([&] {
                    n = data.readInt32();
                    std::optional<PhysicalDisplayId> inputId = std::nullopt;
                    if (uint64_t inputDisplayId; data.readUint64(&inputDisplayId) == NO_ERROR) {
                        inputId = DisplayId::fromValue<PhysicalDisplayId>(inputDisplayId);
                        if (!inputId || getPhysicalDisplayToken(*inputId)) {
                            ALOGE("No display with id: %" PRIu64, inputDisplayId);
                            return NAME_NOT_FOUND;
                        }
                    }
                    {
                        Mutex::Autolock lock(mStateLock);
                        mLayerCachingEnabled = n != 0;
                        for (const auto& [_, display] : mDisplays) {
                            if (!inputId || *inputId == display->getPhysicalId()) {
                                display->enableLayerCaching(mLayerCachingEnabled);
                            }
                        }
                    }
                    return OK;
                });

                if (const status_t error = future.get(); error != OK) {
                    return error;
                }
                scheduleRepaint();
                return NO_ERROR;
            }
            case 1041: { // Transaction tracing
                if (mTransactionTracing) {
                    int arg = data.readInt32();
                    if (arg == -1) {
                        mScheduler->schedule([&]() { mTransactionTracing.reset(); }).get();
                    } else if (arg > 0) {
                        // Transaction tracing is always running but allow the user to temporarily
                        // increase the buffer when actively debugging.
                        mTransactionTracing->setBufferSize(
                                TransactionTracing::LEGACY_ACTIVE_TRACING_BUFFER_SIZE);
                    } else {
                        TransactionTraceWriter::getInstance().invoke("", /* overwrite= */ true);
                        mTransactionTracing->setBufferSize(
                                TransactionTracing::CONTINUOUS_TRACING_BUFFER_SIZE);
                    }
                }
                reply->writeInt32(NO_ERROR);
                return NO_ERROR;
            }
            case 1042: { // Write transaction trace to file
                if (mTransactionTracing) {
                    mTransactionTracing->writeToFile();
                }
                reply->writeInt32(NO_ERROR);
                return NO_ERROR;
            }
            // hdr sdr ratio overlay
            case 1043: {
                auto future = mScheduler->schedule(
                        [&]() FTL_FAKE_GUARD(mStateLock) FTL_FAKE_GUARD(kMainThreadContext) {
                            n = data.readInt32();
                            mHdrSdrRatioOverlay = n != 0;
                            switch (n) {
                                case 0:
                                case 1:
                                    enableHdrSdrRatioOverlay(mHdrSdrRatioOverlay);
                                    break;
                                default:
                                    reply->writeBool(isHdrSdrRatioOverlayEnabled());
                            }
                        });
                future.wait();
                return NO_ERROR;
            }
            /* QTI_BEGIN */
            case 20000: {
                uint64_t disp = 0;
                hal::PowerMode power_mode = hal::PowerMode::ON;
                int32_t tile_h_loc = -1;
                int32_t tile_v_loc = -1;
                if (data.readUint64(&disp) != NO_ERROR) {
                    err = BAD_TYPE;
                    ALOGE("Invalid 64-bit unsigned-int display id parameter.");
                    break;
                }
                int32_t mode = 0;
                if (data.readInt32(&mode) != NO_ERROR) {
                    err = BAD_TYPE;
                    ALOGE("Invalid 32-bit signed-int power mode parameter.");
                    break;
                }
                if (data.readInt32(&tile_h_loc) != NO_ERROR) {
                    tile_h_loc = -1;
                }
                if (data.readInt32(&tile_v_loc) != NO_ERROR) {
                    tile_v_loc = 0;
                }
                return mQtiSFExtnIntf->qtiBinderSetPowerMode(disp, mode, tile_h_loc, tile_v_loc);
            }
            case 20001: {
                uint64_t disp = 0;
                int32_t level = 0;
                int32_t tile_h_loc = -1;
                int32_t tile_v_loc = -1;
                if (data.readUint64(&disp) != NO_ERROR) {
                    err = BAD_TYPE;
                    ALOGE("Invalid 64-bit unsigned-int display id parameter.");
                    break;
                }
                if (data.readInt32(&level) != NO_ERROR) {
                    err = BAD_TYPE;
                    ALOGE("Invalid 32-bit signed-int brightess parameter.");
                    break;
                }
                if (data.readInt32(&tile_h_loc) != NO_ERROR) {
                    tile_h_loc = -1;
                }
                if (data.readInt32(&tile_v_loc) != NO_ERROR) {
                    tile_v_loc = 0;
                }
                return mQtiSFExtnIntf->qtiBinderSetPanelBrightnessTiled(disp, level, tile_h_loc,
                                                                        tile_v_loc);
            }
            case 20002: {
                uint64_t disp = 0;
                int32_t pref = 0;
                if (data.readUint64(&disp) != NO_ERROR) {
                    err = BAD_TYPE;
                    ALOGE("Invalid 64-bit unsigned-int display id parameter.");
                    break;
                }
                if (data.readInt32(&pref) != NO_ERROR) {
                    err = BAD_TYPE;
                    ALOGE("Invalid 32-bit signed-int wider-mode preference parameter.");
                    break;
                }
                return mQtiSFExtnIntf->qtiBinderSetWideModePreference(disp, pref);
            }
                /* QTI_END */

            case 1044: { // Enable/Disable mirroring from one display to another
                /*
                 * Mirror one display onto another.
                 * Ensure the source and destination displays are on.
                 * Commands:
                 * 0: Mirror one display to another
                 * 1: Disable mirroring to a previously mirrored display
                 * 2: Disable mirroring on previously mirrored displays
                 *
                 * Ex:
                 * Get the display ids:
                 * adb shell dumpsys SurfaceFlinger --display-id
                 * Mirror first display to the second:
                 * adb shell service call SurfaceFlinger 1044 i64 0 i64 4619827677550801152 i64
                 * 4619827677550801153
                 * Stop mirroring:
                 * adb shell service call SurfaceFlinger 1044 i64 1
                 */

                int64_t arg0 = data.readInt64();

                switch (arg0) {
                    case 0: {
                        // Mirror arg1 to arg2
                        int64_t arg1 = data.readInt64();
                        int64_t arg2 = data.readInt64();
                        // Enable mirroring for one display
                        const auto display1id = DisplayId::fromValue(arg1);
                        auto mirrorRoot = SurfaceComposerClient::getDefault()->mirrorDisplay(
                                display1id.value());
                        auto id2 = DisplayId::fromValue<PhysicalDisplayId>(arg2);
                        const auto token2 = getPhysicalDisplayToken(*id2);
                        ui::LayerStack layerStack;
                        {
                            Mutex::Autolock lock(mStateLock);
                            sp<DisplayDevice> display = getDisplayDeviceLocked(token2);
                            layerStack = display->getLayerStack();
                        }
                        SurfaceComposerClient::Transaction t;
                        t.setDisplayLayerStack(token2, layerStack);
                        t.setLayer(mirrorRoot, INT_MAX); // Top-most layer
                        t.setLayerStack(mirrorRoot, layerStack);
                        t.apply();

                        mMirrorMapForDebug.emplace_or_replace(arg2, mirrorRoot);
                        break;
                    }

                    case 1: {
                        // Disable mirroring for arg1
                        int64_t arg1 = data.readInt64();
                        mMirrorMapForDebug.erase(arg1);
                        break;
                    }

                    case 2: {
                        // Disable mirroring for all displays
                        mMirrorMapForDebug.clear();
                        break;
                    }

                    default:
                        return BAD_VALUE;
                }
                return NO_ERROR;
            }
            // Inject jank
            // First argument is a float that describes the fraction of frame duration to jank by.
            // Second argument is a delay in ms for triggering the jank. This is useful for working
            // with tools that steal the adb connection. This argument is optional.
            case 1045: {
                if (FlagManager::getInstance().vrr_config()) {
                    float jankAmount = data.readFloat();
                    int32_t jankDelayMs = 0;
                    if (data.readInt32(&jankDelayMs) != NO_ERROR) {
                        jankDelayMs = 0;
                    }

                    const auto jankDelayDuration = Duration(std::chrono::milliseconds(jankDelayMs));

                    const bool jankAmountValid = jankAmount > 0.0 && jankAmount < 100.0;

                    if (!jankAmountValid) {
                        ALOGD("Ignoring invalid jank amount: %f", jankAmount);
                        reply->writeInt32(BAD_VALUE);
                        return BAD_VALUE;
                    }

                    (void)mScheduler->scheduleDelayed(
                            [&, jankAmount]() FTL_FAKE_GUARD(kMainThreadContext) {
                                mScheduler->injectPacesetterDelay(jankAmount);
                                scheduleComposite(FrameHint::kActive);
                            },
                            jankDelayDuration.ns());
                    reply->writeInt32(NO_ERROR);
                    return NO_ERROR;
                }
                return err;
            }
        }
    }
    return err;
}

void SurfaceFlinger::kernelTimerChanged(bool expired) {
    static bool updateOverlay =
            property_get_bool("debug.sf.kernel_idle_timer_update_overlay", true);
    if (!updateOverlay) return;

    // Update the overlay on the main thread to avoid race conditions with
    // RefreshRateSelector::getActiveMode
    static_cast<void>(mScheduler->schedule([=, this] {
        const auto display = FTL_FAKE_GUARD(mStateLock, getDefaultDisplayDeviceLocked());
        if (!display) {
            ALOGW("%s: default display is null", __func__);
            return;
        }
        if (!display->isRefreshRateOverlayEnabled()) return;

        const auto desiredModeIdOpt =
                display->getDesiredMode().transform([](const display::DisplayModeRequest& request) {
                    return request.mode.modePtr->getId();
                });

        const bool timerExpired = mKernelIdleTimerEnabled && expired;

        if (display->onKernelTimerChanged(desiredModeIdOpt, timerExpired)) {
            mScheduler->scheduleFrame();
        }
    }));
}

std::pair<std::optional<KernelIdleTimerController>, std::chrono::milliseconds>
SurfaceFlinger::getKernelIdleTimerProperties(DisplayId displayId) {
    const bool isKernelIdleTimerHwcSupported = getHwComposer().getComposer()->isSupported(
            android::Hwc2::Composer::OptionalFeature::KernelIdleTimer);
    const auto timeout = getIdleTimerTimeout(displayId);
    if (isKernelIdleTimerHwcSupported) {
        if (const auto id = PhysicalDisplayId::tryCast(displayId);
            getHwComposer().hasDisplayIdleTimerCapability(*id)) {
            // In order to decide if we can use the HWC api for idle timer
            // we query DisplayCapability::DISPLAY_IDLE_TIMER directly on the composer
            // without relying on hasDisplayCapability.
            // hasDisplayCapability relies on DisplayCapabilities
            // which are updated after we set the PowerMode::ON.
            // DISPLAY_IDLE_TIMER is a display driver property
            // and is available before the PowerMode::ON
            return {KernelIdleTimerController::HwcApi, timeout};
        }
        return {std::nullopt, timeout};
    }
    if (getKernelIdleTimerSyspropConfig(displayId)) {
        return {KernelIdleTimerController::Sysprop, timeout};
    }

    return {std::nullopt, timeout};
}

void SurfaceFlinger::updateKernelIdleTimer(std::chrono::milliseconds timeout,
                                           KernelIdleTimerController controller,
                                           PhysicalDisplayId displayId) {
    switch (controller) {
        case KernelIdleTimerController::HwcApi: {
            getHwComposer().setIdleTimerEnabled(displayId, timeout);
            break;
        }
        case KernelIdleTimerController::Sysprop: {
            base::SetProperty(KERNEL_IDLE_TIMER_PROP, timeout > 0ms ? "true" : "false");
            break;
        }
    }
}

void SurfaceFlinger::toggleKernelIdleTimer() {
    using KernelIdleTimerAction = scheduler::RefreshRateSelector::KernelIdleTimerAction;

    const auto display = getDefaultDisplayDeviceLocked();
    if (!display) {
        ALOGW("%s: default display is null", __func__);
        return;
    }

    // If the support for kernel idle timer is disabled for the active display,
    // don't do anything.
    const std::optional<KernelIdleTimerController> kernelIdleTimerController =
            display->refreshRateSelector().kernelIdleTimerController();
    if (!kernelIdleTimerController.has_value()) {
        return;
    }

    const KernelIdleTimerAction action = display->refreshRateSelector().getIdleTimerAction();

    switch (action) {
        case KernelIdleTimerAction::TurnOff:
            if (mKernelIdleTimerEnabled) {
                ATRACE_INT("KernelIdleTimer", 0);
                std::chrono::milliseconds constexpr kTimerDisabledTimeout = 0ms;
                updateKernelIdleTimer(kTimerDisabledTimeout, kernelIdleTimerController.value(),
                                      display->getPhysicalId());
                mKernelIdleTimerEnabled = false;
            }
            break;
        case KernelIdleTimerAction::TurnOn:
            if (!mKernelIdleTimerEnabled) {
                ATRACE_INT("KernelIdleTimer", 1);
                const std::chrono::milliseconds timeout =
                        display->refreshRateSelector().getIdleTimerTimeout();
                updateKernelIdleTimer(timeout, kernelIdleTimerController.value(),
                                      display->getPhysicalId());
                mKernelIdleTimerEnabled = true;
            }
            break;
    }
}

// A simple RAII class to disconnect from an ANativeWindow* when it goes out of scope
class WindowDisconnector {
public:
    WindowDisconnector(ANativeWindow* window, int api) : mWindow(window), mApi(api) {}
    ~WindowDisconnector() {
        native_window_api_disconnect(mWindow, mApi);
    }

private:
    ANativeWindow* mWindow;
    const int mApi;
};

static bool hasCaptureBlackoutContentPermission() {
    IPCThreadState* ipc = IPCThreadState::self();
    const int pid = ipc->getCallingPid();
    const int uid = ipc->getCallingUid();
    return uid == AID_GRAPHICS || uid == AID_SYSTEM ||
            PermissionCache::checkPermission(sCaptureBlackoutContent, pid, uid);
}

static status_t validateScreenshotPermissions(const CaptureArgs& captureArgs) {
    IPCThreadState* ipc = IPCThreadState::self();
    const int pid = ipc->getCallingPid();
    const int uid = ipc->getCallingUid();
    if (uid == AID_GRAPHICS || PermissionCache::checkPermission(sReadFramebuffer, pid, uid)) {
        return OK;
    }

    // If the caller doesn't have the correct permissions but is only attempting to screenshot
    // itself, we allow it to continue.
    if (captureArgs.uid == uid) {
        return OK;
    }

    ALOGE("Permission Denial: can't take screenshot pid=%d, uid=%d", pid, uid);
    return PERMISSION_DENIED;
}

status_t SurfaceFlinger::setSchedFifo(bool enabled) {
    static constexpr int kFifoPriority = 2;
    static constexpr int kOtherPriority = 0;

    struct sched_param param = {0};
    int sched_policy;
    if (enabled) {
        sched_policy = SCHED_FIFO;
        param.sched_priority = kFifoPriority;
    } else {
        sched_policy = SCHED_OTHER;
        param.sched_priority = kOtherPriority;
    }

    if (sched_setscheduler(0, sched_policy, &param) != 0) {
        return -errno;
    }

    return NO_ERROR;
}

status_t SurfaceFlinger::setSchedAttr(bool enabled) {
    static const unsigned int kUclampMin =
            base::GetUintProperty<unsigned int>("ro.surface_flinger.uclamp.min", 0U);

    if (!kUclampMin) {
        // uclamp.min set to 0 (default), skip setting
        return NO_ERROR;
    }

    // Currently, there is no wrapper in bionic: b/183240349.
    struct sched_attr {
        uint32_t size;
        uint32_t sched_policy;
        uint64_t sched_flags;
        int32_t sched_nice;
        uint32_t sched_priority;
        uint64_t sched_runtime;
        uint64_t sched_deadline;
        uint64_t sched_period;
        uint32_t sched_util_min;
        uint32_t sched_util_max;
    };

    sched_attr attr = {};
    attr.size = sizeof(attr);

    attr.sched_flags = (SCHED_FLAG_KEEP_ALL | SCHED_FLAG_UTIL_CLAMP);
    attr.sched_util_min = enabled ? kUclampMin : 0;
    attr.sched_util_max = 1024;

    if (syscall(__NR_sched_setattr, 0, &attr, 0)) {
        return -errno;
    }

    return NO_ERROR;
}

namespace {

ui::Dataspace pickBestDataspace(ui::Dataspace requestedDataspace, const DisplayDevice* display,
                                bool capturingHdrLayers, bool hintForSeamlessTransition) {
    if (requestedDataspace != ui::Dataspace::UNKNOWN || display == nullptr) {
        return requestedDataspace;
    }

    const auto& state = display->getCompositionDisplay()->getState();

    const auto dataspaceForColorMode = ui::pickDataspaceFor(state.colorMode);

    // TODO: Enable once HDR screenshots are ready.
    if constexpr (/* DISABLES CODE */ (false)) {
        // For now since we only support 8-bit screenshots, just use HLG and
        // assume that 1.0 >= display max luminance. This isn't quite as future
        // proof as PQ is, but is good enough.
        // Consider using PQ once we support 16-bit screenshots and we're able
        // to consistently supply metadata to image encoders.
        return ui::Dataspace::BT2020_HLG;
    }

    return dataspaceForColorMode;
}

} // namespace

static void invokeScreenCaptureError(const status_t status,
                                     const sp<IScreenCaptureListener>& captureListener) {
    ScreenCaptureResults captureResults;
    captureResults.fenceResult = base::unexpected(status);
    captureListener->onScreenCaptureCompleted(captureResults);
}

void SurfaceFlinger::captureDisplay(const DisplayCaptureArgs& args,
                                    const sp<IScreenCaptureListener>& captureListener) {
    ATRACE_CALL();

    status_t validate = validateScreenshotPermissions(args);
    if (validate != OK) {
        invokeScreenCaptureError(validate, captureListener);
        return;
    }

    if (!args.displayToken) {
        invokeScreenCaptureError(BAD_VALUE, captureListener);
        return;
    }

    if (args.captureSecureLayers && !hasCaptureBlackoutContentPermission()) {
        ALOGE("Attempting to capture secure layers without CAPTURE_BLACKOUT_CONTENT");
        invokeScreenCaptureError(PERMISSION_DENIED, captureListener);
        return;
    }

    wp<const DisplayDevice> displayWeak;
    ui::LayerStack layerStack;
    ui::Size reqSize(args.width, args.height);
    std::unordered_set<uint32_t> excludeLayerIds;
    {
        Mutex::Autolock lock(mStateLock);
        sp<DisplayDevice> display = getDisplayDeviceLocked(args.displayToken);
        if (!display) {
            invokeScreenCaptureError(NAME_NOT_FOUND, captureListener);
            return;
        }
        displayWeak = display;
        layerStack = display->getLayerStack();

        // set the requested width/height to the logical display layer stack rect size by default
        if (args.width == 0 || args.height == 0) {
            reqSize = display->getLayerStackSpaceRect().getSize();
        }

        for (const auto& handle : args.excludeHandles) {
            uint32_t excludeLayer = LayerHandle::getLayerId(handle);
            if (excludeLayer != UNASSIGNED_LAYER_ID) {
                excludeLayerIds.emplace(excludeLayer);
            } else {
                ALOGW("Invalid layer handle passed as excludeLayer to captureDisplay");
                invokeScreenCaptureError(NAME_NOT_FOUND, captureListener);
                return;
            }
        }
    }

    RenderAreaFuture renderAreaFuture = ftl::defer([=] {
        return DisplayRenderArea::create(displayWeak, args.sourceCrop, reqSize, args.dataspace,
                                         args.hintForSeamlessTransition, args.captureSecureLayers);
    });

    GetLayerSnapshotsFunction getLayerSnapshots;
    if (mLayerLifecycleManagerEnabled) {
        getLayerSnapshots =
                getLayerSnapshotsForScreenshots(layerStack, args.uid, std::move(excludeLayerIds));
    } else {
        auto traverseLayers = [this, args, excludeLayerIds,
                               layerStack](const LayerVector::Visitor& visitor) {
            traverseLayersInLayerStack(layerStack, args.uid, std::move(excludeLayerIds), visitor);
        };
        getLayerSnapshots = RenderArea::fromTraverseLayersLambda(traverseLayers);
    }

    captureScreenCommon(std::move(renderAreaFuture), getLayerSnapshots, reqSize, args.pixelFormat,
                        args.allowProtected, args.grayscale, captureListener);
}

void SurfaceFlinger::captureDisplay(DisplayId displayId, const CaptureArgs& args,
                                    const sp<IScreenCaptureListener>& captureListener) {
    ui::LayerStack layerStack;
    wp<const DisplayDevice> displayWeak;
    ui::Size size;
    {
        Mutex::Autolock lock(mStateLock);

        const auto display = getDisplayDeviceLocked(displayId);
        if (!display) {
            invokeScreenCaptureError(NAME_NOT_FOUND, captureListener);
            return;
        }

        displayWeak = display;
        layerStack = display->getLayerStack();
        size = display->getLayerStackSpaceRect().getSize();
    }

    size.width *= args.frameScaleX;
    size.height *= args.frameScaleY;

    // We could query a real value for this but it'll be a long, long time until we support
    // displays that need upwards of 1GB per buffer so...
    constexpr auto kMaxTextureSize = 16384;
    if (size.width <= 0 || size.height <= 0 || size.width >= kMaxTextureSize ||
        size.height >= kMaxTextureSize) {
        ALOGE("capture display resolved to invalid size %d x %d", size.width, size.height);
        invokeScreenCaptureError(BAD_VALUE, captureListener);
        return;
    }

    RenderAreaFuture renderAreaFuture = ftl::defer([=] {
        return DisplayRenderArea::create(displayWeak, Rect(), size, args.dataspace,
                                         args.hintForSeamlessTransition,
                                         false /* captureSecureLayers */);
    });

    GetLayerSnapshotsFunction getLayerSnapshots;
    if (mLayerLifecycleManagerEnabled) {
        getLayerSnapshots = getLayerSnapshotsForScreenshots(layerStack, CaptureArgs::UNSET_UID,
                                                            /*snapshotFilterFn=*/nullptr);
    } else {
        auto traverseLayers = [this, layerStack](const LayerVector::Visitor& visitor) {
            traverseLayersInLayerStack(layerStack, CaptureArgs::UNSET_UID, {}, visitor);
        };
        getLayerSnapshots = RenderArea::fromTraverseLayersLambda(traverseLayers);
    }

    if (captureListener == nullptr) {
        ALOGE("capture screen must provide a capture listener callback");
        invokeScreenCaptureError(BAD_VALUE, captureListener);
        return;
    }

    constexpr bool kAllowProtected = false;
    constexpr bool kGrayscale = false;

    captureScreenCommon(std::move(renderAreaFuture), getLayerSnapshots, size, args.pixelFormat,
                        kAllowProtected, kGrayscale, captureListener);
}

void SurfaceFlinger::captureLayers(const LayerCaptureArgs& args,
                                   const sp<IScreenCaptureListener>& captureListener) {
    ATRACE_CALL();

    status_t validate = validateScreenshotPermissions(args);
    if (validate != OK) {
        invokeScreenCaptureError(validate, captureListener);
        return;
    }

    ui::Size reqSize;
    sp<Layer> parent;
    Rect crop(args.sourceCrop);
    std::unordered_set<uint32_t> excludeLayerIds;
    ui::Dataspace dataspace = args.dataspace;

    if (args.captureSecureLayers && !hasCaptureBlackoutContentPermission()) {
        ALOGE("Attempting to capture secure layers without CAPTURE_BLACKOUT_CONTENT");
        invokeScreenCaptureError(PERMISSION_DENIED, captureListener);
        return;
    }

    {
        Mutex::Autolock lock(mStateLock);

        parent = LayerHandle::getLayer(args.layerHandle);
        if (parent == nullptr) {
            ALOGE("captureLayers called with an invalid or removed parent");
            invokeScreenCaptureError(NAME_NOT_FOUND, captureListener);
            return;
        }

        Rect parentSourceBounds = parent->getCroppedBufferSize(parent->getDrawingState());
        if (args.sourceCrop.width() <= 0) {
            crop.left = 0;
            crop.right = parentSourceBounds.getWidth();
        }

        if (args.sourceCrop.height() <= 0) {
            crop.top = 0;
            crop.bottom = parentSourceBounds.getHeight();
        }

        if (crop.isEmpty() || args.frameScaleX <= 0.0f || args.frameScaleY <= 0.0f) {
            // Error out if the layer has no source bounds (i.e. they are boundless) and a source
            // crop was not specified, or an invalid frame scale was provided.
            invokeScreenCaptureError(BAD_VALUE, captureListener);
            return;
        }
        reqSize = ui::Size(crop.width() * args.frameScaleX, crop.height() * args.frameScaleY);

        for (const auto& handle : args.excludeHandles) {
            uint32_t excludeLayer = LayerHandle::getLayerId(handle);
            if (excludeLayer != UNASSIGNED_LAYER_ID) {
                excludeLayerIds.emplace(excludeLayer);
            } else {
                ALOGW("Invalid layer handle passed as excludeLayer to captureLayers");
                invokeScreenCaptureError(NAME_NOT_FOUND, captureListener);
                return;
            }
        }
    } // mStateLock

    // really small crop or frameScale
    if (reqSize.width <= 0 || reqSize.height <= 0) {
        ALOGW("Failed to captureLayes: crop or scale too small");
        invokeScreenCaptureError(BAD_VALUE, captureListener);
        return;
    }

    bool childrenOnly = args.childrenOnly;
    RenderAreaFuture renderAreaFuture = ftl::defer([=, this]() -> std::unique_ptr<RenderArea> {
        ui::Transform layerTransform;
        Rect layerBufferSize;
        if (mLayerLifecycleManagerEnabled) {
            frontend::LayerSnapshot* snapshot =
                    mLayerSnapshotBuilder.getSnapshot(parent->getSequence());
            if (!snapshot) {
                ALOGW("Couldn't find layer snapshot for %d", parent->getSequence());
            } else {
                layerTransform = snapshot->localTransform;
                layerBufferSize = snapshot->bufferSize;
            }
        } else {
            layerTransform = parent->getTransform();
            layerBufferSize = parent->getBufferSize(parent->getDrawingState());
        }

        return std::make_unique<LayerRenderArea>(*this, parent, crop, reqSize, dataspace,
                                                 childrenOnly, args.captureSecureLayers,
                                                 layerTransform, layerBufferSize,
                                                 args.hintForSeamlessTransition);
    });
    GetLayerSnapshotsFunction getLayerSnapshots;
    if (mLayerLifecycleManagerEnabled) {
        std::optional<FloatRect> parentCrop = std::nullopt;
        if (args.childrenOnly) {
            parentCrop = crop.isEmpty() ? FloatRect(0, 0, reqSize.width, reqSize.height)
                                        : crop.toFloatRect();
        }

        getLayerSnapshots = getLayerSnapshotsForScreenshots(parent->sequence, args.uid,
                                                            std::move(excludeLayerIds),
                                                            args.childrenOnly, parentCrop);
    } else {
        auto traverseLayers = [parent, args, excludeLayerIds](const LayerVector::Visitor& visitor) {
            parent->traverseChildrenInZOrder(LayerVector::StateSet::Drawing, [&](Layer* layer) {
                if (!layer->isVisible()) {
                    return;
                } else if (args.childrenOnly && layer == parent.get()) {
                    return;
                } else if (args.uid != CaptureArgs::UNSET_UID && args.uid != layer->getOwnerUid()) {
                    return;
                }

                auto p = sp<Layer>::fromExisting(layer);
                while (p != nullptr) {
                    if (excludeLayerIds.count(p->sequence) != 0) {
                        return;
                    }
                    p = p->getParent();
                }

                visitor(layer);
            });
        };
        getLayerSnapshots = RenderArea::fromTraverseLayersLambda(traverseLayers);
    }

    if (captureListener == nullptr) {
        ALOGE("capture screen must provide a capture listener callback");
        invokeScreenCaptureError(BAD_VALUE, captureListener);
        return;
    }

    captureScreenCommon(std::move(renderAreaFuture), getLayerSnapshots, reqSize, args.pixelFormat,
                        args.allowProtected, args.grayscale, captureListener);
}

void SurfaceFlinger::captureScreenCommon(RenderAreaFuture renderAreaFuture,
                                         GetLayerSnapshotsFunction getLayerSnapshots,
                                         ui::Size bufferSize, ui::PixelFormat reqPixelFormat,
                                         bool allowProtected, bool grayscale,
                                         const sp<IScreenCaptureListener>& captureListener) {
    ATRACE_CALL();

    if (exceedsMaxRenderTargetSize(bufferSize.getWidth(), bufferSize.getHeight())) {
        ALOGE("Attempted to capture screen with size (%" PRId32 ", %" PRId32
              ") that exceeds render target size limit.",
              bufferSize.getWidth(), bufferSize.getHeight());
        invokeScreenCaptureError(BAD_VALUE, captureListener);
        return;
    }

    // Loop over all visible layers to see whether there's any protected layer. A protected layer is
    // typically a layer with DRM contents, or have the GRALLOC_USAGE_PROTECTED set on the buffer.
    // A protected layer has no implication on whether it's secure, which is explicitly set by
    // application to avoid being screenshot or drawn via unsecure display.
    const bool supportsProtected = getRenderEngine().supportsProtectedContent();
    bool hasProtectedLayer = false;
    if (allowProtected && supportsProtected) {
        hasProtectedLayer = mScheduler
                                    ->schedule([=]() {
                                        bool protectedLayerFound = false;
                                        auto layers = getLayerSnapshots();
                                        for (auto& [layer, layerFe] : layers) {
                                            protectedLayerFound |=
                                                    (layerFe->mSnapshot->isVisible &&
                                                     layerFe->mSnapshot->hasProtectedContent &&
                       /* QTI_BEGIN */ !mQtiSFExtnIntf->qtiIsSecureCamera(layer->getBuffer()) &&
                                       !mQtiSFExtnIntf->qtiIsSecureDisplay(layer->getBuffer())
                                                                                 /* QTI_END */);
                                        }
                                        return protectedLayerFound;
                                    })
                                    .get();
    }

    /* QTI_BEGIN */
    mQtiSFExtnIntf->qtiHasProtectedLayer(&hasProtectedLayer);
    /* QTI_END */

    const bool isProtected = hasProtectedLayer && allowProtected && supportsProtected;
    const uint32_t usage = GRALLOC_USAGE_HW_COMPOSER | GRALLOC_USAGE_HW_RENDER |
            GRALLOC_USAGE_HW_TEXTURE |
            (isProtected ? GRALLOC_USAGE_PROTECTED
                         : GRALLOC_USAGE_SW_READ_OFTEN | GRALLOC_USAGE_SW_WRITE_OFTEN);
    sp<GraphicBuffer> buffer =
            getFactory().createGraphicBuffer(bufferSize.getWidth(), bufferSize.getHeight(),
                                             static_cast<android_pixel_format>(reqPixelFormat),
                                             1 /* layerCount */, usage, "screenshot");

    const status_t bufferStatus = buffer->initCheck();
    if (bufferStatus != OK) {
        // Animations may end up being really janky, but don't crash here.
        // Otherwise an irreponsible process may cause an SF crash by allocating
        // too much.
        ALOGE("%s: Buffer failed to allocate: %d", __func__, bufferStatus);
        invokeScreenCaptureError(bufferStatus, captureListener);
        return;
    }
    const std::shared_ptr<renderengine::ExternalTexture> texture = std::make_shared<
            renderengine::impl::ExternalTexture>(buffer, getRenderEngine(),
                                                 renderengine::impl::ExternalTexture::Usage::
                                                         WRITEABLE);
    auto fence = captureScreenCommon(std::move(renderAreaFuture), getLayerSnapshots, texture,
                                     false /* regionSampling */, grayscale, isProtected,
                                     captureListener);
    fence.get();
}

ftl::SharedFuture<FenceResult> SurfaceFlinger::captureScreenCommon(
        RenderAreaFuture renderAreaFuture, GetLayerSnapshotsFunction getLayerSnapshots,
        const std::shared_ptr<renderengine::ExternalTexture>& buffer, bool regionSampling,
        bool grayscale, bool isProtected, const sp<IScreenCaptureListener>& captureListener) {
    ATRACE_CALL();

    auto future = mScheduler->schedule(
            [=, this, renderAreaFuture = std::move(renderAreaFuture)]() FTL_FAKE_GUARD(
                    kMainThreadContext) mutable -> ftl::SharedFuture<FenceResult> {
                ScreenCaptureResults captureResults;
                std::shared_ptr<RenderArea> renderArea = renderAreaFuture.get();
                if (!renderArea) {
                    ALOGW("Skipping screen capture because of invalid render area.");
                    if (captureListener) {
                        captureResults.fenceResult = base::unexpected(NO_MEMORY);
                        captureListener->onScreenCaptureCompleted(captureResults);
                    }
                    return ftl::yield<FenceResult>(base::unexpected(NO_ERROR)).share();
                }

                ftl::SharedFuture<FenceResult> renderFuture;
                renderArea->render([&]() FTL_FAKE_GUARD(kMainThreadContext) {
                    renderFuture =
                            renderScreenImpl(renderArea, getLayerSnapshots, buffer, regionSampling,
                                             grayscale, isProtected, captureResults);
                });

                if (captureListener) {
                    // Defer blocking on renderFuture back to the Binder thread.
                    return ftl::Future(std::move(renderFuture))
                            .then([captureListener, captureResults = std::move(captureResults)](
                                          FenceResult fenceResult) mutable -> FenceResult {
                                captureResults.fenceResult = std::move(fenceResult);
                                captureListener->onScreenCaptureCompleted(captureResults);
                                return base::unexpected(NO_ERROR);
                            })
                            .share();
                }
                return renderFuture;
            });

    // Flatten nested futures.
    auto chain = ftl::Future(std::move(future)).then([](ftl::SharedFuture<FenceResult> future) {
        return future;
    });

    return chain.share();
}

ftl::SharedFuture<FenceResult> SurfaceFlinger::renderScreenImpl(
        std::shared_ptr<const RenderArea> renderArea, GetLayerSnapshotsFunction getLayerSnapshots,
        const std::shared_ptr<renderengine::ExternalTexture>& buffer, bool regionSampling,
        bool grayscale, bool isProtected, ScreenCaptureResults& captureResults) {
    ATRACE_CALL();

    auto layers = getLayerSnapshots();

    for (auto& [_, layerFE] : layers) {
        frontend::LayerSnapshot* snapshot = layerFE->mSnapshot.get();
        captureResults.capturedSecureLayers |= (snapshot->isVisible && snapshot->isSecure);
        captureResults.capturedHdrLayers |= isHdrLayer(*snapshot);
        layerFE->mSnapshot->geomLayerTransform =
                renderArea->getTransform() * layerFE->mSnapshot->geomLayerTransform;
        layerFE->mSnapshot->geomInverseLayerTransform =
                layerFE->mSnapshot->geomLayerTransform.inverse();
    }

    auto capturedBuffer = buffer;

    auto requestedDataspace = renderArea->getReqDataSpace();
    auto parent = renderArea->getParentLayer();
    auto renderIntent = RenderIntent::TONE_MAP_COLORIMETRIC;
    auto sdrWhitePointNits = DisplayDevice::sDefaultMaxLumiance;
    auto displayBrightnessNits = DisplayDevice::sDefaultMaxLumiance;

    captureResults.capturedDataspace = requestedDataspace;

    {
        Mutex::Autolock lock(mStateLock);
        const DisplayDevice* display = nullptr;
        if (parent) {
            display = findDisplay([layerStack = parent->getLayerStack()](const auto& display) {
                          return display.getLayerStack() == layerStack;
                      }).get();
        }

        if (display == nullptr) {
            display = renderArea->getDisplayDevice().get();
        }

        if (display == nullptr) {
            display = getDefaultDisplayDeviceLocked().get();
        }

        if (display != nullptr) {
            const auto& state = display->getCompositionDisplay()->getState();
            captureResults.capturedDataspace =
                    pickBestDataspace(requestedDataspace, display, captureResults.capturedHdrLayers,
                                      renderArea->getHintForSeamlessTransition());
            sdrWhitePointNits = state.sdrWhitePointNits;

             // TODO(b/298219334): Clean this up once we verify this doesn't break anything
             static constexpr bool kScreenshotsDontDim = true;

            if (kScreenshotsDontDim && !captureResults.capturedHdrLayers) {
                displayBrightnessNits = sdrWhitePointNits;
            } else {
                displayBrightnessNits = state.displayBrightnessNits;
                // Only clamp the display brightness if this is not a seamless transition. Otherwise
                // for seamless transitions it's important to match the current display state as the
                // buffer will be shown under these same conditions, and we want to avoid any
                // flickers
                if (sdrWhitePointNits > 1.0f && !renderArea->getHintForSeamlessTransition()) {
                    // Restrict the amount of HDR "headroom" in the screenshot to avoid over-dimming
                    // the SDR portion. 2.0 chosen by experimentation
                    constexpr float kMaxScreenshotHeadroom = 2.0f;
                    displayBrightnessNits = std::min(sdrWhitePointNits * kMaxScreenshotHeadroom,
                                                     displayBrightnessNits);
                }
            }

            // Screenshots leaving the device should be colorimetric
            if (requestedDataspace == ui::Dataspace::UNKNOWN &&
                renderArea->getHintForSeamlessTransition()) {
                renderIntent = state.renderIntent;
            }
        }
    }

    captureResults.buffer = capturedBuffer->getBuffer();

    ui::LayerStack layerStack{ui::DEFAULT_LAYER_STACK};
    if (!layers.empty()) {
        const sp<LayerFE>& layerFE = layers.back().second;
        layerStack = layerFE->getCompositionState()->outputFilter.layerStack;
    }

    auto copyLayerFEs = [&layers]() {
        std::vector<sp<compositionengine::LayerFE>> layerFEs;
        layerFEs.reserve(layers.size());
        for (const auto& [_, layerFE] : layers) {
            layerFEs.push_back(layerFE);
        }
        return layerFEs;
    };

    auto present = [this, buffer = capturedBuffer, dataspace = captureResults.capturedDataspace,
                    sdrWhitePointNits, displayBrightnessNits, grayscale, isProtected,
                    layerFEs = copyLayerFEs(), layerStack, regionSampling,
                    renderArea = std::move(renderArea), renderIntent]() -> FenceResult {
        std::unique_ptr<compositionengine::CompositionEngine> compositionEngine =
                mFactory.createCompositionEngine();
        compositionEngine->setRenderEngine(mRenderEngine.get());

        compositionengine::Output::ColorProfile colorProfile{.dataspace = dataspace,
                                                             .renderIntent = renderIntent};

        float targetBrightness = 1.0f;
        if (dataspace == ui::Dataspace::BT2020_HLG) {
            const float maxBrightnessNits = displayBrightnessNits / sdrWhitePointNits * 203;
            // With a low dimming ratio, don't fit the entire curve. Otherwise mixed content
            // will appear way too bright.
            if (maxBrightnessNits < 1000.f) {
                targetBrightness = 1000.f / maxBrightnessNits;
            }
        }

        // Screenshots leaving the device must not dim in gamma space.
        const bool dimInGammaSpaceForEnhancedScreenshots = mDimInGammaSpaceForEnhancedScreenshots &&
                renderArea->getHintForSeamlessTransition();

        std::shared_ptr<ScreenCaptureOutput> output = createScreenCaptureOutput(
                ScreenCaptureOutputArgs{.compositionEngine = *compositionEngine,
                                        .colorProfile = colorProfile,
                                        .renderArea = *renderArea,
                                        .layerStack = layerStack,
                                        .buffer = std::move(buffer),
                                        .sdrWhitePointNits = sdrWhitePointNits,
                                        .displayBrightnessNits = displayBrightnessNits,
                                        .targetBrightness = targetBrightness,
                                        .regionSampling = regionSampling,
                                        .treat170mAsSrgb = mTreat170mAsSrgb,
                                        .dimInGammaSpaceForEnhancedScreenshots =
                                                dimInGammaSpaceForEnhancedScreenshots,
                                        .isProtected = isProtected});

        const float colorSaturation = grayscale ? 0 : 1;
        compositionengine::CompositionRefreshArgs refreshArgs{
                .outputs = {output},
                .layers = std::move(layerFEs),
                .updatingOutputGeometryThisFrame = true,
                .updatingGeometryThisFrame = true,
                .colorTransformMatrix = calculateColorMatrix(colorSaturation),
        };
        compositionEngine->present(refreshArgs);

        return output->getRenderSurface()->getClientTargetAcquireFence();
    };

    // If RenderEngine is threaded, we can safely call CompositionEngine::present off the main
    // thread as the RenderEngine::drawLayers call will run on RenderEngine's thread. Otherwise,
    // we need RenderEngine to run on the main thread so we call CompositionEngine::present
    // immediately.
    //
    // TODO(b/196334700) Once we use RenderEngineThreaded everywhere we can always defer the call
    // to CompositionEngine::present.
    const bool renderEngineIsThreaded = [&]() {
        using Type = renderengine::RenderEngine::RenderEngineType;
        const auto type = mRenderEngine->getRenderEngineType();
        return type == Type::SKIA_GL_THREADED;
    }();
    auto presentFuture = renderEngineIsThreaded ? ftl::defer(std::move(present)).share()
                                                : ftl::yield(present()).share();

    for (auto& [layer, layerFE] : layers) {
        layer->onLayerDisplayed(ftl::Future(presentFuture)
                                        .then([layerFE = std::move(layerFE)](FenceResult) {
                                            return layerFE->stealCompositionResult()
                                                    .releaseFences.back()
                                                    .first.get();
                                        })
                                        .share(),
                                ui::INVALID_LAYER_STACK);
    }

    return presentFuture;
}

void SurfaceFlinger::traverseLegacyLayers(const LayerVector::Visitor& visitor) const {
    if (mLayerLifecycleManagerEnabled) {
        for (auto& layer : mLegacyLayers) {
            visitor(layer.second.get());
        }
    } else {
        mDrawingState.traverse(visitor);
    }
}

// ---------------------------------------------------------------------------

void SurfaceFlinger::State::traverse(const LayerVector::Visitor& visitor) const {
    layersSortedByZ.traverse(visitor);
}

void SurfaceFlinger::State::traverseInZOrder(const LayerVector::Visitor& visitor) const {
    layersSortedByZ.traverseInZOrder(stateSet, visitor);
}

void SurfaceFlinger::State::traverseInReverseZOrder(const LayerVector::Visitor& visitor) const {
    layersSortedByZ.traverseInReverseZOrder(stateSet, visitor);
}

void SurfaceFlinger::traverseLayersInLayerStack(ui::LayerStack layerStack, const int32_t uid,
                                                std::unordered_set<uint32_t> excludeLayerIds,
                                                const LayerVector::Visitor& visitor) {
    // We loop through the first level of layers without traversing,
    // as we need to determine which layers belong to the requested display.
    for (const auto& layer : mDrawingState.layersSortedByZ) {
        if (layer->getLayerStack() != layerStack) {
            continue;
        }
        // relative layers are traversed in Layer::traverseInZOrder
        layer->traverseInZOrder(LayerVector::StateSet::Drawing, [&](Layer* layer) {
            if (layer->isInternalDisplayOverlay()) {
                return;
            }
            if (!layer->isVisible()) {
                return;
            }
            if (uid != CaptureArgs::UNSET_UID && layer->getOwnerUid() != uid) {
                return;
            }

            if (!excludeLayerIds.empty()) {
                auto p = sp<Layer>::fromExisting(layer);
                while (p != nullptr) {
                    if (excludeLayerIds.count(p->sequence) != 0) {
                        return;
                    }
                    p = p->getParent();
                }
            }

            visitor(layer);
        });
    }
}

ftl::Optional<scheduler::FrameRateMode> SurfaceFlinger::getPreferredDisplayMode(
        PhysicalDisplayId displayId, DisplayModeId defaultModeId) const {
    if (const auto schedulerMode = mScheduler->getPreferredDisplayMode();
        schedulerMode.modePtr->getPhysicalDisplayId() == displayId) {
        return schedulerMode;
    }

    return mPhysicalDisplays.get(displayId)
            .transform(&PhysicalDisplay::snapshotRef)
            .and_then([&](const display::DisplaySnapshot& snapshot) {
                return snapshot.displayModes().get(defaultModeId);
            })
            .transform([](const DisplayModePtr& modePtr) {
                return scheduler::FrameRateMode{modePtr->getPeakFps(), ftl::as_non_null(modePtr)};
            });
}

status_t SurfaceFlinger::setDesiredDisplayModeSpecsInternal(
        const sp<DisplayDevice>& display,
        const scheduler::RefreshRateSelector::PolicyVariant& policy) {
    const auto displayId = display->getPhysicalId();
    ATRACE_NAME(ftl::Concat(__func__, ' ', displayId.value).c_str());

    Mutex::Autolock lock(mStateLock);

    if (mDebugDisplayModeSetByBackdoor) {
        // ignore this request as mode is overridden by backdoor
        return NO_ERROR;
    }

    auto& selector = display->refreshRateSelector();
    using SetPolicyResult = scheduler::RefreshRateSelector::SetPolicyResult;

    switch (selector.setPolicy(policy)) {
        case SetPolicyResult::Invalid:
            return BAD_VALUE;
        case SetPolicyResult::Unchanged:
            return NO_ERROR;
        case SetPolicyResult::Changed:
            break;
    }

    if (!shouldApplyRefreshRateSelectorPolicy(*display)) {
        ALOGV("%s(%s): Skipped applying policy", __func__, to_string(displayId).c_str());
        return NO_ERROR;
    }

    return applyRefreshRateSelectorPolicy(displayId, selector);
}

bool SurfaceFlinger::shouldApplyRefreshRateSelectorPolicy(const DisplayDevice& display) const {
    if (display.isPoweredOn() || mPhysicalDisplays.size() == 1) return true;

    LOG_ALWAYS_FATAL_IF(display.isVirtual());
    const auto displayId = display.getPhysicalId();

    // The display is powered off, and this is a multi-display device. If the display is the
    // inactive internal display of a dual-display foldable, then the policy will be applied
    // when it becomes active upon powering on.
    //
    // TODO(b/255635711): Remove this function (i.e. returning `false` as a special case) once
    // concurrent mode setting across multiple (potentially powered off) displays is supported.
    //
    return displayId == mActiveDisplayId ||
            !mPhysicalDisplays.get(displayId)
                     .transform(&PhysicalDisplay::isInternal)
                     .value_or(false);
}

status_t SurfaceFlinger::applyRefreshRateSelectorPolicy(
        PhysicalDisplayId displayId, const scheduler::RefreshRateSelector& selector, bool force) {
    const scheduler::RefreshRateSelector::Policy currentPolicy = selector.getCurrentPolicy();
    ALOGV("Setting desired display mode specs: %s", currentPolicy.toString().c_str());

    // TODO(b/140204874): Leave the event in until we do proper testing with all apps that might
    // be depending in this callback.
    if (const auto activeMode = selector.getActiveMode(); displayId == mActiveDisplayId) {
        mScheduler->onPrimaryDisplayModeChanged(mAppConnectionHandle, activeMode);
        toggleKernelIdleTimer();
    } else {
        mScheduler->onNonPrimaryDisplayModeChanged(mAppConnectionHandle, activeMode);
    }

    auto preferredModeOpt = getPreferredDisplayMode(displayId, currentPolicy.defaultMode);
    if (!preferredModeOpt) {
        ALOGE("%s: Preferred mode is unknown", __func__);
        return NAME_NOT_FOUND;
    }

    auto preferredMode = std::move(*preferredModeOpt);
    const auto preferredModeId = preferredMode.modePtr->getId();

    const Fps preferredFps = preferredMode.fps;
    ALOGV("Switching to Scheduler preferred mode %d (%s)", preferredModeId.value(),
          to_string(preferredFps).c_str());

    if (!selector.isModeAllowed(preferredMode)) {
        ALOGE("%s: Preferred mode %d is disallowed", __func__, preferredModeId.value());
        return INVALID_OPERATION;
    }

    /* QTI_BEGIN */
    auto qtiHwcDisplayId = getHwComposer().fromPhysicalDisplayId(displayId);
    if (qtiHwcDisplayId) {
        mQtiSFExtnIntf->qtiSetDisplayExtnActiveConfig(*qtiHwcDisplayId,
                                                      preferredMode.modePtr->getId().value());
    }
    /* QTI_END */
    
    setDesiredMode({std::move(preferredMode), .emitEvent = true}, force);

    /* QTI_BEGIN */
    mQtiSFExtnIntf->qtiSetRefreshRates(displayId);
    /* QTI_END */

    // Update the frameRateOverride list as the display render rate might have changed
    if (mScheduler->updateFrameRateOverrides(scheduler::GlobalSignals{}, preferredFps)) {
        triggerOnFrameRateOverridesChanged();
    }

    return NO_ERROR;
}

namespace {
FpsRange translate(const gui::DisplayModeSpecs::RefreshRateRanges::RefreshRateRange& aidlRange) {
    return FpsRange{Fps::fromValue(aidlRange.min), Fps::fromValue(aidlRange.max)};
}

FpsRanges translate(const gui::DisplayModeSpecs::RefreshRateRanges& aidlRanges) {
    return FpsRanges{translate(aidlRanges.physical), translate(aidlRanges.render)};
}

gui::DisplayModeSpecs::RefreshRateRanges::RefreshRateRange translate(const FpsRange& range) {
    gui::DisplayModeSpecs::RefreshRateRanges::RefreshRateRange aidlRange;
    aidlRange.min = range.min.getValue();
    aidlRange.max = range.max.getValue();
    return aidlRange;
}

gui::DisplayModeSpecs::RefreshRateRanges translate(const FpsRanges& ranges) {
    gui::DisplayModeSpecs::RefreshRateRanges aidlRanges;
    aidlRanges.physical = translate(ranges.physical);
    aidlRanges.render = translate(ranges.render);
    return aidlRanges;
}

} // namespace

status_t SurfaceFlinger::setDesiredDisplayModeSpecs(const sp<IBinder>& displayToken,
                                                    const gui::DisplayModeSpecs& specs) {
    ATRACE_CALL();

    if (!displayToken) {
        return BAD_VALUE;
    }

    auto future = mScheduler->schedule([=, this]() FTL_FAKE_GUARD(kMainThreadContext) -> status_t {
        const auto display = FTL_FAKE_GUARD(mStateLock, getDisplayDeviceLocked(displayToken));
        if (!display) {
            ALOGE("Attempt to set desired display modes for invalid display token %p",
                  displayToken.get());
            return NAME_NOT_FOUND;
        } else if (display->isVirtual()) {
            ALOGW("Attempt to set desired display modes for virtual display");
            return INVALID_OPERATION;
        } else {
            using Policy = scheduler::RefreshRateSelector::DisplayManagerPolicy;
            const Policy policy{DisplayModeId(specs.defaultMode), translate(specs.primaryRanges),
                                translate(specs.appRequestRanges), specs.allowGroupSwitching};

            return setDesiredDisplayModeSpecsInternal(display, policy);
        }
    });

    return future.get();
}

status_t SurfaceFlinger::getDesiredDisplayModeSpecs(const sp<IBinder>& displayToken,
                                                    gui::DisplayModeSpecs* outSpecs) {
    ATRACE_CALL();

    if (!displayToken || !outSpecs) {
        return BAD_VALUE;
    }

    Mutex::Autolock lock(mStateLock);
    const auto display = getDisplayDeviceLocked(displayToken);
    if (!display) {
        return NAME_NOT_FOUND;
    }

    if (display->isVirtual()) {
        return INVALID_OPERATION;
    }

    scheduler::RefreshRateSelector::Policy policy =
            display->refreshRateSelector().getDisplayManagerPolicy();
    outSpecs->defaultMode = policy.defaultMode.value();
    outSpecs->allowGroupSwitching = policy.allowGroupSwitching;
    outSpecs->primaryRanges = translate(policy.primaryRanges);
    outSpecs->appRequestRanges = translate(policy.appRequestRanges);
    return NO_ERROR;
}

void SurfaceFlinger::onLayerFirstRef(Layer* layer) {
    mNumLayers++;
    if (!layer->isRemovedFromCurrentState()) {
        mScheduler->registerLayer(layer);
    }
}

void SurfaceFlinger::onLayerDestroyed(Layer* layer) {
    mNumLayers--;
    removeHierarchyFromOffscreenLayers(layer);
    if (!layer->isRemovedFromCurrentState()) {
        mScheduler->deregisterLayer(layer);
    }
    if (mTransactionTracing) {
        mTransactionTracing->onLayerRemoved(layer->getSequence());
    }
    mScheduler->onLayerDestroyed(layer);
}

void SurfaceFlinger::onLayerUpdate() {
    scheduleCommit(FrameHint::kActive);
}

// WARNING: ONLY CALL THIS FROM LAYER DTOR
// Here we add children in the current state to offscreen layers and remove the
// layer itself from the offscreen layer list.  Since
// this is the dtor, it is safe to access the current state.  This keeps us
// from dangling children layers such that they are not reachable from the
// Drawing state nor the offscreen layer list
// See b/141111965
void SurfaceFlinger::removeHierarchyFromOffscreenLayers(Layer* layer) {
    for (auto& child : layer->getCurrentChildren()) {
        mOffscreenLayers.emplace(child.get());
    }
    mOffscreenLayers.erase(layer);
}

void SurfaceFlinger::removeFromOffscreenLayers(Layer* layer) {
    mOffscreenLayers.erase(layer);
}

status_t SurfaceFlinger::setGlobalShadowSettings(const half4& ambientColor, const half4& spotColor,
                                                 float lightPosY, float lightPosZ,
                                                 float lightRadius) {
    Mutex::Autolock _l(mStateLock);
    mCurrentState.globalShadowSettings.ambientColor = vec4(ambientColor);
    mCurrentState.globalShadowSettings.spotColor = vec4(spotColor);
    mCurrentState.globalShadowSettings.lightPos.y = lightPosY;
    mCurrentState.globalShadowSettings.lightPos.z = lightPosZ;
    mCurrentState.globalShadowSettings.lightRadius = lightRadius;

    // these values are overridden when calculating the shadow settings for a layer.
    mCurrentState.globalShadowSettings.lightPos.x = 0.f;
    mCurrentState.globalShadowSettings.length = 0.f;
    return NO_ERROR;
}

const std::unordered_map<std::string, uint32_t>& SurfaceFlinger::getGenericLayerMetadataKeyMap()
        const {
    // TODO(b/149500060): Remove this fixed/static mapping. Please prefer taking
    // on the work to remove the table in that bug rather than adding more to
    // it.
    static const std::unordered_map<std::string, uint32_t> genericLayerMetadataKeyMap{
            {"org.chromium.arc.V1_0.TaskId", gui::METADATA_TASK_ID},
            {"org.chromium.arc.V1_0.CursorInfo", gui::METADATA_MOUSE_CURSOR},
    };
    return genericLayerMetadataKeyMap;
}

status_t SurfaceFlinger::setGameModeFrameRateOverride(uid_t uid, float frameRate) {
    PhysicalDisplayId displayId = [&]() {
        Mutex::Autolock lock(mStateLock);
        return getDefaultDisplayDeviceLocked()->getPhysicalId();
    }();

    mScheduler->setGameModeFrameRateForUid(FrameRateOverride{static_cast<uid_t>(uid), frameRate});
    mScheduler->onFrameRateOverridesChanged(mAppConnectionHandle, displayId);
    return NO_ERROR;
}

status_t SurfaceFlinger::setGameDefaultFrameRateOverride(uid_t uid, float frameRate) {
    if (FlagManager::getInstance().game_default_frame_rate()) {
        mScheduler->setGameDefaultFrameRateForUid(
                FrameRateOverride{static_cast<uid_t>(uid), frameRate});
    }
    return NO_ERROR;
}

status_t SurfaceFlinger::updateSmallAreaDetection(
        std::vector<std::pair<int32_t, float>>& appIdThresholdMappings) {
    mScheduler->updateSmallAreaDetection(appIdThresholdMappings);
    return NO_ERROR;
}

status_t SurfaceFlinger::setSmallAreaDetectionThreshold(int32_t appId, float threshold) {
    mScheduler->setSmallAreaDetectionThreshold(appId, threshold);
    return NO_ERROR;
}

void SurfaceFlinger::enableRefreshRateOverlay(bool enable) {
    bool setByHwc = getHwComposer().hasCapability(Capability::REFRESH_RATE_CHANGED_CALLBACK_DEBUG);
    for (const auto& [id, display] : mPhysicalDisplays) {
        if (display.snapshot().connectionType() == ui::DisplayConnectionType::Internal ||
            FlagManager::getInstance().refresh_rate_overlay_on_external_display()) {
            if (const auto device = getDisplayDeviceLocked(id)) {
                const auto enableOverlay = [&](const bool setByHwc) FTL_FAKE_GUARD(
                                                   kMainThreadContext) {
                    device->enableRefreshRateOverlay(enable, setByHwc, mRefreshRateOverlaySpinner,
                                                     mRefreshRateOverlayRenderRate,
                                                     mRefreshRateOverlayShowInMiddle);
                };
                enableOverlay(setByHwc);
                if (setByHwc) {
                    const auto status =
                            getHwComposer().setRefreshRateChangedCallbackDebugEnabled(id, enable);
                    if (status != NO_ERROR) {
                        ALOGE("Error updating the refresh rate changed callback debug enabled");
                        enableOverlay(/*setByHwc*/ false);
                    }
                }
            }
        }
    }
}

void SurfaceFlinger::enableHdrSdrRatioOverlay(bool enable) {
    for (const auto& [id, display] : mPhysicalDisplays) {
        if (display.snapshot().connectionType() == ui::DisplayConnectionType::Internal) {
            if (const auto device = getDisplayDeviceLocked(id)) {
                device->enableHdrSdrRatioOverlay(enable);
            }
        }
    }
}

int SurfaceFlinger::getGpuContextPriority() {
    return getRenderEngine().getContextPriority();
}

int SurfaceFlinger::calculateMaxAcquiredBufferCount(Fps refreshRate,
                                                    std::chrono::nanoseconds presentLatency) {
    auto pipelineDepth = presentLatency.count() / refreshRate.getPeriodNsecs();
    if (presentLatency.count() % refreshRate.getPeriodNsecs()) {
        pipelineDepth++;
    }
    return std::max(minAcquiredBuffers, static_cast<int64_t>(pipelineDepth - 1));
}

status_t SurfaceFlinger::getMaxAcquiredBufferCount(int* buffers) const {
    Fps maxRefreshRate = 60_Hz;

    if (!getHwComposer().isHeadless()) {
        if (const auto display = getDefaultDisplayDevice()) {
            maxRefreshRate = display->refreshRateSelector().getSupportedRefreshRateRange().max;
        }
    }

    *buffers = getMaxAcquiredBufferCountForRefreshRate(maxRefreshRate);
    return NO_ERROR;
}

uint32_t SurfaceFlinger::getMaxAcquiredBufferCountForCurrentRefreshRate(uid_t uid) const {
    Fps refreshRate = 60_Hz;

    if (const auto frameRateOverride = mScheduler->getFrameRateOverride(uid)) {
        refreshRate = *frameRateOverride;
    } else if (!getHwComposer().isHeadless()) {
        if (const auto display = FTL_FAKE_GUARD(mStateLock, getDefaultDisplayDeviceLocked())) {
            refreshRate = display->refreshRateSelector().getActiveMode().fps;
        }
    }

    return getMaxAcquiredBufferCountForRefreshRate(refreshRate);
}

int SurfaceFlinger::getMaxAcquiredBufferCountForRefreshRate(Fps refreshRate) const {
    const auto vsyncConfig =
            mScheduler->getVsyncConfiguration().getConfigsForRefreshRate(refreshRate).late;
    const auto presentLatency = vsyncConfig.appWorkDuration + vsyncConfig.sfWorkDuration;
    return calculateMaxAcquiredBufferCount(refreshRate, presentLatency);
}

void SurfaceFlinger::handleLayerCreatedLocked(const LayerCreatedState& state, VsyncId vsyncId) {
    sp<Layer> layer = state.layer.promote();
    if (!layer) {
        ALOGD("Layer was destroyed soon after creation %p", state.layer.unsafe_get());
        return;
    }
    MUTEX_ALIAS(mStateLock, layer->mFlinger->mStateLock);

    sp<Layer> parent;
    bool addToRoot = state.addToRoot;
    if (state.initialParent != nullptr) {
        parent = state.initialParent.promote();
        if (parent == nullptr) {
            ALOGD("Parent was destroyed soon after creation %p", state.initialParent.unsafe_get());
            addToRoot = false;
        }
    }

    if (parent == nullptr && addToRoot) {
        layer->setIsAtRoot(true);
        mCurrentState.layersSortedByZ.add(layer);
    } else if (parent == nullptr) {
        layer->onRemovedFromCurrentState();
    } else if (parent->isRemovedFromCurrentState()) {
        parent->addChild(layer);
        layer->onRemovedFromCurrentState();
    } else {
        parent->addChild(layer);
    }

    ui::LayerStack layerStack = layer->getLayerStack(LayerVector::StateSet::Current);
    sp<const DisplayDevice> hintDisplay;
    // Find the display that includes the layer.
    for (const auto& [token, display] : mDisplays) {
        if (display->getLayerStack() == layerStack) {
            hintDisplay = display;
            break;
        }
    }

    if (hintDisplay) {
        layer->updateTransformHint(hintDisplay->getTransformHint());
    }
}

void SurfaceFlinger::sample() {
    if (!mLumaSampling || !mRegionSamplingThread) {
        return;
    }

    mRegionSamplingThread->onCompositionComplete(mScheduler->getScheduledFrameTime());
}

void SurfaceFlinger::onActiveDisplaySizeChanged(const DisplayDevice& activeDisplay) {
    mScheduler->onActiveDisplayAreaChanged(activeDisplay.getWidth() * activeDisplay.getHeight());
    getRenderEngine().onActiveDisplaySizeChanged(activeDisplay.getSize());
}

sp<DisplayDevice> SurfaceFlinger::getActivatableDisplay() const {
    if (mPhysicalDisplays.size() == 1) return nullptr;

    // TODO(b/255635821): Choose the pacesetter display, considering both internal and external
    // displays. For now, pick the other internal display, assuming a dual-display foldable.
    return findDisplay([this](const DisplayDevice& display) REQUIRES(mStateLock) {
        const auto idOpt = PhysicalDisplayId::tryCast(display.getId());
        return idOpt && *idOpt != mActiveDisplayId && display.isPoweredOn() &&
                mPhysicalDisplays.get(*idOpt)
                        .transform(&PhysicalDisplay::isInternal)
                        .value_or(false);
    });
}

void SurfaceFlinger::onActiveDisplayChangedLocked(const DisplayDevice* inactiveDisplayPtr,
                                                  const DisplayDevice& activeDisplay) {
    ATRACE_CALL();

    // For the first display activated during boot, there is no need to force setDesiredMode,
    // because DM is about to send its policy via setDesiredDisplayModeSpecs.
    bool forceApplyPolicy = false;

    if (inactiveDisplayPtr) {
        inactiveDisplayPtr->getCompositionDisplay()->setLayerCachingTexturePoolEnabled(false);
        forceApplyPolicy = true;
    }

    mActiveDisplayId = activeDisplay.getPhysicalId();
    activeDisplay.getCompositionDisplay()->setLayerCachingTexturePoolEnabled(true);

    mScheduler->resetPhaseConfiguration(activeDisplay.getActiveMode().fps);

    // TODO(b/255635711): Check for pending mode changes on other displays.
    mScheduler->setModeChangePending(false);

    mScheduler->setPacesetterDisplay(mActiveDisplayId);

    onActiveDisplaySizeChanged(activeDisplay);
    mActiveDisplayTransformHint = activeDisplay.getTransformHint();
    sActiveDisplayRotationFlags = ui::Transform::toRotationFlags(activeDisplay.getOrientation());

    // The policy of the new active/pacesetter display may have changed while it was inactive. In
    // that case, its preferred mode has not been propagated to HWC (via setDesiredMode). In either
    // case, the Scheduler's cachedModeChangedParams must be initialized to the newly active mode,
    // and the kernel idle timer of the newly active display must be toggled.
    applyRefreshRateSelectorPolicy(mActiveDisplayId, activeDisplay.refreshRateSelector(),
                                   forceApplyPolicy);
}

status_t SurfaceFlinger::addWindowInfosListener(const sp<IWindowInfosListener>& windowInfosListener,
                                                gui::WindowInfosListenerInfo* outInfo) {
    mWindowInfosListenerInvoker->addWindowInfosListener(windowInfosListener, outInfo);
    setTransactionFlags(eInputInfoUpdateNeeded);
    return NO_ERROR;
}

status_t SurfaceFlinger::removeWindowInfosListener(
        const sp<IWindowInfosListener>& windowInfosListener) const {
    mWindowInfosListenerInvoker->removeWindowInfosListener(windowInfosListener);
    return NO_ERROR;
}

status_t SurfaceFlinger::getStalledTransactionInfo(
        int pid, std::optional<TransactionHandler::StalledTransactionInfo>& result) {
    result = mTransactionHandler.getStalledTransactionInfo(pid);
    return NO_ERROR;
}

void SurfaceFlinger::updateHdcpLevels(hal::HWDisplayId hwcDisplayId, int32_t connectedLevel,
                                      int32_t maxLevel) {
    if (!FlagManager::getInstance().connected_display()) {
        return;
    }

    Mutex::Autolock lock(mStateLock);

    const auto idOpt = getHwComposer().toPhysicalDisplayId(hwcDisplayId);
    if (!idOpt) {
        ALOGE("No display found for HDCP level changed event: connected=%d, max=%d for "
              "display=%" PRIu64,
              connectedLevel, maxLevel, hwcDisplayId);
        return;
    }

    const bool isInternalDisplay =
            mPhysicalDisplays.get(*idOpt).transform(&PhysicalDisplay::isInternal).value_or(false);
    if (isInternalDisplay) {
        ALOGW("Unexpected HDCP level changed for internal display: connected=%d, max=%d for "
              "display=%" PRIu64,
              connectedLevel, maxLevel, hwcDisplayId);
        return;
    }

    static_cast<void>(mScheduler->schedule([this, displayId = *idOpt, connectedLevel, maxLevel]() {
        if (const auto display = FTL_FAKE_GUARD(mStateLock, getDisplayDeviceLocked(displayId))) {
            Mutex::Autolock lock(mStateLock);
            display->setSecure(connectedLevel >= 2 /* HDCP_V1 */);
        }
        mScheduler->onHdcpLevelsChanged(mAppConnectionHandle, displayId, connectedLevel, maxLevel);
    }));
}

std::shared_ptr<renderengine::ExternalTexture> SurfaceFlinger::getExternalTextureFromBufferData(
        BufferData& bufferData, const char* layerName, uint64_t transactionId) {
    if (bufferData.buffer &&
        exceedsMaxRenderTargetSize(bufferData.buffer->getWidth(), bufferData.buffer->getHeight())) {
        std::string errorMessage =
                base::StringPrintf("Attempted to create an ExternalTexture with size (%u, %u) for "
                                   "layer %s that exceeds render target size limit of %u.",
                                   bufferData.buffer->getWidth(), bufferData.buffer->getHeight(),
                                   layerName, static_cast<uint32_t>(mMaxRenderTargetSize));
        ALOGD("%s", errorMessage.c_str());
        if (bufferData.releaseBufferListener) {
            bufferData.releaseBufferListener->onTransactionQueueStalled(
                    String8(errorMessage.c_str()));
        }
        return nullptr;
    }

    bool cachedBufferChanged =
            bufferData.flags.test(BufferData::BufferDataChange::cachedBufferChanged);
    if (cachedBufferChanged && bufferData.buffer) {
        auto result = ClientCache::getInstance().add(bufferData.cachedBuffer, bufferData.buffer);
        if (result.ok()) {
            return result.value();
        }

        if (result.error() == ClientCache::AddError::CacheFull) {
            ALOGE("Attempted to create an ExternalTexture for layer %s but CacheFull", layerName);

            if (bufferData.releaseBufferListener) {
                bufferData.releaseBufferListener->onTransactionQueueStalled(
                        String8("Buffer processing hung due to full buffer cache"));
            }
        }

        return nullptr;
    }

    if (cachedBufferChanged) {
        return ClientCache::getInstance().get(bufferData.cachedBuffer);
    }

    if (bufferData.buffer) {
        return std::make_shared<
                renderengine::impl::ExternalTexture>(bufferData.buffer, getRenderEngine(),
                                                     renderengine::impl::ExternalTexture::Usage::
                                                             READABLE);
    }

    return nullptr;
}

bool SurfaceFlinger::commitMirrorDisplays(VsyncId vsyncId) {
    std::vector<MirrorDisplayState> mirrorDisplays;
    {
        std::scoped_lock<std::mutex> lock(mMirrorDisplayLock);
        mirrorDisplays = std::move(mMirrorDisplays);
        mMirrorDisplays.clear();
        if (mirrorDisplays.size() == 0) {
            return false;
        }
    }

    sp<IBinder> unused;
    for (const auto& mirrorDisplay : mirrorDisplays) {
        // Set mirror layer's default layer stack to -1 so it doesn't end up rendered on a display
        // accidentally.
        sp<Layer> rootMirrorLayer = LayerHandle::getLayer(mirrorDisplay.rootHandle);
        ssize_t idx = mCurrentState.layersSortedByZ.indexOf(rootMirrorLayer);
        bool ret = rootMirrorLayer->setLayerStack(ui::LayerStack::fromValue(-1));
        if (idx >= 0 && ret) {
            mCurrentState.layersSortedByZ.removeAt(idx);
            mCurrentState.layersSortedByZ.add(rootMirrorLayer);
        }

        for (const auto& layer : mDrawingState.layersSortedByZ) {
            if (layer->getLayerStack() != mirrorDisplay.layerStack ||
                layer->isInternalDisplayOverlay()) {
                continue;
            }

            LayerCreationArgs mirrorArgs(this, mirrorDisplay.client, "MirrorLayerParent",
                                         ISurfaceComposerClient::eNoColorFill,
                                         gui::LayerMetadata());
            sp<Layer> childMirror;
            {
                Mutex::Autolock lock(mStateLock);
                createEffectLayer(mirrorArgs, &unused, &childMirror);
                MUTEX_ALIAS(mStateLock, childMirror->mFlinger->mStateLock);
                childMirror->setClonedChild(layer->createClone(childMirror->getSequence()));
                childMirror->reparent(mirrorDisplay.rootHandle);
            }
            // lock on mStateLock needs to be released before binder handle gets destroyed
            unused.clear();
        }
    }
    return true;
}

bool SurfaceFlinger::commitCreatedLayers(VsyncId vsyncId,
                                         std::vector<LayerCreatedState>& createdLayers) {
    if (createdLayers.size() == 0) {
        return false;
    }

    Mutex::Autolock _l(mStateLock);
    for (const auto& createdLayer : createdLayers) {
        handleLayerCreatedLocked(createdLayer, vsyncId);
    }
    mLayersAdded = true;
    return mLayersAdded;
}

void SurfaceFlinger::updateLayerMetadataSnapshot() {
    LayerMetadata parentMetadata;
    for (const auto& layer : mDrawingState.layersSortedByZ) {
        layer->updateMetadataSnapshot(parentMetadata);
    }

    std::unordered_set<Layer*> visited;
    mDrawingState.traverse([&visited](Layer* layer) {
        if (visited.find(layer) != visited.end()) {
            return;
        }

        // If the layer isRelativeOf, then either it's relative metadata will be set
        // recursively when updateRelativeMetadataSnapshot is called on its relative parent or
        // it's relative parent has been deleted. Clear the layer's relativeLayerMetadata to ensure
        // that layers with deleted relative parents don't hold stale relativeLayerMetadata.
        if (layer->getDrawingState().isRelativeOf) {
            layer->editLayerSnapshot()->relativeLayerMetadata = {};
            return;
        }

        layer->updateRelativeMetadataSnapshot({}, visited);
    });
}

void SurfaceFlinger::moveSnapshotsFromCompositionArgs(
        compositionengine::CompositionRefreshArgs& refreshArgs,
        const std::vector<std::pair<Layer*, LayerFE*>>& layers) {
    if (mLayerLifecycleManagerEnabled) {
        std::vector<std::unique_ptr<frontend::LayerSnapshot>>& snapshots =
                mLayerSnapshotBuilder.getSnapshots();
        for (auto [_, layerFE] : layers) {
            auto i = layerFE->mSnapshot->globalZ;
            snapshots[i] = std::move(layerFE->mSnapshot);
        }
    }
    if (mLegacyFrontEndEnabled && !mLayerLifecycleManagerEnabled) {
        for (auto [layer, layerFE] : layers) {
            layer->updateLayerSnapshot(std::move(layerFE->mSnapshot));
        }
    }
}

std::vector<std::pair<Layer*, LayerFE*>> SurfaceFlinger::moveSnapshotsToCompositionArgs(
        compositionengine::CompositionRefreshArgs& refreshArgs, bool cursorOnly) {
    std::vector<std::pair<Layer*, LayerFE*>> layers;
    if (mLayerLifecycleManagerEnabled) {
        nsecs_t currentTime = systemTime();
        mLayerSnapshotBuilder.forEachVisibleSnapshot(
                [&](std::unique_ptr<frontend::LayerSnapshot>& snapshot) {
                    if (cursorOnly &&
                        snapshot->compositionType !=
                                aidl::android::hardware::graphics::composer3::Composition::CURSOR) {
                        return;
                    }

                    if (!snapshot->hasSomethingToDraw()) {
                        return;
                    }

                    auto it = mLegacyLayers.find(snapshot->sequence);
                    LLOG_ALWAYS_FATAL_WITH_TRACE_IF(it == mLegacyLayers.end(),
                                                    "Couldnt find layer object for %s",
                                                    snapshot->getDebugString().c_str());
                    auto& legacyLayer = it->second;
                    sp<LayerFE> layerFE = legacyLayer->getCompositionEngineLayerFE(snapshot->path);
                    snapshot->fps = getLayerFramerate(currentTime, snapshot->sequence);
                    layerFE->mSnapshot = std::move(snapshot);
                    refreshArgs.layers.push_back(layerFE);
                    layers.emplace_back(legacyLayer.get(), layerFE.get());
                });
    }
    if (mLegacyFrontEndEnabled && !mLayerLifecycleManagerEnabled) {
        auto moveSnapshots = [&layers, &refreshArgs, cursorOnly](Layer* layer) {
            if (const auto& layerFE = layer->getCompositionEngineLayerFE()) {
                if (cursorOnly &&
                    layer->getLayerSnapshot()->compositionType !=
                            aidl::android::hardware::graphics::composer3::Composition::CURSOR)
                    return;
                layer->updateSnapshot(refreshArgs.updatingGeometryThisFrame);
                layerFE->mSnapshot = layer->stealLayerSnapshot();
                refreshArgs.layers.push_back(layerFE);
                layers.emplace_back(layer, layerFE.get());
            }
        };

        if (cursorOnly || !mVisibleRegionsDirty) {
            // for hot path avoid traversals by walking though the previous composition list
            for (sp<Layer> layer : mPreviouslyComposedLayers) {
                moveSnapshots(layer.get());
            }
        } else {
            mPreviouslyComposedLayers.clear();
            mDrawingState.traverseInZOrder(
                    [&moveSnapshots](Layer* layer) { moveSnapshots(layer); });
            mPreviouslyComposedLayers.reserve(layers.size());
            for (auto [layer, _] : layers) {
                mPreviouslyComposedLayers.push_back(sp<Layer>::fromExisting(layer));
            }
        }
    }

    return layers;
}

std::function<std::vector<std::pair<Layer*, sp<LayerFE>>>()>
SurfaceFlinger::getLayerSnapshotsForScreenshots(
        std::optional<ui::LayerStack> layerStack, uint32_t uid,
        std::function<bool(const frontend::LayerSnapshot&, bool& outStopTraversal)>
                snapshotFilterFn) {
    return [&, layerStack, uid]() {
        std::vector<std::pair<Layer*, sp<LayerFE>>> layers;
        bool stopTraversal = false;
        mLayerSnapshotBuilder.forEachVisibleSnapshot(
                [&](std::unique_ptr<frontend::LayerSnapshot>& snapshot) {
                    if (stopTraversal) {
                        return;
                    }
                    if (layerStack && snapshot->outputFilter.layerStack != *layerStack) {
                        return;
                    }
                    if (uid != CaptureArgs::UNSET_UID && snapshot->uid != gui::Uid(uid)) {
                        return;
                    }
                    if (!snapshot->hasSomethingToDraw()) {
                        return;
                    }
                    if (snapshotFilterFn && !snapshotFilterFn(*snapshot, stopTraversal)) {
                        return;
                    }

                    auto it = mLegacyLayers.find(snapshot->sequence);
                    LLOG_ALWAYS_FATAL_WITH_TRACE_IF(it == mLegacyLayers.end(),
                                                    "Couldnt find layer object for %s",
                                                    snapshot->getDebugString().c_str());
                    Layer* legacyLayer = (it == mLegacyLayers.end()) ? nullptr : it->second.get();
                    sp<LayerFE> layerFE = getFactory().createLayerFE(snapshot->name);
                    layerFE->mSnapshot = std::make_unique<frontend::LayerSnapshot>(*snapshot);
                    layers.emplace_back(legacyLayer, std::move(layerFE));
                });

        return layers;
    };
}

std::function<std::vector<std::pair<Layer*, sp<LayerFE>>>()>
SurfaceFlinger::getLayerSnapshotsForScreenshots(std::optional<ui::LayerStack> layerStack,
                                                uint32_t uid,
                                                std::unordered_set<uint32_t> excludeLayerIds) {
    return [&, layerStack, uid, excludeLayerIds = std::move(excludeLayerIds)]() {
        if (excludeLayerIds.empty()) {
            auto getLayerSnapshotsFn =
                    getLayerSnapshotsForScreenshots(layerStack, uid, /*snapshotFilterFn=*/nullptr);
            std::vector<std::pair<Layer*, sp<LayerFE>>> layers = getLayerSnapshotsFn();
            return layers;
        }

        frontend::LayerSnapshotBuilder::Args
                args{.root = mLayerHierarchyBuilder.getHierarchy(),
                     .layerLifecycleManager = mLayerLifecycleManager,
                     .forceUpdate = frontend::LayerSnapshotBuilder::ForceUpdateFlags::HIERARCHY,
                     .displays = mFrontEndDisplayInfos,
                     .displayChanges = true,
                     .globalShadowSettings = mDrawingState.globalShadowSettings,
                     .supportsBlur = mSupportsBlur,
                     .forceFullDamage = mForceFullDamage,
                     .excludeLayerIds = std::move(excludeLayerIds),
                     .supportedLayerGenericMetadata =
                             getHwComposer().getSupportedLayerGenericMetadata(),
                     .genericLayerMetadataKeyMap = getGenericLayerMetadataKeyMap(),
                     .skipRoundCornersWhenProtected =
                             !getRenderEngine().supportsProtectedContent()};
        mLayerSnapshotBuilder.update(args);

        auto getLayerSnapshotsFn =
                getLayerSnapshotsForScreenshots(layerStack, uid, /*snapshotFilterFn=*/nullptr);
        std::vector<std::pair<Layer*, sp<LayerFE>>> layers = getLayerSnapshotsFn();

        args.excludeLayerIds.clear();
        mLayerSnapshotBuilder.update(args);

        return layers;
    };
}

std::function<std::vector<std::pair<Layer*, sp<LayerFE>>>()>
SurfaceFlinger::getLayerSnapshotsForScreenshots(uint32_t rootLayerId, uint32_t uid,
                                                std::unordered_set<uint32_t> excludeLayerIds,
                                                bool childrenOnly,
                                                const std::optional<FloatRect>& parentCrop) {
    return [&, rootLayerId, uid, excludeLayerIds = std::move(excludeLayerIds), childrenOnly,
            parentCrop]() {
        auto root = mLayerHierarchyBuilder.getPartialHierarchy(rootLayerId, childrenOnly);
        frontend::LayerSnapshotBuilder::Args
                args{.root = root,
                     .layerLifecycleManager = mLayerLifecycleManager,
                     .forceUpdate = frontend::LayerSnapshotBuilder::ForceUpdateFlags::HIERARCHY,
                     .displays = mFrontEndDisplayInfos,
                     .displayChanges = true,
                     .globalShadowSettings = mDrawingState.globalShadowSettings,
                     .supportsBlur = mSupportsBlur,
                     .forceFullDamage = mForceFullDamage,
                     .parentCrop = parentCrop,
                     .excludeLayerIds = std::move(excludeLayerIds),
                     .supportedLayerGenericMetadata =
                             getHwComposer().getSupportedLayerGenericMetadata(),
                     .genericLayerMetadataKeyMap = getGenericLayerMetadataKeyMap(),
                     .skipRoundCornersWhenProtected =
                             !getRenderEngine().supportsProtectedContent()};
        // The layer may not exist if it was just created and a screenshot was requested immediately
        // after. In this case, the hierarchy will be empty so we will not render any layers.
        args.rootSnapshot.isSecure = mLayerLifecycleManager.getLayerFromId(rootLayerId) &&
                mLayerLifecycleManager.isLayerSecure(rootLayerId);
        mLayerSnapshotBuilder.update(args);

        auto getLayerSnapshotsFn =
                getLayerSnapshotsForScreenshots({}, uid, /*snapshotFilterFn=*/nullptr);
        std::vector<std::pair<Layer*, sp<LayerFE>>> layers = getLayerSnapshotsFn();
        args.root = mLayerHierarchyBuilder.getHierarchy();
        args.parentCrop.reset();
        args.excludeLayerIds.clear();
        mLayerSnapshotBuilder.update(args);
        return layers;
    };
}

frontend::Update SurfaceFlinger::flushLifecycleUpdates() {
    frontend::Update update;
    ATRACE_NAME("TransactionHandler:flushTransactions");
    // Locking:
    // 1. to prevent onHandleDestroyed from being called while the state lock is held,
    // we must keep a copy of the transactions (specifically the composer
    // states) around outside the scope of the lock.
    // 2. Transactions and created layers do not share a lock. To prevent applying
    // transactions with layers still in the createdLayer queue, flush the transactions
    // before committing the created layers.
    mTransactionHandler.collectTransactions();
    update.transactions = mTransactionHandler.flushTransactions();
    {
        // TODO(b/238781169) lockless queue this and keep order.
        std::scoped_lock<std::mutex> lock(mCreatedLayersLock);
        update.layerCreatedStates = std::move(mCreatedLayers);
        mCreatedLayers.clear();
        update.newLayers = std::move(mNewLayers);
        mNewLayers.clear();
        update.layerCreationArgs = std::move(mNewLayerArgs);
        mNewLayerArgs.clear();
        update.destroyedHandles = std::move(mDestroyedHandles);
        mDestroyedHandles.clear();
    }
    return update;
}

void SurfaceFlinger::doActiveLayersTracingIfNeeded(bool isCompositionComputed,
                                                   bool visibleRegionDirty, TimePoint time,
                                                   VsyncId vsyncId) {
    if (!mLayerTracing.isActiveTracingStarted()) {
        return;
    }
    if (isCompositionComputed !=
        mLayerTracing.isActiveTracingFlagSet(LayerTracing::Flag::TRACE_COMPOSITION)) {
        return;
    }
    if (!visibleRegionDirty &&
        !mLayerTracing.isActiveTracingFlagSet(LayerTracing::Flag::TRACE_BUFFERS)) {
        return;
    }
    auto snapshot = takeLayersSnapshotProto(mLayerTracing.getActiveTracingFlags(), time, vsyncId,
                                            visibleRegionDirty);
    mLayerTracing.addProtoSnapshotToOstream(std::move(snapshot), LayerTracing::Mode::MODE_ACTIVE);
}

perfetto::protos::LayersSnapshotProto SurfaceFlinger::takeLayersSnapshotProto(
        uint32_t traceFlags, TimePoint time, VsyncId vsyncId, bool visibleRegionDirty) {
    ATRACE_CALL();
    perfetto::protos::LayersSnapshotProto snapshot;
    snapshot.set_elapsed_realtime_nanos(time.ns());
    snapshot.set_vsync_id(ftl::to_underlying(vsyncId));
    snapshot.set_where(visibleRegionDirty ? "visibleRegionsDirty" : "bufferLatched");
    snapshot.set_excludes_composition_state((traceFlags & LayerTracing::Flag::TRACE_COMPOSITION) ==
                                            0);

    auto layers = dumpDrawingStateProto(traceFlags);
    if (traceFlags & LayerTracing::Flag::TRACE_EXTRA) {
        dumpOffscreenLayersProto(layers);
    }
    *snapshot.mutable_layers() = std::move(layers);

    if (traceFlags & LayerTracing::Flag::TRACE_HWC) {
        std::string hwcDump;
        dumpHwc(hwcDump);
        snapshot.set_hwc_blob(std::move(hwcDump));
    }

    *snapshot.mutable_displays() = dumpDisplayProto();

    return snapshot;
}

// sfdo functions

void SurfaceFlinger::sfdo_enableRefreshRateOverlay(bool active) {
    auto future = mScheduler->schedule(
            [&]() FTL_FAKE_GUARD(mStateLock)
                    FTL_FAKE_GUARD(kMainThreadContext) { enableRefreshRateOverlay(active); });
    future.wait();
}

void SurfaceFlinger::sfdo_setDebugFlash(int delay) {
    if (delay > 0) {
        mDebugFlashDelay = delay;
    } else {
        mDebugFlashDelay = mDebugFlashDelay ? 0 : 1;
    }
    scheduleRepaint();
}

void SurfaceFlinger::sfdo_scheduleComposite() {
    scheduleComposite(SurfaceFlinger::FrameHint::kActive);
}

void SurfaceFlinger::sfdo_scheduleCommit() {
    Mutex::Autolock lock(mStateLock);
    setTransactionFlags(eTransactionNeeded | eDisplayTransactionNeeded | eTraversalNeeded);
}

void SurfaceFlinger::sfdo_forceClientComposition(bool enabled) {
    mDebugDisableHWC = enabled;
    scheduleRepaint();
}

// gui::ISurfaceComposer

binder::Status SurfaceComposerAIDL::bootFinished() {
    status_t status = checkAccessPermission();
    if (status != OK) {
        return binderStatusFromStatusT(status);
    }
    mFlinger->bootFinished();
    return binder::Status::ok();
}

binder::Status SurfaceComposerAIDL::createDisplayEventConnection(
        VsyncSource vsyncSource, EventRegistration eventRegistration,
        const sp<IBinder>& layerHandle, sp<IDisplayEventConnection>* outConnection) {
    sp<IDisplayEventConnection> conn =
            mFlinger->createDisplayEventConnection(vsyncSource, eventRegistration, layerHandle);
    if (conn == nullptr) {
        *outConnection = nullptr;
        return binderStatusFromStatusT(BAD_VALUE);
    } else {
        *outConnection = conn;
        return binder::Status::ok();
    }
}

binder::Status SurfaceComposerAIDL::createConnection(sp<gui::ISurfaceComposerClient>* outClient) {
    const sp<Client> client = sp<Client>::make(mFlinger);
    if (client->initCheck() == NO_ERROR) {
        *outClient = client;
        if (FlagManager::getInstance().misc1()) {
            const int policy = SCHED_FIFO;
            client->setMinSchedulerPolicy(policy, sched_get_priority_min(policy));
        }
        return binder::Status::ok();
    } else {
        *outClient = nullptr;
        return binderStatusFromStatusT(BAD_VALUE);
    }
}

binder::Status SurfaceComposerAIDL::createDisplay(const std::string& displayName, bool secure,
                                                  float requestedRefreshRate,
                                                  sp<IBinder>* outDisplay) {
    status_t status = checkAccessPermission();
    if (status != OK) {
        return binderStatusFromStatusT(status);
    }
    String8 displayName8 = String8::format("%s", displayName.c_str());
    *outDisplay = mFlinger->createDisplay(displayName8, secure, requestedRefreshRate);
    return binder::Status::ok();
}

binder::Status SurfaceComposerAIDL::destroyDisplay(const sp<IBinder>& display) {
    status_t status = checkAccessPermission();
    if (status != OK) {
        return binderStatusFromStatusT(status);
    }
    mFlinger->destroyDisplay(display);
    return binder::Status::ok();
}

binder::Status SurfaceComposerAIDL::getPhysicalDisplayIds(std::vector<int64_t>* outDisplayIds) {
    std::vector<PhysicalDisplayId> physicalDisplayIds = mFlinger->getPhysicalDisplayIds();
    std::vector<int64_t> displayIds;
    displayIds.reserve(physicalDisplayIds.size());
    for (auto item : physicalDisplayIds) {
        displayIds.push_back(static_cast<int64_t>(item.value));
    }
    *outDisplayIds = displayIds;
    return binder::Status::ok();
}

binder::Status SurfaceComposerAIDL::getPhysicalDisplayToken(int64_t displayId,
                                                            sp<IBinder>* outDisplay) {
    status_t status = checkAccessPermission();
    if (status != OK) {
        return binderStatusFromStatusT(status);
    }
    const auto id = DisplayId::fromValue<PhysicalDisplayId>(static_cast<uint64_t>(displayId));
    *outDisplay = mFlinger->getPhysicalDisplayToken(*id);
    return binder::Status::ok();
}

binder::Status SurfaceComposerAIDL::setPowerMode(const sp<IBinder>& display, int mode) {
    status_t status = checkAccessPermission();
    if (status != OK) {
        return binderStatusFromStatusT(status);
    }
    /* QTI_BEGIN */
    mFlinger->mQtiSFExtnIntf->qtiSetPowerMode(display, mode);
    /* QTI_END */
    return binder::Status::ok();
}

binder::Status SurfaceComposerAIDL::getSupportedFrameTimestamps(
        std::vector<FrameEvent>* outSupported) {
    status_t status;
    if (!outSupported) {
        status = UNEXPECTED_NULL;
    } else {
        outSupported->clear();
        status = mFlinger->getSupportedFrameTimestamps(outSupported);
    }
    return binderStatusFromStatusT(status);
}

binder::Status SurfaceComposerAIDL::getDisplayStats(const sp<IBinder>& display,
                                                    gui::DisplayStatInfo* outStatInfo) {
    DisplayStatInfo statInfo;
    status_t status = mFlinger->getDisplayStats(display, &statInfo);
    if (status == NO_ERROR) {
        outStatInfo->vsyncTime = static_cast<long>(statInfo.vsyncTime);
        outStatInfo->vsyncPeriod = static_cast<long>(statInfo.vsyncPeriod);
    }
    return binderStatusFromStatusT(status);
}

binder::Status SurfaceComposerAIDL::getDisplayState(const sp<IBinder>& display,
                                                    gui::DisplayState* outState) {
    ui::DisplayState state;
    status_t status = mFlinger->getDisplayState(display, &state);
    if (status == NO_ERROR) {
        outState->layerStack = state.layerStack.id;
        outState->orientation = static_cast<gui::Rotation>(state.orientation);
        outState->layerStackSpaceRect.width = state.layerStackSpaceRect.width;
        outState->layerStackSpaceRect.height = state.layerStackSpaceRect.height;
    }
    return binderStatusFromStatusT(status);
}

binder::Status SurfaceComposerAIDL::getStaticDisplayInfo(int64_t displayId,
                                                         gui::StaticDisplayInfo* outInfo) {
    using Tag = gui::DeviceProductInfo::ManufactureOrModelDate::Tag;
    ui::StaticDisplayInfo info;

    status_t status = mFlinger->getStaticDisplayInfo(displayId, &info);
    if (status == NO_ERROR) {
        // convert ui::StaticDisplayInfo to gui::StaticDisplayInfo
        outInfo->connectionType = static_cast<gui::DisplayConnectionType>(info.connectionType);
        outInfo->density = info.density;
        outInfo->secure = info.secure;
        outInfo->installOrientation = static_cast<gui::Rotation>(info.installOrientation);

        if (const std::optional<DeviceProductInfo> dpi = info.deviceProductInfo) {
            gui::DeviceProductInfo dinfo;
            dinfo.name = std::move(dpi->name);
            dinfo.manufacturerPnpId = std::vector<uint8_t>(dpi->manufacturerPnpId.begin(),
                                                           dpi->manufacturerPnpId.end());
            dinfo.productId = dpi->productId;
            dinfo.relativeAddress =
                    std::vector<uint8_t>(dpi->relativeAddress.begin(), dpi->relativeAddress.end());
            if (const auto* model =
                        std::get_if<DeviceProductInfo::ModelYear>(&dpi->manufactureOrModelDate)) {
                gui::DeviceProductInfo::ModelYear modelYear;
                modelYear.year = model->year;
                dinfo.manufactureOrModelDate.set<Tag::modelYear>(modelYear);
            } else if (const auto* manufacture = std::get_if<DeviceProductInfo::ManufactureYear>(
                               &dpi->manufactureOrModelDate)) {
                gui::DeviceProductInfo::ManufactureYear date;
                date.modelYear.year = manufacture->year;
                dinfo.manufactureOrModelDate.set<Tag::manufactureYear>(date);
            } else if (const auto* manufacture =
                               std::get_if<DeviceProductInfo::ManufactureWeekAndYear>(
                                       &dpi->manufactureOrModelDate)) {
                gui::DeviceProductInfo::ManufactureWeekAndYear date;
                date.manufactureYear.modelYear.year = manufacture->year;
                date.week = manufacture->week;
                dinfo.manufactureOrModelDate.set<Tag::manufactureWeekAndYear>(date);
            }

            outInfo->deviceProductInfo = dinfo;
        }
    }
    return binderStatusFromStatusT(status);
}

void SurfaceComposerAIDL::getDynamicDisplayInfoInternal(ui::DynamicDisplayInfo& info,
                                                        gui::DynamicDisplayInfo*& outInfo) {
    // convert ui::DynamicDisplayInfo to gui::DynamicDisplayInfo
    outInfo->supportedDisplayModes.clear();
    outInfo->supportedDisplayModes.reserve(info.supportedDisplayModes.size());
    for (const auto& mode : info.supportedDisplayModes) {
        gui::DisplayMode outMode;
        outMode.id = mode.id;
        outMode.resolution.width = mode.resolution.width;
        outMode.resolution.height = mode.resolution.height;
        outMode.xDpi = mode.xDpi;
        outMode.yDpi = mode.yDpi;
        outMode.peakRefreshRate = mode.peakRefreshRate;
        outMode.vsyncRate = mode.vsyncRate;
        outMode.appVsyncOffset = mode.appVsyncOffset;
        outMode.sfVsyncOffset = mode.sfVsyncOffset;
        outMode.presentationDeadline = mode.presentationDeadline;
        outMode.group = mode.group;
        std::transform(mode.supportedHdrTypes.begin(), mode.supportedHdrTypes.end(),
                       std::back_inserter(outMode.supportedHdrTypes),
                       [](const ui::Hdr& value) { return static_cast<int32_t>(value); });
        outInfo->supportedDisplayModes.push_back(outMode);
    }

    outInfo->activeDisplayModeId = info.activeDisplayModeId;
    outInfo->renderFrameRate = info.renderFrameRate;

    outInfo->supportedColorModes.clear();
    outInfo->supportedColorModes.reserve(info.supportedColorModes.size());
    for (const auto& cmode : info.supportedColorModes) {
        outInfo->supportedColorModes.push_back(static_cast<int32_t>(cmode));
    }

    outInfo->activeColorMode = static_cast<int32_t>(info.activeColorMode);

    gui::HdrCapabilities& hdrCapabilities = outInfo->hdrCapabilities;
    hdrCapabilities.supportedHdrTypes.clear();
    hdrCapabilities.supportedHdrTypes.reserve(info.hdrCapabilities.getSupportedHdrTypes().size());
    for (const auto& hdr : info.hdrCapabilities.getSupportedHdrTypes()) {
        hdrCapabilities.supportedHdrTypes.push_back(static_cast<int32_t>(hdr));
    }
    hdrCapabilities.maxLuminance = info.hdrCapabilities.getDesiredMaxLuminance();
    hdrCapabilities.maxAverageLuminance = info.hdrCapabilities.getDesiredMaxAverageLuminance();
    hdrCapabilities.minLuminance = info.hdrCapabilities.getDesiredMinLuminance();

    outInfo->autoLowLatencyModeSupported = info.autoLowLatencyModeSupported;
    outInfo->gameContentTypeSupported = info.gameContentTypeSupported;
    outInfo->preferredBootDisplayMode = info.preferredBootDisplayMode;
}

binder::Status SurfaceComposerAIDL::getDynamicDisplayInfoFromToken(
        const sp<IBinder>& display, gui::DynamicDisplayInfo* outInfo) {
    ui::DynamicDisplayInfo info;
    status_t status = mFlinger->getDynamicDisplayInfoFromToken(display, &info);
    if (status == NO_ERROR) {
        getDynamicDisplayInfoInternal(info, outInfo);
    }
    return binderStatusFromStatusT(status);
}

binder::Status SurfaceComposerAIDL::getDynamicDisplayInfoFromId(int64_t displayId,
                                                                gui::DynamicDisplayInfo* outInfo) {
    ui::DynamicDisplayInfo info;
    status_t status = mFlinger->getDynamicDisplayInfoFromId(displayId, &info);
    if (status == NO_ERROR) {
        getDynamicDisplayInfoInternal(info, outInfo);
    }
    return binderStatusFromStatusT(status);
}

binder::Status SurfaceComposerAIDL::getDisplayNativePrimaries(const sp<IBinder>& display,
                                                              gui::DisplayPrimaries* outPrimaries) {
    ui::DisplayPrimaries primaries;
    status_t status = mFlinger->getDisplayNativePrimaries(display, primaries);
    if (status == NO_ERROR) {
        outPrimaries->red.X = primaries.red.X;
        outPrimaries->red.Y = primaries.red.Y;
        outPrimaries->red.Z = primaries.red.Z;

        outPrimaries->green.X = primaries.green.X;
        outPrimaries->green.Y = primaries.green.Y;
        outPrimaries->green.Z = primaries.green.Z;

        outPrimaries->blue.X = primaries.blue.X;
        outPrimaries->blue.Y = primaries.blue.Y;
        outPrimaries->blue.Z = primaries.blue.Z;

        outPrimaries->white.X = primaries.white.X;
        outPrimaries->white.Y = primaries.white.Y;
        outPrimaries->white.Z = primaries.white.Z;
    }
    return binderStatusFromStatusT(status);
}

binder::Status SurfaceComposerAIDL::setActiveColorMode(const sp<IBinder>& display, int colorMode) {
    status_t status = checkAccessPermission();
    if (status == OK) {
        status = mFlinger->setActiveColorMode(display, static_cast<ui::ColorMode>(colorMode));
    }
    return binderStatusFromStatusT(status);
}

binder::Status SurfaceComposerAIDL::setBootDisplayMode(const sp<IBinder>& display,
                                                       int displayModeId) {
    status_t status = checkAccessPermission();
    if (status == OK) {
        status = mFlinger->setBootDisplayMode(display, DisplayModeId{displayModeId});
    }
    return binderStatusFromStatusT(status);
}

binder::Status SurfaceComposerAIDL::clearBootDisplayMode(const sp<IBinder>& display) {
    status_t status = checkAccessPermission();
    if (status == OK) {
        status = mFlinger->clearBootDisplayMode(display);
    }
    return binderStatusFromStatusT(status);
}

binder::Status SurfaceComposerAIDL::getOverlaySupport(gui::OverlayProperties* outProperties) {
    status_t status = checkAccessPermission();
    if (status == OK) {
        status = mFlinger->getOverlaySupport(outProperties);
    }
    return binderStatusFromStatusT(status);
}

binder::Status SurfaceComposerAIDL::getBootDisplayModeSupport(bool* outMode) {
    status_t status = checkAccessPermission();
    if (status == OK) {
        status = mFlinger->getBootDisplayModeSupport(outMode);
    }
    return binderStatusFromStatusT(status);
}

binder::Status SurfaceComposerAIDL::getHdrConversionCapabilities(
        std::vector<gui::HdrConversionCapability>* hdrConversionCapabilities) {
    status_t status = checkAccessPermission();
    if (status == OK) {
        status = mFlinger->getHdrConversionCapabilities(hdrConversionCapabilities);
    }
    return binderStatusFromStatusT(status);
}

binder::Status SurfaceComposerAIDL::setHdrConversionStrategy(
        const gui::HdrConversionStrategy& hdrConversionStrategy,
        int32_t* outPreferredHdrOutputType) {
    status_t status = checkAccessPermission();
    if (status == OK) {
        status = mFlinger->setHdrConversionStrategy(hdrConversionStrategy,
                                                    outPreferredHdrOutputType);
    }
    return binderStatusFromStatusT(status);
}

binder::Status SurfaceComposerAIDL::getHdrOutputConversionSupport(bool* outMode) {
    status_t status = checkAccessPermission();
    if (status == OK) {
        status = mFlinger->getHdrOutputConversionSupport(outMode);
    }
    return binderStatusFromStatusT(status);
}

binder::Status SurfaceComposerAIDL::setAutoLowLatencyMode(const sp<IBinder>& display, bool on) {
    status_t status = checkAccessPermission();
    if (status != OK) {
        return binderStatusFromStatusT(status);
    }
    mFlinger->setAutoLowLatencyMode(display, on);
    return binder::Status::ok();
}

binder::Status SurfaceComposerAIDL::setGameContentType(const sp<IBinder>& display, bool on) {
    status_t status = checkAccessPermission();
    if (status != OK) {
        return binderStatusFromStatusT(status);
    }
    mFlinger->setGameContentType(display, on);
    return binder::Status::ok();
}

binder::Status SurfaceComposerAIDL::captureDisplay(
        const DisplayCaptureArgs& args, const sp<IScreenCaptureListener>& captureListener) {
    mFlinger->captureDisplay(args, captureListener);
    return binderStatusFromStatusT(NO_ERROR);
}

binder::Status SurfaceComposerAIDL::captureDisplayById(
        int64_t displayId, const CaptureArgs& args,
        const sp<IScreenCaptureListener>& captureListener) {
    // status_t status;
    IPCThreadState* ipc = IPCThreadState::self();
    const int uid = ipc->getCallingUid();
    if (uid == AID_ROOT || uid == AID_GRAPHICS || uid == AID_SYSTEM || uid == AID_SHELL) {
        std::optional<DisplayId> id = DisplayId::fromValue(static_cast<uint64_t>(displayId));
        mFlinger->captureDisplay(*id, args, captureListener);
    } else {
        invokeScreenCaptureError(PERMISSION_DENIED, captureListener);
    }
    return binderStatusFromStatusT(NO_ERROR);
}

binder::Status SurfaceComposerAIDL::captureLayers(
        const LayerCaptureArgs& args, const sp<IScreenCaptureListener>& captureListener) {
    mFlinger->captureLayers(args, captureListener);
    return binderStatusFromStatusT(NO_ERROR);
}

binder::Status SurfaceComposerAIDL::overrideHdrTypes(const sp<IBinder>& display,
                                                     const std::vector<int32_t>& hdrTypes) {
    // overrideHdrTypes is used by CTS tests, which acquire the necessary
    // permission dynamically. Don't use the permission cache for this check.
    status_t status = checkAccessPermission(false);
    if (status != OK) {
        return binderStatusFromStatusT(status);
    }

    std::vector<ui::Hdr> hdrTypesVector;
    for (int32_t i : hdrTypes) {
        hdrTypesVector.push_back(static_cast<ui::Hdr>(i));
    }
    status = mFlinger->overrideHdrTypes(display, hdrTypesVector);
    return binderStatusFromStatusT(status);
}

binder::Status SurfaceComposerAIDL::onPullAtom(int32_t atomId, gui::PullAtomData* outPullData) {
    status_t status;
    const int uid = IPCThreadState::self()->getCallingUid();
    if (uid != AID_SYSTEM) {
        status = PERMISSION_DENIED;
    } else {
        status = mFlinger->onPullAtom(atomId, &outPullData->data, &outPullData->success);
    }
    return binderStatusFromStatusT(status);
}

binder::Status SurfaceComposerAIDL::getLayerDebugInfo(std::vector<gui::LayerDebugInfo>* outLayers) {
    if (!outLayers) {
        return binderStatusFromStatusT(UNEXPECTED_NULL);
    }

    IPCThreadState* ipc = IPCThreadState::self();
    const int pid = ipc->getCallingPid();
    const int uid = ipc->getCallingUid();
    if ((uid != AID_SHELL) && !PermissionCache::checkPermission(sDump, pid, uid)) {
        ALOGE("Layer debug info permission denied for pid=%d, uid=%d", pid, uid);
        return binderStatusFromStatusT(PERMISSION_DENIED);
    }
    status_t status = mFlinger->getLayerDebugInfo(outLayers);
    return binderStatusFromStatusT(status);
}

binder::Status SurfaceComposerAIDL::getCompositionPreference(gui::CompositionPreference* outPref) {
    ui::Dataspace dataspace;
    ui::PixelFormat pixelFormat;
    ui::Dataspace wideColorGamutDataspace;
    ui::PixelFormat wideColorGamutPixelFormat;
    status_t status =
            mFlinger->getCompositionPreference(&dataspace, &pixelFormat, &wideColorGamutDataspace,
                                               &wideColorGamutPixelFormat);
    if (status == NO_ERROR) {
        outPref->defaultDataspace = static_cast<int32_t>(dataspace);
        outPref->defaultPixelFormat = static_cast<int32_t>(pixelFormat);
        outPref->wideColorGamutDataspace = static_cast<int32_t>(wideColorGamutDataspace);
        outPref->wideColorGamutPixelFormat = static_cast<int32_t>(wideColorGamutPixelFormat);
    }
    return binderStatusFromStatusT(status);
}

binder::Status SurfaceComposerAIDL::getDisplayedContentSamplingAttributes(
        const sp<IBinder>& display, gui::ContentSamplingAttributes* outAttrs) {
    status_t status = checkAccessPermission();
    if (status != OK) {
        return binderStatusFromStatusT(status);
    }

    ui::PixelFormat format;
    ui::Dataspace dataspace;
    uint8_t componentMask;
    status = mFlinger->getDisplayedContentSamplingAttributes(display, &format, &dataspace,
                                                             &componentMask);
    if (status == NO_ERROR) {
        outAttrs->format = static_cast<int32_t>(format);
        outAttrs->dataspace = static_cast<int32_t>(dataspace);
        outAttrs->componentMask = static_cast<int8_t>(componentMask);
    }
    return binderStatusFromStatusT(status);
}

binder::Status SurfaceComposerAIDL::setDisplayContentSamplingEnabled(const sp<IBinder>& display,
                                                                     bool enable,
                                                                     int8_t componentMask,
                                                                     int64_t maxFrames) {
    status_t status = checkAccessPermission();
    if (status == OK) {
        status = mFlinger->setDisplayContentSamplingEnabled(display, enable,
                                                            static_cast<uint8_t>(componentMask),
                                                            static_cast<uint64_t>(maxFrames));
    }
    return binderStatusFromStatusT(status);
}

binder::Status SurfaceComposerAIDL::getDisplayedContentSample(const sp<IBinder>& display,
                                                              int64_t maxFrames, int64_t timestamp,
                                                              gui::DisplayedFrameStats* outStats) {
    if (!outStats) {
        return binderStatusFromStatusT(BAD_VALUE);
    }

    status_t status = checkAccessPermission();
    if (status != OK) {
        return binderStatusFromStatusT(status);
    }

    DisplayedFrameStats stats;
    status = mFlinger->getDisplayedContentSample(display, static_cast<uint64_t>(maxFrames),
                                                 static_cast<uint64_t>(timestamp), &stats);
    if (status == NO_ERROR) {
        // convert from ui::DisplayedFrameStats to gui::DisplayedFrameStats
        outStats->numFrames = static_cast<int64_t>(stats.numFrames);
        outStats->component_0_sample.reserve(stats.component_0_sample.size());
        for (const auto& s : stats.component_0_sample) {
            outStats->component_0_sample.push_back(static_cast<int64_t>(s));
        }
        outStats->component_1_sample.reserve(stats.component_1_sample.size());
        for (const auto& s : stats.component_1_sample) {
            outStats->component_1_sample.push_back(static_cast<int64_t>(s));
        }
        outStats->component_2_sample.reserve(stats.component_2_sample.size());
        for (const auto& s : stats.component_2_sample) {
            outStats->component_2_sample.push_back(static_cast<int64_t>(s));
        }
        outStats->component_3_sample.reserve(stats.component_3_sample.size());
        for (const auto& s : stats.component_3_sample) {
            outStats->component_3_sample.push_back(static_cast<int64_t>(s));
        }
    }
    return binderStatusFromStatusT(status);
}

binder::Status SurfaceComposerAIDL::getProtectedContentSupport(bool* outSupported) {
    status_t status = mFlinger->getProtectedContentSupport(outSupported);
    return binderStatusFromStatusT(status);
}

binder::Status SurfaceComposerAIDL::isWideColorDisplay(const sp<IBinder>& token,
                                                       bool* outIsWideColorDisplay) {
    status_t status = mFlinger->isWideColorDisplay(token, outIsWideColorDisplay);
    return binderStatusFromStatusT(status);
}

binder::Status SurfaceComposerAIDL::addRegionSamplingListener(
        const gui::ARect& samplingArea, const sp<IBinder>& stopLayerHandle,
        const sp<gui::IRegionSamplingListener>& listener) {
    status_t status = checkReadFrameBufferPermission();
    if (status != OK) {
        return binderStatusFromStatusT(status);
    }
    android::Rect rect;
    rect.left = samplingArea.left;
    rect.top = samplingArea.top;
    rect.right = samplingArea.right;
    rect.bottom = samplingArea.bottom;
    status = mFlinger->addRegionSamplingListener(rect, stopLayerHandle, listener);
    return binderStatusFromStatusT(status);
}

binder::Status SurfaceComposerAIDL::removeRegionSamplingListener(
        const sp<gui::IRegionSamplingListener>& listener) {
    status_t status = checkReadFrameBufferPermission();
    if (status == OK) {
        status = mFlinger->removeRegionSamplingListener(listener);
    }
    return binderStatusFromStatusT(status);
}

binder::Status SurfaceComposerAIDL::addFpsListener(int32_t taskId,
                                                   const sp<gui::IFpsListener>& listener) {
    status_t status = checkReadFrameBufferPermission();
    if (status == OK) {
        status = mFlinger->addFpsListener(taskId, listener);
    }
    return binderStatusFromStatusT(status);
}

binder::Status SurfaceComposerAIDL::removeFpsListener(const sp<gui::IFpsListener>& listener) {
    status_t status = checkReadFrameBufferPermission();
    if (status == OK) {
        status = mFlinger->removeFpsListener(listener);
    }
    return binderStatusFromStatusT(status);
}

binder::Status SurfaceComposerAIDL::addTunnelModeEnabledListener(
        const sp<gui::ITunnelModeEnabledListener>& listener) {
    status_t status = checkAccessPermission();
    if (status == OK) {
        status = mFlinger->addTunnelModeEnabledListener(listener);
    }
    return binderStatusFromStatusT(status);
}

binder::Status SurfaceComposerAIDL::removeTunnelModeEnabledListener(
        const sp<gui::ITunnelModeEnabledListener>& listener) {
    status_t status = checkAccessPermission();
    if (status == OK) {
        status = mFlinger->removeTunnelModeEnabledListener(listener);
    }
    return binderStatusFromStatusT(status);
}

binder::Status SurfaceComposerAIDL::setDesiredDisplayModeSpecs(const sp<IBinder>& displayToken,
                                                               const gui::DisplayModeSpecs& specs) {
    status_t status = checkAccessPermission();
    if (status == OK) {
        status = mFlinger->setDesiredDisplayModeSpecs(displayToken, specs);
    }
    return binderStatusFromStatusT(status);
}

binder::Status SurfaceComposerAIDL::getDesiredDisplayModeSpecs(const sp<IBinder>& displayToken,
                                                               gui::DisplayModeSpecs* outSpecs) {
    if (!outSpecs) {
        return binderStatusFromStatusT(BAD_VALUE);
    }

    status_t status = checkAccessPermission();
    if (status != OK) {
        return binderStatusFromStatusT(status);
    }

    status = mFlinger->getDesiredDisplayModeSpecs(displayToken, outSpecs);
    return binderStatusFromStatusT(status);
}

binder::Status SurfaceComposerAIDL::getDisplayBrightnessSupport(const sp<IBinder>& displayToken,
                                                                bool* outSupport) {
    status_t status = mFlinger->getDisplayBrightnessSupport(displayToken, outSupport);
    return binderStatusFromStatusT(status);
}

binder::Status SurfaceComposerAIDL::setDisplayBrightness(const sp<IBinder>& displayToken,
                                                         const gui::DisplayBrightness& brightness) {
    status_t status = checkControlDisplayBrightnessPermission();
    if (status == OK) {
        status = mFlinger->setDisplayBrightness(displayToken, brightness);
    }
    return binderStatusFromStatusT(status);
}

binder::Status SurfaceComposerAIDL::addHdrLayerInfoListener(
        const sp<IBinder>& displayToken, const sp<gui::IHdrLayerInfoListener>& listener) {
    status_t status = checkControlDisplayBrightnessPermission();
    if (status == OK) {
        status = mFlinger->addHdrLayerInfoListener(displayToken, listener);
    }
    return binderStatusFromStatusT(status);
}

binder::Status SurfaceComposerAIDL::removeHdrLayerInfoListener(
        const sp<IBinder>& displayToken, const sp<gui::IHdrLayerInfoListener>& listener) {
    status_t status = checkControlDisplayBrightnessPermission();
    if (status == OK) {
        status = mFlinger->removeHdrLayerInfoListener(displayToken, listener);
    }
    return binderStatusFromStatusT(status);
}

binder::Status SurfaceComposerAIDL::notifyPowerBoost(int boostId) {
    status_t status = checkAccessPermission();
    if (status == OK) {
        status = mFlinger->notifyPowerBoost(boostId);
    }
    return binderStatusFromStatusT(status);
}

binder::Status SurfaceComposerAIDL::setGlobalShadowSettings(const gui::Color& ambientColor,
                                                            const gui::Color& spotColor,
                                                            float lightPosY, float lightPosZ,
                                                            float lightRadius) {
    status_t status = checkAccessPermission();
    if (status != OK) {
        return binderStatusFromStatusT(status);
    }

    half4 ambientColorHalf = {ambientColor.r, ambientColor.g, ambientColor.b, ambientColor.a};
    half4 spotColorHalf = {spotColor.r, spotColor.g, spotColor.b, spotColor.a};
    status = mFlinger->setGlobalShadowSettings(ambientColorHalf, spotColorHalf, lightPosY,
                                               lightPosZ, lightRadius);
    return binderStatusFromStatusT(status);
}

binder::Status SurfaceComposerAIDL::getDisplayDecorationSupport(
        const sp<IBinder>& displayToken, std::optional<gui::DisplayDecorationSupport>* outSupport) {
    std::optional<aidl::android::hardware::graphics::common::DisplayDecorationSupport> support;
    status_t status = mFlinger->getDisplayDecorationSupport(displayToken, &support);
    if (status != NO_ERROR) {
        ALOGE("getDisplayDecorationSupport failed with error %d", status);
        return binderStatusFromStatusT(status);
    }

    if (!support || !support.has_value()) {
        outSupport->reset();
    } else {
        outSupport->emplace();
        outSupport->value().format = static_cast<int32_t>(support->format);
        outSupport->value().alphaInterpretation =
                static_cast<int32_t>(support->alphaInterpretation);
    }

    return binder::Status::ok();
}

binder::Status SurfaceComposerAIDL::setGameModeFrameRateOverride(int32_t uid, float frameRate) {
    status_t status;
    const int c_uid = IPCThreadState::self()->getCallingUid();
    if (c_uid == AID_ROOT || c_uid == AID_SYSTEM) {
        status = mFlinger->setGameModeFrameRateOverride(uid, frameRate);
    } else {
        ALOGE("setGameModeFrameRateOverride() permission denied for uid: %d", c_uid);
        status = PERMISSION_DENIED;
    }
    return binderStatusFromStatusT(status);
}

binder::Status SurfaceComposerAIDL::setGameDefaultFrameRateOverride(int32_t uid, float frameRate) {
    status_t status;
    const int c_uid = IPCThreadState::self()->getCallingUid();
    if (c_uid == AID_ROOT || c_uid == AID_SYSTEM) {
        status = mFlinger->setGameDefaultFrameRateOverride(uid, frameRate);
    } else {
        ALOGE("setGameDefaultFrameRateOverride() permission denied for uid: %d", c_uid);
        status = PERMISSION_DENIED;
    }
    return binderStatusFromStatusT(status);
}

binder::Status SurfaceComposerAIDL::enableRefreshRateOverlay(bool active) {
    mFlinger->sfdo_enableRefreshRateOverlay(active);
    return binder::Status::ok();
}

binder::Status SurfaceComposerAIDL::setDebugFlash(int delay) {
    mFlinger->sfdo_setDebugFlash(delay);
    return binder::Status::ok();
}

binder::Status SurfaceComposerAIDL::scheduleComposite() {
    mFlinger->sfdo_scheduleComposite();
    return binder::Status::ok();
}

binder::Status SurfaceComposerAIDL::scheduleCommit() {
    mFlinger->sfdo_scheduleCommit();
    return binder::Status::ok();
}

binder::Status SurfaceComposerAIDL::forceClientComposition(bool enabled) {
    mFlinger->sfdo_forceClientComposition(enabled);
    return binder::Status::ok();
}

binder::Status SurfaceComposerAIDL::updateSmallAreaDetection(const std::vector<int32_t>& appIds,
                                                             const std::vector<float>& thresholds) {
    status_t status;
    const int c_uid = IPCThreadState::self()->getCallingUid();
    if (c_uid == AID_ROOT || c_uid == AID_SYSTEM) {
        if (appIds.size() != thresholds.size()) return binderStatusFromStatusT(BAD_VALUE);

        std::vector<std::pair<int32_t, float>> mappings;
        const size_t size = appIds.size();
        mappings.reserve(size);
        for (int i = 0; i < size; i++) {
            auto row = std::make_pair(appIds[i], thresholds[i]);
            mappings.push_back(row);
        }
        status = mFlinger->updateSmallAreaDetection(mappings);
    } else {
        ALOGE("updateSmallAreaDetection() permission denied for uid: %d", c_uid);
        status = PERMISSION_DENIED;
    }
    return binderStatusFromStatusT(status);
}

binder::Status SurfaceComposerAIDL::setSmallAreaDetectionThreshold(int32_t appId, float threshold) {
    status_t status;
    const int c_uid = IPCThreadState::self()->getCallingUid();
    if (c_uid == AID_ROOT || c_uid == AID_SYSTEM) {
        status = mFlinger->setSmallAreaDetectionThreshold(appId, threshold);
    } else {
        ALOGE("setSmallAreaDetectionThreshold() permission denied for uid: %d", c_uid);
        status = PERMISSION_DENIED;
    }
    return binderStatusFromStatusT(status);
}

binder::Status SurfaceComposerAIDL::getGpuContextPriority(int32_t* outPriority) {
    *outPriority = mFlinger->getGpuContextPriority();
    return binder::Status::ok();
}

binder::Status SurfaceComposerAIDL::getMaxAcquiredBufferCount(int32_t* buffers) {
    status_t status = mFlinger->getMaxAcquiredBufferCount(buffers);
    return binderStatusFromStatusT(status);
}

binder::Status SurfaceComposerAIDL::addWindowInfosListener(
        const sp<gui::IWindowInfosListener>& windowInfosListener,
        gui::WindowInfosListenerInfo* outInfo) {
    status_t status;
    const int pid = IPCThreadState::self()->getCallingPid();
    const int uid = IPCThreadState::self()->getCallingUid();
    // TODO(b/270566761) update permissions check so that only system_server and shell can add
    // WindowInfosListeners
    if (uid == AID_SYSTEM || uid == AID_GRAPHICS ||
        checkPermission(sAccessSurfaceFlinger, pid, uid)) {
        status = mFlinger->addWindowInfosListener(windowInfosListener, outInfo);
    } else {
        status = PERMISSION_DENIED;
    }
    return binderStatusFromStatusT(status);
}

binder::Status SurfaceComposerAIDL::removeWindowInfosListener(
        const sp<gui::IWindowInfosListener>& windowInfosListener) {
    status_t status;
    const int pid = IPCThreadState::self()->getCallingPid();
    const int uid = IPCThreadState::self()->getCallingUid();
    if (uid == AID_SYSTEM || uid == AID_GRAPHICS ||
        checkPermission(sAccessSurfaceFlinger, pid, uid)) {
        status = mFlinger->removeWindowInfosListener(windowInfosListener);
    } else {
        status = PERMISSION_DENIED;
    }
    return binderStatusFromStatusT(status);
}

binder::Status SurfaceComposerAIDL::getStalledTransactionInfo(
        int pid, std::optional<gui::StalledTransactionInfo>* outInfo) {
    const int callingPid = IPCThreadState::self()->getCallingPid();
    const int callingUid = IPCThreadState::self()->getCallingUid();
    if (!checkPermission(sAccessSurfaceFlinger, callingPid, callingUid)) {
        return binderStatusFromStatusT(PERMISSION_DENIED);
    }

    std::optional<TransactionHandler::StalledTransactionInfo> stalledTransactionInfo;
    status_t status = mFlinger->getStalledTransactionInfo(pid, stalledTransactionInfo);
    if (stalledTransactionInfo) {
        gui::StalledTransactionInfo result;
        result.layerName = String16{stalledTransactionInfo->layerName.c_str()},
        result.bufferId = stalledTransactionInfo->bufferId,
        result.frameNumber = stalledTransactionInfo->frameNumber,
        outInfo->emplace(std::move(result));
    } else {
        outInfo->reset();
    }
    return binderStatusFromStatusT(status);
}

binder::Status SurfaceComposerAIDL::getSchedulingPolicy(gui::SchedulingPolicy* outPolicy) {
    return gui::getSchedulingPolicy(outPolicy);
}

status_t SurfaceComposerAIDL::checkAccessPermission(bool usePermissionCache) {
    if (!mFlinger->callingThreadHasUnscopedSurfaceFlingerAccess(usePermissionCache)) {
        IPCThreadState* ipc = IPCThreadState::self();
        ALOGE("Permission Denial: can't access SurfaceFlinger pid=%d, uid=%d", ipc->getCallingPid(),
              ipc->getCallingUid());
        return PERMISSION_DENIED;
    }
    return OK;
}

status_t SurfaceComposerAIDL::checkControlDisplayBrightnessPermission() {
    IPCThreadState* ipc = IPCThreadState::self();
    const int pid = ipc->getCallingPid();
    const int uid = ipc->getCallingUid();
    if ((uid != AID_GRAPHICS) && (uid != AID_SYSTEM) &&
        !PermissionCache::checkPermission(sControlDisplayBrightness, pid, uid)) {
        ALOGE("Permission Denial: can't control brightness pid=%d, uid=%d", pid, uid);
        return PERMISSION_DENIED;
    }
    return OK;
}

status_t SurfaceComposerAIDL::checkReadFrameBufferPermission() {
    IPCThreadState* ipc = IPCThreadState::self();
    const int pid = ipc->getCallingPid();
    const int uid = ipc->getCallingUid();
    if ((uid != AID_GRAPHICS) && !PermissionCache::checkPermission(sReadFramebuffer, pid, uid)) {
        ALOGE("Permission Denial: can't read framebuffer pid=%d, uid=%d", pid, uid);
        return PERMISSION_DENIED;
    }
    return OK;
}

void SurfaceFlinger::forceFutureUpdate(int delayInMs) {
    static_cast<void>(mScheduler->scheduleDelayed([&]() { scheduleRepaint(); }, ms2ns(delayInMs)));
}

const DisplayDevice* SurfaceFlinger::getDisplayFromLayerStack(ui::LayerStack layerStack) {
    for (const auto& [_, display] : mDisplays) {
        if (display->getLayerStack() == layerStack) {
            return display.get();
        }
    }
    return nullptr;
}

} // namespace android

#if defined(__gl_h_)
#error "don't include gl/gl.h in this file"
#endif

#if defined(__gl2_h_)
#error "don't include gl2/gl2.h in this file"
#endif

// TODO(b/129481165): remove the #pragma below and fix conversion issues
#pragma clang diagnostic pop // ignored "-Wconversion -Wextra"<|MERGE_RESOLUTION|>--- conflicted
+++ resolved
@@ -971,7 +971,7 @@
             mQtiSFExtnIntf->qtiPostInit(static_cast<android::impl::HWComposer&>(
                                                 mCompositionEngine->getHwComposer()),
                                         static_cast<Hwc2::impl::PowerAdvisor*>(mPowerAdvisor.get()),
-                                        mVsyncConfiguration.get(), getHwComposer().getComposer());
+                                        mScheduler->getVsyncConfiguration_ptr(), getHwComposer().getComposer());
    surfaceflingerextension::QtiExtensionContext::instance().setCompositionEngine(
             &getCompositionEngine());
     mQtiSFExtnIntf->qtiStartUnifiedDraw();
@@ -2888,7 +2888,7 @@
     const auto presentTime = systemTime();
 
     /* QTI_BEGIN */
-    mQtiSFExtnIntf->qtiSetDisplayElapseTime(refreshArgs.earliestPresentTime);
+    //mQtiSFExtnIntf->qtiSetDisplayElapseTime(refreshArgs.earliestPrsesentTime);
     /* QTI_END */
 
     constexpr bool kCursorOnly = false;
@@ -3921,7 +3921,7 @@
 
             // TODO(b/175678251) Call a listener instead.
             if (currentState.physical->hwcDisplayId == getHwComposer().getPrimaryHwcDisplayId()) {
-                mScheduler->resetPhaseConfiguration(display->getActiveMode().fps);
+                resetPhaseConfiguration(display->getActiveMode().fps);
             }
         }
         return;
@@ -3962,22 +3962,14 @@
     }
 }
 
-<<<<<<< HEAD
 void SurfaceFlinger::resetPhaseConfiguration(Fps refreshRate) {
-    // Cancel the pending refresh rate change, if any, before updating the phase configuration.
-    mScheduler->vsyncModulator().cancelRefreshRateChange();
-
-    mVsyncConfiguration->reset();
-    updatePhaseConfiguration(refreshRate);
-    mRefreshRateStats->setRefreshRate(refreshRate);
+    mScheduler->resetPhaseConfiguration(refreshRate);
 
     /* QTI_BEGIN */
     mQtiSFExtnIntf->qtiUpdateVsyncConfiguration();
     /* QTI_END */
 }
 
-=======
->>>>>>> 1488fdf4
 void SurfaceFlinger::processDisplayChangesLocked() {
     // here we take advantage of Vector's copy-on-write semantics to
     // improve performance by skipping the transaction entirely when
@@ -8274,7 +8266,7 @@
     bool hasProtectedLayer = false;
     if (allowProtected && supportsProtected) {
         hasProtectedLayer = mScheduler
-                                    ->schedule([=]() {
+                                    ->schedule([=, this]() {
                                         bool protectedLayerFound = false;
                                         auto layers = getLayerSnapshots();
                                         for (auto& [layer, layerFe] : layers) {
@@ -9085,7 +9077,7 @@
     mActiveDisplayId = activeDisplay.getPhysicalId();
     activeDisplay.getCompositionDisplay()->setLayerCachingTexturePoolEnabled(true);
 
-    mScheduler->resetPhaseConfiguration(activeDisplay.getActiveMode().fps);
+    resetPhaseConfiguration(activeDisplay.getActiveMode().fps);
 
     // TODO(b/255635711): Check for pending mode changes on other displays.
     mScheduler->setModeChangePending(false);
