--- conflicted
+++ resolved
@@ -1526,7 +1526,6 @@
     return NO_ERROR;
 }
 
-<<<<<<< HEAD
 bool SurfaceFlinger::isFpsDeferNeeded(const ActiveModeInfo& info) {
     const auto display = getDefaultDisplayDeviceLocked();
     if (!display || !mThermalLevelFps) {
@@ -1541,10 +1540,7 @@
     return false;
 }
 
-void SurfaceFlinger::setDesiredActiveMode(const ActiveModeInfo& info) {
-=======
 void SurfaceFlinger::setDesiredActiveMode(const ActiveModeInfo& info, bool force) {
->>>>>>> 81672f23
     ATRACE_CALL();
 
     if (!info.mode) {
@@ -1557,8 +1553,6 @@
         return;
     }
 
-<<<<<<< HEAD
-
     if (isFpsDeferNeeded(info)) {
         return;
     }
@@ -1568,10 +1562,7 @@
         mDolphinWrapper.dolphinSetVsyncPeriod(mVsyncPeriod);
     }
 
-    if (display->setDesiredActiveMode(info)) {
-=======
     if (display->setDesiredActiveMode(info, force)) {
->>>>>>> 81672f23
         scheduleComposite(FrameHint::kNone);
 
         // Start receiving vsync samples now, so that we can detect a period
@@ -8851,8 +8842,7 @@
     if (display->refreshRateConfigs().isModeAllowed(preferredDisplayMode->getId())) {
         ALOGV("switching to Scheduler preferred display mode %d",
               preferredDisplayMode->getId().value());
-<<<<<<< HEAD
-        setDesiredActiveMode({preferredDisplayMode, DisplayModeEvent::Changed});
+        setDesiredActiveMode({preferredDisplayMode, DisplayModeEvent::Changed}, force);
         uint32_t hwcDisplayId;
         if (isDisplayExtnEnabled() && getHwcDisplayId(display, &hwcDisplayId)) {
             setDisplayExtnActiveConfig(hwcDisplayId, preferredDisplayMode->getId().value());
@@ -8860,9 +8850,6 @@
                 setupIdleTimeoutHandling(hwcDisplayId);
             }
         }
-=======
-        setDesiredActiveMode({preferredDisplayMode, DisplayModeEvent::Changed}, force);
->>>>>>> 81672f23
     } else {
         LOG_ALWAYS_FATAL("Desired display mode not allowed: %d",
                          preferredDisplayMode->getId().value());
