--- conflicted
+++ resolved
@@ -2217,70 +2217,7 @@
     }
 }
 
-<<<<<<< HEAD
 void SurfaceFlinger::configure() {
-=======
-void SurfaceFlinger::setVsyncEnabled(PhysicalDisplayId id, bool enabled) {
-    const char* const whence = __func__;
-    ATRACE_FORMAT("%s (%d) for %" PRIu64, whence, enabled, id.value);
-
-    // On main thread to avoid race conditions with display power state.
-    static_cast<void>(mScheduler->schedule([=]() FTL_FAKE_GUARD(mStateLock) {
-        {
-            ftl::FakeGuard guard(kMainThreadContext);
-            if (auto schedule = mScheduler->getVsyncSchedule(id)) {
-                schedule->setPendingHardwareVsyncState(enabled);
-            }
-        }
-
-        /* QTI_BEGIN */
-        mQtiSFExtnIntf->qtiSetVsyncEnabledInternal(id, enabled);
-        /* QTI_END */
-
-        ATRACE_FORMAT("%s (%d) for %" PRIu64 " (main thread)", whence, enabled, id.value);
-    }));
-}
-
-bool SurfaceFlinger::wouldPresentEarly(TimePoint frameTime, Period vsyncPeriod) const {
-    const bool isThreeVsyncsAhead = mExpectedPresentTime - frameTime > 2 * vsyncPeriod;
-    return isThreeVsyncsAhead ||
-            getPreviousPresentFence(frameTime, vsyncPeriod)->getSignalTime() !=
-            Fence::SIGNAL_TIME_PENDING;
-}
-
-auto SurfaceFlinger::getPreviousPresentFence(TimePoint frameTime, Period vsyncPeriod) const
-        -> const FenceTimePtr& {
-    const bool isTwoVsyncsAhead = mExpectedPresentTime - frameTime > vsyncPeriod;
-    const size_t i = static_cast<size_t>(isTwoVsyncsAhead);
-    return mPreviousPresentFences[i].fenceTime;
-}
-
-bool SurfaceFlinger::isFencePending(const FenceTimePtr& fence, int graceTimeMs) {
-    ATRACE_CALL();
-    if (fence == FenceTime::NO_FENCE) {
-        return false;
-    }
-
-    const status_t status = fence->wait(graceTimeMs);
-    // This is the same as Fence::Status::Unsignaled, but it saves a getStatus() call,
-    // which calls wait(0) again internally
-    return status == -ETIME;
-}
-
-TimePoint SurfaceFlinger::calculateExpectedPresentTime(TimePoint frameTime) const {
-    const auto& schedule = mScheduler->getVsyncSchedule();
-
-    const TimePoint vsyncDeadline = schedule->vsyncDeadlineAfter(frameTime);
-    if (mScheduler->vsyncModulator().getVsyncConfig().sfOffset > 0) {
-        return vsyncDeadline;
-    }
-
-    // Inflate the expected present time if we're targeting the next vsync.
-    return vsyncDeadline + schedule->period();
-}
-
-void SurfaceFlinger::configure() FTL_FAKE_GUARD(kMainThreadContext) {
->>>>>>> 8f2521a5
     Mutex::Autolock lock(mStateLock);
     if (configureLocked()) {
         setTransactionFlags(eDisplayTransactionNeeded);
@@ -5908,22 +5845,11 @@
         }
 
         getHwComposer().setPowerMode(displayId, mode);
-<<<<<<< HEAD
         if (mLastActiveMode) {
             ALOGI("Deferred active mode change pending, applying now");
             setDesiredActiveMode({mLastActiveMode.value()}, true);
             mLastActiveMode = std::nullopt;
         }
-        if (displayId == mActiveDisplayId && mode != hal::PowerMode::DOZE_SUSPEND) {
-            const bool enable =
-                    mScheduler->getVsyncSchedule(displayId)->getPendingHardwareVsyncState();
-            requestHardwareVsync(displayId, enable);
-
-            mScheduler->enableSyntheticVsync(false);
-
-            constexpr bool kAllowToEnable = true;
-            mScheduler->resyncToHardwareVsync(displayId, kAllowToEnable, refreshRate);
-=======
         if (!qtiIsDummyDisplay) {
             if ((qtiIsPluggablePrioritized && (displayId != getPrimaryDisplayIdLocked())) ||
                 displayId == getPrimaryDisplayIdLocked()) {
@@ -5931,13 +5857,15 @@
             }
         } else {
             if (displayId == mActiveDisplayId && mode != hal::PowerMode::DOZE_SUSPEND) {
-                setHWCVsyncEnabled(displayId,
-                                   mScheduler->getVsyncSchedule(displayId)
-                                           ->getPendingHardwareVsyncState());
+                const bool enable =
+                        mScheduler->getVsyncSchedule(displayId)->getPendingHardwareVsyncState();
+                requestHardwareVsync(displayId, enable);
+
                 mScheduler->enableSyntheticVsync(false);
-                mScheduler->resyncToHardwareVsync(displayId, true /* allowToEnable */, refreshRate);
-            }
->>>>>>> 8f2521a5
+
+                constexpr bool kAllowToEnable = true;
+                mScheduler->resyncToHardwareVsync(displayId, kAllowToEnable, refreshRate);
+            }
         }
 
         mVisibleRegionsDirty = true;
@@ -5951,34 +5879,22 @@
             setHWCVsyncEnabled(displayId, false);
         } else {
             if (displayId == mActiveDisplayId) {
-                if (setSchedFifo(false) != NO_ERROR) {
-                    ALOGW("Failed to set SCHED_OTHER after powering off active display: %s",
-                          strerror(errno));
-                }
-                if (setSchedAttr(false) != NO_ERROR) {
-                    ALOGW("Failed set uclamp.min after powering off active display: %s",
-                          strerror(errno));
-                }
-
-<<<<<<< HEAD
-        if (displayId == mActiveDisplayId) {
-            if (const auto display = getActivatableDisplay()) {
-                onActiveDisplayChangedLocked(activeDisplay.get(), *display);
-            } else {
-                if (setSchedFifo(false) != NO_ERROR) {
-                    ALOGW("Failed to set SCHED_OTHER after powering off active display: %s",
-                          strerror(errno));
-                }
-                if (setSchedAttr(false) != NO_ERROR) {
-                    ALOGW("Failed set uclamp.min after powering off active display: %s",
-                          strerror(errno));
-                }
-
-=======
->>>>>>> 8f2521a5
-                if (*currentModeOpt != hal::PowerMode::DOZE_SUSPEND) {
-                    mScheduler->disableHardwareVsync(displayId, true);
-                    mScheduler->enableSyntheticVsync();
+                if (const auto display = getActivatableDisplay()) {
+                    onActiveDisplayChangedLocked(activeDisplay.get(), *display);
+                } else {
+                    if (setSchedFifo(false) != NO_ERROR) {
+                        ALOGW("Failed to set SCHED_OTHER after powering off active display: %s",
+                              strerror(errno));
+                    }
+                    if (setSchedAttr(false) != NO_ERROR) {
+                        ALOGW("Failed set uclamp.min after powering off active display: %s",
+                              strerror(errno));
+                    }
+
+                    if (*currentModeOpt != hal::PowerMode::DOZE_SUSPEND) {
+                        mScheduler->disableHardwareVsync(displayId, true);
+                        mScheduler->enableSyntheticVsync();
+                    }
                 }
             }
         }
