--- conflicted
+++ resolved
@@ -4974,7 +4974,9 @@
             resolvedState.externalTexture =
                     getExternalTextureFromBufferData(*resolvedState.state.bufferData,
                                                      layerName.c_str(), transactionId);
-<<<<<<< HEAD
+            if (resolvedState.externalTexture) {
+                resolvedState.state.bufferData->buffer = resolvedState.externalTexture->getBuffer();
+            }
 
             /* QTI_BEGIN */
             mQtiSFExtnIntf->qtiDolphinTrackBufferIncrement(layerName.c_str());
@@ -4984,11 +4986,6 @@
                                                     *resolvedState.state.bufferData);
             /* QTI_END */
 
-=======
-            if (resolvedState.externalTexture) {
-                resolvedState.state.bufferData->buffer = resolvedState.externalTexture->getBuffer();
-            }
->>>>>>> ca7524a7
             mBufferCountTracker.increment(resolvedState.state.surface->localBinder());
         }
         resolvedState.layerId = LayerHandle::getLayerId(resolvedState.state.surface);
