/*
 * Copyright (C) 2007 The Android Open Source Project
 *
 * Licensed under the Apache License, Version 2.0 (the "License");
 * you may not use this file except in compliance with the License.
 * You may obtain a copy of the License at
 *
 *      http://www.apache.org/licenses/LICENSE-2.0
 *
 * Unless required by applicable law or agreed to in writing, software
 * distributed under the License is distributed on an "AS IS" BASIS,
 * WITHOUT WARRANTIES OR CONDITIONS OF ANY KIND, either express or implied.
 * See the License for the specific language governing permissions and
 * limitations under the License.
 */

// TODO(b/129481165): remove the #pragma below and fix conversion issues
#pragma clang diagnostic push
#pragma clang diagnostic ignored "-Wconversion"
#pragma clang diagnostic ignored "-Wextra"

//#define LOG_NDEBUG 0
#define ATRACE_TAG ATRACE_TAG_GRAPHICS

#include "SurfaceFlinger.h"

#include <android-base/parseint.h>
#include <aidl/vendor/qti/hardware/display/config/IDisplayConfig.h>
#include <aidl/vendor/qti/hardware/display/config/IDisplayConfigCallback.h>
#include <aidl/vendor/qti/hardware/display/config/BnDisplayConfigCallback.h>
#include <android/binder_process.h>
#include <android/binder_manager.h>
#include <android-base/properties.h>
#include <android-base/stringprintf.h>
#include <android-base/strings.h>
#include <android/configuration.h>
#include <android/gui/IDisplayEventConnection.h>
#include <android/hardware/configstore/1.0/ISurfaceFlingerConfigs.h>
#include <android/hardware/configstore/1.1/ISurfaceFlingerConfigs.h>
#include <android/hardware/configstore/1.1/types.h>
#include <android/hardware/power/Boost.h>
#include <android/native_window.h>
#include <android/os/IInputFlinger.h>
#include <binder/IPCThreadState.h>
#include <binder/IServiceManager.h>
#include <binder/PermissionCache.h>
#include <compositionengine/CompositionEngine.h>
#include <compositionengine/CompositionRefreshArgs.h>
#include <compositionengine/Display.h>
#include <compositionengine/DisplayColorProfile.h>
#include <compositionengine/DisplayCreationArgs.h>
#include <compositionengine/LayerFECompositionState.h>
#include <compositionengine/OutputLayer.h>
#include <compositionengine/RenderSurface.h>
#include <compositionengine/impl/OutputCompositionState.h>
#include <compositionengine/impl/OutputLayerCompositionState.h>
#include <configstore/Utils.h>
#include <cutils/compiler.h>
#include <cutils/properties.h>
#include <ftl/fake_guard.h>
#include <ftl/future.h>
#include <ftl/small_map.h>
#include <gui/BufferQueue.h>
#include <gui/DebugEGLImageTracker.h>
#include <gui/IProducerListener.h>
#include <gui/LayerDebugInfo.h>
#include <gui/LayerMetadata.h>
#include <gui/LayerState.h>
#include <gui/Surface.h>
#include <gui/TraceUtils.h>
#include <hidl/ServiceManagement.h>
#include <layerproto/LayerProtoParser.h>
#include <log/log.h>
#include <private/android_filesystem_config.h>
#include <private/gui/SyncFeatures.h>
#include <processgroup/processgroup.h>
#include <renderengine/RenderEngine.h>
#include <renderengine/impl/ExternalTexture.h>
#include <sys/types.h>
#include <sys/stat.h>
#include <fstream>
#include <ui/ColorSpace.h>
#include <ui/DataspaceUtils.h>
#include <ui/DebugUtils.h>
#include <ui/DisplayId.h>
#include <ui/DisplayMode.h>
#include <ui/DisplayStatInfo.h>
#include <ui/DisplayState.h>
#include <ui/DynamicDisplayInfo.h>
#include <ui/GraphicBufferAllocator.h>
#include <ui/PixelFormat.h>
#include <ui/StaticDisplayInfo.h>
#include <utils/StopWatch.h>
#include <utils/String16.h>
#include <utils/String8.h>
#include <utils/Timers.h>
#include <utils/misc.h>

#include <algorithm>
#include <cerrno>
#include <cinttypes>
#include <cmath>
#include <cstdint>
#include <functional>
#include <memory>
#include <mutex>
#include <optional>
#include <type_traits>
#include <unordered_map>

#include <ui/DisplayIdentification.h>
#include "BackgroundExecutor.h"
#include "BufferLayer.h"
#include "BufferQueueLayer.h"
#include "BufferStateLayer.h"
#include "Client.h"
#include "Colorizer.h"
#include "ContainerLayer.h"
#include "DisplayDevice.h"
#include "DisplayHardware/ComposerHal.h"
#include "DisplayHardware/FramebufferSurface.h"
#include "DisplayHardware/HWComposer.h"
#include "DisplayHardware/Hal.h"
#include "DisplayHardware/PowerAdvisor.h"
#include "DisplayHardware/VirtualDisplaySurface.h"
#include "DisplayRenderArea.h"
#include "EffectLayer.h"
#include "Effects/Daltonizer.h"
#include "FlagManager.h"
#include "FpsReporter.h"
#include "FrameTimeline/FrameTimeline.h"
#include "FrameTracer/FrameTracer.h"
#include "HdrLayerInfoReporter.h"
#include "Layer.h"
#include "LayerProtoHelper.h"
#include "LayerRenderArea.h"
#include "LayerVector.h"
#include "MonitoredProducer.h"
#include "MutexUtils.h"
#include "NativeWindowSurface.h"
#include "RefreshRateOverlay.h"
#include "RegionSamplingThread.h"
#include "Scheduler/DispSyncSource.h"
#include "Scheduler/EventThread.h"
#include "Scheduler/LayerHistory.h"
#include "Scheduler/Scheduler.h"
#include "Scheduler/VsyncConfiguration.h"
#include "Scheduler/VsyncController.h"
#include "StartPropertySetThread.h"
#include "SurfaceFlingerProperties.h"
#include "SurfaceInterceptor.h"
#include "TimeStats/TimeStats.h"
#include "TunnelModeEnabledReporter.h"
#include "WindowInfosListenerInvoker.h"
#include <composer_extn_intf.h>

#include "smomo_interface.h"
#include "QtiGralloc.h"
#include "layer_extn_intf.h"

#ifdef QTI_DISPLAY_CONFIG_ENABLED
#include <hardware/hwcomposer_defs.h>
#include <config/client_interface.h>
namespace DisplayConfig {
class ClientInterface;
}
#endif

#include <aidl/android/hardware/graphics/common/DisplayDecorationSupport.h>
#include <aidl/android/hardware/graphics/composer3/DisplayCapability.h>
#include <aidl/android/hardware/graphics/composer3/RenderIntent.h>

// TODO(b/157175504): Restore NO_THREAD_SAFETY_ANALYSIS prohibition and fix all
//   identified issues.
//#undef NO_THREAD_SAFETY_ANALYSIS
//#define NO_THREAD_SAFETY_ANALYSIS \
//    _Pragma("GCC error \"Prefer MAIN_THREAD macros or {Conditional,Timed,Unnecessary}Lock.\"")

composer::ComposerExtnLib composer::ComposerExtnLib::g_composer_ext_lib_;


#ifdef PHASE_OFFSET_EXTN
struct ComposerExtnIntf {
    composer::PhaseOffsetExtnIntf *phaseOffsetExtnIntf = nullptr;
};
struct ComposerExtnIntf g_comp_ext_intf_;
#endif

namespace android {

using namespace std::string_literals;

using namespace hardware::configstore;
using namespace hardware::configstore::V1_0;
using namespace sysprop;

using aidl::android::hardware::graphics::common::DisplayDecorationSupport;
using aidl::android::hardware::graphics::composer3::Capability;
using aidl::android::hardware::graphics::composer3::DisplayCapability;
using CompositionStrategyPredictionState = android::compositionengine::impl::
        OutputCompositionState::CompositionStrategyPredictionState;

using base::StringAppendF;
using gui::DisplayInfo;
using gui::IDisplayEventConnection;
using gui::IWindowInfosListener;
using gui::WindowInfo;
using ui::ColorMode;
using ui::Dataspace;
using ui::DisplayPrimaries;
using ui::RenderIntent;
using aidl::vendor::qti::hardware::display::config::IDisplayConfig;
using aidl::vendor::qti::hardware::display::config::BnDisplayConfigCallback;
using aidl::vendor::qti::hardware::display::config::Attributes;
using aidl::vendor::qti::hardware::display::config::CameraSmoothOp;
using aidl::vendor::qti::hardware::display::config::Concurrency;

using KernelIdleTimerController = scheduler::RefreshRateConfigs::KernelIdleTimerController;

namespace hal = android::hardware::graphics::composer::hal;

namespace {

#pragma clang diagnostic push
#pragma clang diagnostic error "-Wswitch-enum"

bool isWideColorMode(const ColorMode colorMode) {
    switch (colorMode) {
        case ColorMode::DISPLAY_P3:
        case ColorMode::ADOBE_RGB:
        case ColorMode::DCI_P3:
        case ColorMode::BT2020:
        case ColorMode::DISPLAY_BT2020:
        case ColorMode::BT2100_PQ:
        case ColorMode::BT2100_HLG:
            return true;
        case ColorMode::NATIVE:
        case ColorMode::STANDARD_BT601_625:
        case ColorMode::STANDARD_BT601_625_UNADJUSTED:
        case ColorMode::STANDARD_BT601_525:
        case ColorMode::STANDARD_BT601_525_UNADJUSTED:
        case ColorMode::STANDARD_BT709:
        case ColorMode::SRGB:
            return false;
    }
    return false;
}

#pragma clang diagnostic pop

// TODO(b/141333600): Consolidate with DisplayMode::Builder::getDefaultDensity.
constexpr float FALLBACK_DENSITY = ACONFIGURATION_DENSITY_TV;

float getDensityFromProperty(const char* property, bool required) {
    char value[PROPERTY_VALUE_MAX];
    const float density = property_get(property, value, nullptr) > 0 ? std::atof(value) : 0.f;
    if (!density && required) {
        ALOGE("%s must be defined as a build property", property);
        return FALLBACK_DENSITY;
    }
    return density;
}

// Currently we only support V0_SRGB and DISPLAY_P3 as composition preference.
bool validateCompositionDataspace(Dataspace dataspace) {
    return dataspace == Dataspace::V0_SRGB || dataspace == Dataspace::DISPLAY_P3;
}

#ifdef QTI_DISPLAY_CONFIG_ENABLED
class DisplayConfigCallbackHandler : public ::DisplayConfig::ConfigCallback {
public:
    DisplayConfigCallbackHandler(SurfaceFlinger& flinger) : mFlinger(flinger) {
    }
    void NotifyIdleStatus(bool is_idle) {
      ALOGV("received idle notification");
      ATRACE_CALL();
      mFlinger.NotifyIdleStatus();
    }
  private:
    SurfaceFlinger& mFlinger;
};
#endif

#ifdef AIDL_DISPLAY_CONFIG_ENABLED
class DisplayConfigAidlCallbackHandler: public BnDisplayConfigCallback {
 public:
    DisplayConfigAidlCallbackHandler(SurfaceFlinger& flinger) : mFlinger(flinger) {
    }
    virtual ndk::ScopedAStatus notifyCameraSmoothInfo(CameraSmoothOp op, int fps) {
        return ndk::ScopedAStatus::ok();
    }
    virtual ndk::ScopedAStatus notifyCWBBufferDone(int32_t in_error,
                               const ::aidl::android::hardware::common::NativeHandle& in_buffer) {
        return ndk::ScopedAStatus::ok();
    }
    virtual ndk::ScopedAStatus notifyQsyncChange(bool in_qsyncEnabled, int32_t in_refreshRate,
                                                 int32_t in_qsyncRefreshRate) {
        return ndk::ScopedAStatus::ok();
    }
    virtual ndk::ScopedAStatus notifyIdleStatus(bool in_isIdle) {
        return ndk::ScopedAStatus::ok();
    }
    virtual ndk::ScopedAStatus notifyResolutionChange(int32_t displayId, const Attributes& attr) {
        ALOGV("received notification for resolution change");
        ATRACE_CALL();
        mFlinger.NotifyResolutionSwitch(displayId, attr.xRes, attr.yRes, attr.vsyncPeriod);
        return ndk::ScopedAStatus::ok();
    }
    virtual ndk::ScopedAStatus notifyFpsMitigation(int32_t displayId, const Attributes& attr,
                                                   Concurrency concurrency) {
        return ndk::ScopedAStatus::ok();
    }
 private:
    SurfaceFlinger& mFlinger;
};
#endif
struct IdleTimerConfig {
    int32_t timeoutMs;
    bool supportKernelIdleTimer;
};

std::chrono::milliseconds getIdleTimerTimeout(DisplayId displayId) {
    const auto displayIdleTimerMsKey = [displayId] {
        std::stringstream ss;
        ss << "debug.sf.set_idle_timer_ms_" << displayId.value;
        return ss.str();
    }();

    const int32_t displayIdleTimerMs = base::GetIntProperty(displayIdleTimerMsKey, 0);
    if (displayIdleTimerMs > 0) {
        return std::chrono::milliseconds(displayIdleTimerMs);
    }

    const int32_t setIdleTimerMs = base::GetIntProperty("debug.sf.set_idle_timer_ms", 0);
    const int32_t millis = setIdleTimerMs ? setIdleTimerMs : sysprop::set_idle_timer_ms(0);
    return std::chrono::milliseconds(millis);
}

bool getKernelIdleTimerSyspropConfig(DisplayId displayId) {
    const auto displaySupportKernelIdleTimerKey = [displayId] {
        std::stringstream ss;
        ss << "debug.sf.support_kernel_idle_timer_" << displayId.value;
        return ss.str();
    }();

    const auto displaySupportKernelIdleTimer =
            base::GetBoolProperty(displaySupportKernelIdleTimerKey, false);
    return displaySupportKernelIdleTimer || sysprop::support_kernel_idle_timer(false);
}

}  // namespace anonymous

// ---------------------------------------------------------------------------

const String16 sHardwareTest("android.permission.HARDWARE_TEST");
const String16 sAccessSurfaceFlinger("android.permission.ACCESS_SURFACE_FLINGER");
const String16 sRotateSurfaceFlinger("android.permission.ROTATE_SURFACE_FLINGER");
const String16 sReadFramebuffer("android.permission.READ_FRAME_BUFFER");
const String16 sControlDisplayBrightness("android.permission.CONTROL_DISPLAY_BRIGHTNESS");
const String16 sDump("android.permission.DUMP");
const String16 sCaptureBlackoutContent("android.permission.CAPTURE_BLACKOUT_CONTENT");
const String16 sInternalSystemWindow("android.permission.INTERNAL_SYSTEM_WINDOW");

const char* KERNEL_IDLE_TIMER_PROP = "graphics.display.kernel_idle_timer.enabled";

// ---------------------------------------------------------------------------
int64_t SurfaceFlinger::dispSyncPresentTimeOffset;
bool SurfaceFlinger::useHwcForRgbToYuv;
bool SurfaceFlinger::hasSyncFramework;
int64_t SurfaceFlinger::maxFrameBufferAcquiredBuffers;
uint32_t SurfaceFlinger::maxGraphicsWidth;
uint32_t SurfaceFlinger::maxGraphicsHeight;
bool SurfaceFlinger::hasWideColorDisplay;
bool SurfaceFlinger::useContextPriority;
Dataspace SurfaceFlinger::defaultCompositionDataspace = Dataspace::V0_SRGB;
ui::PixelFormat SurfaceFlinger::defaultCompositionPixelFormat = ui::PixelFormat::RGBA_8888;
Dataspace SurfaceFlinger::wideColorGamutCompositionDataspace = Dataspace::V0_SRGB;
ui::PixelFormat SurfaceFlinger::wideColorGamutCompositionPixelFormat = ui::PixelFormat::RGBA_8888;
bool SurfaceFlinger::sDirectStreaming;
LatchUnsignaledConfig SurfaceFlinger::enableLatchUnsignaledConfig;

#ifdef AIDL_DISPLAY_CONFIG_ENABLED
std::shared_ptr<IDisplayConfig> displayConfigIntf = nullptr;
std::shared_ptr<DisplayConfigAidlCallbackHandler> mAidlCallbackHandler = nullptr;
int64_t callbackClientId = -1;
#endif

#ifdef QTI_DISPLAY_CONFIG_ENABLED
::DisplayConfig::ClientInterface *mDisplayConfigIntf = nullptr;
DisplayConfigCallbackHandler *mDisplayConfigCallbackhandler = nullptr;
#endif

std::string decodeDisplayColorSetting(DisplayColorSetting displayColorSetting) {
    switch(displayColorSetting) {
        case DisplayColorSetting::kManaged:
            return std::string("Managed");
        case DisplayColorSetting::kUnmanaged:
            return std::string("Unmanaged");
        case DisplayColorSetting::kEnhanced:
            return std::string("Enhanced");
        default:
            return std::string("Unknown ") +
                std::to_string(static_cast<int>(displayColorSetting));
    }
}

bool callingThreadHasRotateSurfaceFlingerAccess() {
    IPCThreadState* ipc = IPCThreadState::self();
    const int pid = ipc->getCallingPid();
    const int uid = ipc->getCallingUid();
    return uid == AID_GRAPHICS || uid == AID_SYSTEM ||
            PermissionCache::checkPermission(sRotateSurfaceFlinger, pid, uid);
}

bool callingThreadHasInternalSystemWindowAccess() {
    IPCThreadState* ipc = IPCThreadState::self();
    const int pid = ipc->getCallingPid();
    const int uid = ipc->getCallingUid();
    return uid == AID_GRAPHICS || uid == AID_SYSTEM ||
        PermissionCache::checkPermission(sInternalSystemWindow, pid, uid);
}

void SurfaceFlinger::setRefreshRates(const sp<DisplayDevice>& display) {
    // Get Primary Smomo Instance.
    std::vector<float> refreshRates;

    auto iter = display->refreshRateConfigs().getAllRefreshRates().cbegin();
    while (iter != display->refreshRateConfigs().getAllRefreshRates().cend()) {
        if (display->refreshRateConfigs().isModeAllowed(iter->second->getId())) {
            refreshRates.push_back(iter->second->getFps().getValue());
        }
        ++iter;
    }

    SmomoIntf *smoMo = nullptr;
    for (auto &instance: mSmomoInstances) {
        smoMo = instance.smoMo;
        if (smoMo == nullptr) {
            continue;
        }
        smoMo->SetDisplayRefreshRates(refreshRates);
    }
}

bool LayerExtWrapper::init() {
    mLayerExtLibHandle = dlopen(LAYER_EXTN_LIBRARY_NAME, RTLD_NOW);
    if (!mLayerExtLibHandle) {
        ALOGE("Unable to open layer ext lib: %s", dlerror());
        return false;
    }

    mLayerExtCreateFunc =
        reinterpret_cast<CreateLayerExtnFuncPtr>(dlsym(mLayerExtLibHandle,
            CREATE_LAYER_EXTN_INTERFACE));
    mLayerExtDestroyFunc =
        reinterpret_cast<DestroyLayerExtnFuncPtr>(dlsym(mLayerExtLibHandle,
            DESTROY_LAYER_EXTN_INTERFACE));

    if (!mLayerExtCreateFunc || !mLayerExtDestroyFunc) {
        ALOGE("Can't load layer ext symbols: %s", dlerror());
        dlclose(mLayerExtLibHandle);
        return false;
    }

    if (!mLayerExtCreateFunc(LAYER_EXTN_VERSION_TAG, &mInst)) {
        ALOGE("Unable to create layer ext interface");
        dlclose(mLayerExtLibHandle);
        return false;
    }

    return true;
}

LayerExtWrapper::~LayerExtWrapper() {
    if (mInst) {
        mLayerExtDestroyFunc(mInst);
    }

    if (mLayerExtLibHandle) {
      dlclose(mLayerExtLibHandle);
    }
}

bool DolphinWrapper::init() {
    bool succeed = false;
    mDolphinHandle = dlopen("libdolphin.so", RTLD_NOW);
    if (!mDolphinHandle) {
        ALOGW("Unable to open libdolphin.so: %s.", dlerror());
    } else {
        dolphinInit = (bool (*) ())dlsym(mDolphinHandle, "dolphinInit");
        dolphinSetVsyncPeriod = (void (*) (nsecs_t)) dlsym(mDolphinHandle,
                "dolphinSetVsyncPeriod");
        dolphinTrackBufferIncrement = (void (*) (const char*, int))dlsym(mDolphinHandle,
                "dolphinTrackBufferIncrement");
        dolphinTrackBufferDecrement = (void (*) (const char*, int))dlsym(mDolphinHandle,
                "dolphinTrackBufferDecrement");
        dolphinTrackVsyncSignal = (void (*) (nsecs_t, int64_t, nsecs_t))dlsym(mDolphinHandle,
                "dolphinTrackVsyncSignal");
        bool isFunctionsFound = dolphinInit && dolphinSetVsyncPeriod &&
                                dolphinTrackBufferIncrement && dolphinTrackBufferDecrement &&
                                dolphinTrackVsyncSignal;
        if (isFunctionsFound) {
            dolphinInit();
            succeed = true;
        } else {
            dlclose(mDolphinHandle);
            dolphinInit = nullptr;
            dolphinSetVsyncPeriod = nullptr;
            dolphinTrackBufferIncrement = nullptr;
            dolphinTrackBufferDecrement = nullptr;
            dolphinTrackVsyncSignal = nullptr;
        }
    }
    return succeed;
}

DolphinWrapper::~DolphinWrapper() {
    if (mDolphinHandle) {
        dlclose(mDolphinHandle);
    }
}

SurfaceFlinger::SurfaceFlinger(Factory& factory, SkipInitializationTag)
      : mFactory(factory),
        mPid(getpid()),
        mInterceptor(mFactory.createSurfaceInterceptor()),
        mTimeStats(std::make_shared<impl::TimeStats>()),
        mFrameTracer(mFactory.createFrameTracer()),
        mFrameTimeline(mFactory.createFrameTimeline(mTimeStats, mPid)),
        mCompositionEngine(mFactory.createCompositionEngine()),
        mHwcServiceName(base::GetProperty("debug.sf.hwc_service_name"s, "default"s)),
        mTunnelModeEnabledReporter(new TunnelModeEnabledReporter()),
        mInternalDisplayDensity(getDensityFromProperty("ro.sf.lcd_density", true)),
        mEmulatedDisplayDensity(getDensityFromProperty("qemu.sf.lcd_density", false)),
        mPowerAdvisor(std::make_unique<Hwc2::impl::PowerAdvisor>(*this)),
        mWindowInfosListenerInvoker(sp<WindowInfosListenerInvoker>::make(*this)) {
    ALOGI("Using HWComposer service: %s", mHwcServiceName.c_str());
}

SurfaceFlinger::SurfaceFlinger(Factory& factory) : SurfaceFlinger(factory, SkipInitialization) {
    ALOGI("SurfaceFlinger is starting");

    hasSyncFramework = running_without_sync_framework(true);

    dispSyncPresentTimeOffset = present_time_offset_from_vsync_ns(0);

    useHwcForRgbToYuv = force_hwc_copy_for_virtual_displays(false);

    maxFrameBufferAcquiredBuffers = max_frame_buffer_acquired_buffers(2);

    maxGraphicsWidth = std::max(max_graphics_width(0), 0);
    maxGraphicsHeight = std::max(max_graphics_height(0), 0);

    hasWideColorDisplay = has_wide_color_display(false);
    mDefaultCompositionDataspace =
            static_cast<ui::Dataspace>(default_composition_dataspace(Dataspace::V0_SRGB));
    mWideColorGamutCompositionDataspace = static_cast<ui::Dataspace>(wcg_composition_dataspace(
            hasWideColorDisplay ? Dataspace::DISPLAY_P3 : Dataspace::V0_SRGB));
    defaultCompositionDataspace = mDefaultCompositionDataspace;
    wideColorGamutCompositionDataspace = mWideColorGamutCompositionDataspace;
    defaultCompositionPixelFormat = static_cast<ui::PixelFormat>(
            default_composition_pixel_format(ui::PixelFormat::RGBA_8888));
    wideColorGamutCompositionPixelFormat =
            static_cast<ui::PixelFormat>(wcg_composition_pixel_format(ui::PixelFormat::RGBA_8888));

    mColorSpaceAgnosticDataspace =
            static_cast<ui::Dataspace>(color_space_agnostic_dataspace(Dataspace::UNKNOWN));

    mLayerCachingEnabled = [] {
        const bool enable =
                android::sysprop::SurfaceFlingerProperties::enable_layer_caching().value_or(false);
        return base::GetBoolProperty(std::string("debug.sf.enable_layer_caching"), enable);
    }();

    useContextPriority = use_context_priority(true);

    mInternalDisplayPrimaries = sysprop::getDisplayNativePrimaries();

    // debugging stuff...
    char value[PROPERTY_VALUE_MAX];

    property_get("ro.bq.gpu_to_cpu_unsupported", value, "0");
    mGpuToCpuSupported = !atoi(value);

    property_get("ro.build.type", value, "user");
    mIsUserBuild = strcmp(value, "user") == 0;

    mDebugFlashDelay = base::GetUintProperty("debug.sf.showupdates"s, 0u);

    // DDMS debugging deprecated (b/120782499)
    property_get("debug.sf.ddms", value, "0");
    int debugDdms = atoi(value);
    ALOGI_IF(debugDdms, "DDMS debugging not supported");

    property_get("debug.sf.disable_backpressure", value, "0");
    mPropagateBackpressure = !atoi(value);
    ALOGI_IF(!mPropagateBackpressure, "Disabling backpressure propagation");

    property_get("debug.sf.enable_gl_backpressure", value, "0");
    mPropagateBackpressureClientComposition = atoi(value);
    ALOGI_IF(mPropagateBackpressureClientComposition,
             "Enabling backpressure propagation for Client Composition");

    property_get("ro.surface_flinger.supports_background_blur", value, "0");
    bool supportsBlurs = atoi(value);
    mSupportsBlur = supportsBlurs;
    ALOGI_IF(!mSupportsBlur, "Disabling blur effects, they are not supported.");
    property_get("ro.sf.blurs_are_expensive", value, "0");
    mBlursAreExpensive = atoi(value);

    property_get("vendor.display.enable_fb_scaling", value, "0");
    mUseFbScaling = atoi(value);
    ALOGI_IF(mUseFbScaling, "Enable FrameBuffer Scaling");
    property_get("debug.sf.enable_advanced_sf_phase_offset", value, "0");
    mUseAdvanceSfOffset = atoi(value);
    ALOGI_IF(mUseAdvanceSfOffset, "Enable Advance SF Phase Offset");

    const size_t defaultListSize = ISurfaceComposer::MAX_LAYERS;
    auto listSize = property_get_int32("debug.sf.max_igbp_list_size", int32_t(defaultListSize));
    mMaxGraphicBufferProducerListSize = (listSize > 0) ? size_t(listSize) : defaultListSize;
    mGraphicBufferProducerListSizeLogThreshold =
            std::max(static_cast<int>(0.95 *
                                      static_cast<double>(mMaxGraphicBufferProducerListSize)),
                     1);

    property_get("debug.sf.luma_sampling", value, "1");
    mLumaSampling = atoi(value);

    property_get("debug.sf.disable_client_composition_cache", value, "0");
    mDisableClientCompositionCache = atoi(value);

    property_get("debug.sf.predict_hwc_composition_strategy", value, "1");
    mPredictCompositionStrategy = atoi(value);

    property_get("debug.sf.treat_170m_as_sRGB", value, "0");
    mTreat170mAsSrgb = atoi(value);

    property_get("ro.sf.force_light_brightness", value, "0");
    mForceLightBrightness = atoi(value);

    property_get("ro.sf.force_hwc_brightness", value, "0");
    mForceHwcBrightness = atoi(value);

    property_get("ro.sf.use_latest_hwc_vsync_period", value, "1");
    mUseLatestHwcVsyncPeriod = atoi(value);

    char property[PROPERTY_VALUE_MAX] = {0};
    if((property_get("vendor.display.vsync_reliable_on_doze", property, "0") > 0) &&
        (!strncmp(property, "1", PROPERTY_VALUE_MAX ) ||
        (!strncasecmp(property,"true", PROPERTY_VALUE_MAX )))) {
        mVsyncSourceReliableOnDoze = true;
    }

    // If mPluggableVsyncPrioritized is true then the order of priority of V-syncs is Pluggable
    // followed by Primary and Secondary built-ins.
    if((property_get("vendor.display.pluggable_vsync_prioritized", property, "0") > 0) &&
        (!strncmp(property, "1", PROPERTY_VALUE_MAX ) ||
        (!strncasecmp(property,"true", PROPERTY_VALUE_MAX )))) {
        mPluggableVsyncPrioritized = true;
    }

    // We should be reading 'persist.sys.sf.color_saturation' here
    // but since /data may be encrypted, we need to wait until after vold
    // comes online to attempt to read the property. The property is
    // instead read after the boot animation

    if (base::GetBoolProperty("debug.sf.treble_testing_override"s, false)) {
        // Without the override SurfaceFlinger cannot connect to HIDL
        // services that are not listed in the manifests.  Considered
        // deriving the setting from the set service name, but it
        // would be brittle if the name that's not 'default' is used
        // for production purposes later on.
        ALOGI("Enabling Treble testing override");
        android::hardware::details::setTrebleTestingOverride(true);
    }

#ifdef QTI_DISPLAY_CONFIG_ENABLED
    mDisplayConfigCallbackhandler = new DisplayConfigCallbackHandler(*this);
    int ret = ::DisplayConfig::ClientInterface::Create("SurfaceFlinger"+std::to_string(0),
                                                        mDisplayConfigCallbackhandler,
                                                        &mDisplayConfigIntf);
    if (ret || !mDisplayConfigIntf) {
        ALOGE("DisplayConfig HIDL not present\n");
        mDisplayConfigIntf = nullptr;
    } else {
        ALOGV("DisplayConfig HIDL is present\n");
    }

    if (mDisplayConfigIntf) {
#ifdef DISPLAY_CONFIG_API_LEVEL_1
        std::string value = "";
        std::string qsync_prop = "enable_qsync_idle";
        ret = mDisplayConfigIntf->GetDebugProperty(qsync_prop, &value);
        ALOGI("enable_qsync_idle, ret:%d value:%s", ret, value.c_str());
        if (!ret && (value == "1")) {
          mDisplayConfigIntf->ControlIdleStatusCallback(true);
        }
#endif
    }
#endif
    mRefreshRateOverlaySpinner = property_get_bool("sf.debug.show_refresh_rate_overlay_spinner", 0);

#ifdef AIDL_DISPLAY_CONFIG_ENABLED
    ndk::SpAIBinder binder(
         AServiceManager_checkService("vendor.qti.hardware.display.config.IDisplayConfig/default"));

    if (binder.get() == nullptr) {
        ALOGE("DisplayConfig AIDL is not present");
    } else {
        displayConfigIntf = IDisplayConfig::fromBinder(binder);
        if (displayConfigIntf == nullptr) {
            ALOGE("Failed to retrieve DisplayConfig AIDL binder");
        } else {
            mAidlCallbackHandler = ndk::SharedRefBase::make<DisplayConfigAidlCallbackHandler>(*this);
            displayConfigIntf->registerCallback(mAidlCallbackHandler, &callbackClientId);
            if (callbackClientId >= 0) {
               ALOGI("Registered to displayconfig aidl service and enabled callback");
            }
        }
    }
#endif

    if (!mIsUserBuild && base::GetBoolProperty("debug.sf.enable_transaction_tracing"s, true)) {
        mTransactionTracing.emplace();
    }

    mIgnoreHdrCameraLayers = ignore_hdr_camera_layers(false);

    // Power hint session mode, representing which hint(s) to send: early, late, or both)
    mPowerHintSessionMode =
            {.late = base::GetBoolProperty("debug.sf.send_late_power_session_hint"s, true),
             .early = base::GetBoolProperty("debug.sf.send_early_power_session_hint"s, false)};
}

LatchUnsignaledConfig SurfaceFlinger::getLatchUnsignaledConfig() {
    if (base::GetBoolProperty("debug.sf.latch_unsignaled"s, false)) {
        return LatchUnsignaledConfig::Always;
    }

    if (base::GetBoolProperty("debug.sf.auto_latch_unsignaled"s, true)) {
        return LatchUnsignaledConfig::AutoSingleLayer;
    }

    return LatchUnsignaledConfig::Disabled;
}

SurfaceFlinger::~SurfaceFlinger() {
#ifdef AIDL_DISPLAY_CONFIG_ENABLED
    if (displayConfigIntf && callbackClientId >= 0) {
        displayConfigIntf->unRegisterCallback(callbackClientId);
        callbackClientId = -1;
    }
#endif
}

void SurfaceFlinger::binderDied(const wp<IBinder>&) {
    // the window manager died on us. prepare its eulogy.
    mBootFinished = false;

    // Sever the link to inputflinger since it's gone as well.
    static_cast<void>(mScheduler->schedule([=] { mInputFlinger = nullptr; }));

    // restore initial conditions (default device unblank, etc)
    initializeDisplays();

    // restart the boot-animation
    startBootAnim();
}

void SurfaceFlinger::run() {
    mScheduler->run();
}

sp<ISurfaceComposerClient> SurfaceFlinger::createConnection() {
    const sp<Client> client = new Client(this);
    return client->initCheck() == NO_ERROR ? client : nullptr;
}

sp<IBinder> SurfaceFlinger::createDisplay(const String8& displayName, bool secure) {
    // onTransact already checks for some permissions, but adding an additional check here.
    // This is to ensure that only system and graphics can request to create a secure
    // display. Secure displays can show secure content so we add an additional restriction on it.
    const int uid = IPCThreadState::self()->getCallingUid();
    if (secure && uid != AID_GRAPHICS && uid != AID_SYSTEM) {
        ALOGE("Only privileged processes can create a secure display");
        return nullptr;
    }

    class DisplayToken : public BBinder {
        sp<SurfaceFlinger> flinger;
        virtual ~DisplayToken() {
             // no more references, this display must be terminated
             Mutex::Autolock _l(flinger->mStateLock);
             flinger->mCurrentState.displays.removeItem(this);
             flinger->setTransactionFlags(eDisplayTransactionNeeded);
         }
     public:
        explicit DisplayToken(const sp<SurfaceFlinger>& flinger)
            : flinger(flinger) {
        }
    };

    sp<BBinder> token = new DisplayToken(this);

    Mutex::Autolock _l(mStateLock);
    // Display ID is assigned when virtual display is allocated by HWC.
    DisplayDeviceState state;
    state.isSecure = secure;
    state.displayName = displayName;
    mCurrentState.displays.add(token, state);
    mInterceptor->saveDisplayCreation(state);
    return token;
}

void SurfaceFlinger::destroyDisplay(const sp<IBinder>& displayToken) {
    Mutex::Autolock lock(mStateLock);

    const ssize_t index = mCurrentState.displays.indexOfKey(displayToken);
    if (index < 0) {
        ALOGE("%s: Invalid display token %p", __func__, displayToken.get());
        return;
    }

    const DisplayDeviceState& state = mCurrentState.displays.valueAt(index);
    if (state.physical) {
        ALOGE("%s: Invalid operation on physical display", __func__);
        return;
    }
    mInterceptor->saveDisplayDeletion(state.sequenceId);
    mCurrentState.displays.removeItemsAt(index);
    setTransactionFlags(eDisplayTransactionNeeded);
}

void SurfaceFlinger::enableHalVirtualDisplays(bool enable) {
    auto& generator = mVirtualDisplayIdGenerators.hal;
    if (!generator && enable) {
        ALOGI("Enabling HAL virtual displays");
        generator.emplace(getHwComposer().getMaxVirtualDisplayCount());
    } else if (generator && !enable) {
        ALOGW_IF(generator->inUse(), "Disabling HAL virtual displays while in use");
        generator.reset();
    }
}
VirtualDisplayId SurfaceFlinger::acquireVirtualDisplay(ui::Size resolution,
                                                       ui::PixelFormat format,
                                                       bool canAllocateHwcForVDS) {
    auto& generator = mVirtualDisplayIdGenerators.hal;
    if (canAllocateHwcForVDS && generator) {
        if (const auto id = generator->generateId()) {
            if (getHwComposer().allocateVirtualDisplay(*id, resolution, &format)) {
                return *id;
            }

            generator->releaseId(*id);
        } else {
            ALOGW("%s: Exhausted HAL virtual displays", __func__);
        }

        ALOGW("%s: Falling back to GPU virtual display", __func__);
    }

    const auto id = mVirtualDisplayIdGenerators.gpu.generateId();
    LOG_ALWAYS_FATAL_IF(!id, "Failed to generate ID for GPU virtual display");
    return *id;
}

void SurfaceFlinger::releaseVirtualDisplay(VirtualDisplayId displayId) {
    if (const auto id = HalVirtualDisplayId::tryCast(displayId)) {
        if (auto& generator = mVirtualDisplayIdGenerators.hal) {
            generator->releaseId(*id);
        }
        return;
    }

    const auto id = GpuVirtualDisplayId::tryCast(displayId);
    LOG_ALWAYS_FATAL_IF(!id);
    mVirtualDisplayIdGenerators.gpu.releaseId(*id);
}

std::vector<PhysicalDisplayId> SurfaceFlinger::getPhysicalDisplayIdsLocked() const {
    std::vector<PhysicalDisplayId> displayIds;
    displayIds.reserve(mPhysicalDisplayTokens.size());

    const auto defaultDisplayId = getDefaultDisplayDeviceLocked()->getPhysicalId();
    displayIds.push_back(defaultDisplayId);

    for (const auto& [id, token] : mPhysicalDisplayTokens) {
        if (id != defaultDisplayId) {
            displayIds.push_back(id);
        }
    }

    return displayIds;
}

status_t SurfaceFlinger::getPrimaryPhysicalDisplayId(PhysicalDisplayId* id) const {
    Mutex::Autolock lock(mStateLock);
    *id = getPrimaryDisplayIdLocked();
    return NO_ERROR;
}

sp<IBinder> SurfaceFlinger::getPhysicalDisplayToken(PhysicalDisplayId displayId) const {
    Mutex::Autolock lock(mStateLock);
    return getPhysicalDisplayTokenLocked(displayId);
}

status_t SurfaceFlinger::getColorManagement(bool* outGetColorManagement) const {
    if (!outGetColorManagement) {
        return BAD_VALUE;
    }
    *outGetColorManagement = useColorManagement;
    return NO_ERROR;
}

HWComposer& SurfaceFlinger::getHwComposer() const {
    return mCompositionEngine->getHwComposer();
}

renderengine::RenderEngine& SurfaceFlinger::getRenderEngine() const {
    return mCompositionEngine->getRenderEngine();
}

compositionengine::CompositionEngine& SurfaceFlinger::getCompositionEngine() const {
    return *mCompositionEngine.get();
}

void SurfaceFlinger::bootFinished() {
    if (mBootFinished == true) {
        ALOGE("Extra call to bootFinished");
        return;
    }
    mBootFinished = true;
    if (mStartPropertySetThread->join() != NO_ERROR) {
        ALOGE("Join StartPropertySetThread failed!");
    }

    if (mRenderEnginePrimeCacheFuture.valid()) {
        mRenderEnginePrimeCacheFuture.get();
    }
    const nsecs_t now = systemTime();
    const nsecs_t duration = now - mBootTime;
    ALOGI("Boot is finished (%ld ms)", long(ns2ms(duration)) );

    mFrameTracer->initialize();
    mFrameTimeline->onBootFinished();
    getRenderEngine().setEnableTracing(mFlagManager.use_skia_tracing());

    // wait patiently for the window manager death
    const String16 name("window");
    mWindowManager = defaultServiceManager()->getService(name);
    if (mWindowManager != 0) {
        mWindowManager->linkToDeath(static_cast<IBinder::DeathRecipient*>(this));
    }

    // stop boot animation
    // formerly we would just kill the process, but we now ask it to exit so it
    // can choose where to stop the animation.
    property_set("service.bootanim.exit", "1");

    const int LOGTAG_SF_STOP_BOOTANIM = 60110;
    LOG_EVENT_LONG(LOGTAG_SF_STOP_BOOTANIM,
                   ns2ms(systemTime(SYSTEM_TIME_MONOTONIC)));

    sp<IBinder> input(defaultServiceManager()->getService(String16("inputflinger")));

    static_cast<void>(mScheduler->schedule([=] {
        if (input == nullptr) {
            ALOGE("Failed to link to input service");
        } else {
            mInputFlinger = interface_cast<os::IInputFlinger>(input);
        }

        readPersistentProperties();
        mPowerAdvisor->onBootFinished();
        const bool powerHintEnabled = mFlagManager.use_adpf_cpu_hint();
        mPowerAdvisor->enablePowerHint(powerHintEnabled);
        const bool powerHintUsed = mPowerAdvisor->usePowerHintSession();
        ALOGD("Power hint is %s",
              powerHintUsed ? "supported" : (powerHintEnabled ? "unsupported" : "disabled"));
        if (powerHintUsed) {
            std::optional<pid_t> renderEngineTid = getRenderEngine().getRenderEngineTid();
            std::vector<int32_t> tidList;
            tidList.emplace_back(gettid());
            if (renderEngineTid.has_value()) {
                tidList.emplace_back(*renderEngineTid);
            }
            if (!mPowerAdvisor->startPowerHintSession(tidList)) {
                ALOGW("Cannot start power hint session");
            }
        }

        mBootStage = BootStage::FINISHED;

        if (property_get_bool("sf.debug.show_refresh_rate_overlay", false)) {
            FTL_FAKE_GUARD(mStateLock, enableRefreshRateOverlay(true));
        }
        if (mUseFbScaling) {
            Mutex::Autolock _l(mStateLock);
            ssize_t index = mCurrentState.displays.indexOfKey(getPrimaryDisplayTokenLocked());
            if (index < 0) {
                ALOGE("Invalid token %p", getPrimaryDisplayTokenLocked().get());
            } else {
                DisplayDeviceState& curState = mCurrentState.displays.editValueAt(index);
                DisplayDeviceState& drawState = mDrawingState.displays.editValueAt(index);
                setFrameBufferSizeForScaling(getDefaultDisplayDeviceLocked(), curState, drawState);
            }
        }

    }));

    setupDisplayExtnFeatures();
}

uint32_t SurfaceFlinger::getNewTexture() {
    {
        std::lock_guard lock(mTexturePoolMutex);
        if (!mTexturePool.empty()) {
            uint32_t name = mTexturePool.back();
            mTexturePool.pop_back();
            ATRACE_INT("TexturePoolSize", mTexturePool.size());
            return name;
        }

        // The pool was too small, so increase it for the future
        ++mTexturePoolSize;
    }

    // The pool was empty, so we need to get a new texture name directly using a
    // blocking call to the main thread
    auto genTextures = [this] {
               uint32_t name = 0;
               getRenderEngine().genTextures(1, &name);
               return name;
    };
    if (std::this_thread::get_id() == mMainThreadId) {
        return genTextures();
    } else {
        return mScheduler->schedule(genTextures).get();
    }
}

void SurfaceFlinger::deleteTextureAsync(uint32_t texture) {
    std::lock_guard lock(mTexturePoolMutex);
    // We don't change the pool size, so the fix-up logic in postComposition will decide whether
    // to actually delete this or not based on mTexturePoolSize
    mTexturePool.push_back(texture);
    ATRACE_INT("TexturePoolSize", mTexturePool.size());
}

static std::optional<renderengine::RenderEngine::RenderEngineType>
chooseRenderEngineTypeViaSysProp() {
    char prop[PROPERTY_VALUE_MAX];
    property_get(PROPERTY_DEBUG_RENDERENGINE_BACKEND, prop, "");

    if (strcmp(prop, "gles") == 0) {
        return renderengine::RenderEngine::RenderEngineType::GLES;
    } else if (strcmp(prop, "threaded") == 0) {
        return renderengine::RenderEngine::RenderEngineType::THREADED;
    } else if (strcmp(prop, "skiagl") == 0) {
        return renderengine::RenderEngine::RenderEngineType::SKIA_GL;
    } else if (strcmp(prop, "skiaglthreaded") == 0) {
        return renderengine::RenderEngine::RenderEngineType::SKIA_GL_THREADED;
    } else {
        ALOGE("Unrecognized RenderEngineType %s; ignoring!", prop);
        return {};
    }
}

// Do not call property_set on main thread which will be blocked by init
// Use StartPropertySetThread instead.
void SurfaceFlinger::init() {
    ALOGI(  "SurfaceFlinger's main thread ready to run. "
            "Initializing graphics H/W...");
    Mutex::Autolock _l(mStateLock);

#if defined(QTI_DISPLAY_CONFIG_ENABLED) && defined(AIDL_DISPLAY_CONFIG_ENABLED)
    if (!mDisplayConfigIntf && !displayConfigIntf) {
        ALOGW("DisplayConfig HIDL and AIDL are both unavailable - disabling composer extensions");
    } else {
        ALOGV("Initializing composer extension interface");
        InitComposerExtn();
    }
#endif
    // Get a RenderEngine for the given display / config (can't fail)
    // TODO(b/77156734): We need to stop casting and use HAL types when possible.
    // Sending maxFrameBufferAcquiredBuffers as the cache size is tightly tuned to single-display.
    auto builder = renderengine::RenderEngineCreationArgs::Builder()
                           .setPixelFormat(static_cast<int32_t>(defaultCompositionPixelFormat))
                           .setImageCacheSize(maxFrameBufferAcquiredBuffers)
                           .setUseColorManagerment(useColorManagement)
                           .setEnableProtectedContext(enable_protected_contents(false))
                           .setPrecacheToneMapperShaderOnly(false)
                           .setSupportsBackgroundBlur(mSupportsBlur)
                           .setContextPriority(
                                   useContextPriority
                                           ? renderengine::RenderEngine::ContextPriority::REALTIME
                                           : renderengine::RenderEngine::ContextPriority::MEDIUM);
    if (auto type = chooseRenderEngineTypeViaSysProp()) {
        builder.setRenderEngineType(type.value());
    }
    mCompositionEngine->setRenderEngine(renderengine::RenderEngine::create(builder.build()));
    mMaxRenderTargetSize =
            std::min(getRenderEngine().getMaxTextureSize(), getRenderEngine().getMaxViewportDims());

    // Set SF main policy after initializing RenderEngine which has its own policy.
    if (!SetTaskProfiles(0, {"SFMainPolicy"})) {
        ALOGW("Failed to set main task profile");
    }

    mCompositionEngine->setTimeStats(mTimeStats);
    mCompositionEngine->setHwComposer(getFactory().createHWComposer(mHwcServiceName));
    mCompositionEngine->getHwComposer().setCallback(*this);
    ClientCache::getInstance().setRenderEngine(&getRenderEngine());

    enableLatchUnsignaledConfig = getLatchUnsignaledConfig();

    if (base::GetBoolProperty("vendor.display.enable_latch_media_content"s, false)) {
        mLatchMediaContent = true;
    }

    mAllowHwcForWFD = base::GetBoolProperty("vendor.display.vds_allow_hwc"s, false);
    mAllowHwcForVDS = mAllowHwcForWFD && base::GetBoolProperty("debug.sf.enable_hwc_vds"s, false);
    mFirstApiLevel = android::base::GetIntProperty("ro.product.first_api_level", 0);

    // Process any initial hotplug and resulting display changes.
    processDisplayHotplugEventsLocked();
    const auto display = getDefaultDisplayDeviceLocked();
    LOG_ALWAYS_FATAL_IF(!display, "Missing primary display after registering composer callback.");
    const auto displayId = display->getPhysicalId();
    LOG_ALWAYS_FATAL_IF(!getHwComposer().isConnected(displayId),
                        "Primary display is disconnected.");
#ifdef QTI_DISPLAY_CONFIG_ENABLED
    if (!mDisplayConfigIntf) {
        ALOGE("DisplayConfig HIDL not present\n");
        mDisplayConfigIntf = nullptr;
    } else {
        mDisplayConfigIntf->IsAsyncVDSCreationSupported(&mAsyncVdsCreationSupported);
        ALOGI("IsAsyncVDSCreationSupported %d", mAsyncVdsCreationSupported);
    }
#endif

    // initialize our drawing state
    mDrawingState = mCurrentState;

    // set initial conditions (e.g. unblank default device)
    initializeDisplays();

    mPowerAdvisor->init();

    char primeShaderCache[PROPERTY_VALUE_MAX];
    property_get("service.sf.prime_shader_cache", primeShaderCache, "1");
    if (atoi(primeShaderCache)) {
        if (setSchedFifo(false) != NO_ERROR) {
            ALOGW("Can't set SCHED_OTHER for primeCache");
        }

        mRenderEnginePrimeCacheFuture = getRenderEngine().primeCache();

        if (setSchedFifo(true) != NO_ERROR) {
            ALOGW("Can't set SCHED_OTHER for primeCache");
        }
    }

    onActiveDisplaySizeChanged(display);

    // Inform native graphics APIs whether the present timestamp is supported:

    const bool presentFenceReliable =
            !getHwComposer().hasCapability(Capability::PRESENT_FENCE_IS_NOT_RELIABLE);
    mStartPropertySetThread = getFactory().createStartPropertySetThread(presentFenceReliable);

    if (mStartPropertySetThread->Start() != NO_ERROR) {
        ALOGE("Run StartPropertySetThread failed!");
    }

    char layerExtProp[PROPERTY_VALUE_MAX];
    property_get("vendor.display.use_layer_ext", layerExtProp, "0");
    if (atoi(layerExtProp)) {
        mUseLayerExt = true;
    }
    property_get("vendor.display.split_layer_ext", layerExtProp, "0");
    if (atoi(layerExtProp)) {
        mSplitLayerExt = true;
    }
    if ((mUseLayerExt || mSplitLayerExt) && mLayerExt.init()) {
        ALOGI("Layer Extension is enabled");
    }

#ifdef FPS_MITIGATION_ENABLED
    auto currMode = display->getActiveMode();
    const auto& supportedModes = display->getSupportedModes();
    std::vector<float> fps_list;
    for (const auto& [id, mode] : supportedModes) {
        if (mode->getWidth() == currMode->getWidth() &&
            mode->getHeight() == currMode->getHeight()) {
            fps_list.push_back(int32_t(mode->getFps().getValue()));
        }
    }

    if (mDisplayExtnIntf) {
        mDisplayExtnIntf->SetFpsMitigationCallback(
                          [this](float newLevelFps){
                              setDesiredModeByThermalLevel(newLevelFps);
                          }, fps_list);
    }
#endif

    startUnifiedDraw();

    mRETid = getRenderEngine().getRETid();
    mSFTid = gettid();

    ALOGV("Done initializing");
}

void SurfaceFlinger::InitComposerExtn() {
    mComposerExtnIntf = composer::ComposerExtnLib::GetInstance();
    if (!mComposerExtnIntf) {
        ALOGE("Unable to get composer extension");
        return;
    }
    int ret = mComposerExtnIntf->CreateFrameScheduler(&mFrameSchedulerExtnIntf);
    if (ret) {
        ALOGI("Unable to create frame scheduler extension");
    }

    ret = mComposerExtnIntf->CreateDisplayExtn(&mDisplayExtnIntf);
    if (ret) {
       ALOGI("Unable to create display extension");
    }
    ALOGI("Init: mDisplayExtnIntf: %p", mDisplayExtnIntf);
}

void SurfaceFlinger::createSmomoInstance(const DisplayDeviceState& state) {
    if (state.isVirtual() || state.physical->type == ui::DisplayConnectionType::External) {
        return;
    }
    char smomoProp[PROPERTY_VALUE_MAX];
    property_get("vendor.display.use_smooth_motion", smomoProp, "0");
    if (!atoi(smomoProp)) {
        ALOGI("Smomo is disabled through property");
        return;
    }
    SmomoInfo smomoInfo;
    smomoInfo.displayId = state.physical->hwcDisplayId;
    smomoInfo.layerStackId = state.layerStack.id;
    smomoInfo.active = true;
    smomo::DisplayInfo displayInfo;
    displayInfo.display_id = state.physical->hwcDisplayId;
    displayInfo.is_primary = state.physical->hwcDisplayId == 0;
    displayInfo.type = smomo::kBuiltin;
    mComposerExtnIntf = composer::ComposerExtnLib::GetInstance();
    bool ret = mComposerExtnIntf->CreateSmomoExtn(&smomoInfo.smoMo, displayInfo);
    if (!ret) {
        ALOGI("Unable to create smomo extension for display: %d", displayInfo.display_id);
        return;
    }

    mSmomoInstances.push_back(smomoInfo);
    // Set refresh rates for primary display's instance.
    smomoInfo.smoMo->SetChangeRefreshRateCallback(
           [this](int32_t refreshRate) {
                setRefreshRateTo(refreshRate);
           });

    const auto display = getDefaultDisplayDeviceLocked();
    setRefreshRates(display);

    if (mSmomoInstances.size() > 1) {
        // Disable DRC on all instances.
        for (auto &instance : mSmomoInstances) {
            instance.smoMo->SetRefreshRateChangeStatus(false);
        }
    }

    ALOGI("SmoMo is enabled for display: %d", displayInfo.display_id);
}

void SurfaceFlinger::destroySmomoInstance(const sp<DisplayDevice>& display) {
  uint32_t hwcDisplayId = 0;
  if (!getHwcDisplayId(display, &hwcDisplayId)) {
      return;
  }

  mSmomoInstances.erase(std::remove_if(mSmomoInstances.begin(), mSmomoInstances.end(),
                                       [&](SmomoInfo const &smomoInfo) {
                                          return smomoInfo.displayId == hwcDisplayId;
                                       }), mSmomoInstances.end());

  // Enable DRC if only one instance is active.
  if (mSmomoInstances.size() == 1) {
      // Disable DRC on all instances.
      mSmomoInstances.at(0).smoMo->SetRefreshRateChangeStatus(false);
  }
}

void SurfaceFlinger::startUnifiedDraw() {
#ifdef QTI_UNIFIED_DRAW
    if (mDisplayExtnIntf) {
        // Displays hotplugged at this point.
        for (const auto& display : mDisplaysList) {
            const auto id = HalDisplayId::tryCast(display->getId());
            if (id) {
                uint32_t hwcDisplayId;
                if (!getHwcDisplayId(display, &hwcDisplayId)) {
                   continue;
                }
                ALOGI("calling TryUnifiedDraw for display=%u", hwcDisplayId);
                if (!mDisplayExtnIntf->TryUnifiedDraw(hwcDisplayId, maxFrameBufferAcquiredBuffers)){
                    ALOGI("Calling tryDrawMethod for display=%u", hwcDisplayId);
                    getHwComposer().tryDrawMethod(*id,
                      IQtiComposerClient::DrawMethod::UNIFIED_DRAW);
                }
            }
        }
    }
#endif
    createPhaseOffsetExtn();
}

void SurfaceFlinger::readPersistentProperties() {
    Mutex::Autolock _l(mStateLock);

    char value[PROPERTY_VALUE_MAX];

    property_get("persist.sys.sf.color_saturation", value, "1.0");
    mGlobalSaturationFactor = atof(value);
    updateColorMatrixLocked();
    ALOGV("Saturation is set to %.2f", mGlobalSaturationFactor);

    property_get("persist.sys.sf.native_mode", value, "0");
    mDisplayColorSetting = static_cast<DisplayColorSetting>(atoi(value));

    property_get("persist.sys.sf.color_mode", value, "0");
    mForceColorMode = static_cast<ColorMode>(atoi(value));
}

void SurfaceFlinger::startBootAnim() {
    // Start boot animation service by setting a property mailbox
    // if property setting thread is already running, Start() will be just a NOP
    mStartPropertySetThread->Start();
    // Wait until property was set
    if (mStartPropertySetThread->join() != NO_ERROR) {
        ALOGE("Join StartPropertySetThread failed!");
    }
}

// ----------------------------------------------------------------------------

bool SurfaceFlinger::authenticateSurfaceTexture(
        const sp<IGraphicBufferProducer>& bufferProducer) const {
    Mutex::Autolock _l(mStateLock);
    return authenticateSurfaceTextureLocked(bufferProducer);
}

bool SurfaceFlinger::authenticateSurfaceTextureLocked(
        const sp<IGraphicBufferProducer>& /* bufferProducer */) const {
    return false;
}

status_t SurfaceFlinger::getSupportedFrameTimestamps(
        std::vector<FrameEvent>* outSupported) const {
    *outSupported = {
        FrameEvent::REQUESTED_PRESENT,
        FrameEvent::ACQUIRE,
        FrameEvent::LATCH,
        FrameEvent::FIRST_REFRESH_START,
        FrameEvent::LAST_REFRESH_START,
        FrameEvent::GPU_COMPOSITION_DONE,
        FrameEvent::DEQUEUE_READY,
        FrameEvent::RELEASE,
    };

    ConditionalLock lock(mStateLock, std::this_thread::get_id() != mMainThreadId);

    if (!getHwComposer().hasCapability(Capability::PRESENT_FENCE_IS_NOT_RELIABLE)) {
        outSupported->push_back(FrameEvent::DISPLAY_PRESENT);
    }
    return NO_ERROR;
}

status_t SurfaceFlinger::getDisplayState(const sp<IBinder>& displayToken, ui::DisplayState* state) {
    if (!displayToken || !state) {
        return BAD_VALUE;
    }

    Mutex::Autolock lock(mStateLock);

    const auto display = getDisplayDeviceLocked(displayToken);
    if (!display) {
        return NAME_NOT_FOUND;
    }

    state->layerStack = display->getLayerStack();
    state->orientation = display->getOrientation();

    const Rect layerStackRect = display->getLayerStackSpaceRect();
    state->layerStackSpaceRect =
            layerStackRect.isValid() ? layerStackRect.getSize() : display->getSize();

    return NO_ERROR;
}

status_t SurfaceFlinger::getStaticDisplayInfo(const sp<IBinder>& displayToken,
                                              ui::StaticDisplayInfo* info) {
    if (!displayToken || !info) {
        return BAD_VALUE;
    }

    Mutex::Autolock lock(mStateLock);

    const auto display = getDisplayDeviceLocked(displayToken);
    if (!display) {
        return NAME_NOT_FOUND;
    }

    if (const auto connectionType = display->getConnectionType())
        info->connectionType = *connectionType;
    else {
        return INVALID_OPERATION;
    }

    if (mEmulatedDisplayDensity) {
        info->density = mEmulatedDisplayDensity;
    } else {
        info->density = info->connectionType == ui::DisplayConnectionType::Internal
                ? mInternalDisplayDensity
                : FALLBACK_DENSITY;
    }
    info->density /= ACONFIGURATION_DENSITY_MEDIUM;

    info->secure = display->isSecure();
    info->deviceProductInfo = display->getDeviceProductInfo();
    info->installOrientation = display->getPhysicalOrientation();

    return NO_ERROR;
}

status_t SurfaceFlinger::getDynamicDisplayInfo(const sp<IBinder>& displayToken,
                                               ui::DynamicDisplayInfo* info) {
    if (!displayToken || !info) {
        return BAD_VALUE;
    }

    Mutex::Autolock lock(mStateLock);

    const auto display = getDisplayDeviceLocked(displayToken);
    if (!display) {
        return NAME_NOT_FOUND;
    }

    const auto displayId = PhysicalDisplayId::tryCast(display->getId());
    if (!displayId) {
        return INVALID_OPERATION;
    }

    info->activeDisplayModeId = display->getActiveMode()->getId().value();

    const auto& supportedModes = display->getSupportedModes();
    info->supportedDisplayModes.clear();
    info->supportedDisplayModes.reserve(supportedModes.size());

    for (const auto& [id, mode] : supportedModes) {
        ui::DisplayMode outMode;
        outMode.id = static_cast<int32_t>(id.value());

        auto [width, height] = mode->getResolution();
        auto [xDpi, yDpi] = mode->getDpi();

        if (const auto physicalOrientation = display->getPhysicalOrientation();
            physicalOrientation == ui::ROTATION_90 || physicalOrientation == ui::ROTATION_270) {
            std::swap(width, height);
            std::swap(xDpi, yDpi);
        }

        outMode.resolution = ui::Size(width, height);

        outMode.xDpi = xDpi;
        outMode.yDpi = yDpi;

        const nsecs_t period = mode->getVsyncPeriod();
        outMode.refreshRate = Fps::fromPeriodNsecs(period).getValue();

        const auto vsyncConfigSet =
                mVsyncConfiguration->getConfigsForRefreshRate(Fps::fromValue(outMode.refreshRate));
        outMode.appVsyncOffset = vsyncConfigSet.late.appOffset;
        outMode.sfVsyncOffset = vsyncConfigSet.late.sfOffset;
        outMode.group = mode->getGroup();

        // This is how far in advance a buffer must be queued for
        // presentation at a given time.  If you want a buffer to appear
        // on the screen at time N, you must submit the buffer before
        // (N - presentationDeadline).
        //
        // Normally it's one full refresh period (to give SF a chance to
        // latch the buffer), but this can be reduced by configuring a
        // VsyncController offset.  Any additional delays introduced by the hardware
        // composer or panel must be accounted for here.
        //
        // We add an additional 1ms to allow for processing time and
        // differences between the ideal and actual refresh rate.
        outMode.presentationDeadline = period - outMode.sfVsyncOffset + 1000000;

        info->supportedDisplayModes.push_back(outMode);
    }

    info->activeColorMode = display->getCompositionDisplay()->getState().colorMode;
    info->supportedColorModes = getDisplayColorModes(*display);
    info->hdrCapabilities = display->getHdrCapabilities();

    info->autoLowLatencyModeSupported =
            getHwComposer().hasDisplayCapability(*displayId,
                                                 DisplayCapability::AUTO_LOW_LATENCY_MODE);
    info->gameContentTypeSupported =
            getHwComposer().supportsContentType(*displayId, hal::ContentType::GAME);

    info->preferredBootDisplayMode = static_cast<ui::DisplayModeId>(-1);

    if (getHwComposer().hasCapability(Capability::BOOT_DISPLAY_CONFIG)) {
        if (const auto hwcId = getHwComposer().getPreferredBootDisplayMode(*displayId)) {
            if (const auto modeId = display->translateModeId(*hwcId)) {
                info->preferredBootDisplayMode = modeId->value();
            }
        }
    }

    return NO_ERROR;
}

status_t SurfaceFlinger::getDisplayStats(const sp<IBinder>&, DisplayStatInfo* stats) {
    if (!stats) {
        return BAD_VALUE;
    }

    *stats = mScheduler->getDisplayStatInfo(systemTime());
    return NO_ERROR;
}

bool SurfaceFlinger::isFpsDeferNeeded(const ActiveModeInfo& info) {
    const auto display = getDefaultDisplayDeviceLocked();
    if (!display || !mThermalLevelFps) {
        return false;
    }
    // TODO(b/226947083) QC value-adds were deleted here due to change in
    // datatype
    if (mAllowThermalFpsChange) {
        return false;
    }

    return false;
}

void SurfaceFlinger::setDesiredActiveMode(const ActiveModeInfo& info, bool force) {
    ATRACE_CALL();

    if (!info.mode) {
        ALOGW("requested display mode is null");
        return;
    }
    auto display = getDisplayDeviceLocked(info.mode->getPhysicalDisplayId());
    if (!display) {
        ALOGW("%s: display is no longer valid", __func__);
        return;
    }

    if (isFpsDeferNeeded(info)) {
        return;
    }

    mVsyncPeriod = info.mode->getVsyncPeriod();
    if (mDolphinWrapper.dolphinSetVsyncPeriod) {
        mDolphinWrapper.dolphinSetVsyncPeriod(mVsyncPeriod);
    }

    if (display->setDesiredActiveMode(info, force)) {
        scheduleComposite(FrameHint::kNone);

        // Start receiving vsync samples now, so that we can detect a period
        // switch.
        mScheduler->resyncToHardwareVsync(true, info.mode->getFps());
        // As we called to set period, we will call to onRefreshRateChangeCompleted once
        // VsyncController model is locked.
        modulateVsync(&VsyncModulator::onRefreshRateChangeInitiated);

        updatePhaseConfiguration(info.mode->getFps());
        mScheduler->setModeChangePending(true);
    }

    setContentFps(static_cast<uint32_t>(info.mode->getFps().getValue()));
}

status_t SurfaceFlinger::setActiveModeFromBackdoor(const sp<IBinder>& displayToken, int modeId) {
    ATRACE_CALL();

    if (!displayToken) {
        return BAD_VALUE;
    }

    auto future = mScheduler->schedule([=]() -> status_t {
        const auto display = FTL_FAKE_GUARD(mStateLock, getDisplayDeviceLocked(displayToken));
        if (!display) {
            ALOGE("Attempt to set allowed display modes for invalid display token %p",
                  displayToken.get());
            return NAME_NOT_FOUND;
        }

        if (display->isVirtual()) {
            ALOGW("Attempt to set allowed display modes for virtual display");
            return INVALID_OPERATION;
        }

        const auto mode = display->getMode(DisplayModeId{modeId});
        if (!mode) {
            ALOGW("Attempt to switch to an unsupported mode %d.", modeId);
            return BAD_VALUE;
        }

        const auto fps = mode->getFps();
        // Keep the old switching type.
        const auto allowGroupSwitching =
                display->refreshRateConfigs().getCurrentPolicy().allowGroupSwitching;
        const scheduler::RefreshRateConfigs::Policy policy{mode->getId(),
                                                           allowGroupSwitching,
                                                           {fps, fps}};
        constexpr bool kOverridePolicy = false;

        return setDesiredDisplayModeSpecsInternal(display, policy, kOverridePolicy);
    });

    return future.get();
}

void SurfaceFlinger::updateInternalStateWithChangedMode() {
    ATRACE_CALL();

    const auto display = getDefaultDisplayDeviceLocked();
    if (!display) {
        return;
    }

    const auto upcomingModeInfo =
            FTL_FAKE_GUARD(kMainThreadContext, display->getUpcomingActiveMode());

    if (!upcomingModeInfo.mode) {
        // There is no pending mode change. This can happen if the active
        // display changed and the mode change happened on a different display.
        return;
    }

    if (display->getActiveMode()->getResolution() != upcomingModeInfo.mode->getResolution()) {
        auto& state = mCurrentState.displays.editValueFor(display->getDisplayToken());
        // We need to generate new sequenceId in order to recreate the display (and this
        // way the framebuffer).
        state.sequenceId = DisplayDeviceState{}.sequenceId;
        state.physical->activeMode = upcomingModeInfo.mode;
        processDisplayChangesLocked();

        // processDisplayChangesLocked will update all necessary components so we're done here.
        return;
    }

    // We just created this display so we can call even if we are not on the main thread.
    ftl::FakeGuard guard(kMainThreadContext);
    display->setActiveMode(upcomingModeInfo.mode->getId());

    const Fps refreshRate = upcomingModeInfo.mode->getFps();
    mRefreshRateStats->setRefreshRate(refreshRate);
    updatePhaseConfiguration(refreshRate);

    if (upcomingModeInfo.event != DisplayModeEvent::None) {
        mScheduler->onPrimaryDisplayModeChanged(mAppConnectionHandle, upcomingModeInfo.mode);
    }
}

void SurfaceFlinger::clearDesiredActiveModeState(const sp<DisplayDevice>& display) {
    display->clearDesiredActiveModeState();
    if (isDisplayActiveLocked(display)) {
        mScheduler->setModeChangePending(false);
    }
}

void SurfaceFlinger::desiredActiveModeChangeDone(const sp<DisplayDevice>& display) {
    const auto refreshRate = display->getDesiredActiveMode()->mode->getFps();
    clearDesiredActiveModeState(display);
    mScheduler->resyncToHardwareVsync(true, refreshRate);
    updatePhaseConfiguration(refreshRate);
}

void SurfaceFlinger::setActiveModeInHwcIfNeeded() {
    ATRACE_CALL();

    std::optional<PhysicalDisplayId> displayToUpdateImmediately;

    for (const auto& iter : mDisplays) {
        const auto& display = iter.second;
        if (!display || !display->isInternal()) {
            continue;
        }

        // Store the local variable to release the lock.
        const auto desiredActiveMode = display->getDesiredActiveMode();
        if (!desiredActiveMode) {
            // No desired active mode pending to be applied
            continue;
        }

        if (!isDisplayActiveLocked(display)) {
            // display is no longer the active display, so abort the mode change
            clearDesiredActiveModeState(display);
            continue;
        }

        const auto desiredMode = display->getMode(desiredActiveMode->mode->getId());
        if (!desiredMode) {
            ALOGW("Desired display mode is no longer supported. Mode ID = %d",
                  desiredActiveMode->mode->getId().value());
            clearDesiredActiveModeState(display);
            continue;
        }

        const auto refreshRate = desiredMode->getFps();
        ALOGV("%s changing active mode to %d(%s) for display %s", __func__,
              desiredMode->getId().value(), to_string(refreshRate).c_str(),
              to_string(display->getId()).c_str());

        if (display->getActiveMode()->getId() == desiredActiveMode->mode->getId()) {
            // we are already in the requested mode, there is nothing left to do
            desiredActiveModeChangeDone(display);
            continue;
        }

        // Desired active mode was set, it is different than the mode currently in use, however
        // allowed modes might have changed by the time we process the refresh.
        // Make sure the desired mode is still allowed
        const auto displayModeAllowed =
                display->refreshRateConfigs().isModeAllowed(desiredActiveMode->mode->getId());
        if (!displayModeAllowed) {
            clearDesiredActiveModeState(display);
            continue;
        }

        // TODO(b/142753666) use constrains
        hal::VsyncPeriodChangeConstraints constraints;
        constraints.desiredTimeNanos = systemTime();
        constraints.seamlessRequired = false;
        hal::VsyncPeriodChangeTimeline outTimeline;

        const auto status = FTL_FAKE_GUARD(kMainThreadContext,
                                           display->initiateModeChange(*desiredActiveMode,
                                                                       constraints, &outTimeline));

        if (status != NO_ERROR) {
            // initiateModeChange may fail if a hotplug event is just about
            // to be sent. We just log the error in this case.
            ALOGW("initiateModeChange failed: %d", status);
            continue;
        }
        mScheduler->onNewVsyncPeriodChangeTimeline(outTimeline);

        if (outTimeline.refreshRequired) {
            scheduleComposite(FrameHint::kNone);
            mSetActiveModePending = true;
        } else {
            // Updating the internal state should be done outside the loop,
            // because it can recreate a DisplayDevice and modify mDisplays
            // which will invalidate the iterator.
            displayToUpdateImmediately = display->getPhysicalId();
        }
    }

    if (displayToUpdateImmediately) {
        updateInternalStateWithChangedMode();

        const auto display = getDisplayDeviceLocked(*displayToUpdateImmediately);
        const auto desiredActiveMode = display->getDesiredActiveMode();
        if (desiredActiveMode &&
            display->getActiveMode()->getId() == desiredActiveMode->mode->getId()) {
            desiredActiveModeChangeDone(display);
        }
    }
}

void SurfaceFlinger::disableExpensiveRendering() {
    const char* const whence = __func__;
    auto future = mScheduler->schedule([=]() FTL_FAKE_GUARD(mStateLock) {
        ATRACE_NAME(whence);
        if (mPowerAdvisor->isUsingExpensiveRendering()) {
            for (const auto& [_, display] : mDisplays) {
                constexpr bool kDisable = false;
                mPowerAdvisor->setExpensiveRenderingExpected(display->getId(), kDisable);
            }
        }
    });

    future.wait();
}

std::vector<ColorMode> SurfaceFlinger::getDisplayColorModes(const DisplayDevice& display) {
    auto modes = getHwComposer().getColorModes(display.getPhysicalId());

    // If the display is internal and the configuration claims it's not wide color capable,
    // filter out all wide color modes. The typical reason why this happens is that the
    // hardware is not good enough to support GPU composition of wide color, and thus the
    // OEMs choose to disable this capability.
    if (display.getConnectionType() == ui::DisplayConnectionType::Internal &&
        !hasWideColorDisplay) {
        const auto newEnd = std::remove_if(modes.begin(), modes.end(), isWideColorMode);
        modes.erase(newEnd, modes.end());
    }

    return modes;
}

status_t SurfaceFlinger::getDisplayNativePrimaries(const sp<IBinder>& displayToken,
                                                   ui::DisplayPrimaries& primaries) {
    if (!displayToken) {
        return BAD_VALUE;
    }

    Mutex::Autolock lock(mStateLock);

    const auto display = getDisplayDeviceLocked(displayToken);
    if (!display) {
        return NAME_NOT_FOUND;
    }

    const auto connectionType = display->getConnectionType();
    if (connectionType != ui::DisplayConnectionType::Internal) {
        return INVALID_OPERATION;
    }

    // TODO(b/229846990): For now, assume that all internal displays have the same primaries.
    primaries = mInternalDisplayPrimaries;
    return NO_ERROR;
}

status_t SurfaceFlinger::setActiveColorMode(const sp<IBinder>& displayToken, ColorMode mode) {
    if (!displayToken) {
        return BAD_VALUE;
    }

    auto future = mScheduler->schedule([=]() FTL_FAKE_GUARD(mStateLock) -> status_t {
        const auto display = getDisplayDeviceLocked(displayToken);
        if (!display) {
            ALOGE("Attempt to set active color mode %s (%d) for invalid display token %p",
                  decodeColorMode(mode).c_str(), mode, displayToken.get());
            return NAME_NOT_FOUND;
        }

        if (display->isVirtual()) {
            ALOGW("Attempt to set active color mode %s (%d) for virtual display",
                  decodeColorMode(mode).c_str(), mode);
            return INVALID_OPERATION;
        }

        const auto modes = getDisplayColorModes(*display);
        const bool exists = std::find(modes.begin(), modes.end(), mode) != modes.end();

        if (mode < ColorMode::NATIVE || !exists) {
            ALOGE("Attempt to set invalid active color mode %s (%d) for display token %p",
                  decodeColorMode(mode).c_str(), mode, displayToken.get());
            return BAD_VALUE;
        }

        display->getCompositionDisplay()->setColorProfile(
                {mode, Dataspace::UNKNOWN, RenderIntent::COLORIMETRIC, Dataspace::UNKNOWN});

        return NO_ERROR;
    });

    // TODO(b/195698395): Propagate error.
    future.wait();
    return NO_ERROR;
}

status_t SurfaceFlinger::getBootDisplayModeSupport(bool* outSupport) const {
    auto future = mScheduler->schedule(
            [this] { return getHwComposer().hasCapability(Capability::BOOT_DISPLAY_CONFIG); });

    *outSupport = future.get();
    return NO_ERROR;
}

status_t SurfaceFlinger::setBootDisplayMode(const sp<IBinder>& displayToken,
                                            ui::DisplayModeId modeId) {
    const char* const whence = __func__;
    auto future = mScheduler->schedule([=]() FTL_FAKE_GUARD(mStateLock) -> status_t {
        const auto display = getDisplayDeviceLocked(displayToken);
        if (!display) {
            ALOGE("%s: Invalid display token %p", whence, displayToken.get());
            return NAME_NOT_FOUND;
        }

        if (display->isVirtual()) {
            ALOGE("%s: Invalid operation on virtual display", whence);
            return INVALID_OPERATION;
        }

        const auto displayId = display->getPhysicalId();
        const auto mode = display->getMode(DisplayModeId{modeId});
        if (!mode) {
            ALOGE("%s: Invalid mode %d for display %s", whence, modeId,
                  to_string(displayId).c_str());
            return BAD_VALUE;
        }

        return getHwComposer().setBootDisplayMode(displayId, mode->getHwcId());
    });
    return future.get();
}

status_t SurfaceFlinger::clearBootDisplayMode(const sp<IBinder>& displayToken) {
    const char* const whence = __func__;
    auto future = mScheduler->schedule([=]() FTL_FAKE_GUARD(mStateLock) -> status_t {
        if (const auto displayId = getPhysicalDisplayIdLocked(displayToken)) {
            return getHwComposer().clearBootDisplayMode(*displayId);
        } else {
            ALOGE("%s: Invalid display token %p", whence, displayToken.get());
            return BAD_VALUE;
        }
    });
    return future.get();
}

void SurfaceFlinger::setAutoLowLatencyMode(const sp<IBinder>& displayToken, bool on) {
    const char* const whence = __func__;
    static_cast<void>(mScheduler->schedule([=]() FTL_FAKE_GUARD(mStateLock) {
        if (const auto displayId = getPhysicalDisplayIdLocked(displayToken)) {
            getHwComposer().setAutoLowLatencyMode(*displayId, on);
        } else {
            ALOGE("%s: Invalid display token %p", whence, displayToken.get());
        }
    }));
}

void SurfaceFlinger::setGameContentType(const sp<IBinder>& displayToken, bool on) {
    const char* const whence = __func__;
    static_cast<void>(mScheduler->schedule([=]() FTL_FAKE_GUARD(mStateLock) {
        if (const auto displayId = getPhysicalDisplayIdLocked(displayToken)) {
            const auto type = on ? hal::ContentType::GAME : hal::ContentType::NONE;
            getHwComposer().setContentType(*displayId, type);
        } else {
            ALOGE("%s: Invalid display token %p", whence, displayToken.get());
        }
    }));
}

status_t SurfaceFlinger::clearAnimationFrameStats() {
    Mutex::Autolock _l(mStateLock);
    mAnimFrameTracker.clearStats();
    return NO_ERROR;
}

status_t SurfaceFlinger::getAnimationFrameStats(FrameStats* outStats) const {
    Mutex::Autolock _l(mStateLock);
    mAnimFrameTracker.getStats(outStats);
    return NO_ERROR;
}

status_t SurfaceFlinger::overrideHdrTypes(const sp<IBinder>& displayToken,
                                          const std::vector<ui::Hdr>& hdrTypes) {
    Mutex::Autolock lock(mStateLock);

    auto display = getDisplayDeviceLocked(displayToken);
    if (!display) {
        ALOGE("%s: Invalid display token %p", __func__, displayToken.get());
        return NAME_NOT_FOUND;
    }

    display->overrideHdrTypes(hdrTypes);
    dispatchDisplayHotplugEvent(display->getPhysicalId(), true /* connected */);
    return NO_ERROR;
}

status_t SurfaceFlinger::onPullAtom(const int32_t atomId, std::string* pulledData, bool* success) {
    *success = mTimeStats->onPullAtom(atomId, pulledData);
    return NO_ERROR;
}

status_t SurfaceFlinger::getDisplayedContentSamplingAttributes(const sp<IBinder>& displayToken,
                                                               ui::PixelFormat* outFormat,
                                                               ui::Dataspace* outDataspace,
                                                               uint8_t* outComponentMask) const {
    if (!outFormat || !outDataspace || !outComponentMask) {
        return BAD_VALUE;
    }

    Mutex::Autolock lock(mStateLock);

    const auto displayId = getPhysicalDisplayIdLocked(displayToken);
    if (!displayId) {
        return NAME_NOT_FOUND;
    }

    return getHwComposer().getDisplayedContentSamplingAttributes(*displayId, outFormat,
                                                                 outDataspace, outComponentMask);
}

status_t SurfaceFlinger::setDisplayContentSamplingEnabled(const sp<IBinder>& displayToken,
                                                          bool enable, uint8_t componentMask,
                                                          uint64_t maxFrames) {
    const char* const whence = __func__;
    auto future = mScheduler->schedule([=]() FTL_FAKE_GUARD(mStateLock) -> status_t {
        if (const auto displayId = getPhysicalDisplayIdLocked(displayToken)) {
            return getHwComposer().setDisplayContentSamplingEnabled(*displayId, enable,
                                                                    componentMask, maxFrames);
        } else {
            ALOGE("%s: Invalid display token %p", whence, displayToken.get());
            return NAME_NOT_FOUND;
        }
    });

    return future.get();
}

status_t SurfaceFlinger::setDisplayElapseTime(const sp<DisplayDevice>& display,
    std::chrono::steady_clock::time_point earliestPresentTime) const {
    nsecs_t sfOffset = mVsyncConfiguration->getCurrentConfigs().late.sfOffset;
    if (!mUseAdvanceSfOffset || (sfOffset >= 0)) {
        return OK;
    }

    if (mDisplaysList.size() != 1 || display->isVirtual()) {
        // Revisit this for multi displays.
        return OK;
    }

    auto timeStamp =
      std::chrono::time_point_cast<std::chrono::nanoseconds>(earliestPresentTime);
    const auto id = HalDisplayId::tryCast(display->getId());
    if (!id) {
        return BAD_VALUE;
    }
    return getHwComposer().setDisplayElapseTime(*id, timeStamp.time_since_epoch().count());
}

status_t SurfaceFlinger::isSupportedConfigSwitch(const sp<IBinder>& displayToken, int config) {
    sp<DisplayDevice> display = nullptr;
    {
        Mutex::Autolock lock(mStateLock);
        display = (getDisplayDeviceLocked(displayToken));
    }

    if (!display) {
        ALOGE("Attempt to switch config %d for invalid display token %p", config,
               displayToken.get());
        return NAME_NOT_FOUND;
    }
#ifdef AIDL_DISPLAY_CONFIG_ENABLED
    if (displayConfigIntf != nullptr) {
        const auto displayId = PhysicalDisplayId::tryCast(display->getId());
        const auto hwcDisplayId = getHwComposer().fromPhysicalDisplayId(*displayId);
        bool supported = false;
        displayConfigIntf->isSupportedConfigSwitch(*hwcDisplayId, config, &supported);
        if (!supported) {
            ALOGW("AIDL Switching to config:%d is not supported", config);
            return INVALID_OPERATION;
        } else {
            ALOGI("AIDL Switching to config:%d is supported", config);
        }
    }
#elif defined(QTI_DISPLAY_CONFIG_ENABLED)
    const auto displayId = display->getId();
    const auto hwcDisplayId = getHwComposer().fromPhysicalDisplayId(*displayId);
    bool supported = false;
    mDisplayConfigIntf->IsSupportedConfigSwitch(*hwcDisplayId, config, &supported);
    if (!supported) {
        ALOGW("HIDL Switching to config:%d is not supported", config);
        return INVALID_OPERATION;
    }
#endif

    return NO_ERROR;
}

status_t SurfaceFlinger::getDisplayedContentSample(const sp<IBinder>& displayToken,
                                                   uint64_t maxFrames, uint64_t timestamp,
                                                   DisplayedFrameStats* outStats) const {
    Mutex::Autolock lock(mStateLock);

    const auto displayId = getPhysicalDisplayIdLocked(displayToken);
    if (!displayId) {
        return NAME_NOT_FOUND;
    }

    return getHwComposer().getDisplayedContentSample(*displayId, maxFrames, timestamp, outStats);
}

status_t SurfaceFlinger::getProtectedContentSupport(bool* outSupported) const {
    if (!outSupported) {
        return BAD_VALUE;
    }
    *outSupported = getRenderEngine().supportsProtectedContent();
    return NO_ERROR;
}

status_t SurfaceFlinger::isWideColorDisplay(const sp<IBinder>& displayToken,
                                            bool* outIsWideColorDisplay) const {
    if (!displayToken || !outIsWideColorDisplay) {
        return BAD_VALUE;
    }

    Mutex::Autolock lock(mStateLock);
    const auto display = getDisplayDeviceLocked(displayToken);
    if (!display) {
        return NAME_NOT_FOUND;
    }

    *outIsWideColorDisplay =
            display->isPrimary() ? hasWideColorDisplay : display->hasWideColorGamut();
    return NO_ERROR;
}

status_t SurfaceFlinger::isDeviceRCSupported(const sp<IBinder>& displayToken,
                                             bool* outDeviceRCSupported) const {
    if (!displayToken || !outDeviceRCSupported) {
        return BAD_VALUE;
    }

    static bool rc_supported = false;
    static int read_rc_supported = true;
    if (read_rc_supported) {
        read_rc_supported = false;
#ifdef QTI_DISPLAY_CONFIG_ENABLED
        ::DisplayConfig::ClientInterface *DisplayConfigIntf = nullptr;
        ::DisplayConfig::ClientInterface::Create("SurfaceFlinger::Layer" + std::to_string(0),
              nullptr, &DisplayConfigIntf);
        if (DisplayConfigIntf) {
            std::string value = "0";
            std::string rc_prop = "enable_rc_support";
            int ret = DisplayConfigIntf->GetDebugProperty(rc_prop, &value);
            if (!ret && (value == "1")) {
                DisplayConfigIntf->IsRCSupported(0, &rc_supported);
            }
            ::DisplayConfig::ClientInterface::Destroy(DisplayConfigIntf);
        }
#endif  // QTI_DISPLAY_CONFIG_ENABLED
    }
   *outDeviceRCSupported = rc_supported;
    return NO_ERROR;
}

status_t SurfaceFlinger::enableVSyncInjections(bool enable) {
    auto future = mScheduler->schedule([=] {
        Mutex::Autolock lock(mStateLock);

        if (const auto handle = mScheduler->enableVSyncInjection(enable)) {
            mScheduler->setInjector(enable ? mScheduler->getEventConnection(handle) : nullptr);
        }
    });

    future.wait();
    return NO_ERROR;
}

status_t SurfaceFlinger::injectVSync(nsecs_t when) {
    Mutex::Autolock lock(mStateLock);
    const DisplayStatInfo stats = mScheduler->getDisplayStatInfo(when);
    const auto expectedPresent = calculateExpectedPresentTime(stats);
    return mScheduler->injectVSync(when, /*expectedVsyncTime=*/expectedPresent,
                                   /*deadlineTimestamp=*/expectedPresent)
            ? NO_ERROR
            : BAD_VALUE;
}

status_t SurfaceFlinger::getLayerDebugInfo(std::vector<LayerDebugInfo>* outLayers) {
    outLayers->clear();
    auto future = mScheduler->schedule([=] {
        const auto display = FTL_FAKE_GUARD(mStateLock, getDefaultDisplayDeviceLocked());
        mDrawingState.traverseInZOrder([&](Layer* layer) {
            outLayers->push_back(layer->getLayerDebugInfo(display.get()));
        });
    });

    future.wait();
    return NO_ERROR;
}

status_t SurfaceFlinger::getCompositionPreference(
        Dataspace* outDataspace, ui::PixelFormat* outPixelFormat,
        Dataspace* outWideColorGamutDataspace,
        ui::PixelFormat* outWideColorGamutPixelFormat) const {
    *outDataspace = mDefaultCompositionDataspace;
    *outPixelFormat = defaultCompositionPixelFormat;
    *outWideColorGamutDataspace = mWideColorGamutCompositionDataspace;
    *outWideColorGamutPixelFormat = wideColorGamutCompositionPixelFormat;
    return NO_ERROR;
}

status_t SurfaceFlinger::addRegionSamplingListener(const Rect& samplingArea,
                                                   const sp<IBinder>& stopLayerHandle,
                                                   const sp<IRegionSamplingListener>& listener) {
    if (!listener || samplingArea == Rect::INVALID_RECT || samplingArea.isEmpty()) {
        return BAD_VALUE;
    }

    const wp<Layer> stopLayer = fromHandle(stopLayerHandle);
    mRegionSamplingThread->addListener(samplingArea, stopLayer, listener);
    return NO_ERROR;
}

status_t SurfaceFlinger::removeRegionSamplingListener(const sp<IRegionSamplingListener>& listener) {
    if (!listener) {
        return BAD_VALUE;
    }
    mRegionSamplingThread->removeListener(listener);
    return NO_ERROR;
}

status_t SurfaceFlinger::addFpsListener(int32_t taskId, const sp<gui::IFpsListener>& listener) {
    if (!listener) {
        return BAD_VALUE;
    }

    mFpsReporter->addListener(listener, taskId);
    return NO_ERROR;
}

status_t SurfaceFlinger::removeFpsListener(const sp<gui::IFpsListener>& listener) {
    if (!listener) {
        return BAD_VALUE;
    }
    mFpsReporter->removeListener(listener);
    return NO_ERROR;
}

status_t SurfaceFlinger::addTunnelModeEnabledListener(
        const sp<gui::ITunnelModeEnabledListener>& listener) {
    if (!listener) {
        return BAD_VALUE;
    }

    mTunnelModeEnabledReporter->addListener(listener);
    return NO_ERROR;
}

status_t SurfaceFlinger::removeTunnelModeEnabledListener(
        const sp<gui::ITunnelModeEnabledListener>& listener) {
    if (!listener) {
        return BAD_VALUE;
    }

    mTunnelModeEnabledReporter->removeListener(listener);
    return NO_ERROR;
}

status_t SurfaceFlinger::getDisplayBrightnessSupport(const sp<IBinder>& displayToken,
                                                     bool* outSupport) const {
    if (!displayToken || !outSupport) {
        return BAD_VALUE;
    }

    Mutex::Autolock lock(mStateLock);

    const auto displayId = getPhysicalDisplayIdLocked(displayToken);
    if (!displayId) {
        return NAME_NOT_FOUND;
    }

    *outSupport = mForceHwcBrightness ? true : mForceLightBrightness ? false :
            getHwComposer().hasDisplayCapability(*displayId, DisplayCapability::BRIGHTNESS);
    return NO_ERROR;
}

bool SurfaceFlinger::hasVisibleHdrLayer(const sp<DisplayDevice>& display) {
    bool hasHdrLayers = false;
    mDrawingState.traverse([&,
                            compositionDisplay = display->getCompositionDisplay()](Layer* layer) {
        hasHdrLayers |= (layer->isVisible() &&
                         compositionDisplay->includesLayer(layer->getCompositionEngineLayerFE()) &&
                         isHdrDataspace(layer->getDataSpace()));
    });
    return hasHdrLayers;
}

status_t SurfaceFlinger::setDisplayBrightness(const sp<IBinder>& displayToken,
                                              const gui::DisplayBrightness& brightness) {
    if (!displayToken) {
        return BAD_VALUE;
    }

    const char* const whence = __func__;
    return ftl::Future(mScheduler->schedule([=]() FTL_FAKE_GUARD(mStateLock) {
               if (const auto display = getDisplayDeviceLocked(displayToken)) {
                   const bool supportsDisplayBrightnessCommand =
                           getHwComposer().getComposer()->isSupported(
                                   Hwc2::Composer::OptionalFeature::DisplayBrightnessCommand);
                   // If we support applying display brightness as a command, then we also support
                   // dimming SDR layers.
                   if (supportsDisplayBrightnessCommand) {
                       auto compositionDisplay = display->getCompositionDisplay();
                       float currentDimmingRatio =
                               compositionDisplay->editState().sdrWhitePointNits /
                               compositionDisplay->editState().displayBrightnessNits;
                       compositionDisplay->setDisplayBrightness(brightness.sdrWhitePointNits,
                                                                brightness.displayBrightnessNits);
                       FTL_FAKE_GUARD(kMainThreadContext,
                                      display->stageBrightness(brightness.displayBrightness));

                       if (brightness.sdrWhitePointNits / brightness.displayBrightnessNits !=
                           currentDimmingRatio) {
                           scheduleComposite(FrameHint::kNone);
                       } else {
                           scheduleCommit(FrameHint::kNone);
                       }
                       return ftl::yield<status_t>(OK);
                   } else {
                       return getHwComposer()
                               .setDisplayBrightness(display->getPhysicalId(),
                                                     brightness.displayBrightness,
                                                     brightness.displayBrightnessNits,
                                                     Hwc2::Composer::DisplayBrightnessOptions{
                                                             .applyImmediately = true});
                   }

               } else {
                   ALOGE("%s: Invalid display token %p", whence, displayToken.get());
                   return ftl::yield<status_t>(NAME_NOT_FOUND);
               }
           }))
            .then([](ftl::Future<status_t> task) { return task; })
            .get();
}

status_t SurfaceFlinger::addHdrLayerInfoListener(const sp<IBinder>& displayToken,
                                                 const sp<gui::IHdrLayerInfoListener>& listener) {
    if (!displayToken) {
        return BAD_VALUE;
    }

    Mutex::Autolock lock(mStateLock);

    const auto display = getDisplayDeviceLocked(displayToken);
    if (!display) {
        return NAME_NOT_FOUND;
    }
    const auto displayId = display->getId();
    sp<HdrLayerInfoReporter>& hdrInfoReporter = mHdrLayerInfoListeners[displayId];
    if (!hdrInfoReporter) {
        hdrInfoReporter = sp<HdrLayerInfoReporter>::make();
    }
    hdrInfoReporter->addListener(listener);


    mAddingHDRLayerInfoListener = true;
    return OK;
}

status_t SurfaceFlinger::removeHdrLayerInfoListener(
        const sp<IBinder>& displayToken, const sp<gui::IHdrLayerInfoListener>& listener) {
    if (!displayToken) {
        return BAD_VALUE;
    }

    Mutex::Autolock lock(mStateLock);

    const auto display = getDisplayDeviceLocked(displayToken);
    if (!display) {
        return NAME_NOT_FOUND;
    }
    const auto displayId = display->getId();
    sp<HdrLayerInfoReporter>& hdrInfoReporter = mHdrLayerInfoListeners[displayId];
    if (hdrInfoReporter) {
        hdrInfoReporter->removeListener(listener);
    }
    return OK;
}

status_t SurfaceFlinger::notifyPowerBoost(int32_t boostId) {
    using hardware::power::Boost;
    Boost powerBoost = static_cast<Boost>(boostId);

    if (powerBoost == Boost::INTERACTION) {
        mScheduler->onTouchHint();
    }

    return NO_ERROR;
}

status_t SurfaceFlinger::getDisplayDecorationSupport(
        const sp<IBinder>& displayToken,
        std::optional<DisplayDecorationSupport>* outSupport) const {
    if (!displayToken || !outSupport) {
        return BAD_VALUE;
    }

    Mutex::Autolock lock(mStateLock);

    const auto displayId = getPhysicalDisplayIdLocked(displayToken);
    if (!displayId) {
        return NAME_NOT_FOUND;
    }
    getHwComposer().getDisplayDecorationSupport(*displayId, outSupport);
    return NO_ERROR;
}

// ----------------------------------------------------------------------------

sp<IDisplayEventConnection> SurfaceFlinger::createDisplayEventConnection(
        ISurfaceComposer::VsyncSource vsyncSource,
        ISurfaceComposer::EventRegistrationFlags eventRegistration) {

    bool triggerRefresh = vsyncSource != eVsyncSourceSurfaceFlinger;
    const auto& handle = triggerRefresh ? mAppConnectionHandle : mSfConnectionHandle;

    return mScheduler->createDisplayEventConnection(handle, triggerRefresh, eventRegistration);
}

void SurfaceFlinger::scheduleCommit(FrameHint hint) {
    if (hint == FrameHint::kActive) {
        mScheduler->resetIdleTimer();
    }
    notifyDisplayUpdateImminent();
    mScheduler->scheduleFrame();
}

void SurfaceFlinger::scheduleComposite(FrameHint hint) {
    mMustComposite = true;
    scheduleCommit(hint);
}

void SurfaceFlinger::scheduleCompositeImmed() {
    mMustComposite = true;
    mScheduler->resetIdleTimer();
    notifyDisplayUpdateImminent();
    mScheduler->scheduleFrameImmed();
}

void SurfaceFlinger::scheduleRepaint() {
    mGeometryDirty = true;
    scheduleComposite(FrameHint::kActive);
}

void SurfaceFlinger::scheduleSample() {
    static_cast<void>(mScheduler->schedule([this] { sample(); }));
}

nsecs_t SurfaceFlinger::getVsyncPeriodFromHWC() const {
    std::lock_guard<std::recursive_mutex> lockVsync(mVsyncLock);

    auto display = getDefaultDisplayDeviceLocked();
    if (mNextVsyncSource) {
        display = mNextVsyncSource;
    } else if (mActiveVsyncSource) {
        display = mActiveVsyncSource;
    }

    if (display) {
        return display->getVsyncPeriodFromHWC();
    }

    return 0;
}

nsecs_t SurfaceFlinger::getVsyncPeriodFromHWCcb() {
    Mutex::Autolock lock(mStateLock);

    std::lock_guard<std::recursive_mutex> lockVsync(mVsyncLock);
    auto display = getDefaultDisplayDeviceLocked();
    if (mNextVsyncSource) {
        display = mNextVsyncSource;
    } else if (mActiveVsyncSource) {
        display = mActiveVsyncSource;
    }

    if (display && !display->isPrimary()) {
        return display->getVsyncPeriodFromHWC();
    }

    return display->refreshRateConfigs().getActiveMode()->getVsyncPeriod();
}

void SurfaceFlinger::onComposerHalVsync(hal::HWDisplayId hwcDisplayId, int64_t timestamp,
                                        std::optional<hal::VsyncPeriodNanos> vsyncPeriod) {
    const std::string tracePeriod = [vsyncPeriod]() {
        if (ATRACE_ENABLED() && vsyncPeriod) {
            std::stringstream ss;
            ss << "(" << *vsyncPeriod << ")";
            return ss.str();
        }
        return std::string();
    }();
    ATRACE_FORMAT("onComposerHalVsync%s", tracePeriod.c_str());

    Mutex::Autolock lock(mStateLock);
    const auto displayId = getHwComposer().toPhysicalDisplayId(hwcDisplayId);
    if (displayId) {
        const auto token = getPhysicalDisplayTokenLocked(*displayId);
        const auto display = getDisplayDeviceLocked(token);
        display->onVsync(timestamp);
    }

    if (!getHwComposer().onVsync(hwcDisplayId, timestamp)) {
        return;
    }

    const bool isActiveDisplay =
            displayId && getPhysicalDisplayTokenLocked(*displayId) == mActiveDisplayToken;
    if (!isActiveDisplay) {
        // For now, we don't do anything with non active display vsyncs.
        return;
    }

    bool periodFlushed = false;
    mScheduler->addResyncSample(timestamp, vsyncPeriod, &periodFlushed);
    if (periodFlushed) {
        modulateVsync(&VsyncModulator::onRefreshRateChangeCompleted);
    }
}

void SurfaceFlinger::getCompositorTiming(CompositorTiming* compositorTiming) {
    std::lock_guard<std::mutex> lock(getBE().mCompositorTimingLock);
    *compositorTiming = getBE().mCompositorTiming;
}

void SurfaceFlinger::setRefreshRateTo(int32_t refreshRate) {
    const auto display = [&]() {
        ConditionalLock lock(mStateLock, std::this_thread::get_id() != mMainThreadId);
        return getDefaultDisplayDeviceLocked();
    }();

    auto currentRefreshRate = display->refreshRateConfigs().getActiveMode();

    auto policy = display->refreshRateConfigs().getCurrentPolicy();
    auto setRefreshRate = Fps::fromValue(refreshRate);
    if(!policy.primaryRange.includes(setRefreshRate)) {
        return;
    }

    const auto& allRates = display->refreshRateConfigs().getAllRefreshRates();
    auto iter = allRates.cbegin();
    while (iter != allRates.cend()) {
        if(isApproxEqual(iter->second->getFps(), setRefreshRate)) {
            break;
        }
        ++iter;
    }

    if (currentRefreshRate->getId() != iter->second->getId()) {
        requestDisplayMode(iter->second, DisplayModeEvent::Changed);
    }
}

void SurfaceFlinger::onComposerHalHotplug(hal::HWDisplayId hwcDisplayId,
                                          hal::Connection connection) {
    const bool connected = connection == hal::Connection::CONNECTED;
    ALOGI("%s HAL display %" PRIu64, connected ? "Connecting" : "Disconnecting", hwcDisplayId);

    // Only lock if we're not on the main thread. This function is normally
    // called on a hwbinder thread, but for the primary display it's called on
    // the main thread with the state lock already held, so don't attempt to
    // acquire it here.
    ConditionalLock lock(mStateLock, std::this_thread::get_id() != mMainThreadId);

    mPendingHotplugEvents.emplace_back(HotplugEvent{hwcDisplayId, connection});

    if (connection != hal::Connection::CONNECTED) {
        const std::optional<DisplayIdentificationInfo> info =
           getHwComposer().onHotplug(hwcDisplayId, connection);
        if (info) {
            mDisplaysList.remove(getDisplayDeviceLocked(info->id));
        }
        std::lock_guard<std::recursive_mutex> lockVsync(mVsyncLock);
        mNextVsyncSource = getVsyncSource();
    }

    if (std::this_thread::get_id() == mMainThreadId) {
        // Process all pending hot plug events immediately if we are on the main thread.
        processDisplayHotplugEventsLocked();
    }

    setTransactionFlags(eDisplayTransactionNeeded);
}

void SurfaceFlinger::onComposerHalVsyncPeriodTimingChanged(
        hal::HWDisplayId, const hal::VsyncPeriodChangeTimeline& timeline) {
    Mutex::Autolock lock(mStateLock);
    mScheduler->onNewVsyncPeriodChangeTimeline(timeline);

    if (timeline.refreshRequired) {
        scheduleComposite(FrameHint::kNone);
    }
}

void SurfaceFlinger::onComposerHalSeamlessPossible(hal::HWDisplayId) {
    // TODO(b/142753666): use constraints when calling to setActiveModeWithConstraints and
    // use this callback to know when to retry in case of SEAMLESS_NOT_POSSIBLE.
}

void SurfaceFlinger::onComposerHalRefresh(hal::HWDisplayId) {
    Mutex::Autolock lock(mStateLock);
    scheduleComposite(FrameHint::kNone);
}

void SurfaceFlinger::onComposerHalVsyncIdle(hal::HWDisplayId) {
    ATRACE_CALL();
    mScheduler->forceNextResync();
}

void SurfaceFlinger::setVsyncEnabled(bool enabled) {
    ATRACE_CALL();

    // Enable / Disable HWVsync from the main thread to avoid race conditions with
    // display power state.
    static_cast<void>(mScheduler->schedule([=]() FTL_FAKE_GUARD(mStateLock) { setVsyncEnabledInternal(enabled); }));
}

void SurfaceFlinger::setVsyncEnabledInternal(bool enabled) {
    ATRACE_CALL();
    Mutex::Autolock lock(mStateLock);
    std::lock_guard<std::recursive_mutex> lockVsync(mVsyncLock);

    mHWCVsyncPendingState = enabled ? hal::Vsync::ENABLE : hal::Vsync::DISABLE;

    auto displayId = getPrimaryDisplayIdLocked();

    if (mNextVsyncSource) {
        // Disable current vsync source before enabling the next source
        if (mActiveVsyncSource) {
            displayId = mActiveVsyncSource->getPhysicalId();
            setHWCVsyncEnabled(displayId, hal::Vsync::DISABLE);
        }
        displayId = mNextVsyncSource->getPhysicalId();
    } else if (mActiveVsyncSource) {
        displayId = mActiveVsyncSource->getPhysicalId();
    }
    setHWCVsyncEnabled(displayId, mHWCVsyncPendingState);
    if (mNextVsyncSource) {
        mActiveVsyncSource = mNextVsyncSource;
        mNextVsyncSource = NULL;
    }
}

SurfaceFlinger::FenceWithFenceTime SurfaceFlinger::previousFrameFence() {
     return mVsyncModulator->getVsyncConfig().sfOffset >= 0 ? mPreviousPresentFences[0]
                                                           : mPreviousPresentFences[1];
}

bool SurfaceFlinger::previousFramePending(int graceTimeMs) {
    ATRACE_CALL();
    const std::shared_ptr<FenceTime>& fence = previousFrameFence().fenceTime;

    if (fence == FenceTime::NO_FENCE) {
        return false;
    }

    const status_t status = fence->wait(graceTimeMs);
    // This is the same as Fence::Status::Unsignaled, but it saves a getStatus() call,
    // which calls wait(0) again internally
    return status == -ETIME;
}

nsecs_t SurfaceFlinger::previousFramePresentTime() {
    const std::shared_ptr<FenceTime>& fence = previousFrameFence().fenceTime;

    if (fence == FenceTime::NO_FENCE) {
        return Fence::SIGNAL_TIME_INVALID;
    }

    return fence->getSignalTime();
}

nsecs_t SurfaceFlinger::calculateExpectedPresentTime(DisplayStatInfo stats) const {
    // Inflate the expected present time if we're targetting the next vsync.
    return mVsyncModulator->getVsyncConfig().sfOffset >= 0 ? stats.vsyncTime
                                                           : stats.vsyncTime + stats.vsyncPeriod;
}

void SurfaceFlinger::syncToDisplayHardware() NO_THREAD_SAFETY_ANALYSIS {
    ATRACE_CALL();

    const uint32_t layerStackId = getDefaultDisplayDeviceLocked()->getLayerStack().id;
    if (SmomoIntf *smoMo = getSmomoInstance(layerStackId)) {
        nsecs_t timestamp = 0;
        bool needResync = smoMo->SyncToDisplay(previousFrameFence().fence, &timestamp);
        ALOGV("needResync = %d, timestamp = %" PRId64, needResync, timestamp);
    }
}

void SurfaceFlinger::updateFrameScheduler() NO_THREAD_SAFETY_ANALYSIS {
    if (!mFrameSchedulerExtnIntf) {
        return;
    }

    const sp<Fence>& fence = mVsyncModulator->getVsyncConfig().sfOffset > 0 ? mPreviousPresentFences[0].fence
                                                                            : mPreviousPresentFences[1].fence;

    if (fence == Fence::NO_FENCE) {
        return;
    }
    int fenceFd = fence->get();
    nsecs_t timeStamp = 0;
    int ret = mFrameSchedulerExtnIntf->UpdateFrameScheduling(fenceFd, &timeStamp);
    if (ret <= 0) {
        return;
    }

    const nsecs_t period = getVsyncPeriodFromHWC();
    mScheduler->resyncToHardwareVsync(true, Fps::fromPeriodNsecs(period),
                                      true /* force resync */);
    if (timeStamp > 0) {
        bool periodFlushed = false;
        mScheduler->addResyncSample(timeStamp, period,&periodFlushed);
        if (periodFlushed) {
            modulateVsync(&VsyncModulator::onRefreshRateChangeCompleted);
        }
    }
}

bool SurfaceFlinger::commit(nsecs_t frameTime, int64_t vsyncId, nsecs_t expectedVsyncTime) 
        FTL_FAKE_GUARD(kMainThreadContext) {

    if (mDolphinWrapper.dolphinTrackVsyncSignal) {
        mDolphinWrapper.dolphinTrackVsyncSignal(frameTime, vsyncId, expectedVsyncTime);
    }

    SmomoIntf *smoMo = nullptr;
    for (auto &instance: mSmomoInstances) {
        smoMo = instance.smoMo;
        if (smoMo) {
            smoMo->OnVsync(expectedVsyncTime);
        }
    }

    // calculate the expected present time once and use the cached
    // value throughout this frame to make sure all layers are
    // seeing this same value.
    if (expectedVsyncTime >= frameTime) {
        mExpectedPresentTime = expectedVsyncTime;
    } else {
        const DisplayStatInfo stats = mScheduler->getDisplayStatInfo(frameTime);
        mExpectedPresentTime = calculateExpectedPresentTime(stats);
    }

    const nsecs_t lastScheduledPresentTime = mScheduledPresentTime;
    mScheduledPresentTime = expectedVsyncTime;
    updateFrameScheduler();
    syncToDisplayHardware();

    const auto vsyncIn = [&] {
        if (!ATRACE_ENABLED()) return 0.f;
        return (mExpectedPresentTime - systemTime()) / 1e6f;
    }();
    ATRACE_FORMAT("%s %" PRId64 " vsyncIn %.2fms%s", __func__, vsyncId, vsyncIn,
                  mExpectedPresentTime == expectedVsyncTime ? "" : " (adjusted)");

    // When Backpressure propagation is enabled we want to give a small grace period
    // for the present fence to fire instead of just giving up on this frame to handle cases
    // where present fence is just about to get signaled.
    const int graceTimeForPresentFenceMs =
            (mPropagateBackpressure &&
             (mPropagateBackpressureClientComposition || !mHadClientComposition))
            ? 1
            : 0;

    // Pending frames may trigger backpressure propagation.
    const TracedOrdinal<bool> framePending = {"PrevFramePending",
                                              previousFramePending(graceTimeForPresentFenceMs)};

    // Frame missed counts for metrics tracking.
    // A frame is missed if the prior frame is still pending. If no longer pending,
    // then we still count the frame as missed if the predicted present time
    // was further in the past than when the fence actually fired.

    // Add some slop to correct for drift. This should generally be
    // smaller than a typical frame duration, but should not be so small
    // that it reports reasonable drift as a missed frame.
    const DisplayStatInfo stats = mScheduler->getDisplayStatInfo(systemTime());
    const nsecs_t frameMissedSlop = stats.vsyncPeriod / 2;
    const nsecs_t previousPresentTime = previousFramePresentTime();
    const TracedOrdinal<bool> frameMissed = {"PrevFrameMissed",
                                             framePending ||
                                                     (previousPresentTime >= 0 &&
                                                      (lastScheduledPresentTime <
                                                       previousPresentTime - frameMissedSlop))};
    const TracedOrdinal<bool> hwcFrameMissed = {"PrevHwcFrameMissed",
                                                mHadDeviceComposition && frameMissed};
    const TracedOrdinal<bool> gpuFrameMissed = {"PrevGpuFrameMissed",
                                                mHadClientComposition && frameMissed};

    if (frameMissed) {
        mFrameMissedCount++;
        mTimeStats->incrementMissedFrames();
    }

    if (hwcFrameMissed) {
        mHwcFrameMissedCount++;
    }

    if (gpuFrameMissed) {
        mGpuFrameMissedCount++;
    }

    // If we are in the middle of a mode change and the fence hasn't
    // fired yet just wait for the next commit.
    if (mSetActiveModePending) {
        if (framePending) {
            mScheduler->scheduleFrame();
            return false;
        }

        // We received the present fence from the HWC, so we assume it successfully updated
        // the mode, hence we update SF.
        mSetActiveModePending = false;
        {
            Mutex::Autolock lock(mStateLock);
            updateInternalStateWithChangedMode();
        }
    }

    if (framePending && mPropagateBackpressure) {
        if ((hwcFrameMissed && !gpuFrameMissed) || mPropagateBackpressureClientComposition) {
            scheduleCommit(FrameHint::kNone);
            return false;
        }
    }

    // Save this once per commit + composite to ensure consistency
    // TODO (b/240619471): consider removing active display check once AOD is fixed
    const auto activeDisplay =
            FTL_FAKE_GUARD(mStateLock, getDisplayDeviceLocked(mActiveDisplayToken));
    mPowerHintSessionEnabled = mPowerAdvisor->usePowerHintSession() && activeDisplay &&
            activeDisplay->getPowerMode() == hal::PowerMode::ON;
    if (mPowerHintSessionEnabled) {
        const auto& display = FTL_FAKE_GUARD(mStateLock, getDefaultDisplayDeviceLocked()).get();
        // get stable vsync period from display mode
        const nsecs_t vsyncPeriod = display->getActiveMode()->getVsyncPeriod();
        mPowerAdvisor->setCommitStart(frameTime);
        mPowerAdvisor->setExpectedPresentTime(mExpectedPresentTime);
        const nsecs_t idealSfWorkDuration =
                mVsyncModulator->getVsyncConfig().sfWorkDuration.count();
        // Frame delay is how long we should have minus how long we actually have
        mPowerAdvisor->setFrameDelay(idealSfWorkDuration - (mExpectedPresentTime - frameTime));
        mPowerAdvisor->setTotalFrameTargetWorkDuration(idealSfWorkDuration);
        mPowerAdvisor->setTargetWorkDuration(vsyncPeriod);

        // Send early hint here to make sure there's not another frame pending
        if (mPowerHintSessionMode.early) {
            // Send a rough prediction for this frame based on last frame's timing info
            mPowerAdvisor->sendPredictedWorkDuration();
        }
    }

    if (mTracingEnabledChanged) {
        mLayerTracingEnabled = mLayerTracing.isEnabled();
        mTracingEnabledChanged = false;
    }

    if (mRefreshRateOverlaySpinner) {
        Mutex::Autolock lock(mStateLock);
        if (const auto display = getDefaultDisplayDeviceLocked()) {
            display->animateRefreshRateOverlay();
        }
    }

    // Composite if transactions were committed, or if requested by HWC.
    bool mustComposite = mMustComposite.exchange(false);
    {
        mFrameTimeline->setSfWakeUp(vsyncId, frameTime, Fps::fromPeriodNsecs(stats.vsyncPeriod));

        bool needsTraversal = false;
        if (clearTransactionFlags(eTransactionFlushNeeded)) {
            // Locking:
            // 1. to prevent onHandleDestroyed from being called while the state lock is held,
            // we must keep a copy of the transactions (specifically the composer
            // states) around outside the scope of the lock
            // 2. Transactions and created layers do not share a lock. To prevent applying
            // transactions with layers still in the createdLayer queue, flush the transactions
            // before committing the created layers.
            std::vector<TransactionState> transactions = flushTransactions();
            needsTraversal |= commitCreatedLayers();
            needsTraversal |= applyTransactions(transactions, vsyncId);
        }

        const bool shouldCommit =
                (getTransactionFlags() & ~eTransactionFlushNeeded) || needsTraversal;
        if (shouldCommit) {
            commitTransactions();
        }

        if (transactionFlushNeeded()) {
            setTransactionFlags(eTransactionFlushNeeded);
        }

        mustComposite |= shouldCommit;
        mustComposite |= latchBuffers();

        // This has to be called after latchBuffers because we want to include the layers that have
        // been latched in the commit callback
        if (!needsTraversal) {
            // Invoke empty transaction callbacks early.
            mTransactionCallbackInvoker.sendCallbacks(false /* onCommitOnly */);
        } else {
            // Invoke OnCommit callbacks.
            mTransactionCallbackInvoker.sendCallbacks(true /* onCommitOnly */);
        }

        updateLayerGeometry();
    }

    // Layers need to get updated (in the previous line) before we can use them for
    // choosing the refresh rate.
    // Hold mStateLock as chooseRefreshRateForContent promotes wp<Layer> to sp<Layer>
    // and may eventually call to ~Layer() if it holds the last reference
    {
        Mutex::Autolock _l(mStateLock);
        mScheduler->chooseRefreshRateForContent();
        setActiveModeInHwcIfNeeded();
    }

    updateCursorAsync();
    updateInputFlinger();

    if (mLayerTracingEnabled && !mLayerTracing.flagIsSet(LayerTracing::TRACE_COMPOSITION)) {
        // This will block and tracing should only be enabled for debugging.
        mLayerTracing.notify(mVisibleRegionsDirty, frameTime);
    }

#ifdef PASS_COMPOSITOR_TID
    if (!mTidSentSuccessfully && mBootFinished && mDisplayExtnIntf) {
        bool sfTid = mDisplayExtnIntf->SendCompositorTid(composer::PerfHintType::kSurfaceFlinger,
                                                         mSFTid) == 0;
        bool reTid = mDisplayExtnIntf->SendCompositorTid(composer::PerfHintType::kRenderEngine,
                                                         mRETid) == 0;

        if (sfTid && reTid) {
            mTidSentSuccessfully = true;
        }
    }
#endif

    persistDisplayBrightness(mustComposite);

    return mustComposite && CC_LIKELY(mBootStage != BootStage::BOOTLOADER);
}

void SurfaceFlinger::composite(nsecs_t frameTime, int64_t vsyncId)
        FTL_FAKE_GUARD(kMainThreadContext) {
    ATRACE_FORMAT("%s %" PRId64, __func__, vsyncId);

    {
        std::lock_guard lock(mEarlyWakeUpMutex);
        mSendEarlyWakeUp = false;
    }

    compositionengine::CompositionRefreshArgs refreshArgs;
    const auto& displays = FTL_FAKE_GUARD(mStateLock, mDisplays);
    refreshArgs.outputs.reserve(displays.size());
    std::vector<DisplayId> displayIds;
    for (const auto& [_, display] : displays) {
        refreshArgs.outputs.push_back(display->getCompositionDisplay());
        displayIds.push_back(display->getId());
    }
    mPowerAdvisor->setDisplays(displayIds);
    mDrawingState.traverseInZOrder([&refreshArgs](Layer* layer) {
        if (auto layerFE = layer->getCompositionEngineLayerFE())
            refreshArgs.layers.push_back(layerFE);
    });
    refreshArgs.layersWithQueuedFrames.reserve(mLayersWithQueuedFrames.size());
    for (auto layer : mLayersWithQueuedFrames) {
        if (auto layerFE = layer->getCompositionEngineLayerFE())
            refreshArgs.layersWithQueuedFrames.push_back(layerFE);
    }

    refreshArgs.outputColorSetting = useColorManagement
            ? mDisplayColorSetting
            : compositionengine::OutputColorSetting::kUnmanaged;
    refreshArgs.colorSpaceAgnosticDataspace = mColorSpaceAgnosticDataspace;
    refreshArgs.forceOutputColorMode = mForceColorMode;

    refreshArgs.updatingOutputGeometryThisFrame = mVisibleRegionsDirty;
    refreshArgs.updatingGeometryThisFrame = mGeometryDirty.exchange(false) || mVisibleRegionsDirty;
    refreshArgs.blursAreExpensive = mBlursAreExpensive;
    refreshArgs.internalDisplayRotationFlags = DisplayDevice::getPrimaryDisplayRotationFlags();

    if (CC_UNLIKELY(mDrawingState.colorMatrixChanged)) {
        refreshArgs.colorTransformMatrix = mDrawingState.colorMatrix;
        mDrawingState.colorMatrixChanged = false;
    }

    refreshArgs.devOptForceClientComposition = mDebugDisableHWC;

    if (mDebugFlashDelay != 0) {
        refreshArgs.devOptForceClientComposition = true;
        refreshArgs.devOptFlashDirtyRegionsDelay = std::chrono::milliseconds(mDebugFlashDelay);
    }

    const auto expectedPresentTime = mExpectedPresentTime.load();
    const auto prevVsyncTime = mScheduler->getPreviousVsyncFrom(expectedPresentTime);
    const auto hwcMinWorkDuration = mVsyncConfiguration->getCurrentConfigs().hwcMinWorkDuration;
    refreshArgs.earliestPresentTime = prevVsyncTime - hwcMinWorkDuration;
    refreshArgs.previousPresentFence = mPreviousPresentFences[0].fenceTime;
    refreshArgs.scheduledFrameTime = mScheduler->getScheduledFrameTime();
    refreshArgs.expectedPresentTime = expectedPresentTime;

    // Store the present time just before calling to the composition engine so we could notify
    // the scheduler.
    const auto presentTime = systemTime();
    dumpDrawCycle(true);
    {
      Mutex::Autolock lock(mStateLock);
      for (const auto& [_, display] : mDisplays) {
           setDisplayElapseTime(display, refreshArgs.earliestPresentTime);
      }
    }
    mCompositionEngine->present(refreshArgs);

    mTimeStats->recordFrameDuration(frameTime, systemTime());

    // Send a power hint hint after presentation is finished
    if (mPowerHintSessionEnabled) {
        mPowerAdvisor->setSfPresentTiming(mPreviousPresentFences[0].fenceTime->getSignalTime(),
                                          systemTime());
        if (mPowerHintSessionMode.late) {
            mPowerAdvisor->sendActualWorkDuration();
        }
    }

    if (mScheduler->onPostComposition(presentTime)) {
        scheduleComposite(FrameHint::kNone);
    }

    postFrame();
    postComposition();

    const bool prevFrameHadClientComposition = mHadClientComposition;

    mHadClientComposition = mHadDeviceComposition = mReusedClientComposition = false;
    TimeStats::ClientCompositionRecord clientCompositionRecord;
    for (const auto& [_, display] : displays) {
        const auto& state = display->getCompositionDisplay()->getState();
        mHadClientComposition |= state.usesClientComposition && !state.reusedClientComposition;
        mHadDeviceComposition |= state.usesDeviceComposition;
        mReusedClientComposition |= state.reusedClientComposition;
        clientCompositionRecord.predicted |=
                (state.strategyPrediction != CompositionStrategyPredictionState::DISABLED);
        clientCompositionRecord.predictionSucceeded |=
                (state.strategyPrediction == CompositionStrategyPredictionState::SUCCESS);
    }

    clientCompositionRecord.hadClientComposition = mHadClientComposition;
    clientCompositionRecord.reused = mReusedClientComposition;
    clientCompositionRecord.changed = prevFrameHadClientComposition != mHadClientComposition;
    mTimeStats->pushCompositionStrategyState(clientCompositionRecord);

    // TODO: b/160583065 Enable skip validation when SF caches all client composition layers
    const bool usedGpuComposition = mHadClientComposition || mReusedClientComposition;
    modulateVsync(&VsyncModulator::onDisplayRefresh, usedGpuComposition);

    mLayersWithQueuedFrames.clear();
    if (mLayerTracingEnabled && mLayerTracing.flagIsSet(LayerTracing::TRACE_COMPOSITION)) {
        // This will block and should only be used for debugging.
        mLayerTracing.notify(mVisibleRegionsDirty, frameTime);
    }

    mVisibleRegionsWereDirtyThisFrame = mVisibleRegionsDirty; // Cache value for use in post-comp
    mVisibleRegionsDirty = false;

    if (mCompositionEngine->needsAnotherUpdate()) {
        scheduleCommit(FrameHint::kNone);
    }

    if (mPowerHintSessionEnabled) {
        mPowerAdvisor->setCompositeEnd(systemTime());
    }
}

void SurfaceFlinger::updateLayerGeometry() {
    ATRACE_CALL();

    if (mVisibleRegionsDirty) {
        computeLayerBounds();
    }

    for (auto& layer : mLayersPendingRefresh) {
        Region visibleReg;
        visibleReg.set(layer->getScreenBounds());
        invalidateLayerStack(layer, visibleReg);
    }

    setDisplayAnimating();

    mLayersPendingRefresh.clear();
}

void SurfaceFlinger::setDisplayAnimating() {
    bool hasScreenshot = false;
    for (const auto& pair : FTL_FAKE_GUARD(mStateLock, mDisplays)) {
        const auto& displayDevice = pair.second;
        if (!IsDisplayExternalOrVirtual(displayDevice)) {
           continue;
        }
        const auto display = displayDevice->getCompositionDisplay();
        for (const auto& layer : mDrawingState.layersSortedByZ) {
            // only consider the layers on the given layer stack
            if (layer->getLayerStack() == displayDevice->getLayerStack()) {
               hasScreenshot |= layer->isScreenshot();
            }
        }
        auto layers = displayDevice->getCompositionDisplay()->getOutputLayersOrderedByZ();
        hasScreenshot |= std::any_of(layers.begin(), layers.end(), [](auto* layer) {
                                    return layer->getLayerFE().getCompositionState()->isScreenshot;
                                    });
    }

    for (auto& layer : mLayersPendingRefresh) {
        for (const auto& [token, displayDevice] : FTL_FAKE_GUARD(mStateLock, mDisplays)) {
            auto display = displayDevice->getCompositionDisplay();
            if (!IsDisplayExternalOrVirtual(displayDevice)) {
               continue;
            }
            if (display->includesLayer(layer->getOutputFilter())) {
               hasScreenshot |= layer->isScreenshot();
            }
        }
    }
#ifdef QTI_DISPLAY_CONFIG_ENABLED
    for (const auto& [token, displayDevice] : FTL_FAKE_GUARD(mStateLock, mDisplays)) {
        if (!IsDisplayExternalOrVirtual(displayDevice)) {
           continue;
        }
        uint32_t hwcDisplayId;
        getHwcDisplayId(displayDevice, &hwcDisplayId);
        if (mDisplayConfigIntf && (hasScreenshot != mHasScreenshot)) {
           mDisplayConfigIntf->SetDisplayAnimating(hwcDisplayId, hasScreenshot);
           mHasScreenshot = hasScreenshot;
        }
    }
#endif
}

bool SurfaceFlinger::IsDisplayExternalOrVirtual(const sp<DisplayDevice>& displayDevice) {
    uint32_t hwcDisplayId;
    bool hasHwcId = getHwcDisplayId(displayDevice, &hwcDisplayId);
    if (displayDevice->isVirtual()) {
      return hasHwcId && displayDevice->isVirtual();
    }
    auto displayId = displayDevice->getId();
    bool isExternal = displayId.value &&
          (displayDevice->getConnectionType() == ui::DisplayConnectionType::External);
    return hasHwcId && isExternal;
}

void SurfaceFlinger::updateCompositorTiming(const DisplayStatInfo& stats, nsecs_t compositeTime,
                                            std::shared_ptr<FenceTime>& presentFenceTime) {
    // Update queue of past composite+present times and determine the
    // most recently known composite to present latency.
    getBE().mCompositePresentTimes.push({compositeTime, presentFenceTime});
    nsecs_t compositeToPresentLatency = -1;
    while (!getBE().mCompositePresentTimes.empty()) {
        SurfaceFlingerBE::CompositePresentTime& cpt = getBE().mCompositePresentTimes.front();
        // Cached values should have been updated before calling this method,
        // which helps avoid duplicate syscalls.
        nsecs_t displayTime = cpt.display->getCachedSignalTime();
        if (displayTime == Fence::SIGNAL_TIME_PENDING) {
            break;
        }
        compositeToPresentLatency = displayTime - cpt.composite;
        getBE().mCompositePresentTimes.pop();
    }

    // Don't let mCompositePresentTimes grow unbounded, just in case.
    while (getBE().mCompositePresentTimes.size() > 16) {
        getBE().mCompositePresentTimes.pop();
    }

    setCompositorTimingSnapped(stats, compositeToPresentLatency);
}

void SurfaceFlinger::setCompositorTimingSnapped(const DisplayStatInfo& stats,
                                                nsecs_t compositeToPresentLatency) {
    // Avoid division by 0 by defaulting to 60Hz
    const auto vsyncPeriod = stats.vsyncPeriod ?: (60_Hz).getPeriodNsecs();

    // Integer division and modulo round toward 0 not -inf, so we need to
    // treat negative and positive offsets differently.
    nsecs_t idealLatency = (mVsyncConfiguration->getCurrentConfigs().late.sfOffset > 0)
            ? (vsyncPeriod -
               (mVsyncConfiguration->getCurrentConfigs().late.sfOffset % vsyncPeriod))
            : ((-mVsyncConfiguration->getCurrentConfigs().late.sfOffset) % vsyncPeriod);

    // Just in case mVsyncConfiguration->getCurrentConfigs().late.sf == -vsyncInterval.
    if (idealLatency <= 0) {
        idealLatency = vsyncPeriod;
    }

    // Snap the latency to a value that removes scheduling jitter from the
    // composition and present times, which often have >1ms of jitter.
    // Reducing jitter is important if an app attempts to extrapolate
    // something (such as user input) to an accurate diasplay time.
    // Snapping also allows an app to precisely calculate
    // mVsyncConfiguration->getCurrentConfigs().late.sf with (presentLatency % interval).
    const nsecs_t bias = vsyncPeriod / 2;
    const int64_t extraVsyncs = ((compositeToPresentLatency - idealLatency + bias) / vsyncPeriod);
    const nsecs_t snappedCompositeToPresentLatency =
            (extraVsyncs > 0) ? idealLatency + (extraVsyncs * vsyncPeriod) : idealLatency;

    std::lock_guard<std::mutex> lock(getBE().mCompositorTimingLock);
    getBE().mCompositorTiming.deadline = stats.vsyncTime - idealLatency;
    getBE().mCompositorTiming.interval = vsyncPeriod;
    getBE().mCompositorTiming.presentLatency = snappedCompositeToPresentLatency;
}

bool SurfaceFlinger::isHdrLayer(Layer* layer) const {
    // Treat all layers as non-HDR if:
    // 1. They do not have a valid HDR dataspace. Currently we treat those as PQ or HLG. and
    // 2. The layer is allowed to be dimmed. WindowManager may disable dimming in order to
    // keep animations invoking SDR screenshots of HDR layers seamless. Treat such tagged
    // layers as HDR so that DisplayManagerService does not try to change the screen brightness
    if (!isHdrDataspace(layer->getDataSpace()) && layer->isDimmingEnabled()) {
        return false;
    }
    if (mIgnoreHdrCameraLayers) {
        auto buffer = layer->getBuffer();
        if (buffer && (buffer->getUsage() & GRALLOC_USAGE_HW_CAMERA_WRITE) != 0) {
            return false;
        }
    }
    return true;
}

ui::Rotation SurfaceFlinger::getPhysicalDisplayOrientation(DisplayId displayId,
                                                           bool isPrimary) const {
    const auto id = PhysicalDisplayId::tryCast(displayId);
    if (!id) {
        return ui::ROTATION_0;
    }
    if (getHwComposer().getComposer()->isSupported(
                Hwc2::Composer::OptionalFeature::PhysicalDisplayOrientation)) {
        switch (getHwComposer().getPhysicalDisplayOrientation(*id)) {
            case Hwc2::AidlTransform::ROT_90:
                return ui::ROTATION_90;
            case Hwc2::AidlTransform::ROT_180:
                return ui::ROTATION_180;
            case Hwc2::AidlTransform::ROT_270:
                return ui::ROTATION_270;
            default:
                return ui::ROTATION_0;
        }
    }

    if (isPrimary) {
        using Values = SurfaceFlingerProperties::primary_display_orientation_values;
        switch (primary_display_orientation(Values::ORIENTATION_0)) {
            case Values::ORIENTATION_90:
                return ui::ROTATION_90;
            case Values::ORIENTATION_180:
                return ui::ROTATION_180;
            case Values::ORIENTATION_270:
                return ui::ROTATION_270;
            default:
                break;
        }
    }
    return ui::ROTATION_0;
}

void SurfaceFlinger::postComposition() {
    ATRACE_CALL();
    ALOGV("postComposition");

    const auto* display = FTL_FAKE_GUARD(mStateLock, getDefaultDisplayDeviceLocked()).get();

    std::shared_ptr<FenceTime> glCompositionDoneFenceTime;
    if (display && display->getCompositionDisplay()->getState().usesClientComposition) {
        glCompositionDoneFenceTime =
                std::make_shared<FenceTime>(display->getCompositionDisplay()
                                                    ->getRenderSurface()
                                                    ->getClientTargetAcquireFence());
    } else {
        glCompositionDoneFenceTime = FenceTime::NO_FENCE;
    }

    mPreviousPresentFences[1] = mPreviousPresentFences[0];

    sp<DisplayDevice> vSyncSource = mNextVsyncSource;
    if (mNextVsyncSource == NULL) {
        vSyncSource = mActiveVsyncSource;
    }
    mPreviousPresentFences[0].fence = vSyncSource ?
        getHwComposer().getPresentFence(vSyncSource->getPhysicalId()) : Fence::NO_FENCE;
    mPreviousPresentFences[0].fenceTime =
            std::make_shared<FenceTime>(mPreviousPresentFences[0].fence);

    nsecs_t now = systemTime();

    // Set presentation information before calling Layer::releasePendingBuffer, such that jank
    // information from previous' frame classification is already available when sending jank info
    // to clients, so they get jank classification as early as possible.
    mFrameTimeline->setSfPresent(/* sfPresentTime */ now, mPreviousPresentFences[0].fenceTime,
                                 glCompositionDoneFenceTime);

    const DisplayStatInfo stats = mScheduler->getDisplayStatInfo(now);

    // We use the CompositionEngine::getLastFrameRefreshTimestamp() which might
    // be sampled a little later than when we started doing work for this frame,
    // but that should be okay since updateCompositorTiming has snapping logic.
    updateCompositorTiming(stats, mCompositionEngine->getLastFrameRefreshTimestamp(),
                           mPreviousPresentFences[0].fenceTime);
    CompositorTiming compositorTiming;
    {
        std::lock_guard<std::mutex> lock(getBE().mCompositorTimingLock);
        compositorTiming = getBE().mCompositorTiming;
    }

    for (const auto& layer: mLayersWithQueuedFrames) {
        layer->onPostComposition(display, glCompositionDoneFenceTime,
                                 mPreviousPresentFences[0].fenceTime, compositorTiming);
        layer->releasePendingBuffer(/*dequeueReadyTime*/ now);
    }

    std::vector<std::pair<std::shared_ptr<compositionengine::Display>, sp<HdrLayerInfoReporter>>>
            hdrInfoListeners;
    bool haveNewListeners = false;
    {
        Mutex::Autolock lock(mStateLock);
        if (mFpsReporter) {
            mFpsReporter->dispatchLayerFps();
        }

        if (mTunnelModeEnabledReporter) {
            mTunnelModeEnabledReporter->updateTunnelModeStatus();
        }
        hdrInfoListeners.reserve(mHdrLayerInfoListeners.size());
        for (const auto& [displayId, reporter] : mHdrLayerInfoListeners) {
            if (reporter && reporter->hasListeners()) {
                if (const auto display = getDisplayDeviceLocked(displayId)) {
                    hdrInfoListeners.emplace_back(display->getCompositionDisplay(), reporter);
                }
            }
        }
        haveNewListeners = mAddingHDRLayerInfoListener; // grab this with state lock
        mAddingHDRLayerInfoListener = false;
    }

    if (haveNewListeners || mSomeDataspaceChanged || mVisibleRegionsWereDirtyThisFrame) {
        for (auto& [compositionDisplay, listener] : hdrInfoListeners) {
            HdrLayerInfoReporter::HdrLayerInfo info;
            int32_t maxArea = 0;
            mDrawingState.traverse([&, compositionDisplay = compositionDisplay](Layer* layer) {
                const auto layerFe = layer->getCompositionEngineLayerFE();
                if (layer->isVisible() && compositionDisplay->includesLayer(layerFe)) {
                    if (isHdrLayer(layer)) {
                        const auto* outputLayer =
                            compositionDisplay->getOutputLayerForLayer(layerFe);
                        if (outputLayer) {
                            info.numberOfHdrLayers++;
                            const auto displayFrame = outputLayer->getState().displayFrame;
                            const int32_t area = displayFrame.width() * displayFrame.height();
                            if (area > maxArea) {
                                maxArea = area;
                                info.maxW = displayFrame.width();
                                info.maxH = displayFrame.height();
                            }
                        }
                    }
                }
            });
            listener->dispatchHdrLayerInfo(info);
        }
    }

    mSomeDataspaceChanged = false;
    mVisibleRegionsWereDirtyThisFrame = false;

    mTransactionCallbackInvoker.addPresentFence(mPreviousPresentFences[0].fence);
    mTransactionCallbackInvoker.sendCallbacks(false /* onCommitOnly */);
    mTransactionCallbackInvoker.clearCompletedTransactions();

    if (display && display->isInternal() && display->getPowerMode() == hal::PowerMode::ON &&
        mPreviousPresentFences[0].fenceTime->isValid()) {
        mScheduler->addPresentFence(mPreviousPresentFences[0].fenceTime);
    }

    const bool isDisplayConnected =
            display && getHwComposer().isConnected(display->getPhysicalId());

    if (!hasSyncFramework) {
        if (isDisplayConnected && display->isPoweredOn()) {
            mScheduler->enableHardwareVsync();
        }
    }

    if (mAnimCompositionPending) {
        mAnimCompositionPending = false;

        if (mPreviousPresentFences[0].fenceTime->isValid()) {
            mAnimFrameTracker.setActualPresentFence(mPreviousPresentFences[0].fenceTime);
        } else if (isDisplayConnected) {
            // The HWC doesn't support present fences, so use the refresh
            // timestamp instead.
            const nsecs_t presentTime = display->getRefreshTimestamp();
            mAnimFrameTracker.setActualPresentTime(presentTime);
        }
        mAnimFrameTracker.advanceFrame();
    }

    dumpDrawCycle(false);

    mTimeStats->incrementTotalFrames();

    mTimeStats->setPresentFenceGlobal(mPreviousPresentFences[0].fenceTime);

    const size_t sfConnections = mScheduler->getEventThreadConnectionCount(mSfConnectionHandle);
    const size_t appConnections = mScheduler->getEventThreadConnectionCount(mAppConnectionHandle);
    mTimeStats->recordDisplayEventConnectionCount(sfConnections + appConnections);

    UpdateSmomoState();

    if (isDisplayConnected && !display->isPoweredOn()) {
        getRenderEngine().cleanupPostRender();
        return;
    }

    nsecs_t currentTime = systemTime();
    if (mHasPoweredOff) {
        mHasPoweredOff = false;
    } else {
        nsecs_t elapsedTime = currentTime - getBE().mLastSwapTime;
        size_t numPeriods = static_cast<size_t>(elapsedTime / stats.vsyncPeriod);
        if (numPeriods < SurfaceFlingerBE::NUM_BUCKETS - 1) {
            getBE().mFrameBuckets[numPeriods] += elapsedTime;
        } else {
            getBE().mFrameBuckets[SurfaceFlingerBE::NUM_BUCKETS - 1] += elapsedTime;
        }
        getBE().mTotalTime += elapsedTime;
    }
    getBE().mLastSwapTime = currentTime;

    // Cleanup any outstanding resources due to rendering a prior frame.
    getRenderEngine().cleanupPostRender();

    {
        std::lock_guard lock(mTexturePoolMutex);
        if (mTexturePool.size() < mTexturePoolSize) {
            const size_t refillCount = mTexturePoolSize - mTexturePool.size();
            const size_t offset = mTexturePool.size();
            mTexturePool.resize(mTexturePoolSize);
            getRenderEngine().genTextures(refillCount, mTexturePool.data() + offset);
            ATRACE_INT("TexturePoolSize", mTexturePool.size());
        } else if (mTexturePool.size() > mTexturePoolSize) {
            const size_t deleteCount = mTexturePool.size() - mTexturePoolSize;
            const size_t offset = mTexturePoolSize;
            getRenderEngine().deleteTextures(deleteCount, mTexturePool.data() + offset);
            mTexturePool.resize(mTexturePoolSize);
            ATRACE_INT("TexturePoolSize", mTexturePool.size());
        }
    }

    if (mSplitLayerExt && mLayerExt) {
        if (mVisibleLayerInfo.layerName.size() != 0) {
            mLayerExt->UpdateLayerState(mVisibleLayerInfo.layerName, mNumLayers);
        }
    }
    mVisibleLayerInfo.layerName.clear();
    mVisibleLayerInfo.layerSequence.clear();

    // Even though ATRACE_INT64 already checks if tracing is enabled, it doesn't prevent the
    // side-effect of getTotalSize(), so we check that again here
    if (ATRACE_ENABLED()) {
        // getTotalSize returns the total number of buffers that were allocated by SurfaceFlinger
        ATRACE_INT64("Total Buffer Size", GraphicBufferAllocator::get().getTotalSize());
    }

    if (!mSentInitialFps) {
        uint32_t fps = display->refreshRateConfigs().getActiveMode()->getFps().getValue();
        setContentFps(fps);
    }
}

void SurfaceFlinger::UpdateSmomoState() {
    ATRACE_NAME("SmoMoUpdateState");
    Mutex::Autolock lock(mStateLock);
    // Check if smomo instances exist.
    if (!mSmomoInstances.size()) {
        return;
    }

    if (mSmomoInstances.size() > 1) {
        mDrawingState.traverse([&](Layer* layer) {
            layer->setSmomoLayerStackId();
        });
    }

    // Disable smomo if external or virtual is connected.
    bool enableSmomo = mSmomoInstances.size() == mDisplays.size();
    uint32_t fps = 0;
    int content_fps = 0;
    int numActiveDisplays = 0;
    for (auto &instance: mSmomoInstances) {
        SmomoIntf *smoMo = instance.smoMo;
        sp<DisplayDevice> device = nullptr;

        for (const auto& [token, displayDevice] : mDisplays) {
            uint32_t hwcDisplayId;
            if (!getHwcDisplayId(displayDevice, &hwcDisplayId)) {
                continue;
            }
            if (hwcDisplayId == instance.displayId) {
                device = displayDevice;
                break;
            }
        }

        instance.active = device->getPowerMode() != hal::PowerMode::OFF;
        if (!instance.active) {
            continue;
        }

        std::vector<smomo::SmomoLayerStats> layers;
        if (enableSmomo) {
            const auto compositionDisplay = device->getCompositionDisplay();
            compositionDisplay->getVisibleLayerInfo(&mVisibleLayerInfo.layerName,
                    &mVisibleLayerInfo.layerSequence);
            bool visibleLayersInfo = (mVisibleLayerInfo.layerName.size() != 0);

            if (visibleLayersInfo) {
                for (int i = 0; i < mVisibleLayerInfo.layerName.size(); i++) {
                    smomo::SmomoLayerStats layerStats;
                    layerStats.name = mVisibleLayerInfo.layerName.at(i);
                    layerStats.id = mVisibleLayerInfo.layerSequence.at(i);
                    layers.push_back(layerStats);
                }
            }

            fps =  device->getActiveMode()->getFps().getValue();
        }

        smoMo->UpdateSmomoState(layers, fps);

        content_fps = smoMo->GetFrameRate();
        numActiveDisplays++;
    }

    if (numActiveDisplays == 1) {
        bool is_valid_content_fps = false;
        if (mSmomoInstances.size() == 1) {
            if (content_fps > 0) {
                if (mLayersWithQueuedFrames.size() == 1 && !mUiLayerFrameCount) {
                    is_valid_content_fps = true;
                }
                if (mLayersWithQueuedFrames.size() > 1) {
                    mUiLayerFrameCount = fps;
                }
                if (mUiLayerFrameCount > 0) {
                    mUiLayerFrameCount--;
                }
            } else {
                mUiLayerFrameCount = fps;
            }
        }
        setContentFps(is_valid_content_fps ? content_fps : fps);
    }

    // Disable DRC if active displays is more than 1.
    for (auto &instance : mSmomoInstances) {
        instance.smoMo->SetRefreshRateChangeStatus((numActiveDisplays == 1));
    }
}

SmomoIntf* SurfaceFlinger::getSmomoInstance(const uint32_t layerStackId) const {
    SmomoIntf *smoMo = nullptr;

    if (mSmomoInstances.size() == 1) {
        smoMo = mSmomoInstances.back().smoMo;
        return smoMo;
    }

    for (auto &instance: mSmomoInstances) {
        if (instance.layerStackId == layerStackId) {
            smoMo = instance.smoMo;
            break;
        }
    }

    return smoMo;
}

void SurfaceFlinger::updateSmomoLayerInfo(TransactionState &ts,
        int64_t desiredPresentTime, bool isAutoTimestamp) {
    ts.traverseStatesWithBuffers([&](const layer_state_t& state) {
        sp<Layer> layer = fromHandle(state.surface).promote();
        SmomoIntf *smoMo = nullptr;
        if (layer != nullptr) {
            smoMo = getSmomoInstance(layer->getSmomoLayerStackId());
        }

        if (smoMo) {
            smomo::SmomoBufferStats bufferStats;
            bufferStats.id = layer->getSequence();
            bufferStats.auto_timestamp = isAutoTimestamp;
            bufferStats.timestamp = desiredPresentTime;
            bufferStats.dequeue_latency = 0;
            bufferStats.key = desiredPresentTime;
#ifdef TIMED_RENDERING_METADATA_FEATURE
            auto buffer = getExternalTextureFromBufferData(*state.bufferData,
                    layer->getDebugName());
            if (buffer && buffer->getBuffer()) {
                bufferStats.buffer_hnd = buffer->getBuffer()->handle;
            }
#endif
            smoMo->CollectLayerStats(bufferStats);

            const DisplayStatInfo stats =
                mScheduler->getDisplayStatInfo(systemTime(SYSTEM_TIME_MONOTONIC));
            if (smoMo->FrameIsLate(bufferStats.id, stats.vsyncTime)) {
                scheduleCompositeImmed();
            }
        }
      });
}

FloatRect SurfaceFlinger::getMaxDisplayBounds() {
    const ui::Size maxSize = [this] {
        ftl::FakeGuard guard(mStateLock);

        // The LayerTraceGenerator tool runs without displays.
        if (mDisplays.empty()) return ui::Size{5000, 5000};

        return std::accumulate(mDisplays.begin(), mDisplays.end(), ui::kEmptySize,
                               [](ui::Size size, const auto& pair) -> ui::Size {
                                   const auto& display = pair.second;
                                   return {std::max(size.getWidth(), display->getWidth()),
                                           std::max(size.getHeight(), display->getHeight())};
                               });
    }();

    // Ignore display bounds for now since they will be computed later. Use a large Rect bound
    // to ensure it's bigger than an actual display will be.
    const float xMax = maxSize.getWidth() * 10.f;
    const float yMax = maxSize.getHeight() * 10.f;

    return {-xMax, -yMax, xMax, yMax};
}

void SurfaceFlinger::computeLayerBounds() {
    const FloatRect maxBounds = getMaxDisplayBounds();
    for (const auto& layer : mDrawingState.layersSortedByZ) {
        layer->computeBounds(maxBounds, ui::Transform(), 0.f /* shadowRadius */);
    }
}

sp<DisplayDevice> SurfaceFlinger::getVsyncSource() {
    // Return the vsync source from the active displays based on the order in which they are
    // connected.
    // Normally the order of priority is Primary (Built-in/Pluggable) followed by Secondary
    // built-ins followed by Pluggable. But if mPluggableVsyncPrioritized is true then the
    // order of priority is Pluggables followed by Primary and Secondary built-ins.

    for (const auto& display : mDisplaysList) {
        std::optional<hal::PowerMode> mode = display->getPowerMode();
        if (display->isVirtual() || (mode == hal::PowerMode::OFF) ||
            (mode == hal::PowerMode::DOZE_SUSPEND)) {
            continue;
        }

        if (mVsyncSourceReliableOnDoze) {
            if ((mode == hal::PowerMode::ON) ||
                (mode == hal::PowerMode::DOZE)) {
              return display;
            }
        } else if (mode == hal::PowerMode::ON) {
            return display;
        }
    }

    // In-case active displays are not present, source the vsync from
    // the display which is in doze mode even if it is unreliable
    // in the same order of display priority as above.
    if (!mVsyncSourceReliableOnDoze) {
        for (const auto& display : mDisplaysList) {
            std::optional<hal::PowerMode> mode = display->getPowerMode();
            if (display->isVirtual()) {
                continue;
            }

            if (mode == hal::PowerMode::DOZE) {
                return display;
            }
        }
    }

    return NULL;
}

void SurfaceFlinger::updateVsyncSource()
            NO_THREAD_SAFETY_ANALYSIS {
    std::lock_guard<std::recursive_mutex> lockVsync(mVsyncLock);
    mNextVsyncSource = getVsyncSource();

    if (mNextVsyncSource == NULL) {
        // Switch off vsync for the last enabled source
        mScheduler->disableHardwareVsync(true);
        mScheduler->onScreenReleased(mAppConnectionHandle);
    } else if (mNextVsyncSource && (mActiveVsyncSource == NULL)) {
        mScheduler->onScreenAcquired(mAppConnectionHandle);
        bool isPrimary = mNextVsyncSource->isPrimary();
        nsecs_t vsync = (!mUseLatestHwcVsyncPeriod && isPrimary && (mVsyncPeriod > 0))
                ? mVsyncPeriod : getVsyncPeriodFromHWC();
        mScheduler->resyncToHardwareVsync(true, Fps::fromPeriodNsecs(vsync));
    } else if ((mNextVsyncSource != NULL) &&
        (mActiveVsyncSource != NULL)) {
        // Switch vsync to the new source
        mScheduler->disableHardwareVsync(true);
        mScheduler->resyncToHardwareVsync(true, Fps::fromPeriodNsecs(getVsyncPeriodFromHWC()));
    }
}

void SurfaceFlinger::postFrame() {
    const auto display = FTL_FAKE_GUARD(mStateLock, getDefaultDisplayDeviceLocked());
    if (display && getHwComposer().isConnected(display->getPhysicalId())) {
        uint32_t flipCount = display->getPageFlipCount();
        if (flipCount % LOG_FRAME_STATS_PERIOD == 0) {
            logFrameStats();
        }
    }
}

void SurfaceFlinger::commitTransactions() {
    ATRACE_CALL();

    // Keep a copy of the drawing state (that is going to be overwritten
    // by commitTransactionsLocked) outside of mStateLock so that the side
    // effects of the State assignment don't happen with mStateLock held,
    // which can cause deadlocks.
    State drawingState(mDrawingState);

    Mutex::Autolock lock(mStateLock);
    mDebugInTransaction = systemTime();

    // Here we're guaranteed that some transaction flags are set
    // so we can call commitTransactionsLocked unconditionally.
    // We clear the flags with mStateLock held to guarantee that
    // mCurrentState won't change until the transaction is committed.
    modulateVsync(&VsyncModulator::onTransactionCommit);
    commitTransactionsLocked(clearTransactionFlags(eTransactionMask));

    mDebugInTransaction = 0;
}

std::pair<DisplayModes, DisplayModePtr> SurfaceFlinger::loadDisplayModes(
        PhysicalDisplayId displayId) const {
    std::vector<HWComposer::HWCDisplayMode> hwcModes;
    std::optional<hal::HWDisplayId> activeModeHwcId;

    int attempt = 0;
    constexpr int kMaxAttempts = 3;
    do {
        hwcModes = getHwComposer().getModes(displayId);
        activeModeHwcId = getHwComposer().getActiveMode(displayId);
        LOG_ALWAYS_FATAL_IF(!activeModeHwcId, "HWC returned no active mode");

        const auto isActiveMode = [activeModeHwcId](const HWComposer::HWCDisplayMode& mode) {
            return mode.hwcId == *activeModeHwcId;
        };

        if (std::any_of(hwcModes.begin(), hwcModes.end(), isActiveMode)) {
            break;
        }
    } while (++attempt < kMaxAttempts);

    LOG_ALWAYS_FATAL_IF(attempt == kMaxAttempts,
                        "After %d attempts HWC still returns an active mode which is not"
                        " supported. Active mode ID = %" PRIu64 ". Supported modes = %s",
                        kMaxAttempts, *activeModeHwcId, base::Join(hwcModes, ", ").c_str());

    DisplayModes oldModes;
    if (const auto token = getPhysicalDisplayTokenLocked(displayId)) {
        oldModes = getDisplayDeviceLocked(token)->getSupportedModes();
    }

    ui::DisplayModeId nextModeId = 1 +
            std::accumulate(oldModes.begin(), oldModes.end(), static_cast<ui::DisplayModeId>(-1),
                            [](ui::DisplayModeId max, const auto& pair) {
                                return std::max(max, pair.first.value());
                            });

    DisplayModes newModes;
    for (const auto& hwcMode : hwcModes) {
        const DisplayModeId id{nextModeId++};
        newModes.try_emplace(id,
                             DisplayMode::Builder(hwcMode.hwcId)
                                     .setId(id)
                                     .setPhysicalDisplayId(displayId)
                                     .setResolution({hwcMode.width, hwcMode.height})
                                     .setVsyncPeriod(hwcMode.vsyncPeriod)
                                     .setDpiX(hwcMode.dpiX)
                                     .setDpiY(hwcMode.dpiY)
                                     .setGroup(hwcMode.configGroup)
                                     .build());
    }

    const bool sameModes =
            std::equal(newModes.begin(), newModes.end(), oldModes.begin(), oldModes.end(),
                       [](const auto& lhs, const auto& rhs) {
                           return equalsExceptDisplayModeId(*lhs.second, *rhs.second);
                       });

    // Keep IDs if modes have not changed.
    const auto& modes = sameModes ? oldModes : newModes;
    const DisplayModePtr activeMode =
            std::find_if(modes.begin(), modes.end(), [activeModeHwcId](const auto& pair) {
                return pair.second->getHwcId() == activeModeHwcId;
            })->second;

    return {modes, activeMode};
}

void SurfaceFlinger::processDisplayHotplugEventsLocked() {
    for (const auto& event : mPendingHotplugEvents) {
        std::optional<DisplayIdentificationInfo> info =
                getHwComposer().onHotplug(event.hwcDisplayId, event.connection);

        if (!info) {
            continue;
        }

        const auto displayId = info->id;
        const auto token = mPhysicalDisplayTokens.get(displayId);
        bool isInternalDisplay = (getHwComposer().getDisplayConnectionType(displayId) ==
                                  ui::DisplayConnectionType::Internal);

        if (event.connection == hal::Connection::CONNECTED) {
            auto [supportedModes, activeMode] = loadDisplayModes(displayId);

            if (!token) {
                ALOGV("Creating display %s", to_string(displayId).c_str());

                DisplayDeviceState state;
                state.physical = {.id = displayId,
                                  .type = getHwComposer().getDisplayConnectionType(displayId),
                                  .hwcDisplayId = event.hwcDisplayId,
                                  .deviceProductInfo = std::move(info->deviceProductInfo),
                                  .supportedModes = std::move(supportedModes),
                                  .activeMode = std::move(activeMode)};
                state.isSecure = true; // All physical displays are currently considered secure.
                state.displayName = std::move(info->name);

                sp<IBinder> token = new BBinder();
                mCurrentState.displays.add(token, state);
                mPhysicalDisplayTokens.try_emplace(displayId, std::move(token));
                mInterceptor->saveDisplayCreation(state);
            } else {
                ALOGV("Recreating display %s", to_string(displayId).c_str());

                auto& state = mCurrentState.displays.editValueFor(token->get());
                state.sequenceId = DisplayDeviceState{}.sequenceId; // Generate new sequenceId.
                state.physical->supportedModes = std::move(supportedModes);
                state.physical->activeMode = std::move(activeMode);
                if (getHwComposer().updatesDeviceProductInfoOnHotplugReconnect()) {
                    state.physical->deviceProductInfo = std::move(info->deviceProductInfo);
                }
            }
        } else {
            ALOGV("Removing display %s", to_string(displayId).c_str());

            //need to check if the display we are removing is the active display
            //if so make the next display in the display list the active display
            if (getPhysicalDisplayTokenLocked(displayId) == mActiveDisplayToken) {
                for (const auto& displayTemp : mDisplaysList) {
                    if (displayTemp->getPhysicalId() != displayId && displayTemp->isPoweredOn()) {
                        //once we find the next non-active display make it the active display
                        //if it is powered on
                        onActiveDisplayChangedLocked(displayTemp);
                        break;
                    }
                }
                //if no displays are powered on we set the next non-active display as active
                if (getPhysicalDisplayTokenLocked(displayId) == mActiveDisplayToken) {
                    for (const auto& displayTemp : mDisplaysList) {
                        if (displayTemp->getPhysicalId() != displayId) {
                            //once we find the next non-active display make it the active display
                            //if it is powered on
                            onActiveDisplayChangedLocked(displayTemp);
                            break;
                        }
                    }
                }
            }

            if (const ssize_t index = mCurrentState.displays.indexOfKey(token->get()); index >= 0) {
                const DisplayDeviceState& state = mCurrentState.displays.valueAt(index);
                mInterceptor->saveDisplayDeletion(state.sequenceId);
                mCurrentState.displays.removeItemsAt(index);
            }
            mPhysicalDisplayTokens.erase(displayId);
            updateVsyncSource();
            if (mInternalPresentationDisplays && isInternalDisplay) {
                // Update mInternalPresentationDisplays flag
                updateInternalDisplaysPresentationMode();
            }
        }
        uint32_t hwcDisplayId = static_cast<uint32_t>(event.hwcDisplayId);
        bool isConnected = (event.connection == hal::Connection::CONNECTED);
        if (isDisplayExtnEnabled() && isInternalDisplay) {
            auto activeConfigId = getHwComposer().getActiveMode(displayId);
            LOG_ALWAYS_FATAL_IF(!activeConfigId, "HWC returned no active config");
            updateDisplayExtension(hwcDisplayId, *activeConfigId, isConnected);
        }
#if defined(QTI_UNIFIED_DRAW) && defined(UNIFIED_DRAW_EXT)
        if (mDisplayExtnIntf && !isConnected && !isInternalDisplay) {
            mDisplayExtnIntf->EndUnifiedDraw(hwcDisplayId);
        }
#endif
        processDisplayChangesLocked();
    }

    mPendingHotplugEvents.clear();
}

void SurfaceFlinger::dispatchDisplayHotplugEvent(PhysicalDisplayId displayId, bool connected) {
    ALOGI("Dispatching display hotplug event displayId=%s, connected=%d",
          to_string(displayId).c_str(), connected);
    mScheduler->onHotplugReceived(mAppConnectionHandle, displayId, connected);
    mScheduler->onHotplugReceived(mSfConnectionHandle, displayId, connected);
}

sp<DisplayDevice> SurfaceFlinger::setupNewDisplayDeviceInternal(
        const wp<IBinder>& displayToken,
        std::shared_ptr<compositionengine::Display> compositionDisplay,
        const DisplayDeviceState& state,
        const sp<compositionengine::DisplaySurface>& displaySurface,
        const sp<IGraphicBufferProducer>& producer) {
    DisplayDeviceCreationArgs creationArgs(this, getHwComposer(), displayToken, compositionDisplay);
    creationArgs.sequenceId = state.sequenceId;
    creationArgs.isSecure = state.isSecure;
    creationArgs.displaySurface = displaySurface;
    creationArgs.hasWideColorGamut = false;
    creationArgs.supportedPerFrameMetadata = 0;

    if (const auto& physical = state.physical) {
        creationArgs.connectionType = physical->type;
        creationArgs.supportedModes = physical->supportedModes;
        creationArgs.activeModeId = physical->activeMode->getId();
        const auto [kernelIdleTimerController, idleTimerTimeoutMs] =
                getKernelIdleTimerProperties(compositionDisplay->getId());

        scheduler::RefreshRateConfigs::Config config =
                {.enableFrameRateOverride = android::sysprop::enable_frame_rate_override(false),
                 .frameRateMultipleThreshold =
                         base::GetIntProperty("debug.sf.frame_rate_multiple_threshold", 0),
                 .idleTimerTimeout = idleTimerTimeoutMs,
                 .kernelIdleTimerController = kernelIdleTimerController};
        creationArgs.refreshRateConfigs =
                std::make_shared<scheduler::RefreshRateConfigs>(creationArgs.supportedModes,
                                                                creationArgs.activeModeId, config);
    }

    if (const auto id = PhysicalDisplayId::tryCast(compositionDisplay->getId())) {
        creationArgs.isPrimary = id == getPrimaryDisplayIdLocked();

        if (useColorManagement) {
            std::vector<ColorMode> modes = getHwComposer().getColorModes(*id);
            for (ColorMode colorMode : modes) {
                if (isWideColorMode(colorMode)) {
                    creationArgs.hasWideColorGamut = true;
                }

                std::vector<RenderIntent> renderIntents =
                        getHwComposer().getRenderIntents(*id, colorMode);
                creationArgs.hwcColorModes.emplace(colorMode, renderIntents);
            }
        }
    }

    if (const auto id = HalDisplayId::tryCast(compositionDisplay->getId())) {
        getHwComposer().getHdrCapabilities(*id, &creationArgs.hdrCapabilities);
        creationArgs.supportedPerFrameMetadata = getHwComposer().getSupportedPerFrameMetadata(*id);
    }

    auto nativeWindowSurface = getFactory().createNativeWindowSurface(producer);
    auto nativeWindow = nativeWindowSurface->getNativeWindow();
    creationArgs.nativeWindow = nativeWindow;

    // Make sure that composition can never be stalled by a virtual display
    // consumer that isn't processing buffers fast enough. We have to do this
    // here, in case the display is composed entirely by HWC.
    if (state.isVirtual()) {
        nativeWindow->setSwapInterval(nativeWindow.get(), 0);
    }

    creationArgs.physicalOrientation =
            getPhysicalDisplayOrientation(compositionDisplay->getId(), creationArgs.isPrimary);
    ALOGV("Display Orientation: %s", toCString(creationArgs.physicalOrientation));

    // virtual displays are always considered enabled
    creationArgs.initialPowerMode =
            state.isVirtual() ? std::make_optional(hal::PowerMode::ON) : std::nullopt;

    sp<DisplayDevice> display = getFactory().createDisplayDevice(creationArgs);

    nativeWindowSurface->preallocateBuffers();

    ColorMode defaultColorMode = ColorMode::NATIVE;
    Dataspace defaultDataSpace = Dataspace::UNKNOWN;
    if (display->hasWideColorGamut()) {
        defaultColorMode = ColorMode::SRGB;
        defaultDataSpace = Dataspace::V0_SRGB;
    }
    display->getCompositionDisplay()->setColorProfile(
            compositionengine::Output::ColorProfile{defaultColorMode, defaultDataSpace,
                                                    RenderIntent::COLORIMETRIC,
                                                    Dataspace::UNKNOWN});
    if (!state.isVirtual()) {
        FTL_FAKE_GUARD(kMainThreadContext,
                       display->setActiveMode(state.physical->activeMode->getId()));
        display->setDeviceProductInfo(state.physical->deviceProductInfo);
    }

    display->setLayerStack(state.layerStack);
    display->setProjection(state.orientation, state.layerStackSpaceRect,
                           state.orientedDisplaySpaceRect);
    display->setDisplayName(state.displayName);
    display->setFlags(state.flags);

    return display;
}

void SurfaceFlinger::processDisplayAdded(const wp<IBinder>& displayToken,
                                         const DisplayDeviceState& state) {
    bool canAllocateHwcForVDS = false;
    ui::Size resolution(0, 0);

    ui::PixelFormat pixelFormat = static_cast<ui::PixelFormat>(PIXEL_FORMAT_UNKNOWN);
    if (state.physical) {
        resolution = state.physical->activeMode->getResolution();
        pixelFormat = static_cast<ui::PixelFormat>(PIXEL_FORMAT_RGBA_8888);
    } else if (state.surface != nullptr) {
        int status = state.surface->query(NATIVE_WINDOW_WIDTH, &resolution.width);
        ALOGE_IF(status != NO_ERROR, "Unable to query width (%d)", status);
        status = state.surface->query(NATIVE_WINDOW_HEIGHT, &resolution.height);
        ALOGE_IF(status != NO_ERROR, "Unable to query height (%d)", status);
        int format;
        status = state.surface->query(NATIVE_WINDOW_FORMAT, &format);
        ALOGE_IF(status != NO_ERROR, "Unable to query format (%d)", status);
        pixelFormat = static_cast<ui::PixelFormat>(format);
        // Check if VDS is allowed to use HWC
        size_t maxVirtualDisplaySize = getHwComposer().getMaxVirtualDisplayDimension();
        if (maxVirtualDisplaySize == 0 || ((uint64_t)resolution.width <= maxVirtualDisplaySize &&
            (uint64_t)resolution.height <= maxVirtualDisplaySize)) {
            uint64_t usage = 0;
            // Replace with native_window_get_consumer_usage ?
            status = state .surface->getConsumerUsage(&usage);
            ALOGW_IF(status != NO_ERROR, "Unable to query usage (%d)", status);
            if ((status == NO_ERROR) && canAllocateHwcDisplayIdForVDS(usage)) {
                canAllocateHwcForVDS = true;
            }
        }
    } else {
        // Virtual displays without a surface are dormant:
        // they have external state (layer stack, projection,
        // etc.) but no internal state (i.e. a DisplayDevice).
        return;
    }

    compositionengine::DisplayCreationArgsBuilder builder;
    if (const auto& physical = state.physical) {
        builder.setId(physical->id);
    } else {
        builder.setId(acquireVirtualDisplay(resolution, pixelFormat, canAllocateHwcForVDS));
    }

    builder.setPixels(resolution);
    builder.setIsSecure(state.isSecure);
    builder.setPowerAdvisor(mPowerAdvisor.get());
    builder.setName(state.displayName);
    builder.setDisplayExtnIntf(mDisplayExtnIntf);
    auto compositionDisplay = getCompositionEngine().createDisplay(builder.build());
    compositionDisplay->setLayerCachingEnabled(mLayerCachingEnabled);

    sp<compositionengine::DisplaySurface> displaySurface;
    sp<IGraphicBufferProducer> producer;
    sp<IGraphicBufferProducer> bqProducer;
    sp<IGraphicBufferConsumer> bqConsumer;
    getFactory().createBufferQueue(&bqProducer, &bqConsumer, /*consumerIsSurfaceFlinger =*/false);

    if (state.isVirtual()) {
        const auto displayId = VirtualDisplayId::tryCast(compositionDisplay->getId());
        LOG_FATAL_IF(!displayId);
        auto surface = sp<VirtualDisplaySurface>::make(getHwComposer(), *displayId, state.surface,
                                                       bqProducer, bqConsumer, state.displayName,
                                                       state.isSecure);
        displaySurface = surface;
        producer = std::move(surface);
    } else {
        ALOGE_IF(state.surface != nullptr,
                 "adding a supported display, but rendering "
                 "surface is provided (%p), ignoring it",
                 state.surface.get());
        const auto displayId = PhysicalDisplayId::tryCast(compositionDisplay->getId());
        LOG_FATAL_IF(!displayId);
        displaySurface =
                sp<FramebufferSurface>::make(getHwComposer(), *displayId, bqConsumer,
                                             state.physical->activeMode->getResolution(),
                                             ui::Size(maxGraphicsWidth, maxGraphicsHeight));
        producer = bqProducer;
    }

    LOG_FATAL_IF(!displaySurface);
    auto display = setupNewDisplayDeviceInternal(displayToken, std::move(compositionDisplay), state,
                                                 displaySurface, producer);
    if (display->isPrimary()) {
        initScheduler(display);
    }

#ifdef QTI_DISPLAY_CONFIG_ENABLED
    bool supported = false;
    const auto physicalDisplayId = PhysicalDisplayId::tryCast(display->getId());
    if (physicalDisplayId) {
        const auto hwcDisplayId = getHwComposer().fromPhysicalDisplayId(*physicalDisplayId);
        if (mDisplayConfigIntf) {
            mDisplayConfigIntf->IsPowerModeOverrideSupported(*hwcDisplayId, &supported);
        }
    }
    if (supported) {
      display->setPowerModeOverrideConfig(true);
    }
#endif
    if (!state.isVirtual()) {
        if (mPluggableVsyncPrioritized && !isInternalDisplay(display)) {
            // Insert the pluggable display just before the first built-in display
            // so that the earlier pluggable display remains the V-sync source.
            auto it = mDisplaysList.begin();
            for (; it != mDisplaysList.end(); it++ ) {
                if(isInternalDisplay(*it)) {
                    break;
                }
            }
            mDisplaysList.insert(it, display);
        } else {
            mDisplaysList.push_back(display);
        }
        dispatchDisplayHotplugEvent(display->getPhysicalId(), true);

        updateVsyncSource();



        if (!display->isPrimary() && isInternalDisplay(display)) {
            const auto defaultDisplay = getDefaultDisplayDeviceLocked();
            if (defaultDisplay && defaultDisplay->isPrimary()) {
                if (state.layerStack != defaultDisplay->getLayerStack()) {
                    // Internal Physical Displays are in Presentation Mode
                    mInternalPresentationDisplays = true;
                }
            }
        }
    }

#ifdef QTI_UNIFIED_DRAW
    const auto id = HalDisplayId::tryCast(display->getId());
    uint32_t hwcDisplayId;
    if (mDisplayExtnIntf && id && getHwcDisplayId(display, &hwcDisplayId)) {
        if (!mDisplayExtnIntf->TryUnifiedDraw(hwcDisplayId, maxFrameBufferAcquiredBuffers)){
            getHwComposer().tryDrawMethod(*id, IQtiComposerClient::DrawMethod::UNIFIED_DRAW);
        }
    }
#endif
    mDisplays.try_emplace(displayToken, std::move(display));
    createSmomoInstance(state);
}

void SurfaceFlinger::processDisplayRemoved(const wp<IBinder>& displayToken) {
    auto display = getDisplayDeviceLocked(displayToken);
    if (display) {
        display->disconnect();

        if (display->isVirtual()) {
            releaseVirtualDisplay(display->getVirtualId());
        } else {
            dispatchDisplayHotplugEvent(display->getPhysicalId(), false);
        }
        destroySmomoInstance(display);
    }

    mDisplays.erase(displayToken);
    if (display && display->isVirtual()) {
        static_cast<void>(mScheduler->schedule([display = std::move(display)] {
            // Destroy the display without holding the mStateLock.
            // This is a temporary solution until we can manage transaction queues without
            // holding the mStateLock.
            // With blast, the IGBP that is passed to the VirtualDisplaySurface is owned by the
            // client. When the IGBP is disconnected, its buffer cache in SF will be cleared
            // via SurfaceComposerClient::doUncacheBufferTransaction. This call from the client
            // ends up running on the main thread causing a deadlock since setTransactionstate
            // will try to acquire the mStateLock. Instead we extend the lifetime of
            // DisplayDevice and destroy it in the main thread without holding the mStateLock.
            // The display will be disconnected and removed from the mDisplays list so it will
            // not be accessible.
        }));
    }
}

void SurfaceFlinger::processDisplayChanged(const wp<IBinder>& displayToken,
                                           const DisplayDeviceState& currentState,
                                           const DisplayDeviceState& drawingState) {
    const sp<IBinder> currentBinder = IInterface::asBinder(currentState.surface);
    const sp<IBinder> drawingBinder = IInterface::asBinder(drawingState.surface);

    // Recreate the DisplayDevice if the surface or sequence ID changed.
    if (currentBinder != drawingBinder || currentState.sequenceId != drawingState.sequenceId) {
        getRenderEngine().cleanFramebufferCache();

        if (const auto display = getDisplayDeviceLocked(displayToken)) {
            mDisplaysList.remove(display);
            display->disconnect();
            if (display->isVirtual()) {
                releaseVirtualDisplay(display->getVirtualId());
            }
            destroySmomoInstance(display);
        }

        mDisplays.erase(displayToken);

        if (const auto& physical = currentState.physical) {
            getHwComposer().allocatePhysicalDisplay(physical->hwcDisplayId, physical->id);
        }

        processDisplayAdded(displayToken, currentState);

        if (currentState.physical) {
            const auto display = getDisplayDeviceLocked(displayToken);
            setPowerModeInternal(display, hal::PowerMode::ON);

            // TODO(b/175678251) Call a listener instead.
            if (currentState.physical->hwcDisplayId == getHwComposer().getPrimaryHwcDisplayId()) {
                updateInternalDisplayVsyncLocked(display);
            }
        }
        return;
    }

    if (const auto display = getDisplayDeviceLocked(displayToken)) {
        bool displaySizeChanged = false;
        if (currentState.layerStack != drawingState.layerStack) {
            display->setLayerStack(currentState.layerStack);
            for (auto &instance: mSmomoInstances) {
                if ((instance.displayId == currentState.physical->hwcDisplayId) &&
                    instance.layerStackId == drawingState.layerStack.id) {
                    instance.layerStackId = currentState.layerStack.id;
                    break;
                }
            }
        }
        if (currentState.flags != drawingState.flags) {
            display->setFlags(currentState.flags);
        }
        if ((currentState.orientation != drawingState.orientation) ||
            (currentState.layerStackSpaceRect != drawingState.layerStackSpaceRect) ||
            (currentState.orientedDisplaySpaceRect != drawingState.orientedDisplaySpaceRect)) {
            if (mUseFbScaling && display->isPrimary()) {
                const ssize_t index = mCurrentState.displays.indexOfKey(displayToken);
                DisplayDeviceState& curState = mCurrentState.displays.editValueAt(index);
                setFrameBufferSizeForScaling(display, curState, drawingState);
                displaySizeChanged = true;
            } else {
                display->setProjection(currentState.orientation, currentState.layerStackSpaceRect,
                                       currentState.orientedDisplaySpaceRect);
            }
            if (isDisplayActiveLocked(display)) {
                mActiveDisplayTransformHint = display->getTransformHint();
            }
        }
        if (currentState.width != drawingState.width ||
            currentState.height != drawingState.height) {
            if (!displaySizeChanged) {
                display->setDisplaySize(currentState.width, currentState.height);

                if (isDisplayActiveLocked(display)) {
                    onActiveDisplaySizeChanged(display);
                }
            }
        }
    }
}

void SurfaceFlinger::updateInternalDisplayVsyncLocked(const sp<DisplayDevice>& activeDisplay) {
    mVsyncConfiguration->reset();
    const Fps refreshRate = activeDisplay->refreshRateConfigs().getActiveMode()->getFps();
    mRefreshRateStats->setRefreshRate(refreshRate);
    if (mUseAdvanceSfOffset && mComposerExtnIntf) {
        const auto& supportedModes = getDefaultDisplayDeviceLocked()->getSupportedModes();
        for (const auto& [id, mode] : supportedModes) {
            mVsyncConfiguration->getConfigsForRefreshRate(mode->getFps());
        }

        if (mUseWorkDurations) {
#ifdef DYNAMIC_APP_DURATIONS
            // Update the Work Durations for the given refresh rates
            mVsyncConfiguration->UpdateWorkDurations(&mWorkDurationConfigsMap);
#else
            // TODO: Remove this once phase offset extension change is available
            mVsyncConfiguration->UpdateSfOffsets(&mAdvancedSfOffsets);
#endif
        } else {
            // Update the Advanced SF Offsets/Durations
            mVsyncConfiguration->UpdateSfOffsets(&mAdvancedSfOffsets);
        }
    }
    updatePhaseConfiguration(refreshRate);
}

void SurfaceFlinger::setFrameBufferSizeForScaling(sp<DisplayDevice> displayDevice,
                                                  DisplayDeviceState& currentState,
                                                  const DisplayDeviceState& drawingState) {
    base::unique_fd fd;
    auto display = displayDevice->getCompositionDisplay();
    int newWidth = currentState.layerStackSpaceRect.width();
    int newHeight = currentState.layerStackSpaceRect.height();
    int currentWidth = drawingState.layerStackSpaceRect.width();
    int currentHeight = drawingState.layerStackSpaceRect.height();
    int displayWidth = displayDevice->getWidth();
    int displayHeight = displayDevice->getHeight();
    bool update_needed = false;

    if (newWidth != currentWidth || newHeight != currentHeight) {
        update_needed = true;
        if (!((newWidth > newHeight && displayWidth > displayHeight) ||
            (newWidth < newHeight && displayWidth < displayHeight))) {
            std::swap(newWidth, newHeight);
        }
    }

    if (displayDevice->getWidth() == newWidth && displayDevice->getHeight() == newHeight &&
        !update_needed) {
        displayDevice->setProjection(currentState.orientation, currentState.layerStackSpaceRect,
                                     currentState.orientedDisplaySpaceRect);
        return;
    }

    if (newWidth > 0 && newHeight > 0) {
        currentState.width =  newWidth;
        currentState.height = newHeight;
    }
    currentState.orientedDisplaySpaceRect =  currentState.layerStackSpaceRect;

    if (mBootStage == BootStage::FINISHED) {
        displayDevice->setDisplaySize(currentState.width, currentState.height);
        displayDevice->setProjection(currentState.orientation, currentState.layerStackSpaceRect,
                                     currentState.orientedDisplaySpaceRect);
        display->getRenderSurface()->setViewportAndProjection();
        if (displayDevice->isPoweredOn()) {
            display->getRenderSurface()->flipClientTarget(true);
            // queue a scratch buffer to flip Client Target with updated size
            display->getRenderSurface()->queueBuffer(std::move(fd));
            display->getRenderSurface()->flipClientTarget(false);
            // releases the FrameBuffer that was acquired as part of queueBuffer()
            display->getRenderSurface()->onPresentDisplayCompleted();
        } else {
            mDisplaySizeChanged = true;
        }
    }
}
void SurfaceFlinger::processDisplayChangesLocked() {
    // here we take advantage of Vector's copy-on-write semantics to
    // improve performance by skipping the transaction entirely when
    // know that the lists are identical
    const KeyedVector<wp<IBinder>, DisplayDeviceState>& curr(mCurrentState.displays);
    const KeyedVector<wp<IBinder>, DisplayDeviceState>& draw(mDrawingState.displays);
    if (!curr.isIdenticalTo(draw)) {
        mVisibleRegionsDirty = true;

        // find the displays that were removed
        // (ie: in drawing state but not in current state)
        // also handle displays that changed
        // (ie: displays that are in both lists)
        for (size_t i = 0; i < draw.size(); i++) {
            const wp<IBinder>& displayToken = draw.keyAt(i);
            const ssize_t j = curr.indexOfKey(displayToken);
            if (j < 0) {
                // in drawing state but not in current state
                processDisplayRemoved(displayToken);
            } else {
                // this display is in both lists. see if something changed.
                const DisplayDeviceState& currentState = curr[j];
                const DisplayDeviceState& drawingState = draw[i];
                processDisplayChanged(displayToken, currentState, drawingState);
            }
        }

        // find displays that were added
        // (ie: in current state but not in drawing state)
        for (size_t i = 0; i < curr.size(); i++) {
            const wp<IBinder>& displayToken = curr.keyAt(i);
            if (draw.indexOfKey(displayToken) < 0) {
                processDisplayAdded(displayToken, curr[i]);
            }
        }
    }

    mDrawingState.displays = mCurrentState.displays;
}

void SurfaceFlinger::commitTransactionsLocked(uint32_t transactionFlags) {
    // Commit display transactions.
    const bool displayTransactionNeeded = transactionFlags & eDisplayTransactionNeeded;
    if (displayTransactionNeeded) {
        processDisplayChangesLocked();
        processDisplayHotplugEventsLocked();
    }
    mForceTransactionDisplayChange = displayTransactionNeeded;

    if (mSomeChildrenChanged) {
        mVisibleRegionsDirty = true;
        mSomeChildrenChanged = false;
    }

    // Update transform hint.
    if (transactionFlags & (eTransformHintUpdateNeeded | eDisplayTransactionNeeded)) {
        // Layers and/or displays have changed, so update the transform hint for each layer.
        //
        // NOTE: we do this here, rather than when presenting the display so that
        // the hint is set before we acquire a buffer from the surface texture.
        //
        // NOTE: layer transactions have taken place already, so we use their
        // drawing state. However, SurfaceFlinger's own transaction has not
        // happened yet, so we must use the current state layer list
        // (soon to become the drawing state list).
        //
        sp<const DisplayDevice> hintDisplay;
        ui::LayerStack layerStack;

        mCurrentState.traverse([&](Layer* layer) REQUIRES(mStateLock) {
            // NOTE: we rely on the fact that layers are sorted by
            // layerStack first (so we don't have to traverse the list
            // of displays for every layer).
            if (const auto filter = layer->getOutputFilter(); layerStack != filter.layerStack) {
                layerStack = filter.layerStack;
                hintDisplay = nullptr;

                // Find the display that includes the layer.
                for (const auto& [token, display] : mDisplays) {
                    if (!display->getCompositionDisplay()->includesLayer(filter)) {
                        continue;
                    }

                    // Pick the primary display if another display mirrors the layer.
                    if (hintDisplay) {
                        hintDisplay = nullptr;
                        break;
                    }

                    hintDisplay = display;
                }
            }

            if (!hintDisplay) {
                // NOTE: TEMPORARY FIX ONLY. Real fix should cause layers to
                // redraw after transform hint changes. See bug 8508397.

                // could be null when this layer is using a layerStack
                // that is not visible on any display. Also can occur at
                // screen off/on times.
                hintDisplay = getDefaultDisplayDeviceLocked();
            }

            layer->updateTransformHint(hintDisplay->getTransformHint());
        });
    }

    if (mLayersAdded) {
        mLayersAdded = false;
        // Layers have been added.
        mVisibleRegionsDirty = true;
    }

    // some layers might have been removed, so
    // we need to update the regions they're exposing.
    if (mLayersRemoved) {
        mLayersRemoved = false;
        mVisibleRegionsDirty = true;
        mDrawingState.traverseInZOrder([&](Layer* layer) {
            if (mLayersPendingRemoval.indexOf(layer) >= 0) {
                // this layer is not visible anymore
                Region visibleReg;
                visibleReg.set(layer->getScreenBounds());
                invalidateLayerStack(layer, visibleReg);
            }
        });
    }

    doCommitTransactions();
    signalSynchronousTransactions(CountDownLatch::eSyncTransaction);
    mAnimTransactionPending = false;
}

void SurfaceFlinger::updateInputFlinger() {
    ATRACE_CALL();
    if (!mInputFlinger) {
        return;
    }

    std::vector<WindowInfo> windowInfos;
    std::vector<DisplayInfo> displayInfos;
    bool updateWindowInfo = false;
    if (mVisibleRegionsDirty || mInputInfoChanged) {
        mInputInfoChanged = false;
        updateWindowInfo = true;
        buildWindowInfos(windowInfos, displayInfos);
    }
    if (!updateWindowInfo && mInputWindowCommands.empty()) {
        return;
    }
    BackgroundExecutor::getInstance().sendCallbacks({[updateWindowInfo,
                                                      windowInfos = std::move(windowInfos),
                                                      displayInfos = std::move(displayInfos),
                                                      inputWindowCommands =
                                                              std::move(mInputWindowCommands),
                                                      inputFlinger = mInputFlinger, this]() {
        ATRACE_NAME("BackgroundExecutor::updateInputFlinger");
        if (updateWindowInfo) {
            mWindowInfosListenerInvoker->windowInfosChanged(windowInfos, displayInfos,
                                                            inputWindowCommands.syncInputWindows);
        } else if (inputWindowCommands.syncInputWindows) {
            // If the caller requested to sync input windows, but there are no
            // changes to input windows, notify immediately.
            windowInfosReported();
        }
        for (const auto& focusRequest : inputWindowCommands.focusRequests) {
            inputFlinger->setFocusedWindow(focusRequest);
        }
    }});

    mInputWindowCommands.clear();
}

void SurfaceFlinger::persistDisplayBrightness(bool needsComposite) {
    const bool supportsDisplayBrightnessCommand = getHwComposer().getComposer()->isSupported(
            Hwc2::Composer::OptionalFeature::DisplayBrightnessCommand);
    if (!supportsDisplayBrightnessCommand) {
        return;
    }

    for (const auto& [_, display] : FTL_FAKE_GUARD(mStateLock, mDisplays)) {
        if (const auto brightness = display->getStagedBrightness(); brightness) {
            if (!needsComposite) {
                const status_t error =
                        getHwComposer()
                                .setDisplayBrightness(display->getPhysicalId(), *brightness,
                                                      display->getCompositionDisplay()
                                                              ->getState()
                                                              .displayBrightnessNits,
                                                      Hwc2::Composer::DisplayBrightnessOptions{
                                                              .applyImmediately = true})
                                .get();

                ALOGE_IF(error != NO_ERROR,
                         "Error setting display brightness for display %s: %d (%s)",
                         display->getDebugName().c_str(), error, strerror(error));
            }
            display->persistBrightness(needsComposite);
        }
    }
}

void SurfaceFlinger::buildWindowInfos(std::vector<WindowInfo>& outWindowInfos,
                                      std::vector<DisplayInfo>& outDisplayInfos) {
    ftl::SmallMap<ui::LayerStack, DisplayDevice::InputInfo, 4> displayInputInfos;

    for (const auto& [_, display] : FTL_FAKE_GUARD(mStateLock, mDisplays)) {
        const auto layerStack = display->getLayerStack();
        const auto info = display->getInputInfo();

        const auto [it, emplaced] = displayInputInfos.try_emplace(layerStack, info);
        if (emplaced) {
            continue;
        }

        // If the layer stack is mirrored on multiple displays, the first display that is configured
        // to receive input takes precedence.
        auto& otherInfo = it->second;
        if (otherInfo.receivesInput) {
            ALOGW_IF(display->receivesInput(),
                     "Multiple displays claim to accept input for the same layer stack: %u",
                     layerStack.id);
        } else {
            otherInfo = info;
        }
    }

    static size_t sNumWindowInfos = 0;
    outWindowInfos.reserve(sNumWindowInfos);
    sNumWindowInfos = 0;

    mDrawingState.traverseInReverseZOrder([&](Layer* layer) {
        if (!layer->needsInputInfo()) return;

        const auto opt = displayInputInfos.get(layer->getLayerStack(),
                                               [](const auto& info) -> Layer::InputDisplayArgs {
                                                   return {&info.transform, info.isSecure};
                                               });
        outWindowInfos.push_back(layer->fillInputInfo(opt.value_or(Layer::InputDisplayArgs{})));
    });

    sNumWindowInfos = outWindowInfos.size();

    outDisplayInfos.reserve(displayInputInfos.size());
    for (const auto& [_, info] : displayInputInfos) {
        outDisplayInfos.push_back(info.info);
    }
}

void SurfaceFlinger::updateCursorAsync() {
    compositionengine::CompositionRefreshArgs refreshArgs;
    for (const auto& [_, display] : FTL_FAKE_GUARD(mStateLock, mDisplays)) {
        if (HalDisplayId::tryCast(display->getId())) {
            refreshArgs.outputs.push_back(display->getCompositionDisplay());
        }
    }

    mCompositionEngine->updateCursorAsync(refreshArgs);
}

void SurfaceFlinger::requestDisplayMode(DisplayModePtr mode, DisplayModeEvent event) {
    // If this is called from the main thread mStateLock must be locked before
    // Currently the only way to call this function from the main thread is from
    // Scheduler::chooseRefreshRateForContent

    ConditionalLock lock(mStateLock, std::this_thread::get_id() != mMainThreadId);

    const auto display = getDefaultDisplayDeviceLocked();
    if (!display || mBootStage != BootStage::FINISHED) {
        return;
    }
    ATRACE_CALL();

    if (display->isInternal() && !isDisplayActiveLocked(display)) {
        ALOGV("%s(%s): Inactive display", __func__, to_string(display->getId()).c_str());
        return;
    }

    if (!display->refreshRateConfigs().isModeAllowed(mode->getId())) {
        ALOGV("%s(%s): Disallowed mode %d", __func__, to_string(display->getId()).c_str(),
              mode->getId().value());
        return;
    }

    setDesiredActiveMode({mode, event});

    uint32_t hwcDisplayId;
    if (isDisplayExtnEnabled() && getHwcDisplayId(display, &hwcDisplayId)) {
        setDisplayExtnActiveConfig(hwcDisplayId, mode->getId().value());
    }
}

void SurfaceFlinger::triggerOnFrameRateOverridesChanged() {
    PhysicalDisplayId displayId = [&]() {
        ConditionalLock lock(mStateLock, std::this_thread::get_id() != mMainThreadId);
        return getDefaultDisplayDeviceLocked()->getPhysicalId();
    }();

    mScheduler->onFrameRateOverridesChanged(mAppConnectionHandle, displayId);
}

void SurfaceFlinger::initScheduler(const sp<DisplayDevice>& display) {
    if (mScheduler) {
        // If the scheduler is already initialized, this means that we received
        // a hotplug(connected) on the primary display. In that case we should
        // update the scheduler with the most recent display information.
        ALOGW("Scheduler already initialized, updating instead");
        mScheduler->setRefreshRateConfigs(display->holdRefreshRateConfigs());
        return;
    }
    const auto currRefreshRate = display->getActiveMode()->getFps();
    mRefreshRateStats = std::make_unique<scheduler::RefreshRateStats>(*mTimeStats, currRefreshRate,
                                                                      hal::PowerMode::OFF);

    mVsyncConfiguration = getFactory().createVsyncConfiguration(currRefreshRate);
    mVsyncModulator = sp<VsyncModulator>::make(mVsyncConfiguration->getCurrentConfigs());

    using Feature = scheduler::Feature;
    scheduler::FeatureFlags features;

    if (sysprop::use_content_detection_for_refresh_rate(false)) {
        features |= Feature::kContentDetection;
    }
    if (base::GetBoolProperty("debug.sf.show_predicted_vsync"s, false)) {
        features |= Feature::kTracePredictedVsync;
    }
    if (!base::GetBoolProperty("debug.sf.vsync_reactor_ignore_present_fences"s, false) &&
        !getHwComposer().hasCapability(Capability::PRESENT_FENCE_IS_NOT_RELIABLE)) {
        features |= Feature::kPresentFences;
    }

    mScheduler = std::make_unique<scheduler::Scheduler>(static_cast<ICompositor&>(*this),
                                                        static_cast<ISchedulerCallback&>(*this),
                                                        features);
    {
        auto configs = display->holdRefreshRateConfigs();
        if (configs->kernelIdleTimerController().has_value()) {
            features |= Feature::kKernelIdleTimer;
        }

        mScheduler->createVsyncSchedule(features);
        mScheduler->setRefreshRateConfigs(std::move(configs));
    }
    setVsyncEnabled(false);
    mScheduler->startTimers();

    const auto configs = mVsyncConfiguration->getCurrentConfigs();
    const nsecs_t vsyncPeriod = currRefreshRate.getPeriodNsecs();
    mAppConnectionHandle =
            mScheduler->createConnection("app", mFrameTimeline->getTokenManager(),
                                         /*workDuration=*/configs.late.appWorkDuration,
                                         /*readyDuration=*/configs.late.sfWorkDuration,
                                         impl::EventThread::InterceptVSyncsCallback());
    mSfConnectionHandle =
            mScheduler->createConnection("appSf", mFrameTimeline->getTokenManager(),
                                         /*workDuration=*/std::chrono::nanoseconds(vsyncPeriod),
                                         /*readyDuration=*/configs.late.sfWorkDuration,
                                         [this](nsecs_t timestamp) {
                                             mInterceptor->saveVSyncEvent(timestamp);
                                         });

    mScheduler->initVsync(mScheduler->getVsyncDispatch(), *mFrameTimeline->getTokenManager(),
                          configs.late.sfWorkDuration);

    mRegionSamplingThread =
            new RegionSamplingThread(*this, RegionSamplingThread::EnvironmentTimingTunables());
    mFpsReporter = new FpsReporter(*mFrameTimeline, *this);
    // Dispatch a mode change request for the primary display on scheduler
    // initialization, so that the EventThreads always contain a reference to a
    // prior configuration.
    //
    // This is a bit hacky, but this avoids a back-pointer into the main SF
    // classes from EventThread, and there should be no run-time binder cost
    // anyway since there are no connected apps at this point.
    mScheduler->onPrimaryDisplayModeChanged(mAppConnectionHandle, display->getActiveMode());
}

void SurfaceFlinger::updatePhaseConfiguration(const Fps& refreshRate) {
    mVsyncConfiguration->setRefreshRateFps(refreshRate);
    setVsyncConfig(mVsyncModulator->setVsyncConfigSet(mVsyncConfiguration->getCurrentConfigs()),
                   refreshRate.getPeriodNsecs());
}

void SurfaceFlinger::setVsyncConfig(const VsyncModulator::VsyncConfig& config,
                                    nsecs_t vsyncPeriod) {
    mScheduler->setDuration(mAppConnectionHandle,
                            /*workDuration=*/config.appWorkDuration,
                            /*readyDuration=*/config.sfWorkDuration);
    mScheduler->setDuration(mSfConnectionHandle,
                            /*workDuration=*/std::chrono::nanoseconds(vsyncPeriod),
                            /*readyDuration=*/config.sfWorkDuration);
    mScheduler->setDuration(config.sfWorkDuration);
}

void SurfaceFlinger::doCommitTransactions() {
    ATRACE_CALL();

    if (!mLayersPendingRemoval.isEmpty()) {
        // Notify removed layers now that they can't be drawn from
        for (const auto& l : mLayersPendingRemoval) {
            // Ensure any buffers set to display on any children are released.
            if (l->isRemovedFromCurrentState()) {
                l->latchAndReleaseBuffer();
            }

            // If a layer has a parent, we allow it to out-live it's handle
            // with the idea that the parent holds a reference and will eventually
            // be cleaned up. However no one cleans up the top-level so we do so
            // here.
            if (l->isAtRoot()) {
                l->setIsAtRoot(false);
                mCurrentState.layersSortedByZ.remove(l);
            }

            // If the layer has been removed and has no parent, then it will not be reachable
            // when traversing layers on screen. Add the layer to the offscreenLayers set to
            // ensure we can copy its current to drawing state.
            if (!l->getParent()) {
                mOffscreenLayers.emplace(l.get());
            }
        }
        mLayersPendingRemoval.clear();
    }

    // If this transaction is part of a window animation then the next frame
    // we composite should be considered an animation as well.
    mAnimCompositionPending = mAnimTransactionPending;

    mDrawingState = mCurrentState;
    // clear the "changed" flags in current state
    mCurrentState.colorMatrixChanged = false;

    if (mVisibleRegionsDirty) {
        for (const auto& rootLayer : mDrawingState.layersSortedByZ) {
            rootLayer->commitChildList();
        }
    }

    commitOffscreenLayers();
    if (mNumClones > 0) {
        mDrawingState.traverse([&](Layer* layer) { layer->updateMirrorInfo(); });
    }
}

void SurfaceFlinger::commitOffscreenLayers() {
    for (Layer* offscreenLayer : mOffscreenLayers) {
        offscreenLayer->traverse(LayerVector::StateSet::Drawing, [](Layer* layer) {
            if (layer->clearTransactionFlags(eTransactionNeeded)) {
                layer->doTransaction(0);
                layer->commitChildList();
            }
        });
    }
}

void SurfaceFlinger::invalidateLayerStack(const sp<const Layer>& layer, const Region& dirty) {
    for (const auto& [token, displayDevice] : FTL_FAKE_GUARD(mStateLock, mDisplays)) {
        auto display = displayDevice->getCompositionDisplay();
        if (display->includesLayer(layer->getOutputFilter())) {
            display->editState().dirtyRegion.orSelf(dirty);
        }
    }
}

bool SurfaceFlinger::latchBuffers() {
    ATRACE_CALL();

    const nsecs_t latchTime = systemTime();

    bool visibleRegions = false;
    bool frameQueued = false;
    bool newDataLatched = false;
    std::set<uint32_t> layerStackIds;
    uint32_t layerStackId = 0;

    const nsecs_t expectedPresentTime = mExpectedPresentTime.load();

    // Store the set of layers that need updates. This set must not change as
    // buffers are being latched, as this could result in a deadlock.
    // Example: Two producers share the same command stream and:
    // 1.) Layer 0 is latched
    // 2.) Layer 0 gets a new frame
    // 2.) Layer 1 gets a new frame
    // 3.) Layer 1 is latched.
    // Display is now waiting on Layer 1's frame, which is behind layer 0's
    // second frame. But layer 0's second frame could be waiting on display.
    mDrawingState.traverse([&](Layer* layer) {
        if (layer->clearTransactionFlags(eTransactionNeeded) || mForceTransactionDisplayChange) {
            const uint32_t flags = layer->doTransaction(0);
            if (flags & Layer::eVisibleRegion) {
                mVisibleRegionsDirty = true;
            }
        }

        if (layer->hasReadyFrame()) {
            frameQueued = true;
            if (layer->shouldPresentNow(expectedPresentTime)) {
                mLayersWithQueuedFrames.emplace(layer);
                if (wakeUpPresentationDisplays) {
                    layerStackId = layer->getLayerStack().id;
                    layerStackIds.insert(layerStackId);
                }
            } else {
                ATRACE_NAME("!layer->shouldPresentNow()");
                layer->useEmptyDamage();
            }
        } else {
            layer->useEmptyDamage();
        }
    });
    mForceTransactionDisplayChange = false;

    if (wakeUpPresentationDisplays && !mLayersWithQueuedFrames.empty()) {
        handlePresentationDisplaysEarlyWakeup(layerStackIds.size(), layerStackId);
    }

    // The client can continue submitting buffers for offscreen layers, but they will not
    // be shown on screen. Therefore, we need to latch and release buffers of offscreen
    // layers to ensure dequeueBuffer doesn't block indefinitely.
    for (Layer* offscreenLayer : mOffscreenLayers) {
        offscreenLayer->traverse(LayerVector::StateSet::Drawing,
                                         [&](Layer* l) { l->latchAndReleaseBuffer(); });
    }

    if (!mLayersWithQueuedFrames.empty()) {
        // mStateLock is needed for latchBuffer as LayerRejecter::reject()
        // writes to Layer current state. See also b/119481871
        Mutex::Autolock lock(mStateLock);

        for (const auto& layer : mLayersWithQueuedFrames) {
            if (layer->latchBuffer(visibleRegions, latchTime, expectedPresentTime)) {
                mLayersPendingRefresh.push_back(layer);
                newDataLatched = true;
            }
            layer->useSurfaceDamage();
        }
    }

    mVisibleRegionsDirty |= visibleRegions;

    // If we will need to wake up at some time in the future to deal with a
    // queued frame that shouldn't be displayed during this vsync period, wake
    // up during the next vsync period to check again.
    if (frameQueued && (mLayersWithQueuedFrames.empty() || !newDataLatched)) {
        scheduleCommit(FrameHint::kNone);
    }

    // enter boot animation on first buffer latch
    if (CC_UNLIKELY(mBootStage == BootStage::BOOTLOADER && newDataLatched)) {
        ALOGI("Enter boot animation");
        mBootStage = BootStage::BOOTANIMATION;
    }

    if (mNumClones > 0) {
        mDrawingState.traverse([&](Layer* layer) { layer->updateCloneBufferInfo(); });
    }

    // Only continue with the refresh if there is actually new work to do
    return !mLayersWithQueuedFrames.empty() && newDataLatched;
}

status_t SurfaceFlinger::addClientLayer(const sp<Client>& client, const sp<IBinder>& handle,
                                        const sp<Layer>& layer, const wp<Layer>& parent,
                                        bool addToRoot, uint32_t* outTransformHint) {
    if (mNumLayers >= ISurfaceComposer::MAX_LAYERS) {
        ALOGE("AddClientLayer failed, mNumLayers (%zu) >= MAX_LAYERS (%zu)", mNumLayers.load(),
               ISurfaceComposer::MAX_LAYERS);
        mCurrentState.traverseInZOrder([&](Layer* layer) {
               const auto& p = layer->getParent();
               ALOGE("layer (%s) ::  parent (%s).",
               layer->getName().c_str(),
               (p != nullptr) ? p->getName().c_str() : "no-parent");
        });
        static_cast<void>(mScheduler->schedule([=] {
            ALOGE("Dumping random sampling of on-screen layers: ");
            mDrawingState.traverse([&](Layer *layer) {
                // Aim to dump about 200 layers to avoid totally trashing
                // logcat. On the other hand, if there really are 4096 layers
                // something has gone totally wrong its probably the most
                // useful information in logcat.
                if (rand() % 20 == 13) {
                    ALOGE("Layer: %s", layer->getName().c_str());
                }
            });
            for (Layer* offscreenLayer : mOffscreenLayers) {
                if (rand() % 20 == 13) {
                    ALOGE("Offscreen-layer: %s", offscreenLayer->getName().c_str());
                }
            }
        }));
        return NO_MEMORY;
    }

    {
        std::scoped_lock<std::mutex> lock(mCreatedLayersLock);
        mCreatedLayers.emplace_back(layer, parent, addToRoot);
    }

    layer->updateTransformHint(mActiveDisplayTransformHint);
    if (outTransformHint) {
        *outTransformHint = mActiveDisplayTransformHint;
    }
    // attach this layer to the client
    if (client != nullptr) {
        client->attachLayer(handle, layer);
    }

    setTransactionFlags(eTransactionNeeded);
    return NO_ERROR;
}

uint32_t SurfaceFlinger::getTransactionFlags() const {
    return mTransactionFlags;
}

uint32_t SurfaceFlinger::clearTransactionFlags(uint32_t mask) {
    return mTransactionFlags.fetch_and(~mask) & mask;
}

void SurfaceFlinger::setTransactionFlags(uint32_t mask, TransactionSchedule schedule,
                                         const sp<IBinder>& applyToken, FrameHint frameHint) {
    modulateVsync(&VsyncModulator::setTransactionSchedule, schedule, applyToken);

    if (const bool scheduled = mTransactionFlags.fetch_or(mask) & mask; !scheduled) {
        scheduleCommit(frameHint);
    }
}

bool SurfaceFlinger::stopTransactionProcessing(
        const std::unordered_set<sp<IBinder>, SpHash<IBinder>>&
                applyTokensWithUnsignaledTransactions) const {
    if (enableLatchUnsignaledConfig == LatchUnsignaledConfig::AutoSingleLayer) {
        // if we are in LatchUnsignaledConfig::AutoSingleLayer
        // then we should have only one applyToken for processing.
        // so we can stop further transactions on this applyToken.
        return !applyTokensWithUnsignaledTransactions.empty();
    }

    return false;
}

int SurfaceFlinger::flushUnsignaledPendingTransactionQueues(
        std::vector<TransactionState>& transactions,
        std::unordered_map<sp<IBinder>, uint64_t, SpHash<IBinder>>& bufferLayersReadyToPresent,
        std::unordered_set<sp<IBinder>, SpHash<IBinder>>& applyTokensWithUnsignaledTransactions) {
    return flushPendingTransactionQueues(transactions, bufferLayersReadyToPresent,
                                         applyTokensWithUnsignaledTransactions,
                                         /*tryApplyUnsignaled*/ true);
}

int SurfaceFlinger::flushPendingTransactionQueues(
        std::vector<TransactionState>& transactions,
        std::unordered_map<sp<IBinder>, uint64_t, SpHash<IBinder>>& bufferLayersReadyToPresent,
        std::unordered_set<sp<IBinder>, SpHash<IBinder>>& applyTokensWithUnsignaledTransactions,
        bool tryApplyUnsignaled) {
    int transactionsPendingBarrier = 0;
    auto it = mPendingTransactionQueues.begin();
    while (it != mPendingTransactionQueues.end()) {
        auto& [applyToken, transactionQueue] = *it;
        while (!transactionQueue.empty()) {
            if (stopTransactionProcessing(applyTokensWithUnsignaledTransactions)) {
                ATRACE_NAME("stopTransactionProcessing");
                break;
            }

            auto& transaction = transactionQueue.front();
            const auto ready =
                transactionIsReadyToBeApplied(transaction,
                                              transaction.frameTimelineInfo,
                                              transaction.isAutoTimestamp,
                                              transaction.desiredPresentTime,
                                              transaction.originUid, transaction.states,
                                              bufferLayersReadyToPresent, transactions.size(),
                                              tryApplyUnsignaled);
            ATRACE_INT("TransactionReadiness", static_cast<int>(ready));
            if (ready == TransactionReadiness::NotReady) {
                setTransactionFlags(eTransactionFlushNeeded);
                break;
            }
            if (ready == TransactionReadiness::NotReadyBarrier) {
                transactionsPendingBarrier++;
                setTransactionFlags(eTransactionFlushNeeded);
                break;
            }
            transaction.traverseStatesWithBuffers([&](const layer_state_t& state) {
                const bool frameNumberChanged = state.bufferData->flags.test(
                        BufferData::BufferDataChange::frameNumberChanged);
                if (frameNumberChanged) {
                    bufferLayersReadyToPresent[state.surface] = state.bufferData->frameNumber;
                } else {
                    // Barrier function only used for BBQ which always includes a frame number
                    bufferLayersReadyToPresent[state.surface] =
                        std::numeric_limits<uint64_t>::max();
                }
            });
            const bool appliedUnsignaled = (ready == TransactionReadiness::ReadyUnsignaled);
            if (appliedUnsignaled) {
                applyTokensWithUnsignaledTransactions.insert(transaction.applyToken);
            }

            transactions.emplace_back(std::move(transaction));
            transactionQueue.pop();
        }

        if (transactionQueue.empty()) {
            it = mPendingTransactionQueues.erase(it);
            mTransactionQueueCV.broadcast();
        } else {
            it = std::next(it, 1);
        }
    }
    return transactionsPendingBarrier;
}

std::vector<TransactionState> SurfaceFlinger::flushTransactions() {
    // to prevent onHandleDestroyed from being called while the lock is held,
    // we must keep a copy of the transactions (specifically the composer
    // states) around outside the scope of the lock
    std::vector<TransactionState> transactions;
    // Layer handles that have transactions with buffers that are ready to be applied.
    std::unordered_map<sp<IBinder>, uint64_t, SpHash<IBinder>> bufferLayersReadyToPresent;
    std::unordered_set<sp<IBinder>, SpHash<IBinder>> applyTokensWithUnsignaledTransactions;
    {
        Mutex::Autolock _l(mStateLock);
        {
            Mutex::Autolock _l(mQueueLock);

            int lastTransactionsPendingBarrier = 0;
            int transactionsPendingBarrier = 0;
            // First collect transactions from the pending transaction queues.
            // We are not allowing unsignaled buffers here as we want to
            // collect all the transactions from applyTokens that are ready first.
            transactionsPendingBarrier =
                    flushPendingTransactionQueues(transactions, bufferLayersReadyToPresent,
                            applyTokensWithUnsignaledTransactions, /*tryApplyUnsignaled*/ false);

            // Second, collect transactions from the transaction queue.
            // Here as well we are not allowing unsignaled buffers for the same
            // reason as above.
            while (!mTransactionQueue.empty()) {
                auto& transaction = mTransactionQueue.front();
                const bool pendingTransactions =
                        mPendingTransactionQueues.find(transaction.applyToken) !=
                        mPendingTransactionQueues.end();
                const auto ready = [&]() REQUIRES(mStateLock) {
                    if (pendingTransactions) {
                        ATRACE_NAME("pendingTransactions");
                        return TransactionReadiness::NotReady;
                    }

                    return transactionIsReadyToBeApplied(transaction, transaction.frameTimelineInfo,
                                                         transaction.isAutoTimestamp,
                                                         transaction.desiredPresentTime,
                                                         transaction.originUid, transaction.states,
                                                         bufferLayersReadyToPresent,
                                                         transactions.size(),
                                                         /*tryApplyUnsignaled*/ false);
                }();
                ATRACE_INT("TransactionReadiness", static_cast<int>(ready));
                if (ready != TransactionReadiness::Ready) {
                    if (ready == TransactionReadiness::NotReadyBarrier) {
                        transactionsPendingBarrier++;
                    }
                    mPendingTransactionQueues[transaction.applyToken].push(std::move(transaction));
                } else {
                    transaction.traverseStatesWithBuffers([&](const layer_state_t& state) {
                        const bool frameNumberChanged = state.bufferData->flags.test(
                                BufferData::BufferDataChange::frameNumberChanged);
                        if (frameNumberChanged) {
                            bufferLayersReadyToPresent[state.surface] = state.bufferData->frameNumber;
                        } else {
                            // Barrier function only used for BBQ which always includes a frame number.
                            // This value only used for barrier logic.
                            bufferLayersReadyToPresent[state.surface] =
                                std::numeric_limits<uint64_t>::max();
                        }
                    });
                    transactions.emplace_back(std::move(transaction));
                }
                mTransactionQueue.pop_front();
                ATRACE_INT("TransactionQueue", mTransactionQueue.size());
            }

            // Transactions with a buffer pending on a barrier may be on a different applyToken
            // than the transaction which satisfies our barrier. In fact this is the exact use case
            // that the primitive is designed for. This means we may first process
            // the barrier dependent transaction, determine it ineligible to complete
            // and then satisfy in a later inner iteration of flushPendingTransactionQueues.
            // The barrier dependent transaction was eligible to be presented in this frame
            // but we would have prevented it without case. To fix this we continually
            // loop through flushPendingTransactionQueues until we perform an iteration
            // where the number of transactionsPendingBarrier doesn't change. This way
            // we can continue to resolve dependency chains of barriers as far as possible.
            while (lastTransactionsPendingBarrier != transactionsPendingBarrier) {
                lastTransactionsPendingBarrier = transactionsPendingBarrier;
                transactionsPendingBarrier =
                    flushPendingTransactionQueues(transactions, bufferLayersReadyToPresent,
                        applyTokensWithUnsignaledTransactions,
                        /*tryApplyUnsignaled*/ false);
            }

            // We collected all transactions that could apply without latching unsignaled buffers.
            // If we are allowing latch unsignaled of some form, now it's the time to go over the
            // transactions that were not applied and try to apply them unsignaled.
            if (enableLatchUnsignaledConfig != LatchUnsignaledConfig::Disabled) {
                flushUnsignaledPendingTransactionQueues(transactions, bufferLayersReadyToPresent,
                                                        applyTokensWithUnsignaledTransactions);
            }
        }
    }
    return transactions;
}

// for test only
bool SurfaceFlinger::flushTransactionQueues(int64_t vsyncId) {
    std::vector<TransactionState> transactions = flushTransactions();
    return applyTransactions(transactions, vsyncId);
}

bool SurfaceFlinger::applyTransactions(std::vector<TransactionState>& transactions,
                                       int64_t vsyncId) {
    Mutex::Autolock _l(mStateLock);
    return applyTransactionsLocked(transactions, vsyncId);
}

bool SurfaceFlinger::applyTransactionsLocked(std::vector<TransactionState>& transactions,
                                             int64_t vsyncId) {
    bool needsTraversal = false;
    // Now apply all transactions.
    for (auto& transaction : transactions) {
        needsTraversal |=
                applyTransactionState(transaction.frameTimelineInfo, transaction.states,
                                      transaction.displays, transaction.flags,
                                      transaction.inputWindowCommands,
                                      transaction.desiredPresentTime, transaction.isAutoTimestamp,
                                      transaction.buffer, transaction.postTime,
                                      transaction.permissions, transaction.hasListenerCallbacks,
                                      transaction.listenerCallbacks, transaction.originPid,
                                      transaction.originUid, transaction.id);
        if (transaction.transactionCommittedSignal) {
            mTransactionCommittedSignals.emplace_back(
                    std::move(transaction.transactionCommittedSignal));
        }
    }

    if (mTransactionTracing) {
        mTransactionTracing->addCommittedTransactions(transactions, vsyncId);
    }
    return needsTraversal;
}

bool SurfaceFlinger::transactionFlushNeeded() {
    Mutex::Autolock _l(mQueueLock);
    return !mPendingTransactionQueues.empty() || !mTransactionQueue.empty();
}

bool SurfaceFlinger::frameIsEarly(nsecs_t expectedPresentTime, int64_t vsyncId) const {
    // The amount of time SF can delay a frame if it is considered early based
    // on the VsyncModulator::VsyncConfig::appWorkDuration
    constexpr static std::chrono::nanoseconds kEarlyLatchMaxThreshold = 100ms;

    const auto currentVsyncPeriod = mScheduler->getDisplayStatInfo(systemTime()).vsyncPeriod;
    const auto earlyLatchVsyncThreshold = currentVsyncPeriod / 2;

    const auto prediction = mFrameTimeline->getTokenManager()->getPredictionsForToken(vsyncId);
    if (!prediction.has_value()) {
        return false;
    }

    if (std::abs(prediction->presentTime - expectedPresentTime) >=
        kEarlyLatchMaxThreshold.count()) {
        return false;
    }

    return prediction->presentTime >= expectedPresentTime &&
            prediction->presentTime - expectedPresentTime >= earlyLatchVsyncThreshold;
}
bool SurfaceFlinger::shouldLatchUnsignaled(const sp<Layer>& layer, const layer_state_t& state,
                                           size_t numStates, size_t totalTXapplied) const {
    if (enableLatchUnsignaledConfig == LatchUnsignaledConfig::Disabled) {
        ALOGV("%s: false (LatchUnsignaledConfig::Disabled)", __func__);
        return false;
    }

    if (enableLatchUnsignaledConfig == LatchUnsignaledConfig::Always) {
        ALOGV("%s: true (LatchUnsignaledConfig::Always)", __func__);
        return true;
    }

    // We only want to latch unsignaled when a single layer is updated in this
    // transaction (i.e. not a blast sync transaction).
    if (numStates != 1) {
        ALOGV("%s: false (numStates=%zu)", __func__, numStates);
        return false;
    }

    if (enableLatchUnsignaledConfig == LatchUnsignaledConfig::AutoSingleLayer) {
        if (totalTXapplied > 0) {
            ALOGV("%s: false (LatchUnsignaledConfig::AutoSingleLayer; totalTXapplied=%zu)",
                  __func__, totalTXapplied);
            return false;
        }

        // We don't want to latch unsignaled if are in early / client composition
        // as it leads to jank due to RenderEngine waiting for unsignaled buffer
        // or window animations being slow.
        const auto isDefaultVsyncConfig = mVsyncModulator->isVsyncConfigDefault();
        if (!isDefaultVsyncConfig) {
            ALOGV("%s: false (LatchUnsignaledConfig::AutoSingleLayer; !isDefaultVsyncConfig)",
                  __func__);
            return false;
        }
    }

    if (!layer->simpleBufferUpdate(state)) {
        ALOGV("%s: false (!simpleBufferUpdate)", __func__);
        return false;
    }

    ALOGV("%s: true", __func__);
    return true;
}

auto SurfaceFlinger::transactionIsReadyToBeApplied(TransactionState& transaction,
        const FrameTimelineInfo& info, bool isAutoTimestamp, int64_t desiredPresentTime,
        uid_t originUid, Vector<ComposerState>& states,
        const std::unordered_map<
            sp<IBinder>, uint64_t, SpHash<IBinder>>& bufferLayersReadyToPresent,
        size_t totalTXapplied, bool tryApplyUnsignaled) const -> TransactionReadiness {
    ATRACE_FORMAT("transactionIsReadyToBeApplied vsyncId: %" PRId64, info.vsyncId);
    const nsecs_t expectedPresentTime = mExpectedPresentTime.load();
    // Do not present if the desiredPresentTime has not passed unless it is more than one second
    // in the future. We ignore timestamps more than 1 second in the future for stability reasons.
    if (!isAutoTimestamp && desiredPresentTime >= expectedPresentTime &&
        desiredPresentTime < expectedPresentTime + s2ns(1)) {
        ATRACE_NAME("not current");
        return TransactionReadiness::NotReady;
    }

    if (!mScheduler->isVsyncValid(expectedPresentTime, originUid)) {
        ATRACE_NAME("!isVsyncValid");
        return TransactionReadiness::NotReady;
    }

    // If the client didn't specify desiredPresentTime, use the vsyncId to determine the expected
    // present time of this transaction.
    if (isAutoTimestamp && frameIsEarly(expectedPresentTime, info.vsyncId)) {
        ATRACE_NAME("frameIsEarly");
        return TransactionReadiness::NotReady;
    }

    bool fenceUnsignaled = false;
    auto queueProcessTime = systemTime();
    for (ComposerState& state : states) {
        layer_state_t& s = state.state;

        sp<Layer> layer = nullptr;
        if (s.surface) {
            layer = fromHandle(s.surface).promote();
        } else if (s.hasBufferChanges()) {
            ALOGW("Transaction with buffer, but no Layer?");
            continue;
        }
        if (!layer) {
            continue;
        }

        if (s.hasBufferChanges() && s.bufferData->hasBarrier &&
            ((layer->getDrawingState().frameNumber) < s.bufferData->barrierFrameNumber)) {
            const bool willApplyBarrierFrame =
                (bufferLayersReadyToPresent.find(s.surface) != bufferLayersReadyToPresent.end()) &&
                (bufferLayersReadyToPresent.at(s.surface) >= s.bufferData->barrierFrameNumber);
            if (!willApplyBarrierFrame) {
                ATRACE_NAME("NotReadyBarrier");
                return TransactionReadiness::NotReadyBarrier;
            }
        }

        const bool allowLatchUnsignaled = tryApplyUnsignaled &&
                shouldLatchUnsignaled(layer, s, states.size(), totalTXapplied);
        ATRACE_FORMAT("%s allowLatchUnsignaled=%s", layer->getName().c_str(),
                      allowLatchUnsignaled ? "true" : "false");

        const bool acquireFenceChanged = s.bufferData &&
                s.bufferData->flags.test(BufferData::BufferDataChange::fenceChanged) &&
                s.bufferData->acquireFence;
        fenceUnsignaled = fenceUnsignaled ||
                (acquireFenceChanged &&
                 s.bufferData->acquireFence->getStatus() == Fence::Status::Unsignaled);

        uint32_t usage = layer->getBuffer() ? layer->getBuffer()->getUsage() : 0;
        bool cameraOrVideo = ((usage & GRALLOC_USAGE_HW_CAMERA_WRITE) != 0) ||
          ((usage & GRALLOC_USAGE_HW_VIDEO_ENCODER) != 0);

        if (fenceUnsignaled && (!allowLatchUnsignaled || (mLatchMediaContent && cameraOrVideo))) {
            if (!transaction.sentFenceTimeoutWarning &&
                queueProcessTime - transaction.queueTime > std::chrono::nanoseconds(4s).count()) {
                transaction.sentFenceTimeoutWarning = true;
                auto listener = s.bufferData->releaseBufferListener;
                if (listener) {
                    listener->onTransactionQueueStalled();
                }
            }

            ATRACE_NAME("fence unsignaled");
            return TransactionReadiness::NotReady;
        }

        if (mLatchMediaContent && cameraOrVideo &&
            s.bufferData && s.bufferData->acquireFence && s.bufferData->acquireFence->get() != -1
            && (s.bufferData->acquireFence->getStatus() == Fence::Status::Signaled) &&
            (s.bufferData->acquireFence->getSignalTime() == Fence::SIGNAL_TIME_INVALID)) {
            ATRACE_NAME("fence signaled with error. drop");
            s.bufferData->invalid=true;
        }

        if (s.hasBufferChanges()) {
            // If backpressure is enabled and we already have a buffer to commit, keep the
            // transaction in the queue.
            const bool hasPendingBuffer = bufferLayersReadyToPresent.find(s.surface) !=
                bufferLayersReadyToPresent.end();
            if (layer->backpressureEnabled() && hasPendingBuffer && isAutoTimestamp) {
                ATRACE_NAME("hasPendingBuffer");
                return TransactionReadiness::NotReady;
            }

            if (SmomoIntf *smoMo = getSmomoInstance(layer->getSmomoLayerStackId())) {
                if (smoMo->FrameIsEarly(layer->getSequence(), desiredPresentTime)) {
                    return TransactionReadiness::NotReady;
                }
            }
        }
    }
    return fenceUnsignaled ? TransactionReadiness::ReadyUnsignaled : TransactionReadiness::Ready;
}

void SurfaceFlinger::queueTransaction(TransactionState& state) {
    state.queueTime = systemTime();

    Mutex::Autolock lock(mQueueLock);

    // Generate a CountDownLatch pending state if this is a synchronous transaction.
    if ((state.flags & eSynchronous) || state.inputWindowCommands.syncInputWindows) {
        state.transactionCommittedSignal = std::make_shared<CountDownLatch>(
                (state.inputWindowCommands.syncInputWindows
                         ? (CountDownLatch::eSyncInputWindows | CountDownLatch::eSyncTransaction)
                         : CountDownLatch::eSyncTransaction));
    }

    mTransactionQueue.emplace_back(state);
    ATRACE_INT("TransactionQueue", mTransactionQueue.size());

    const auto schedule = [](uint32_t flags) {
        if (flags & eEarlyWakeupEnd) return TransactionSchedule::EarlyEnd;
        if (flags & eEarlyWakeupStart) return TransactionSchedule::EarlyStart;
        return TransactionSchedule::Late;
    }(state.flags);

    const auto frameHint = state.isFrameActive() ? FrameHint::kActive : FrameHint::kNone;

    setTransactionFlags(eTransactionFlushNeeded, schedule, state.applyToken, frameHint);
}

void SurfaceFlinger::waitForSynchronousTransaction(
        const CountDownLatch& transactionCommittedSignal) {
    // applyTransactionState is called on the main SF thread.  While a given process may wish
    // to wait on synchronous transactions, the main SF thread should apply the transaction and
    // set the value to notify this after committed.
    if (!transactionCommittedSignal.wait_until(
                std::chrono::nanoseconds(mAnimationTransactionTimeout))) {
        ALOGE("setTransactionState timed out!");
    }
}

void SurfaceFlinger::signalSynchronousTransactions(const uint32_t flag) {
    for (auto it = mTransactionCommittedSignals.begin();
         it != mTransactionCommittedSignals.end();) {
        if ((*it)->countDown(flag)) {
            it = mTransactionCommittedSignals.erase(it);
        } else {
            it++;
        }
    }
}

status_t SurfaceFlinger::setTransactionState(
        const FrameTimelineInfo& frameTimelineInfo, const Vector<ComposerState>& states,
        const Vector<DisplayState>& displays, uint32_t flags, const sp<IBinder>& applyToken,
        const InputWindowCommands& inputWindowCommands, int64_t desiredPresentTime,
        bool isAutoTimestamp, const client_cache_t& uncacheBuffer, bool hasListenerCallbacks,
        const std::vector<ListenerCallbacks>& listenerCallbacks, uint64_t transactionId) {
    ATRACE_CALL();

    uint32_t permissions =
        callingThreadHasUnscopedSurfaceFlingerAccess() ?
        layer_state_t::Permission::ACCESS_SURFACE_FLINGER : 0;
    // Avoid checking for rotation permissions if the caller already has ACCESS_SURFACE_FLINGER
    // permissions.
    if ((permissions & layer_state_t::Permission::ACCESS_SURFACE_FLINGER) ||
        callingThreadHasRotateSurfaceFlingerAccess()) {
        permissions |= layer_state_t::Permission::ROTATE_SURFACE_FLINGER;
    }

    if (callingThreadHasInternalSystemWindowAccess()) {
        permissions |= layer_state_t::Permission::INTERNAL_SYSTEM_WINDOW;
    }

    if (!(permissions & layer_state_t::Permission::ACCESS_SURFACE_FLINGER) &&
        (flags & (eEarlyWakeupStart | eEarlyWakeupEnd))) {
        ALOGE("Only WindowManager is allowed to use eEarlyWakeup[Start|End] flags");
        flags &= ~(eEarlyWakeupStart | eEarlyWakeupEnd);
    }

    const int64_t postTime = systemTime();

    if (mAsyncVdsCreationSupported) {
       checkVirtualDisplayHint(displays);
    }

    IPCThreadState* ipc = IPCThreadState::self();
    const int originPid = ipc->getCallingPid();
    const int originUid = ipc->getCallingUid();
    TransactionState state{frameTimelineInfo,  states,
                           displays,           flags,
                           applyToken,         inputWindowCommands,
                           desiredPresentTime, isAutoTimestamp,
                           uncacheBuffer,      postTime,
                           permissions,        hasListenerCallbacks,
                           listenerCallbacks,  originPid,
                           originUid,          transactionId};

    // Check for incoming buffer updates and increment the pending buffer count.
    state.traverseStatesWithBuffers([&](const layer_state_t& state) {
        sp<Layer> layer = fromHandle(state.surface).promote();
        if (layer != nullptr) {
            layer->getPreviousGfxInfo();
        }
        mBufferCountTracker.increment(state.surface->localBinder());
    });

    if (mTransactionTracing) {
        mTransactionTracing->addQueuedTransaction(state);
    }
    queueTransaction(state);

    // Check the pending state to make sure the transaction is synchronous.
    if (state.transactionCommittedSignal) {
        waitForSynchronousTransaction(*state.transactionCommittedSignal);
    }

    updateSmomoLayerInfo(state, desiredPresentTime, isAutoTimestamp);

    return NO_ERROR;
}

bool SurfaceFlinger::applyTransactionState(const FrameTimelineInfo& frameTimelineInfo,
                                           Vector<ComposerState>& states,
                                           Vector<DisplayState>& displays, uint32_t flags,
                                           const InputWindowCommands& inputWindowCommands,
                                           const int64_t desiredPresentTime, bool isAutoTimestamp,
                                           const client_cache_t& uncacheBuffer,
                                           const int64_t postTime, uint32_t permissions,
                                           bool hasListenerCallbacks,
                                           const std::vector<ListenerCallbacks>& listenerCallbacks,
                                           int originPid, int originUid, uint64_t transactionId) {
    uint32_t transactionFlags = 0;
    for (DisplayState& display : displays) {
        display.sanitize(permissions);
        transactionFlags |= setDisplayStateLocked(display);
    }

    // start and end registration for listeners w/ no surface so they can get their callback.  Note
    // that listeners with SurfaceControls will start registration during setClientStateLocked
    // below.
    for (const auto& listener : listenerCallbacks) {
        mTransactionCallbackInvoker.addEmptyTransaction(listener);
    }

    uint32_t clientStateFlags = 0;
    for (int i = 0; i < states.size(); i++) {
        ComposerState& state = states.editItemAt(i);
        clientStateFlags |= setClientStateLocked(frameTimelineInfo, state, desiredPresentTime,
                                                 isAutoTimestamp, postTime, permissions);
        if ((flags & eAnimation) && state.state.surface) {
            if (const auto layer = fromHandle(state.state.surface).promote()) {
                using LayerUpdateType = scheduler::LayerHistory::LayerUpdateType;
                mScheduler->recordLayerHistory(layer.get(),
                                               isAutoTimestamp ? 0 : desiredPresentTime,
                                               LayerUpdateType::AnimationTX);
            }
        }
    }

    transactionFlags |= clientStateFlags;

    if (permissions & layer_state_t::Permission::ACCESS_SURFACE_FLINGER) {
        transactionFlags |= addInputWindowCommands(inputWindowCommands);
    } else if (!inputWindowCommands.empty()) {
        ALOGE("Only privileged callers are allowed to send input commands.");
    }

    if (uncacheBuffer.isValid()) {
        ClientCache::getInstance().erase(uncacheBuffer);
    }

    // If a synchronous transaction is explicitly requested without any changes, force a transaction
    // anyway. This can be used as a flush mechanism for previous async transactions.
    // Empty animation transaction can be used to simulate back-pressure, so also force a
    // transaction for empty animation transactions.
    if (transactionFlags == 0 &&
            ((flags & eSynchronous) || (flags & eAnimation))) {
        transactionFlags = eTransactionNeeded;
    }

    bool needsTraversal = false;
    if (transactionFlags) {
        if (mInterceptor->isEnabled()) {
            mInterceptor->saveTransaction(states, mCurrentState.displays, displays, flags,
                                          originPid, originUid, transactionId);
        }

        // We are on the main thread, we are about to preform a traversal. Clear the traversal bit
        // so we don't have to wake up again next frame to preform an unnecessary traversal.
        if (transactionFlags & eTraversalNeeded) {
            transactionFlags = transactionFlags & (~eTraversalNeeded);
            needsTraversal = true;
        }
        if (transactionFlags) {
            setTransactionFlags(transactionFlags);
        }

        if (flags & eAnimation) {
            mAnimTransactionPending = true;
        }
    }

    return needsTraversal;
}

void SurfaceFlinger::checkVirtualDisplayHint(const Vector<DisplayState>& displays) {
    Mutex::Autolock lock(mStateLock);
    for (const DisplayState& s : displays) {
        const ssize_t index = mCurrentState.displays.indexOfKey(s.token);
        if (index < 0)
            continue;

        DisplayDeviceState& state = mCurrentState.displays.editValueAt(index);
        const uint32_t what = s.what;
        if (what & DisplayState::eSurfaceChanged) {
            if (IInterface::asBinder(state.surface) != IInterface::asBinder(s.surface)) {
                if (state.isVirtual() && s.surface != nullptr) {
                    int width = 0;
                    int status = s.surface->query(NATIVE_WINDOW_WIDTH, &width);
                    ALOGE_IF(status != NO_ERROR, "Unable to query width (%d)", status);
                    int height = 0;
                    status = s.surface->query(NATIVE_WINDOW_HEIGHT, &height);
                    ALOGE_IF(status != NO_ERROR, "Unable to query height (%d)", status);
                    int format = 0;
                    status = s.surface->query(NATIVE_WINDOW_FORMAT, &format);
                    ALOGE_IF(status != NO_ERROR, "Unable to query format (%d)", status);
#ifdef QTI_DISPLAY_CONFIG_ENABLED
                    size_t maxVirtualDisplaySize =
                        getHwComposer().getMaxVirtualDisplayDimension();
                    if ((mDisplayConfigIntf) && (maxVirtualDisplaySize == 0 ||
                        ((uint64_t)width <= maxVirtualDisplaySize &&
                        (uint64_t)height <= maxVirtualDisplaySize))) {
                        uint64_t usage = 0;
                        // Replace with native_window_get_consumer_usage ?
                        status = s.surface->getConsumerUsage(&usage);
                        ALOGW_IF(status != NO_ERROR, "Unable to query usage (%d)", status);
                        if ((status == NO_ERROR) && canAllocateHwcDisplayIdForVDS(usage)) {
                            mDisplayConfigIntf->CreateVirtualDisplay(width, height, format);
                            return;
                        }
                    }
#endif
                }
            }
        }
    }
}

uint32_t SurfaceFlinger::setDisplayStateLocked(const DisplayState& s) {
    const ssize_t index = mCurrentState.displays.indexOfKey(s.token);
    if (index < 0) return 0;

    uint32_t flags = 0;
    DisplayDeviceState& state = mCurrentState.displays.editValueAt(index);

    const uint32_t what = s.what;
    if (what & DisplayState::eSurfaceChanged) {
        if (IInterface::asBinder(state.surface) != IInterface::asBinder(s.surface)) {
            state.surface = s.surface;
            flags |= eDisplayTransactionNeeded;
        }
    }
    if (what & DisplayState::eLayerStackChanged) {
        if (state.layerStack != s.layerStack) {
            state.layerStack = s.layerStack;
            flags |= eDisplayTransactionNeeded;
        }
    }
    if (what & DisplayState::eFlagsChanged) {
        if (state.flags != s.flags) {
            state.flags = s.flags;
            flags |= eDisplayTransactionNeeded;
        }
    }
    if (what & DisplayState::eDisplayProjectionChanged) {
        if (state.orientation != s.orientation) {
            state.orientation = s.orientation;
            flags |= eDisplayTransactionNeeded;
        }
        if (state.orientedDisplaySpaceRect != s.orientedDisplaySpaceRect) {
            state.orientedDisplaySpaceRect = s.orientedDisplaySpaceRect;
            flags |= eDisplayTransactionNeeded;
        }
        if (state.layerStackSpaceRect != s.layerStackSpaceRect) {
            state.layerStackSpaceRect = s.layerStackSpaceRect;
            flags |= eDisplayTransactionNeeded;
        }
    }
    if (what & DisplayState::eDisplaySizeChanged) {
        if (state.width != s.width) {
            state.width = s.width;
            flags |= eDisplayTransactionNeeded;
        }
        if (state.height != s.height) {
            state.height = s.height;
            flags |= eDisplayTransactionNeeded;
        }
    }

    return flags;
}

bool SurfaceFlinger::callingThreadHasUnscopedSurfaceFlingerAccess(bool usePermissionCache) {
    IPCThreadState* ipc = IPCThreadState::self();
    const int pid = ipc->getCallingPid();
    const int uid = ipc->getCallingUid();
    if ((uid != AID_GRAPHICS && uid != AID_SYSTEM) &&
        (usePermissionCache ? !PermissionCache::checkPermission(sAccessSurfaceFlinger, pid, uid)
                            : !checkPermission(sAccessSurfaceFlinger, pid, uid))) {
        return false;
    }
    return true;
}

uint32_t SurfaceFlinger::setClientStateLocked(const FrameTimelineInfo& frameTimelineInfo,
                                              ComposerState& composerState,
                                              int64_t desiredPresentTime, bool isAutoTimestamp,
                                              int64_t postTime, uint32_t permissions) {
    layer_state_t& s = composerState.state;
    s.sanitize(permissions);

    std::vector<ListenerCallbacks> filteredListeners;
    for (auto& listener : s.listeners) {
        // Starts a registration but separates the callback ids according to callback type. This
        // allows the callback invoker to send on latch callbacks earlier.
        // note that startRegistration will not re-register if the listener has
        // already be registered for a prior surface control

        ListenerCallbacks onCommitCallbacks = listener.filter(CallbackId::Type::ON_COMMIT);
        if (!onCommitCallbacks.callbackIds.empty()) {
            filteredListeners.push_back(onCommitCallbacks);
        }

        ListenerCallbacks onCompleteCallbacks = listener.filter(CallbackId::Type::ON_COMPLETE);
        if (!onCompleteCallbacks.callbackIds.empty()) {
            filteredListeners.push_back(onCompleteCallbacks);
        }
    }

    const uint64_t what = s.what;
    uint32_t flags = 0;
    sp<Layer> layer = nullptr;
    if (s.surface) {
        layer = fromHandle(s.surface).promote();
    } else {
        // The client may provide us a null handle. Treat it as if the layer was removed.
        ALOGW("Attempt to set client state with a null layer handle");
    }
    if (layer == nullptr) {
        for (auto& [listener, callbackIds] : s.listeners) {
            mTransactionCallbackInvoker.registerUnpresentedCallbackHandle(
                    new CallbackHandle(listener, callbackIds, s.surface));
        }
        return 0;
    }
    MUTEX_ALIAS(mStateLock, layer->mFlinger->mStateLock);

    // Only set by BLAST adapter layers
    if (what & layer_state_t::eProducerDisconnect) {
        layer->onDisconnect();
    }

    if (what & layer_state_t::ePositionChanged) {
        if (layer->setPosition(s.x, s.y)) {
            flags |= eTraversalNeeded;
        }
    }
    if (what & layer_state_t::eLayerChanged) {
        // NOTE: index needs to be calculated before we update the state
        const auto& p = layer->getParent();
        if (p == nullptr) {
            ssize_t idx = mCurrentState.layersSortedByZ.indexOf(layer);
            if (layer->setLayer(s.z) && idx >= 0) {
                mCurrentState.layersSortedByZ.removeAt(idx);
                mCurrentState.layersSortedByZ.add(layer);
                // we need traversal (state changed)
                // AND transaction (list changed)
                flags |= eTransactionNeeded|eTraversalNeeded;
            }
        } else {
            if (p->setChildLayer(layer, s.z)) {
                flags |= eTransactionNeeded|eTraversalNeeded;
            }
        }
    }
    if (what & layer_state_t::eRelativeLayerChanged) {
        // NOTE: index needs to be calculated before we update the state
        const auto& p = layer->getParent();
        const auto& relativeHandle = s.relativeLayerSurfaceControl ?
                s.relativeLayerSurfaceControl->getHandle() : nullptr;
        if (p == nullptr) {
            ssize_t idx = mCurrentState.layersSortedByZ.indexOf(layer);
            if (layer->setRelativeLayer(relativeHandle, s.z) &&
                idx >= 0) {
                mCurrentState.layersSortedByZ.removeAt(idx);
                mCurrentState.layersSortedByZ.add(layer);
                // we need traversal (state changed)
                // AND transaction (list changed)
                flags |= eTransactionNeeded|eTraversalNeeded;
            }
        } else {
            if (p->setChildRelativeLayer(layer, relativeHandle, s.z)) {
                flags |= eTransactionNeeded|eTraversalNeeded;
            }
        }
    }
    if (what & layer_state_t::eSizeChanged) {
        if (layer->setSize(s.w, s.h)) {
            flags |= eTraversalNeeded;
        }
    }
    if (what & layer_state_t::eAlphaChanged) {
        if (layer->setAlpha(s.alpha))
            flags |= eTraversalNeeded;
    }
    if (what & layer_state_t::eColorChanged) {
        if (layer->setColor(s.color))
            flags |= eTraversalNeeded;
    }
    if (what & layer_state_t::eColorTransformChanged) {
        if (layer->setColorTransform(s.colorTransform)) {
            flags |= eTraversalNeeded;
        }
    }
    if (what & layer_state_t::eBackgroundColorChanged) {
        if (layer->setBackgroundColor(s.color, s.bgColorAlpha, s.bgColorDataspace)) {
            flags |= eTraversalNeeded;
        }
    }
    if (what & layer_state_t::eMatrixChanged) {
        if (layer->setMatrix(s.matrix)) flags |= eTraversalNeeded;
    }
    if (what & layer_state_t::eTransparentRegionChanged) {
        if (layer->setTransparentRegionHint(s.transparentRegion))
            flags |= eTraversalNeeded;
    }
    if (what & layer_state_t::eFlagsChanged) {
        if (layer->setFlags(s.flags, s.mask)) flags |= eTraversalNeeded;
    }
    if (what & layer_state_t::eCornerRadiusChanged) {
        if (layer->setCornerRadius(s.cornerRadius))
            flags |= eTraversalNeeded;
    }
    if (what & layer_state_t::eBackgroundBlurRadiusChanged && mSupportsBlur) {
        if (layer->setBackgroundBlurRadius(s.backgroundBlurRadius)) flags |= eTraversalNeeded;
    }
    if (what & layer_state_t::eBlurRegionsChanged) {
        if (layer->setBlurRegions(s.blurRegions)) flags |= eTraversalNeeded;
    }
    if (what & layer_state_t::eLayerStackChanged) {
        ssize_t idx = mCurrentState.layersSortedByZ.indexOf(layer);
        // We only allow setting layer stacks for top level layers,
        // everything else inherits layer stack from its parent.
        if (layer->hasParent()) {
            ALOGE("Attempt to set layer stack on layer with parent (%s) is invalid",
                  layer->getDebugName());
        } else if (idx < 0) {
            ALOGE("Attempt to set layer stack on layer without parent (%s) that "
                  "that also does not appear in the top level layer list. Something"
                  " has gone wrong.",
                  layer->getDebugName());
        } else if (layer->setLayerStack(s.layerStack)) {
            mCurrentState.layersSortedByZ.removeAt(idx);
            mCurrentState.layersSortedByZ.add(layer);
            // we need traversal (state changed)
            // AND transaction (list changed)
            flags |= eTransactionNeeded | eTraversalNeeded | eTransformHintUpdateNeeded;
        }
    }
    if (what & layer_state_t::eTransformChanged) {
        if (layer->setTransform(s.transform)) flags |= eTraversalNeeded;
    }
    if (what & layer_state_t::eTransformToDisplayInverseChanged) {
        if (layer->setTransformToDisplayInverse(s.transformToDisplayInverse))
            flags |= eTraversalNeeded;
    }
    if (what & layer_state_t::eCropChanged) {
        if (layer->setCrop(s.crop)) flags |= eTraversalNeeded;
    }
    if (what & layer_state_t::eDataspaceChanged) {
        if (layer->setDataspace(s.dataspace)) flags |= eTraversalNeeded;
    }
    if (what & layer_state_t::eHdrMetadataChanged) {
        if (layer->setHdrMetadata(s.hdrMetadata)) flags |= eTraversalNeeded;
    }
    if (what & layer_state_t::eSurfaceDamageRegionChanged) {
        if (layer->setSurfaceDamageRegion(s.surfaceDamageRegion)) flags |= eTraversalNeeded;
    }
    if (what & layer_state_t::eApiChanged) {
        if (layer->setApi(s.api)) flags |= eTraversalNeeded;
    }
    if (what & layer_state_t::eSidebandStreamChanged) {
        if (layer->setSidebandStream(s.sidebandStream)) flags |= eTraversalNeeded;
    }
    if (what & layer_state_t::eInputInfoChanged) {
        layer->setInputInfo(*s.windowInfoHandle->getInfo());
        flags |= eTraversalNeeded;
    }
    std::optional<nsecs_t> dequeueBufferTimestamp;
    if (what & layer_state_t::eMetadataChanged) {
        dequeueBufferTimestamp = s.metadata.getInt64(METADATA_DEQUEUE_TIME);

        if (const int32_t gameMode = s.metadata.getInt32(METADATA_GAME_MODE, -1); gameMode != -1) {
            // The transaction will be received on the Task layer and needs to be applied to all
            // child layers. Child layers that are added at a later point will obtain the game mode
            // info through addChild().
            layer->setGameModeForTree(static_cast<GameMode>(gameMode));
        }

        if (layer->setMetadata(s.metadata)) flags |= eTraversalNeeded;
    }
    if (what & layer_state_t::eColorSpaceAgnosticChanged) {
        if (layer->setColorSpaceAgnostic(s.colorSpaceAgnostic)) {
            flags |= eTraversalNeeded;
        }
    }
    if (what & layer_state_t::eShadowRadiusChanged) {
        if (layer->setShadowRadius(s.shadowRadius)) flags |= eTraversalNeeded;
    }
    if (what & layer_state_t::eFrameRateSelectionPriority) {
        if (layer->setFrameRateSelectionPriority(s.frameRateSelectionPriority)) {
            flags |= eTraversalNeeded;
        }
    }
    if (what & layer_state_t::eFrameRateChanged) {
        const auto compatibility =
            Layer::FrameRate::convertCompatibility(s.frameRateCompatibility);
        const auto strategy =
            Layer::FrameRate::convertChangeFrameRateStrategy(s.changeFrameRateStrategy);

        if (layer->setFrameRate(
                Layer::FrameRate(Fps::fromValue(s.frameRate), compatibility, strategy))) {
          flags |= eTraversalNeeded;
        }
    }
    if (what & layer_state_t::eFixedTransformHintChanged) {
        if (layer->setFixedTransformHint(s.fixedTransformHint)) {
            flags |= eTraversalNeeded | eTransformHintUpdateNeeded;
        }
    }
    if (what & layer_state_t::eAutoRefreshChanged) {
        layer->setAutoRefresh(s.autoRefresh);
    }
    if (what & layer_state_t::eDimmingEnabledChanged) {
        if (layer->setDimmingEnabled(s.dimmingEnabled)) flags |= eTraversalNeeded;
    }
    if (what & layer_state_t::eTrustedOverlayChanged) {
        if (layer->setTrustedOverlay(s.isTrustedOverlay)) {
            flags |= eTraversalNeeded;
        }
    }
    if (what & layer_state_t::eStretchChanged) {
        if (layer->setStretchEffect(s.stretchEffect)) {
            flags |= eTraversalNeeded;
        }
    }
    if (what & layer_state_t::eBufferCropChanged) {
        if (layer->setBufferCrop(s.bufferCrop)) {
            flags |= eTraversalNeeded;
        }
    }
    if (what & layer_state_t::eDestinationFrameChanged) {
        if (layer->setDestinationFrame(s.destinationFrame)) {
            flags |= eTraversalNeeded;
        }
    }
    if (what & layer_state_t::eDropInputModeChanged) {
        if (layer->setDropInputMode(s.dropInputMode)) {
            flags |= eTraversalNeeded;
            mInputInfoChanged = true;
        }
    }
    // This has to happen after we reparent children because when we reparent to null we remove
    // child layers from current state and remove its relative z. If the children are reparented in
    // the same transaction, then we have to make sure we reparent the children first so we do not
    // lose its relative z order.
    if (what & layer_state_t::eReparent) {
        bool hadParent = layer->hasParent();
        auto parentHandle = (s.parentSurfaceControlForChild)
                ? s.parentSurfaceControlForChild->getHandle()
                : nullptr;
        if (layer->reparent(parentHandle)) {
            if (!hadParent) {
                layer->setIsAtRoot(false);
                mCurrentState.layersSortedByZ.remove(layer);
            }
            flags |= eTransactionNeeded | eTraversalNeeded;
        }
    }
    std::vector<sp<CallbackHandle>> callbackHandles;
    if ((what & layer_state_t::eHasListenerCallbacksChanged) && (!filteredListeners.empty())) {
        for (auto& [listener, callbackIds] : filteredListeners) {
            callbackHandles.emplace_back(new CallbackHandle(listener, callbackIds, s.surface));
        }
    }

    if (what & layer_state_t::eBufferChanged) {
        std::shared_ptr<renderengine::ExternalTexture> buffer =
                getExternalTextureFromBufferData(*s.bufferData, layer->getDebugName());
        if (layer->setBuffer(buffer, *s.bufferData, postTime, desiredPresentTime, isAutoTimestamp,
                             dequeueBufferTimestamp, frameTimelineInfo)) {
            flags |= eTraversalNeeded;
        }
    } else if (frameTimelineInfo.vsyncId != FrameTimelineInfo::INVALID_VSYNC_ID) {
        layer->setFrameTimelineVsyncForBufferlessTransaction(frameTimelineInfo, postTime);
    }

    if (layer->setTransactionCompletedListeners(callbackHandles)) flags |= eTraversalNeeded;
    // Do not put anything that updates layer state or modifies flags after
    // setTransactionCompletedListener
    return flags;
}

uint32_t SurfaceFlinger::addInputWindowCommands(const InputWindowCommands& inputWindowCommands) {
    bool hasChanges = mInputWindowCommands.merge(inputWindowCommands);
    return hasChanges ? eTraversalNeeded : 0;
}

status_t SurfaceFlinger::mirrorLayer(const LayerCreationArgs& args,
                                     const sp<IBinder>& mirrorFromHandle, sp<IBinder>* outHandle,
                                     int32_t* outLayerId) {
    if (!mirrorFromHandle) {
        return NAME_NOT_FOUND;
    }

    sp<Layer> mirrorLayer;
    sp<Layer> mirrorFrom;
    {
        Mutex::Autolock _l(mStateLock);
        mirrorFrom = fromHandle(mirrorFromHandle).promote();
        if (!mirrorFrom) {
            return NAME_NOT_FOUND;
        }
        status_t result = createContainerLayer(args, outHandle, &mirrorLayer);
        if (result != NO_ERROR) {
            return result;
        }

        mirrorLayer->setClonedChild(mirrorFrom->createClone());
    }

    *outLayerId = mirrorLayer->sequence;
    if (mTransactionTracing) {
        mTransactionTracing->onMirrorLayerAdded((*outHandle)->localBinder(), mirrorLayer->sequence,
                                                args.name, mirrorFrom->sequence);
    }
    return addClientLayer(args.client, *outHandle, mirrorLayer /* layer */, nullptr /* parent */,
                          false /* addToRoot */, nullptr /* outTransformHint */);
}

status_t SurfaceFlinger::createLayer(LayerCreationArgs& args, sp<IBinder>* outHandle,
                                     const sp<IBinder>& parentHandle, int32_t* outLayerId,
                                     const sp<Layer>& parentLayer, uint32_t* outTransformHint) {
    ALOG_ASSERT(parentLayer == nullptr || parentHandle == nullptr,
            "Expected only one of parentLayer or parentHandle to be non-null. "
            "Programmer error?");

    status_t result = NO_ERROR;

    sp<Layer> layer;

    switch (args.flags & ISurfaceComposerClient::eFXSurfaceMask) {
        case ISurfaceComposerClient::eFXSurfaceBufferQueue:
        case ISurfaceComposerClient::eFXSurfaceBufferState: {
            result = createBufferStateLayer(args, outHandle, &layer);
            std::atomic<int32_t>* pendingBufferCounter = layer->getPendingBufferCounter();
            if (pendingBufferCounter) {
                std::string counterName = layer->getPendingBufferCounterName();
                mBufferCountTracker.add((*outHandle)->localBinder(), counterName,
                                        pendingBufferCounter);
            }
        } break;
        case ISurfaceComposerClient::eFXSurfaceEffect:
            result = createEffectLayer(args, outHandle, &layer);
            break;
        case ISurfaceComposerClient::eFXSurfaceContainer:
            result = createContainerLayer(args, outHandle, &layer);
            break;
        default:
            result = BAD_VALUE;
            break;
    }

    if (result != NO_ERROR) {
        return result;
    }

    bool addToRoot = args.addToRoot && callingThreadHasUnscopedSurfaceFlingerAccess();
    wp<Layer> parent(parentHandle != nullptr ? fromHandle(parentHandle) : parentLayer);
    if (parentHandle != nullptr && parent == nullptr) {
        ALOGE("Invalid parent handle %p.", parentHandle.get());
        addToRoot = false;
    }
    if (parentLayer != nullptr) {
        addToRoot = false;
    }

    int parentId = -1;
    // We can safely promote the layer in binder thread because we have a strong reference
    // to the layer's handle inside this scope or we were passed in a sp reference to the layer.
    sp<Layer> parentSp = parent.promote();
    if (parentSp != nullptr) {
        parentId = parentSp->getSequence();
    }
    if (mTransactionTracing) {
        mTransactionTracing->onLayerAdded((*outHandle)->localBinder(), layer->sequence, args.name,
                                          args.flags, parentId);
    }

    result = addClientLayer(args.client, *outHandle, layer, parent, addToRoot, outTransformHint);
    if (result != NO_ERROR) {
        return result;
    }

    *outLayerId = layer->sequence;
    return result;
}

status_t SurfaceFlinger::createBufferQueueLayer(LayerCreationArgs& args, PixelFormat& format,
                                                sp<IBinder>* handle,
                                                sp<IGraphicBufferProducer>* gbp,
                                                sp<Layer>* outLayer) {
    // initialize the surfaces
    switch (format) {
    case PIXEL_FORMAT_TRANSPARENT:
    case PIXEL_FORMAT_TRANSLUCENT:
        format = PIXEL_FORMAT_RGBA_8888;
        break;
    case PIXEL_FORMAT_OPAQUE:
        format = PIXEL_FORMAT_RGBX_8888;
        break;
    }

    sp<BufferQueueLayer> layer;
    args.textureName = getNewTexture();
    {
        // Grab the SF state lock during this since it's the only safe way to access
        // RenderEngine when creating a BufferLayerConsumer
        // TODO: Check if this lock is still needed here
        Mutex::Autolock lock(mStateLock);
        layer = getFactory().createBufferQueueLayer(args);
    }

    status_t err = layer->setDefaultBufferProperties(0, 0, format);
    if (err == NO_ERROR) {
        *handle = layer->getHandle();
        *gbp = layer->getProducer();
        *outLayer = layer;
    }

    ALOGE_IF(err, "createBufferQueueLayer() failed (%s)", strerror(-err));
    return err;
}

status_t SurfaceFlinger::createBufferStateLayer(LayerCreationArgs& args, sp<IBinder>* handle,
                                                sp<Layer>* outLayer) {
    args.textureName = getNewTexture();
    *outLayer = getFactory().createBufferStateLayer(args);
    *handle = (*outLayer)->getHandle();
    return NO_ERROR;
}

status_t SurfaceFlinger::createEffectLayer(const LayerCreationArgs& args, sp<IBinder>* handle,
                                           sp<Layer>* outLayer) {
    *outLayer = getFactory().createEffectLayer(args);
    *handle = (*outLayer)->getHandle();
    return NO_ERROR;
}

status_t SurfaceFlinger::createContainerLayer(const LayerCreationArgs& args, sp<IBinder>* handle,
                                              sp<Layer>* outLayer) {
    *outLayer = getFactory().createContainerLayer(args);
    *handle = (*outLayer)->getHandle();
    return NO_ERROR;
}

void SurfaceFlinger::markLayerPendingRemovalLocked(const sp<Layer>& layer) {
    mLayersPendingRemoval.add(layer);
    mLayersRemoved = true;
    setTransactionFlags(eTransactionNeeded);
}

void SurfaceFlinger::onHandleDestroyed(BBinder* handle, sp<Layer>& layer) {
    Mutex::Autolock lock(mStateLock);
    if (!layer) {
      ALOGW("Attempted to destroy an invalid layer");
      return;
    }

    markLayerPendingRemovalLocked(layer);
    mBufferCountTracker.remove(handle);
    layer.clear();
    if (mTransactionTracing) {
        mTransactionTracing->onHandleRemoved(handle);
    }
}

// ---------------------------------------------------------------------------

void SurfaceFlinger::onInitializeDisplays() {
    const auto display = getDefaultDisplayDeviceLocked();
    if (!display) return;

    const sp<IBinder> token = display->getDisplayToken().promote();
    LOG_ALWAYS_FATAL_IF(token == nullptr);

    // reset screen orientation and use primary layer stack
    Vector<ComposerState> state;
    Vector<DisplayState> displays;
    DisplayState d;
    d.what = DisplayState::eDisplayProjectionChanged |
             DisplayState::eLayerStackChanged;
    d.token = token;
    d.layerStack = ui::DEFAULT_LAYER_STACK;
    d.orientation = ui::ROTATION_0;
    d.orientedDisplaySpaceRect.makeInvalid();
    d.layerStackSpaceRect.makeInvalid();
    d.width = 0;
    d.height = 0;
    displays.add(d);

    nsecs_t now = systemTime();

    int64_t transactionId = (((int64_t)mPid) << 32) | mUniqueTransactionId++;
    // It should be on the main thread, apply it directly.
    applyTransactionState(FrameTimelineInfo{}, state, displays, 0, mInputWindowCommands,
                          /* desiredPresentTime */ now, true, {}, /* postTime */ now, true, false,
                          {}, mPid, getuid(), transactionId);

    setPowerModeInternal(display, hal::PowerMode::ON);
    const nsecs_t vsyncPeriod = display->refreshRateConfigs().getActiveMode()->getVsyncPeriod();
    mAnimFrameTracker.setDisplayRefreshPeriod(vsyncPeriod);
    mActiveDisplayTransformHint = display->getTransformHint();
    // Use phase of 0 since phase is not known.
    // Use latency of 0, which will snap to the ideal latency.
    DisplayStatInfo stats{0 /* vsyncTime */, vsyncPeriod};
    setCompositorTimingSnapped(stats, 0);
}

void SurfaceFlinger::initializeDisplays() {
    // Async since we may be called from the main thread.
    static_cast<void>(
            mScheduler->schedule([this]() FTL_FAKE_GUARD(mStateLock) { onInitializeDisplays(); }));
}

void SurfaceFlinger::setPowerModeInternal(const sp<DisplayDevice>& display, hal::PowerMode mode) {
    if (display->isVirtual()) {
        ALOGE("%s: Invalid operation on virtual display", __func__);
        return;
    }

    const auto displayId = display->getPhysicalId();
    ALOGD("Setting power mode %d on display %s", mode, to_string(displayId).c_str());

    std::optional<hal::PowerMode> currentMode = display->getPowerMode();
    if (currentMode.has_value() && mode == *currentMode) {
        return;
    }

    {
        std::lock_guard<std::recursive_mutex> lockVsync(mVsyncLock);
        mActiveVsyncSource = getVsyncSource();
    }

    const auto activeDisplay = getDisplayDeviceLocked(mActiveDisplayToken);
    if (activeDisplay != display && display->isInternal() && activeDisplay &&
        activeDisplay->isPoweredOn()) {
        ALOGW("Trying to change power mode on non active display while the active display is ON");
    }

    display->setPowerMode(mode);

    // Dummy display created by LibSurfaceFlinger unit test
    // for setPowerModeInternal test cases.
    bool isDummyDisplay = (std::find(mDisplaysList.begin(),
        mDisplaysList.end(), display) == mDisplaysList.end());

    if (mInterceptor->isEnabled()) {
        mInterceptor->savePowerModeUpdate(display->getSequenceId(), static_cast<int32_t>(mode));
    }
    const auto refreshRate = display->refreshRateConfigs().getActiveMode()->getFps();
    if (!currentMode || *currentMode == hal::PowerMode::OFF) {
        // Turn on the display
        if (display->isInternal() && (!activeDisplay || !activeDisplay->isPoweredOn())) {
            onActiveDisplayChangedLocked(display);
            //Force the device to do a HWresync after we turn on a display
            updateVsyncSource();
            mScheduler->resyncToHardwareVsync(true, refreshRate, true);
        } else if ((mPluggableVsyncPrioritized && (displayId != getPrimaryDisplayIdLocked())) ||
                    (display->isInternal() &&  activeDisplay->isPoweredOn())) {
            //if turning on a display that is powered off and active display is on
            //must determine if this display should be the active display
            for (const auto& displayTemp : mDisplaysList) {
                //if the active display is before the current display in displays list leave
                //the current active display
                if (getPhysicalDisplayTokenLocked(displayTemp->getPhysicalId())
                    == mActiveDisplayToken) {
                    break;
                }
                //switch to the display being powered on
                if (displayTemp->getPhysicalId() == displayId) {
                    onActiveDisplayChangedLocked(displayTemp);
                    //update with new vsync source
                    updateVsyncSource();
                    //force HWresync
                    mScheduler->resyncToHardwareVsync(true, refreshRate, true);
                    break;
                }
            }
        }
        // Keep uclamp in a separate syscall and set it before changing to RT due to b/190237315.
        // We can merge the syscall later.
        if (SurfaceFlinger::setSchedAttr(true) != NO_ERROR) {
            ALOGW("Couldn't set uclamp.min on display on: %s\n", strerror(errno));
        }
        if (SurfaceFlinger::setSchedFifo(true) != NO_ERROR) {
            ALOGW("Couldn't set SCHED_FIFO on display on: %s\n", strerror(errno));
        }
        getHwComposer().setPowerMode(displayId, mode);
        if (isDummyDisplay) {
            if (isDisplayActiveLocked(display) && mode != hal::PowerMode::DOZE_SUSPEND) {
                setHWCVsyncEnabled(displayId, mHWCVsyncPendingState);
                mScheduler->onScreenAcquired(mAppConnectionHandle);
                mScheduler->resyncToHardwareVsync(true, refreshRate);
            }
        } else if ((mPluggableVsyncPrioritized && (displayId != getPrimaryDisplayIdLocked())) ||
                    displayId == getPrimaryDisplayIdLocked()) {
            updateVsyncSource();

        }

        mVisibleRegionsDirty = true;
        mHasPoweredOff = true;
        scheduleComposite(FrameHint::kActive);
    } else if (mode == hal::PowerMode::OFF) {
        // Turn off the display
        if (isDummyDisplay) {
            if (SurfaceFlinger::setSchedFifo(false) != NO_ERROR) {
                ALOGW("Couldn't set SCHED_OTHER on display off: %s\n", strerror(errno));
            }
            if (SurfaceFlinger::setSchedAttr(false) != NO_ERROR) {
                ALOGW("Couldn't set uclamp.min on display off: %s\n", strerror(errno));
            }
	    if (isDisplayActiveLocked(display) && currentMode != hal::PowerMode::DOZE_SUSPEND) {
                mScheduler->disableHardwareVsync(true);
                mScheduler->onScreenReleased(mAppConnectionHandle);
            }
            // Make sure HWVsync is disabled before turning off the display
	    setHWCVsyncEnabled(displayId, hal::Vsync::DISABLE);
        } else {
            //Update active display
            if (getPhysicalDisplayTokenLocked(displayId) == mActiveDisplayToken) {
                for (const auto& displayTemp : mDisplaysList) {
                    //dont switch to a new display if its not powered on.
                    if (displayTemp->getPhysicalId() != displayId && displayTemp->isPoweredOn()) {
                        //once we find the next non-active display make it the active display
                        onActiveDisplayChangedLocked(displayTemp);
                        break;
                    }
                }
            }
            updateVsyncSource();
        }

        getHwComposer().setPowerMode(displayId, mode);
        mVisibleRegionsDirty = true;
        // from this point on, SF will stop drawing on this display
    } else if (mode == hal::PowerMode::DOZE || mode == hal::PowerMode::ON) {
        // Update display while dozing
        getHwComposer().setPowerMode(displayId, mode);
	if (isDummyDisplay) {
	    if (isDisplayActiveLocked(display) && *currentMode == hal::PowerMode::DOZE_SUSPEND) {
                mScheduler->onScreenAcquired(mAppConnectionHandle);
                mScheduler->resyncToHardwareVsync(true, refreshRate);
            }
        } else {
            updateVsyncSource();
        }
    } else if (mode == hal::PowerMode::DOZE_SUSPEND) {
        // Leave display going to doze
        if (isDummyDisplay) {
            if (isDisplayActiveLocked(display)) {
                mScheduler->disableHardwareVsync(true);
                mScheduler->onScreenReleased(mAppConnectionHandle);
            }
        } else {
            updateVsyncSource();
        }
        getHwComposer().setPowerMode(displayId, mode);
    } else {
        ALOGE("Attempting to set unknown power mode: %d\n", mode);
        getHwComposer().setPowerMode(displayId, mode);
    }

    if (mDisplaySizeChanged && display->isPrimary()) {
        base::unique_fd fd;
        auto compositionDisplay = display->getCompositionDisplay();
        compositionDisplay->getRenderSurface()->flipClientTarget(true);
        // queue a scratch buffer to flip Client Target with updated size
        compositionDisplay->getRenderSurface()->queueBuffer(std::move(fd));
        compositionDisplay->getRenderSurface()->flipClientTarget(false);
        // releases the FrameBuffer that was acquired as part of queueBuffer()
        compositionDisplay->getRenderSurface()->onPresentDisplayCompleted();
        mDisplaySizeChanged = false;
    }

    const sp<DisplayDevice> vsyncSource = getVsyncSource();
    struct sched_param param = {0};
    if (vsyncSource != NULL) {
        param.sched_priority = 1;
        if (sched_setscheduler(0, SCHED_FIFO, &param) != 0) {
            ALOGW("Couldn't set SCHED_FIFO on display on");
        }
    } else {
        if (sched_setscheduler(0, SCHED_OTHER, &param) != 0) {
            ALOGW("Couldn't set SCHED_OTHER on display off");
        }
    }

    if (isDisplayActiveLocked(display)) {
        mTimeStats->setPowerMode(mode);
        mRefreshRateStats->setPowerMode(mode);
        mScheduler->setDisplayPowerMode(mode);
    }

    setEarlyWakeUpConfig(display, mode);
    ALOGD("Finished setting power mode %d on display %s", mode, to_string(displayId).c_str());
}

void SurfaceFlinger::setPowerModeOnMainThread(const sp<IBinder>& displayToken, int mode) {
    auto future = mScheduler->schedule([=]() FTL_FAKE_GUARD(mStateLock) {
        const auto display = getDisplayDeviceLocked(displayToken);
        if (!display) {
            ALOGE("Attempt to set power mode %d for invalid display token %p", mode,
                  displayToken.get());
        } else if (display->isVirtual()) {
            ALOGW("Attempt to set power mode %d for virtual display", mode);
        } else {
            setPowerModeInternal(display, static_cast<hal::PowerMode>(mode));
        }
    });

    future.wait();
}

void SurfaceFlinger::setPowerMode(const sp<IBinder>& displayToken, int mode) {
    sp<DisplayDevice> display = nullptr;
    {
        Mutex::Autolock lock(mStateLock);
        display = (getDisplayDeviceLocked(displayToken));
    }
    if (!display) {
        ALOGE("Attempt to set power mode %d for invalid display token %p", mode,
               displayToken.get());
        return;
    } else if (display->isVirtual()) {
         ALOGW("Attempt to set power mode %d for virtual display", mode);
         return;
    }

#ifdef QTI_DISPLAY_CONFIG_ENABLED
    if (mode < 0 || mode > (int)hal::PowerMode::DOZE_SUSPEND) {
        ALOGW("Attempt to set invalid power mode %d", mode);
        return;
    }

    hal::PowerMode power_mode = static_cast<hal::PowerMode>(mode);
    const auto displayId = display->getId();
    const auto physicalDisplayId = PhysicalDisplayId::tryCast(displayId);
    if (!physicalDisplayId) {
      return;
    }
    const auto hwcDisplayId = getHwComposer().fromPhysicalDisplayId(*physicalDisplayId);
    std::optional<hal::PowerMode>currentDisplayPowerMode = display->getPowerMode();
    const hal::PowerMode newDisplayPowerMode = static_cast<hal::PowerMode>(mode);
    // Fallback to default power state behavior as HWC does not support power mode override.
    if (!display->getPowerModeOverrideConfig() ||
        !((currentDisplayPowerMode  ==  hal::PowerMode::OFF &&
        newDisplayPowerMode == hal::PowerMode::ON) ||
        (currentDisplayPowerMode  ==  hal::PowerMode::ON &&
        newDisplayPowerMode == hal::PowerMode::OFF))) {
        setPowerModeOnMainThread(displayToken, mode);
        return;
    }

    ::DisplayConfig::PowerMode hwcMode = ::DisplayConfig::PowerMode::kOff;
    if (power_mode == hal::PowerMode::ON) {
        hwcMode = ::DisplayConfig::PowerMode::kOn;
    }

    bool step_up = false;
    if (currentDisplayPowerMode == hal::PowerMode::OFF &&
        newDisplayPowerMode == hal::PowerMode::ON) {
        step_up = true;
    }
    // Change hardware state first while stepping up.
    if (step_up) {
        mDisplayConfigIntf->SetPowerMode(*hwcDisplayId, hwcMode);
    }
    // Change SF state now.
    setPowerModeOnMainThread(displayToken, mode);
    // Change hardware state now while stepping down.

    if (!step_up) {
        mDisplayConfigIntf->SetPowerMode(*hwcDisplayId, hwcMode);
    }
#else
    setPowerModeOnMainThread(displayToken, mode);
#endif
}

status_t SurfaceFlinger::doDump(int fd, const DumpArgs& args, bool asProto) {
    size_t numArgs = args.size();
    if (numArgs && ((args[0] == String16("--file")) ||
        (args[0] == String16("--allocated_buffers")))) {
        return doDumpContinuous(fd, args);
    }
    std::string result;

    IPCThreadState* ipc = IPCThreadState::self();
    const int pid = ipc->getCallingPid();
    const int uid = ipc->getCallingUid();

    if ((uid != AID_SHELL) &&
            !PermissionCache::checkPermission(sDump, pid, uid)) {
        StringAppendF(&result, "Permission Denial: can't dump SurfaceFlinger from pid=%d, uid=%d\n",
                      pid, uid);
    } else {
        static const std::unordered_map<std::string, Dumper> dumpers = {
                {"--comp-displays"s, dumper(&SurfaceFlinger::dumpCompositionDisplays)},
                {"--display-id"s, dumper(&SurfaceFlinger::dumpDisplayIdentificationData)},
                {"--displays"s, dumper(&SurfaceFlinger::dumpDisplays)},
                {"--dispsync"s, dumper([this](std::string& s) { mScheduler->dumpVsync(s); })},
                {"--edid"s, argsDumper(&SurfaceFlinger::dumpRawDisplayIdentificationData)},
                {"--latency"s, argsDumper(&SurfaceFlinger::dumpStatsLocked)},
                {"--latency-clear"s, argsDumper(&SurfaceFlinger::clearStatsLocked)},
                {"--list"s, dumper(&SurfaceFlinger::listLayersLocked)},
                {"--planner"s, argsDumper(&SurfaceFlinger::dumpPlannerInfo)},
                {"--static-screen"s, dumper(&SurfaceFlinger::dumpStaticScreenStats)},
                {"--timestats"s, protoDumper(&SurfaceFlinger::dumpTimeStats)},
                {"--vsync"s, dumper(&SurfaceFlinger::dumpVSync)},
                {"--wide-color"s, dumper(&SurfaceFlinger::dumpWideColorInfo)},
                {"--frametimeline"s, argsDumper(&SurfaceFlinger::dumpFrameTimeline)},
        };

        const auto flag = args.empty() ? ""s : std::string(String8(args[0]));

        // Traversal of drawing state must happen on the main thread.
        // Otherwise, SortedVector may have shared ownership during concurrent
        // traversals, which can result in use-after-frees.
        std::string compositionLayers;
        mScheduler
                ->schedule([&] {
                    StringAppendF(&compositionLayers, "Composition layers\n");
                    mDrawingState.traverseInZOrder([&](Layer* layer) {
                        auto* compositionState = layer->getCompositionState();
                        if (!compositionState || !compositionState->isVisible) return;

                        android::base::StringAppendF(&compositionLayers, "* Layer %p (%s)\n", layer,
                                                     layer->getDebugName() ? layer->getDebugName()
                                                                           : "<unknown>");
                        compositionState->dump(compositionLayers);
                    });
                })
                .get();

        bool dumpLayers = true;
        {
            TimedLock lock(mStateLock, s2ns(1), __func__);
            if (!lock.locked()) {
                StringAppendF(&result, "Dumping without lock after timeout: %s (%d)\n",
                              strerror(-lock.status), lock.status);
                ALOGW("Dumping without lock after timeout: %s (%d)",
                              strerror(-lock.status), lock.status);
                return NO_ERROR;
            }

            if (const auto it = dumpers.find(flag); it != dumpers.end()) {
                (it->second)(args, asProto, result);
                dumpLayers = false;
            } else if (!asProto) {
                // selection of mini dumpsys (Format: adb shell dumpsys SurfaceFlinger --mini)
                if (numArgs && ((args[0] == String16("--mini")))) {
                    dumpMini(result);
                    dumpLayers = false;
                } else {
                    dumpAllLocked(args, compositionLayers, result);
                }
            }
        }

        if (dumpLayers) {
            LayersTraceFileProto traceFileProto = mLayerTracing.createTraceFileProto();
            LayersTraceProto* layersTrace = traceFileProto.add_entry();
            LayersProto layersProto = dumpProtoFromMainThread();
            layersTrace->mutable_layers()->Swap(&layersProto);
            dumpDisplayProto(*layersTrace);

            if (asProto) {
                result.append(traceFileProto.SerializeAsString());
            } else {
                // Dump info that we need to access from the main thread
                const auto layerTree = LayerProtoParser::generateLayerTree(layersTrace->layers());
                result.append(LayerProtoParser::layerTreeToString(layerTree));
                result.append("\n");
                dumpOffscreenLayers(result);
            }
        }
    }
    write(fd, result.c_str(), result.size());
    return NO_ERROR;
}

status_t SurfaceFlinger::doDumpContinuous(int fd, const DumpArgs& args) {
    // Format: adb shell dumpsys SurfaceFlinger --file --no-limit
    size_t numArgs = args.size();
    status_t err = NO_ERROR;

    if (args[0] == String16("--allocated_buffers")) {
        std::string dumpsys;
        GraphicBufferAllocator& alloc(GraphicBufferAllocator::get());
        alloc.dump(dumpsys);
        write(fd, dumpsys.c_str(), dumpsys.size());
        return err;
    }

    Mutex::Autolock _l(mFileDump.lock);
    // Same command is used to start and end dump.
    mFileDump.running = !mFileDump.running;
    // selection of full dumpsys or not (defualt, dumpsys will be minimum required)
    // Format: adb shell dumpsys SurfaceFlinger --file --no-limit --full-dump
    if (numArgs >= 3 && (args[2] == String16("--full-dump"))) {
                 mFileDump.fullDump = true;
    }
    if (mFileDump.running) {
        std::ofstream ofs;
        ofs.open(mFileDump.name, std::ofstream::out | std::ofstream::trunc);
        if (!ofs) {
            mFileDump.running = false;
            err = UNKNOWN_ERROR;
        } else {
            ofs.close();
            mFileDump.position = 0;
            if (numArgs >= 2 && (args[1] == String16("--no-limit"))) {
            mFileDump.noLimit = true;
            } else {
                mFileDump.noLimit = false;
            }
        }
    }

    std::string result;
    result += mFileDump.running ? "Start" : "End";
    result += mFileDump.noLimit ? " unlimited" : " fixed limit";
    result += " dumpsys to file : ";
    result += mFileDump.name;
    result += "\n";
    write(fd, result.c_str(), result.size());

    return err;
}

void SurfaceFlinger::dumpDrawCycle(bool prePrepare) {
    Mutex::Autolock _l(mFileDump.lock);

    // User might stop dump collection in middle of prepare & commit.
    // Collect dumpsys again after commit and replace.
    if (!mFileDump.running && !mFileDump.replaceAfterCommit) {
        return;
    }
    DumpArgs args;
    std::string dumpsys;
    std::string result;
    {
        Mutex::Autolock lock(mStateLock);
        if (mFileDump.fullDump) {
            dumpAllLocked(args, dumpsys, result);
        } else {
            dumpMini(dumpsys);
        }
    }

    if (mFileDump.fullDump) {
        const LayersProto layersProto = dumpDrawingStateProto(LayerTracing::TRACE_ALL);
        const auto layerTree = LayerProtoParser::generateLayerTree(layersProto);
        dumpsys.append(LayerProtoParser::layerTreeToString(layerTree));
        dumpsys.append("\n");
        dumpsys.append("Offscreen Layers:\n");
        for (Layer* offscreenLayer : mOffscreenLayers) {
            offscreenLayer->traverse(LayerVector::StateSet::Drawing,
                                     [&](Layer* layer) {
                                         layer->dumpCallingUidPid(dumpsys);
                                     });
        }
    }

    char timeStamp[32];
    char dataSize[32];
    char hms[32];
    long millis;
    struct timeval tv;
    struct tm *ptm;
    gettimeofday(&tv, NULL);
    ptm = localtime(&tv.tv_sec);
    strftime (hms, sizeof (hms), "%H:%M:%S", ptm);
    millis = tv.tv_usec / 1000;
    snprintf(timeStamp, sizeof(timeStamp), "Timestamp: %s.%03ld", hms, millis);
    snprintf(dataSize, sizeof(dataSize), "Size: %8zu", dumpsys.size());
    std::fstream fs;
    fs.open(mFileDump.name, std::ios::app);
    if (!fs) {
        ALOGE("Failed to open %s file for dumpsys", mFileDump.name);
        return;
    }
    // Format:
    //    | start code | after commit? | time stamp | dump size | dump data |
    fs.seekp(mFileDump.position, std::ios::beg);
    fs << "#@#@-- DUMPSYS START --@#@#" << std::endl;
    fs << "PostCommit: " << ( prePrepare ? "false" : "true" ) << std::endl;
    fs << timeStamp << std::endl;
    fs << dataSize << std::endl;
    fs << dumpsys << std::endl;

    if (prePrepare) {
        mFileDump.replaceAfterCommit = true;
    } else {
        mFileDump.replaceAfterCommit = false;
        // Reposition only after commit.
        // Keep file size to appx 20 MB limit by default, wrap around if exceeds.
        mFileDump.position = fs.tellp();
        if (!mFileDump.noLimit && (mFileDump.position > (20 * 1024 * 1024))) {
            mFileDump.position = 0;
        }
    }
    fs.close();
}

status_t SurfaceFlinger::dumpCritical(int fd, const DumpArgs&, bool asProto) {
    if (asProto) {
        mLayerTracing.writeToFile();
        if (mTransactionTracing) {
            mTransactionTracing->writeToFile();
        }
    }

    return doDump(fd, DumpArgs(), asProto);
}

void SurfaceFlinger::listLayersLocked(std::string& result) const {
    mCurrentState.traverseInZOrder(
            [&](Layer* layer) { StringAppendF(&result, "%s\n", layer->getDebugName()); });
}

void SurfaceFlinger::dumpStatsLocked(const DumpArgs& args, std::string& result) const {
    StringAppendF(&result, "%" PRId64 "\n", getVsyncPeriodFromHWC());

    if (args.size() > 1) {
        const auto name = String8(args[1]);
        mCurrentState.traverseInZOrder([&](Layer* layer) {
            if (layer->getName() == name.string()) {
                layer->dumpFrameStats(result);
            }
        });
    } else {
        mAnimFrameTracker.dumpStats(result);
    }
}

void SurfaceFlinger::clearStatsLocked(const DumpArgs& args, std::string&) {
    const bool clearAll = args.size() < 2;
    const auto name = clearAll ? String8() : String8(args[1]);

    mCurrentState.traverse([&](Layer* layer) {
        if (clearAll || layer->getName() == name.string()) {
            layer->clearFrameStats();
        }
    });

    mAnimFrameTracker.clearStats();
}

void SurfaceFlinger::dumpTimeStats(const DumpArgs& args, bool asProto, std::string& result) const {
    mTimeStats->parseArgs(asProto, args, result);
}

void SurfaceFlinger::dumpFrameTimeline(const DumpArgs& args, std::string& result) const {
    mFrameTimeline->parseArgs(args, result);
}

void SurfaceFlinger::logFrameStats() {
    mDrawingState.traverse([&](Layer* layer) {
        layer->logFrameStats();
    });

    mAnimFrameTracker.logAndResetStats("<win-anim>");
}

void SurfaceFlinger::appendSfConfigString(std::string& result) const {
    result.append(" [sf");

    StringAppendF(&result, " PRESENT_TIME_OFFSET=%" PRId64, dispSyncPresentTimeOffset);
    StringAppendF(&result, " FORCE_HWC_FOR_RBG_TO_YUV=%d", useHwcForRgbToYuv);
    StringAppendF(&result, " MAX_VIRT_DISPLAY_DIM=%zu",
                  getHwComposer().getMaxVirtualDisplayDimension());
    StringAppendF(&result, " RUNNING_WITHOUT_SYNC_FRAMEWORK=%d", !hasSyncFramework);
    StringAppendF(&result, " NUM_FRAMEBUFFER_SURFACE_BUFFERS=%" PRId64,
                  maxFrameBufferAcquiredBuffers);
    result.append("]");
}

void SurfaceFlinger::dumpVSync(std::string& result) const {
    mScheduler->dump(result);

    mRefreshRateStats->dump(result);
    result.append("\n");

    mVsyncConfiguration->dump(result);
    StringAppendF(&result,
                  "      present offset: %9" PRId64 " ns\t     VSYNC period: %9" PRId64 " ns\n\n",
                  dispSyncPresentTimeOffset, getVsyncPeriodFromHWC());

    StringAppendF(&result, "(mode override by backdoor: %s)\n\n",
                  mDebugDisplayModeSetByBackdoor ? "yes" : "no");

    mScheduler->dump(mAppConnectionHandle, result);
    mScheduler->dumpVsync(result);
    StringAppendF(&result, "mHWCVsyncPendingState=%s mLastHWCVsyncState=%s\n",
                  to_string(mHWCVsyncPendingState).c_str(), to_string(mLastHWCVsyncState).c_str());
}

void SurfaceFlinger::dumpPlannerInfo(const DumpArgs& args, std::string& result) const {
    for (const auto& [token, display] : mDisplays) {
        const auto compositionDisplay = display->getCompositionDisplay();
        compositionDisplay->dumpPlannerInfo(args, result);
    }
}

void SurfaceFlinger::dumpStaticScreenStats(std::string& result) const {
    result.append("Static screen stats:\n");
    for (size_t b = 0; b < SurfaceFlingerBE::NUM_BUCKETS - 1; ++b) {
        float bucketTimeSec = getBE().mFrameBuckets[b] / 1e9;
        float percent = 100.0f *
                static_cast<float>(getBE().mFrameBuckets[b]) / getBE().mTotalTime;
        StringAppendF(&result, "  < %zd frames: %.3f s (%.1f%%)\n", b + 1, bucketTimeSec, percent);
    }
    float bucketTimeSec = getBE().mFrameBuckets[SurfaceFlingerBE::NUM_BUCKETS - 1] / 1e9;
    float percent = 100.0f *
            static_cast<float>(getBE().mFrameBuckets[SurfaceFlingerBE::NUM_BUCKETS - 1]) / getBE().mTotalTime;
    StringAppendF(&result, "  %zd+ frames: %.3f s (%.1f%%)\n", SurfaceFlingerBE::NUM_BUCKETS - 1,
                  bucketTimeSec, percent);
}

void SurfaceFlinger::dumpCompositionDisplays(std::string& result) const {
    for (const auto& [token, display] : mDisplays) {
        display->getCompositionDisplay()->dump(result);
        result += '\n';
    }
}

void SurfaceFlinger::dumpDisplays(std::string& result) const {
    for (const auto& [token, display] : mDisplays) {
        display->dump(result);
        result += '\n';
    }
}

void SurfaceFlinger::dumpDisplayIdentificationData(std::string& result) const {
    for (const auto& [token, display] : mDisplays) {
        const auto displayId = PhysicalDisplayId::tryCast(display->getId());
        if (!displayId) {
            continue;
        }
        const auto hwcDisplayId = getHwComposer().fromPhysicalDisplayId(*displayId);
        if (!hwcDisplayId) {
            continue;
        }

        StringAppendF(&result,
                      "Display %s (HWC display %" PRIu64 "): ", to_string(*displayId).c_str(),
                      *hwcDisplayId);
        uint8_t port;
        DisplayIdentificationData data;
        if (!getHwComposer().getDisplayIdentificationData(*hwcDisplayId, &port, &data)) {
            result.append("no identification data\n");
            continue;
        }

        if (!isEdid(data)) {
            result.append("unknown identification data\n");
            continue;
        }

        const auto edid = parseEdid(data);
        if (!edid) {
            result.append("invalid EDID\n");
            continue;
        }

        StringAppendF(&result, "port=%u pnpId=%s displayName=\"", port, edid->pnpId.data());
        result.append(edid->displayName.data(), edid->displayName.length());
        result.append("\"\n");
    }
}

void SurfaceFlinger::dumpRawDisplayIdentificationData(const DumpArgs& args,
                                                      std::string& result) const {
    hal::HWDisplayId hwcDisplayId;
    uint8_t port;
    DisplayIdentificationData data;

    if (args.size() > 1 && base::ParseUint(String8(args[1]), &hwcDisplayId) &&
        getHwComposer().getDisplayIdentificationData(hwcDisplayId, &port, &data)) {
        result.append(reinterpret_cast<const char*>(data.data()), data.size());
    }
}

void SurfaceFlinger::dumpWideColorInfo(std::string& result) const {
    StringAppendF(&result, "Device has wide color built-in display: %d\n", hasWideColorDisplay);
    StringAppendF(&result, "Device uses color management: %d\n", useColorManagement);
    StringAppendF(&result, "DisplayColorSetting: %s\n",
                  decodeDisplayColorSetting(mDisplayColorSetting).c_str());

    // TODO: print out if wide-color mode is active or not

    for (const auto& [token, display] : mDisplays) {
        const auto displayId = PhysicalDisplayId::tryCast(display->getId());
        if (!displayId) {
            continue;
        }

        StringAppendF(&result, "Display %s color modes:\n", to_string(*displayId).c_str());
        std::vector<ColorMode> modes = getHwComposer().getColorModes(*displayId);
        for (auto&& mode : modes) {
            StringAppendF(&result, "    %s (%d)\n", decodeColorMode(mode).c_str(), mode);
        }

        ColorMode currentMode = display->getCompositionDisplay()->getState().colorMode;
        StringAppendF(&result, "    Current color mode: %s (%d)\n",
                      decodeColorMode(currentMode).c_str(), currentMode);
    }
    result.append("\n");
}

LayersProto SurfaceFlinger::dumpDrawingStateProto(uint32_t traceFlags) const {
    LayersProto layersProto;
    Mutex::Autolock _l(mStateLock);
    for (const sp<Layer>& layer : mDrawingState.layersSortedByZ) {
        layer->writeToProto(layersProto, traceFlags);
    }

    return layersProto;
}

void SurfaceFlinger::dumpDisplayProto(LayersTraceProto& layersTraceProto) const {
    for (const auto& [_, display] : FTL_FAKE_GUARD(mStateLock, mDisplays)) {
        DisplayProto* displayProto = layersTraceProto.add_displays();
        displayProto->set_id(display->getId().value);
        displayProto->set_name(display->getDisplayName());
        displayProto->set_layer_stack(display->getLayerStack().id);
        LayerProtoHelper::writeSizeToProto(display->getWidth(), display->getHeight(),
                                           [&]() { return displayProto->mutable_size(); });
        LayerProtoHelper::writeToProto(display->getLayerStackSpaceRect(), [&]() {
            return displayProto->mutable_layer_stack_space_rect();
        });
        LayerProtoHelper::writeTransformToProto(display->getTransform(),
                                                displayProto->mutable_transform());
        displayProto->set_is_virtual(display->isVirtual());
    }
}

void SurfaceFlinger::dumpHwc(std::string& result) const {
    getHwComposer().dump(result);
}

void SurfaceFlinger::dumpOffscreenLayersProto(LayersProto& layersProto, uint32_t traceFlags) const {
    // Add a fake invisible root layer to the proto output and parent all the offscreen layers to
    // it.
    LayerProto* rootProto = layersProto.add_layers();
    const int32_t offscreenRootLayerId = INT32_MAX - 2;
    rootProto->set_id(offscreenRootLayerId);
    rootProto->set_name("Offscreen Root");
    rootProto->set_parent(-1);

    for (Layer* offscreenLayer : mOffscreenLayers) {
        // Add layer as child of the fake root
        rootProto->add_children(offscreenLayer->sequence);

        // Add layer
        LayerProto* layerProto = offscreenLayer->writeToProto(layersProto, traceFlags);
        layerProto->set_parent(offscreenRootLayerId);
    }
}

LayersProto SurfaceFlinger::dumpProtoFromMainThread(uint32_t traceFlags) {
    return mScheduler->schedule([=] { return dumpDrawingStateProto(traceFlags); }).get();
}

void SurfaceFlinger::dumpOffscreenLayers(std::string& result) {
    auto future = mScheduler->schedule([this] {
        std::string result;
        for (Layer* offscreenLayer : mOffscreenLayers) {
            offscreenLayer->traverse(LayerVector::StateSet::Drawing,
                                     [&](Layer* layer) { layer->dumpCallingUidPid(result); });
        }
        return result;
    });

    result.append("Offscreen Layers:\n");
    result.append(future.get());
}

void SurfaceFlinger::dumpMini(std::string& result) const {
    /*
     *      * Dump Display state
     *           */
    StringAppendF(&result, "Displays (%zu entries)\n", mDisplays.size());
    for (const auto& [token, display] : mDisplays) {
        display->dump(result);
    }
    result.append("\n");

    /*
     * HWC layer minidump
     */
    for (const auto& [token, display] : mDisplays) {
        const auto displayId = PhysicalDisplayId::tryCast(display->getId());
        if (!displayId) {
            continue;
        }

        StringAppendF(&result, "Display %s HWC layers:\n", to_string(*displayId).c_str());
        Layer::miniDumpHeader(result);
        const DisplayDevice& displayDevice = *display;
        mCurrentState.traverseInZOrder(
                [&](Layer* layer) { layer->miniDump(result, displayDevice); });
        result.append("\n");
    }

    /*
     * Dump HWComposer state
     */
    result.append("h/w composer state:\n");
    bool hwcDisabled = mDebugDisableHWC || mDebugRegion;
    StringAppendF(&result, "  h/w composer %s\n", hwcDisabled ? "disabled" : "enabled");
    getHwComposer().dump(result);
}

void SurfaceFlinger::dumpAllLocked(const DumpArgs& args, const std::string& compositionLayers,
                                   std::string& result) const {
    const bool colorize = !args.empty() && args[0] == String16("--color");
    Colorizer colorizer(colorize);

    // figure out if we're stuck somewhere
    const nsecs_t now = systemTime();
    const nsecs_t inTransaction(mDebugInTransaction);
    nsecs_t inTransactionDuration = (inTransaction) ? now-inTransaction : 0;

    /*
     * Dump library configuration.
     */

    colorizer.bold(result);
    result.append("Build configuration:");
    colorizer.reset(result);
    appendSfConfigString(result);
    result.append("\n");

    result.append("\nDisplay identification data:\n");
    dumpDisplayIdentificationData(result);

    result.append("\nWide-Color information:\n");
    dumpWideColorInfo(result);

    colorizer.bold(result);
    result.append("Sync configuration: ");
    colorizer.reset(result);
    result.append(SyncFeatures::getInstance().toString());
    result.append("\n\n");

    colorizer.bold(result);
    result.append("Scheduler:\n");
    colorizer.reset(result);
    dumpVSync(result);
    result.append("\n");

    dumpStaticScreenStats(result);
    result.append("\n");

    StringAppendF(&result, "Total missed frame count: %u\n", mFrameMissedCount.load());
    StringAppendF(&result, "HWC missed frame count: %u\n", mHwcFrameMissedCount.load());
    StringAppendF(&result, "GPU missed frame count: %u\n\n", mGpuFrameMissedCount.load());

    /*
     * Dump the visible layer list
     */
    colorizer.bold(result);
    StringAppendF(&result, "Visible layers (count = %zu)\n", mNumLayers.load());
    colorizer.reset(result);

    result.append(compositionLayers);

    colorizer.bold(result);
    StringAppendF(&result, "Displays (%zu entries)\n", mDisplays.size());
    colorizer.reset(result);
    dumpDisplays(result);
    dumpCompositionDisplays(result);
    result.push_back('\n');

    mCompositionEngine->dump(result);

    /*
     * Dump SurfaceFlinger global state
     */

    colorizer.bold(result);
    result.append("SurfaceFlinger global state:\n");
    colorizer.reset(result);

    getRenderEngine().dump(result);

    result.append("ClientCache state:\n");
    ClientCache::getInstance().dump(result);
    DebugEGLImageTracker::getInstance()->dump(result);

    if (const auto display = getDefaultDisplayDeviceLocked()) {
        display->getCompositionDisplay()->getState().undefinedRegion.dump(result,
                                                                          "undefinedRegion");
        StringAppendF(&result, "  orientation=%s, isPoweredOn=%d\n",
                      toCString(display->getOrientation()), display->isPoweredOn());
    }
    StringAppendF(&result,
                  "  transaction-flags         : %08x\n"
                  "  gpu_to_cpu_unsupported    : %d\n",
                  mTransactionFlags.load(), !mGpuToCpuSupported);

    if (const auto display = getDefaultDisplayDeviceLocked()) {
        std::string fps, xDpi, yDpi;
        if (const auto activeMode = display->getActiveMode()) {
            fps = to_string(activeMode->getFps());

            const auto dpi = activeMode->getDpi();
            xDpi = base::StringPrintf("%.2f", dpi.x);
            yDpi = base::StringPrintf("%.2f", dpi.y);
        } else {
            fps = "unknown";
            xDpi = "unknown";
            yDpi = "unknown";
        }
        StringAppendF(&result,
                      "  refresh-rate              : %s\n"
                      "  x-dpi                     : %s\n"
                      "  y-dpi                     : %s\n",
                      fps.c_str(), xDpi.c_str(), yDpi.c_str());
    }

    StringAppendF(&result, "  transaction time: %f us\n", inTransactionDuration / 1000.0);

    /*
     * Tracing state
     */
    mLayerTracing.dump(result);

    result.append("\nTransaction tracing: ");
    if (mTransactionTracing) {
        result.append("enabled\n");
        mTransactionTracing->dump(result);
    } else {
        result.append("disabled\n");
    }
    result.push_back('\n');

    /*
     * HWC layer minidump
     */
    for (const auto& [token, display] : mDisplays) {
        const auto displayId = HalDisplayId::tryCast(display->getId());
        if (!displayId) {
            continue;
        }

        StringAppendF(&result, "Display %s (%s) HWC layers:\n", to_string(*displayId).c_str(),
                      (isDisplayActiveLocked(display) ? "active" : "inactive"));
        Layer::miniDumpHeader(result);

        const DisplayDevice& ref = *display;
        mCurrentState.traverseInZOrder([&](Layer* layer) { layer->miniDump(result, ref); });
        result.append("\n");
    }

    {
        DumpArgs plannerArgs;
        plannerArgs.add(); // first argument is ignored
        plannerArgs.add(String16("--layers"));
        dumpPlannerInfo(plannerArgs, result);
    }

    /*
     * Dump HWComposer state
     */
    colorizer.bold(result);
    result.append("h/w composer state:\n");
    colorizer.reset(result);
    const bool hwcDisabled = mDebugDisableHWC || mDebugFlashDelay;
    StringAppendF(&result, "  h/w composer %s\n", hwcDisabled ? "disabled" : "enabled");
    dumpHwc(result);

    /*
     * Dump gralloc state
     */
    const GraphicBufferAllocator& alloc(GraphicBufferAllocator::get());
    alloc.dump(result);

    /*
     * Dump flag/property manager state
     */
    mFlagManager.dump(result);

    result.append(mTimeStats->miniDump());
    result.append("\n");
}

mat4 SurfaceFlinger::calculateColorMatrix(float saturation) {
    if (saturation == 1) {
        return mat4();
    }

    float3 luminance{0.213f, 0.715f, 0.072f};
    luminance *= 1.0f - saturation;
    mat4 saturationMatrix = mat4(vec4{luminance.r + saturation, luminance.r, luminance.r, 0.0f},
                                 vec4{luminance.g, luminance.g + saturation, luminance.g, 0.0f},
                                 vec4{luminance.b, luminance.b, luminance.b + saturation, 0.0f},
                                 vec4{0.0f, 0.0f, 0.0f, 1.0f});
    return saturationMatrix;
}

void SurfaceFlinger::updateColorMatrixLocked() {
    mat4 colorMatrix =
            mClientColorMatrix * calculateColorMatrix(mGlobalSaturationFactor) * mDaltonizer();

    if (mCurrentState.colorMatrix != colorMatrix) {
        mCurrentState.colorMatrix = colorMatrix;
        mCurrentState.colorMatrixChanged = true;
        setTransactionFlags(eTransactionNeeded);
    }
}

status_t SurfaceFlinger::CheckTransactCodeCredentials(uint32_t code) {
#pragma clang diagnostic push
#pragma clang diagnostic error "-Wswitch-enum"
    switch (static_cast<ISurfaceComposerTag>(code)) {
        case ENABLE_VSYNC_INJECTIONS:
        case INJECT_VSYNC:
            if (!hasMockHwc()) return PERMISSION_DENIED;
            [[fallthrough]];
        // These methods should at minimum make sure that the client requested
        // access to SF.
        case BOOT_FINISHED:
        case CLEAR_ANIMATION_FRAME_STATS:
        case GET_ANIMATION_FRAME_STATS:
        case OVERRIDE_HDR_TYPES:
        case GET_HDR_CAPABILITIES:
        case SET_DESIRED_DISPLAY_MODE_SPECS:
        case GET_DESIRED_DISPLAY_MODE_SPECS:
        case SET_ACTIVE_COLOR_MODE:
        case SET_BOOT_DISPLAY_MODE:
        case GET_AUTO_LOW_LATENCY_MODE_SUPPORT:
        case GET_GAME_CONTENT_TYPE_SUPPORT:
        case GET_DISPLAYED_CONTENT_SAMPLING_ATTRIBUTES:
        case SET_DISPLAY_CONTENT_SAMPLING_ENABLED:
        case GET_DISPLAYED_CONTENT_SAMPLE:
        case ADD_TUNNEL_MODE_ENABLED_LISTENER:
        case REMOVE_TUNNEL_MODE_ENABLED_LISTENER:
        case SET_GLOBAL_SHADOW_SETTINGS:
        case ACQUIRE_FRAME_RATE_FLEXIBILITY_TOKEN: {
            // OVERRIDE_HDR_TYPES is used by CTS tests, which acquire the necessary
            // permission dynamically. Don't use the permission cache for this check.
            bool usePermissionCache = code != OVERRIDE_HDR_TYPES;
            if (!callingThreadHasUnscopedSurfaceFlingerAccess(usePermissionCache)) {
                IPCThreadState* ipc = IPCThreadState::self();
                ALOGE("Permission Denial: can't access SurfaceFlinger pid=%d, uid=%d",
                        ipc->getCallingPid(), ipc->getCallingUid());
                return PERMISSION_DENIED;
            }
            return OK;
        }
        case GET_LAYER_DEBUG_INFO: {
            IPCThreadState* ipc = IPCThreadState::self();
            const int pid = ipc->getCallingPid();
            const int uid = ipc->getCallingUid();
            if ((uid != AID_SHELL) && !PermissionCache::checkPermission(sDump, pid, uid)) {
                ALOGE("Layer debug info permission denied for pid=%d, uid=%d", pid, uid);
                return PERMISSION_DENIED;
            }
            return OK;
        }
        // Used by apps to hook Choreographer to SurfaceFlinger.
        case CREATE_DISPLAY_EVENT_CONNECTION:
        // The following calls are currently used by clients that do not
        // request necessary permissions. However, they do not expose any secret
        // information, so it is OK to pass them.
        case AUTHENTICATE_SURFACE:
        case GET_ACTIVE_COLOR_MODE:
        case GET_ACTIVE_DISPLAY_MODE:
        case GET_DISPLAY_COLOR_MODES:
        case GET_DISPLAY_NATIVE_PRIMARIES:
        case GET_STATIC_DISPLAY_INFO:
        case GET_DYNAMIC_DISPLAY_INFO:
        case GET_DISPLAY_MODES:
        case GET_SUPPORTED_FRAME_TIMESTAMPS:
        // Calling setTransactionState is safe, because you need to have been
        // granted a reference to Client* and Handle* to do anything with it.
        case SET_TRANSACTION_STATE:
        case CREATE_CONNECTION:
        case GET_COLOR_MANAGEMENT:
        case GET_COMPOSITION_PREFERENCE:
        case GET_PROTECTED_CONTENT_SUPPORT:
        case IS_HARDWARE_RC_DISPLAY:
        // setFrameRate() is deliberately available for apps to call without any
        // special permissions.
        case SET_FRAME_RATE:
        case GET_DISPLAY_DECORATION_SUPPORT:
        case IS_WIDE_COLOR_DISPLAY:
        case GET_DISPLAY_BRIGHTNESS_SUPPORT:
        case ADD_HDR_LAYER_INFO_LISTENER:
        case REMOVE_HDR_LAYER_INFO_LISTENER:
        case NOTIFY_POWER_BOOST:
        case SET_POWER_MODE:
        case CLEAR_BOOT_DISPLAY_MODE:
        case GET_BOOT_DISPLAY_MODE_SUPPORT:
        case SET_AUTO_LOW_LATENCY_MODE:
        case SET_GAME_CONTENT_TYPE:
        case SET_FRAME_TIMELINE_INFO:
        case GET_GPU_CONTEXT_PRIORITY:
        case GET_MAX_ACQUIRED_BUFFER_COUNT: {
            // This is not sensitive information, so should not require permission control.
            return OK;
        }
        case SET_DISPLAY_BRIGHTNESS: {
            // codes that require permission check
            IPCThreadState* ipc = IPCThreadState::self();
            const int pid = ipc->getCallingPid();
            const int uid = ipc->getCallingUid();
            if ((uid != AID_GRAPHICS) && (uid != AID_SYSTEM) &&
                !PermissionCache::checkPermission(sControlDisplayBrightness, pid, uid)) {
                ALOGE("Permission Denial: can't control brightness pid=%d, uid=%d", pid, uid);
                return PERMISSION_DENIED;
            }
            return OK;
        }
        case ADD_FPS_LISTENER:
        case REMOVE_FPS_LISTENER:
        case ADD_REGION_SAMPLING_LISTENER:
        case REMOVE_REGION_SAMPLING_LISTENER: {
            // codes that require permission check
            IPCThreadState* ipc = IPCThreadState::self();
            const int pid = ipc->getCallingPid();
            const int uid = ipc->getCallingUid();
            if ((uid != AID_GRAPHICS) &&
                !PermissionCache::checkPermission(sReadFramebuffer, pid, uid)) {
                ALOGE("Permission Denial: can't read framebuffer pid=%d, uid=%d", pid, uid);
                return PERMISSION_DENIED;
            }
            return OK;
        }
        case ADD_TRANSACTION_TRACE_LISTENER: {
            IPCThreadState* ipc = IPCThreadState::self();
            const int uid = ipc->getCallingUid();
            if (uid == AID_ROOT || uid == AID_GRAPHICS || uid == AID_SYSTEM || uid == AID_SHELL) {
                return OK;
            }
            return PERMISSION_DENIED;
        }
        case SET_OVERRIDE_FRAME_RATE: {
            const int uid = IPCThreadState::self()->getCallingUid();
            if (uid == AID_ROOT || uid == AID_SYSTEM) {
                return OK;
            }
            return PERMISSION_DENIED;
        }
        case ON_PULL_ATOM: {
            const int uid = IPCThreadState::self()->getCallingUid();
            if (uid == AID_SYSTEM) {
                return OK;
            }
            return PERMISSION_DENIED;
        }
        case ADD_WINDOW_INFOS_LISTENER:
        case REMOVE_WINDOW_INFOS_LISTENER: {
            const int uid = IPCThreadState::self()->getCallingUid();
            if (uid == AID_SYSTEM || uid == AID_GRAPHICS) {
                return OK;
            }
            return PERMISSION_DENIED;
        }
        case CREATE_DISPLAY:
        case DESTROY_DISPLAY:
        case GET_PRIMARY_PHYSICAL_DISPLAY_ID:
        case GET_PHYSICAL_DISPLAY_IDS:
        case GET_PHYSICAL_DISPLAY_TOKEN:
        case GET_DISPLAY_STATE:
        case GET_DISPLAY_STATS:
        case CAPTURE_LAYERS:
        case CAPTURE_DISPLAY:
        case CAPTURE_DISPLAY_BY_ID:
            LOG_FATAL("Deprecated opcode: %d, migrated to AIDL", code);
            return PERMISSION_DENIED;
    }

    // These codes are used for the IBinder protocol to either interrogate the recipient
    // side of the transaction for its canonical interface descriptor or to dump its state.
    // We let them pass by default.
    if (code == IBinder::INTERFACE_TRANSACTION || code == IBinder::DUMP_TRANSACTION ||
        code == IBinder::PING_TRANSACTION || code == IBinder::SHELL_COMMAND_TRANSACTION ||
        code == IBinder::SYSPROPS_TRANSACTION) {
        return OK;
    }
    // Numbers from 1000 to 1042 and 20000 to 20002 are currently used for backdoors. The code
    // in onTransact verifies that the user is root, and has access to use SF.
    if ((code >= 1000 && code <= 1042) || (code >= 20000 && code <= 20002)) {
        ALOGV("Accessing SurfaceFlinger through backdoor code: %u", code);
        return OK;
    }
    ALOGE("Permission Denial: SurfaceFlinger did not recognize request code: %u", code);
    return PERMISSION_DENIED;
#pragma clang diagnostic pop
}

status_t SurfaceFlinger::onTransact(uint32_t code, const Parcel& data, Parcel* reply,
                                    uint32_t flags) {
    if (const status_t error = CheckTransactCodeCredentials(code); error != OK) {
        return error;
    }

    status_t err = BnSurfaceComposer::onTransact(code, data, reply, flags);
    if (err == UNKNOWN_TRANSACTION || err == PERMISSION_DENIED) {
        CHECK_INTERFACE(ISurfaceComposer, data, reply);
        IPCThreadState* ipc = IPCThreadState::self();
        const int uid = ipc->getCallingUid();
        if (CC_UNLIKELY(uid != AID_SYSTEM
                && !PermissionCache::checkCallingPermission(sHardwareTest))) {
            const int pid = ipc->getCallingPid();
            ALOGE("Permission Denial: "
                    "can't access SurfaceFlinger pid=%d, uid=%d", pid, uid);
            return PERMISSION_DENIED;
        }
        int n;
        switch (code) {
            case 1000: // Unused.
            case 1001:
                return NAME_NOT_FOUND;
            case 1002: // Toggle flashing on surface damage.
                if (const int delay = data.readInt32(); delay > 0) {
                    mDebugFlashDelay = delay;
                } else {
                    mDebugFlashDelay = mDebugFlashDelay ? 0 : 1;
                }
                scheduleRepaint();
                return NO_ERROR;
            case 1004: // Force composite ahead of next VSYNC.
            case 1006:
                scheduleComposite(FrameHint::kActive);
                return NO_ERROR;
            case 1005: { // Force commit ahead of next VSYNC.
                Mutex::Autolock lock(mStateLock);
                setTransactionFlags(eTransactionNeeded | eDisplayTransactionNeeded |
                                    eTraversalNeeded);
                return NO_ERROR;
            }
            case 1007: // Unused.
                return NAME_NOT_FOUND;
            case 1008: // Toggle forced GPU composition.
                mDebugDisableHWC = data.readInt32() != 0;
                scheduleRepaint();
                return NO_ERROR;
            case 1009: // Toggle use of transform hint.
                mDebugDisableTransformHint = data.readInt32() != 0;
                scheduleRepaint();
                return NO_ERROR;
            case 1010: // Interrogate.
                reply->writeInt32(0);
                reply->writeInt32(0);
                reply->writeInt32(mDebugFlashDelay);
                reply->writeInt32(0);
                reply->writeInt32(mDebugDisableHWC);
                return NO_ERROR;
            case 1013: {
                const auto display = getDefaultDisplayDevice();
                if (!display) {
                    return NAME_NOT_FOUND;
                }

                reply->writeInt32(display->getPageFlipCount());
                return NO_ERROR;
            }
            case 1014: {
                Mutex::Autolock _l(mStateLock);
                // daltonize
                n = data.readInt32();
                switch (n % 10) {
                    case 1:
                        mDaltonizer.setType(ColorBlindnessType::Protanomaly);
                        break;
                    case 2:
                        mDaltonizer.setType(ColorBlindnessType::Deuteranomaly);
                        break;
                    case 3:
                        mDaltonizer.setType(ColorBlindnessType::Tritanomaly);
                        break;
                    default:
                        mDaltonizer.setType(ColorBlindnessType::None);
                        break;
                }
                if (n >= 10) {
                    mDaltonizer.setMode(ColorBlindnessMode::Correction);
                } else {
                    mDaltonizer.setMode(ColorBlindnessMode::Simulation);
                }

                updateColorMatrixLocked();
                return NO_ERROR;
            }
            case 1015: {
                Mutex::Autolock _l(mStateLock);
                // apply a color matrix
                n = data.readInt32();
                if (n) {
                    // color matrix is sent as a column-major mat4 matrix
                    for (size_t i = 0 ; i < 4; i++) {
                        for (size_t j = 0; j < 4; j++) {
                            mClientColorMatrix[i][j] = data.readFloat();
                        }
                    }
                } else {
                    mClientColorMatrix = mat4();
                }

                // Check that supplied matrix's last row is {0,0,0,1} so we can avoid
                // the division by w in the fragment shader
                float4 lastRow(transpose(mClientColorMatrix)[3]);
                if (any(greaterThan(abs(lastRow - float4{0, 0, 0, 1}), float4{1e-4f}))) {
                    ALOGE("The color transform's last row must be (0, 0, 0, 1)");
                }

                updateColorMatrixLocked();
                return NO_ERROR;
            }
            case 1016: { // Unused.
                return NAME_NOT_FOUND;
            }
            case 1017: {
                n = data.readInt32();
                mForceFullDamage = n != 0;
                return NO_ERROR;
            }
            case 1018: { // Modify Choreographer's duration
                n = data.readInt32();
                mScheduler->setDuration(mAppConnectionHandle, std::chrono::nanoseconds(n), 0ns);
                return NO_ERROR;
            }
            case 1019: { // Modify SurfaceFlinger's duration
                n = data.readInt32();
                mScheduler->setDuration(mSfConnectionHandle, std::chrono::nanoseconds(n), 0ns);
                return NO_ERROR;
            }
            case 1020: { // Layer updates interceptor
                n = data.readInt32();
                if (n) {
                    ALOGV("Interceptor enabled");
                    mInterceptor->enable(mDrawingState.layersSortedByZ, mDrawingState.displays);
                }
                else{
                    ALOGV("Interceptor disabled");
                    mInterceptor->disable();
                }
                return NO_ERROR;
            }
            case 1021: { // Disable HWC virtual displays
                const bool enable = data.readInt32() != 0;
                static_cast<void>(
                        mScheduler->schedule([this, enable] { enableHalVirtualDisplays(enable); }));
                return NO_ERROR;
            }
            case 1022: { // Set saturation boost
                Mutex::Autolock _l(mStateLock);
                mGlobalSaturationFactor = std::max(0.0f, std::min(data.readFloat(), 2.0f));

                updateColorMatrixLocked();
                return NO_ERROR;
            }
            case 1023: { // Set native mode
                int32_t colorMode;

                mDisplayColorSetting = static_cast<DisplayColorSetting>(data.readInt32());
                if (data.readInt32(&colorMode) == NO_ERROR) {
                    mForceColorMode = static_cast<ColorMode>(colorMode);
                }
                scheduleRepaint();
                return NO_ERROR;
            }
            // Deprecate, use 1030 to check whether the device is color managed.
            case 1024: {
                return NAME_NOT_FOUND;
            }
            case 1025: { // Set layer tracing
                n = data.readInt32();
                bool tracingEnabledChanged;
                if (n == 1) {
                    int64_t fixedStartingTime = data.readInt64();
                    ALOGD("LayerTracing enabled");
                    tracingEnabledChanged = mLayerTracing.enable();
                    if (tracingEnabledChanged) {
                        int64_t startingTime =
                                (fixedStartingTime) ? fixedStartingTime : systemTime();
                        mScheduler
                                ->schedule([&]() FTL_FAKE_GUARD(mStateLock) {
                                    mLayerTracing.notify("start", startingTime);
                                })
                                .wait();
                    }
                } else if (n == 2) {
                    std::string filename = std::string(data.readCString());
                    ALOGD("LayerTracing disabled. Trace wrote to %s", filename.c_str());
                    tracingEnabledChanged = mLayerTracing.disable(filename.c_str());
                } else {
                    ALOGD("LayerTracing disabled");
                    tracingEnabledChanged = mLayerTracing.disable();
                }
                mTracingEnabledChanged = tracingEnabledChanged;
                reply->writeInt32(NO_ERROR);
                return NO_ERROR;
            }
            case 1026: { // Get layer tracing status
                reply->writeBool(mLayerTracing.isEnabled());
                return NO_ERROR;
            }
            // Is a DisplayColorSetting supported?
            case 1027: {
                const auto display = getDefaultDisplayDevice();
                if (!display) {
                    return NAME_NOT_FOUND;
                }

                DisplayColorSetting setting = static_cast<DisplayColorSetting>(data.readInt32());
                switch (setting) {
                    case DisplayColorSetting::kManaged:
                        reply->writeBool(useColorManagement);
                        break;
                    case DisplayColorSetting::kUnmanaged:
                        reply->writeBool(true);
                        break;
                    case DisplayColorSetting::kEnhanced:
                        reply->writeBool(display->hasRenderIntent(RenderIntent::ENHANCE));
                        break;
                    default: // vendor display color setting
                        reply->writeBool(
                                display->hasRenderIntent(static_cast<RenderIntent>(setting)));
                        break;
                }
                return NO_ERROR;
            }
            case 1028: { // Unused.
                return NAME_NOT_FOUND;
            }
            // Set buffer size for SF tracing (value in KB)
            case 1029: {
                n = data.readInt32();
                if (n <= 0 || n > MAX_TRACING_MEMORY) {
                    ALOGW("Invalid buffer size: %d KB", n);
                    reply->writeInt32(BAD_VALUE);
                    return BAD_VALUE;
                }

                ALOGD("Updating trace buffer to %d KB", n);
                mLayerTracing.setBufferSize(n * 1024);
                reply->writeInt32(NO_ERROR);
                return NO_ERROR;
            }
            // Is device color managed?
            case 1030: {
                reply->writeBool(useColorManagement);
                return NO_ERROR;
            }
            // Override default composition data space
            // adb shell service call SurfaceFlinger 1031 i32 1 DATASPACE_NUMBER DATASPACE_NUMBER \
            // && adb shell stop zygote && adb shell start zygote
            // to restore: adb shell service call SurfaceFlinger 1031 i32 0 && \
            // adb shell stop zygote && adb shell start zygote
            case 1031: {
                Mutex::Autolock _l(mStateLock);
                n = data.readInt32();
                if (n) {
                    n = data.readInt32();
                    if (n) {
                        Dataspace dataspace = static_cast<Dataspace>(n);
                        if (!validateCompositionDataspace(dataspace)) {
                            return BAD_VALUE;
                        }
                        mDefaultCompositionDataspace = dataspace;
                    }
                    n = data.readInt32();
                    if (n) {
                        Dataspace dataspace = static_cast<Dataspace>(n);
                        if (!validateCompositionDataspace(dataspace)) {
                            return BAD_VALUE;
                        }
                        mWideColorGamutCompositionDataspace = dataspace;
                    }
                } else {
                    // restore composition data space.
                    mDefaultCompositionDataspace = defaultCompositionDataspace;
                    mWideColorGamutCompositionDataspace = wideColorGamutCompositionDataspace;
                }
                return NO_ERROR;
            }
            // Set trace flags
            case 1033: {
                n = data.readUint32();
                ALOGD("Updating trace flags to 0x%x", n);
                mLayerTracing.setTraceFlags(n);
                reply->writeInt32(NO_ERROR);
                return NO_ERROR;
            }
            case 1034: {
                auto future = mScheduler->schedule([&] {
                    switch (n = data.readInt32()) {
                        case 0:
                        case 1:
                            FTL_FAKE_GUARD(mStateLock,
                                           enableRefreshRateOverlay(static_cast<bool>(n)));
                            break;
                        default: {
                            reply->writeBool(
                                    FTL_FAKE_GUARD(mStateLock, isRefreshRateOverlayEnabled()));
                        }
                    }
                });

                future.wait();
                return NO_ERROR;
            }
            case 1035: {
                const int modeId = data.readInt32();
                const auto displayToken = [&]() -> sp<IBinder> {
                    uint64_t value;
                    //if no value is specified use the default display
                    if (data.readUint64(&value) != NO_ERROR) {
                        return getDefaultDisplayDevice()->getDisplayToken().promote();
                    }
                    if (const auto id = DisplayId::fromValue<PhysicalDisplayId>(value)) {
                        return getPhysicalDisplayToken(*id);
                    }
                    ALOGE("Invalid physical display ID");
                    return nullptr;
                }();
                //check if a valid mode was selected
                if(isSupportedConfigSwitch(displayToken, modeId) != NO_ERROR) {
                    return BAD_VALUE;
                }
                mDebugDisplayModeSetByBackdoor = false;
                const status_t result = setActiveModeFromBackdoor(displayToken, modeId);
                if (result == NO_ERROR) {
                    mDebugDisplayModeSetByBackdoor = true;
                    ATRACE_NAME(std::string("ModeSwitch " + std::to_string(modeId)).c_str());
                }
                return result;
            }
            // Turn on/off frame rate flexibility mode. When turned on it overrides the display
            // manager frame rate policy a new policy which allows switching between all refresh
            // rates.
            case 1036: {
                if (data.readInt32() > 0) { // turn on
                    return mScheduler
                            ->schedule([this] {
                                const auto display =
                                        FTL_FAKE_GUARD(mStateLock, getDefaultDisplayDeviceLocked());

                                // This is a little racy, but not in a way that hurts anything. As
                                // we grab the defaultMode from the display manager policy, we could
                                // be setting a new display manager policy, leaving us using a stale
                                // defaultMode. The defaultMode doesn't matter for the override
                                // policy though, since we set allowGroupSwitching to true, so it's
                                // not a problem.
                                scheduler::RefreshRateConfigs::Policy overridePolicy;
                                overridePolicy.defaultMode = display->refreshRateConfigs()
                                                                     .getDisplayManagerPolicy()
                                                                     .defaultMode;
                                overridePolicy.allowGroupSwitching = true;
                                constexpr bool kOverridePolicy = true;
                                return setDesiredDisplayModeSpecsInternal(display, overridePolicy,
                                                                          kOverridePolicy);
                            })
                            .get();
                } else { // turn off
                    return mScheduler
                            ->schedule([this] {
                                const auto display =
                                        FTL_FAKE_GUARD(mStateLock, getDefaultDisplayDeviceLocked());
                                constexpr bool kOverridePolicy = true;
                                return setDesiredDisplayModeSpecsInternal(display, {},
                                                                          kOverridePolicy);
                            })
                            .get();
                }
            }
            // Inject a hotplug connected event for the primary display. This will deallocate and
            // reallocate the display state including framebuffers.
            case 1037: {
                const hal::HWDisplayId hwcId =
                        (Mutex::Autolock(mStateLock), getHwComposer().getPrimaryHwcDisplayId());

                onComposerHalHotplug(hwcId, hal::Connection::CONNECTED);
                return NO_ERROR;
            }
            // Modify the max number of display frames stored within FrameTimeline
            case 1038: {
                n = data.readInt32();
                if (n < 0 || n > MAX_ALLOWED_DISPLAY_FRAMES) {
                    ALOGW("Invalid max size. Maximum allowed is %d", MAX_ALLOWED_DISPLAY_FRAMES);
                    return BAD_VALUE;
                }
                if (n == 0) {
                    // restore to default
                    mFrameTimeline->reset();
                    return NO_ERROR;
                }
                mFrameTimeline->setMaxDisplayFrames(n);
                return NO_ERROR;
            }
            case 1039: {
                PhysicalDisplayId displayId = [&]() {
                    Mutex::Autolock lock(mStateLock);
                    return getDefaultDisplayDeviceLocked()->getPhysicalId();
                }();

                auto inUid = static_cast<uid_t>(data.readInt32());
                const auto refreshRate = data.readFloat();
                mScheduler->setPreferredRefreshRateForUid(FrameRateOverride{inUid, refreshRate});
                mScheduler->onFrameRateOverridesChanged(mAppConnectionHandle, displayId);
                return NO_ERROR;
            }
            // Toggle caching feature
            // First argument is an int32 - nonzero enables caching and zero disables caching
            // Second argument is an optional uint64 - if present, then limits enabling/disabling
            // caching to a particular physical display
            case 1040: {
                auto future = mScheduler->schedule([&] {
                    n = data.readInt32();
                    std::optional<PhysicalDisplayId> inputId = std::nullopt;
                    if (uint64_t inputDisplayId; data.readUint64(&inputDisplayId) == NO_ERROR) {
                        inputId = DisplayId::fromValue<PhysicalDisplayId>(inputDisplayId);
                        if (!inputId || getPhysicalDisplayToken(*inputId)) {
                            ALOGE("No display with id: %" PRIu64, inputDisplayId);
                            return NAME_NOT_FOUND;
                        }
                    }
                    {
                        Mutex::Autolock lock(mStateLock);
                        mLayerCachingEnabled = n != 0;
                        for (const auto& [_, display] : mDisplays) {
                            if (!inputId || *inputId == display->getPhysicalId()) {
                                display->enableLayerCaching(mLayerCachingEnabled);
                            }
                        }
                    }
                    return OK;
                });

                if (const status_t error = future.get(); error != OK) {
                    return error;
                }
                scheduleRepaint();
                return NO_ERROR;
            }
            case 1041: { // Transaction tracing
                if (mTransactionTracing) {
                    if (data.readInt32()) {
                        // Transaction tracing is always running but allow the user to temporarily
                        // increase the buffer when actively debugging.
                        mTransactionTracing->setBufferSize(
                                TransactionTracing::ACTIVE_TRACING_BUFFER_SIZE);
                    } else {
                        mTransactionTracing->writeToFile();
                        mTransactionTracing->setBufferSize(
                                TransactionTracing::CONTINUOUS_TRACING_BUFFER_SIZE);
                    }
                }
                reply->writeInt32(NO_ERROR);
                return NO_ERROR;
            }
            case 1042: { // Write layers trace or transaction trace to file
                if (mTransactionTracing) {
                    mTransactionTracing->writeToFile();
                }
                if (mLayerTracingEnabled) {
                    mLayerTracing.writeToFile();
                }
                reply->writeInt32(NO_ERROR);
                return NO_ERROR;
            }
            case 20000: {
              uint64_t disp = 0;
              hal::PowerMode power_mode = hal::PowerMode::ON;
              int32_t tile_h_loc = -1;
              int32_t tile_v_loc = -1;
               uint32_t num_h_tiles = 1;
                uint32_t num_v_tiles = 1;
                if (data.readUint64(&disp) != NO_ERROR) {
                    err = BAD_TYPE;
                    ALOGE("Invalid 64-bit unsigned-int display id parameter.");
                    break;
                }

                int32_t mode = 0;
                if (data.readInt32(&mode) != NO_ERROR) {
                    err = BAD_TYPE;
                    ALOGE("Invalid 32-bit signed-int power mode parameter.");
                    break;
                }
                power_mode = static_cast<hal::PowerMode>(mode);

                if (data.readInt32(&tile_h_loc) != NO_ERROR) {
                    tile_h_loc = -1;
                }
                if (data.readInt32(&tile_v_loc) != NO_ERROR) {
                    tile_v_loc = 0;
                }
                if (tile_h_loc < 0) {
                    ALOGI("Debug: Set display = %llu, power mode = %d", (unsigned long long)disp,
                          mode);
                    if (const auto dispId = DisplayId::fromValue<PhysicalDisplayId>(disp); dispId) {
                        setPowerMode(getPhysicalDisplayToken(dispId.value()), mode);
                    }
                } else {
#if defined(QTI_DISPLAY_CONFIG_ENABLED) && defined(DISPLAY_CONFIG_TILE_DISPLAY_APIS_1_0)
                    ::DisplayConfig::PowerMode hwcMode = ::DisplayConfig::PowerMode::kOff;
                    switch (power_mode) {
                        case hal::PowerMode::DOZE:
                            hwcMode = ::DisplayConfig::PowerMode::kDoze;
                            break;
                        case hal::PowerMode::ON:
                            hwcMode = ::DisplayConfig::PowerMode::kOn;
                            break;
                        case hal::PowerMode::DOZE_SUSPEND:
                            hwcMode = ::DisplayConfig::PowerMode::kDozeSuspend;
                            break;
                        default:
                            break;
                    }
                    // A regular display has one h tile and one v tile.
                    mDisplayConfigIntf->GetDisplayTileCount(disp, &num_h_tiles, &num_v_tiles);
                    if (((num_h_tiles * num_v_tiles) < 2) || tile_h_loc >= num_h_tiles
                        || tile_v_loc >= num_v_tiles) {
                        ALOGE("Debug: Display %llu has only %u h tiles and %u v tiles. Not a true "
                              "tile display or invalid tile h or v locations given.",
                              (unsigned long long)disp, num_h_tiles, num_v_tiles);
                    } else {
                        err = mDisplayConfigIntf->SetPowerModeTiled(disp, hwcMode, tile_h_loc,
                                                                    tile_v_loc);
                        if (NO_ERROR != err) {
                            ALOGE("Debug: DisplayConfig::SetPowerModeTiled() returned error %d",
                                  err);
                            break;
                        }
                    }
#endif
                    ALOGI("Debug: Set display = %llu, power mode = %d at tile h loc = %d, tile v "
                          "loc = %d (Has %u h tiles and %u v tiles)", (unsigned long long)disp,
                          mode, tile_h_loc, tile_v_loc, num_h_tiles, num_v_tiles);
                }
              return NO_ERROR;
            }
            case 20001: {
                uint64_t disp = 0;
                int32_t level = 0;
                int32_t tile_h_loc = -1;
                int32_t tile_v_loc = -1;
                uint32_t num_h_tiles = 1;
                uint32_t num_v_tiles = 1;
                if (data.readUint64(&disp) != NO_ERROR) {
                    err = BAD_TYPE;
                    ALOGE("Invalid 64-bit unsigned-int display id parameter.");
                    break;
                }
                if (data.readInt32(&level) != NO_ERROR) {
                    err = BAD_TYPE;
                    ALOGE("Invalid 32-bit signed-int brightess parameter.");
                    break;
                }
                float levelf = static_cast<float>(level)/255.0f;
                gui::DisplayBrightness brightness;
                brightness.displayBrightness = levelf;
                if (data.readInt32(&tile_h_loc) != NO_ERROR) {
                    tile_h_loc = -1;
                }
                if (data.readInt32(&tile_v_loc) != NO_ERROR) {
                    tile_v_loc = 0;
                }
                if (tile_h_loc < 0) {
                    ALOGI("Debug: Set display = %llu, brightness level = %d/255 (%0.2ff)",
                          (unsigned long long)disp, level, levelf);
                    if (const auto dispId = DisplayId::fromValue<PhysicalDisplayId>(disp); dispId) {
                        setDisplayBrightness(getPhysicalDisplayToken(dispId.value()),
                                             brightness);
                    }
                } else {
#if defined(QTI_DISPLAY_CONFIG_ENABLED) && defined(DISPLAY_CONFIG_TILE_DISPLAY_APIS_1_0)
                    // A regular display has one h tile and one v tile.
                    mDisplayConfigIntf->GetDisplayTileCount(disp, &num_h_tiles, &num_v_tiles);
                    if (((num_h_tiles * num_v_tiles) < 2) || tile_h_loc >= num_h_tiles
                        || tile_v_loc >= num_v_tiles) {
                        ALOGE("Debug: Display %llu has only %u h tiles and %u v tiles. Not a true "
                              "tile display or invalid tile h or v locations given.",
                              (unsigned long long)disp, num_h_tiles, num_v_tiles);
                    } else {
                        err = mDisplayConfigIntf->SetPanelBrightnessTiled(disp, level, tile_h_loc,
                                                                          tile_v_loc);
                        if (NO_ERROR != err) {
                            ALOGE("Debug: DisplayConfig::SetPanelBrightnessTiled() returned error "
                                  "%d", err);
                            break;
                        }
                    }
#endif
                    ALOGI("Debug: Set display = %llu, brightness level = %d/255 (%0.2ff) at tile h "
                          "loc = %d, tile v loc = %d (Has %u h tiles and %u v tiles)",
                          (unsigned long long)disp, level, levelf, tile_h_loc, tile_v_loc,
                          num_h_tiles, num_v_tiles);
                }
                return NO_ERROR;
            }
            case 20002: {
                uint64_t disp = 0;
                int32_t pref = 0;
                if (data.readUint64(&disp) != NO_ERROR) {
                    err = BAD_TYPE;
                    ALOGE("Invalid 64-bit unsigned-int display id parameter.");
                    break;
                }
                if (data.readInt32(&pref) != NO_ERROR) {
                    err = BAD_TYPE;
                    ALOGE("Invalid 32-bit signed-int wider-mode preference parameter.");
                    break;
                }
                ALOGI("Debug: Set display = %llu, wider-mode preference = %d",
                      (unsigned long long)disp, pref);
#if defined(QTI_DISPLAY_CONFIG_ENABLED) && defined(DISPLAY_CONFIG_TILE_DISPLAY_APIS_1_0)
                ::DisplayConfig::WiderModePref wider_mode_pref =
                    ::DisplayConfig::WiderModePref::kNoPreference;
                switch (pref) {
                    case 1:
                        wider_mode_pref = ::DisplayConfig::WiderModePref::kWiderAsyncMode;
                        break;
                    case 2:
                        wider_mode_pref = ::DisplayConfig::WiderModePref::kWiderSyncMode;
                        break;
                    default:
                        // Use default DisplayConfig::WiderModePref::kNoPreference.
                        break;
                }
                err = mDisplayConfigIntf->SetWiderModePreference(disp, wider_mode_pref);
                if (NO_ERROR != err) {
                    ALOGE("Debug: DisplayConfig::SetWiderModePreference() returned error %d", err);
                    break;
                }
#endif
                return NO_ERROR;
            }
        }
    }
    return err;
}

void SurfaceFlinger::kernelTimerChanged(bool expired) {
    static bool updateOverlay =
            property_get_bool("debug.sf.kernel_idle_timer_update_overlay", true);
    if (!updateOverlay) return;

    // Update the overlay on the main thread to avoid race conditions with
    // mRefreshRateConfigs->getActiveMode()
    static_cast<void>(mScheduler->schedule([=] {
        const auto display = FTL_FAKE_GUARD(mStateLock, getDefaultDisplayDeviceLocked());
        if (!display) {
            ALOGW("%s: default display is null", __func__);
            return;
        }
        if (!display->isRefreshRateOverlayEnabled()) return;

        const auto desiredActiveMode = display->getDesiredActiveMode();
        const std::optional<DisplayModeId> desiredModeId = desiredActiveMode
                ? std::make_optional(desiredActiveMode->mode->getId())
                : std::nullopt;

        const bool timerExpired = mKernelIdleTimerEnabled && expired;

        if (display->onKernelTimerChanged(desiredModeId, timerExpired)) {
            mScheduler->scheduleFrame();
        }
    }));
}

std::pair<std::optional<KernelIdleTimerController>, std::chrono::milliseconds>
SurfaceFlinger::getKernelIdleTimerProperties(DisplayId displayId) {
    const bool isKernelIdleTimerHwcSupported = getHwComposer().getComposer()->isSupported(
            android::Hwc2::Composer::OptionalFeature::KernelIdleTimer);
    const auto timeout = getIdleTimerTimeout(displayId);
    if (isKernelIdleTimerHwcSupported) {
        if (const auto id = PhysicalDisplayId::tryCast(displayId);
            getHwComposer().hasDisplayIdleTimerCapability(*id)) {
            // In order to decide if we can use the HWC api for idle timer
            // we query DisplayCapability::DISPLAY_IDLE_TIMER directly on the composer
            // without relying on hasDisplayCapability.
            // hasDisplayCapability relies on DisplayCapabilities
            // which are updated after we set the PowerMode::ON.
            // DISPLAY_IDLE_TIMER is a display driver property
            // and is available before the PowerMode::ON
            return {KernelIdleTimerController::HwcApi, timeout};
        }
        return {std::nullopt, timeout};
    }
    if (getKernelIdleTimerSyspropConfig(displayId)) {
        return {KernelIdleTimerController::Sysprop, timeout};
    }

    return {std::nullopt, timeout};
}

void SurfaceFlinger::updateKernelIdleTimer(std::chrono::milliseconds timeout,
                                           KernelIdleTimerController controller,
                                           PhysicalDisplayId displayId) {
    switch (controller) {
        case KernelIdleTimerController::HwcApi: {
            getHwComposer().setIdleTimerEnabled(displayId, timeout);
            break;
        }
        case KernelIdleTimerController::Sysprop: {
            base::SetProperty(KERNEL_IDLE_TIMER_PROP, timeout > 0ms ? "true" : "false");
            break;
        }
    }
}

void SurfaceFlinger::toggleKernelIdleTimer() {
    using KernelIdleTimerAction = scheduler::RefreshRateConfigs::KernelIdleTimerAction;

    const auto display = getDefaultDisplayDeviceLocked();
    if (!display) {
        ALOGW("%s: default display is null", __func__);
        return;
    }

    // If the support for kernel idle timer is disabled for the active display,
    // don't do anything.
    const std::optional<KernelIdleTimerController> kernelIdleTimerController =
            display->refreshRateConfigs().kernelIdleTimerController();
    if (!kernelIdleTimerController.has_value()) {
        return;
    }

    const KernelIdleTimerAction action = display->refreshRateConfigs().getIdleTimerAction();

    switch (action) {
        case KernelIdleTimerAction::TurnOff:
            if (mKernelIdleTimerEnabled) {
                ATRACE_INT("KernelIdleTimer", 0);
                std::chrono::milliseconds constexpr kTimerDisabledTimeout = 0ms;
                updateKernelIdleTimer(kTimerDisabledTimeout, kernelIdleTimerController.value(),
                                      display->getPhysicalId());
                mKernelIdleTimerEnabled = false;
            }
            break;
        case KernelIdleTimerAction::TurnOn:
            if (!mKernelIdleTimerEnabled) {
                ATRACE_INT("KernelIdleTimer", 1);
                const std::chrono::milliseconds timeout =
                        display->refreshRateConfigs().getIdleTimerTimeout();
                updateKernelIdleTimer(timeout, kernelIdleTimerController.value(),
                                      display->getPhysicalId());
                mKernelIdleTimerEnabled = true;
            }
            break;
    }
}

// A simple RAII class to disconnect from an ANativeWindow* when it goes out of scope
class WindowDisconnector {
public:
    WindowDisconnector(ANativeWindow* window, int api) : mWindow(window), mApi(api) {}
    ~WindowDisconnector() {
        native_window_api_disconnect(mWindow, mApi);
    }

private:
    ANativeWindow* mWindow;
    const int mApi;
};

static Dataspace pickDataspaceFromColorMode(const ColorMode colorMode) {
    switch (colorMode) {
        case ColorMode::DISPLAY_P3:
        case ColorMode::BT2100_PQ:
        case ColorMode::BT2100_HLG:
        case ColorMode::DISPLAY_BT2020:
            return Dataspace::DISPLAY_P3;
        default:
            return Dataspace::V0_SRGB;
    }
}

static bool hasCaptureBlackoutContentPermission() {
    IPCThreadState* ipc = IPCThreadState::self();
    const int pid = ipc->getCallingPid();
    const int uid = ipc->getCallingUid();
    return uid == AID_GRAPHICS || uid == AID_SYSTEM ||
            PermissionCache::checkPermission(sCaptureBlackoutContent, pid, uid);
}

static status_t validateScreenshotPermissions(const CaptureArgs& captureArgs) {
    IPCThreadState* ipc = IPCThreadState::self();
    const int pid = ipc->getCallingPid();
    const int uid = ipc->getCallingUid();
    if (uid == AID_GRAPHICS || PermissionCache::checkPermission(sReadFramebuffer, pid, uid)) {
        return OK;
    }

    // If the caller doesn't have the correct permissions but is only attempting to screenshot
    // itself, we allow it to continue.
    if (captureArgs.uid == uid) {
        return OK;
    }

    ALOGE("Permission Denial: can't take screenshot pid=%d, uid=%d", pid, uid);
    return PERMISSION_DENIED;
}

status_t SurfaceFlinger::setSchedFifo(bool enabled) {
    static constexpr int kFifoPriority = 2;
    static constexpr int kOtherPriority = 0;

    struct sched_param param = {0};
    int sched_policy;
    if (enabled) {
        sched_policy = SCHED_FIFO;
        param.sched_priority = kFifoPriority;
    } else {
        sched_policy = SCHED_OTHER;
        param.sched_priority = kOtherPriority;
    }

    if (sched_setscheduler(0, sched_policy, &param) != 0) {
        return -errno;
    }

    return NO_ERROR;
}

status_t SurfaceFlinger::setSchedAttr(bool enabled) {
    static const unsigned int kUclampMin =
            base::GetUintProperty<unsigned int>("ro.surface_flinger.uclamp.min", 0U);

    if (!kUclampMin) {
        // uclamp.min set to 0 (default), skip setting
        return NO_ERROR;
    }

    // Currently, there is no wrapper in bionic: b/183240349.
    struct sched_attr {
        uint32_t size;
        uint32_t sched_policy;
        uint64_t sched_flags;
        int32_t sched_nice;
        uint32_t sched_priority;
        uint64_t sched_runtime;
        uint64_t sched_deadline;
        uint64_t sched_period;
        uint32_t sched_util_min;
        uint32_t sched_util_max;
    };

    sched_attr attr = {};
    attr.size = sizeof(attr);

    attr.sched_flags = (SCHED_FLAG_KEEP_ALL | SCHED_FLAG_UTIL_CLAMP);
    attr.sched_util_min = enabled ? kUclampMin : 0;
    attr.sched_util_max = 1024;

    if (syscall(__NR_sched_setattr, 0, &attr, 0)) {
        return -errno;
    }

    return NO_ERROR;
}

status_t SurfaceFlinger::captureDisplay(const DisplayCaptureArgs& args,
                                        const sp<IScreenCaptureListener>& captureListener) {
    ATRACE_CALL();

    status_t validate = validateScreenshotPermissions(args);
    if (validate != OK) {
        return validate;
    }

    if (!args.displayToken) return BAD_VALUE;

    wp<const DisplayDevice> displayWeak;
    ui::LayerStack layerStack;
    ui::Size reqSize(args.width, args.height);
    ui::Dataspace dataspace;
    {
        Mutex::Autolock lock(mStateLock);
        sp<DisplayDevice> display = getDisplayDeviceLocked(args.displayToken);
        if (!display) return NAME_NOT_FOUND;
        displayWeak = display;
        layerStack = display->getLayerStack();

        // set the requested width/height to the logical display layer stack rect size by default
        if (args.width == 0 || args.height == 0) {
            reqSize = display->getLayerStackSpaceRect().getSize();
        }

        // The dataspace is depended on the color mode of display, that could use non-native mode
        // (ex. displayP3) to enhance the content, but some cases are checking native RGB in bytes,
        // and failed if display is not in native mode. This provide a way to force using native
        // colors when capture.
        dataspace = args.dataspace;
        if (dataspace == ui::Dataspace::UNKNOWN) {
            const ui::ColorMode colorMode = display->getCompositionDisplay()->getState().colorMode;
            dataspace = pickDataspaceFromColorMode(colorMode);
        }
    }

    RenderAreaFuture renderAreaFuture = ftl::defer([=] {
        return DisplayRenderArea::create(displayWeak, args.sourceCrop, reqSize, dataspace,
                                         args.useIdentityTransform, args.captureSecureLayers);
    });

    auto traverseLayers = [this, args, layerStack](const LayerVector::Visitor& visitor) {
        traverseLayersInLayerStack(layerStack, args.uid, visitor);
    };

    auto future = captureScreenCommon(std::move(renderAreaFuture), traverseLayers, reqSize,
                                      args.pixelFormat, args.allowProtected, args.grayscale,
                                      captureListener);
    return fenceStatus(future.get());
}

status_t SurfaceFlinger::captureDisplay(DisplayId displayId,
                                        const sp<IScreenCaptureListener>& captureListener) {
    ui::LayerStack layerStack;
    wp<const DisplayDevice> displayWeak;
    ui::Size size;
    ui::Dataspace dataspace;
    {
        Mutex::Autolock lock(mStateLock);

        const auto display = getDisplayDeviceLocked(displayId);
        if (!display) {
            return NAME_NOT_FOUND;
        }

        displayWeak = display;
        layerStack = display->getLayerStack();
        size = display->getLayerStackSpaceRect().getSize();

        dataspace =
                pickDataspaceFromColorMode(display->getCompositionDisplay()->getState().colorMode);
    }

    RenderAreaFuture renderAreaFuture = ftl::defer([=] {
        return DisplayRenderArea::create(displayWeak, Rect(), size, dataspace,
                                         false /* useIdentityTransform */,
                                         false /* captureSecureLayers */);
    });

    auto traverseLayers = [this, layerStack](const LayerVector::Visitor& visitor) {
        traverseLayersInLayerStack(layerStack, CaptureArgs::UNSET_UID, visitor);
    };

    if (captureListener == nullptr) {
        ALOGE("capture screen must provide a capture listener callback");
        return BAD_VALUE;
    }

    constexpr bool kAllowProtected = false;
    constexpr bool kGrayscale = false;

    auto future = captureScreenCommon(std::move(renderAreaFuture), traverseLayers, size,
                                      ui::PixelFormat::RGBA_8888, kAllowProtected, kGrayscale,
                                      captureListener);
    return fenceStatus(future.get());
}

status_t SurfaceFlinger::captureLayers(const LayerCaptureArgs& args,
                                       const sp<IScreenCaptureListener>& captureListener) {
    ATRACE_CALL();

    status_t validate = validateScreenshotPermissions(args);
    if (validate != OK) {
        return validate;
    }

    ui::Size reqSize;
    sp<Layer> parent;
    Rect crop(args.sourceCrop);
    std::unordered_set<sp<Layer>, SpHash<Layer>> excludeLayers;
    ui::Dataspace dataspace;

    // Call this before holding mStateLock to avoid any deadlocking.
    bool canCaptureBlackoutContent = hasCaptureBlackoutContentPermission();

    {
        Mutex::Autolock lock(mStateLock);

        parent = fromHandle(args.layerHandle).promote();
        if (parent == nullptr) {
            ALOGE("captureLayers called with an invalid or removed parent");
            return NAME_NOT_FOUND;
        }

        if (!canCaptureBlackoutContent &&
            parent->getDrawingState().flags & layer_state_t::eLayerSecure) {
            ALOGW("Attempting to capture secure layer: PERMISSION_DENIED");
            return PERMISSION_DENIED;
        }

        Rect parentSourceBounds = parent->getCroppedBufferSize(parent->getDrawingState());
        if (args.sourceCrop.width() <= 0) {
            crop.left = 0;
            crop.right = parentSourceBounds.getWidth();
        }

        if (args.sourceCrop.height() <= 0) {
            crop.top = 0;
            crop.bottom = parentSourceBounds.getHeight();
        }

        if (crop.isEmpty() || args.frameScaleX <= 0.0f || args.frameScaleY <= 0.0f) {
            // Error out if the layer has no source bounds (i.e. they are boundless) and a source
            // crop was not specified, or an invalid frame scale was provided.
            return BAD_VALUE;
        }
        reqSize = ui::Size(crop.width() * args.frameScaleX, crop.height() * args.frameScaleY);

        for (const auto& handle : args.excludeHandles) {
            sp<Layer> excludeLayer = fromHandle(handle).promote();
            if (excludeLayer != nullptr) {
                excludeLayers.emplace(excludeLayer);
            } else {
                ALOGW("Invalid layer handle passed as excludeLayer to captureLayers");
                return NAME_NOT_FOUND;
            }
        }

        // The dataspace is depended on the color mode of display, that could use non-native mode
        // (ex. displayP3) to enhance the content, but some cases are checking native RGB in bytes,
        // and failed if display is not in native mode. This provide a way to force using native
        // colors when capture.
        dataspace = args.dataspace;
    } // mStateLock

    // really small crop or frameScale
    if (reqSize.width <= 0 || reqSize.height <= 0) {
        ALOGW("Failed to captureLayes: crop or scale too small");
        return BAD_VALUE;
    }

    Rect layerStackSpaceRect(0, 0, reqSize.width, reqSize.height);
    bool childrenOnly = args.childrenOnly;
    RenderAreaFuture renderAreaFuture = ftl::defer([=]() -> std::unique_ptr<RenderArea> {
        return std::make_unique<LayerRenderArea>(*this, parent, crop, reqSize, dataspace,
                                                 childrenOnly, layerStackSpaceRect,
                                                 args.captureSecureLayers);
    });

    auto traverseLayers = [parent, args, excludeLayers](const LayerVector::Visitor& visitor) {
        parent->traverseChildrenInZOrder(LayerVector::StateSet::Drawing, [&](Layer* layer) {
            if (!layer->isVisible()) {
                return;
            } else if (args.childrenOnly && layer == parent.get()) {
                return;
            } else if (args.uid != CaptureArgs::UNSET_UID && args.uid != layer->getOwnerUid()) {
                return;
            }

            sp<Layer> p = layer;
            while (p != nullptr) {
                if (excludeLayers.count(p) != 0) {
                    return;
                }
                p = p->getParent();
            }

            visitor(layer);
        });
    };

    if (captureListener == nullptr) {
        ALOGE("capture screen must provide a capture listener callback");
        return BAD_VALUE;
    }

    auto future = captureScreenCommon(std::move(renderAreaFuture), traverseLayers, reqSize,
                                      args.pixelFormat, args.allowProtected, args.grayscale,
                                      captureListener);
    return fenceStatus(future.get());
}

ftl::SharedFuture<FenceResult> SurfaceFlinger::captureScreenCommon(
        RenderAreaFuture renderAreaFuture, TraverseLayersFunction traverseLayers,
        ui::Size bufferSize, ui::PixelFormat reqPixelFormat, bool allowProtected, bool grayscale,
        const sp<IScreenCaptureListener>& captureListener) {
    ATRACE_CALL();

    if (exceedsMaxRenderTargetSize(bufferSize.getWidth(), bufferSize.getHeight())) {
        ALOGE("Attempted to capture screen with size (%" PRId32 ", %" PRId32
              ") that exceeds render target size limit.",
              bufferSize.getWidth(), bufferSize.getHeight());
        return ftl::yield<FenceResult>(base::unexpected(BAD_VALUE)).share();
    }

    // Loop over all visible layers to see whether there's any protected layer. A protected layer is
    // typically a layer with DRM contents, or have the GRALLOC_USAGE_PROTECTED set on the buffer.
    // A protected layer has no implication on whether it's secure, which is explicitly set by
    // application to avoid being screenshot or drawn via unsecure display.
    const bool supportsProtected = getRenderEngine().supportsProtectedContent();
    bool hasProtectedLayer = false;
    if (allowProtected && supportsProtected) {
        auto future = mScheduler->schedule([=]() {
            bool protectedLayerFound = false;
            traverseLayers([&](Layer* layer) {
                protectedLayerFound = protectedLayerFound ||
                        (layer->isVisible() && layer->isProtected() &&
                         !layer->isSecureCamera() && !layer->isSecureDisplay());
            });
            return protectedLayerFound;
        });
        hasProtectedLayer = future.get();
    }

    // Surface flinger captures individual screen shot for each display
    // This will lead consumption of high GPU secure memory in case
    // of secure video use cases and cause out of memory.
    {
        Mutex::Autolock lock(mStateLock);
        if(mDisplays.size() > 1) {
           hasProtectedLayer = false;
        }
    }

    const uint32_t usage = GRALLOC_USAGE_HW_COMPOSER | GRALLOC_USAGE_HW_RENDER |
            GRALLOC_USAGE_HW_TEXTURE |
            (hasProtectedLayer && allowProtected && supportsProtected
                     ? GRALLOC_USAGE_PROTECTED
                     : GRALLOC_USAGE_SW_READ_OFTEN | GRALLOC_USAGE_SW_WRITE_OFTEN);
    sp<GraphicBuffer> buffer =
            getFactory().createGraphicBuffer(bufferSize.getWidth(), bufferSize.getHeight(),
                                             static_cast<android_pixel_format>(reqPixelFormat),
                                             1 /* layerCount */, usage, "screenshot");

    const status_t bufferStatus = buffer->initCheck();
    if (bufferStatus != OK) {
        // Animations may end up being really janky, but don't crash here.
        // Otherwise an irreponsible process may cause an SF crash by allocating
        // too much.
        ALOGE("%s: Buffer failed to allocate: %d", __func__, bufferStatus);
        return ftl::yield<FenceResult>(base::unexpected(bufferStatus)).share();
    }
    const std::shared_ptr<renderengine::ExternalTexture> texture = std::make_shared<
            renderengine::impl::ExternalTexture>(buffer, getRenderEngine(),
                                                 renderengine::impl::ExternalTexture::Usage::
                                                         WRITEABLE);
    return captureScreenCommon(std::move(renderAreaFuture), traverseLayers, texture,
                               false /* regionSampling */, grayscale, captureListener);
}

ftl::SharedFuture<FenceResult> SurfaceFlinger::captureScreenCommon(
        RenderAreaFuture renderAreaFuture, TraverseLayersFunction traverseLayers,
        const std::shared_ptr<renderengine::ExternalTexture>& buffer, bool regionSampling,
        bool grayscale, const sp<IScreenCaptureListener>& captureListener) {
    ATRACE_CALL();

    bool canCaptureBlackoutContent = hasCaptureBlackoutContentPermission();

    auto future = mScheduler->schedule([=, renderAreaFuture = std::move(renderAreaFuture)]() mutable
                                       -> ftl::SharedFuture<FenceResult> {
        ScreenCaptureResults captureResults;
        std::unique_ptr<RenderArea> renderArea = renderAreaFuture.get();
        if (!renderArea) {
            ALOGW("Skipping screen capture because of invalid render area.");
            if (captureListener) {
                captureResults.result = NO_MEMORY;
                captureListener->onScreenCaptureCompleted(captureResults);
            }
            return ftl::yield<FenceResult>(base::unexpected(NO_ERROR)).share();
        }

        ftl::SharedFuture<FenceResult> renderFuture;
        renderArea->render([&] {
            renderFuture =
                    renderScreenImpl(*renderArea, traverseLayers, buffer, canCaptureBlackoutContent,
                                     regionSampling, grayscale, captureResults);
        });

        if (captureListener) {
            // TODO: The future returned by std::async blocks the main thread. Return a chain of
            // futures to the Binder thread instead.
            std::async([=]() mutable {
                ATRACE_NAME("captureListener is nonnull!");
                auto fenceResult = renderFuture.get();
                // TODO(b/232535621): Change ScreenCaptureResults to store a FenceResult.
                captureResults.result = fenceStatus(fenceResult);
                captureResults.fence = std::move(fenceResult).value_or(Fence::NO_FENCE);
                captureListener->onScreenCaptureCompleted(captureResults);
            });
        }
        return renderFuture;
    });

    if (captureListener) {
        return ftl::yield<FenceResult>(base::unexpected(NO_ERROR)).share();
    }

    // Flatten nested futures.
    auto chain = ftl::Future(std::move(future)).then([](ftl::SharedFuture<FenceResult> future) {
        return future;
    });

    return chain.share();
}

ftl::SharedFuture<FenceResult> SurfaceFlinger::renderScreenImpl(
        const RenderArea& renderArea, TraverseLayersFunction traverseLayers,
        const std::shared_ptr<renderengine::ExternalTexture>& buffer,
        bool canCaptureBlackoutContent, bool regionSampling, bool grayscale,
        ScreenCaptureResults& captureResults) {
    ATRACE_CALL();

    traverseLayers([&](Layer* layer) {
        captureResults.capturedSecureLayers =
                captureResults.capturedSecureLayers || (layer->isVisible() && layer->isSecure());
    });

    const bool useProtected = buffer->getUsage() & GRALLOC_USAGE_PROTECTED;

    // We allow the system server to take screenshots of secure layers for
    // use in situations like the Screen-rotation animation and place
    // the impetus on WindowManager to not persist them.
    if (captureResults.capturedSecureLayers && !canCaptureBlackoutContent) {
        ALOGW("FB is protected: PERMISSION_DENIED");
        return ftl::yield<FenceResult>(base::unexpected(PERMISSION_DENIED)).share();
    }

    captureResults.buffer = buffer->getBuffer();
    auto dataspace = renderArea.getReqDataSpace();
    auto parent = renderArea.getParentLayer();
    auto renderIntent = RenderIntent::TONE_MAP_COLORIMETRIC;
    auto sdrWhitePointNits = DisplayDevice::sDefaultMaxLumiance;
    auto displayBrightnessNits = DisplayDevice::sDefaultMaxLumiance;

    if ((dataspace == ui::Dataspace::UNKNOWN) && (parent != nullptr)) {
        Mutex::Autolock lock(mStateLock);
        auto display = findDisplay([layerStack = parent->getLayerStack()](const auto& display) {
            return display.getLayerStack() == layerStack;
        });
        if (!display) {
            // If the layer is not on a display, use the dataspace for the default display.
            display = getDefaultDisplayDeviceLocked();
        }

        const ui::ColorMode colorMode = display->getCompositionDisplay()->getState().colorMode;
        dataspace = pickDataspaceFromColorMode(colorMode);
        renderIntent = display->getCompositionDisplay()->getState().renderIntent;
        sdrWhitePointNits = display->getCompositionDisplay()->getState().sdrWhitePointNits;
        displayBrightnessNits = display->getCompositionDisplay()->getState().displayBrightnessNits;
    }
    captureResults.capturedDataspace = dataspace;

    const auto reqWidth = renderArea.getReqWidth();
    const auto reqHeight = renderArea.getReqHeight();
    const auto sourceCrop = renderArea.getSourceCrop();
    const auto transform = renderArea.getTransform();
    const auto rotation = renderArea.getRotationFlags();
    const auto& layerStackSpaceRect = renderArea.getLayerStackSpaceRect();

    renderengine::DisplaySettings clientCompositionDisplay;
    std::vector<compositionengine::LayerFE::LayerSettings> clientCompositionLayers;

    // assume that bounds are never offset, and that they are the same as the
    // buffer bounds.
    clientCompositionDisplay.physicalDisplay = Rect(reqWidth, reqHeight);
    clientCompositionDisplay.clip = sourceCrop;
    clientCompositionDisplay.orientation = rotation;

    clientCompositionDisplay.outputDataspace = dataspace;
    clientCompositionDisplay.currentLuminanceNits = displayBrightnessNits;
    clientCompositionDisplay.maxLuminance = DisplayDevice::sDefaultMaxLumiance;
    clientCompositionDisplay.renderIntent =
            static_cast<aidl::android::hardware::graphics::composer3::RenderIntent>(renderIntent);

    const float colorSaturation = grayscale ? 0 : 1;
    clientCompositionDisplay.colorTransform = calculateColorMatrix(colorSaturation);

    const float alpha = RenderArea::getCaptureFillValue(renderArea.getCaptureFill());

    compositionengine::LayerFE::LayerSettings fillLayer;
    fillLayer.source.buffer.buffer = nullptr;
    fillLayer.source.solidColor = half3(0.0, 0.0, 0.0);
    fillLayer.geometry.boundaries =
            FloatRect(sourceCrop.left, sourceCrop.top, sourceCrop.right, sourceCrop.bottom);
    fillLayer.alpha = half(alpha);
    clientCompositionLayers.push_back(fillLayer);

    const auto display = renderArea.getDisplayDevice();
    std::vector<Layer*> renderedLayers;
    bool disableBlurs = false;
    traverseLayers([&](Layer* layer) {
        if (layer->isSecureDisplay()) {
            return;
        }
        disableBlurs |= layer->getDrawingState().sidebandStream != nullptr;

        Region clip(renderArea.getBounds());
        compositionengine::LayerFE::ClientCompositionTargetSettings targetSettings{
                clip,
                layer->needsFilteringForScreenshots(display.get(), transform) ||
                        renderArea.needsFiltering(),
                renderArea.isSecure(),
                useProtected,
                layerStackSpaceRect,
                clientCompositionDisplay.outputDataspace,
                true,  /* realContentIsVisible */
                false, /* clearContent */
                disableBlurs ? compositionengine::LayerFE::ClientCompositionTargetSettings::
                                       BlurSetting::Disabled
                             : compositionengine::LayerFE::ClientCompositionTargetSettings::
                                       BlurSetting::Enabled,
                isHdrLayer(layer) ? displayBrightnessNits : sdrWhitePointNits,

        };
        std::vector<compositionengine::LayerFE::LayerSettings> results =
                layer->prepareClientCompositionList(targetSettings);
        if (results.size() > 0) {
            for (auto& settings : results) {
                settings.geometry.positionTransform =
                        transform.asMatrix4() * settings.geometry.positionTransform;
                // There's no need to process blurs when we're executing region sampling,
                // we're just trying to understand what we're drawing, and doing so without
                // blurs is already a pretty good approximation.
                if (regionSampling) {
                    settings.backgroundBlurRadius = 0;
                }
                captureResults.capturedHdrLayers |= isHdrLayer(layer);
            }

            clientCompositionLayers.insert(clientCompositionLayers.end(),
                                           std::make_move_iterator(results.begin()),
                                           std::make_move_iterator(results.end()));
            renderedLayers.push_back(layer);
        }

    });

    std::vector<renderengine::LayerSettings> clientRenderEngineLayers;
    clientRenderEngineLayers.reserve(clientCompositionLayers.size());
    std::transform(clientCompositionLayers.begin(), clientCompositionLayers.end(),
                   std::back_inserter(clientRenderEngineLayers),
                   [](compositionengine::LayerFE::LayerSettings& settings)
                           -> renderengine::LayerSettings { return settings; });

    // Use an empty fence for the buffer fence, since we just created the buffer so
    // there is no need for synchronization with the GPU.
    base::unique_fd bufferFence;
    getRenderEngine().useProtectedContext(useProtected);

    constexpr bool kUseFramebufferCache = false;
    auto chain =
            ftl::Future(getRenderEngine().drawLayers(clientCompositionDisplay,
                                                     clientRenderEngineLayers, buffer,
                                                     kUseFramebufferCache, std::move(bufferFence)))
                    .then(&toFenceResult);

    const auto future = chain.share();
    for (auto* layer : renderedLayers) {
        layer->onLayerDisplayed(future);
    }

    // Always switch back to unprotected context.
    getRenderEngine().useProtectedContext(false);

    return future;
}

void SurfaceFlinger::windowInfosReported() {
    Mutex::Autolock _l(mStateLock);
    signalSynchronousTransactions(CountDownLatch::eSyncInputWindows);
}

// ---------------------------------------------------------------------------

void SurfaceFlinger::State::traverse(const LayerVector::Visitor& visitor) const {
    layersSortedByZ.traverse(visitor);
}

void SurfaceFlinger::State::traverseInZOrder(const LayerVector::Visitor& visitor) const {
    layersSortedByZ.traverseInZOrder(stateSet, visitor);
}

void SurfaceFlinger::State::traverseInReverseZOrder(const LayerVector::Visitor& visitor) const {
    layersSortedByZ.traverseInReverseZOrder(stateSet, visitor);
}

void SurfaceFlinger::traverseLayersInLayerStack(ui::LayerStack layerStack, const int32_t uid,
                                                const LayerVector::Visitor& visitor) {
    // We loop through the first level of layers without traversing,
    // as we need to determine which layers belong to the requested display.
    for (const auto& layer : mDrawingState.layersSortedByZ) {
        if (layer->getLayerStack() != layerStack) {
            continue;
        }
        // relative layers are traversed in Layer::traverseInZOrder
        layer->traverseInZOrder(LayerVector::StateSet::Drawing, [&](Layer* layer) {
            if (layer->isInternalDisplayOverlay()) {
                return;
            }
            if (!layer->isVisible()) {
                return;
            }
            if (uid != CaptureArgs::UNSET_UID && layer->getOwnerUid() != uid) {
                return;
            }
            visitor(layer);
        });
    }
}

status_t SurfaceFlinger::setDesiredDisplayModeSpecsInternal(
        const sp<DisplayDevice>& display,
        const std::optional<scheduler::RefreshRateConfigs::Policy>& policy, bool overridePolicy) {
    Mutex::Autolock lock(mStateLock);

    if (mDebugDisplayModeSetByBackdoor) {
        // ignore this request as mode is overridden by backdoor
        return NO_ERROR;
    }

    const status_t setPolicyResult = display->setRefreshRatePolicy(policy, overridePolicy);
    if (setPolicyResult < 0) {
        return BAD_VALUE;
    }
    if (setPolicyResult == scheduler::RefreshRateConfigs::CURRENT_POLICY_UNCHANGED) {
        return NO_ERROR;
    }

    if (display->isInternal() && !isDisplayActiveLocked(display)) {
        // The policy will be be applied when the display becomes active.
        ALOGV("%s(%s): Inactive display", __func__, to_string(display->getId()).c_str());
        return NO_ERROR;
    }
<<<<<<< HEAD

    return applyRefreshRateConfigsPolicy(display);
}

=======

    return applyRefreshRateConfigsPolicy(display);
}

>>>>>>> f0037e21
status_t SurfaceFlinger::applyRefreshRateConfigsPolicy(const sp<DisplayDevice>& display,
                                                       bool force) {
    const scheduler::RefreshRateConfigs::Policy currentPolicy =
            display->refreshRateConfigs().getCurrentPolicy();
    ALOGV("Setting desired display mode specs: %s", currentPolicy.toString().c_str());

    // TODO(b/140204874): Leave the event in until we do proper testing with all apps that might
    // be depending in this callback.
    const auto activeMode = display->getActiveMode();
    if (isDisplayActiveLocked(display)) {
        mScheduler->onPrimaryDisplayModeChanged(mAppConnectionHandle, activeMode);
        toggleKernelIdleTimer();
    } else {
        mScheduler->onNonPrimaryDisplayModeChanged(mAppConnectionHandle, activeMode);
    }

    const DisplayModePtr preferredDisplayMode = [&] {
        const auto schedulerMode = mScheduler->getPreferredDisplayMode();
        if (schedulerMode && schedulerMode->getPhysicalDisplayId() == display->getPhysicalId()) {
            return schedulerMode;
        }

        return display->getMode(currentPolicy.defaultMode);
    }();

    ALOGV("trying to switch to Scheduler preferred mode %d (%s)",
          preferredDisplayMode->getId().value(), to_string(preferredDisplayMode->getFps()).c_str());

    if (display->refreshRateConfigs().isModeAllowed(preferredDisplayMode->getId())) {
        ALOGV("switching to Scheduler preferred display mode %d",
              preferredDisplayMode->getId().value());
        setDesiredActiveMode({preferredDisplayMode, DisplayModeEvent::Changed}, force);
        uint32_t hwcDisplayId;
        if (isDisplayExtnEnabled() && getHwcDisplayId(display, &hwcDisplayId)) {
            setDisplayExtnActiveConfig(hwcDisplayId, preferredDisplayMode->getId().value());
            if (mDynamicSfIdleEnabled) {
                setupIdleTimeoutHandling(hwcDisplayId);
            }
        }
    } else {
        LOG_ALWAYS_FATAL("Desired display mode not allowed: %d",
                         preferredDisplayMode->getId().value());
    }

    setRefreshRates(display);
    return NO_ERROR;
}

bool SurfaceFlinger::canAllocateHwcDisplayIdForVDS(uint64_t usage) {
    uint64_t flag_mask_pvt_wfd = ~0;
    uint64_t flag_mask_hw_video = ~0;
    // Reserve hardware acceleration for WFD use-case
    // GRALLOC_USAGE_PRIVATE_WFD + GRALLOC_USAGE_HW_VIDEO_ENCODER = WFD using HW composer.
    flag_mask_pvt_wfd = GRALLOC_USAGE_PRIVATE_WFD;
    flag_mask_hw_video = GRALLOC_USAGE_HW_VIDEO_ENCODER;
    // GRALLOC_USAGE_PRIVATE_WFD + GRALLOC_USAGE_SW_READ_OFTEN
    // WFD using GLES (directstreaming).
    sDirectStreaming = ((usage & GRALLOC_USAGE_PRIVATE_WFD) &&
                        (usage & GRALLOC_USAGE_SW_READ_OFTEN));
    bool isWfd = (usage & flag_mask_pvt_wfd) && (usage & flag_mask_hw_video);

    // Enabling only the vendor property would allow WFD to use HWC
    // Enabling both the aosp and vendor properties would allow all other VDS to use HWC
    // Disabling both would set all virtual displays to fall back to GPU
    // In vendor frozen targets, allow WFD to use HWC without any property settings.
    bool canAllocate = mAllowHwcForVDS || (isWfd && mAllowHwcForWFD) || (isWfd &&
                       mFirstApiLevel < __ANDROID_API_T__);

    if (canAllocate) {
        enableHalVirtualDisplays(true);
    }

    return canAllocate;
}

bool SurfaceFlinger::skipColorLayer(const char* layerType) {
    return (sDirectStreaming && !strncmp(layerType, "ColorLayer", strlen("ColorLayer")));
}
status_t SurfaceFlinger::setDesiredDisplayModeSpecs(
        const sp<IBinder>& displayToken, ui::DisplayModeId defaultMode, bool allowGroupSwitching,
        float primaryRefreshRateMin, float primaryRefreshRateMax, float appRequestRefreshRateMin,
        float appRequestRefreshRateMax) {
    ATRACE_CALL();

    if (!displayToken) {
        return BAD_VALUE;
    }

    auto future = mScheduler->schedule([=]() -> status_t {
        const auto display = FTL_FAKE_GUARD(mStateLock, getDisplayDeviceLocked(displayToken));
        if (!display) {
            ALOGE("Attempt to set desired display modes for invalid display token %p",
                  displayToken.get());
            return NAME_NOT_FOUND;
        } else if (display->isVirtual()) {
            ALOGW("Attempt to set desired display modes for virtual display");
            return INVALID_OPERATION;
        } else {
            using Policy = scheduler::RefreshRateConfigs::Policy;
            const Policy policy{DisplayModeId(defaultMode),
                                allowGroupSwitching,
                                {Fps::fromValue(primaryRefreshRateMin),
                                 Fps::fromValue(primaryRefreshRateMax)},
                                {Fps::fromValue(appRequestRefreshRateMin),
                                 Fps::fromValue(appRequestRefreshRateMax)}};
            constexpr bool kOverridePolicy = false;

            return setDesiredDisplayModeSpecsInternal(display, policy, kOverridePolicy);
        }
    });

    return future.get();
}

status_t SurfaceFlinger::getDesiredDisplayModeSpecs(const sp<IBinder>& displayToken,
                                                    ui::DisplayModeId* outDefaultMode,
                                                    bool* outAllowGroupSwitching,
                                                    float* outPrimaryRefreshRateMin,
                                                    float* outPrimaryRefreshRateMax,
                                                    float* outAppRequestRefreshRateMin,
                                                    float* outAppRequestRefreshRateMax) {
    ATRACE_CALL();

    if (!displayToken || !outDefaultMode || !outPrimaryRefreshRateMin ||
        !outPrimaryRefreshRateMax || !outAppRequestRefreshRateMin || !outAppRequestRefreshRateMax) {
        return BAD_VALUE;
    }

    Mutex::Autolock lock(mStateLock);
    const auto display = getDisplayDeviceLocked(displayToken);
    if (!display) {
        return NAME_NOT_FOUND;
    }

    if (display->isVirtual()) {
        return INVALID_OPERATION;
    }

    scheduler::RefreshRateConfigs::Policy policy =
            display->refreshRateConfigs().getDisplayManagerPolicy();
    *outDefaultMode = policy.defaultMode.value();
    *outAllowGroupSwitching = policy.allowGroupSwitching;
    *outPrimaryRefreshRateMin = policy.primaryRange.min.getValue();
    *outPrimaryRefreshRateMax = policy.primaryRange.max.getValue();
    *outAppRequestRefreshRateMin = policy.appRequestRange.min.getValue();
    *outAppRequestRefreshRateMax = policy.appRequestRange.max.getValue();
    return NO_ERROR;
}

wp<Layer> SurfaceFlinger::fromHandle(const sp<IBinder>& handle) const {
    return Layer::fromHandle(handle);
}

void SurfaceFlinger::onLayerFirstRef(Layer* layer) {
    mNumLayers++;
    if (!layer->isRemovedFromCurrentState()) {
        mScheduler->registerLayer(layer);
    }
}

void SurfaceFlinger::onLayerDestroyed(Layer* layer) {
    mNumLayers--;
    removeHierarchyFromOffscreenLayers(layer);
    if (!layer->isRemovedFromCurrentState()) {
        mScheduler->deregisterLayer(layer);
    }
    if (mTransactionTracing) {
        mTransactionTracing->onLayerRemoved(layer->getSequence());
    }
}

void SurfaceFlinger::onLayerUpdate() {
    scheduleCommit(FrameHint::kActive);
}

// WARNING: ONLY CALL THIS FROM LAYER DTOR
// Here we add children in the current state to offscreen layers and remove the
// layer itself from the offscreen layer list.  Since
// this is the dtor, it is safe to access the current state.  This keeps us
// from dangling children layers such that they are not reachable from the
// Drawing state nor the offscreen layer list
// See b/141111965
void SurfaceFlinger::removeHierarchyFromOffscreenLayers(Layer* layer) {
    for (auto& child : layer->getCurrentChildren()) {
        mOffscreenLayers.emplace(child.get());
    }
    mOffscreenLayers.erase(layer);
}

void SurfaceFlinger::removeFromOffscreenLayers(Layer* layer) {
    mOffscreenLayers.erase(layer);
}

status_t SurfaceFlinger::setGlobalShadowSettings(const half4& ambientColor, const half4& spotColor,
                                                 float lightPosY, float lightPosZ,
                                                 float lightRadius) {
    Mutex::Autolock _l(mStateLock);
    mCurrentState.globalShadowSettings.ambientColor = vec4(ambientColor);
    mCurrentState.globalShadowSettings.spotColor = vec4(spotColor);
    mCurrentState.globalShadowSettings.lightPos.y = lightPosY;
    mCurrentState.globalShadowSettings.lightPos.z = lightPosZ;
    mCurrentState.globalShadowSettings.lightRadius = lightRadius;

    // these values are overridden when calculating the shadow settings for a layer.
    mCurrentState.globalShadowSettings.lightPos.x = 0.f;
    mCurrentState.globalShadowSettings.length = 0.f;
    return NO_ERROR;
}

const std::unordered_map<std::string, uint32_t>& SurfaceFlinger::getGenericLayerMetadataKeyMap()
        const {
    // TODO(b/149500060): Remove this fixed/static mapping. Please prefer taking
    // on the work to remove the table in that bug rather than adding more to
    // it.
    static const std::unordered_map<std::string, uint32_t> genericLayerMetadataKeyMap{
            {"org.chromium.arc.V1_0.TaskId", METADATA_TASK_ID},
            {"org.chromium.arc.V1_0.CursorInfo", METADATA_MOUSE_CURSOR},
    };
    return genericLayerMetadataKeyMap;
}

status_t SurfaceFlinger::setFrameRate(const sp<IGraphicBufferProducer>& surface, float frameRate,
                                      int8_t compatibility, int8_t changeFrameRateStrategy) {
    if (!ValidateFrameRate(frameRate, compatibility, changeFrameRateStrategy,
                           "SurfaceFlinger::setFrameRate")) {
        return BAD_VALUE;
    }

    static_cast<void>(mScheduler->schedule([=] {
        Mutex::Autolock lock(mStateLock);
        if (authenticateSurfaceTextureLocked(surface)) {
            sp<Layer> layer = (static_cast<MonitoredProducer*>(surface.get()))->getLayer();
            if (layer == nullptr) {
                ALOGE("Attempt to set frame rate on a layer that no longer exists");
                return BAD_VALUE;
            }
            const auto strategy =
                    Layer::FrameRate::convertChangeFrameRateStrategy(changeFrameRateStrategy);
            if (layer->setFrameRate(
                        Layer::FrameRate(Fps::fromValue(frameRate),
                                         Layer::FrameRate::convertCompatibility(compatibility),
                                         strategy))) {
                setTransactionFlags(eTraversalNeeded);
            }
        } else {
            ALOGE("Attempt to set frame rate on an unrecognized IGraphicBufferProducer");
            return BAD_VALUE;
        }
        return NO_ERROR;
    }));

    return NO_ERROR;
}

status_t SurfaceFlinger::setOverrideFrameRate(uid_t uid, float frameRate) {
    PhysicalDisplayId displayId = [&]() {
        Mutex::Autolock lock(mStateLock);
        return getDefaultDisplayDeviceLocked()->getPhysicalId();
    }();

    mScheduler->setGameModeRefreshRateForUid(FrameRateOverride{static_cast<uid_t>(uid), frameRate});
    mScheduler->onFrameRateOverridesChanged(mAppConnectionHandle, displayId);
    return NO_ERROR;
}

status_t SurfaceFlinger::setFrameTimelineInfo(const sp<IGraphicBufferProducer>& surface,
                                              const FrameTimelineInfo& frameTimelineInfo) {
    Mutex::Autolock lock(mStateLock);
    if (!authenticateSurfaceTextureLocked(surface)) {
        ALOGE("Attempt to set frame timeline info on an unrecognized IGraphicBufferProducer");
        return BAD_VALUE;
    }

    sp<Layer> layer = (static_cast<MonitoredProducer*>(surface.get()))->getLayer();
    if (layer == nullptr) {
        ALOGE("Attempt to set frame timeline info on a layer that no longer exists");
        return BAD_VALUE;
    }

    layer->setFrameTimelineInfoForBuffer(frameTimelineInfo);
    return NO_ERROR;
}

void SurfaceFlinger::enableRefreshRateOverlay(bool enable) {
    for (const auto& [ignored, display] : mDisplays) {
        if (display->isInternal()) {
            display->enableRefreshRateOverlay(enable, mRefreshRateOverlaySpinner);
        }
    }
}

status_t SurfaceFlinger::addTransactionTraceListener(
        const sp<gui::ITransactionTraceListener>& listener) {
    if (!listener) {
        return BAD_VALUE;
    }

    mInterceptor->addTransactionTraceListener(listener);

    return NO_ERROR;
}

int SurfaceFlinger::getGPUContextPriority() {
    return getRenderEngine().getContextPriority();
}

int SurfaceFlinger::calculateMaxAcquiredBufferCount(Fps refreshRate,
                                                    std::chrono::nanoseconds presentLatency) {
    auto pipelineDepth = presentLatency.count() / refreshRate.getPeriodNsecs();
    if (presentLatency.count() % refreshRate.getPeriodNsecs()) {
        pipelineDepth++;
    }
    return std::max(1ll, pipelineDepth - 1);
}

status_t SurfaceFlinger::getMaxAcquiredBufferCount(int* buffers) const {
    Fps maxRefreshRate = 60_Hz;

    if (!getHwComposer().isHeadless()) {
        if (const auto display = getDefaultDisplayDevice()) {
            maxRefreshRate = display->refreshRateConfigs().getSupportedRefreshRateRange().max;
        }
    }

    *buffers = getMaxAcquiredBufferCountForRefreshRate(maxRefreshRate);
    return NO_ERROR;
}

uint32_t SurfaceFlinger::getMaxAcquiredBufferCountForCurrentRefreshRate(uid_t uid) const {
    Fps refreshRate = 60_Hz;

    if (const auto frameRateOverride = mScheduler->getFrameRateOverride(uid)) {
        refreshRate = *frameRateOverride;
    } else if (!getHwComposer().isHeadless()) {
        if (const auto display = FTL_FAKE_GUARD(mStateLock, getDefaultDisplayDeviceLocked())) {
            refreshRate = display->refreshRateConfigs().getActiveMode()->getFps();
        }
    }

    return getMaxAcquiredBufferCountForRefreshRate(refreshRate);
}

int SurfaceFlinger::getMaxAcquiredBufferCountForRefreshRate(Fps refreshRate) const {
    const auto vsyncConfig = mVsyncConfiguration->getConfigsForRefreshRate(refreshRate).late;
    const auto presentLatency = vsyncConfig.appWorkDuration + vsyncConfig.sfWorkDuration;
    return calculateMaxAcquiredBufferCount(refreshRate, presentLatency);
}

void SurfaceFlinger::handleLayerCreatedLocked(const LayerCreatedState& state) {
    sp<Layer> layer = state.layer.promote();
    if (!layer) {
        ALOGD("Layer was destroyed soon after creation %p", state.layer.unsafe_get());
        return;
    }
    MUTEX_ALIAS(mStateLock, layer->mFlinger->mStateLock);

    sp<Layer> parent;
    bool addToRoot = state.addToRoot;
    if (state.initialParent != nullptr) {
        parent = state.initialParent.promote();
        if (parent == nullptr) {
            ALOGD("Parent was destroyed soon after creation %p", state.initialParent.unsafe_get());
            addToRoot = false;
        }
    }

    if (parent == nullptr && addToRoot) {
        layer->setIsAtRoot(true);
        mCurrentState.layersSortedByZ.add(layer);
    } else if (parent == nullptr) {
        layer->onRemovedFromCurrentState();
    } else if (parent->isRemovedFromCurrentState()) {
        parent->addChild(layer);
        layer->onRemovedFromCurrentState();
    } else {
        parent->addChild(layer);
    }

    layer->updateTransformHint(mActiveDisplayTransformHint);

    mInterceptor->saveSurfaceCreation(layer);
}

void SurfaceFlinger::sample() {
    if (!mLumaSampling || !mRegionSamplingThread) {
        return;
    }

    mRegionSamplingThread->onCompositionComplete(mScheduler->getScheduledFrameTime());
}

void SurfaceFlinger::setContentFps(uint32_t contentFps) {
    if (mBootFinished && !mSetActiveModePending) {
        if (mDisplayExtnIntf) {
            mSentInitialFps = mDisplayExtnIntf->SetContentFps(contentFps) == 0;
        }
    }
}

bool SurfaceFlinger::isInternalDisplay(const sp<DisplayDevice>& display) {
    if (display) {
        const auto connectionType = display->getConnectionType();
        return (connectionType && (*connectionType == ui::DisplayConnectionType::Internal));
    }
    return false;
}

bool SurfaceFlinger::getHwcDisplayId(const sp<DisplayDevice>& display, uint32_t *hwcDisplayId) {
    if (!display) {
        return false;
    }
    const auto displayId = display->getId();
    if (!displayId.value) {
        return false;
    }
    if (display->isVirtual()) {
        const auto virtualDisplayId = HalVirtualDisplayId::tryCast(displayId);
        if (!virtualDisplayId) {
            return false;
        }
        const auto halDisplayId = getHwComposer().fromVirtualDisplayId(*virtualDisplayId);
        if (!halDisplayId) {
            return false;
        }
        *hwcDisplayId = static_cast<uint32_t>(*halDisplayId);
    } else {
        const auto physicalDisplayId = PhysicalDisplayId::tryCast(displayId);
        if (!physicalDisplayId) {
            return false;
        }
        const auto halDisplayId = getHwComposer().fromPhysicalDisplayId(*physicalDisplayId);
        if (!halDisplayId) {
            return false;
        }
        *hwcDisplayId = static_cast<uint32_t>(*halDisplayId);
    }
    return true;
}

void SurfaceFlinger::updateDisplayExtension(uint32_t displayId, uint32_t configId, bool connected) {
    ALOGV("updateDisplayExtn: Display:%d, Config:%d, Connected:%d", displayId, configId, connected);

#ifdef EARLY_WAKEUP_FEATURE
    if (mDisplayExtnIntf) {
        if (connected) {
            mDisplayExtnIntf->RegisterDisplay(displayId);
            mDisplayExtnIntf->SetActiveConfig(displayId, configId);
        } else {
            mDisplayExtnIntf->UnregisterDisplay(displayId);
        }
    }
#endif
}

void SurfaceFlinger::setDisplayExtnActiveConfig(uint32_t displayId, uint32_t activeConfigId) {
    ALOGV("setDisplayExtnActiveConfig: Display:%d, ActiveConfig:%d", displayId, activeConfigId);

#ifdef EARLY_WAKEUP_FEATURE
    if (mDisplayExtnIntf) {
        mDisplayExtnIntf->SetActiveConfig(displayId, activeConfigId);
    }
#endif
}

void SurfaceFlinger::notifyAllDisplaysUpdateImminent() {
    if (!mEarlyWakeUpEnabled) {
        mPowerAdvisor->notifyDisplayUpdateImminent();
        return;
    }

#ifdef EARLY_WAKEUP_FEATURE
    bool doEarlyWakeUp = false;
    {
        // Synchronize the critical section.
        std::lock_guard lock(mEarlyWakeUpMutex);
        if (!mSendEarlyWakeUp) {
            mSendEarlyWakeUp = mPowerAdvisor->canNotifyDisplayUpdateImminent();
            doEarlyWakeUp = mSendEarlyWakeUp;
        }
    }

    if (mDisplayExtnIntf && doEarlyWakeUp) {
        ATRACE_CALL();
        // Notify Display Extn for GPU and Display Early Wakeup
        mDisplayExtnIntf->NotifyEarlyWakeUp(true, true);
    }
#endif
}

void SurfaceFlinger::notifyDisplayUpdateImminent() {
    if (!mEarlyWakeUpEnabled) {
        mPowerAdvisor->notifyDisplayUpdateImminent();
        return;
    }

#ifdef EARLY_WAKEUP_FEATURE
    bool doEarlyWakeUp = false;
    {
        // Synchronize the critical section.
        std::lock_guard lock(mEarlyWakeUpMutex);
        if (!mSendEarlyWakeUp) {
            mSendEarlyWakeUp = mPowerAdvisor->canNotifyDisplayUpdateImminent();
            doEarlyWakeUp = mSendEarlyWakeUp;
        }
    }

    if (mDisplayExtnIntf && doEarlyWakeUp) {
        ATRACE_CALL();

        if (mInternalPresentationDisplays) {
            // Notify Display Extn for GPU Early Wakeup only
            mDisplayExtnIntf->NotifyEarlyWakeUp(true, false);
            wakeUpPresentationDisplays = true;
        } else {
            // Notify Display Extn for GPU and Display Early Wakeup
            mDisplayExtnIntf->NotifyEarlyWakeUp(true, true);
        }
    }
#endif
}

void SurfaceFlinger::handlePresentationDisplaysEarlyWakeup(size_t updatingDisplays,
                                                           uint32_t layerStackId) {
    // Filter-out the updating display(s) for early wake-up in Presentation mode.
    if (mDisplayExtnIntf && mEarlyWakeUpEnabled && mInternalPresentationDisplays) {
        ATRACE_CALL();
        uint32_t hwcDisplayId;
        bool internalDisplay = false;
        bool singleUpdatingDisplay = (updatingDisplays == 1);

        if (singleUpdatingDisplay) {
            Mutex::Autolock lock(mStateLock);
            const sp<DisplayDevice> display = findDisplay([layerStackId](const auto& display) {
                    return display.getLayerStack().id == layerStackId;
                });
            internalDisplay = isInternalDisplay(display) && getHwcDisplayId(display, &hwcDisplayId);
        }

#ifdef EARLY_WAKEUP_FEATURE
        if (!singleUpdatingDisplay) {
            // Notify Display Extn for Early Wakeup of displays
            mDisplayExtnIntf->NotifyEarlyWakeUp(false, true);
        } else if (internalDisplay) {
            // Notify Display Extn for Early Wakeup of given display
            mDisplayExtnIntf->NotifyDisplayEarlyWakeUp(hwcDisplayId);
        }
#endif

    }
    wakeUpPresentationDisplays = false;
}

void SurfaceFlinger::updateInternalDisplaysPresentationMode() {
    mInternalPresentationDisplays = false;
    if (mDisplaysList.size() <= 1) {
        return;
    }

    bool compareStack = false;
    ui::LayerStack previousStackId;
    for (const auto& display : mDisplaysList) {
        if (isInternalDisplay(display)) {
            auto currentStackId = display->getLayerStack();
            // Compare Layer Stack IDs of Internal Displays
            if (compareStack && (previousStackId != currentStackId)) {
                mInternalPresentationDisplays = true;
                return;
            }
            previousStackId = currentStackId;
            compareStack = true;
        }
    }
}

void SurfaceFlinger::createPhaseOffsetExtn() {
#ifdef PHASE_OFFSET_EXTN
    if (mUseAdvanceSfOffset && mComposerExtnIntf) {
        int ret = mComposerExtnIntf->CreatePhaseOffsetExtn(&g_comp_ext_intf_.phaseOffsetExtnIntf);
        if (ret) {
            ALOGI("Unable to create PhaseOffset extension");
            return;
        } else {
            ALOGI("Created PhaseOffset extension");
        }

        // Populate the fps supported on device in mOffsetCache
        const auto& supportedModes = getDefaultDisplayDeviceLocked()->getSupportedModes();
        for (const auto& [id, mode] : supportedModes) {
            mVsyncConfiguration->getConfigsForRefreshRate(mode->getFps());
        }

        if (property_get_bool("debug.sf.use_phase_offsets_as_durations", false)) {
            mUseWorkDurations = true;
        }

        if (mUseWorkDurations) {
            ALOGI("Use work durations");
#ifdef DYNAMIC_APP_DURATIONS
            // Update the Work Durations for the given refresh rates in mOffsets map
            g_comp_ext_intf_.phaseOffsetExtnIntf->GetWorkDurationConfigs(&mWorkDurationConfigsMap);
            mVsyncConfiguration->UpdateWorkDurations(&mWorkDurationConfigsMap);
#else 
            // TODO: Remove this once phase extension change is available
            g_comp_ext_intf_.phaseOffsetExtnIntf->GetAdvancedSfOffsets(&mAdvancedSfOffsets);
            mVsyncConfiguration->UpdateSfOffsets(&mAdvancedSfOffsets);
#endif
        } else {
            ALOGI("Use phase offsets");
            // Update the Advanced SF Offsets for the given refresh rates in mOffsets map
            g_comp_ext_intf_.phaseOffsetExtnIntf->GetAdvancedSfOffsets(&mAdvancedSfOffsets);
            mVsyncConfiguration->UpdateSfOffsets(&mAdvancedSfOffsets);
        }

        const auto vsyncConfig =
            mVsyncModulator->setVsyncConfigSet(mVsyncConfiguration->getCurrentConfigs());
        ALOGI("VsyncConfig sfOffset %" PRId64 "\n", vsyncConfig.sfOffset);
        ALOGI("VsyncConfig appOffset %" PRId64 "\n", vsyncConfig.appOffset);
    }
#endif
}

void SurfaceFlinger::NotifyIdleStatus() {
  mScheduler->setIdleState();
}

void SurfaceFlinger::NotifyResolutionSwitch(int displayId, int32_t width, int32_t height,
                                            int32_t vsyncPeriod) {
#ifdef AIDL_DISPLAY_CONFIG_ENABLED
    const auto dispId = getInternalDisplayId();
    if (!dispId) {
        ALOGE("No internal display found.");
        return;
    }

    sp<IBinder> displayToken = getPhysicalDisplayToken(*dispId);
    sp<DisplayDevice> display = nullptr;
    {
        Mutex::Autolock lock(mStateLock);
        display = (getDisplayDeviceLocked(displayToken));
    }
    if (!display) {
        ALOGE("Attempt to notify resolution switch for invalid display token %p",
               displayToken.get());
        return;
    }

    const auto& supportedModes = display->getSupportedModes();
    int32_t newModeId;
    for (const auto& [id, mode] : supportedModes) {

        auto modeWidth = mode->getWidth();
        auto modeHeight = mode->getHeight();
        const int32_t modePeriod = static_cast<int32_t>(mode->getVsyncPeriod());

        if (modeWidth == width && modeHeight == height && vsyncPeriod == modePeriod) {
            newModeId = static_cast<int32_t>(mode->getId().value());
            break;
        }
    }

    if(isSupportedConfigSwitch(displayToken, newModeId) != NO_ERROR) {
        return;
    }
    status_t result = setActiveModeFromBackdoor(displayToken, newModeId);
    if (result != NO_ERROR) {
        return;
    }
#endif
}

void SurfaceFlinger::setupDisplayExtnFeatures() {
#ifdef EARLY_WAKEUP_FEATURE
    mEarlyWakeUpEnabled = false;
    mDynamicSfIdleEnabled = false;
    if (!mDisplayExtnIntf) {
        return;
    }

    char propValue[PROPERTY_VALUE_MAX];
    property_get("vendor.display.enable_early_wakeup", propValue, "0");
    bool enableEarlyWakeUp = (atoi(propValue) == 1);

    property_get("vendor.display.disable_dynamic_sf_idle", propValue, "0");
    // TODO(b/204208295): idle timer was replaced with refresh rate configs
    bool enableDynamicSfIdle = (atoi(propValue) == 0);

    if (enableEarlyWakeUp || enableDynamicSfIdle) {
        for (const auto& display : mDisplaysList) {
            // Register Internal Physical Displays
            if (isInternalDisplay(display)) {
                uint32_t hwcDisplayId;
                if (getHwcDisplayId(display, &hwcDisplayId)) {
                    const auto displayId = DisplayId::fromValue<PhysicalDisplayId>( display->getId().value);
                    if (displayId) {
                        auto configId = getHwComposer().getActiveMode(displayId.value());
                        LOG_ALWAYS_FATAL_IF(!configId, "HWC returned no active config");
                        updateDisplayExtension(hwcDisplayId, *configId, true);
                        if (enableDynamicSfIdle && display->isPrimary()) {
                            setupIdleTimeoutHandling(hwcDisplayId);
                        }
                    }
                }
            }
        }
        mEarlyWakeUpEnabled = enableEarlyWakeUp;
        mDynamicSfIdleEnabled = enableDynamicSfIdle;
    }
    ALOGI("Early Wakeup: %d, Dynamic SF Idle: %d", mEarlyWakeUpEnabled, mDynamicSfIdleEnabled);
#endif
}

void SurfaceFlinger::setEarlyWakeUpConfig(const sp<DisplayDevice>& display, hal::PowerMode mode) {
    if (mEarlyWakeUpEnabled && isInternalDisplay(display)) {
        uint32_t hwcDisplayId;
        if (getHwcDisplayId(display, &hwcDisplayId)) {
            // Enable/disable Early Wake-up feature on a display based on its Power mode.
            bool enable = (mode == hal::PowerMode::ON) || (mode == hal::PowerMode::DOZE);
            ALOGV("setEarlyWakeUpConfig: Display: %d, Enable: %d", hwcDisplayId, enable);
#ifdef DYNAMIC_EARLY_WAKEUP_CONFIG
            if (mDisplayExtnIntf) {
                mDisplayExtnIntf->SetEarlyWakeUpConfig(hwcDisplayId, enable);
            }
#endif
        }
    }
}

void SurfaceFlinger::setupIdleTimeoutHandling(uint32_t displayId) {
#ifdef SMART_DISPLAY_CONFIG
    if (mDisplayExtnIntf) {
        bool isSmartConfig = mDisplayExtnIntf->IsSmartDisplayConfig(displayId);
        mScheduler->handleIdleTimeout(isSmartConfig);
    }
#endif
}

void SurfaceFlinger::getModeFromFps(float fps,DisplayModePtr& outMode) {
    const auto display = FTL_FAKE_GUARD(mStateLock, getDefaultDisplayDeviceLocked());
    const auto& supportedModes = display->getSupportedModes();
    auto currMode = display->getActiveMode();

    for (const auto& [id, mode] : supportedModes) {
        if (mode->getWidth() == currMode->getWidth() &&
            mode->getHeight() == currMode->getHeight() &&
            (int32_t)(mode->getFps().getValue()) == (int32_t)(fps)) {
            outMode = mode;
            return;
        }
    }
    outMode = nullptr;
}

void SurfaceFlinger::handleNewLevelFps(float currFps, float newLevelFps, float* fpsToSet) {
    if (!mThermalLevelFps) { // Thermal hint not running already, cache current fps
        mLastCachedFps = currFps;
    }

    if(newLevelFps > mThermalLevelFps) {
        *fpsToSet = std::min(newLevelFps, mLastCachedFps);
    } else if (newLevelFps < mThermalLevelFps && newLevelFps > (int32_t)currFps) {
        *fpsToSet = currFps;
    } else if(newLevelFps <= (int32_t)currFps){
        *fpsToSet = newLevelFps;
    }
}

void SurfaceFlinger::setDesiredModeByThermalLevel(float newLevelFps) {
    if (mThermalLevelFps == newLevelFps) {
        return;
    }

    const auto displayId = FTL_FAKE_GUARD(mStateLock, getInternalDisplayId());
    const auto display = FTL_FAKE_GUARD(mStateLock, getDisplayDeviceLocked
                                        (getPhysicalDisplayToken(*displayId))
                                       );

    float currFps = display->getActiveMode()->getFps().getValue();

    float fps = 0;
    handleNewLevelFps(currFps, newLevelFps, &fps);

    if (!fps) {
        return;
    }

    auto mode = display->getMode(display->getActiveMode()->getId());
    getModeFromFps(fps, mode);

    if (!mode) {
        return;
    }

    mThermalLevelFps = newLevelFps;

    if (fps == currFps) {
        mScheduler->updateThermalFps(newLevelFps);
        return;
    }

    auto future = mScheduler->schedule([=]() -> status_t {
        int ret = 0;
        if (!display) {
            ALOGE("Attempt to set desired display modes for invalid display token %p",
            getPhysicalDisplayToken(*displayId).get());
            return NAME_NOT_FOUND;
        }
        if (display->isVirtual()) {
            ALOGW("Attempt to set desired display modes for virtual display");
            return INVALID_OPERATION;
        }
        scheduler::RefreshRateConfigs::Policy policy =
                                                  display->refreshRateConfigs().getCurrentPolicy();

        if (fps < policy.primaryRange.min.getValue() ||
            fps < policy.appRequestRange.min.getValue()) {
            return ret;
        }

        mScheduler->updateThermalFps(newLevelFps);
        policy.primaryRange.max = Fps::fromValue(fps);
        policy.appRequestRange.max = Fps::fromValue(fps);
        policy.defaultMode = mode->getId();

        mAllowThermalFpsChange = true;
        ret = setDesiredDisplayModeSpecsInternal(display, policy, false);
        mAllowThermalFpsChange = false;
        return ret;
    });
}

void SurfaceFlinger::onActiveDisplaySizeChanged(const sp<DisplayDevice>& activeDisplay) {
    mScheduler->onActiveDisplayAreaChanged(activeDisplay->getWidth() * activeDisplay->getHeight());
    getRenderEngine().onActiveDisplaySizeChanged(activeDisplay->getSize());
}

void SurfaceFlinger::onActiveDisplayChangedLocked(const sp<DisplayDevice>& activeDisplay) {
    ATRACE_CALL();

    // During boot, SF powers on the primary display, which is the first display to be active. In
    // that case, there is no need to force setDesiredActiveMode, because DM is about to send its
    // policy via setDesiredDisplayModeSpecs.
    bool forceApplyPolicy = false;

    if (const auto display = getDisplayDeviceLocked(mActiveDisplayToken)) {
        display->getCompositionDisplay()->setLayerCachingTexturePoolEnabled(false);
        forceApplyPolicy = true;
    }

    if (!activeDisplay) {
        ALOGE("%s: activeDisplay is null", __func__);
        return;
    }

    ALOGI("Active display is %s", to_string(activeDisplay->getPhysicalId()).c_str());

    mActiveDisplayToken = activeDisplay->getDisplayToken();
    activeDisplay->getCompositionDisplay()->setLayerCachingTexturePoolEnabled(true);
    updateInternalDisplayVsyncLocked(activeDisplay);
    mScheduler->setModeChangePending(false);
    mScheduler->setRefreshRateConfigs(activeDisplay->holdRefreshRateConfigs());
    onActiveDisplaySizeChanged(activeDisplay);
    mActiveDisplayTransformHint = activeDisplay->getTransformHint();

    // The policy of the new active/leader display may have changed while it was inactive. In that
    // case, its preferred mode has not been propagated to HWC (via setDesiredActiveMode). In either
    // case, the Scheduler's cachedModeChangedParams must be initialized to the newly active mode,
    // and the kernel idle timer of the newly active display must be toggled.
    applyRefreshRateConfigsPolicy(activeDisplay, forceApplyPolicy);
}

status_t SurfaceFlinger::addWindowInfosListener(
        const sp<IWindowInfosListener>& windowInfosListener) const {
    mWindowInfosListenerInvoker->addWindowInfosListener(windowInfosListener);
    return NO_ERROR;
}

status_t SurfaceFlinger::removeWindowInfosListener(
        const sp<IWindowInfosListener>& windowInfosListener) const {
    mWindowInfosListenerInvoker->removeWindowInfosListener(windowInfosListener);
    return NO_ERROR;
}

std::shared_ptr<renderengine::ExternalTexture> SurfaceFlinger::getExternalTextureFromBufferData(
        const BufferData& bufferData, const char* layerName) const {
    bool cacheIdChanged = bufferData.flags.test(BufferData::BufferDataChange::cachedBufferChanged);
    bool bufferSizeExceedsLimit = false;
    std::shared_ptr<renderengine::ExternalTexture> buffer = nullptr;
    if (cacheIdChanged && bufferData.buffer != nullptr) {
        bufferSizeExceedsLimit = exceedsMaxRenderTargetSize(bufferData.buffer->getWidth(),
                                                            bufferData.buffer->getHeight());
        if (!bufferSizeExceedsLimit) {
            ClientCache::getInstance().add(bufferData.cachedBuffer, bufferData.buffer);
            buffer = ClientCache::getInstance().get(bufferData.cachedBuffer);
        }
    } else if (cacheIdChanged) {
        buffer = ClientCache::getInstance().get(bufferData.cachedBuffer);
    } else if (bufferData.buffer != nullptr) {
        bufferSizeExceedsLimit = exceedsMaxRenderTargetSize(bufferData.buffer->getWidth(),
                                                            bufferData.buffer->getHeight());
        if (!bufferSizeExceedsLimit) {
            buffer = std::make_shared<
                    renderengine::impl::ExternalTexture>(bufferData.buffer, getRenderEngine(),
                                                         renderengine::impl::ExternalTexture::
                                                                 Usage::READABLE);
        }
    }
    ALOGE_IF(bufferSizeExceedsLimit,
             "Attempted to create an ExternalTexture for layer %s that exceeds render target size "
             "limit.",
             layerName);
    return buffer;
}

bool SurfaceFlinger::commitCreatedLayers() {
    std::vector<LayerCreatedState> createdLayers;
    {
        std::scoped_lock<std::mutex> lock(mCreatedLayersLock);
        createdLayers = std::move(mCreatedLayers);
        mCreatedLayers.clear();
        if (createdLayers.size() == 0) {
            return false;
        }
    }

    Mutex::Autolock _l(mStateLock);
    for (const auto& createdLayer : createdLayers) {
        handleLayerCreatedLocked(createdLayer);
    }
    createdLayers.clear();
    mLayersAdded = true;
    return true;
}

// gui::ISurfaceComposer

binder::Status SurfaceComposerAIDL::createDisplay(const std::string& displayName, bool secure,
                                                  sp<IBinder>* outDisplay) {
    status_t status = checkAccessPermission();
    if (status == OK) {
        String8 displayName8 = String8::format("%s", displayName.c_str());
        *outDisplay = mFlinger->createDisplay(displayName8, secure);
        return binder::Status::ok();
    }
    return binder::Status::fromStatusT(status);
}

binder::Status SurfaceComposerAIDL::destroyDisplay(const sp<IBinder>& display) {
    status_t status = checkAccessPermission();
    if (status == OK) {
        mFlinger->destroyDisplay(display);
        return binder::Status::ok();
    }
    return binder::Status::fromStatusT(status);
}

binder::Status SurfaceComposerAIDL::getPhysicalDisplayIds(std::vector<int64_t>* outDisplayIds) {
    std::vector<PhysicalDisplayId> physicalDisplayIds = mFlinger->getPhysicalDisplayIds();
    std::vector<int64_t> displayIds;
    displayIds.reserve(physicalDisplayIds.size());
    for (auto item : physicalDisplayIds) {
        displayIds.push_back(static_cast<int64_t>(item.value));
    }
    *outDisplayIds = displayIds;
    return binder::Status::ok();
}

binder::Status SurfaceComposerAIDL::getPrimaryPhysicalDisplayId(int64_t* outDisplayId) {
    status_t status = checkAccessPermission();
    if (status != OK) {
        return binder::Status::fromStatusT(status);
    }

    PhysicalDisplayId id;
    status = mFlinger->getPrimaryPhysicalDisplayId(&id);
    if (status == NO_ERROR) {
        *outDisplayId = id.value;
    }
    return binder::Status::fromStatusT(status);
}

binder::Status SurfaceComposerAIDL::getPhysicalDisplayToken(int64_t displayId,
                                                            sp<IBinder>* outDisplay) {
    const auto id = DisplayId::fromValue<PhysicalDisplayId>(static_cast<uint64_t>(displayId));
    *outDisplay = mFlinger->getPhysicalDisplayToken(*id);
    return binder::Status::ok();
}

binder::Status SurfaceComposerAIDL::setPowerMode(const sp<IBinder>& display, int mode) {
    status_t status = checkAccessPermission();
    if (status != OK) return binder::Status::fromStatusT(status);

    mFlinger->setPowerMode(display, mode);
    return binder::Status::ok();
}

binder::Status SurfaceComposerAIDL::getDisplayStats(const sp<IBinder>& display,
                                                    gui::DisplayStatInfo* outStatInfo) {
    DisplayStatInfo statInfo;
    status_t status = mFlinger->getDisplayStats(display, &statInfo);
    if (status == NO_ERROR) {
        outStatInfo->vsyncTime = static_cast<long>(statInfo.vsyncTime);
        outStatInfo->vsyncPeriod = static_cast<long>(statInfo.vsyncPeriod);
    }
    return binder::Status::fromStatusT(status);
}

binder::Status SurfaceComposerAIDL::getDisplayState(const sp<IBinder>& display,
                                                    gui::DisplayState* outState) {
    ui::DisplayState state;
    status_t status = mFlinger->getDisplayState(display, &state);
    if (status == NO_ERROR) {
        outState->layerStack = state.layerStack.id;
        outState->orientation = static_cast<gui::Rotation>(state.orientation);
        outState->layerStackSpaceRect.width = state.layerStackSpaceRect.width;
        outState->layerStackSpaceRect.height = state.layerStackSpaceRect.height;
    }
    return binder::Status::fromStatusT(status);
}

binder::Status SurfaceComposerAIDL::clearBootDisplayMode(const sp<IBinder>& display) {
    status_t status = checkAccessPermission();
    if (status != OK) return binder::Status::fromStatusT(status);

    status = mFlinger->clearBootDisplayMode(display);
    return binder::Status::fromStatusT(status);
}

binder::Status SurfaceComposerAIDL::getBootDisplayModeSupport(bool* outMode) {
    status_t status = checkAccessPermission();
    if (status != OK) return binder::Status::fromStatusT(status);

    status = mFlinger->getBootDisplayModeSupport(outMode);
    return binder::Status::fromStatusT(status);
}

binder::Status SurfaceComposerAIDL::setAutoLowLatencyMode(const sp<IBinder>& display, bool on) {
    status_t status = checkAccessPermission();
    if (status != OK) return binder::Status::fromStatusT(status);

    mFlinger->setAutoLowLatencyMode(display, on);
    return binder::Status::ok();
}

binder::Status SurfaceComposerAIDL::setGameContentType(const sp<IBinder>& display, bool on) {
    status_t status = checkAccessPermission();
    if (status != OK) return binder::Status::fromStatusT(status);

    mFlinger->setGameContentType(display, on);
    return binder::Status::ok();
}

binder::Status SurfaceComposerAIDL::captureDisplay(
        const DisplayCaptureArgs& args, const sp<IScreenCaptureListener>& captureListener) {
    status_t status = mFlinger->captureDisplay(args, captureListener);
    return binder::Status::fromStatusT(status);
}

binder::Status SurfaceComposerAIDL::captureDisplayById(
        int64_t displayId, const sp<IScreenCaptureListener>& captureListener) {
    status_t status;
    IPCThreadState* ipc = IPCThreadState::self();
    const int uid = ipc->getCallingUid();
    if (uid == AID_ROOT || uid == AID_GRAPHICS || uid == AID_SYSTEM || uid == AID_SHELL) {
        std::optional<DisplayId> id = DisplayId::fromValue(static_cast<uint64_t>(displayId));
        status = mFlinger->captureDisplay(*id, captureListener);
    } else {
        status = PERMISSION_DENIED;
    }
    return binder::Status::fromStatusT(status);
}

binder::Status SurfaceComposerAIDL::captureLayers(
        const LayerCaptureArgs& args, const sp<IScreenCaptureListener>& captureListener) {
    status_t status = mFlinger->captureLayers(args, captureListener);
    return binder::Status::fromStatusT(status);
}

binder::Status SurfaceComposerAIDL::isWideColorDisplay(const sp<IBinder>& token,
                                                       bool* outIsWideColorDisplay) {
    status_t status = mFlinger->isWideColorDisplay(token, outIsWideColorDisplay);
    return binder::Status::fromStatusT(status);
}

binder::Status SurfaceComposerAIDL::getDisplayBrightnessSupport(const sp<IBinder>& displayToken,
                                                                bool* outSupport) {
    status_t status = mFlinger->getDisplayBrightnessSupport(displayToken, outSupport);
    return binder::Status::fromStatusT(status);
}

binder::Status SurfaceComposerAIDL::setDisplayBrightness(const sp<IBinder>& displayToken,
                                                         const gui::DisplayBrightness& brightness) {
    status_t status = checkControlDisplayBrightnessPermission();
    if (status != OK) return binder::Status::fromStatusT(status);

    status = mFlinger->setDisplayBrightness(displayToken, brightness);
    return binder::Status::fromStatusT(status);
}

binder::Status SurfaceComposerAIDL::addHdrLayerInfoListener(
        const sp<IBinder>& displayToken, const sp<gui::IHdrLayerInfoListener>& listener) {
    status_t status = checkControlDisplayBrightnessPermission();
    if (status != OK) return binder::Status::fromStatusT(status);

    status = mFlinger->addHdrLayerInfoListener(displayToken, listener);
    return binder::Status::fromStatusT(status);
}

binder::Status SurfaceComposerAIDL::removeHdrLayerInfoListener(
        const sp<IBinder>& displayToken, const sp<gui::IHdrLayerInfoListener>& listener) {
    status_t status = checkControlDisplayBrightnessPermission();
    if (status != OK) return binder::Status::fromStatusT(status);

    status = mFlinger->removeHdrLayerInfoListener(displayToken, listener);
    return binder::Status::fromStatusT(status);
}

binder::Status SurfaceComposerAIDL::notifyPowerBoost(int boostId) {
    status_t status = checkAccessPermission();
    if (status != OK) return binder::Status::fromStatusT(status);

    status = mFlinger->notifyPowerBoost(boostId);
    return binder::Status::fromStatusT(status);
}

status_t SurfaceComposerAIDL::checkAccessPermission(bool usePermissionCache) {
    if (!mFlinger->callingThreadHasUnscopedSurfaceFlingerAccess(usePermissionCache)) {
        IPCThreadState* ipc = IPCThreadState::self();
        ALOGE("Permission Denial: can't access SurfaceFlinger pid=%d, uid=%d", ipc->getCallingPid(),
              ipc->getCallingUid());
        return PERMISSION_DENIED;
    }
    return OK;
}

status_t SurfaceComposerAIDL::checkControlDisplayBrightnessPermission() {
    // TODO(b/229246295): Implement proper fix.
    // IPCThreadState* ipc = IPCThreadState::self();
    // const int pid = ipc->getCallingPid();
    // const int uid = ipc->getCallingUid();
    // if ((uid != AID_GRAPHICS) &&
    //     !PermissionCache::checkPermission(sControlDisplayBrightness, pid, uid)) {
    //     ALOGE("Permission Denial: can't control brightness pid=%d, uid=%d", pid, uid);
    //     return PERMISSION_DENIED;
    // }
    return OK;
}

} // namespace android

#if defined(__gl_h_)
#error "don't include gl/gl.h in this file"
#endif

#if defined(__gl2_h_)
#error "don't include gl2/gl2.h in this file"
#endif

// TODO(b/129481165): remove the #pragma below and fix conversion issues
#pragma clang diagnostic pop // ignored "-Wconversion -Wextra"<|MERGE_RESOLUTION|>--- conflicted
+++ resolved
@@ -8842,17 +8842,10 @@
         ALOGV("%s(%s): Inactive display", __func__, to_string(display->getId()).c_str());
         return NO_ERROR;
     }
-<<<<<<< HEAD
 
     return applyRefreshRateConfigsPolicy(display);
 }
 
-=======
-
-    return applyRefreshRateConfigsPolicy(display);
-}
-
->>>>>>> f0037e21
 status_t SurfaceFlinger::applyRefreshRateConfigsPolicy(const sp<DisplayDevice>& display,
                                                        bool force) {
     const scheduler::RefreshRateConfigs::Policy currentPolicy =
