/*
 * Copyright (C) 2007 The Android Open Source Project
 *
 * Licensed under the Apache License, Version 2.0 (the "License");
 * you may not use this file except in compliance with the License.
 * You may obtain a copy of the License at
 *
 *      http://www.apache.org/licenses/LICENSE-2.0
 *
 * Unless required by applicable law or agreed to in writing, software
 * distributed under the License is distributed on an "AS IS" BASIS,
 * WITHOUT WARRANTIES OR CONDITIONS OF ANY KIND, either express or implied.
 * See the License for the specific language governing permissions and
 * limitations under the License.
 */

// #define LOG_NDEBUG 0
#define ATRACE_TAG ATRACE_TAG_GRAPHICS

#include <stdint.h>
#include <sys/types.h>
#include <algorithm>
#include <errno.h>
#include <math.h>
#include <mutex>
#include <dlfcn.h>
#include <inttypes.h>
#include <stdatomic.h>
#include <optional>

#include <cutils/properties.h>
#include <log/log.h>

#include <binder/IPCThreadState.h>
#include <binder/IServiceManager.h>
#include <binder/PermissionCache.h>

#include <dvr/vr_flinger.h>

#include <ui/DebugUtils.h>
#include <ui/DisplayInfo.h>
#include <ui/DisplayStatInfo.h>

#include <gui/BufferQueue.h>
#include <gui/GuiConfig.h>
#include <gui/IDisplayEventConnection.h>
#include <gui/LayerDebugInfo.h>
#include <gui/Surface.h>

#include <ui/GraphicBufferAllocator.h>
#include <ui/PixelFormat.h>
#include <ui/UiConfig.h>

#include <utils/misc.h>
#include <utils/String8.h>
#include <utils/String16.h>
#include <utils/StopWatch.h>
#include <utils/Timers.h>
#include <utils/Trace.h>

#include <private/android_filesystem_config.h>
#include <private/gui/SyncFeatures.h>

#include "BufferLayer.h"
#include "Client.h"
#include "ColorLayer.h"
#include "Colorizer.h"
#include "ContainerLayer.h"
#include "DdmConnection.h"
#include "DispSync.h"
#include "DisplayDevice.h"
#include "EventControlThread.h"
#include "EventThread.h"
#include "Layer.h"
#include "LayerVector.h"
#include "MonitoredProducer.h"
#include "SurfaceFlinger.h"
#include "clz.h"

#include "DisplayUtils.h"
#include "DisplayHardware/ComposerHal.h"
#include "DisplayHardware/FramebufferSurface.h"
#include "DisplayHardware/HWComposer.h"
#include "DisplayHardware/VirtualDisplaySurface.h"

#include "Effects/Daltonizer.h"

#include "RenderEngine/RenderEngine.h"
#include <cutils/compiler.h>

#include <android/hardware/configstore/1.0/ISurfaceFlingerConfigs.h>
#include <configstore/Utils.h>

#include <layerproto/LayerProtoParser.h>

#define DISPLAY_COUNT       1

/*
 * DEBUG_SCREENSHOTS: set to true to check that screenshots are not all
 * black pixels.
 */
#define DEBUG_SCREENSHOTS   false

namespace android {

using namespace android::hardware::configstore;
using namespace android::hardware::configstore::V1_0;
using ui::ColorMode;
using ui::Dataspace;
using ui::Hdr;
using ui::RenderIntent;

namespace {
class ConditionalLock {
public:
    ConditionalLock(Mutex& mutex, bool lock) : mMutex(mutex), mLocked(lock) {
        if (lock) {
            mMutex.lock();
        }
    }
    ~ConditionalLock() { if (mLocked) mMutex.unlock(); }
private:
    Mutex& mMutex;
    bool mLocked;
};
}  // namespace anonymous

// ---------------------------------------------------------------------------

const String16 sHardwareTest("android.permission.HARDWARE_TEST");
const String16 sAccessSurfaceFlinger("android.permission.ACCESS_SURFACE_FLINGER");
const String16 sReadFramebuffer("android.permission.READ_FRAME_BUFFER");
const String16 sDump("android.permission.DUMP");

// ---------------------------------------------------------------------------
int64_t SurfaceFlinger::vsyncPhaseOffsetNs;
int64_t SurfaceFlinger::sfVsyncPhaseOffsetNs;
int64_t SurfaceFlinger::dispSyncPresentTimeOffset;
bool SurfaceFlinger::useHwcForRgbToYuv;
uint64_t SurfaceFlinger::maxVirtualDisplaySize;
bool SurfaceFlinger::hasSyncFramework;
bool SurfaceFlinger::useVrFlinger;
int64_t SurfaceFlinger::maxFrameBufferAcquiredBuffers;
// TODO(courtneygo): Rename hasWideColorDisplay to clarify its actual meaning.
bool SurfaceFlinger::hasWideColorDisplay;


std::string getHwcServiceName() {
    char value[PROPERTY_VALUE_MAX] = {};
    property_get("debug.sf.hwc_service_name", value, "default");
    ALOGI("Using HWComposer service: '%s'", value);
    return std::string(value);
}

bool useTrebleTestingOverride() {
    char value[PROPERTY_VALUE_MAX] = {};
    property_get("debug.sf.treble_testing_override", value, "false");
    ALOGI("Treble testing override: '%s'", value);
    return std::string(value) == "true";
}

DisplayColorSetting toDisplayColorSetting(int value) {
    switch(value) {
        case 0:
            return DisplayColorSetting::MANAGED;
        case 1:
            return DisplayColorSetting::UNMANAGED;
        case 2:
            return DisplayColorSetting::ENHANCED;
        default:
            return DisplayColorSetting::MANAGED;
    }
}

std::string decodeDisplayColorSetting(DisplayColorSetting displayColorSetting) {
    switch(displayColorSetting) {
        case DisplayColorSetting::MANAGED:
            return std::string("Natural Mode");
        case DisplayColorSetting::UNMANAGED:
            return std::string("Saturated Mode");
        case DisplayColorSetting::ENHANCED:
            return std::string("Auto Color Mode");
    }
    return std::string("Unknown Display Color Setting");
}

NativeWindowSurface::~NativeWindowSurface() = default;

namespace impl {

class NativeWindowSurface final : public android::NativeWindowSurface {
public:
    static std::unique_ptr<android::NativeWindowSurface> create(
            const sp<IGraphicBufferProducer>& producer) {
        return std::make_unique<NativeWindowSurface>(producer);
    }

    explicit NativeWindowSurface(const sp<IGraphicBufferProducer>& producer)
          : surface(new Surface(producer, false)) {}

    ~NativeWindowSurface() override = default;

private:
    sp<ANativeWindow> getNativeWindow() const override { return surface; }

    void preallocateBuffers() override { surface->allocateBuffers(); }

    sp<Surface> surface;
};

} // namespace impl

SurfaceFlingerBE::SurfaceFlingerBE()
      : mHwcServiceName(getHwcServiceName()),
        mRenderEngine(nullptr),
        mFrameBuckets(),
        mTotalTime(0),
        mLastSwapTime(0),
        mComposerSequenceId(0) {
}

SurfaceFlinger::SurfaceFlinger(SurfaceFlinger::SkipInitializationTag)
      : BnSurfaceComposer(),
        mTransactionFlags(0),
        mTransactionPending(false),
        mAnimTransactionPending(false),
        mLayersRemoved(false),
        mLayersAdded(false),
        mRepaintEverything(0),
        mBootTime(systemTime()),
        mBuiltinDisplays(),
        mVisibleRegionsDirty(false),
        mGeometryInvalid(false),
        mAnimCompositionPending(false),
        mDebugRegion(0),
        mDebugDDMS(0),
        mDebugDisableHWC(0),
        mDebugDisableTransformHint(0),
        mDebugInSwapBuffers(0),
        mLastSwapBufferTime(0),
        mDebugInTransaction(0),
        mLastTransactionTime(0),
        mBootFinished(false),
        mForceFullDamage(false),
        mPrimaryDispSync("PrimaryDispSync"),
        mPrimaryHWVsyncEnabled(false),
        mHWVsyncAvailable(false),
        mHasPoweredOff(false),
        mNumLayers(0),
        mVrFlingerRequestsDisplay(false),
        mMainThreadId(std::this_thread::get_id()),
        mCreateBufferQueue(&BufferQueue::createBufferQueue),
        mCreateNativeWindowSurface(&impl::NativeWindowSurface::create) {}

SurfaceFlinger::SurfaceFlinger() : SurfaceFlinger(SkipInitialization) {
    ALOGI("SurfaceFlinger is starting");

    vsyncPhaseOffsetNs = getInt64< ISurfaceFlingerConfigs,
            &ISurfaceFlingerConfigs::vsyncEventPhaseOffsetNs>(1000000);

    sfVsyncPhaseOffsetNs = getInt64< ISurfaceFlingerConfigs,
            &ISurfaceFlingerConfigs::vsyncSfEventPhaseOffsetNs>(1000000);

    hasSyncFramework = getBool< ISurfaceFlingerConfigs,
            &ISurfaceFlingerConfigs::hasSyncFramework>(true);

    dispSyncPresentTimeOffset = getInt64< ISurfaceFlingerConfigs,
            &ISurfaceFlingerConfigs::presentTimeOffsetFromVSyncNs>(0);

    useHwcForRgbToYuv = getBool< ISurfaceFlingerConfigs,
            &ISurfaceFlingerConfigs::useHwcForRGBtoYUV>(false);

    maxVirtualDisplaySize = getUInt64<ISurfaceFlingerConfigs,
            &ISurfaceFlingerConfigs::maxVirtualDisplaySize>(0);

    // Vr flinger is only enabled on Daydream ready devices.
    useVrFlinger = getBool< ISurfaceFlingerConfigs,
            &ISurfaceFlingerConfigs::useVrFlinger>(false);

    maxFrameBufferAcquiredBuffers = getInt64< ISurfaceFlingerConfigs,
            &ISurfaceFlingerConfigs::maxFrameBufferAcquiredBuffers>(2);

    hasWideColorDisplay =
            getBool<ISurfaceFlingerConfigs, &ISurfaceFlingerConfigs::hasWideColorDisplay>(false);

    mPrimaryDispSync.init(SurfaceFlinger::hasSyncFramework, SurfaceFlinger::dispSyncPresentTimeOffset);

    // debugging stuff...
    char value[PROPERTY_VALUE_MAX];

    property_get("ro.bq.gpu_to_cpu_unsupported", value, "0");
    mGpuToCpuSupported = !atoi(value);

    property_get("debug.sf.showupdates", value, "0");
    mDebugRegion = atoi(value);

    property_get("debug.sf.ddms", value, "0");
    mDebugDDMS = atoi(value);
    if (mDebugDDMS) {
        if (!startDdmConnection()) {
            // start failed, and DDMS debugging not enabled
            mDebugDDMS = 0;
        }
    }
    ALOGI_IF(mDebugRegion, "showupdates enabled");
    ALOGI_IF(mDebugDDMS, "DDMS debugging enabled");

    property_get("debug.sf.disable_backpressure", value, "0");
    mPropagateBackpressure = !atoi(value);
    ALOGI_IF(!mPropagateBackpressure, "Disabling backpressure propagation");

    property_get("debug.sf.enable_hwc_vds", value, "0");
    mUseHwcVirtualDisplays = atoi(value);
    ALOGI_IF(!mUseHwcVirtualDisplays, "Enabling HWC virtual displays");

    property_get("ro.sf.disable_triple_buffer", value, "1");
    mLayerTripleBufferingDisabled = atoi(value);
    ALOGI_IF(mLayerTripleBufferingDisabled, "Disabling Triple Buffering");

    // TODO (b/74616334): Reduce the default value once we isolate the leak
    const size_t defaultListSize = 4 * MAX_LAYERS;
    auto listSize = property_get_int32("debug.sf.max_igbp_list_size", int32_t(defaultListSize));
    mMaxGraphicBufferProducerListSize = (listSize > 0) ? size_t(listSize) : defaultListSize;

    property_get("debug.sf.early_phase_offset_ns", value, "0");
    const int earlyWakeupOffsetOffsetNs = atoi(value);
    ALOGI_IF(earlyWakeupOffsetOffsetNs != 0, "Enabling separate early offset");
    mVsyncModulator.setPhaseOffsets(sfVsyncPhaseOffsetNs - earlyWakeupOffsetOffsetNs,
            sfVsyncPhaseOffsetNs);

    // We should be reading 'persist.sys.sf.color_saturation' here
    // but since /data may be encrypted, we need to wait until after vold
    // comes online to attempt to read the property. The property is
    // instead read after the boot animation

    if (useTrebleTestingOverride()) {
        // Without the override SurfaceFlinger cannot connect to HIDL
        // services that are not listed in the manifests.  Considered
        // deriving the setting from the set service name, but it
        // would be brittle if the name that's not 'default' is used
        // for production purposes later on.
        setenv("TREBLE_TESTING_OVERRIDE", "true", true);
    }
}

void SurfaceFlinger::onFirstRef()
{
    mEventQueue->init(this);
}

SurfaceFlinger::~SurfaceFlinger()
{
}

void SurfaceFlinger::binderDied(const wp<IBinder>& /* who */)
{
    // the window manager died on us. prepare its eulogy.

    // restore initial conditions (default device unblank, etc)
    initializeDisplays();

    // restart the boot-animation
    startBootAnim();
}

static sp<ISurfaceComposerClient> initClient(const sp<Client>& client) {
    status_t err = client->initCheck();
    if (err == NO_ERROR) {
        return client;
    }
    return nullptr;
}

sp<ISurfaceComposerClient> SurfaceFlinger::createConnection() {
    return initClient(new Client(this));
}

sp<ISurfaceComposerClient> SurfaceFlinger::createScopedConnection(
        const sp<IGraphicBufferProducer>& gbp) {
    if (authenticateSurfaceTexture(gbp) == false) {
        return nullptr;
    }
    const auto& layer = (static_cast<MonitoredProducer*>(gbp.get()))->getLayer();
    if (layer == nullptr) {
        return nullptr;
    }

   return initClient(new Client(this, layer));
}

sp<IBinder> SurfaceFlinger::createDisplay(const String8& displayName,
        bool secure)
{
    class DisplayToken : public BBinder {
        sp<SurfaceFlinger> flinger;
        virtual ~DisplayToken() {
             // no more references, this display must be terminated
             Mutex::Autolock _l(flinger->mStateLock);
             flinger->mCurrentState.displays.removeItem(this);
             flinger->setTransactionFlags(eDisplayTransactionNeeded);
         }
     public:
        explicit DisplayToken(const sp<SurfaceFlinger>& flinger)
            : flinger(flinger) {
        }
    };

    sp<BBinder> token = new DisplayToken(this);

    Mutex::Autolock _l(mStateLock);
    DisplayDeviceState info(DisplayDevice::DISPLAY_VIRTUAL, secure);
    info.displayName = displayName;
    mCurrentState.displays.add(token, info);
    mInterceptor->saveDisplayCreation(info);
    return token;
}

void SurfaceFlinger::destroyDisplay(const sp<IBinder>& display) {
    Mutex::Autolock _l(mStateLock);

    ssize_t idx = mCurrentState.displays.indexOfKey(display);
    if (idx < 0) {
        ALOGW("destroyDisplay: invalid display token");
        return;
    }

    const DisplayDeviceState& info(mCurrentState.displays.valueAt(idx));
    if (!info.isVirtualDisplay()) {
        ALOGE("destroyDisplay called for non-virtual display");
        return;
    }
    mInterceptor->saveDisplayDeletion(info.displayId);
    mCurrentState.displays.removeItemsAt(idx);
    setTransactionFlags(eDisplayTransactionNeeded);
}

sp<IBinder> SurfaceFlinger::getBuiltInDisplay(int32_t id) {
    if (uint32_t(id) >= DisplayDevice::NUM_BUILTIN_DISPLAY_TYPES) {
        ALOGE("getDefaultDisplay: id=%d is not a valid default display id", id);
        return nullptr;
    }
    return mBuiltinDisplays[id];
}

void SurfaceFlinger::bootFinished()
{
    if (mStartPropertySetThread->join() != NO_ERROR) {
        ALOGE("Join StartPropertySetThread failed!");
    }
    const nsecs_t now = systemTime();
    const nsecs_t duration = now - mBootTime;
    ALOGI("Boot is finished (%ld ms)", long(ns2ms(duration)) );

    // wait patiently for the window manager death
    const String16 name("window");
    sp<IBinder> window(defaultServiceManager()->getService(name));
    if (window != 0) {
        window->linkToDeath(static_cast<IBinder::DeathRecipient*>(this));
    }

    if (mVrFlinger) {
      mVrFlinger->OnBootFinished();
    }

    // stop boot animation
    // formerly we would just kill the process, but we now ask it to exit so it
    // can choose where to stop the animation.
    property_set("service.bootanim.exit", "1");

    const int LOGTAG_SF_STOP_BOOTANIM = 60110;
    LOG_EVENT_LONG(LOGTAG_SF_STOP_BOOTANIM,
                   ns2ms(systemTime(SYSTEM_TIME_MONOTONIC)));

    sp<LambdaMessage> readProperties = new LambdaMessage([&]() {
        readPersistentProperties();
    });
    postMessageAsync(readProperties);
}

void SurfaceFlinger::deleteTextureAsync(uint32_t texture) {
    class MessageDestroyGLTexture : public MessageBase {
        RE::RenderEngine& engine;
        uint32_t texture;
    public:
        MessageDestroyGLTexture(RE::RenderEngine& engine, uint32_t texture)
              : engine(engine), texture(texture) {}
        virtual bool handler() {
            engine.deleteTextures(1, &texture);
            return true;
        }
    };
    postMessageAsync(new MessageDestroyGLTexture(getRenderEngine(), texture));
}

class DispSyncSource final : public VSyncSource, private DispSync::Callback {
public:
    DispSyncSource(DispSync* dispSync, nsecs_t phaseOffset, bool traceVsync,
        const char* name) :
            mName(name),
            mValue(0),
            mTraceVsync(traceVsync),
            mVsyncOnLabel(String8::format("VsyncOn-%s", name)),
            mVsyncEventLabel(String8::format("VSYNC-%s", name)),
            mDispSync(dispSync),
            mCallbackMutex(),
            mVsyncMutex(),
            mPhaseOffset(phaseOffset),
            mEnabled(false) {}

    ~DispSyncSource() override = default;

    void setVSyncEnabled(bool enable) override {
        Mutex::Autolock lock(mVsyncMutex);
        if (enable) {
            status_t err = mDispSync->addEventListener(mName, mPhaseOffset,
                    static_cast<DispSync::Callback*>(this));
            if (err != NO_ERROR) {
                ALOGE("error registering vsync callback: %s (%d)",
                        strerror(-err), err);
            }
            //ATRACE_INT(mVsyncOnLabel.string(), 1);
        } else {
            status_t err = mDispSync->removeEventListener(
                    static_cast<DispSync::Callback*>(this));
            if (err != NO_ERROR) {
                ALOGE("error unregistering vsync callback: %s (%d)",
                        strerror(-err), err);
            }
            //ATRACE_INT(mVsyncOnLabel.string(), 0);
        }
        mEnabled = enable;
    }

    void setCallback(VSyncSource::Callback* callback) override{
        Mutex::Autolock lock(mCallbackMutex);
        mCallback = callback;
    }

    void setPhaseOffset(nsecs_t phaseOffset) override {
        Mutex::Autolock lock(mVsyncMutex);

        // Normalize phaseOffset to [0, period)
        auto period = mDispSync->getPeriod();
        phaseOffset %= period;
        if (phaseOffset < 0) {
            // If we're here, then phaseOffset is in (-period, 0). After this
            // operation, it will be in (0, period)
            phaseOffset += period;
        }
        mPhaseOffset = phaseOffset;

        // If we're not enabled, we don't need to mess with the listeners
        if (!mEnabled) {
            return;
        }

        status_t err = mDispSync->changePhaseOffset(static_cast<DispSync::Callback*>(this),
                mPhaseOffset);
        if (err != NO_ERROR) {
            ALOGE("error changing vsync offset: %s (%d)",
                    strerror(-err), err);
        }
    }

private:
    virtual void onDispSyncEvent(nsecs_t when) {
        VSyncSource::Callback* callback;
        {
            Mutex::Autolock lock(mCallbackMutex);
            callback = mCallback;

            if (mTraceVsync) {
                mValue = (mValue + 1) % 2;
                ATRACE_INT(mVsyncEventLabel.string(), mValue);
            }
        }

        if (callback != nullptr) {
            callback->onVSyncEvent(when);
        }
    }

    const char* const mName;

    int mValue;

    const bool mTraceVsync;
    const String8 mVsyncOnLabel;
    const String8 mVsyncEventLabel;

    DispSync* mDispSync;

    Mutex mCallbackMutex; // Protects the following
    VSyncSource::Callback* mCallback = nullptr;

    Mutex mVsyncMutex; // Protects the following
    nsecs_t mPhaseOffset;
    bool mEnabled;
};

class InjectVSyncSource final : public VSyncSource {
public:
    InjectVSyncSource() = default;
    ~InjectVSyncSource() override = default;

    void setCallback(VSyncSource::Callback* callback) override {
        std::lock_guard<std::mutex> lock(mCallbackMutex);
        mCallback = callback;
    }

    void onInjectSyncEvent(nsecs_t when) {
        std::lock_guard<std::mutex> lock(mCallbackMutex);
        if (mCallback) {
            mCallback->onVSyncEvent(when);
        }
    }

    void setVSyncEnabled(bool) override {}
    void setPhaseOffset(nsecs_t) override {}

private:
    std::mutex mCallbackMutex; // Protects the following
    VSyncSource::Callback* mCallback = nullptr;
};

// Do not call property_set on main thread which will be blocked by init
// Use StartPropertySetThread instead.
void SurfaceFlinger::init() {
    ALOGI(  "SurfaceFlinger's main thread ready to run. "
            "Initializing graphics H/W...");

    ALOGI("Phase offest NS: %" PRId64 "", vsyncPhaseOffsetNs);

    Mutex::Autolock _l(mStateLock);

    // start the EventThread
    mEventThreadSource =
            std::make_unique<DispSyncSource>(&mPrimaryDispSync, SurfaceFlinger::vsyncPhaseOffsetNs,
                                             true, "app");
    mEventThread = std::make_unique<impl::EventThread>(mEventThreadSource.get(), *this, false,
                                                       "appEventThread");
    mSfEventThreadSource =
            std::make_unique<DispSyncSource>(&mPrimaryDispSync,
                                             SurfaceFlinger::sfVsyncPhaseOffsetNs, true, "sf");

    mSFEventThread = std::make_unique<impl::EventThread>(mSfEventThreadSource.get(), *this, true,
                                                         "sfEventThread");
    mEventQueue->setEventThread(mSFEventThread.get());
    mVsyncModulator.setEventThread(mSFEventThread.get());

    // Get a RenderEngine for the given display / config (can't fail)
    getBE().mRenderEngine =
            RE::impl::RenderEngine::create(HAL_PIXEL_FORMAT_RGBA_8888,
                                           hasWideColorDisplay
                                                   ? RE::RenderEngine::WIDE_COLOR_SUPPORT
                                                   : 0);
    LOG_ALWAYS_FATAL_IF(getBE().mRenderEngine == nullptr, "couldn't create RenderEngine");

    LOG_ALWAYS_FATAL_IF(mVrFlingerRequestsDisplay,
            "Starting with vr flinger active is not currently supported.");
    getBE().mHwc.reset(
            new HWComposer(std::make_unique<Hwc2::impl::Composer>(getBE().mHwcServiceName)));
    getBE().mHwc->registerCallback(this, getBE().mComposerSequenceId);
    // Process any initial hotplug and resulting display changes.
    processDisplayHotplugEventsLocked();
    LOG_ALWAYS_FATAL_IF(!getBE().mHwc->isConnected(HWC_DISPLAY_PRIMARY),
            "Registered composer callback but didn't create the default primary display");

    // make the default display GLContext current so that we can create textures
    // when creating Layers (which may happens before we render something)
    getDefaultDisplayDeviceLocked()->makeCurrent();

    if (useVrFlinger) {
        auto vrFlingerRequestDisplayCallback = [this] (bool requestDisplay) {
            // This callback is called from the vr flinger dispatch thread. We
            // need to call signalTransaction(), which requires holding
            // mStateLock when we're not on the main thread. Acquiring
            // mStateLock from the vr flinger dispatch thread might trigger a
            // deadlock in surface flinger (see b/66916578), so post a message
            // to be handled on the main thread instead.
            sp<LambdaMessage> message = new LambdaMessage([=]() {
                ALOGI("VR request display mode: requestDisplay=%d", requestDisplay);
                mVrFlingerRequestsDisplay = requestDisplay;
                signalTransaction();
            });
            postMessageAsync(message);
        };
        mVrFlinger = dvr::VrFlinger::Create(getBE().mHwc->getComposer(),
                getBE().mHwc->getHwcDisplayId(HWC_DISPLAY_PRIMARY).value_or(0),
                vrFlingerRequestDisplayCallback);
        if (!mVrFlinger) {
            ALOGE("Failed to start vrflinger");
        }
    }

    mEventControlThread = std::make_unique<impl::EventControlThread>(
            [this](bool enabled) { setVsyncEnabled(HWC_DISPLAY_PRIMARY, enabled); });

    // initialize our drawing state
    mDrawingState = mCurrentState;

    // set initial conditions (e.g. unblank default device)
    initializeDisplays();

    getBE().mRenderEngine->primeCache();

    // Inform native graphics APIs whether the present timestamp is supported:
    if (getHwComposer().hasCapability(
            HWC2::Capability::PresentFenceIsNotReliable)) {
        mStartPropertySetThread = new StartPropertySetThread(false);
    } else {
        mStartPropertySetThread = new StartPropertySetThread(true);
    }

    if (mStartPropertySetThread->Start() != NO_ERROR) {
        ALOGE("Run StartPropertySetThread failed!");
    }

    mLegacySrgbSaturationMatrix = getBE().mHwc->getDataspaceSaturationMatrix(HWC_DISPLAY_PRIMARY,
            Dataspace::SRGB_LINEAR);

    ALOGV("Done initializing");
}

void SurfaceFlinger::readPersistentProperties() {
    Mutex::Autolock _l(mStateLock);

    char value[PROPERTY_VALUE_MAX];

    property_get("persist.sys.sf.color_saturation", value, "1.0");
    mGlobalSaturationFactor = atof(value);
    updateColorMatrixLocked();
    ALOGV("Saturation is set to %.2f", mGlobalSaturationFactor);

    property_get("persist.sys.sf.native_mode", value, "0");
    mDisplayColorSetting = toDisplayColorSetting(atoi(value));
    ALOGV("Display Color Setting is set to %s.",
          decodeDisplayColorSetting(mDisplayColorSetting).c_str());
}

void SurfaceFlinger::startBootAnim() {
    // Start boot animation service by setting a property mailbox
    // if property setting thread is already running, Start() will be just a NOP
    mStartPropertySetThread->Start();
    // Wait until property was set
    if (mStartPropertySetThread->join() != NO_ERROR) {
        ALOGE("Join StartPropertySetThread failed!");
    }
}

size_t SurfaceFlinger::getMaxTextureSize() const {
    return getBE().mRenderEngine->getMaxTextureSize();
}

size_t SurfaceFlinger::getMaxViewportDims() const {
    return getBE().mRenderEngine->getMaxViewportDims();
}

// ----------------------------------------------------------------------------

bool SurfaceFlinger::authenticateSurfaceTexture(
        const sp<IGraphicBufferProducer>& bufferProducer) const {
    Mutex::Autolock _l(mStateLock);
    return authenticateSurfaceTextureLocked(bufferProducer);
}

bool SurfaceFlinger::authenticateSurfaceTextureLocked(
        const sp<IGraphicBufferProducer>& bufferProducer) const {
    sp<IBinder> surfaceTextureBinder(IInterface::asBinder(bufferProducer));
    return mGraphicBufferProducerList.count(surfaceTextureBinder.get()) > 0;
}

status_t SurfaceFlinger::getSupportedFrameTimestamps(
        std::vector<FrameEvent>* outSupported) const {
    *outSupported = {
        FrameEvent::REQUESTED_PRESENT,
        FrameEvent::ACQUIRE,
        FrameEvent::LATCH,
        FrameEvent::FIRST_REFRESH_START,
        FrameEvent::LAST_REFRESH_START,
        FrameEvent::GPU_COMPOSITION_DONE,
        FrameEvent::DEQUEUE_READY,
        FrameEvent::RELEASE,
    };
    ConditionalLock _l(mStateLock,
            std::this_thread::get_id() != mMainThreadId);
    if (!getHwComposer().hasCapability(
            HWC2::Capability::PresentFenceIsNotReliable)) {
        outSupported->push_back(FrameEvent::DISPLAY_PRESENT);
    }
    return NO_ERROR;
}

status_t SurfaceFlinger::getDisplayConfigs(const sp<IBinder>& display,
        Vector<DisplayInfo>* configs) {
    if (configs == nullptr || display.get() == nullptr) {
        return BAD_VALUE;
    }

    if (!display.get())
        return NAME_NOT_FOUND;

    int32_t type = NAME_NOT_FOUND;
    for (int i=0 ; i<DisplayDevice::NUM_BUILTIN_DISPLAY_TYPES ; i++) {
        if (display == mBuiltinDisplays[i]) {
            type = i;
            break;
        }
    }

    if (type < 0) {
        return type;
    }

    // TODO: Not sure if display density should handled by SF any longer
    class Density {
        static int getDensityFromProperty(char const* propName) {
            char property[PROPERTY_VALUE_MAX];
            int density = 0;
            if (property_get(propName, property, nullptr) > 0) {
                density = atoi(property);
            }
            return density;
        }
    public:
        static int getEmuDensity() {
            return getDensityFromProperty("qemu.sf.lcd_density"); }
        static int getBuildDensity()  {
            return getDensityFromProperty("ro.sf.lcd_density"); }
    };

    configs->clear();

    ConditionalLock _l(mStateLock,
            std::this_thread::get_id() != mMainThreadId);
    for (const auto& hwConfig : getHwComposer().getConfigs(type)) {
        DisplayInfo info = DisplayInfo();

        float xdpi = hwConfig->getDpiX();
        float ydpi = hwConfig->getDpiY();

        if (type == DisplayDevice::DISPLAY_PRIMARY) {
            // The density of the device is provided by a build property
            float density = Density::getBuildDensity() / 160.0f;
            if (density == 0) {
                // the build doesn't provide a density -- this is wrong!
                // use xdpi instead
                ALOGE("ro.sf.lcd_density must be defined as a build property");
                density = xdpi / 160.0f;
            }
            if (Density::getEmuDensity()) {
                // if "qemu.sf.lcd_density" is specified, it overrides everything
                xdpi = ydpi = density = Density::getEmuDensity();
                density /= 160.0f;
            }
            info.density = density;

            // TODO: this needs to go away (currently needed only by webkit)
            sp<const DisplayDevice> hw(getDefaultDisplayDeviceLocked());
            info.orientation = hw ? hw->getOrientation() : 0;
        } else {
            // TODO: where should this value come from?
            static const int TV_DENSITY = 213;
            info.density = TV_DENSITY / 160.0f;
            info.orientation = 0;
        }

        info.w = hwConfig->getWidth();
        info.h = hwConfig->getHeight();
        info.xdpi = xdpi;
        info.ydpi = ydpi;
        info.fps = 1e9 / hwConfig->getVsyncPeriod();
        info.appVsyncOffset = vsyncPhaseOffsetNs;

        // This is how far in advance a buffer must be queued for
        // presentation at a given time.  If you want a buffer to appear
        // on the screen at time N, you must submit the buffer before
        // (N - presentationDeadline).
        //
        // Normally it's one full refresh period (to give SF a chance to
        // latch the buffer), but this can be reduced by configuring a
        // DispSync offset.  Any additional delays introduced by the hardware
        // composer or panel must be accounted for here.
        //
        // We add an additional 1ms to allow for processing time and
        // differences between the ideal and actual refresh rate.
        info.presentationDeadline = hwConfig->getVsyncPeriod() -
                sfVsyncPhaseOffsetNs + 1000000;

        // All non-virtual displays are currently considered secure.
        info.secure = true;

        configs->push_back(info);
    }

    return NO_ERROR;
}

status_t SurfaceFlinger::getDisplayStats(const sp<IBinder>& /* display */,
        DisplayStatInfo* stats) {
    if (stats == nullptr) {
        return BAD_VALUE;
    }

    // FIXME for now we always return stats for the primary display
    memset(stats, 0, sizeof(*stats));
    stats->vsyncTime   = mPrimaryDispSync.computeNextRefresh(0);
    stats->vsyncPeriod = mPrimaryDispSync.getPeriod();
    return NO_ERROR;
}

int SurfaceFlinger::getActiveConfig(const sp<IBinder>& display) {
    if (display == nullptr) {
        ALOGE("%s : display is nullptr", __func__);
        return BAD_VALUE;
    }

    sp<const DisplayDevice> device(getDisplayDevice(display));
    if (device != nullptr) {
        return device->getActiveConfig();
    }

    return BAD_VALUE;
}

void SurfaceFlinger::setActiveConfigInternal(const sp<DisplayDevice>& hw, int mode) {
    ALOGD("Set active config mode=%d, type=%d flinger=%p", mode, hw->getDisplayType(),
          this);
    int32_t type = hw->getDisplayType();
    int currentMode = hw->getActiveConfig();

    if (mode == currentMode) {
        ALOGD("Screen type=%d is already mode=%d", hw->getDisplayType(), mode);
        return;
    }

    if (type >= DisplayDevice::NUM_BUILTIN_DISPLAY_TYPES) {
        ALOGW("Trying to set config for virtual display");
        return;
    }

    status_t status = getHwComposer().setActiveConfig(type, mode);
    if (status == NO_ERROR) {
        hw->setActiveConfig(mode);
    }
}

status_t SurfaceFlinger::setActiveConfig(const sp<IBinder>& display, int mode) {
    class MessageSetActiveConfig: public MessageBase {
        SurfaceFlinger& mFlinger;
        sp<IBinder> mDisplay;
        int mMode;
    public:
        MessageSetActiveConfig(SurfaceFlinger& flinger, const sp<IBinder>& disp,
                               int mode) :
            mFlinger(flinger), mDisplay(disp) { mMode = mode; }
        virtual bool handler() {
            Vector<DisplayInfo> configs;
            mFlinger.getDisplayConfigs(mDisplay, &configs);
            if (mMode < 0 || mMode >= static_cast<int>(configs.size())) {
                ALOGE("Attempt to set active config = %d for display with %zu configs",
                        mMode, configs.size());
                return true;
            }
            sp<DisplayDevice> hw(mFlinger.getDisplayDevice(mDisplay));
            if (hw == nullptr) {
                ALOGE("Attempt to set active config = %d for null display %p",
                        mMode, mDisplay.get());
            } else if (hw->getDisplayType() >= DisplayDevice::DISPLAY_VIRTUAL) {
                ALOGW("Attempt to set active config = %d for virtual display",
                        mMode);
            } else {
                mFlinger.setActiveConfigInternal(hw, mMode);
            }
            return true;
        }
    };
    sp<MessageBase> msg = new MessageSetActiveConfig(*this, display, mode);
    postMessageSync(msg);
    return NO_ERROR;
}
status_t SurfaceFlinger::getDisplayColorModes(const sp<IBinder>& display,
        Vector<ColorMode>* outColorModes) {
    if ((outColorModes == nullptr) || (display.get() == nullptr)) {
        return BAD_VALUE;
    }

    if (!display.get()) {
        return NAME_NOT_FOUND;
    }

    int32_t type = NAME_NOT_FOUND;
    for (int i=0 ; i<DisplayDevice::NUM_BUILTIN_DISPLAY_TYPES ; i++) {
        if (display == mBuiltinDisplays[i]) {
            type = i;
            break;
        }
    }

    if (type < 0) {
        return type;
    }

    std::vector<ColorMode> modes;
    {
        ConditionalLock _l(mStateLock,
                std::this_thread::get_id() != mMainThreadId);
        modes = getHwComposer().getColorModes(type);
    }
    outColorModes->clear();
    std::copy(modes.cbegin(), modes.cend(), std::back_inserter(*outColorModes));

    return NO_ERROR;
}

ColorMode SurfaceFlinger::getActiveColorMode(const sp<IBinder>& display) {
    sp<const DisplayDevice> device(getDisplayDevice(display));
    if (device != nullptr) {
        return device->getActiveColorMode();
    }
    return static_cast<ColorMode>(BAD_VALUE);
}

void SurfaceFlinger::setActiveColorModeInternal(const sp<DisplayDevice>& hw,
                                                ColorMode mode, Dataspace dataSpace,
                                                RenderIntent renderIntent) {
    int32_t type = hw->getDisplayType();
    ColorMode currentMode = hw->getActiveColorMode();
    Dataspace currentDataSpace = hw->getCompositionDataSpace();
    RenderIntent currentRenderIntent = hw->getActiveRenderIntent();

    if (mode == currentMode && dataSpace == currentDataSpace &&
        renderIntent == currentRenderIntent) {
        return;
    }

    if (type >= DisplayDevice::NUM_BUILTIN_DISPLAY_TYPES) {
        ALOGW("Trying to set config for virtual display");
        return;
    }

    hw->setActiveColorMode(mode);
    hw->setCompositionDataSpace(dataSpace);
    hw->setActiveRenderIntent(renderIntent);
    getHwComposer().setActiveColorMode(type, mode, renderIntent);

    ALOGV("Set active color mode: %s (%d), active render intent: %s (%d), type=%d",
          decodeColorMode(mode).c_str(), mode,
          decodeRenderIntent(renderIntent).c_str(), renderIntent,
          hw->getDisplayType());
}


status_t SurfaceFlinger::setActiveColorMode(const sp<IBinder>& display,
        ColorMode colorMode) {
    class MessageSetActiveColorMode: public MessageBase {
        SurfaceFlinger& mFlinger;
        sp<IBinder> mDisplay;
        ColorMode mMode;
    public:
        MessageSetActiveColorMode(SurfaceFlinger& flinger, const sp<IBinder>& disp,
                               ColorMode mode) :
            mFlinger(flinger), mDisplay(disp) { mMode = mode; }
        virtual bool handler() {
            Vector<ColorMode> modes;
            mFlinger.getDisplayColorModes(mDisplay, &modes);
            bool exists = std::find(std::begin(modes), std::end(modes), mMode) != std::end(modes);
            if (mMode < ColorMode::NATIVE || !exists) {
                ALOGE("Attempt to set invalid active color mode %s (%d) for display %p",
                      decodeColorMode(mMode).c_str(), mMode, mDisplay.get());
                return true;
            }
            sp<DisplayDevice> hw(mFlinger.getDisplayDevice(mDisplay));
            if (hw == nullptr) {
                ALOGE("Attempt to set active color mode %s (%d) for null display %p",
                      decodeColorMode(mMode).c_str(), mMode, mDisplay.get());
            } else if (hw->getDisplayType() >= DisplayDevice::DISPLAY_VIRTUAL) {
                ALOGW("Attempt to set active color mode %s %d for virtual display",
                      decodeColorMode(mMode).c_str(), mMode);
            } else {
                mFlinger.setActiveColorModeInternal(hw, mMode, Dataspace::UNKNOWN,
                                                    RenderIntent::COLORIMETRIC);
            }
            return true;
        }
    };
    sp<MessageBase> msg = new MessageSetActiveColorMode(*this, display, colorMode);
    postMessageSync(msg);
    return NO_ERROR;
}

status_t SurfaceFlinger::clearAnimationFrameStats() {
    Mutex::Autolock _l(mStateLock);
    mAnimFrameTracker.clearStats();
    return NO_ERROR;
}

status_t SurfaceFlinger::getAnimationFrameStats(FrameStats* outStats) const {
    Mutex::Autolock _l(mStateLock);
    mAnimFrameTracker.getStats(outStats);
    return NO_ERROR;
}

status_t SurfaceFlinger::getHdrCapabilities(const sp<IBinder>& display,
        HdrCapabilities* outCapabilities) const {
    Mutex::Autolock _l(mStateLock);

    sp<const DisplayDevice> displayDevice(getDisplayDeviceLocked(display));
    if (displayDevice == nullptr) {
        ALOGE("getHdrCapabilities: Invalid display %p", displayDevice.get());
        return BAD_VALUE;
    }

    // At this point the DisplayDeivce should already be set up,
    // meaning the luminance information is already queried from
    // hardware composer and stored properly.
    const HdrCapabilities& capabilities = displayDevice->getHdrCapabilities();
    *outCapabilities = HdrCapabilities(capabilities.getSupportedHdrTypes(),
                                       capabilities.getDesiredMaxLuminance(),
                                       capabilities.getDesiredMaxAverageLuminance(),
                                       capabilities.getDesiredMinLuminance());

    return NO_ERROR;
}

status_t SurfaceFlinger::enableVSyncInjections(bool enable) {
    sp<LambdaMessage> enableVSyncInjections = new LambdaMessage([&]() {
        Mutex::Autolock _l(mStateLock);

        if (mInjectVSyncs == enable) {
            return;
        }

        if (enable) {
            ALOGV("VSync Injections enabled");
            if (mVSyncInjector.get() == nullptr) {
                mVSyncInjector = std::make_unique<InjectVSyncSource>();
                mInjectorEventThread =
                        std::make_unique<impl::EventThread>(mVSyncInjector.get(), *this, false,
                                                            "injEventThread");
            }
            mEventQueue->setEventThread(mInjectorEventThread.get());
        } else {
            ALOGV("VSync Injections disabled");
            mEventQueue->setEventThread(mSFEventThread.get());
        }

        mInjectVSyncs = enable;
    });
    postMessageSync(enableVSyncInjections);
    return NO_ERROR;
}

status_t SurfaceFlinger::injectVSync(nsecs_t when) {
    Mutex::Autolock _l(mStateLock);

    if (!mInjectVSyncs) {
        ALOGE("VSync Injections not enabled");
        return BAD_VALUE;
    }
    if (mInjectVSyncs && mInjectorEventThread.get() != nullptr) {
        ALOGV("Injecting VSync inside SurfaceFlinger");
        mVSyncInjector->onInjectSyncEvent(when);
    }
    return NO_ERROR;
}

status_t SurfaceFlinger::getLayerDebugInfo(std::vector<LayerDebugInfo>* outLayers) const
        NO_THREAD_SAFETY_ANALYSIS {
    IPCThreadState* ipc = IPCThreadState::self();
    const int pid = ipc->getCallingPid();
    const int uid = ipc->getCallingUid();
    if ((uid != AID_SHELL) &&
            !PermissionCache::checkPermission(sDump, pid, uid)) {
        ALOGE("Layer debug info permission denied for pid=%d, uid=%d", pid, uid);
        return PERMISSION_DENIED;
    }

    // Try to acquire a lock for 1s, fail gracefully
    const status_t err = mStateLock.timedLock(s2ns(1));
    const bool locked = (err == NO_ERROR);
    if (!locked) {
        ALOGE("LayerDebugInfo: SurfaceFlinger unresponsive (%s [%d]) - exit", strerror(-err), err);
        return TIMED_OUT;
    }

    outLayers->clear();
    mCurrentState.traverseInZOrder([&](Layer* layer) {
        outLayers->push_back(layer->getLayerDebugInfo());
    });

    mStateLock.unlock();
    return NO_ERROR;
}

// ----------------------------------------------------------------------------

sp<IDisplayEventConnection> SurfaceFlinger::createDisplayEventConnection(
        ISurfaceComposer::VsyncSource vsyncSource) {
    if (vsyncSource == eVsyncSourceSurfaceFlinger) {
        return mSFEventThread->createEventConnection();
    } else {
        return mEventThread->createEventConnection();
    }
}

// ----------------------------------------------------------------------------

void SurfaceFlinger::waitForEvent() {
    mEventQueue->waitMessage();
}

void SurfaceFlinger::signalTransaction() {
    mEventQueue->invalidate();
}

void SurfaceFlinger::signalLayerUpdate() {
    mEventQueue->invalidate();
}

void SurfaceFlinger::signalRefresh() {
    mRefreshPending = true;
    mEventQueue->refresh();
}

status_t SurfaceFlinger::postMessageAsync(const sp<MessageBase>& msg,
        nsecs_t reltime, uint32_t /* flags */) {
    return mEventQueue->postMessage(msg, reltime);
}

status_t SurfaceFlinger::postMessageSync(const sp<MessageBase>& msg,
        nsecs_t reltime, uint32_t /* flags */) {
    status_t res = mEventQueue->postMessage(msg, reltime);
    if (res == NO_ERROR) {
        msg->wait();
    }
    return res;
}

void SurfaceFlinger::run() {
    do {
        waitForEvent();
    } while (true);
}

void SurfaceFlinger::enableHardwareVsync() {
    Mutex::Autolock _l(mHWVsyncLock);
    if (!mPrimaryHWVsyncEnabled && mHWVsyncAvailable) {
        mPrimaryDispSync.beginResync();
        //eventControl(HWC_DISPLAY_PRIMARY, SurfaceFlinger::EVENT_VSYNC, true);
        mEventControlThread->setVsyncEnabled(true);
        mPrimaryHWVsyncEnabled = true;
    }
}

void SurfaceFlinger::resyncToHardwareVsync(bool makeAvailable) {
    Mutex::Autolock _l(mHWVsyncLock);

    if (makeAvailable) {
        mHWVsyncAvailable = true;
    } else if (!mHWVsyncAvailable) {
        // Hardware vsync is not currently available, so abort the resync
        // attempt for now
        return;
    }

    const auto& activeConfig = getBE().mHwc->getActiveConfig(HWC_DISPLAY_PRIMARY);
    const nsecs_t period = activeConfig->getVsyncPeriod();

    mPrimaryDispSync.reset();
    mPrimaryDispSync.setPeriod(period);

    if (!mPrimaryHWVsyncEnabled) {
        mPrimaryDispSync.beginResync();
        //eventControl(HWC_DISPLAY_PRIMARY, SurfaceFlinger::EVENT_VSYNC, true);
        mEventControlThread->setVsyncEnabled(true);
        mPrimaryHWVsyncEnabled = true;
    }
}

void SurfaceFlinger::disableHardwareVsync(bool makeUnavailable) {
    Mutex::Autolock _l(mHWVsyncLock);
    if (mPrimaryHWVsyncEnabled) {
        //eventControl(HWC_DISPLAY_PRIMARY, SurfaceFlinger::EVENT_VSYNC, false);
        mEventControlThread->setVsyncEnabled(false);
        mPrimaryDispSync.endResync();
        mPrimaryHWVsyncEnabled = false;
    }
    if (makeUnavailable) {
        mHWVsyncAvailable = false;
    }
}

void SurfaceFlinger::resyncWithRateLimit() {
    static constexpr nsecs_t kIgnoreDelay = ms2ns(500);

    // No explicit locking is needed here since EventThread holds a lock while calling this method
    static nsecs_t sLastResyncAttempted = 0;
    const nsecs_t now = systemTime();
    if (now - sLastResyncAttempted > kIgnoreDelay) {
        resyncToHardwareVsync(false);
    }
    sLastResyncAttempted = now;
}

void SurfaceFlinger::onVsyncReceived(int32_t sequenceId,
        hwc2_display_t displayId, int64_t timestamp) {
    Mutex::Autolock lock(mStateLock);
    // Ignore any vsyncs from a previous hardware composer.
    if (sequenceId != getBE().mComposerSequenceId) {
        return;
    }

    int32_t type;
    if (!getBE().mHwc->onVsync(displayId, timestamp, &type)) {
        return;
    }

    bool needsHwVsync = false;

    { // Scope for the lock
        Mutex::Autolock _l(mHWVsyncLock);
        if (type == DisplayDevice::DISPLAY_PRIMARY && mPrimaryHWVsyncEnabled) {
            needsHwVsync = mPrimaryDispSync.addResyncSample(timestamp);
        }
    }

    if (needsHwVsync) {
        enableHardwareVsync();
    } else {
        disableHardwareVsync(false);
    }
}

void SurfaceFlinger::getCompositorTiming(CompositorTiming* compositorTiming) {
    std::lock_guard<std::mutex> lock(getBE().mCompositorTimingLock);
    *compositorTiming = getBE().mCompositorTiming;
}

void SurfaceFlinger::onHotplugReceived(int32_t sequenceId, hwc2_display_t display,
                                       HWC2::Connection connection) {
    ALOGV("onHotplugReceived(%d, %" PRIu64 ", %s)", sequenceId, display,
          connection == HWC2::Connection::Connected ? "connected" : "disconnected");

    // Ignore events that do not have the right sequenceId.
    if (sequenceId != getBE().mComposerSequenceId) {
        return;
    }

    // Only lock if we're not on the main thread. This function is normally
    // called on a hwbinder thread, but for the primary display it's called on
    // the main thread with the state lock already held, so don't attempt to
    // acquire it here.
    ConditionalLock lock(mStateLock, std::this_thread::get_id() != mMainThreadId);

    mPendingHotplugEvents.emplace_back(HotplugEvent{display, connection});

    if (std::this_thread::get_id() == mMainThreadId) {
        // Process all pending hot plug events immediately if we are on the main thread.
        processDisplayHotplugEventsLocked();
    }

    setTransactionFlags(eDisplayTransactionNeeded);
}

void SurfaceFlinger::onRefreshReceived(int sequenceId,
                                       hwc2_display_t /*display*/) {
    Mutex::Autolock lock(mStateLock);
    if (sequenceId != getBE().mComposerSequenceId) {
        return;
    }
    repaintEverything();
}

void SurfaceFlinger::setVsyncEnabled(int disp, int enabled) {
    ATRACE_CALL();
    Mutex::Autolock lock(mStateLock);
    getHwComposer().setVsyncEnabled(disp,
            enabled ? HWC2::Vsync::Enable : HWC2::Vsync::Disable);
}

// Note: it is assumed the caller holds |mStateLock| when this is called
void SurfaceFlinger::resetDisplayState() {
    disableHardwareVsync(true);
    // Clear the drawing state so that the logic inside of
    // handleTransactionLocked will fire. It will determine the delta between
    // mCurrentState and mDrawingState and re-apply all changes when we make the
    // transition.
    mDrawingState.displays.clear();
    getRenderEngine().resetCurrentSurface();
    mDisplays.clear();
}

void SurfaceFlinger::updateVrFlinger() {
    if (!mVrFlinger)
        return;
    bool vrFlingerRequestsDisplay = mVrFlingerRequestsDisplay;
    if (vrFlingerRequestsDisplay == getBE().mHwc->isUsingVrComposer()) {
        return;
    }

    if (vrFlingerRequestsDisplay && !getBE().mHwc->getComposer()->isRemote()) {
        ALOGE("Vr flinger is only supported for remote hardware composer"
              " service connections. Ignoring request to transition to vr"
              " flinger.");
        mVrFlingerRequestsDisplay = false;
        return;
    }

    Mutex::Autolock _l(mStateLock);

    int currentDisplayPowerMode = getDisplayDeviceLocked(
            mBuiltinDisplays[DisplayDevice::DISPLAY_PRIMARY])->getPowerMode();

    if (!vrFlingerRequestsDisplay) {
        mVrFlinger->SeizeDisplayOwnership();
    }

    resetDisplayState();
    getBE().mHwc.reset(); // Delete the current instance before creating the new one
    getBE().mHwc.reset(new HWComposer(std::make_unique<Hwc2::impl::Composer>(
            vrFlingerRequestsDisplay ? "vr" : getBE().mHwcServiceName)));
    getBE().mHwc->registerCallback(this, ++getBE().mComposerSequenceId);

    LOG_ALWAYS_FATAL_IF(!getBE().mHwc->getComposer()->isRemote(),
                        "Switched to non-remote hardware composer");

    if (vrFlingerRequestsDisplay) {
        mVrFlinger->GrantDisplayOwnership();
    } else {
        enableHardwareVsync();
    }

    mVisibleRegionsDirty = true;
    invalidateHwcGeometry();

    // Re-enable default display.
    sp<DisplayDevice> hw(getDisplayDeviceLocked(
            mBuiltinDisplays[DisplayDevice::DISPLAY_PRIMARY]));
    setPowerModeInternal(hw, currentDisplayPowerMode, /*stateLockHeld*/ true);

    // Reset the timing values to account for the period of the swapped in HWC
    const auto& activeConfig = getBE().mHwc->getActiveConfig(HWC_DISPLAY_PRIMARY);
    const nsecs_t period = activeConfig->getVsyncPeriod();
    mAnimFrameTracker.setDisplayRefreshPeriod(period);

    // Use phase of 0 since phase is not known.
    // Use latency of 0, which will snap to the ideal latency.
    setCompositorTimingSnapped(0, period, 0);

    android_atomic_or(1, &mRepaintEverything);
    setTransactionFlags(eDisplayTransactionNeeded);
}

void SurfaceFlinger::onMessageReceived(int32_t what) {
    ATRACE_CALL();
    switch (what) {
        case MessageQueue::INVALIDATE: {
            bool frameMissed = !mHadClientComposition &&
                    mPreviousPresentFence != Fence::NO_FENCE &&
                    (mPreviousPresentFence->getSignalTime() ==
                            Fence::SIGNAL_TIME_PENDING);
            ATRACE_INT("FrameMissed", static_cast<int>(frameMissed));
            if (frameMissed) {
                mTimeStats.incrementMissedFrames();
                if (mPropagateBackpressure) {
                    signalLayerUpdate();
                    break;
                }
            }

            // Now that we're going to make it to the handleMessageTransaction()
            // call below it's safe to call updateVrFlinger(), which will
            // potentially trigger a display handoff.
            updateVrFlinger();

            bool refreshNeeded = handleMessageTransaction();
            refreshNeeded |= handleMessageInvalidate();
            refreshNeeded |= mRepaintEverything;
            if (refreshNeeded) {
                // Signal a refresh if a transaction modified the window state,
                // a new buffer was latched, or if HWC has requested a full
                // repaint
                signalRefresh();
            }
            break;
        }
        case MessageQueue::REFRESH: {
            handleMessageRefresh();
            break;
        }
    }
}

bool SurfaceFlinger::handleMessageTransaction() {
    uint32_t transactionFlags = peekTransactionFlags();
    if (transactionFlags) {
        handleTransaction(transactionFlags);
        return true;
    }
    return false;
}

bool SurfaceFlinger::handleMessageInvalidate() {
    ATRACE_CALL();
    return handlePageFlip();
}

void SurfaceFlinger::handleMessageRefresh() {
    ATRACE_CALL();

    mRefreshPending = false;

    nsecs_t refreshStartTime = systemTime(SYSTEM_TIME_MONOTONIC);

    preComposition(refreshStartTime);
    rebuildLayerStacks();
    setUpHWComposer();
    doDebugFlashRegions();
    doTracing("handleRefresh");
    logLayerStats();
    doComposition();
    postComposition(refreshStartTime);

    mPreviousPresentFence = getBE().mHwc->getPresentFence(HWC_DISPLAY_PRIMARY);

    mHadClientComposition = false;
    for (size_t displayId = 0; displayId < mDisplays.size(); ++displayId) {
        const sp<DisplayDevice>& displayDevice = mDisplays[displayId];
        mHadClientComposition = mHadClientComposition ||
                getBE().mHwc->hasClientComposition(displayDevice->getHwcDisplayId());
    }
    mVsyncModulator.setLastFrameUsedRenderEngine(mHadClientComposition);

    mLayersWithQueuedFrames.clear();
}

void SurfaceFlinger::doDebugFlashRegions()
{
    // is debugging enabled
    if (CC_LIKELY(!mDebugRegion))
        return;

    const bool repaintEverything = mRepaintEverything;
    for (size_t dpy=0 ; dpy<mDisplays.size() ; dpy++) {
        const sp<DisplayDevice>& hw(mDisplays[dpy]);
        if (hw->isDisplayOn()) {
            // transform the dirty region into this screen's coordinate space
            const Region dirtyRegion(hw->getDirtyRegion(repaintEverything));
            if (!dirtyRegion.isEmpty()) {
                // redraw the whole screen
                doComposeSurfaces(hw);

                // and draw the dirty region
                const int32_t height = hw->getHeight();
                auto& engine(getRenderEngine());
                engine.fillRegionWithColor(dirtyRegion, height, 1, 0, 1, 1);

                hw->swapBuffers(getHwComposer());
            }
        }
    }

    postFramebuffer();

    if (mDebugRegion > 1) {
        usleep(mDebugRegion * 1000);
    }

    for (size_t displayId = 0; displayId < mDisplays.size(); ++displayId) {
        auto& displayDevice = mDisplays[displayId];
        if (!displayDevice->isDisplayOn()) {
            continue;
        }

        status_t result = displayDevice->prepareFrame(*getBE().mHwc);
        ALOGE_IF(result != NO_ERROR,
                 "prepareFrame for display %zd failed:"
                 " %d (%s)",
                 displayId, result, strerror(-result));
    }
}

void SurfaceFlinger::doTracing(const char* where) {
    ATRACE_CALL();
    ATRACE_NAME(where);
    if (CC_UNLIKELY(mTracing.isEnabled())) {
        mTracing.traceLayers(where, dumpProtoInfo(LayerVector::StateSet::Drawing));
    }
}

void SurfaceFlinger::logLayerStats() {
    ATRACE_CALL();
    if (CC_UNLIKELY(mLayerStats.isEnabled())) {
        int32_t hwcId = -1;
        for (size_t dpy = 0; dpy < mDisplays.size(); ++dpy) {
            const sp<const DisplayDevice>& displayDevice(mDisplays[dpy]);
            if (displayDevice->isPrimary()) {
                hwcId = displayDevice->getHwcDisplayId();
                break;
            }
        }
        if (hwcId < 0) {
            ALOGE("LayerStats: Hmmm, no primary display?");
            return;
        }
        mLayerStats.logLayerStats(dumpVisibleLayersProtoInfo(hwcId));
    }
}

void SurfaceFlinger::preComposition(nsecs_t refreshStartTime)
{
    ATRACE_CALL();
    ALOGV("preComposition");

    bool needExtraInvalidate = false;
    mDrawingState.traverseInZOrder([&](Layer* layer) {
        if (layer->onPreComposition(refreshStartTime)) {
            needExtraInvalidate = true;
        }
    });

    if (needExtraInvalidate) {
        signalLayerUpdate();
    }
}

void SurfaceFlinger::updateCompositorTiming(
        nsecs_t vsyncPhase, nsecs_t vsyncInterval, nsecs_t compositeTime,
        std::shared_ptr<FenceTime>& presentFenceTime) {
    // Update queue of past composite+present times and determine the
    // most recently known composite to present latency.
    getBE().mCompositePresentTimes.push({compositeTime, presentFenceTime});
    nsecs_t compositeToPresentLatency = -1;
    while (!getBE().mCompositePresentTimes.empty()) {
        SurfaceFlingerBE::CompositePresentTime& cpt = getBE().mCompositePresentTimes.front();
        // Cached values should have been updated before calling this method,
        // which helps avoid duplicate syscalls.
        nsecs_t displayTime = cpt.display->getCachedSignalTime();
        if (displayTime == Fence::SIGNAL_TIME_PENDING) {
            break;
        }
        compositeToPresentLatency = displayTime - cpt.composite;
        getBE().mCompositePresentTimes.pop();
    }

    // Don't let mCompositePresentTimes grow unbounded, just in case.
    while (getBE().mCompositePresentTimes.size() > 16) {
        getBE().mCompositePresentTimes.pop();
    }

    setCompositorTimingSnapped(
            vsyncPhase, vsyncInterval, compositeToPresentLatency);
}

void SurfaceFlinger::setCompositorTimingSnapped(nsecs_t vsyncPhase,
        nsecs_t vsyncInterval, nsecs_t compositeToPresentLatency) {
    // Integer division and modulo round toward 0 not -inf, so we need to
    // treat negative and positive offsets differently.
    nsecs_t idealLatency = (sfVsyncPhaseOffsetNs > 0) ?
            (vsyncInterval - (sfVsyncPhaseOffsetNs % vsyncInterval)) :
            ((-sfVsyncPhaseOffsetNs) % vsyncInterval);

    // Just in case sfVsyncPhaseOffsetNs == -vsyncInterval.
    if (idealLatency <= 0) {
        idealLatency = vsyncInterval;
    }

    // Snap the latency to a value that removes scheduling jitter from the
    // composition and present times, which often have >1ms of jitter.
    // Reducing jitter is important if an app attempts to extrapolate
    // something (such as user input) to an accurate diasplay time.
    // Snapping also allows an app to precisely calculate sfVsyncPhaseOffsetNs
    // with (presentLatency % interval).
    nsecs_t bias = vsyncInterval / 2;
    int64_t extraVsyncs =
            (compositeToPresentLatency - idealLatency + bias) / vsyncInterval;
    nsecs_t snappedCompositeToPresentLatency = (extraVsyncs > 0) ?
            idealLatency + (extraVsyncs * vsyncInterval) : idealLatency;

    std::lock_guard<std::mutex> lock(getBE().mCompositorTimingLock);
    getBE().mCompositorTiming.deadline = vsyncPhase - idealLatency;
    getBE().mCompositorTiming.interval = vsyncInterval;
    getBE().mCompositorTiming.presentLatency = snappedCompositeToPresentLatency;
}

void SurfaceFlinger::postComposition(nsecs_t refreshStartTime)
{
    ATRACE_CALL();
    ALOGV("postComposition");

    // Release any buffers which were replaced this frame
    nsecs_t dequeueReadyTime = systemTime();
    for (auto& layer : mLayersWithQueuedFrames) {
        layer->releasePendingBuffer(dequeueReadyTime);
    }

    // |mStateLock| not needed as we are on the main thread
    const sp<const DisplayDevice> hw(getDefaultDisplayDeviceLocked());

    getBE().mGlCompositionDoneTimeline.updateSignalTimes();
    std::shared_ptr<FenceTime> glCompositionDoneFenceTime;
    if (hw && getBE().mHwc->hasClientComposition(HWC_DISPLAY_PRIMARY)) {
        glCompositionDoneFenceTime =
                std::make_shared<FenceTime>(hw->getClientTargetAcquireFence());
        getBE().mGlCompositionDoneTimeline.push(glCompositionDoneFenceTime);
    } else {
        glCompositionDoneFenceTime = FenceTime::NO_FENCE;
    }

    getBE().mDisplayTimeline.updateSignalTimes();
    sp<Fence> presentFence = getBE().mHwc->getPresentFence(HWC_DISPLAY_PRIMARY);
    auto presentFenceTime = std::make_shared<FenceTime>(presentFence);
    getBE().mDisplayTimeline.push(presentFenceTime);

    nsecs_t vsyncPhase = mPrimaryDispSync.computeNextRefresh(0);
    nsecs_t vsyncInterval = mPrimaryDispSync.getPeriod();

    // We use the refreshStartTime which might be sampled a little later than
    // when we started doing work for this frame, but that should be okay
    // since updateCompositorTiming has snapping logic.
    updateCompositorTiming(
        vsyncPhase, vsyncInterval, refreshStartTime, presentFenceTime);
    CompositorTiming compositorTiming;
    {
        std::lock_guard<std::mutex> lock(getBE().mCompositorTimingLock);
        compositorTiming = getBE().mCompositorTiming;
    }

    mDrawingState.traverseInZOrder([&](Layer* layer) {
        bool frameLatched = layer->onPostComposition(glCompositionDoneFenceTime,
                presentFenceTime, compositorTiming);
        if (frameLatched) {
            recordBufferingStats(layer->getName().string(),
                    layer->getOccupancyHistory(false));
        }
    });

    if (presentFenceTime->isValid()) {
        if (mPrimaryDispSync.addPresentFence(presentFenceTime)) {
            enableHardwareVsync();
        } else {
            disableHardwareVsync(false);
        }
    }

    if (!hasSyncFramework) {
        if (getBE().mHwc->isConnected(HWC_DISPLAY_PRIMARY) && hw->isDisplayOn()) {
            enableHardwareVsync();
        }
    }

    if (mAnimCompositionPending) {
        mAnimCompositionPending = false;

        if (presentFenceTime->isValid()) {
            mAnimFrameTracker.setActualPresentFence(
                    std::move(presentFenceTime));
        } else if (getBE().mHwc->isConnected(HWC_DISPLAY_PRIMARY)) {
            // The HWC doesn't support present fences, so use the refresh
            // timestamp instead.
            nsecs_t presentTime =
                    getBE().mHwc->getRefreshTimestamp(HWC_DISPLAY_PRIMARY);
            mAnimFrameTracker.setActualPresentTime(presentTime);
        }
        mAnimFrameTracker.advanceFrame();
    }

    dumpDrawCycle(false);

    mTimeStats.incrementTotalFrames();
    if (mHadClientComposition) {
        mTimeStats.incrementClientCompositionFrames();
    }

    if (getBE().mHwc->isConnected(HWC_DISPLAY_PRIMARY) &&
            hw->getPowerMode() == HWC_POWER_MODE_OFF) {
        return;
    }

    nsecs_t currentTime = systemTime();
    if (mHasPoweredOff) {
        mHasPoweredOff = false;
    } else {
        nsecs_t elapsedTime = currentTime - getBE().mLastSwapTime;
        size_t numPeriods = static_cast<size_t>(elapsedTime / vsyncInterval);
        if (numPeriods < SurfaceFlingerBE::NUM_BUCKETS - 1) {
            getBE().mFrameBuckets[numPeriods] += elapsedTime;
        } else {
            getBE().mFrameBuckets[SurfaceFlingerBE::NUM_BUCKETS - 1] += elapsedTime;
        }
        getBE().mTotalTime += elapsedTime;
    }
    getBE().mLastSwapTime = currentTime;
}

void SurfaceFlinger::rebuildLayerStacks() {
    ATRACE_CALL();
    ALOGV("rebuildLayerStacks");

    // rebuild the visible layer list per screen
    if (CC_UNLIKELY(mVisibleRegionsDirty)) {
        ATRACE_NAME("rebuildLayerStacks VR Dirty");
        mVisibleRegionsDirty = false;
        invalidateHwcGeometry();

        for (size_t dpy=0 ; dpy<mDisplays.size() ; dpy++) {
            Region opaqueRegion;
            Region dirtyRegion;
            Vector<sp<Layer>> layersSortedByZ;
            Vector<sp<Layer>> layersNeedingFences;
            const sp<DisplayDevice>& displayDevice(mDisplays[dpy]);
            const Transform& tr(displayDevice->getTransform());
            const Rect bounds(displayDevice->getBounds());
            if (displayDevice->isDisplayOn()) {
                computeVisibleRegions(displayDevice, dirtyRegion, opaqueRegion);

                mDrawingState.traverseInZOrder([&](Layer* layer) {
                    bool hwcLayerDestroyed = false;
                    if (layer->belongsToDisplay(displayDevice->getLayerStack(),
                                displayDevice->isPrimary())) {
                        Region drawRegion(tr.transform(
                                layer->visibleNonTransparentRegion));
                        drawRegion.andSelf(bounds);
                        if (!drawRegion.isEmpty()) {
                            layersSortedByZ.add(layer);
                        } else {
                            // Clear out the HWC layer if this layer was
                            // previously visible, but no longer is
                            hwcLayerDestroyed = layer->destroyHwcLayer(
                                    displayDevice->getHwcDisplayId());
                        }
                    } else {
                        // WM changes displayDevice->layerStack upon sleep/awake.
                        // Here we make sure we delete the HWC layers even if
                        // WM changed their layer stack.
                        hwcLayerDestroyed = layer->destroyHwcLayer(
                                displayDevice->getHwcDisplayId());
                    }

                    // If a layer is not going to get a release fence because
                    // it is invisible, but it is also going to release its
                    // old buffer, add it to the list of layers needing
                    // fences.
                    if (hwcLayerDestroyed) {
                        auto found = std::find(mLayersWithQueuedFrames.cbegin(),
                                mLayersWithQueuedFrames.cend(), layer);
                        if (found != mLayersWithQueuedFrames.cend()) {
                            layersNeedingFences.add(layer);
                        }
                    }
                });
            }
            displayDevice->setVisibleLayersSortedByZ(layersSortedByZ);
            displayDevice->setLayersNeedingFences(layersNeedingFences);
            displayDevice->undefinedRegion.set(bounds);
            displayDevice->undefinedRegion.subtractSelf(
                    tr.transform(opaqueRegion));
            displayDevice->dirtyRegion.orSelf(dirtyRegion);
        }
    }
}

// Returns a data space that fits all visible layers.  The returned data space
// can only be one of
//  - Dataspace::SRGB (use legacy dataspace and let HWC saturate when colors are enhanced)
//  - Dataspace::DISPLAY_P3
//  - Dataspace::V0_SCRGB_LINEAR
// The returned HDR data space is one of
//  - Dataspace::UNKNOWN
//  - Dataspace::BT2020_HLG
//  - Dataspace::BT2020_PQ
Dataspace SurfaceFlinger::getBestDataspace(
    const sp<const DisplayDevice>& displayDevice, Dataspace* outHdrDataSpace) const {
    Dataspace bestDataSpace = Dataspace::SRGB;
    *outHdrDataSpace = Dataspace::UNKNOWN;

    for (const auto& layer : displayDevice->getVisibleLayersSortedByZ()) {
        switch (layer->getDataSpace()) {
            case Dataspace::V0_SCRGB:
            case Dataspace::V0_SCRGB_LINEAR:
                bestDataSpace = Dataspace::V0_SCRGB_LINEAR;
                break;
            case Dataspace::DISPLAY_P3:
                if (bestDataSpace == Dataspace::SRGB) {
                    bestDataSpace = Dataspace::DISPLAY_P3;
                }
                break;
            case Dataspace::BT2020_PQ:
            case Dataspace::BT2020_ITU_PQ:
                *outHdrDataSpace = Dataspace::BT2020_PQ;
                break;
            case Dataspace::BT2020_HLG:
            case Dataspace::BT2020_ITU_HLG:
                // When there's mixed PQ content and HLG content, we set the HDR
                // data space to be BT2020_PQ and convert HLG to PQ.
                if (*outHdrDataSpace == Dataspace::UNKNOWN) {
                    *outHdrDataSpace = Dataspace::BT2020_HLG;
                }
                break;
            default:
                break;
        }
    }

    return bestDataSpace;
}

// Pick the ColorMode / Dataspace for the display device.
void SurfaceFlinger::pickColorMode(const sp<DisplayDevice>& displayDevice,
                                   ColorMode* outMode, Dataspace* outDataSpace,
                                   RenderIntent* outRenderIntent) const {
    if (mDisplayColorSetting == DisplayColorSetting::UNMANAGED) {
        *outMode = ColorMode::NATIVE;
        *outDataSpace = Dataspace::UNKNOWN;
        *outRenderIntent = RenderIntent::COLORIMETRIC;
        return;
    }

    Dataspace hdrDataSpace;
    Dataspace bestDataSpace = getBestDataspace(displayDevice, &hdrDataSpace);

    if (hdrDataSpace == Dataspace::BT2020_PQ) {
        // Hardware composer can handle BT2100 ColorMode only when
        // - colorimetrical tone mapping is supported, or
        // - Auto mode is turned on and enhanced tone mapping is supported.
        if (displayDevice->hasBT2100PQColorimetricSupport() ||
            (mDisplayColorSetting == DisplayColorSetting::ENHANCED &&
             displayDevice->hasBT2100PQEnhanceSupport())) {
            *outMode = ColorMode::BT2100_PQ;
            *outDataSpace = Dataspace::BT2020_PQ;
        } else if (displayDevice->hasHDR10Support()) {
            // Legacy HDR support.  HDR layers are treated as UNKNOWN layers.
            hdrDataSpace = Dataspace::UNKNOWN;
        } else {
            // Simulate PQ through RenderEngine, pick DISPLAY_P3 color mode.
            *outMode = ColorMode::DISPLAY_P3;
            *outDataSpace = Dataspace::DISPLAY_P3;
        }
    } else if (hdrDataSpace == Dataspace::BT2020_HLG) {
        if (displayDevice->hasBT2100HLGColorimetricSupport() ||
            (mDisplayColorSetting == DisplayColorSetting::ENHANCED &&
             displayDevice->hasBT2100HLGEnhanceSupport())) {
            *outMode = ColorMode::BT2100_HLG;
            *outDataSpace = Dataspace::BT2020_HLG;
        } else if (displayDevice->hasHLGSupport()) {
            // Legacy HDR support.  HDR layers are treated as UNKNOWN layers.
            hdrDataSpace = Dataspace::UNKNOWN;
        } else {
            // Simulate HLG through RenderEngine, pick DISPLAY_P3 color mode.
            *outMode = ColorMode::DISPLAY_P3;
            *outDataSpace = Dataspace::DISPLAY_P3;
        }
    }

    // At this point, there's no HDR layer.
    if (hdrDataSpace == Dataspace::UNKNOWN) {
        switch (bestDataSpace) {
            case Dataspace::DISPLAY_P3:
            case Dataspace::V0_SCRGB_LINEAR:
                *outMode = ColorMode::DISPLAY_P3;
                *outDataSpace = Dataspace::DISPLAY_P3;
                break;
            default:
                *outMode = ColorMode::SRGB;
                *outDataSpace = Dataspace::SRGB;
                break;
        }
    }
    *outRenderIntent = pickRenderIntent(displayDevice, *outMode);
}

RenderIntent SurfaceFlinger::pickRenderIntent(const sp<DisplayDevice>& displayDevice,
                                              ColorMode colorMode) const {
    // Native Mode means the display is not color managed, and whichever
    // render intent is picked doesn't matter, thus return
    // RenderIntent::COLORIMETRIC as default here.
    if (mDisplayColorSetting == DisplayColorSetting::UNMANAGED) {
        return RenderIntent::COLORIMETRIC;
    }

    // In Auto Color Mode, we want to strech to panel color space, right now
    // only the built-in display supports it.
    if (mDisplayColorSetting == DisplayColorSetting::ENHANCED &&
        mBuiltinDisplaySupportsEnhance &&
        displayDevice->getDisplayType() == DisplayDevice::DISPLAY_PRIMARY) {
        switch (colorMode) {
            case ColorMode::DISPLAY_P3:
            case ColorMode::SRGB:
                return RenderIntent::ENHANCE;
            // In Auto Color Mode, BT2100_PQ and BT2100_HLG will only be picked
            // when TONE_MAP_ENHANCE or TONE_MAP_COLORIMETRIC is supported.
            // If TONE_MAP_ENHANCE is not supported, fall back to TONE_MAP_COLORIMETRIC.
            case ColorMode::BT2100_PQ:
                return displayDevice->hasBT2100PQEnhanceSupport() ?
                    RenderIntent::TONE_MAP_ENHANCE : RenderIntent::TONE_MAP_COLORIMETRIC;
            case ColorMode::BT2100_HLG:
                return displayDevice->hasBT2100HLGEnhanceSupport() ?
                    RenderIntent::TONE_MAP_ENHANCE : RenderIntent::TONE_MAP_COLORIMETRIC;
            // This statement shouldn't be reached, switch cases will always
            // cover all possible ColorMode returned by pickColorMode.
            default:
                return RenderIntent::COLORIMETRIC;
        }
    }

    // Either enhance is not supported or we are in natural mode.

    // Natural Mode means it's color managed and the color must be right,
    // thus we pick RenderIntent::COLORIMETRIC as render intent for non-HDR
    // content and pick RenderIntent::TONE_MAP_COLORIMETRIC for HDR content.
    switch (colorMode) {
        // In Natural Color Mode, BT2100_PQ and BT2100_HLG will only be picked
        // when TONE_MAP_COLORIMETRIC is supported.
        case ColorMode::BT2100_PQ:
        case ColorMode::BT2100_HLG:
            return RenderIntent::TONE_MAP_COLORIMETRIC;
        default:
            return RenderIntent::COLORIMETRIC;
    }
}

void SurfaceFlinger::setUpHWComposer() {
    ATRACE_CALL();
    ALOGV("setUpHWComposer");

    for (size_t dpy=0 ; dpy<mDisplays.size() ; dpy++) {
        bool dirty = !mDisplays[dpy]->getDirtyRegion(mRepaintEverything).isEmpty();
        bool empty = mDisplays[dpy]->getVisibleLayersSortedByZ().size() == 0;
        bool wasEmpty = !mDisplays[dpy]->lastCompositionHadVisibleLayers;

        // If nothing has changed (!dirty), don't recompose.
        // If something changed, but we don't currently have any visible layers,
        //   and didn't when we last did a composition, then skip it this time.
        // The second rule does two things:
        // - When all layers are removed from a display, we'll emit one black
        //   frame, then nothing more until we get new layers.
        // - When a display is created with a private layer stack, we won't
        //   emit any black frames until a layer is added to the layer stack.
        bool mustRecompose = dirty && !(empty && wasEmpty);

        ALOGV_IF(mDisplays[dpy]->getDisplayType() == DisplayDevice::DISPLAY_VIRTUAL,
                "dpy[%zu]: %s composition (%sdirty %sempty %swasEmpty)", dpy,
                mustRecompose ? "doing" : "skipping",
                dirty ? "+" : "-",
                empty ? "+" : "-",
                wasEmpty ? "+" : "-");

        mDisplays[dpy]->beginFrame(mustRecompose);

        if (mustRecompose) {
            mDisplays[dpy]->lastCompositionHadVisibleLayers = !empty;
        }
    }

    mat4 colorMatrix = mDrawingState.colorMatrix;
    bool isIdentity = (colorMatrix == mat4());
    // build the h/w work list
    if (CC_UNLIKELY(mGeometryInvalid)) {
        mGeometryInvalid = false;
        for (size_t dpy=0 ; dpy<mDisplays.size() ; dpy++) {
            sp<DisplayDevice> displayDevice(mDisplays[dpy]);
            const auto hwcId = displayDevice->getHwcDisplayId();
            displayDevice->setColorMatrix(!isIdentity);
            if (hwcId >= 0) {
                const Vector<sp<Layer>>& currentLayers(
                        displayDevice->getVisibleLayersSortedByZ());
                setDisplayAnimating(displayDevice, dpy);
                for (size_t i = 0; i < currentLayers.size(); i++) {
                    const auto& layer = currentLayers[i];
                    if (!layer->hasHwcLayer(hwcId)) {
                        if (!layer->createHwcLayer(getBE().mHwc.get(), hwcId)) {
                            layer->forceClientComposition(hwcId);
                            continue;
                        }
                    }

                    layer->setGeometry(displayDevice, i);
                    if (mDebugDisableHWC || mDebugRegion || (hwcId !=0 && !isIdentity)) {
                        layer->forceClientComposition(hwcId);
                        layer->setColorInversionData(displayDevice);
                    }
                }
            }
        }
    }

    // Set the per-frame data
    for (size_t displayId = 0; displayId < mDisplays.size(); ++displayId) {
        auto& displayDevice = mDisplays[displayId];
        const auto hwcId = displayDevice->getHwcDisplayId();

        if (hwcId < 0) {
            continue;
        }
        if (mDrawingState.colorMatrixChanged) {
            displayDevice->setColorTransform(mDrawingState.colorMatrix);
            status_t result = getBE().mHwc->setColorTransform(hwcId, mDrawingState.colorMatrix);
            ALOGE_IF(result != NO_ERROR, "Failed to set color transform on "
                    "display %zd: %d", displayId, result);
        }
        for (auto& layer : displayDevice->getVisibleLayersSortedByZ()) {
            if ((layer->getDataSpace() == Dataspace::BT2020_PQ ||
                 layer->getDataSpace() == Dataspace::BT2020_ITU_PQ) &&
                    !displayDevice->hasHDR10Support()) {
                layer->forceClientComposition(hwcId);
            }
            if ((layer->getDataSpace() == Dataspace::BT2020_HLG ||
                 layer->getDataSpace() == Dataspace::BT2020_ITU_HLG) &&
                    !displayDevice->hasHLGSupport()) {
                layer->forceClientComposition(hwcId);
            }

            if (layer->getForceClientComposition(hwcId)) {
                ALOGV("[%s] Requesting Client composition", layer->getName().string());
                layer->setCompositionType(hwcId, HWC2::Composition::Client);
                continue;
            }

            layer->setPerFrameData(displayDevice);
        }

        if (hasWideColorDisplay) {
            ColorMode colorMode;
            Dataspace dataSpace;
            RenderIntent renderIntent;
            pickColorMode(displayDevice, &colorMode, &dataSpace, &renderIntent);
            setActiveColorModeInternal(displayDevice, colorMode, dataSpace, renderIntent);
        }
    }

    mDrawingState.colorMatrixChanged = false;

    dumpDrawCycle(true);

    for (size_t displayId = 0; displayId < mDisplays.size(); ++displayId) {
        auto& displayDevice = mDisplays[displayId];
        if (!displayDevice->isDisplayOn()) {
            continue;
        }

        status_t result = displayDevice->prepareFrame(*getBE().mHwc);
        ALOGE_IF(result != NO_ERROR, "prepareFrame for display %zd failed:"
                " %d (%s)", displayId, result, strerror(-result));
    }
}

void SurfaceFlinger::doComposition() {
    ATRACE_CALL();
    ALOGV("doComposition");

    const bool repaintEverything = android_atomic_and(0, &mRepaintEverything);
    for (size_t dpy=0 ; dpy<mDisplays.size() ; dpy++) {
        const sp<DisplayDevice>& hw(mDisplays[dpy]);
        if (hw->isDisplayOn()) {
            // transform the dirty region into this screen's coordinate space
            const Region dirtyRegion(hw->getDirtyRegion(repaintEverything));

            // repaint the framebuffer (if needed)
            doDisplayComposition(hw, dirtyRegion);

            hw->dirtyRegion.clear();
            hw->flip();
        }
    }
    postFramebuffer();
}

void SurfaceFlinger::postFramebuffer()
{
    ATRACE_CALL();
    ALOGV("postFramebuffer");

    const nsecs_t now = systemTime();
    mDebugInSwapBuffers = now;

    for (size_t displayId = 0; displayId < mDisplays.size(); ++displayId) {
        auto& displayDevice = mDisplays[displayId];
        if (!displayDevice->isDisplayOn()) {
            continue;
        }
        const auto hwcId = displayDevice->getHwcDisplayId();
        if (hwcId >= 0) {
            getBE().mHwc->presentAndGetReleaseFences(hwcId);
        }
        displayDevice->onSwapBuffersCompleted();
        displayDevice->makeCurrent();
        for (auto& layer : displayDevice->getVisibleLayersSortedByZ()) {
            // The layer buffer from the previous frame (if any) is released
            // by HWC only when the release fence from this frame (if any) is
            // signaled.  Always get the release fence from HWC first.
            sp<Fence> releaseFence = Fence::NO_FENCE;
            if (hwcId >= 0) {
                auto hwcLayer = layer->getHwcLayer(hwcId);
                releaseFence = getBE().mHwc->getLayerReleaseFence(hwcId, hwcLayer);
            }
            // If the layer was client composited in the previous frame, we
            // need to merge with the previous client target acquire fence.
            // Since we do not track that, always merge with the current
            // client target acquire fence when it is available, even though
            // this is suboptimal.
            if (layer->getCompositionType(hwcId) == HWC2::Composition::Client) {
                releaseFence = Fence::merge("LayerRelease", releaseFence,
                        displayDevice->getClientTargetAcquireFence());
            }

            layer->onLayerDisplayed(releaseFence);
        }

        // We've got a list of layers needing fences, that are disjoint with
        // displayDevice->getVisibleLayersSortedByZ.  The best we can do is to
        // supply them with the present fence.
        if (!displayDevice->getLayersNeedingFences().isEmpty()) {
            sp<Fence> presentFence = getBE().mHwc->getPresentFence(hwcId);
            for (auto& layer : displayDevice->getLayersNeedingFences()) {
                layer->onLayerDisplayed(presentFence);
            }
        }

        if (hwcId >= 0) {
            getBE().mHwc->clearReleaseFences(hwcId);
        }
    }

    mLastSwapBufferTime = systemTime() - now;
    mDebugInSwapBuffers = 0;

    // |mStateLock| not needed as we are on the main thread
    if (getBE().mHwc->isConnected(HWC_DISPLAY_PRIMARY)) {
        uint32_t flipCount = getDefaultDisplayDeviceLocked()->getPageFlipCount();
        if (flipCount % LOG_FRAME_STATS_PERIOD == 0) {
            logFrameStats();
        }
    }
}

void SurfaceFlinger::handleTransaction(uint32_t transactionFlags)
{
    ATRACE_CALL();

    // here we keep a copy of the drawing state (that is the state that's
    // going to be overwritten by handleTransactionLocked()) outside of
    // mStateLock so that the side-effects of the State assignment
    // don't happen with mStateLock held (which can cause deadlocks).
    State drawingState(mDrawingState);

    Mutex::Autolock _l(mStateLock);
    const nsecs_t now = systemTime();
    mDebugInTransaction = now;

    // Here we're guaranteed that some transaction flags are set
    // so we can call handleTransactionLocked() unconditionally.
    // We call getTransactionFlags(), which will also clear the flags,
    // with mStateLock held to guarantee that mCurrentState won't change
    // until the transaction is committed.

    mVsyncModulator.onTransactionHandled();
    transactionFlags = getTransactionFlags(eTransactionMask);
    handleTransactionLocked(transactionFlags);

    mLastTransactionTime = systemTime() - now;
    mDebugInTransaction = 0;
    invalidateHwcGeometry();
    // here the transaction has been committed
}

DisplayDevice::DisplayType SurfaceFlinger::determineDisplayType(hwc2_display_t display,
                                                                HWC2::Connection connection) const {
    // Figure out whether the event is for the primary display or an
    // external display by matching the Hwc display id against one for a
    // connected display. If we did not find a match, we then check what
    // displays are not already connected to determine the type. If we don't
    // have a connected primary display, we assume the new display is meant to
    // be the primary display, and then if we don't have an external display,
    // we assume it is that.
    const auto primaryDisplayId =
            getBE().mHwc->getHwcDisplayId(DisplayDevice::DISPLAY_PRIMARY);
    const auto externalDisplayId =
            getBE().mHwc->getHwcDisplayId(DisplayDevice::DISPLAY_EXTERNAL);
    if (primaryDisplayId && primaryDisplayId == display) {
        return DisplayDevice::DISPLAY_PRIMARY;
    } else if (externalDisplayId && externalDisplayId == display) {
        return  DisplayDevice::DISPLAY_EXTERNAL;
    } else if (connection == HWC2::Connection::Connected && !primaryDisplayId) {
        return DisplayDevice::DISPLAY_PRIMARY;
    } else if (connection == HWC2::Connection::Connected && !externalDisplayId) {
        return DisplayDevice::DISPLAY_EXTERNAL;
    }

    return DisplayDevice::DISPLAY_ID_INVALID;
}

void SurfaceFlinger::processDisplayHotplugEventsLocked() {
    for (const auto& event : mPendingHotplugEvents) {
        auto displayType = determineDisplayType(event.display, event.connection);
        if (displayType == DisplayDevice::DISPLAY_ID_INVALID) {
            ALOGW("Unable to determine the display type for display %" PRIu64, event.display);
            continue;
        }

        if (getBE().mHwc->isUsingVrComposer() && displayType == DisplayDevice::DISPLAY_EXTERNAL) {
            ALOGE("External displays are not supported by the vr hardware composer.");
            continue;
        }

        getBE().mHwc->onHotplug(event.display, displayType, event.connection);

        if (event.connection == HWC2::Connection::Connected) {
            if (!mBuiltinDisplays[displayType].get()) {
                ALOGV("Creating built in display %d", displayType);
                mBuiltinDisplays[displayType] = new BBinder();
                // All non-virtual displays are currently considered secure.
                DisplayDeviceState info(displayType, true);
                info.displayName = displayType == DisplayDevice::DISPLAY_PRIMARY ?
                        "Built-in Screen" : "External Screen";
                mCurrentState.displays.add(mBuiltinDisplays[displayType], info);
                mInterceptor->saveDisplayCreation(info);
            }
        } else {
            ALOGV("Removing built in display %d", displayType);

            ssize_t idx = mCurrentState.displays.indexOfKey(mBuiltinDisplays[displayType]);
            if (idx >= 0) {
                const DisplayDeviceState& info(mCurrentState.displays.valueAt(idx));
                mInterceptor->saveDisplayDeletion(info.displayId);
                mCurrentState.displays.removeItemsAt(idx);
            }
            mBuiltinDisplays[displayType].clear();
        }

        processDisplayChangesLocked();
    }

    mPendingHotplugEvents.clear();
}

sp<DisplayDevice> SurfaceFlinger::setupNewDisplayDeviceInternal(
        const wp<IBinder>& display, int hwcId, const DisplayDeviceState& state,
        const sp<DisplaySurface>& dispSurface, const sp<IGraphicBufferProducer>& producer) {
    bool hasWideColorGamut = false;
    std::unordered_map<ColorMode, std::vector<RenderIntent>> hdrAndRenderIntents;

    if (hasWideColorDisplay) {
        std::vector<ColorMode> modes = getHwComposer().getColorModes(hwcId);
        for (ColorMode colorMode : modes) {
            switch (colorMode) {
                case ColorMode::DISPLAY_P3:
                case ColorMode::ADOBE_RGB:
                case ColorMode::DCI_P3:
                    hasWideColorGamut = true;
                    break;
                default:
                    break;
            }

            std::vector<RenderIntent> renderIntents = getHwComposer().getRenderIntents(hwcId,
                                                                                       colorMode);
            if (state.type == DisplayDevice::DISPLAY_PRIMARY) {
                for (auto intent : renderIntents) {
                    if (intent == RenderIntent::ENHANCE) {
                        mBuiltinDisplaySupportsEnhance = true;
                        break;
                    }
                }
            }

            if (colorMode == ColorMode::BT2100_PQ || colorMode == ColorMode::BT2100_HLG) {
                hdrAndRenderIntents.emplace(colorMode, renderIntents);
            }
        }
    }

    HdrCapabilities hdrCapabilities;
    getHwComposer().getHdrCapabilities(hwcId, &hdrCapabilities);

    auto nativeWindowSurface = mCreateNativeWindowSurface(producer);
    auto nativeWindow = nativeWindowSurface->getNativeWindow();

    /*
     * Create our display's surface
     */
    std::unique_ptr<RE::Surface> renderSurface = getRenderEngine().createSurface();
    renderSurface->setCritical(state.type == DisplayDevice::DISPLAY_PRIMARY);
    renderSurface->setAsync(state.type >= DisplayDevice::DISPLAY_VIRTUAL);
    renderSurface->setNativeWindow(nativeWindow.get());
    const int displayWidth = renderSurface->queryWidth();
    const int displayHeight = renderSurface->queryHeight();

    // Make sure that composition can never be stalled by a virtual display
    // consumer that isn't processing buffers fast enough. We have to do this
    // in two places:
    // * Here, in case the display is composed entirely by HWC.
    // * In makeCurrent(), using eglSwapInterval. Some EGL drivers set the
    //   window's swap interval in eglMakeCurrent, so they'll override the
    //   interval we set here.
    if (state.type >= DisplayDevice::DISPLAY_VIRTUAL) {
        nativeWindow->setSwapInterval(nativeWindow.get(), 0);
    }

    // virtual displays are always considered enabled
    auto initialPowerMode = (state.type >= DisplayDevice::DISPLAY_VIRTUAL) ? HWC_POWER_MODE_NORMAL
                                                                           : HWC_POWER_MODE_OFF;

    sp<DisplayDevice> hw =
            new DisplayDevice(this, state.type, hwcId, state.isSecure, display, nativeWindow,
                              dispSurface, std::move(renderSurface), displayWidth, displayHeight,
                              hasWideColorGamut, hdrCapabilities,
                              getHwComposer().getSupportedPerFrameMetadata(hwcId),
                              hdrAndRenderIntents, initialPowerMode);

    if (maxFrameBufferAcquiredBuffers >= 3) {
        nativeWindowSurface->preallocateBuffers();
    }

    ColorMode defaultColorMode = ColorMode::NATIVE;
    Dataspace defaultDataSpace = Dataspace::UNKNOWN;
    if (hasWideColorGamut) {
        defaultColorMode = ColorMode::SRGB;
        defaultDataSpace = Dataspace::V0_SRGB;
    }
    setActiveColorModeInternal(hw, defaultColorMode, defaultDataSpace,
                               RenderIntent::COLORIMETRIC);
    hw->setLayerStack(state.layerStack);
    hw->setProjection(state.orientation, state.viewport, state.frame);
    hw->setDisplayName(state.displayName);

    // When a new display device is added, update the active
    // config by querying HWC otherwise the default config
    // (config 0) will be used.
    if (hwcId >= DisplayDevice::DISPLAY_PRIMARY &&
        hwcId < DisplayDevice::NUM_BUILTIN_DISPLAY_TYPES) {
        int activeConfig = getBE().mHwc->getActiveConfig(hwcId)->getId();
        if (activeConfig >= 0) {
            hw->setActiveConfig(activeConfig);
        }
    }

    return hw;
}

void SurfaceFlinger::processDisplayChangesLocked() {
    // here we take advantage of Vector's copy-on-write semantics to
    // improve performance by skipping the transaction entirely when
    // know that the lists are identical
    const KeyedVector<wp<IBinder>, DisplayDeviceState>& curr(mCurrentState.displays);
    const KeyedVector<wp<IBinder>, DisplayDeviceState>& draw(mDrawingState.displays);
    if (!curr.isIdenticalTo(draw)) {
        mVisibleRegionsDirty = true;
        const size_t cc = curr.size();
        size_t dc = draw.size();

        // find the displays that were removed
        // (ie: in drawing state but not in current state)
        // also handle displays that changed
        // (ie: displays that are in both lists)
        for (size_t i = 0; i < dc;) {
            const ssize_t j = curr.indexOfKey(draw.keyAt(i));
            if (j < 0) {
                // in drawing state but not in current state
                // Call makeCurrent() on the primary display so we can
                // be sure that nothing associated with this display
                // is current.
                const sp<const DisplayDevice> defaultDisplay(getDefaultDisplayDeviceLocked());
                if (defaultDisplay != nullptr) defaultDisplay->makeCurrent();
                sp<DisplayDevice> hw(getDisplayDeviceLocked(draw.keyAt(i)));
                if (hw != nullptr) hw->disconnect(getHwComposer());
                if (draw[i].type < DisplayDevice::NUM_BUILTIN_DISPLAY_TYPES)
                    mEventThread->onHotplugReceived(draw[i].type, false);
                mDisplays.removeItem(draw.keyAt(i));
            } else {
                // this display is in both lists. see if something changed.
                const DisplayDeviceState& state(curr[j]);
                const wp<IBinder>& display(curr.keyAt(j));
                const sp<IBinder> state_binder = IInterface::asBinder(state.surface);
                const sp<IBinder> draw_binder = IInterface::asBinder(draw[i].surface);
                if (state_binder != draw_binder) {
                    // changing the surface is like destroying and
                    // recreating the DisplayDevice, so we just remove it
                    // from the drawing state, so that it get re-added
                    // below.
                    sp<DisplayDevice> hw(getDisplayDeviceLocked(display));
                    if (hw != nullptr) hw->disconnect(getHwComposer());
                    mDisplays.removeItem(display);
                    mDrawingState.displays.removeItemsAt(i);
                    dc--;
                    // at this point we must loop to the next item
                    continue;
                }

                const sp<DisplayDevice> disp(getDisplayDeviceLocked(display));
                if (disp != nullptr) {
                    if (state.layerStack != draw[i].layerStack) {
                        disp->setLayerStack(state.layerStack);
                    }
                    if ((state.orientation != draw[i].orientation) ||
                        (state.viewport != draw[i].viewport) || (state.frame != draw[i].frame)) {
                        disp->setProjection(state.orientation, state.viewport, state.frame);
                    }
                    if (state.width != draw[i].width || state.height != draw[i].height) {
                        disp->setDisplaySize(state.width, state.height);
                    }
                }
            }
            ++i;
        }

        // find displays that were added
        // (ie: in current state but not in drawing state)
        for (size_t i = 0; i < cc; i++) {
            if (draw.indexOfKey(curr.keyAt(i)) < 0) {
                const DisplayDeviceState& state(curr[i]);

                sp<DisplaySurface> dispSurface;
                sp<IGraphicBufferProducer> producer;
                sp<IGraphicBufferProducer> bqProducer;
                sp<IGraphicBufferConsumer> bqConsumer;
                mCreateBufferQueue(&bqProducer, &bqConsumer, false);

                int32_t hwcId = -1;
                if (state.isVirtualDisplay()) {
                    // Virtual displays without a surface are dormant:
                    // they have external state (layer stack, projection,
                    // etc.) but no internal state (i.e. a DisplayDevice).
                    if (state.surface != nullptr) {
                        // Allow VR composer to use virtual displays.
                        if (mUseHwcVirtualDisplays || getBE().mHwc->isUsingVrComposer()) {
                            DisplayUtils *displayUtils = DisplayUtils::getInstance();
                            int width = 0;
                            int status = state.surface->query(NATIVE_WINDOW_WIDTH, &width);
                            ALOGE_IF(status != NO_ERROR, "Unable to query width (%d)", status);
                            int height = 0;
                            status = state.surface->query(NATIVE_WINDOW_HEIGHT, &height);
                            ALOGE_IF(status != NO_ERROR, "Unable to query height (%d)", status);
                            int intFormat = 0;
                            status = state.surface->query(NATIVE_WINDOW_FORMAT, &intFormat);
                            ALOGE_IF(status != NO_ERROR, "Unable to query format (%d)", status);
                            auto format = static_cast<ui::PixelFormat>(intFormat);

                            if (maxVirtualDisplaySize == 0 ||
                                 ( (uint64_t)width <= maxVirtualDisplaySize &&
                                 (uint64_t)height <= maxVirtualDisplaySize)) {
                                uint64_t usage = 0;
                                // Replace with native_window_get_consumer_usage ?
                                status = state.surface->getConsumerUsage(&usage);
                                ALOGW_IF(status != NO_ERROR, "Unable to query usage (%d)", status);
                                if ( (status == NO_ERROR) &&
                                     displayUtils->canAllocateHwcDisplayIdForVDS(usage)) {
                                    getBE().mHwc->allocateVirtualDisplay(
                                            width, height, &format, &hwcId);
                                 }
                            }
                        }

                        // TODO: Plumb requested format back up to consumer
                        DisplayUtils::getInstance()->initVDSInstance(*getBE().mHwc,
                                                        hwcId, state.surface,
                                                        dispSurface, producer,
                                                        bqProducer, bqConsumer,
                                                        state.displayName, state.isSecure);
                    }
                } else {
                    ALOGE_IF(state.surface != nullptr,
                             "adding a supported display, but rendering "
                             "surface is provided (%p), ignoring it",
                             state.surface.get());

                    hwcId = state.type;
                    dispSurface = new FramebufferSurface(*getBE().mHwc, hwcId, bqConsumer);
                    producer = bqProducer;
                }

                const wp<IBinder>& display(curr.keyAt(i));
                if (dispSurface != nullptr) {
                    mDisplays.add(display,
                                  setupNewDisplayDeviceInternal(display, hwcId, state, dispSurface,
                                                                producer));
                    if (!state.isVirtualDisplay()) {
                        mEventThread->onHotplugReceived(state.type, true);
                    }
                }
            }
        }
    }

    mDrawingState.displays = mCurrentState.displays;
}

void SurfaceFlinger::handleTransactionLocked(uint32_t transactionFlags)
{
    // Notify all layers of available frames
    mCurrentState.traverseInZOrder([](Layer* layer) {
        layer->notifyAvailableFrames();
    });

    /*
     * Traversal of the children
     * (perform the transaction for each of them if needed)
     */

    if (transactionFlags & eTraversalNeeded) {
        mCurrentState.traverseInZOrder([&](Layer* layer) {
            uint32_t trFlags = layer->getTransactionFlags(eTransactionNeeded);
            if (!trFlags) return;

            const uint32_t flags = layer->doTransaction(0);
            if (flags & Layer::eVisibleRegion)
                mVisibleRegionsDirty = true;
        });
    }

    /*
     * Perform display own transactions if needed
     */

    if (transactionFlags & eDisplayTransactionNeeded) {
        processDisplayChangesLocked();
        processDisplayHotplugEventsLocked();
    }

    if (transactionFlags & (eDisplayLayerStackChanged|eDisplayTransactionNeeded)) {
        // The transform hint might have changed for some layers
        // (either because a display has changed, or because a layer
        // as changed).
        //
        // Walk through all the layers in currentLayers,
        // and update their transform hint.
        //
        // If a layer is visible only on a single display, then that
        // display is used to calculate the hint, otherwise we use the
        // default display.
        //
        // NOTE: we do this here, rather than in rebuildLayerStacks() so that
        // the hint is set before we acquire a buffer from the surface texture.
        //
        // NOTE: layer transactions have taken place already, so we use their
        // drawing state. However, SurfaceFlinger's own transaction has not
        // happened yet, so we must use the current state layer list
        // (soon to become the drawing state list).
        //
        sp<const DisplayDevice> disp;
        uint32_t currentlayerStack = 0;
        bool first = true;
        mCurrentState.traverseInZOrder([&](Layer* layer) {
            // NOTE: we rely on the fact that layers are sorted by
            // layerStack first (so we don't have to traverse the list
            // of displays for every layer).
            uint32_t layerStack = layer->getLayerStack();
            if (first || currentlayerStack != layerStack) {
                currentlayerStack = layerStack;
                // figure out if this layerstack is mirrored
                // (more than one display) if so, pick the default display,
                // if not, pick the only display it's on.
                disp.clear();
                for (size_t dpy=0 ; dpy<mDisplays.size() ; dpy++) {
                    sp<const DisplayDevice> hw(mDisplays[dpy]);
                    if (layer->belongsToDisplay(hw->getLayerStack(), hw->isPrimary())) {
                        if (disp == nullptr) {
                            disp = std::move(hw);
                        } else {
                            disp = nullptr;
                            break;
                        }
                    }
                }
            }

            if (disp == nullptr) {
                // NOTE: TEMPORARY FIX ONLY. Real fix should cause layers to
                // redraw after transform hint changes. See bug 8508397.

                // could be null when this layer is using a layerStack
                // that is not visible on any display. Also can occur at
                // screen off/on times.
                disp = getDefaultDisplayDeviceLocked();
            }

            // disp can be null if there is no display available at all to get
            // the transform hint from.
            if (disp != nullptr) {
                layer->updateTransformHint(disp);
            }

            first = false;
        });
    }


    /*
     * Perform our own transaction if needed
     */

    if (mLayersAdded) {
        mLayersAdded = false;
        // Layers have been added.
        mVisibleRegionsDirty = true;
    }

    // some layers might have been removed, so
    // we need to update the regions they're exposing.
    if (mLayersRemoved) {
        mLayersRemoved = false;
        mVisibleRegionsDirty = true;
        mDrawingState.traverseInZOrder([&](Layer* layer) {
            if (mLayersPendingRemoval.indexOf(layer) >= 0) {
                // this layer is not visible anymore
                // TODO: we could traverse the tree from front to back and
                //       compute the actual visible region
                // TODO: we could cache the transformed region
                Region visibleReg;
                visibleReg.set(layer->computeScreenBounds());
                invalidateLayerStack(layer, visibleReg);
            }
        });
    }

    commitTransaction();

    updateCursorAsync();
}

void SurfaceFlinger::updateCursorAsync()
{
    for (size_t displayId = 0; displayId < mDisplays.size(); ++displayId) {
        auto& displayDevice = mDisplays[displayId];
        if (displayDevice->getHwcDisplayId() < 0) {
            continue;
        }

        for (auto& layer : displayDevice->getVisibleLayersSortedByZ()) {
            layer->updateCursorPosition(displayDevice);
        }
    }
}

void SurfaceFlinger::commitTransaction()
{
    if (!mLayersPendingRemoval.isEmpty()) {
        // Notify removed layers now that they can't be drawn from
        for (const auto& l : mLayersPendingRemoval) {
            recordBufferingStats(l->getName().string(),
                    l->getOccupancyHistory(true));
            l->onRemoved();
        }
        mLayersPendingRemoval.clear();
    }

    // If this transaction is part of a window animation then the next frame
    // we composite should be considered an animation as well.
    mAnimCompositionPending = mAnimTransactionPending;

    mDrawingState = mCurrentState;
    // clear the "changed" flags in current state
    mCurrentState.colorMatrixChanged = false;

    mDrawingState.traverseInZOrder([](Layer* layer) {
        layer->commitChildList();
    });
    mTransactionPending = false;
    mAnimTransactionPending = false;
    mTransactionCV.broadcast();
}

void SurfaceFlinger::computeVisibleRegions(const sp<const DisplayDevice>& displayDevice,
        Region& outDirtyRegion, Region& outOpaqueRegion)
{
    ATRACE_CALL();
    ALOGV("computeVisibleRegions");

    Region aboveOpaqueLayers;
    Region aboveCoveredLayers;
    Region dirty;

    outDirtyRegion.clear();

    Layer* layerOfInterest = NULL;
    bool bIgnoreLayer = false;
    mDrawingState.traverseInReverseZOrder([&](Layer* layer) {
        if (layer->isSecureDisplay()) {
            bIgnoreLayer = true;
            if (!displayDevice->getHwcDisplayId()) {
                layerOfInterest = layer;
            }
            return;
        }
    });

    mDrawingState.traverseInReverseZOrder([&](Layer* layer) {
        // start with the whole surface at its current location
        const Layer::State& s(layer->getDrawingState());

        // only consider the layers on the given layer stack
        if (!layer->belongsToDisplay(displayDevice->getLayerStack(), displayDevice->isPrimary()))
            return;

        if (bIgnoreLayer && layerOfInterest != layer) {
            Region visibleNonTransRegion;
            visibleNonTransRegion.set(Rect(0, 0));
            layer->setVisibleNonTransparentRegion(visibleNonTransRegion);
            return;
        }

        /*
         * opaqueRegion: area of a surface that is fully opaque.
         */
        Region opaqueRegion;

        /*
         * visibleRegion: area of a surface that is visible on screen
         * and not fully transparent. This is essentially the layer's
         * footprint minus the opaque regions above it.
         * Areas covered by a translucent surface are considered visible.
         */
        Region visibleRegion;

        /*
         * coveredRegion: area of a surface that is covered by all
         * visible regions above it (which includes the translucent areas).
         */
        Region coveredRegion;

        /*
         * transparentRegion: area of a surface that is hinted to be completely
         * transparent. This is only used to tell when the layer has no visible
         * non-transparent regions and can be removed from the layer list. It
         * does not affect the visibleRegion of this layer or any layers
         * beneath it. The hint may not be correct if apps don't respect the
         * SurfaceView restrictions (which, sadly, some don't).
         */
        Region transparentRegion;


        // handle hidden surfaces by setting the visible region to empty
        if (CC_LIKELY(layer->isVisible())) {
            const bool translucent = !layer->isOpaque(s);
            Rect bounds(layer->computeScreenBounds());
            visibleRegion.set(bounds);
            Transform tr = layer->getTransform();
            if (!visibleRegion.isEmpty()) {
                // Remove the transparent area from the visible region
                if (translucent) {
                    if (tr.preserveRects()) {
                        // transform the transparent region
                        transparentRegion = tr.transform(s.activeTransparentRegion);
                    } else {
                        // transformation too complex, can't do the
                        // transparent region optimization.
                        transparentRegion.clear();
                    }
                }

                // compute the opaque region
                const int32_t layerOrientation = tr.getOrientation();
                if (layer->getAlpha() == 1.0f && !translucent &&
                        ((layerOrientation & Transform::ROT_INVALID) == false)) {
                    // the opaque region is the layer's footprint
                    opaqueRegion = visibleRegion;
                }
            }
        }

        if (visibleRegion.isEmpty()) {
            layer->clearVisibilityRegions();
            return;
        }

        // Clip the covered region to the visible region
        coveredRegion = aboveCoveredLayers.intersect(visibleRegion);

        // Update aboveCoveredLayers for next (lower) layer
        aboveCoveredLayers.orSelf(visibleRegion);

        // subtract the opaque region covered by the layers above us
        visibleRegion.subtractSelf(aboveOpaqueLayers);

        // compute this layer's dirty region
        if (layer->contentDirty) {
            // we need to invalidate the whole region
            dirty = visibleRegion;
            // as well, as the old visible region
            dirty.orSelf(layer->visibleRegion);
            layer->contentDirty = false;
        } else {
            /* compute the exposed region:
             *   the exposed region consists of two components:
             *   1) what's VISIBLE now and was COVERED before
             *   2) what's EXPOSED now less what was EXPOSED before
             *
             * note that (1) is conservative, we start with the whole
             * visible region but only keep what used to be covered by
             * something -- which mean it may have been exposed.
             *
             * (2) handles areas that were not covered by anything but got
             * exposed because of a resize.
             */
            const Region newExposed = visibleRegion - coveredRegion;
            const Region oldVisibleRegion = layer->visibleRegion;
            const Region oldCoveredRegion = layer->coveredRegion;
            const Region oldExposed = oldVisibleRegion - oldCoveredRegion;
            dirty = (visibleRegion&oldCoveredRegion) | (newExposed-oldExposed);
        }
        dirty.subtractSelf(aboveOpaqueLayers);

        // accumulate to the screen dirty region
        outDirtyRegion.orSelf(dirty);

        // Update aboveOpaqueLayers for next (lower) layer
        aboveOpaqueLayers.orSelf(opaqueRegion);

        // Store the visible region in screen space
        layer->setVisibleRegion(visibleRegion);
        layer->setCoveredRegion(coveredRegion);
        layer->setVisibleNonTransparentRegion(
                visibleRegion.subtract(transparentRegion));
    });

    outOpaqueRegion = aboveOpaqueLayers;
}

void SurfaceFlinger::invalidateLayerStack(const sp<const Layer>& layer, const Region& dirty) {
    for (size_t dpy=0 ; dpy<mDisplays.size() ; dpy++) {
        const sp<DisplayDevice>& hw(mDisplays[dpy]);
        if (layer->belongsToDisplay(hw->getLayerStack(), hw->isPrimary())) {
            hw->dirtyRegion.orSelf(dirty);
        }
    }
}

bool SurfaceFlinger::handlePageFlip()
{
    ALOGV("handlePageFlip");

    nsecs_t latchTime = systemTime();

    bool visibleRegions = false;
    bool frameQueued = false;
    bool newDataLatched = false;

    // Store the set of layers that need updates. This set must not change as
    // buffers are being latched, as this could result in a deadlock.
    // Example: Two producers share the same command stream and:
    // 1.) Layer 0 is latched
    // 2.) Layer 0 gets a new frame
    // 2.) Layer 1 gets a new frame
    // 3.) Layer 1 is latched.
    // Display is now waiting on Layer 1's frame, which is behind layer 0's
    // second frame. But layer 0's second frame could be waiting on display.
    mDrawingState.traverseInZOrder([&](Layer* layer) {
        if (layer->hasQueuedFrame()) {
            frameQueued = true;
            if (layer->shouldPresentNow(mPrimaryDispSync)) {
                mLayersWithQueuedFrames.push_back(layer);
            } else {
                layer->useEmptyDamage();
            }
        } else {
            layer->useEmptyDamage();
        }
    });

    for (auto& layer : mLayersWithQueuedFrames) {
        const Region dirty(layer->latchBuffer(visibleRegions, latchTime));
        layer->useSurfaceDamage();
        invalidateLayerStack(layer, dirty);
        if (layer->isBufferLatched()) {
            newDataLatched = true;
        }
    }

    mVisibleRegionsDirty |= visibleRegions;

    // If we will need to wake up at some time in the future to deal with a
    // queued frame that shouldn't be displayed during this vsync period, wake
    // up during the next vsync period to check again.
    if (frameQueued && (mLayersWithQueuedFrames.empty() || !newDataLatched)) {
        signalLayerUpdate();
    }

    // Only continue with the refresh if there is actually new work to do
    return !mLayersWithQueuedFrames.empty() && newDataLatched;
}

void SurfaceFlinger::invalidateHwcGeometry()
{
    mGeometryInvalid = true;
}


void SurfaceFlinger::doDisplayComposition(
        const sp<const DisplayDevice>& displayDevice,
        const Region& inDirtyRegion)
{
    // We only need to actually compose the display if:
    // 1) It is being handled by hardware composer, which may need this to
    //    keep its virtual display state machine in sync, or
    // 2) There is work to be done (the dirty region isn't empty)
    bool isHwcDisplay = displayDevice->getHwcDisplayId() >= 0;
    if (!isHwcDisplay && inDirtyRegion.isEmpty()) {
        ALOGV("Skipping display composition");
        return;
    }

    ALOGV("doDisplayComposition");
    if (!doComposeSurfaces(displayDevice)) return;

    // swap buffers (presentation)
    displayDevice->swapBuffers(getHwComposer());
}

bool SurfaceFlinger::doComposeSurfaces(const sp<const DisplayDevice>& displayDevice)
{
    ALOGV("doComposeSurfaces");

    const Region bounds(displayDevice->bounds());
    const DisplayRenderArea renderArea(displayDevice);
    const auto hwcId = displayDevice->getHwcDisplayId();
    const bool hasClientComposition = getBE().mHwc->hasClientComposition(hwcId);
<<<<<<< HEAD
    const bool hasDeviceComposition = getBE().mHwc->hasDeviceComposition(hwcId);
    const bool skipClientColorTransform = (getBE().mHwc->hasCapability(
        HWC2::Capability::SkipClientColorTransform) && (hwcId == 0));
=======
>>>>>>> 73070601
    ATRACE_INT("hasClientComposition", hasClientComposition);

    bool applyColorMatrix = false;
    bool applyLegacyColorMatrix = false;
    mat4 colorMatrix;
    mat4 legacyColorMatrix;
    const mat4* currentColorMatrix = nullptr;

    if (hasClientComposition) {
        ALOGV("hasClientComposition");

        Dataspace outputDataspace = Dataspace::UNKNOWN;
        if (displayDevice->hasWideColorGamut()) {
            outputDataspace = displayDevice->getCompositionDataSpace();
        }
        getBE().mRenderEngine->setOutputDataSpace(outputDataspace);
        getBE().mRenderEngine->setDisplayMaxLuminance(
                displayDevice->getHdrCapabilities().getDesiredMaxLuminance());

        const bool hasDeviceComposition = getBE().mHwc->hasDeviceComposition(hwcId);
        const bool skipClientColorTransform = getBE().mHwc->hasCapability(
            HWC2::Capability::SkipClientColorTransform);

        applyColorMatrix = !hasDeviceComposition && !skipClientColorTransform;
        if (applyColorMatrix) {
            colorMatrix = mDrawingState.colorMatrix;
        }

        applyLegacyColorMatrix = (mDisplayColorSetting == DisplayColorSetting::ENHANCED &&
                outputDataspace != Dataspace::UNKNOWN &&
                outputDataspace != Dataspace::SRGB);
        if (applyLegacyColorMatrix) {
            if (applyColorMatrix) {
                legacyColorMatrix = colorMatrix * mLegacySrgbSaturationMatrix;
            } else {
                legacyColorMatrix = mLegacySrgbSaturationMatrix;
            }
        }

        if (!displayDevice->makeCurrent()) {
            ALOGW("DisplayDevice::makeCurrent failed. Aborting surface composition for display %s",
                  displayDevice->getDisplayName().string());
            getRenderEngine().resetCurrentSurface();

            // |mStateLock| not needed as we are on the main thread
            if(!getDefaultDisplayDeviceLocked()->makeCurrent()) {
              ALOGE("DisplayDevice::makeCurrent on default display failed. Aborting.");
            }
            return false;
        }

        // Never touch the framebuffer if we don't have any framebuffer layers
        if (hasDeviceComposition) {
            // when using overlays, we assume a fully transparent framebuffer
            // NOTE: we could reduce how much we need to clear, for instance
            // remove where there are opaque FB layers. however, on some
            // GPUs doing a "clean slate" clear might be more efficient.
            // We'll revisit later if needed.
            getBE().mRenderEngine->clearWithColor(0, 0, 0, 0);
        } else {
            // we start with the whole screen area and remove the scissor part
            // we're left with the letterbox region
            // (common case is that letterbox ends-up being empty)
            const Region letterbox(bounds.subtract(displayDevice->getScissor()));

            // compute the area to clear
            Region region(displayDevice->undefinedRegion.merge(letterbox));

            // screen is already cleared here
            if (!region.isEmpty()) {
                // can happen with SurfaceView
                drawWormhole(displayDevice, region);
            }
        }

        if (displayDevice->getDisplayType() != DisplayDevice::DISPLAY_PRIMARY) {
            // just to be on the safe side, we don't set the
            // scissor on the main display. It should never be needed
            // anyways (though in theory it could since the API allows it).
            const Rect& bounds(displayDevice->getBounds());
            const Rect& scissor(displayDevice->getScissor());
            if (scissor != bounds) {
                // scissor doesn't match the screen's dimensions, so we
                // need to clear everything outside of it and enable
                // the GL scissor so we don't draw anything where we shouldn't

                // enable scissor for this frame
                const uint32_t height = displayDevice->getHeight();
                getBE().mRenderEngine->setScissor(scissor.left, height - scissor.bottom,
                        scissor.getWidth(), scissor.getHeight());
            }
        }
    }

    /*
     * and then, render the layers targeted at the framebuffer
     */

    ALOGV("Rendering client layers");
    const Transform& displayTransform = displayDevice->getTransform();
<<<<<<< HEAD
    if (hwcId >= 0) {
        // we're using h/w composer
        bool firstLayer = true;
        for (auto& layer : displayDevice->getVisibleLayersSortedByZ()) {
            const Region clip(bounds.intersect(
                    displayTransform.transform(layer->visibleRegion)));
            ALOGV("Layer: %s", layer->getName().string());
            ALOGV("  Composition type: %s",
                    to_string(layer->getCompositionType(hwcId)).c_str());
            if (!clip.isEmpty()) {
                switch (layer->getCompositionType(hwcId)) {
                    case HWC2::Composition::Cursor:
                    case HWC2::Composition::Device:
                    case HWC2::Composition::Sideband:
                    case HWC2::Composition::SolidColor: {
                        const Layer::State& state(layer->getDrawingState());
                        if (layer->getClearClientTarget(hwcId) && !firstLayer &&
                                layer->isOpaque(state) && (layer->getAlpha() == 1.0f)
                                && hasClientComposition) {
                            // never clear the very first layer since we're
                            // guaranteed the FB is already cleared
                            layer->clearWithOpenGL(renderArea);
                        }
                        break;
=======
    bool firstLayer = true;
    for (auto& layer : displayDevice->getVisibleLayersSortedByZ()) {
        const Region clip(bounds.intersect(
                displayTransform.transform(layer->visibleRegion)));
        ALOGV("Layer: %s", layer->getName().string());
        ALOGV("  Composition type: %s",
                to_string(layer->getCompositionType(hwcId)).c_str());
        if (!clip.isEmpty()) {
            switch (layer->getCompositionType(hwcId)) {
                case HWC2::Composition::Cursor:
                case HWC2::Composition::Device:
                case HWC2::Composition::Sideband:
                case HWC2::Composition::SolidColor: {
                    const Layer::State& state(layer->getDrawingState());
                    if (layer->getClearClientTarget(hwcId) && !firstLayer &&
                            layer->isOpaque(state) && (state.color.a == 1.0f)
                            && hasClientComposition) {
                        // never clear the very first layer since we're
                        // guaranteed the FB is already cleared
                        layer->clearWithOpenGL(renderArea);
>>>>>>> 73070601
                    }
                    break;
                }
                case HWC2::Composition::Client: {
                    // switch color matrices lazily
                    if (layer->isLegacyDataSpace()) {
                        if (applyLegacyColorMatrix && currentColorMatrix != &legacyColorMatrix) {
                            // TODO(b/78891890) Legacy sRGB saturation matrix should be set
                            // separately.
                            getRenderEngine().setupColorTransform(legacyColorMatrix);
                            currentColorMatrix = &legacyColorMatrix;
                        }
                    } else {
                        if (applyColorMatrix && currentColorMatrix != &colorMatrix) {
                            getRenderEngine().setupColorTransform(colorMatrix);
                            currentColorMatrix = &colorMatrix;
                        }
                    }

                    layer->draw(renderArea, clip);
                    break;
                }
<<<<<<< HEAD
            } else {
                ALOGV("  Skipping for empty clip");
            }
            firstLayer = false;
        }
    } else {
        // we're not using h/w composer
        for (auto& layer : displayDevice->getVisibleLayersSortedByZ()) {
            if(DisplayUtils::getInstance()->skipColorLayer(layer->getTypeId())) {
                // Skipping color layer for WFD direct streaming case
                continue;
            }
            const Region clip(bounds.intersect(
                    displayTransform.transform(layer->visibleRegion)));
            if (!clip.isEmpty()) {
                layer->draw(renderArea, clip);
=======
                default:
                    break;
>>>>>>> 73070601
            }
        } else {
            ALOGV("  Skipping for empty clip");
        }
        firstLayer = false;
    }

    if (applyColorMatrix || applyLegacyColorMatrix) {
        getRenderEngine().setupColorTransform(mat4());
    }

    // disable scissor at the end of the frame
    getBE().mRenderEngine->disableScissor();
    return true;
}

void SurfaceFlinger::drawWormhole(const sp<const DisplayDevice>& displayDevice, const Region& region) const {
    const int32_t height = displayDevice->getHeight();
    auto& engine(getRenderEngine());
    engine.fillRegionWithColor(region, height, 0, 0, 0, 0);
}

status_t SurfaceFlinger::addClientLayer(const sp<Client>& client,
        const sp<IBinder>& handle,
        const sp<IGraphicBufferProducer>& gbc,
        const sp<Layer>& lbc,
        const sp<Layer>& parent)
{
    // add this layer to the current state list
    {
        Mutex::Autolock _l(mStateLock);
        if (mNumLayers >= MAX_LAYERS) {
            ALOGE("AddClientLayer failed, mNumLayers (%zu) >= MAX_LAYERS (%zu)", mNumLayers,
                  MAX_LAYERS);
            return NO_MEMORY;
        }
        if (parent == nullptr) {
            mCurrentState.layersSortedByZ.add(lbc);
        } else {
            if (parent->isPendingRemoval()) {
                ALOGE("addClientLayer called with a removed parent");
                return NAME_NOT_FOUND;
            }
            parent->addChild(lbc);
        }

        mGraphicBufferProducerList.insert(IInterface::asBinder(gbc).get());
        // TODO (b/74616334): Change this back to a fatal assert once the leak is fixed
        ALOGE_IF(mGraphicBufferProducerList.size() > mMaxGraphicBufferProducerListSize,
                 "Suspected IGBP leak: %zu IGBPs (%zu max), %zu Layers",
                 mGraphicBufferProducerList.size(), mMaxGraphicBufferProducerListSize,
                 mNumLayers);
        mLayersAdded = true;
        mNumLayers++;
    }

    // attach this layer to the client
    client->attachLayer(handle, lbc);

    return NO_ERROR;
}

status_t SurfaceFlinger::removeLayer(const sp<Layer>& layer, bool topLevelOnly) {
    Mutex::Autolock _l(mStateLock);
    return removeLayerLocked(mStateLock, layer, topLevelOnly);
}

status_t SurfaceFlinger::removeLayerLocked(const Mutex&, const sp<Layer>& layer,
                                           bool topLevelOnly) {
    if (layer->isPendingRemoval()) {
        return NO_ERROR;
    }

    const auto& p = layer->getParent();
    ssize_t index;
    if (p != nullptr) {
        if (topLevelOnly) {
            return NO_ERROR;
        }

        sp<Layer> ancestor = p;
        while (ancestor->getParent() != nullptr) {
            ancestor = ancestor->getParent();
        }
        if (mCurrentState.layersSortedByZ.indexOf(ancestor) < 0) {
            ALOGE("removeLayer called with a layer whose parent has been removed");
            return NAME_NOT_FOUND;
        }

        index = p->removeChild(layer);
    } else {
        index = mCurrentState.layersSortedByZ.remove(layer);
    }

    // As a matter of normal operation, the LayerCleaner will produce a second
    // attempt to remove the surface. The Layer will be kept alive in mDrawingState
    // so we will succeed in promoting it, but it's already been removed
    // from mCurrentState. As long as we can find it in mDrawingState we have no problem
    // otherwise something has gone wrong and we are leaking the layer.
    if (index < 0 && mDrawingState.layersSortedByZ.indexOf(layer) < 0) {
        ALOGE("Failed to find layer (%s) in layer parent (%s).",
                layer->getName().string(),
                (p != nullptr) ? p->getName().string() : "no-parent");
        return BAD_VALUE;
    } else if (index < 0) {
        return NO_ERROR;
    }

    layer->onRemovedFromCurrentState();
    mLayersPendingRemoval.add(layer);
    mLayersRemoved = true;
    mNumLayers -= 1 + layer->getChildrenCount();
    setTransactionFlags(eTransactionNeeded);
    return NO_ERROR;
}

uint32_t SurfaceFlinger::peekTransactionFlags() {
    return android_atomic_release_load(&mTransactionFlags);
}

uint32_t SurfaceFlinger::getTransactionFlags(uint32_t flags) {
    return android_atomic_and(~flags, &mTransactionFlags) & flags;
}

uint32_t SurfaceFlinger::setTransactionFlags(uint32_t flags) {
    return setTransactionFlags(flags, VSyncModulator::TransactionStart::NORMAL);
}

uint32_t SurfaceFlinger::setTransactionFlags(uint32_t flags,
        VSyncModulator::TransactionStart transactionStart) {
    uint32_t old = android_atomic_or(flags, &mTransactionFlags);
    mVsyncModulator.setTransactionStart(transactionStart);
    if ((old & flags)==0) { // wake the server up
        signalTransaction();
    }
    return old;
}

bool SurfaceFlinger::containsAnyInvalidClientState(const Vector<ComposerState>& states) {
    for (const ComposerState& state : states) {
        // Here we need to check that the interface we're given is indeed
        // one of our own. A malicious client could give us a nullptr
        // IInterface, or one of its own or even one of our own but a
        // different type. All these situations would cause us to crash.
        if (state.client == nullptr) {
            return true;
        }

        sp<IBinder> binder = IInterface::asBinder(state.client);
        if (binder == nullptr) {
            return true;
        }

        if (binder->queryLocalInterface(ISurfaceComposerClient::descriptor) == nullptr) {
            return true;
        }
    }
    return false;
}

void SurfaceFlinger::setTransactionState(
        const Vector<ComposerState>& states,
        const Vector<DisplayState>& displays,
        uint32_t flags)
{
    ATRACE_CALL();
    Mutex::Autolock _l(mStateLock);
    uint32_t transactionFlags = 0;

    if (containsAnyInvalidClientState(states)) {
        return;
    }

    if (flags & eAnimation) {
        // For window updates that are part of an animation we must wait for
        // previous animation "frames" to be handled.
        while (mAnimTransactionPending) {
            status_t err = mTransactionCV.waitRelative(mStateLock, s2ns(5));
            if (CC_UNLIKELY(err != NO_ERROR)) {
                // just in case something goes wrong in SF, return to the
                // caller after a few seconds.
                ALOGW_IF(err == TIMED_OUT, "setTransactionState timed out "
                        "waiting for previous animation frame");
                mAnimTransactionPending = false;
                break;
            }
        }
    }

    for (const DisplayState& display : displays) {
        transactionFlags |= setDisplayStateLocked(display);
    }

    for (const ComposerState& state : states) {
        transactionFlags |= setClientStateLocked(state);
    }

    // Iterate through all layers again to determine if any need to be destroyed. Marking layers
    // as destroyed should only occur after setting all other states. This is to allow for a
    // child re-parent to happen before marking its original parent as destroyed (which would
    // then mark the child as destroyed).
    for (const ComposerState& state : states) {
        setDestroyStateLocked(state);
    }

    // If a synchronous transaction is explicitly requested without any changes, force a transaction
    // anyway. This can be used as a flush mechanism for previous async transactions.
    // Empty animation transaction can be used to simulate back-pressure, so also force a
    // transaction for empty animation transactions.
    if (transactionFlags == 0 &&
            ((flags & eSynchronous) || (flags & eAnimation))) {
        transactionFlags = eTransactionNeeded;
    }

    if (transactionFlags) {
        if (mInterceptor->isEnabled()) {
            mInterceptor->saveTransaction(states, mCurrentState.displays, displays, flags);
        }

        // this triggers the transaction
        const auto start = (flags & eEarlyWakeup)
                ? VSyncModulator::TransactionStart::EARLY
                : VSyncModulator::TransactionStart::NORMAL;
        setTransactionFlags(transactionFlags, start);

        // if this is a synchronous transaction, wait for it to take effect
        // before returning.
        if (flags & eSynchronous) {
            mTransactionPending = true;
        }
        if (flags & eAnimation) {
            mAnimTransactionPending = true;
        }
        while (mTransactionPending) {
            status_t err = mTransactionCV.waitRelative(mStateLock, s2ns(5));
            if (CC_UNLIKELY(err != NO_ERROR)) {
                // just in case something goes wrong in SF, return to the
                // called after a few seconds.
                ALOGW_IF(err == TIMED_OUT, "setTransactionState timed out!");
                mTransactionPending = false;
                break;
            }
        }
    }
}

uint32_t SurfaceFlinger::setDisplayStateLocked(const DisplayState& s)
{
    ssize_t dpyIdx = mCurrentState.displays.indexOfKey(s.token);
    if (dpyIdx < 0)
        return 0;

    uint32_t flags = 0;
    DisplayDeviceState& disp(mCurrentState.displays.editValueAt(dpyIdx));
    if (disp.isValid()) {
        const uint32_t what = s.what;
        if (what & DisplayState::eSurfaceChanged) {
            if (IInterface::asBinder(disp.surface) != IInterface::asBinder(s.surface)) {
                disp.surface = s.surface;
                flags |= eDisplayTransactionNeeded;
            }
        }
        if (what & DisplayState::eLayerStackChanged) {
            if (disp.layerStack != s.layerStack) {
                disp.layerStack = s.layerStack;
                flags |= eDisplayTransactionNeeded;
            }
        }
        if (what & DisplayState::eDisplayProjectionChanged) {
            if (disp.orientation != s.orientation) {
                disp.orientation = s.orientation;
                flags |= eDisplayTransactionNeeded;
            }
            if (disp.frame != s.frame) {
                disp.frame = s.frame;
                flags |= eDisplayTransactionNeeded;
            }
            if (disp.viewport != s.viewport) {
                disp.viewport = s.viewport;
                flags |= eDisplayTransactionNeeded;
            }
        }
        if (what & DisplayState::eDisplaySizeChanged) {
            if (disp.width != s.width) {
                disp.width = s.width;
                flags |= eDisplayTransactionNeeded;
            }
            if (disp.height != s.height) {
                disp.height = s.height;
                flags |= eDisplayTransactionNeeded;
            }
        }
    }
    return flags;
}

uint32_t SurfaceFlinger::setClientStateLocked(const ComposerState& composerState) {
    const layer_state_t& s = composerState.state;
    sp<Client> client(static_cast<Client*>(composerState.client.get()));

    sp<Layer> layer(client->getLayerUser(s.surface));
    if (layer == nullptr) {
        return 0;
    }

    if (layer->isPendingRemoval()) {
        ALOGW("Attempting to set client state on removed layer: %s", layer->getName().string());
        return 0;
    }

    uint32_t flags = 0;

    const uint32_t what = s.what;
    bool geometryAppliesWithResize =
            what & layer_state_t::eGeometryAppliesWithResize;
    if (what & layer_state_t::ePositionChanged) {
        if (layer->setPosition(s.x, s.y, !geometryAppliesWithResize)) {
            flags |= eTraversalNeeded;
        }
    }
    if (what & layer_state_t::eLayerChanged) {
        // NOTE: index needs to be calculated before we update the state
        const auto& p = layer->getParent();
        if (p == nullptr) {
            ssize_t idx = mCurrentState.layersSortedByZ.indexOf(layer);
            if (layer->setLayer(s.z) && idx >= 0) {
                mCurrentState.layersSortedByZ.removeAt(idx);
                mCurrentState.layersSortedByZ.add(layer);
                // we need traversal (state changed)
                // AND transaction (list changed)
                flags |= eTransactionNeeded|eTraversalNeeded;
            }
        } else {
            if (p->setChildLayer(layer, s.z)) {
                flags |= eTransactionNeeded|eTraversalNeeded;
            }
        }
    }
    if (what & layer_state_t::eRelativeLayerChanged) {
        // NOTE: index needs to be calculated before we update the state
        const auto& p = layer->getParent();
        if (p == nullptr) {
            ssize_t idx = mCurrentState.layersSortedByZ.indexOf(layer);
            if (layer->setRelativeLayer(s.relativeLayerHandle, s.z) && idx >= 0) {
                mCurrentState.layersSortedByZ.removeAt(idx);
                mCurrentState.layersSortedByZ.add(layer);
                // we need traversal (state changed)
                // AND transaction (list changed)
                flags |= eTransactionNeeded|eTraversalNeeded;
            }
        } else {
            if (p->setChildRelativeLayer(layer, s.relativeLayerHandle, s.z)) {
                flags |= eTransactionNeeded|eTraversalNeeded;
            }
        }
    }
    if (what & layer_state_t::eSizeChanged) {
        if (layer->setSize(s.w, s.h)) {
            flags |= eTraversalNeeded;
        }
    }
    if (what & layer_state_t::eAlphaChanged) {
        if (layer->setAlpha(s.alpha))
            flags |= eTraversalNeeded;
    }
    if (what & layer_state_t::eColorChanged) {
        if (layer->setColor(s.color))
            flags |= eTraversalNeeded;
    }
    if (what & layer_state_t::eMatrixChanged) {
        if (layer->setMatrix(s.matrix))
            flags |= eTraversalNeeded;
    }
    if (what & layer_state_t::eTransparentRegionChanged) {
        if (layer->setTransparentRegionHint(s.transparentRegion))
            flags |= eTraversalNeeded;
    }
    if (what & layer_state_t::eFlagsChanged) {
        if (layer->setFlags(s.flags, s.mask))
            flags |= eTraversalNeeded;
    }
    if (what & layer_state_t::eCropChanged) {
        if (layer->setCrop(s.crop, !geometryAppliesWithResize))
            flags |= eTraversalNeeded;
    }
    if (what & layer_state_t::eFinalCropChanged) {
        if (layer->setFinalCrop(s.finalCrop, !geometryAppliesWithResize))
            flags |= eTraversalNeeded;
    }
    if (what & layer_state_t::eLayerStackChanged) {
        ssize_t idx = mCurrentState.layersSortedByZ.indexOf(layer);
        // We only allow setting layer stacks for top level layers,
        // everything else inherits layer stack from its parent.
        if (layer->hasParent()) {
            ALOGE("Attempt to set layer stack on layer with parent (%s) is invalid",
                    layer->getName().string());
        } else if (idx < 0) {
            ALOGE("Attempt to set layer stack on layer without parent (%s) that "
                    "that also does not appear in the top level layer list. Something"
                    " has gone wrong.", layer->getName().string());
        } else if (layer->setLayerStack(s.layerStack)) {
            mCurrentState.layersSortedByZ.removeAt(idx);
            mCurrentState.layersSortedByZ.add(layer);
            // we need traversal (state changed)
            // AND transaction (list changed)
            flags |= eTransactionNeeded|eTraversalNeeded|eDisplayLayerStackChanged;
        }
    }
    if (what & layer_state_t::eDeferTransaction) {
        if (s.barrierHandle != nullptr) {
            layer->deferTransactionUntil(s.barrierHandle, s.frameNumber);
        } else if (s.barrierGbp != nullptr) {
            const sp<IGraphicBufferProducer>& gbp = s.barrierGbp;
            if (authenticateSurfaceTextureLocked(gbp)) {
                const auto& otherLayer =
                    (static_cast<MonitoredProducer*>(gbp.get()))->getLayer();
                layer->deferTransactionUntil(otherLayer, s.frameNumber);
            } else {
                ALOGE("Attempt to defer transaction to to an"
                        " unrecognized GraphicBufferProducer");
            }
        }
        // We don't trigger a traversal here because if no other state is
        // changed, we don't want this to cause any more work
    }
    if (what & layer_state_t::eReparent) {
        bool hadParent = layer->hasParent();
        if (layer->reparent(s.parentHandleForChild)) {
            if (!hadParent) {
                mCurrentState.layersSortedByZ.remove(layer);
            }
            flags |= eTransactionNeeded|eTraversalNeeded;
        }
    }
    if (what & layer_state_t::eReparentChildren) {
        if (layer->reparentChildren(s.reparentHandle)) {
            flags |= eTransactionNeeded|eTraversalNeeded;
        }
    }
    if (what & layer_state_t::eDetachChildren) {
        layer->detachChildren();
    }
    if (what & layer_state_t::eOverrideScalingModeChanged) {
        layer->setOverrideScalingMode(s.overrideScalingMode);
        // We don't trigger a traversal here because if no other state is
        // changed, we don't want this to cause any more work
    }
    return flags;
}

void SurfaceFlinger::setDestroyStateLocked(const ComposerState& composerState) {
    const layer_state_t& state = composerState.state;
    sp<Client> client(static_cast<Client*>(composerState.client.get()));

    sp<Layer> layer(client->getLayerUser(state.surface));
    if (layer == nullptr) {
        return;
    }

    if (layer->isPendingRemoval()) {
        ALOGW("Attempting to destroy on removed layer: %s", layer->getName().string());
        return;
    }

    if (state.what & layer_state_t::eDestroySurface) {
        removeLayerLocked(mStateLock, layer);
    }
}

status_t SurfaceFlinger::createLayer(
        const String8& name,
        const sp<Client>& client,
        uint32_t w, uint32_t h, PixelFormat format, uint32_t flags,
        int32_t windowType, int32_t ownerUid, sp<IBinder>* handle,
        sp<IGraphicBufferProducer>* gbp, sp<Layer>* parent)
{
    if (int32_t(w|h) < 0) {
        ALOGE("createLayer() failed, w or h is negative (w=%d, h=%d)",
                int(w), int(h));
        return BAD_VALUE;
    }

    status_t result = NO_ERROR;

    sp<Layer> layer;

    String8 uniqueName = getUniqueLayerName(name);

    switch (flags & ISurfaceComposerClient::eFXSurfaceMask) {
        case ISurfaceComposerClient::eFXSurfaceNormal:
            result = createBufferLayer(client,
                    uniqueName, w, h, flags, format,
                    handle, gbp, &layer);

            break;
        case ISurfaceComposerClient::eFXSurfaceColor:
            result = createColorLayer(client,
                    uniqueName, w, h, flags,
                    handle, &layer);
            break;
        default:
            result = BAD_VALUE;
            break;
    }

    if (result != NO_ERROR) {
        return result;
    }

    // window type is WINDOW_TYPE_DONT_SCREENSHOT from SurfaceControl.java
    // TODO b/64227542
    if (windowType == 441731) {
        windowType = 2024; // TYPE_NAVIGATION_BAR_PANEL
        layer->setPrimaryDisplayOnly();
    }

    layer->setInfo(windowType, ownerUid);

    result = addClientLayer(client, *handle, *gbp, layer, *parent);
    if (result != NO_ERROR) {
        return result;
    }
    mInterceptor->saveSurfaceCreation(layer);

    setTransactionFlags(eTransactionNeeded);
    return result;
}

String8 SurfaceFlinger::getUniqueLayerName(const String8& name)
{
    bool matchFound = true;
    uint32_t dupeCounter = 0;

    // Tack on our counter whether there is a hit or not, so everyone gets a tag
    String8 uniqueName = name + "#" + String8(std::to_string(dupeCounter).c_str());

    // Loop over layers until we're sure there is no matching name
    while (matchFound) {
        matchFound = false;
        mDrawingState.traverseInZOrder([&](Layer* layer) {
            if (layer->getName() == uniqueName) {
                matchFound = true;
                uniqueName = name + "#" + String8(std::to_string(++dupeCounter).c_str());
            }
        });
    }

    ALOGD_IF(dupeCounter > 0, "duplicate layer name: changing %s to %s", name.c_str(), uniqueName.c_str());

    return uniqueName;
}

status_t SurfaceFlinger::createBufferLayer(const sp<Client>& client,
        const String8& name, uint32_t w, uint32_t h, uint32_t flags, PixelFormat& format,
        sp<IBinder>* handle, sp<IGraphicBufferProducer>* gbp, sp<Layer>* outLayer)
{
    // initialize the surfaces
    switch (format) {
    case PIXEL_FORMAT_TRANSPARENT:
    case PIXEL_FORMAT_TRANSLUCENT:
        format = PIXEL_FORMAT_RGBA_8888;
        break;
    case PIXEL_FORMAT_OPAQUE:
        format = PIXEL_FORMAT_RGBX_8888;
        break;
    }

    sp<BufferLayer> layer = DisplayUtils::getInstance()->getBufferLayerInstance(
                            this, client, name, w, h, flags);
    status_t err = layer->setBuffers(w, h, format, flags);
    if (err == NO_ERROR) {
        *handle = layer->getHandle();
        *gbp = layer->getProducer();
        *outLayer = layer;
    }

    ALOGE_IF(err, "createBufferLayer() failed (%s)", strerror(-err));
    return err;
}

status_t SurfaceFlinger::createColorLayer(const sp<Client>& client,
        const String8& name, uint32_t w, uint32_t h, uint32_t flags,
        sp<IBinder>* handle, sp<Layer>* outLayer)
{
    *outLayer = new ColorLayer(this, client, name, w, h, flags);
    *handle = (*outLayer)->getHandle();
    return NO_ERROR;
}

status_t SurfaceFlinger::onLayerRemoved(const sp<Client>& client, const sp<IBinder>& handle)
{
    // called by a client when it wants to remove a Layer
    status_t err = NO_ERROR;
    sp<Layer> l(client->getLayerUser(handle));
    if (l != nullptr) {
        mInterceptor->saveSurfaceDeletion(l);
        err = removeLayer(l);
        ALOGE_IF(err<0 && err != NAME_NOT_FOUND,
                "error removing layer=%p (%s)", l.get(), strerror(-err));
    }
    return err;
}

status_t SurfaceFlinger::onLayerDestroyed(const wp<Layer>& layer)
{
    // called by ~LayerCleaner() when all references to the IBinder (handle)
    // are gone
    sp<Layer> l = layer.promote();
    if (l == nullptr) {
        // The layer has already been removed, carry on
        return NO_ERROR;
    }
    // If we have a parent, then we can continue to live as long as it does.
    return removeLayer(l, true);
}

// ---------------------------------------------------------------------------

void SurfaceFlinger::onInitializeDisplays() {
    // reset screen orientation and use primary layer stack
    Vector<ComposerState> state;
    Vector<DisplayState> displays;
    DisplayState d;
    d.what = DisplayState::eDisplayProjectionChanged |
             DisplayState::eLayerStackChanged;
    d.token = mBuiltinDisplays[DisplayDevice::DISPLAY_PRIMARY];
    d.layerStack = 0;
    d.orientation = DisplayState::eOrientationDefault;
    d.frame.makeInvalid();
    d.viewport.makeInvalid();
    d.width = 0;
    d.height = 0;
    displays.add(d);
    setTransactionState(state, displays, 0);
    setPowerModeInternal(getDisplayDevice(d.token), HWC_POWER_MODE_NORMAL,
                         /*stateLockHeld*/ false);

    const auto& activeConfig = getBE().mHwc->getActiveConfig(HWC_DISPLAY_PRIMARY);
    const nsecs_t period = activeConfig->getVsyncPeriod();
    mAnimFrameTracker.setDisplayRefreshPeriod(period);

    // Use phase of 0 since phase is not known.
    // Use latency of 0, which will snap to the ideal latency.
    setCompositorTimingSnapped(0, period, 0);
}

void SurfaceFlinger::initializeDisplays() {
    class MessageScreenInitialized : public MessageBase {
        SurfaceFlinger* flinger;
    public:
        explicit MessageScreenInitialized(SurfaceFlinger* flinger) : flinger(flinger) { }
        virtual bool handler() {
            flinger->onInitializeDisplays();
            return true;
        }
    };
    sp<MessageBase> msg = new MessageScreenInitialized(this);
    postMessageAsync(msg);  // we may be called from main thread, use async message
}

void SurfaceFlinger::setPowerModeInternal(const sp<DisplayDevice>& hw,
             int mode, bool stateLockHeld) {
    ALOGD("Set power mode=%d, type=%d flinger=%p", mode, hw->getDisplayType(),
            this);
    int32_t type = hw->getDisplayType();
    int currentMode = hw->getPowerMode();

    if (mode == currentMode) {
        return;
    }

    hw->setPowerMode(mode);
    if (type >= DisplayDevice::NUM_BUILTIN_DISPLAY_TYPES) {
        ALOGW("Trying to set power mode for virtual display");
        return;
    }

    if (mInterceptor->isEnabled()) {
        ConditionalLock lock(mStateLock, !stateLockHeld);
        ssize_t idx = mCurrentState.displays.indexOfKey(hw->getDisplayToken());
        if (idx < 0) {
            ALOGW("Surface Interceptor SavePowerMode: invalid display token");
            return;
        }
        mInterceptor->savePowerModeUpdate(mCurrentState.displays.valueAt(idx).displayId, mode);
    }

    if (currentMode == HWC_POWER_MODE_OFF) {
        // Turn on the display
        getHwComposer().setPowerMode(type, mode);
        if (type == DisplayDevice::DISPLAY_PRIMARY &&
            mode != HWC_POWER_MODE_DOZE_SUSPEND) {
            // FIXME: eventthread only knows about the main display right now
            mEventThread->onScreenAcquired();
            resyncToHardwareVsync(true);
        }

        mVisibleRegionsDirty = true;
        mHasPoweredOff = true;
        repaintEverything();

        struct sched_param param = {0};
        param.sched_priority = 1;
        if (sched_setscheduler(0, SCHED_FIFO, &param) != 0) {
            ALOGW("Couldn't set SCHED_FIFO on display on");
        }
    } else if (mode == HWC_POWER_MODE_OFF) {
        // Turn off the display
        struct sched_param param = {0};
        if (sched_setscheduler(0, SCHED_OTHER, &param) != 0) {
            ALOGW("Couldn't set SCHED_OTHER on display off");
        }

        if (type == DisplayDevice::DISPLAY_PRIMARY &&
            currentMode != HWC_POWER_MODE_DOZE_SUSPEND) {
            disableHardwareVsync(true); // also cancels any in-progress resync

            // FIXME: eventthread only knows about the main display right now
            mEventThread->onScreenReleased();
        }

        getHwComposer().setPowerMode(type, mode);
        mVisibleRegionsDirty = true;
        // from this point on, SF will stop drawing on this display
    } else if (mode == HWC_POWER_MODE_DOZE ||
               mode == HWC_POWER_MODE_NORMAL) {
        // Update display while dozing
        getHwComposer().setPowerMode(type, mode);
        if (type == DisplayDevice::DISPLAY_PRIMARY &&
            currentMode == HWC_POWER_MODE_DOZE_SUSPEND) {
            // FIXME: eventthread only knows about the main display right now
            mEventThread->onScreenAcquired();
            resyncToHardwareVsync(true);
        }
    } else if (mode == HWC_POWER_MODE_DOZE_SUSPEND) {
        // Leave display going to doze
        if (type == DisplayDevice::DISPLAY_PRIMARY) {
            disableHardwareVsync(true); // also cancels any in-progress resync
            // FIXME: eventthread only knows about the main display right now
            mEventThread->onScreenReleased();
        }
        getHwComposer().setPowerMode(type, mode);
    } else {
        ALOGE("Attempting to set unknown power mode: %d\n", mode);
        getHwComposer().setPowerMode(type, mode);
    }
    ALOGD("Finished set power mode=%d, type=%d", mode, hw->getDisplayType());
}

void SurfaceFlinger::setPowerMode(const sp<IBinder>& display, int mode) {
    class MessageSetPowerMode: public MessageBase {
        SurfaceFlinger& mFlinger;
        sp<IBinder> mDisplay;
        int mMode;
    public:
        MessageSetPowerMode(SurfaceFlinger& flinger,
                const sp<IBinder>& disp, int mode) : mFlinger(flinger),
                    mDisplay(disp) { mMode = mode; }
        virtual bool handler() {
            sp<DisplayDevice> hw(mFlinger.getDisplayDevice(mDisplay));
            if (hw == nullptr) {
                ALOGE("Attempt to set power mode = %d for null display %p",
                        mMode, mDisplay.get());
            } else if (hw->getDisplayType() >= DisplayDevice::DISPLAY_VIRTUAL) {
                ALOGW("Attempt to set power mode = %d for virtual display",
                        mMode);
            } else {
                mFlinger.setPowerModeInternal(
                        hw, mMode, /*stateLockHeld*/ false);
            }
            return true;
        }
    };
    sp<MessageBase> msg = new MessageSetPowerMode(*this, display, mode);
    postMessageSync(msg);
}

// ---------------------------------------------------------------------------

status_t SurfaceFlinger::doDump(int fd, const Vector<String16>& args, bool asProto)
        NO_THREAD_SAFETY_ANALYSIS {
    String8 result;

    IPCThreadState* ipc = IPCThreadState::self();
    const int pid = ipc->getCallingPid();
    const int uid = ipc->getCallingUid();

    if ((uid != AID_SHELL) &&
            !PermissionCache::checkPermission(sDump, pid, uid)) {
        result.appendFormat("Permission Denial: "
                "can't dump SurfaceFlinger from pid=%d, uid=%d\n", pid, uid);
    } else {
        // Try to get the main lock, but give up after one second
        // (this would indicate SF is stuck, but we want to be able to
        // print something in dumpsys).
        status_t err = mStateLock.timedLock(s2ns(1));
        bool locked = (err == NO_ERROR);
        if (!locked) {
            result.appendFormat(
                    "SurfaceFlinger appears to be unresponsive (%s [%d]), "
                    "dumping anyways (no locks held)\n", strerror(-err), err);
        }

        bool dumpAll = true;
        bool enableRegionDump = false;
        size_t index = 0;
        size_t numArgs = args.size();

        if (numArgs) {
            if ((index < numArgs) &&
                    (args[index] == String16("--list"))) {
                index++;
                listLayersLocked(args, index, result);
                dumpAll = false;
            }

            if ((index < numArgs) &&
                    (args[index] == String16("--latency"))) {
                index++;
                dumpStatsLocked(args, index, result);
                dumpAll = false;
            }

            if ((index < numArgs) &&
                    (args[index] == String16("--latency-clear"))) {
                index++;
                clearStatsLocked(args, index, result);
                dumpAll = false;
            }

            if ((index < numArgs) &&
                    (args[index] == String16("--dispsync"))) {
                index++;
                mPrimaryDispSync.dump(result);
                dumpAll = false;
            }

            if ((index < numArgs) &&
                    (args[index] == String16("--static-screen"))) {
                index++;
                dumpStaticScreenStats(result);
                dumpAll = false;
            }

            if ((index < numArgs) &&
                    (args[index] == String16("--frame-events"))) {
                index++;
                dumpFrameEventsLocked(result);
                dumpAll = false;
            }

            if ((index < numArgs) && (args[index] == String16("--wide-color"))) {
                index++;
                dumpWideColorInfo(result);
                dumpAll = false;
            }

            if ((index < numArgs) &&
                (args[index] == String16("--enable-layer-stats"))) {
                index++;
                mLayerStats.enable();
                dumpAll = false;
            }

            if ((index < numArgs) &&
                (args[index] == String16("--disable-layer-stats"))) {
                index++;
                mLayerStats.disable();
                dumpAll = false;
            }

            if ((index < numArgs) &&
                (args[index] == String16("--clear-layer-stats"))) {
                index++;
                mLayerStats.clear();
                dumpAll = false;
            }

            if ((index < numArgs) &&
                (args[index] == String16("--dump-layer-stats"))) {
                index++;
                mLayerStats.dump(result);
                dumpAll = false;
            }

            if ((index < numArgs) &&
                (args[index] == String16("--region-dump"))) {
                index++;
                enableRegionDump = true;
            }

            if ((index < numArgs) && (args[index] == String16("--timestats"))) {
                index++;
                mTimeStats.parseArgs(asProto, args, index, result);
                dumpAll = false;
            }
        }

        if (dumpAll) {
            if (asProto) {
                LayersProto layersProto = dumpProtoInfo(LayerVector::StateSet::Current);
                result.append(layersProto.SerializeAsString().c_str(), layersProto.ByteSize());
            } else {
                dumpAllLocked(args, index, result, enableRegionDump);
            }
        }

        if (locked) {
            mStateLock.unlock();
        }
    }
    write(fd, result.string(), result.size());
    return NO_ERROR;
}

void SurfaceFlinger::listLayersLocked(const Vector<String16>& /* args */,
        size_t& /* index */, String8& result) const
{
    mCurrentState.traverseInZOrder([&](Layer* layer) {
        result.appendFormat("%s\n", layer->getName().string());
    });
}

void SurfaceFlinger::dumpStatsLocked(const Vector<String16>& args, size_t& index,
        String8& result) const
{
    String8 name;
    if (index < args.size()) {
        name = String8(args[index]);
        index++;
    }

    const auto& activeConfig = getBE().mHwc->getActiveConfig(HWC_DISPLAY_PRIMARY);
    const nsecs_t period = activeConfig->getVsyncPeriod();
    result.appendFormat("%" PRId64 "\n", period);

    if (name.isEmpty()) {
        mAnimFrameTracker.dumpStats(result);
    } else {
        mCurrentState.traverseInZOrder([&](Layer* layer) {
            if (name == layer->getName()) {
                layer->dumpFrameStats(result);
            }
        });
    }
}

void SurfaceFlinger::clearStatsLocked(const Vector<String16>& args, size_t& index,
        String8& /* result */)
{
    String8 name;
    if (index < args.size()) {
        name = String8(args[index]);
        index++;
    }

    mCurrentState.traverseInZOrder([&](Layer* layer) {
        if (name.isEmpty() || (name == layer->getName())) {
            layer->clearFrameStats();
        }
    });

    mAnimFrameTracker.clearStats();
}

// This should only be called from the main thread.  Otherwise it would need
// the lock and should use mCurrentState rather than mDrawingState.
void SurfaceFlinger::logFrameStats() {
    mDrawingState.traverseInZOrder([&](Layer* layer) {
        layer->logFrameStats();
    });

    mAnimFrameTracker.logAndResetStats(String8("<win-anim>"));
}

void SurfaceFlinger::appendSfConfigString(String8& result) const
{
    result.append(" [sf");

    if (isLayerTripleBufferingDisabled())
        result.append(" DISABLE_TRIPLE_BUFFERING");

    result.appendFormat(" PRESENT_TIME_OFFSET=%" PRId64 , dispSyncPresentTimeOffset);
    result.appendFormat(" FORCE_HWC_FOR_RBG_TO_YUV=%d", useHwcForRgbToYuv);
    result.appendFormat(" MAX_VIRT_DISPLAY_DIM=%" PRIu64, maxVirtualDisplaySize);
    result.appendFormat(" RUNNING_WITHOUT_SYNC_FRAMEWORK=%d", !hasSyncFramework);
    result.appendFormat(" NUM_FRAMEBUFFER_SURFACE_BUFFERS=%" PRId64,
                        maxFrameBufferAcquiredBuffers);
    result.append("]");
}

void SurfaceFlinger::dumpStaticScreenStats(String8& result) const
{
    result.appendFormat("Static screen stats:\n");
    for (size_t b = 0; b < SurfaceFlingerBE::NUM_BUCKETS - 1; ++b) {
        float bucketTimeSec = getBE().mFrameBuckets[b] / 1e9;
        float percent = 100.0f *
                static_cast<float>(getBE().mFrameBuckets[b]) / getBE().mTotalTime;
        result.appendFormat("  < %zd frames: %.3f s (%.1f%%)\n",
                b + 1, bucketTimeSec, percent);
    }
    float bucketTimeSec = getBE().mFrameBuckets[SurfaceFlingerBE::NUM_BUCKETS - 1] / 1e9;
    float percent = 100.0f *
            static_cast<float>(getBE().mFrameBuckets[SurfaceFlingerBE::NUM_BUCKETS - 1]) / getBE().mTotalTime;
    result.appendFormat("  %zd+ frames: %.3f s (%.1f%%)\n",
            SurfaceFlingerBE::NUM_BUCKETS - 1, bucketTimeSec, percent);
}

void SurfaceFlinger::recordBufferingStats(const char* layerName,
        std::vector<OccupancyTracker::Segment>&& history) {
    Mutex::Autolock lock(getBE().mBufferingStatsMutex);
    auto& stats = getBE().mBufferingStats[layerName];
    for (const auto& segment : history) {
        if (!segment.usedThirdBuffer) {
            stats.twoBufferTime += segment.totalTime;
        }
        if (segment.occupancyAverage < 1.0f) {
            stats.doubleBufferedTime += segment.totalTime;
        } else if (segment.occupancyAverage < 2.0f) {
            stats.tripleBufferedTime += segment.totalTime;
        }
        ++stats.numSegments;
        stats.totalTime += segment.totalTime;
    }
}

void SurfaceFlinger::dumpFrameEventsLocked(String8& result) {
    result.appendFormat("Layer frame timestamps:\n");

    const LayerVector& currentLayers = mCurrentState.layersSortedByZ;
    const size_t count = currentLayers.size();
    for (size_t i=0 ; i<count ; i++) {
        currentLayers[i]->dumpFrameEvents(result);
    }
}

void SurfaceFlinger::dumpBufferingStats(String8& result) const {
    result.append("Buffering stats:\n");
    result.append("  [Layer name] <Active time> <Two buffer> "
            "<Double buffered> <Triple buffered>\n");
    Mutex::Autolock lock(getBE().mBufferingStatsMutex);
    typedef std::tuple<std::string, float, float, float> BufferTuple;
    std::map<float, BufferTuple, std::greater<float>> sorted;
    for (const auto& statsPair : getBE().mBufferingStats) {
        const char* name = statsPair.first.c_str();
        const SurfaceFlingerBE::BufferingStats& stats = statsPair.second;
        if (stats.numSegments == 0) {
            continue;
        }
        float activeTime = ns2ms(stats.totalTime) / 1000.0f;
        float twoBufferRatio = static_cast<float>(stats.twoBufferTime) /
                stats.totalTime;
        float doubleBufferRatio = static_cast<float>(
                stats.doubleBufferedTime) / stats.totalTime;
        float tripleBufferRatio = static_cast<float>(
                stats.tripleBufferedTime) / stats.totalTime;
        sorted.insert({activeTime, {name, twoBufferRatio,
                doubleBufferRatio, tripleBufferRatio}});
    }
    for (const auto& sortedPair : sorted) {
        float activeTime = sortedPair.first;
        const BufferTuple& values = sortedPair.second;
        result.appendFormat("  [%s] %.2f %.3f %.3f %.3f\n",
                std::get<0>(values).c_str(), activeTime,
                std::get<1>(values), std::get<2>(values),
                std::get<3>(values));
    }
    result.append("\n");
}

void SurfaceFlinger::dumpWideColorInfo(String8& result) const {
    result.appendFormat("hasWideColorDisplay: %d\n", hasWideColorDisplay);
    result.appendFormat("DisplayColorSetting: %d\n", mDisplayColorSetting);

    // TODO: print out if wide-color mode is active or not

    for (size_t d = 0; d < mDisplays.size(); d++) {
        const sp<const DisplayDevice>& displayDevice(mDisplays[d]);
        int32_t hwcId = displayDevice->getHwcDisplayId();
        if (hwcId == DisplayDevice::DISPLAY_ID_INVALID) {
            continue;
        }

        result.appendFormat("Display %d color modes:\n", hwcId);
        std::vector<ColorMode> modes = getHwComposer().getColorModes(hwcId);
        for (auto&& mode : modes) {
            result.appendFormat("    %s (%d)\n", decodeColorMode(mode).c_str(), mode);
        }

        ColorMode currentMode = displayDevice->getActiveColorMode();
        result.appendFormat("    Current color mode: %s (%d)\n",
                            decodeColorMode(currentMode).c_str(), currentMode);
    }
    result.append("\n");
}

LayersProto SurfaceFlinger::dumpProtoInfo(LayerVector::StateSet stateSet,
                                          bool enableRegionDump) const {
    LayersProto layersProto;
    const bool useDrawing = stateSet == LayerVector::StateSet::Drawing;
    const State& state = useDrawing ? mDrawingState : mCurrentState;
    state.traverseInZOrder([&](Layer* layer) {
        LayerProto* layerProto = layersProto.add_layers();
        layer->writeToProto(layerProto, stateSet, enableRegionDump);
    });

    return layersProto;
}

LayersProto SurfaceFlinger::dumpVisibleLayersProtoInfo(int32_t hwcId) const {
    LayersProto layersProto;
    const sp<DisplayDevice>& displayDevice(mDisplays[hwcId]);

    SizeProto* resolution = layersProto.mutable_resolution();
    resolution->set_w(displayDevice->getWidth());
    resolution->set_h(displayDevice->getHeight());

    layersProto.set_color_mode(decodeColorMode(displayDevice->getActiveColorMode()));
    layersProto.set_color_transform(decodeColorTransform(displayDevice->getColorTransform()));
    layersProto.set_global_transform(
            static_cast<int32_t>(displayDevice->getOrientationTransform()));

    mDrawingState.traverseInZOrder([&](Layer* layer) {
        if (!layer->visibleRegion.isEmpty() && layer->getBE().mHwcLayers.count(hwcId)) {
            LayerProto* layerProto = layersProto.add_layers();
            layer->writeToProto(layerProto, hwcId);
        }
    });

    return layersProto;
}

void SurfaceFlinger::dumpAllLocked(const Vector<String16>& args, size_t& index,
        String8& result, bool enableRegionDump) const
{
    bool colorize = false;
    if (index < args.size()
            && (args[index] == String16("--color"))) {
        colorize = true;
        index++;
    }

    Colorizer colorizer(colorize);

    // figure out if we're stuck somewhere
    const nsecs_t now = systemTime();
    const nsecs_t inSwapBuffers(mDebugInSwapBuffers);
    const nsecs_t inTransaction(mDebugInTransaction);
    nsecs_t inSwapBuffersDuration = (inSwapBuffers) ? now-inSwapBuffers : 0;
    nsecs_t inTransactionDuration = (inTransaction) ? now-inTransaction : 0;

    /*
     * Dump library configuration.
     */

    colorizer.bold(result);
    result.append("Build configuration:");
    colorizer.reset(result);
    appendSfConfigString(result);
    appendUiConfigString(result);
    appendGuiConfigString(result);
    result.append("\n");

    result.append("\nWide-Color information:\n");
    dumpWideColorInfo(result);

    colorizer.bold(result);
    result.append("Sync configuration: ");
    colorizer.reset(result);
    result.append(SyncFeatures::getInstance().toString());
    result.append("\n");

    const auto& activeConfig = getBE().mHwc->getActiveConfig(HWC_DISPLAY_PRIMARY);

    colorizer.bold(result);
    result.append("DispSync configuration: ");
    colorizer.reset(result);
    result.appendFormat("app phase %" PRId64 " ns, sf phase %" PRId64 " ns, early sf phase %" PRId64
        " ns, present offset %" PRId64 " ns (refresh %" PRId64 " ns)",
        vsyncPhaseOffsetNs, sfVsyncPhaseOffsetNs, mVsyncModulator.getEarlyPhaseOffset(),
        dispSyncPresentTimeOffset, activeConfig->getVsyncPeriod());
    result.append("\n");

    // Dump static screen stats
    result.append("\n");
    dumpStaticScreenStats(result);
    result.append("\n");

    dumpBufferingStats(result);

    /*
     * Dump the visible layer list
     */
    colorizer.bold(result);
    result.appendFormat("Visible layers (count = %zu)\n", mNumLayers);
    result.appendFormat("GraphicBufferProducers: %zu, max %zu\n",
                        mGraphicBufferProducerList.size(), mMaxGraphicBufferProducerListSize);
    colorizer.reset(result);

    LayersProto layersProto = dumpProtoInfo(LayerVector::StateSet::Current, enableRegionDump);
    auto layerTree = LayerProtoParser::generateLayerTree(layersProto);
    result.append(LayerProtoParser::layersToString(std::move(layerTree)).c_str());
    result.append("\n");

    /*
     * Dump Display state
     */

    colorizer.bold(result);
    result.appendFormat("Displays (%zu entries)\n", mDisplays.size());
    colorizer.reset(result);
    for (size_t dpy=0 ; dpy<mDisplays.size() ; dpy++) {
        const sp<const DisplayDevice>& hw(mDisplays[dpy]);
        hw->dump(result);
    }
    result.append("\n");

    /*
     * Dump SurfaceFlinger global state
     */

    colorizer.bold(result);
    result.append("SurfaceFlinger global state:\n");
    colorizer.reset(result);

    HWComposer& hwc(getHwComposer());
    sp<const DisplayDevice> hw(getDefaultDisplayDeviceLocked());

    getBE().mRenderEngine->dump(result);

    if (hw) {
        hw->undefinedRegion.dump(result, "undefinedRegion");
        result.appendFormat("  orientation=%d, isDisplayOn=%d\n",
                hw->getOrientation(), hw->isDisplayOn());
    }
    result.appendFormat(
            "  last eglSwapBuffers() time: %f us\n"
            "  last transaction time     : %f us\n"
            "  transaction-flags         : %08x\n"
            "  refresh-rate              : %f fps\n"
            "  x-dpi                     : %f\n"
            "  y-dpi                     : %f\n"
            "  gpu_to_cpu_unsupported    : %d\n"
            ,
            mLastSwapBufferTime/1000.0,
            mLastTransactionTime/1000.0,
            mTransactionFlags,
            1e9 / activeConfig->getVsyncPeriod(),
            activeConfig->getDpiX(),
            activeConfig->getDpiY(),
            !mGpuToCpuSupported);

    result.appendFormat("  eglSwapBuffers time: %f us\n",
            inSwapBuffersDuration/1000.0);

    result.appendFormat("  transaction time: %f us\n",
            inTransactionDuration/1000.0);

    /*
     * VSYNC state
     */
    mEventThread->dump(result);
    result.append("\n");

    /*
     * HWC layer minidump
     */
    for (size_t d = 0; d < mDisplays.size(); d++) {
        const sp<const DisplayDevice>& displayDevice(mDisplays[d]);
        int32_t hwcId = displayDevice->getHwcDisplayId();
        if (hwcId == DisplayDevice::DISPLAY_ID_INVALID) {
            continue;
        }

        result.appendFormat("Display %d HWC layers:\n", hwcId);
        Layer::miniDumpHeader(result);
        mCurrentState.traverseInZOrder([&](Layer* layer) {
            layer->miniDump(result, hwcId);
        });
        result.append("\n");
    }

    /*
     * Dump HWComposer state
     */
    colorizer.bold(result);
    result.append("h/w composer state:\n");
    colorizer.reset(result);
    bool hwcDisabled = mDebugDisableHWC || mDebugRegion;
    result.appendFormat("  h/w composer %s\n",
            hwcDisabled ? "disabled" : "enabled");
    hwc.dump(result);

    /*
     * Dump gralloc state
     */
    const GraphicBufferAllocator& alloc(GraphicBufferAllocator::get());
    alloc.dump(result);

    /*
     * Dump VrFlinger state if in use.
     */
    if (mVrFlingerRequestsDisplay && mVrFlinger) {
        result.append("VrFlinger state:\n");
        result.append(mVrFlinger->Dump().c_str());
        result.append("\n");
    }
}

const Vector< sp<Layer> >&
SurfaceFlinger::getLayerSortedByZForHwcDisplay(int id) {
    // Note: mStateLock is held here
    wp<IBinder> dpy;
    for (size_t i=0 ; i<mDisplays.size() ; i++) {
        if (mDisplays.valueAt(i)->getHwcDisplayId() == id) {
            dpy = mDisplays.keyAt(i);
            break;
        }
    }
    if (dpy == nullptr) {
        ALOGE("getLayerSortedByZForHwcDisplay: invalid hwc display id %d", id);
        // Just use the primary display so we have something to return
        dpy = getBuiltInDisplay(DisplayDevice::DISPLAY_PRIMARY);
    }
    return getDisplayDeviceLocked(dpy)->getVisibleLayersSortedByZ();
}

bool SurfaceFlinger::startDdmConnection()
{
    void* libddmconnection_dso =
            dlopen("libsurfaceflinger_ddmconnection.so", RTLD_NOW);
    if (!libddmconnection_dso) {
        return false;
    }
    void (*DdmConnection_start)(const char* name);
    DdmConnection_start =
            (decltype(DdmConnection_start))dlsym(libddmconnection_dso, "DdmConnection_start");
    if (!DdmConnection_start) {
        dlclose(libddmconnection_dso);
        return false;
    }
    (*DdmConnection_start)(getServiceName());
    return true;
}

void SurfaceFlinger::updateColorMatrixLocked() {
    mat4 colorMatrix;
    if (mGlobalSaturationFactor != 1.0f) {
        // Rec.709 luma coefficients
        float3 luminance{0.213f, 0.715f, 0.072f};
        luminance *= 1.0f - mGlobalSaturationFactor;
        mat4 saturationMatrix = mat4(
            vec4{luminance.r + mGlobalSaturationFactor, luminance.r, luminance.r, 0.0f},
            vec4{luminance.g, luminance.g + mGlobalSaturationFactor, luminance.g, 0.0f},
            vec4{luminance.b, luminance.b, luminance.b + mGlobalSaturationFactor, 0.0f},
            vec4{0.0f, 0.0f, 0.0f, 1.0f}
        );
        colorMatrix = mClientColorMatrix * saturationMatrix * mDaltonizer();
    } else {
        colorMatrix = mClientColorMatrix * mDaltonizer();
    }

    if (mCurrentState.colorMatrix != colorMatrix) {
        mCurrentState.colorMatrix = colorMatrix;
        mCurrentState.colorMatrixChanged = true;
        setTransactionFlags(eTransactionNeeded);
    }
}

status_t SurfaceFlinger::CheckTransactCodeCredentials(uint32_t code) {
    switch (code) {
        case CREATE_CONNECTION:
        case CREATE_DISPLAY:
        case BOOT_FINISHED:
        case CLEAR_ANIMATION_FRAME_STATS:
        case GET_ANIMATION_FRAME_STATS:
        case SET_POWER_MODE:
        case GET_HDR_CAPABILITIES:
        case ENABLE_VSYNC_INJECTIONS:
        case INJECT_VSYNC:
        {
            // codes that require permission check
            IPCThreadState* ipc = IPCThreadState::self();
            const int pid = ipc->getCallingPid();
            const int uid = ipc->getCallingUid();
            if ((uid != AID_GRAPHICS && uid != AID_SYSTEM) &&
                    !PermissionCache::checkPermission(sAccessSurfaceFlinger, pid, uid)) {
                ALOGE("Permission Denial: can't access SurfaceFlinger pid=%d, uid=%d", pid, uid);
                return PERMISSION_DENIED;
            }
            break;
        }
        /*
         * Calling setTransactionState is safe, because you need to have been
         * granted a reference to Client* and Handle* to do anything with it.
         *
         * Creating a scoped connection is safe, as per discussion in ISurfaceComposer.h
         */
        case SET_TRANSACTION_STATE:
        case CREATE_SCOPED_CONNECTION:
        {
            return OK;
        }
        case CAPTURE_SCREEN:
        {
            // codes that require permission check
            IPCThreadState* ipc = IPCThreadState::self();
            const int pid = ipc->getCallingPid();
            const int uid = ipc->getCallingUid();
            if ((uid != AID_GRAPHICS) &&
                    !PermissionCache::checkPermission(sReadFramebuffer, pid, uid)) {
                ALOGE("Permission Denial: can't read framebuffer pid=%d, uid=%d", pid, uid);
                return PERMISSION_DENIED;
            }
            break;
        }
        case CAPTURE_LAYERS: {
            IPCThreadState* ipc = IPCThreadState::self();
            const int pid = ipc->getCallingPid();
            const int uid = ipc->getCallingUid();
            if ((uid != AID_GRAPHICS) &&
                !PermissionCache::checkPermission(sReadFramebuffer, pid, uid)) {
                ALOGE("Permission Denial: can't read framebuffer pid=%d, uid=%d", pid, uid);
                return PERMISSION_DENIED;
            }
            break;
        }
    }
    return OK;
}

status_t SurfaceFlinger::onTransact(
    uint32_t code, const Parcel& data, Parcel* reply, uint32_t flags)
{
    status_t credentialCheck = CheckTransactCodeCredentials(code);
    if (credentialCheck != OK) {
        return credentialCheck;
    }

    status_t err = BnSurfaceComposer::onTransact(code, data, reply, flags);
    if (err == UNKNOWN_TRANSACTION || err == PERMISSION_DENIED) {
        CHECK_INTERFACE(ISurfaceComposer, data, reply);
        IPCThreadState* ipc = IPCThreadState::self();
        const int uid = ipc->getCallingUid();
        if (CC_UNLIKELY(uid != AID_SYSTEM
                && !PermissionCache::checkCallingPermission(sHardwareTest))) {
            const int pid = ipc->getCallingPid();
            ALOGE("Permission Denial: "
                    "can't access SurfaceFlinger pid=%d, uid=%d", pid, uid);
            return PERMISSION_DENIED;
        }
        int n;
        switch (code) {
            case 1000: // SHOW_CPU, NOT SUPPORTED ANYMORE
            case 1001: // SHOW_FPS, NOT SUPPORTED ANYMORE
                return NO_ERROR;
            case 1002:  // SHOW_UPDATES
                n = data.readInt32();
                mDebugRegion = n ? n : (mDebugRegion ? 0 : 1);
                invalidateHwcGeometry();
                repaintEverything();
                return NO_ERROR;
            case 1004:{ // repaint everything
                repaintEverything();
                return NO_ERROR;
            }
            case 1005:{ // force transaction
                Mutex::Autolock _l(mStateLock);
                setTransactionFlags(
                        eTransactionNeeded|
                        eDisplayTransactionNeeded|
                        eTraversalNeeded);
                return NO_ERROR;
            }
            case 1006:{ // send empty update
                signalRefresh();
                return NO_ERROR;
            }
            case 1008:  // toggle use of hw composer
                n = data.readInt32();
                mDebugDisableHWC = n ? 1 : 0;
                invalidateHwcGeometry();
                repaintEverything();
                return NO_ERROR;
            case 1009:  // toggle use of transform hint
                n = data.readInt32();
                mDebugDisableTransformHint = n ? 1 : 0;
                invalidateHwcGeometry();
                repaintEverything();
                return NO_ERROR;
            case 1010:  // interrogate.
                reply->writeInt32(0);
                reply->writeInt32(0);
                reply->writeInt32(mDebugRegion);
                reply->writeInt32(0);
                reply->writeInt32(mDebugDisableHWC);
                return NO_ERROR;
            case 1013: {
                sp<const DisplayDevice> hw(getDefaultDisplayDevice());
                reply->writeInt32(hw->getPageFlipCount());
                return NO_ERROR;
            }
            case 1014: {
                Mutex::Autolock _l(mStateLock);
                // daltonize
                n = data.readInt32();
                switch (n % 10) {
                    case 1:
                        mDaltonizer.setType(ColorBlindnessType::Protanomaly);
                        break;
                    case 2:
                        mDaltonizer.setType(ColorBlindnessType::Deuteranomaly);
                        break;
                    case 3:
                        mDaltonizer.setType(ColorBlindnessType::Tritanomaly);
                        break;
                    default:
                        mDaltonizer.setType(ColorBlindnessType::None);
                        break;
                }
                if (n >= 10) {
                    mDaltonizer.setMode(ColorBlindnessMode::Correction);
                } else {
                    mDaltonizer.setMode(ColorBlindnessMode::Simulation);
                }

                updateColorMatrixLocked();
                return NO_ERROR;
            }
            case 1015: {
                Mutex::Autolock _l(mStateLock);
                // apply a color matrix
                n = data.readInt32();
                if (n) {
                    // color matrix is sent as a column-major mat4 matrix
                    for (size_t i = 0 ; i < 4; i++) {
                        for (size_t j = 0; j < 4; j++) {
                            mClientColorMatrix[i][j] = data.readFloat();
                        }
                    }
                } else {
                    mClientColorMatrix = mat4();
                }

                // Check that supplied matrix's last row is {0,0,0,1} so we can avoid
                // the division by w in the fragment shader
                float4 lastRow(transpose(mClientColorMatrix)[3]);
                if (any(greaterThan(abs(lastRow - float4{0, 0, 0, 1}), float4{1e-4f}))) {
                    ALOGE("The color transform's last row must be (0, 0, 0, 1)");
                }

                updateColorMatrixLocked();
                return NO_ERROR;
            }
            // This is an experimental interface
            // Needs to be shifted to proper binder interface when we productize
            case 1016: {
                n = data.readInt32();
                mPrimaryDispSync.setRefreshSkipCount(n);
                return NO_ERROR;
            }
            case 1017: {
                n = data.readInt32();
                mForceFullDamage = static_cast<bool>(n);
                return NO_ERROR;
            }
            case 1018: { // Modify Choreographer's phase offset
                n = data.readInt32();
                mEventThread->setPhaseOffset(static_cast<nsecs_t>(n));
                return NO_ERROR;
            }
            case 1019: { // Modify SurfaceFlinger's phase offset
                n = data.readInt32();
                mSFEventThread->setPhaseOffset(static_cast<nsecs_t>(n));
                return NO_ERROR;
            }
            case 1020: { // Layer updates interceptor
                n = data.readInt32();
                if (n) {
                    ALOGV("Interceptor enabled");
                    mInterceptor->enable(mDrawingState.layersSortedByZ, mDrawingState.displays);
                }
                else{
                    ALOGV("Interceptor disabled");
                    mInterceptor->disable();
                }
                return NO_ERROR;
            }
            case 1021: { // Disable HWC virtual displays
                n = data.readInt32();
                mUseHwcVirtualDisplays = !n;
                return NO_ERROR;
            }
            case 1022: { // Set saturation boost
                Mutex::Autolock _l(mStateLock);
                mGlobalSaturationFactor = std::max(0.0f, std::min(data.readFloat(), 2.0f));

                updateColorMatrixLocked();
                return NO_ERROR;
            }
            case 1023: { // Set native mode
                int32_t value = data.readInt32();
                if (value > 2) {
                    return BAD_VALUE;
                }
                if (value == 2 && !mBuiltinDisplaySupportsEnhance) {
                    return BAD_VALUE;
                }

                mDisplayColorSetting = toDisplayColorSetting(value);
                invalidateHwcGeometry();
                repaintEverything();
                return NO_ERROR;
            }
            case 1024: { // Is wide color gamut rendering/color management supported?
                reply->writeBool(hasWideColorDisplay);
                return NO_ERROR;
            }
            case 1025: { // Set layer tracing
                n = data.readInt32();
                if (n) {
                    ALOGV("LayerTracing enabled");
                    mTracing.enable();
                    doTracing("tracing.enable");
                    reply->writeInt32(NO_ERROR);
                } else {
                    ALOGV("LayerTracing disabled");
                    status_t err = mTracing.disable();
                    reply->writeInt32(err);
                }
                return NO_ERROR;
            }
            case 1026: { // Get layer tracing status
                reply->writeBool(mTracing.isEnabled());
                return NO_ERROR;
            }
            // Is a DisplayColorSetting supported?
            case 1027: {
                int32_t value = data.readInt32();
                switch (value) {
                    case 0:
                        reply->writeBool(hasWideColorDisplay);
                        return NO_ERROR;
                    case 1:
                        reply->writeBool(true);
                        return NO_ERROR;
                    case 2:
                        reply->writeBool(mBuiltinDisplaySupportsEnhance);
                        return NO_ERROR;
                    default:
                        return BAD_VALUE;
                }
            }
            case 10000: { // Get frame stats of specific layer
                Layer* rightLayer = nullptr;
                bool isSurfaceView = false;
                FrameStats frameStats;
                size_t arraySize = 0;
                String8 activityName = String8(data.readString16());
                String8 surfaceView = String8("SurfaceView -");
                mCurrentState.traverseInZOrder([&](Layer* layer) {
                    if (!isSurfaceView && layer->getName().contains(activityName)) {
                        rightLayer = layer;
                        if (strncmp(layer->getName().string(), surfaceView.string(),
                                surfaceView.size()) == 0) {
                            isSurfaceView = true;
                        }
                    }
                });
                if (rightLayer != nullptr) {
                    rightLayer->getFrameStats(&frameStats);
                    arraySize = frameStats.actualPresentTimesNano.size();
                }
                reply->writeInt32(arraySize);
                if (arraySize > 0) {
                    reply->write(frameStats.actualPresentTimesNano.array(), 8*arraySize);
                }
                return NO_ERROR;
            }
        }
    }
    return err;
}

void SurfaceFlinger::repaintEverything() {
    android_atomic_or(1, &mRepaintEverything);
    signalTransaction();
}

// A simple RAII class to disconnect from an ANativeWindow* when it goes out of scope
class WindowDisconnector {
public:
    WindowDisconnector(ANativeWindow* window, int api) : mWindow(window), mApi(api) {}
    ~WindowDisconnector() {
        native_window_api_disconnect(mWindow, mApi);
    }

private:
    ANativeWindow* mWindow;
    const int mApi;
};

status_t SurfaceFlinger::captureScreen(const sp<IBinder>& display, sp<GraphicBuffer>* outBuffer,
                                       Rect sourceCrop, uint32_t reqWidth, uint32_t reqHeight,
                                       int32_t minLayerZ, int32_t maxLayerZ,
                                       bool useIdentityTransform,
                                       ISurfaceComposer::Rotation rotation) {
    ATRACE_CALL();

    if (CC_UNLIKELY(display == 0)) return BAD_VALUE;

    const sp<const DisplayDevice> device(getDisplayDeviceLocked(display));
    if (CC_UNLIKELY(device == 0)) return BAD_VALUE;

    DisplayRenderArea renderArea(device, sourceCrop, reqHeight, reqWidth, rotation);

    auto traverseLayers = std::bind(std::mem_fn(&SurfaceFlinger::traverseLayersInDisplay), this,
                                    device, minLayerZ, maxLayerZ, std::placeholders::_1);
    return captureScreenCommon(renderArea, traverseLayers, outBuffer, useIdentityTransform);
}

status_t SurfaceFlinger::captureLayers(const sp<IBinder>& layerHandleBinder,
                                       sp<GraphicBuffer>* outBuffer, const Rect& sourceCrop,
                                       float frameScale, bool childrenOnly) {
    ATRACE_CALL();

    class LayerRenderArea : public RenderArea {
    public:
        LayerRenderArea(SurfaceFlinger* flinger, const sp<Layer>& layer, const Rect crop,
                        int32_t reqWidth, int32_t reqHeight, bool childrenOnly)
              : RenderArea(reqHeight, reqWidth, CaptureFill::CLEAR),
                mLayer(layer),
                mCrop(crop),
                mFlinger(flinger),
                mChildrenOnly(childrenOnly) {}
        const Transform& getTransform() const override { return mTransform; }
        Rect getBounds() const override {
            const Layer::State& layerState(mLayer->getDrawingState());
            return Rect(layerState.active.w, layerState.active.h);
        }
        int getHeight() const override { return mLayer->getDrawingState().active.h; }
        int getWidth() const override { return mLayer->getDrawingState().active.w; }
        bool isSecure() const override { return false; }
        bool needsFiltering() const override { return false; }
        Rect getSourceCrop() const override {
            if (mCrop.isEmpty()) {
                return getBounds();
            } else {
                return mCrop;
            }
        }
        bool getWideColorSupport() const override { return false; }
        Dataspace getDataSpace() const override { return Dataspace::UNKNOWN; }
        float getDisplayMaxLuminance() const override {
            return DisplayDevice::sDefaultMaxLumiance;
        }

        class ReparentForDrawing {
        public:
            const sp<Layer>& oldParent;
            const sp<Layer>& newParent;

            ReparentForDrawing(const sp<Layer>& oldParent, const sp<Layer>& newParent)
                  : oldParent(oldParent), newParent(newParent) {
                oldParent->setChildrenDrawingParent(newParent);
            }
            ~ReparentForDrawing() { oldParent->setChildrenDrawingParent(oldParent); }
        };

        void render(std::function<void()> drawLayers) override {
            if (!mChildrenOnly) {
                mTransform = mLayer->getTransform().inverse();
                drawLayers();
            } else {
                Rect bounds = getBounds();
                screenshotParentLayer =
                        new ContainerLayer(mFlinger, nullptr, String8("Screenshot Parent"),
                                           bounds.getWidth(), bounds.getHeight(), 0);

                ReparentForDrawing reparent(mLayer, screenshotParentLayer);
                drawLayers();
            }
        }

        std::string getType() const override { return "LayerRenderArea"; }

    private:
        const sp<Layer> mLayer;
        const Rect mCrop;

        // In the "childrenOnly" case we reparent the children to a screenshot
        // layer which has no properties set and which does not draw.
        sp<ContainerLayer> screenshotParentLayer;
        Transform mTransform;

        SurfaceFlinger* mFlinger;
        const bool mChildrenOnly;
    };

    auto layerHandle = reinterpret_cast<Layer::Handle*>(layerHandleBinder.get());
    auto parent = layerHandle->owner.promote();

    if (parent == nullptr || parent->isPendingRemoval()) {
        ALOGE("captureLayers called with a removed parent");
        return NAME_NOT_FOUND;
    }

    const int uid = IPCThreadState::self()->getCallingUid();
    const bool forSystem = uid == AID_GRAPHICS || uid == AID_SYSTEM;
    if (!forSystem && parent->getCurrentState().flags & layer_state_t::eLayerSecure) {
        ALOGW("Attempting to capture secure layer: PERMISSION_DENIED");
        return PERMISSION_DENIED;
    }

    Rect crop(sourceCrop);
    if (sourceCrop.width() <= 0) {
        crop.left = 0;
        crop.right = parent->getCurrentState().active.w;
    }

    if (sourceCrop.height() <= 0) {
        crop.top = 0;
        crop.bottom = parent->getCurrentState().active.h;
    }

    int32_t reqWidth = crop.width() * frameScale;
    int32_t reqHeight = crop.height() * frameScale;

    LayerRenderArea renderArea(this, parent, crop, reqWidth, reqHeight, childrenOnly);

    auto traverseLayers = [parent, childrenOnly](const LayerVector::Visitor& visitor) {
        parent->traverseChildrenInZOrder(LayerVector::StateSet::Drawing, [&](Layer* layer) {
            if (!layer->isVisible()) {
                return;
            } else if (childrenOnly && layer == parent.get()) {
                return;
            }
            visitor(layer);
        });
    };
    return captureScreenCommon(renderArea, traverseLayers, outBuffer, false);
}

status_t SurfaceFlinger::captureScreenCommon(RenderArea& renderArea,
                                             TraverseLayersFunction traverseLayers,
                                             sp<GraphicBuffer>* outBuffer,
                                             bool useIdentityTransform) {
    ATRACE_CALL();

    renderArea.updateDimensions();

    const uint32_t usage = GRALLOC_USAGE_SW_READ_OFTEN | GRALLOC_USAGE_SW_WRITE_OFTEN |
            GRALLOC_USAGE_HW_RENDER | GRALLOC_USAGE_HW_TEXTURE;
    *outBuffer = new GraphicBuffer(renderArea.getReqWidth(), renderArea.getReqHeight(),
                                   HAL_PIXEL_FORMAT_RGBA_8888, 1, usage, "screenshot");

    // This mutex protects syncFd and captureResult for communication of the return values from the
    // main thread back to this Binder thread
    std::mutex captureMutex;
    std::condition_variable captureCondition;
    std::unique_lock<std::mutex> captureLock(captureMutex);
    int syncFd = -1;
    std::optional<status_t> captureResult;

    const int uid = IPCThreadState::self()->getCallingUid();
    const bool forSystem = uid == AID_GRAPHICS || uid == AID_SYSTEM;

    sp<LambdaMessage> message = new LambdaMessage([&]() {
        // If there is a refresh pending, bug out early and tell the binder thread to try again
        // after the refresh.
        if (mRefreshPending) {
            ATRACE_NAME("Skipping screenshot for now");
            std::unique_lock<std::mutex> captureLock(captureMutex);
            captureResult = std::make_optional<status_t>(EAGAIN);
            captureCondition.notify_one();
            return;
        }

        status_t result = NO_ERROR;
        int fd = -1;
        {
            Mutex::Autolock _l(mStateLock);
            renderArea.render([&]() {
                result = captureScreenImplLocked(renderArea, traverseLayers, (*outBuffer).get(),
                                                 useIdentityTransform, forSystem, &fd);
            });
        }

        {
            std::unique_lock<std::mutex> captureLock(captureMutex);
            syncFd = fd;
            captureResult = std::make_optional<status_t>(result);
            captureCondition.notify_one();
        }
    });

    status_t result = postMessageAsync(message);
    if (result == NO_ERROR) {
        captureCondition.wait(captureLock, [&]() { return captureResult; });
        while (*captureResult == EAGAIN) {
            captureResult.reset();
            result = postMessageAsync(message);
            if (result != NO_ERROR) {
                return result;
            }
            captureCondition.wait(captureLock, [&]() { return captureResult; });
        }
        result = *captureResult;
    }

    if (result == NO_ERROR) {
        sync_wait(syncFd, -1);
        close(syncFd);
    }

    return result;
}

void SurfaceFlinger::renderScreenImplLocked(const RenderArea& renderArea,
                                            TraverseLayersFunction traverseLayers, bool yswap,
                                            bool useIdentityTransform) {
    ATRACE_CALL();

    auto& engine(getRenderEngine());

    // get screen geometry
    const auto raWidth = renderArea.getWidth();
    const auto raHeight = renderArea.getHeight();

    const auto reqWidth = renderArea.getReqWidth();
    const auto reqHeight = renderArea.getReqHeight();
    Rect sourceCrop = renderArea.getSourceCrop();

    const bool filtering = static_cast<int32_t>(reqWidth) != raWidth ||
            static_cast<int32_t>(reqHeight) != raHeight;

    // if a default or invalid sourceCrop is passed in, set reasonable values
    if (sourceCrop.width() == 0 || sourceCrop.height() == 0 || !sourceCrop.isValid()) {
        sourceCrop.setLeftTop(Point(0, 0));
        sourceCrop.setRightBottom(Point(raWidth, raHeight));
    }

    // ensure that sourceCrop is inside screen
    if (sourceCrop.left < 0) {
        ALOGE("Invalid crop rect: l = %d (< 0)", sourceCrop.left);
    }
    if (sourceCrop.right > raWidth) {
        ALOGE("Invalid crop rect: r = %d (> %d)", sourceCrop.right, raWidth);
    }
    if (sourceCrop.top < 0) {
        ALOGE("Invalid crop rect: t = %d (< 0)", sourceCrop.top);
    }
    if (sourceCrop.bottom > raHeight) {
        ALOGE("Invalid crop rect: b = %d (> %d)", sourceCrop.bottom, raHeight);
    }

    Dataspace outputDataspace = Dataspace::UNKNOWN;
    if (renderArea.getWideColorSupport()) {
        outputDataspace = renderArea.getDataSpace();
    }
    engine.setOutputDataSpace(outputDataspace);
    engine.setDisplayMaxLuminance(renderArea.getDisplayMaxLuminance());

    // make sure to clear all GL error flags
    engine.checkErrors();

    uint32_t rotation = renderArea.getRotationFlags();
    DisplayRenderArea* displayRenderArea = NULL;

    if(renderArea.getType() == "DisplayRenderArea")
    displayRenderArea = static_cast<DisplayRenderArea*> (const_cast<RenderArea *> (&renderArea));

    if (displayRenderArea) {
        int32_t hw_h = displayRenderArea->getHeight();
        if (DisplayDevice::DISPLAY_PRIMARY == displayRenderArea->getDisplayType()) {
            rotation = (Transform::orientation_flags)
                       (rotation ^ displayRenderArea->getPanelMountFlip());
            if (displayRenderArea->getPanelMountFlip() == Transform::orientation_flags::ROT_180) {
                sourceCrop.top = hw_h - sourceCrop.top;
                sourceCrop.bottom = hw_h - sourceCrop.bottom;
                yswap = false;
            }
        }
    }

    // set-up our viewport
    engine.setViewportAndProjection(reqWidth, reqHeight, sourceCrop, raHeight, yswap,
                                    (Transform::orientation_flags)rotation);
    engine.disableTexturing();

    const float alpha = RenderArea::getCaptureFillValue(renderArea.getCaptureFill());
    // redraw the screen entirely...
    engine.clearWithColor(0, 0, 0, alpha);

    traverseLayers([&](Layer* layer) {
        if (layer->isSecureDisplay()) {
            return;
        }
        if (filtering) layer->setFiltering(true);
        layer->draw(renderArea, useIdentityTransform);
        if (filtering) layer->setFiltering(false);
    });
}

status_t SurfaceFlinger::captureScreenImplLocked(const RenderArea& renderArea,
                                                 TraverseLayersFunction traverseLayers,
                                                 ANativeWindowBuffer* buffer,
                                                 bool useIdentityTransform,
                                                 bool forSystem,
                                                 int* outSyncFd) {
    ATRACE_CALL();

    bool secureLayerIsVisible = false;

    traverseLayers([&](Layer* layer) {
        secureLayerIsVisible = secureLayerIsVisible || (layer->isVisible() && layer->isSecure());
    });

    // We allow the system server to take screenshots of secure layers for
    // use in situations like the Screen-rotation animation and place
    // the impetus on WindowManager to not persist them.
    if (secureLayerIsVisible && !forSystem) {
        ALOGW("FB is protected: PERMISSION_DENIED");
        return PERMISSION_DENIED;
    }

    // this binds the given EGLImage as a framebuffer for the
    // duration of this scope.
    RE::BindNativeBufferAsFramebuffer bufferBond(getRenderEngine(), buffer);
    if (bufferBond.getStatus() != NO_ERROR) {
        ALOGE("got ANWB binding error while taking screenshot");
        return INVALID_OPERATION;
    }

    // this will in fact render into our dequeued buffer
    // via an FBO, which means we didn't have to create
    // an EGLSurface and therefore we're not
    // dependent on the context's EGLConfig.
    renderScreenImplLocked(renderArea, traverseLayers, true, useIdentityTransform);

    if (DEBUG_SCREENSHOTS) {
        getRenderEngine().finish();
        *outSyncFd = -1;

        const auto reqWidth = renderArea.getReqWidth();
        const auto reqHeight = renderArea.getReqHeight();

        uint32_t* pixels = new uint32_t[reqWidth*reqHeight];
        getRenderEngine().readPixels(0, 0, reqWidth, reqHeight, pixels);
        checkScreenshot(reqWidth, reqHeight, reqWidth, pixels, traverseLayers);
        delete [] pixels;
    } else {
        base::unique_fd syncFd = getRenderEngine().flush();
        if (syncFd < 0) {
            getRenderEngine().finish();
        }
        *outSyncFd = syncFd.release();
    }

    return NO_ERROR;
}

void SurfaceFlinger::checkScreenshot(size_t w, size_t s, size_t h, void const* vaddr,
                                     TraverseLayersFunction traverseLayers) {
    if (DEBUG_SCREENSHOTS) {
        for (size_t y = 0; y < h; y++) {
            uint32_t const* p = (uint32_t const*)vaddr + y * s;
            for (size_t x = 0; x < w; x++) {
                if (p[x] != 0xFF000000) return;
            }
        }
        ALOGE("*** we just took a black screenshot ***");

        size_t i = 0;
        traverseLayers([&](Layer* layer) {
            const Layer::State& state(layer->getDrawingState());
            ALOGE("%c index=%zu, name=%s, layerStack=%d, z=%d, visible=%d, flags=%x, alpha=%.3f",
                  layer->isVisible() ? '+' : '-', i, layer->getName().string(),
                  layer->getLayerStack(), state.z, layer->isVisible(), state.flags,
                  static_cast<float>(state.color.a));
            i++;
        });
    }
}

// ---------------------------------------------------------------------------

void SurfaceFlinger::State::traverseInZOrder(const LayerVector::Visitor& visitor) const {
    layersSortedByZ.traverseInZOrder(stateSet, visitor);
}

void SurfaceFlinger::State::traverseInReverseZOrder(const LayerVector::Visitor& visitor) const {
    layersSortedByZ.traverseInReverseZOrder(stateSet, visitor);
}

void SurfaceFlinger::traverseLayersInDisplay(const sp<const DisplayDevice>& hw, int32_t minLayerZ,
                                             int32_t maxLayerZ,
                                             const LayerVector::Visitor& visitor) {
    // We loop through the first level of layers without traversing,
    // as we need to interpret min/max layer Z in the top level Z space.
    for (const auto& layer : mDrawingState.layersSortedByZ) {
        if (!layer->belongsToDisplay(hw->getLayerStack(), false)) {
            continue;
        }
        const Layer::State& state(layer->getDrawingState());
        // relative layers are traversed in Layer::traverseInZOrder
        if (state.zOrderRelativeOf != nullptr || state.z < minLayerZ || state.z > maxLayerZ) {
            continue;
        }
        layer->traverseInZOrder(LayerVector::StateSet::Drawing, [&](Layer* layer) {
            if (!layer->belongsToDisplay(hw->getLayerStack(), false)) {
                return;
            }
            if (!layer->isVisible()) {
                return;
            }
            visitor(layer);
        });
    }
}

}; // namespace android


#if defined(__gl_h_)
#error "don't include gl/gl.h in this file"
#endif

#if defined(__gl2_h_)
#error "don't include gl2/gl2.h in this file"
#endif<|MERGE_RESOLUTION|>--- conflicted
+++ resolved
@@ -3014,12 +3014,6 @@
     const DisplayRenderArea renderArea(displayDevice);
     const auto hwcId = displayDevice->getHwcDisplayId();
     const bool hasClientComposition = getBE().mHwc->hasClientComposition(hwcId);
-<<<<<<< HEAD
-    const bool hasDeviceComposition = getBE().mHwc->hasDeviceComposition(hwcId);
-    const bool skipClientColorTransform = (getBE().mHwc->hasCapability(
-        HWC2::Capability::SkipClientColorTransform) && (hwcId == 0));
-=======
->>>>>>> 73070601
     ATRACE_INT("hasClientComposition", hasClientComposition);
 
     bool applyColorMatrix = false;
@@ -3040,8 +3034,8 @@
                 displayDevice->getHdrCapabilities().getDesiredMaxLuminance());
 
         const bool hasDeviceComposition = getBE().mHwc->hasDeviceComposition(hwcId);
-        const bool skipClientColorTransform = getBE().mHwc->hasCapability(
-            HWC2::Capability::SkipClientColorTransform);
+        const bool skipClientColorTransform = (getBE().mHwc->hasCapability(
+            HWC2::Capability::SkipClientColorTransform) && (hwcId == 0));
 
         applyColorMatrix = !hasDeviceComposition && !skipClientColorTransform;
         if (applyColorMatrix) {
@@ -3120,32 +3114,6 @@
 
     ALOGV("Rendering client layers");
     const Transform& displayTransform = displayDevice->getTransform();
-<<<<<<< HEAD
-    if (hwcId >= 0) {
-        // we're using h/w composer
-        bool firstLayer = true;
-        for (auto& layer : displayDevice->getVisibleLayersSortedByZ()) {
-            const Region clip(bounds.intersect(
-                    displayTransform.transform(layer->visibleRegion)));
-            ALOGV("Layer: %s", layer->getName().string());
-            ALOGV("  Composition type: %s",
-                    to_string(layer->getCompositionType(hwcId)).c_str());
-            if (!clip.isEmpty()) {
-                switch (layer->getCompositionType(hwcId)) {
-                    case HWC2::Composition::Cursor:
-                    case HWC2::Composition::Device:
-                    case HWC2::Composition::Sideband:
-                    case HWC2::Composition::SolidColor: {
-                        const Layer::State& state(layer->getDrawingState());
-                        if (layer->getClearClientTarget(hwcId) && !firstLayer &&
-                                layer->isOpaque(state) && (layer->getAlpha() == 1.0f)
-                                && hasClientComposition) {
-                            // never clear the very first layer since we're
-                            // guaranteed the FB is already cleared
-                            layer->clearWithOpenGL(renderArea);
-                        }
-                        break;
-=======
     bool firstLayer = true;
     for (auto& layer : displayDevice->getVisibleLayersSortedByZ()) {
         const Region clip(bounds.intersect(
@@ -3161,12 +3129,11 @@
                 case HWC2::Composition::SolidColor: {
                     const Layer::State& state(layer->getDrawingState());
                     if (layer->getClearClientTarget(hwcId) && !firstLayer &&
-                            layer->isOpaque(state) && (state.color.a == 1.0f)
+                            layer->isOpaque(state) && (layer->getAlpha() == 1.0f)
                             && hasClientComposition) {
                         // never clear the very first layer since we're
                         // guaranteed the FB is already cleared
                         layer->clearWithOpenGL(renderArea);
->>>>>>> 73070601
                     }
                     break;
                 }
@@ -3189,27 +3156,8 @@
                     layer->draw(renderArea, clip);
                     break;
                 }
-<<<<<<< HEAD
-            } else {
-                ALOGV("  Skipping for empty clip");
-            }
-            firstLayer = false;
-        }
-    } else {
-        // we're not using h/w composer
-        for (auto& layer : displayDevice->getVisibleLayersSortedByZ()) {
-            if(DisplayUtils::getInstance()->skipColorLayer(layer->getTypeId())) {
-                // Skipping color layer for WFD direct streaming case
-                continue;
-            }
-            const Region clip(bounds.intersect(
-                    displayTransform.transform(layer->visibleRegion)));
-            if (!clip.isEmpty()) {
-                layer->draw(renderArea, clip);
-=======
                 default:
                     break;
->>>>>>> 73070601
             }
         } else {
             ALOGV("  Skipping for empty clip");
