/*
 * Copyright (C) 2007 The Android Open Source Project
 *
 * Licensed under the Apache License, Version 2.0 (the "License");
 * you may not use this file except in compliance with the License.
 * You may obtain a copy of the License at
 *
 *      http://www.apache.org/licenses/LICENSE-2.0
 *
 * Unless required by applicable law or agreed to in writing, software
 * distributed under the License is distributed on an "AS IS" BASIS,
 * WITHOUT WARRANTIES OR CONDITIONS OF ANY KIND, either express or implied.
 * See the License for the specific language governing permissions and
 * limitations under the License.
 */

// TODO(b/129481165): remove the #pragma below and fix conversion issues
#pragma clang diagnostic push
#pragma clang diagnostic ignored "-Wconversion"
#pragma clang diagnostic ignored "-Wextra"

//#define LOG_NDEBUG 0
#define ATRACE_TAG ATRACE_TAG_GRAPHICS

#include "SurfaceFlinger.h"

#include <aidl/vendor/qti/hardware/display/config/IDisplayConfig.h>
#include <aidl/vendor/qti/hardware/display/config/IDisplayConfigCallback.h>
#include <aidl/vendor/qti/hardware/display/config/BnDisplayConfigCallback.h>
#include <android/binder_process.h>
#include <android/binder_manager.h>
#include <android-base/properties.h>
#include <android/configuration.h>
#include <android/hardware/configstore/1.0/ISurfaceFlingerConfigs.h>
#include <android/hardware/configstore/1.1/ISurfaceFlingerConfigs.h>
#include <android/hardware/configstore/1.1/types.h>
#include <android/hardware/power/Boost.h>
#include <android/native_window.h>
#include <android/os/IInputFlinger.h>
#include <binder/IPCThreadState.h>
#include <binder/IServiceManager.h>
#include <binder/PermissionCache.h>
#include <compositionengine/CompositionEngine.h>
#include <compositionengine/CompositionRefreshArgs.h>
#include <compositionengine/Display.h>
#include <compositionengine/DisplayColorProfile.h>
#include <compositionengine/DisplayCreationArgs.h>
#include <compositionengine/LayerFECompositionState.h>
#include <compositionengine/OutputLayer.h>
#include <compositionengine/RenderSurface.h>
#include <compositionengine/impl/OutputCompositionState.h>
#include <compositionengine/impl/OutputLayerCompositionState.h>
#include <configstore/Utils.h>
#include <cutils/compiler.h>
#include <cutils/properties.h>
#include <ftl/future.h>
#include <gui/BufferQueue.h>
#include <gui/DebugEGLImageTracker.h>
#include <gui/IDisplayEventConnection.h>
#include <gui/IProducerListener.h>
#include <gui/LayerDebugInfo.h>
#include <gui/LayerMetadata.h>
#include <gui/LayerState.h>
#include <gui/Surface.h>
#include <gui/TraceUtils.h>
#include <hidl/ServiceManagement.h>
#include <layerproto/LayerProtoParser.h>
#include <log/log.h>
#include <private/android_filesystem_config.h>
#include <private/gui/SyncFeatures.h>
#include <processgroup/processgroup.h>
#include <renderengine/RenderEngine.h>
#include <sys/types.h>
#include <sys/stat.h>
#include <fstream>
#include <ui/ColorSpace.h>
#include <ui/DebugUtils.h>
#include <ui/DisplayId.h>
#include <ui/DisplayMode.h>
#include <ui/DisplayStatInfo.h>
#include <ui/DisplayState.h>
#include <ui/DynamicDisplayInfo.h>
#include <ui/GraphicBufferAllocator.h>
#include <ui/PixelFormat.h>
#include <ui/StaticDisplayInfo.h>
#include <utils/StopWatch.h>
#include <utils/String16.h>
#include <utils/String8.h>
#include <utils/Timers.h>
#include <utils/misc.h>

#include <algorithm>
#include <cerrno>
#include <cinttypes>
#include <cmath>
#include <cstdint>
#include <functional>
#include <mutex>
#include <optional>
#include <type_traits>
#include <unordered_map>

#include "BufferLayer.h"
#include "BufferQueueLayer.h"
#include "BufferStateLayer.h"
#include "Client.h"
#include "Colorizer.h"
#include "ContainerLayer.h"
#include "DisplayDevice.h"
#include "DisplayHardware/ComposerHal.h"
#include "DisplayHardware/DisplayIdentification.h"
#include "DisplayHardware/FramebufferSurface.h"
#include "DisplayHardware/HWComposer.h"
#include "DisplayHardware/Hal.h"
#include "DisplayHardware/VirtualDisplaySurface.h"
#include "DisplayRenderArea.h"
#include "EffectLayer.h"
#include "Effects/Daltonizer.h"
#include "FpsReporter.h"
#include "FrameTimeline/FrameTimeline.h"
#include "FrameTracer/FrameTracer.h"
#include "HdrLayerInfoReporter.h"
#include "Layer.h"
#include "LayerRenderArea.h"
#include "LayerVector.h"
#include "MonitoredProducer.h"
#include "NativeWindowSurface.h"
#include "RefreshRateOverlay.h"
#include "RegionSamplingThread.h"
#include "Scheduler/DispSyncSource.h"
#include "Scheduler/EventThread.h"
#include "Scheduler/LayerHistory.h"
#include "Scheduler/MessageQueue.h"
#include "Scheduler/Scheduler.h"
#include "Scheduler/VsyncConfiguration.h"
#include "Scheduler/VsyncController.h"
#include "StartPropertySetThread.h"
#include "SurfaceFlingerProperties.h"
#include "SurfaceInterceptor.h"
#include "TimeStats/TimeStats.h"
#include "TunnelModeEnabledReporter.h"
#include "WindowInfosListenerInvoker.h"
#include "android-base/parseint.h"
#include "android-base/stringprintf.h"
#include "android-base/strings.h"
#include <composer_extn_intf.h>

#include "smomo_interface.h"
#include "QtiGralloc.h"
#include "layer_extn_intf.h"

#ifdef QTI_DISPLAY_CONFIG_ENABLED
#include <hardware/hwcomposer_defs.h>
#include <config/client_interface.h>
namespace DisplayConfig {
class ClientInterface;
}
#endif

#define MAIN_THREAD ACQUIRE(mStateLock) RELEASE(mStateLock)

#define ON_MAIN_THREAD(expr)                                       \
    [&] {                                                          \
        LOG_FATAL_IF(std::this_thread::get_id() != mMainThreadId); \
        UnnecessaryLock lock(mStateLock);                          \
        return (expr);                                             \
    }()

<<<<<<< HEAD
// TODO(b/157175504): Restore NO_THREAD_SAFETY_ANALYSIS prohibition and fix all
//   identified issues.
//#undef NO_THREAD_SAFETY_ANALYSIS
//#define NO_THREAD_SAFETY_ANALYSIS \
//    _Pragma("GCC error \"Prefer MAIN_THREAD macros or {Conditional,Timed,Unnecessary}Lock.\"")

composer::ComposerExtnLib composer::ComposerExtnLib::g_composer_ext_lib_;
=======
#define MAIN_THREAD_GUARD(expr)                                    \
    [&] {                                                          \
        LOG_FATAL_IF(std::this_thread::get_id() != mMainThreadId); \
        MainThreadScopedGuard lock(SF_MAIN_THREAD);                \
        return (expr);                                             \
    }()

#undef NO_THREAD_SAFETY_ANALYSIS
#define NO_THREAD_SAFETY_ANALYSIS \
    _Pragma("GCC error \"Prefer MAIN_THREAD macros or {Conditional,Timed,Unnecessary}Lock.\"")
>>>>>>> 14cf0e8a

namespace android {

using namespace std::string_literals;

using namespace android::hardware::configstore;
using namespace android::hardware::configstore::V1_0;
using namespace android::sysprop;

using android::hardware::power::Boost;
using base::StringAppendF;
using gui::IWindowInfosListener;
using gui::WindowInfo;
using ui::ColorMode;
using ui::Dataspace;
using ui::DisplayPrimaries;
using ui::RenderIntent;
using aidl::vendor::qti::hardware::display::config::IDisplayConfig;
using aidl::vendor::qti::hardware::display::config::BnDisplayConfigCallback;
using aidl::vendor::qti::hardware::display::config::Attributes;
using aidl::vendor::qti::hardware::display::config::CameraSmoothOp;

namespace hal = android::hardware::graphics::composer::hal;

namespace {

#pragma clang diagnostic push
#pragma clang diagnostic error "-Wswitch-enum"

bool isWideColorMode(const ColorMode colorMode) {
    switch (colorMode) {
        case ColorMode::DISPLAY_P3:
        case ColorMode::ADOBE_RGB:
        case ColorMode::DCI_P3:
        case ColorMode::BT2020:
        case ColorMode::DISPLAY_BT2020:
        case ColorMode::BT2100_PQ:
        case ColorMode::BT2100_HLG:
            return true;
        case ColorMode::NATIVE:
        case ColorMode::STANDARD_BT601_625:
        case ColorMode::STANDARD_BT601_625_UNADJUSTED:
        case ColorMode::STANDARD_BT601_525:
        case ColorMode::STANDARD_BT601_525_UNADJUSTED:
        case ColorMode::STANDARD_BT709:
        case ColorMode::SRGB:
            return false;
    }
    return false;
}

#pragma clang diagnostic pop

template <typename Mutex>
struct SCOPED_CAPABILITY ConditionalLockGuard {
    ConditionalLockGuard(Mutex& mutex, bool lock) ACQUIRE(mutex) : mutex(mutex), lock(lock) {
        if (lock) mutex.lock();
    }

    ~ConditionalLockGuard() RELEASE() {
        if (lock) mutex.unlock();
    }

    Mutex& mutex;
    const bool lock;
};

using ConditionalLock = ConditionalLockGuard<Mutex>;

struct SCOPED_CAPABILITY TimedLock {
    TimedLock(Mutex& mutex, nsecs_t timeout, const char* whence) ACQUIRE(mutex)
          : mutex(mutex), status(mutex.timedLock(timeout)) {
        ALOGE_IF(!locked(), "%s timed out locking: %s (%d)", whence, strerror(-status), status);
    }

    ~TimedLock() RELEASE() {
        if (locked()) mutex.unlock();
    }

    bool locked() const { return status == NO_ERROR; }

    Mutex& mutex;
    const status_t status;
};

struct SCOPED_CAPABILITY UnnecessaryLock {
    explicit UnnecessaryLock(Mutex& mutex) ACQUIRE(mutex) {}
    ~UnnecessaryLock() RELEASE() {}
};

// TODO(b/141333600): Consolidate with DisplayMode::Builder::getDefaultDensity.
constexpr float FALLBACK_DENSITY = ACONFIGURATION_DENSITY_TV;

float getDensityFromProperty(const char* property, bool required) {
    char value[PROPERTY_VALUE_MAX];
    const float density = property_get(property, value, nullptr) > 0 ? std::atof(value) : 0.f;
    if (!density && required) {
        ALOGE("%s must be defined as a build property", property);
        return FALLBACK_DENSITY;
    }
    return density;
}

// Currently we only support V0_SRGB and DISPLAY_P3 as composition preference.
bool validateCompositionDataspace(Dataspace dataspace) {
    return dataspace == Dataspace::V0_SRGB || dataspace == Dataspace::DISPLAY_P3;
}

class FrameRateFlexibilityToken : public BBinder {
public:
    FrameRateFlexibilityToken(std::function<void()> callback) : mCallback(callback) {}
    virtual ~FrameRateFlexibilityToken() { mCallback(); }

private:
    std::function<void()> mCallback;
};

enum Permission {
    ACCESS_SURFACE_FLINGER = 0x1,
    ROTATE_SURFACE_FLINGER = 0x2,
};

#ifdef QTI_DISPLAY_CONFIG_ENABLED
class DisplayConfigCallbackHandler : public ::DisplayConfig::ConfigCallback {
public:
    DisplayConfigCallbackHandler(SurfaceFlinger& flinger) : mFlinger(flinger) {
    }
    void NotifyIdleStatus(bool is_idle) {
      ALOGV("received idle notification");
      ATRACE_CALL();
      mFlinger.NotifyIdleStatus();
    }
  private:
    SurfaceFlinger& mFlinger;
};
#endif

#ifdef AIDL_DISPLAY_CONFIG_ENABLED
class DisplayConfigAidlCallbackHandler: public BnDisplayConfigCallback {
 public:
    DisplayConfigAidlCallbackHandler(SurfaceFlinger& flinger) : mFlinger(flinger) {
    }
    virtual ndk::ScopedAStatus notifyCameraSmoothInfo(CameraSmoothOp op, int fps) {
        return ndk::ScopedAStatus::ok();
    }
    virtual ndk::ScopedAStatus notifyCWBBufferDone(int32_t in_error,
                               const ::aidl::android::hardware::common::NativeHandle& in_buffer) {
        return ndk::ScopedAStatus::ok();
    }
    virtual ndk::ScopedAStatus notifyQsyncChange(bool in_qsyncEnabled, int32_t in_refreshRate,
                                                 int32_t in_qsyncRefreshRate) {
        return ndk::ScopedAStatus::ok();
    }
    virtual ndk::ScopedAStatus notifyIdleStatus(bool in_isIdle) {
        return ndk::ScopedAStatus::ok();
    }
    virtual ndk::ScopedAStatus notifyResolutionChange(int32_t displayId, const Attributes& attr) {
        ALOGV("received notification for resolution change");
        ATRACE_CALL();
        mFlinger.NotifyResolutionSwitch(displayId, attr.xRes, attr.yRes, attr.vsyncPeriod);
        return ndk::ScopedAStatus::ok();
    }
 private:
    SurfaceFlinger& mFlinger;
};
#endif
}  // namespace anonymous

// ---------------------------------------------------------------------------

const String16 sHardwareTest("android.permission.HARDWARE_TEST");
const String16 sAccessSurfaceFlinger("android.permission.ACCESS_SURFACE_FLINGER");
const String16 sRotateSurfaceFlinger("android.permission.ROTATE_SURFACE_FLINGER");
const String16 sReadFramebuffer("android.permission.READ_FRAME_BUFFER");
const String16 sControlDisplayBrightness("android.permission.CONTROL_DISPLAY_BRIGHTNESS");
const String16 sDump("android.permission.DUMP");
const String16 sCaptureBlackoutContent("android.permission.CAPTURE_BLACKOUT_CONTENT");

const char* KERNEL_IDLE_TIMER_PROP = "graphics.display.kernel_idle_timer.enabled";

// ---------------------------------------------------------------------------
int64_t SurfaceFlinger::dispSyncPresentTimeOffset;
bool SurfaceFlinger::useHwcForRgbToYuv;
bool SurfaceFlinger::hasSyncFramework;
int64_t SurfaceFlinger::maxFrameBufferAcquiredBuffers;
uint32_t SurfaceFlinger::maxGraphicsWidth;
uint32_t SurfaceFlinger::maxGraphicsHeight;
bool SurfaceFlinger::hasWideColorDisplay;
ui::Rotation SurfaceFlinger::internalDisplayOrientation = ui::ROTATION_0;
bool SurfaceFlinger::useColorManagement;
bool SurfaceFlinger::useContextPriority;
Dataspace SurfaceFlinger::defaultCompositionDataspace = Dataspace::V0_SRGB;
ui::PixelFormat SurfaceFlinger::defaultCompositionPixelFormat = ui::PixelFormat::RGBA_8888;
Dataspace SurfaceFlinger::wideColorGamutCompositionDataspace = Dataspace::V0_SRGB;
ui::PixelFormat SurfaceFlinger::wideColorGamutCompositionPixelFormat = ui::PixelFormat::RGBA_8888;
bool SurfaceFlinger::useFrameRateApi;
bool SurfaceFlinger::enableSdrDimming;
bool SurfaceFlinger::sDirectStreaming;
bool SurfaceFlinger::enableLatchUnsignaled;

#ifdef AIDL_DISPLAY_CONFIG_ENABLED
std::shared_ptr<IDisplayConfig> displayConfigIntf = nullptr;
std::shared_ptr<DisplayConfigAidlCallbackHandler> mAidlCallbackHandler = nullptr;
int64_t callbackClientId = -1;
#endif

#ifdef QTI_DISPLAY_CONFIG_ENABLED
::DisplayConfig::ClientInterface *mDisplayConfigIntf = nullptr;
DisplayConfigCallbackHandler *mDisplayConfigCallbackhandler = nullptr;
#endif

std::string decodeDisplayColorSetting(DisplayColorSetting displayColorSetting) {
    switch(displayColorSetting) {
        case DisplayColorSetting::kManaged:
            return std::string("Managed");
        case DisplayColorSetting::kUnmanaged:
            return std::string("Unmanaged");
        case DisplayColorSetting::kEnhanced:
            return std::string("Enhanced");
        default:
            return std::string("Unknown ") +
                std::to_string(static_cast<int>(displayColorSetting));
    }
}

bool callingThreadHasRotateSurfaceFlingerAccess() {
    IPCThreadState* ipc = IPCThreadState::self();
    const int pid = ipc->getCallingPid();
    const int uid = ipc->getCallingUid();
    return uid == AID_GRAPHICS || uid == AID_SYSTEM ||
            PermissionCache::checkPermission(sRotateSurfaceFlinger, pid, uid);
}

bool SmomoWrapper::init() {
    mSmoMoLibHandle = dlopen(SMOMO_LIBRARY_NAME, RTLD_NOW);
    if (!mSmoMoLibHandle) {
        ALOGE("Unable to open SmoMo lib: %s", dlerror());
        return false;
    }

    mSmoMoCreateFunc =
        reinterpret_cast<CreateSmoMoFuncPtr>(dlsym(mSmoMoLibHandle,
            CREATE_SMOMO_INTERFACE_NAME));
    mSmoMoDestroyFunc =
        reinterpret_cast<DestroySmoMoFuncPtr>(dlsym(mSmoMoLibHandle,
            DESTROY_SMOMO_INTERFACE_NAME));

    if (!mSmoMoCreateFunc || !mSmoMoDestroyFunc) {
        ALOGE("Can't load SmoMo symbols: %s", dlerror());
        dlclose(mSmoMoLibHandle);
        return false;
    }

    if (!mSmoMoCreateFunc(SMOMO_VERSION_TAG, &mInst)) {
        ALOGE("Unable to create SmoMo interface");
        dlclose(mSmoMoLibHandle);
        return false;
    }

    return true;
}

SmomoWrapper::~SmomoWrapper() {
    if (mInst) {
        mSmoMoDestroyFunc(mInst);
    }

    if (mSmoMoLibHandle) {
      dlclose(mSmoMoLibHandle);
    }
}

bool LayerExtWrapper::init() {
    mLayerExtLibHandle = dlopen(LAYER_EXTN_LIBRARY_NAME, RTLD_NOW);
    if (!mLayerExtLibHandle) {
        ALOGE("Unable to open layer ext lib: %s", dlerror());
        return false;
    }

    mLayerExtCreateFunc =
        reinterpret_cast<CreateLayerExtnFuncPtr>(dlsym(mLayerExtLibHandle,
            CREATE_LAYER_EXTN_INTERFACE));
    mLayerExtDestroyFunc =
        reinterpret_cast<DestroyLayerExtnFuncPtr>(dlsym(mLayerExtLibHandle,
            DESTROY_LAYER_EXTN_INTERFACE));

    if (!mLayerExtCreateFunc || !mLayerExtDestroyFunc) {
        ALOGE("Can't load layer ext symbols: %s", dlerror());
        dlclose(mLayerExtLibHandle);
        return false;
    }

    if (!mLayerExtCreateFunc(LAYER_EXTN_VERSION_TAG, &mInst)) {
        ALOGE("Unable to create layer ext interface");
        dlclose(mLayerExtLibHandle);
        return false;
    }

    return true;
}

LayerExtWrapper::~LayerExtWrapper() {
    if (mInst) {
        mLayerExtDestroyFunc(mInst);
    }

    if (mLayerExtLibHandle) {
      dlclose(mLayerExtLibHandle);
    }
}

bool DolphinWrapper::init() {
    bool succeed = false;
    mDolphinHandle = dlopen("libdolphin.so", RTLD_NOW);
    if (!mDolphinHandle) {
        ALOGW("Unable to open libdolphin.so: %s.", dlerror());
    } else {
        dolphinInit = (bool (*) ())dlsym(mDolphinHandle, "dolphinInit");
        dolphinSetVsyncPeriod = (void (*) (nsecs_t)) dlsym(mDolphinHandle,
                "dolphinSetVsyncPeriod");
        dolphinTrackBufferIncrement = (void (*) (const char*, int))dlsym(mDolphinHandle,
                "dolphinTrackBufferIncrement");
        dolphinTrackBufferDecrement = (void (*) (const char*, int))dlsym(mDolphinHandle,
                "dolphinTrackBufferDecrement");
        dolphinTrackVsyncSignal = (void (*) (nsecs_t, nsecs_t, nsecs_t))dlsym(mDolphinHandle,
                "dolphinTrackVsyncSignal");
        bool isFunctionsFound = dolphinInit && dolphinSetVsyncPeriod &&
                                dolphinTrackBufferIncrement && dolphinTrackBufferDecrement &&
                                dolphinTrackVsyncSignal;
        if (isFunctionsFound) {
            dolphinInit();
            succeed = true;
        } else {
            dlclose(mDolphinHandle);
            dolphinInit = nullptr;
            dolphinSetVsyncPeriod = nullptr;
            dolphinTrackBufferIncrement = nullptr;
            dolphinTrackBufferDecrement = nullptr;
            dolphinTrackVsyncSignal = nullptr;
        }
    }
    return succeed;
}

DolphinWrapper::~DolphinWrapper() {
    if (mDolphinHandle) {
        dlclose(mDolphinHandle);
    }
}

SurfaceFlinger::SurfaceFlinger(Factory& factory, SkipInitializationTag)
      : mFactory(factory),
        mInterceptor(mFactory.createSurfaceInterceptor()),
        mTimeStats(std::make_shared<impl::TimeStats>()),
        mFrameTracer(mFactory.createFrameTracer()),
        mFrameTimeline(mFactory.createFrameTimeline(mTimeStats, getpid())),
        mEventQueue(mFactory.createMessageQueue()),
        mCompositionEngine(mFactory.createCompositionEngine()),
        mHwcServiceName(base::GetProperty("debug.sf.hwc_service_name"s, "default"s)),
        mTunnelModeEnabledReporter(new TunnelModeEnabledReporter()),
        mInternalDisplayDensity(getDensityFromProperty("ro.sf.lcd_density", true)),
        mEmulatedDisplayDensity(getDensityFromProperty("qemu.sf.lcd_density", false)),
        mPowerAdvisor(*this),
        mWindowInfosListenerInvoker(new WindowInfosListenerInvoker(this)) {
    ALOGI("Using HWComposer service: %s", mHwcServiceName.c_str());
}

SurfaceFlinger::SurfaceFlinger(Factory& factory) : SurfaceFlinger(factory, SkipInitialization) {
    ALOGI("SurfaceFlinger is starting");

    hasSyncFramework = running_without_sync_framework(true);

    dispSyncPresentTimeOffset = present_time_offset_from_vsync_ns(0);

    useHwcForRgbToYuv = force_hwc_copy_for_virtual_displays(false);

    maxFrameBufferAcquiredBuffers = max_frame_buffer_acquired_buffers(2);

    maxGraphicsWidth = std::max(max_graphics_width(0), 0);
    maxGraphicsHeight = std::max(max_graphics_height(0), 0);

    hasWideColorDisplay = has_wide_color_display(false);

    // Android 12 and beyond, color management in display pipeline is turned on
    // by default.
    useColorManagement = use_color_management(true);

    mDefaultCompositionDataspace =
            static_cast<ui::Dataspace>(default_composition_dataspace(Dataspace::V0_SRGB));
    mWideColorGamutCompositionDataspace = static_cast<ui::Dataspace>(wcg_composition_dataspace(
            hasWideColorDisplay ? Dataspace::DISPLAY_P3 : Dataspace::V0_SRGB));
    defaultCompositionDataspace = mDefaultCompositionDataspace;
    wideColorGamutCompositionDataspace = mWideColorGamutCompositionDataspace;
    defaultCompositionPixelFormat = static_cast<ui::PixelFormat>(
            default_composition_pixel_format(ui::PixelFormat::RGBA_8888));
    wideColorGamutCompositionPixelFormat =
            static_cast<ui::PixelFormat>(wcg_composition_pixel_format(ui::PixelFormat::RGBA_8888));

    mColorSpaceAgnosticDataspace =
            static_cast<ui::Dataspace>(color_space_agnostic_dataspace(Dataspace::UNKNOWN));

    mLayerCachingEnabled = [] {
        const bool enable =
                android::sysprop::SurfaceFlingerProperties::enable_layer_caching().value_or(false);
        return base::GetBoolProperty(std::string("debug.sf.enable_layer_caching"), enable);
    }();

    useContextPriority = use_context_priority(true);

    using Values = SurfaceFlingerProperties::primary_display_orientation_values;
    switch (primary_display_orientation(Values::ORIENTATION_0)) {
        case Values::ORIENTATION_0:
            break;
        case Values::ORIENTATION_90:
            internalDisplayOrientation = ui::ROTATION_90;
            break;
        case Values::ORIENTATION_180:
            internalDisplayOrientation = ui::ROTATION_180;
            break;
        case Values::ORIENTATION_270:
            internalDisplayOrientation = ui::ROTATION_270;
            break;
    }
    ALOGV("Internal Display Orientation: %s", toCString(internalDisplayOrientation));

    mInternalDisplayPrimaries = sysprop::getDisplayNativePrimaries();

    // debugging stuff...
    char value[PROPERTY_VALUE_MAX];

    property_get("ro.bq.gpu_to_cpu_unsupported", value, "0");
    mGpuToCpuSupported = !atoi(value);

    property_get("ro.build.type", value, "user");
    mIsUserBuild = strcmp(value, "user") == 0;

    property_get("debug.sf.showupdates", value, "0");
    mDebugRegion = atoi(value);

    ALOGI_IF(mDebugRegion, "showupdates enabled");

    // DDMS debugging deprecated (b/120782499)
    property_get("debug.sf.ddms", value, "0");
    int debugDdms = atoi(value);
    ALOGI_IF(debugDdms, "DDMS debugging not supported");

    property_get("debug.sf.disable_backpressure", value, "0");
    mPropagateBackpressure = !atoi(value);
    ALOGI_IF(!mPropagateBackpressure, "Disabling backpressure propagation");

    property_get("debug.sf.enable_gl_backpressure", value, "0");
    mPropagateBackpressureClientComposition = atoi(value);
    ALOGI_IF(mPropagateBackpressureClientComposition,
             "Enabling backpressure propagation for Client Composition");

    property_get("ro.surface_flinger.supports_background_blur", value, "0");
    bool supportsBlurs = atoi(value);
    mSupportsBlur = supportsBlurs;
    ALOGI_IF(!mSupportsBlur, "Disabling blur effects, they are not supported.");
    property_get("ro.sf.blurs_are_expensive", value, "0");
    mBlursAreExpensive = atoi(value);

    property_get("vendor.display.enable_fb_scaling", value, "0");
    mUseFbScaling = atoi(value);
    ALOGI_IF(mUseFbScaling, "Enable FrameBuffer Scaling");
    property_get("debug.sf.enable_advanced_sf_phase_offset", value, "0");
    mUseAdvanceSfOffset = atoi(value);
    ALOGI_IF(mUseAdvanceSfOffset, "Enable Advance SF Phase Offset");

    const size_t defaultListSize = ISurfaceComposer::MAX_LAYERS;
    auto listSize = property_get_int32("debug.sf.max_igbp_list_size", int32_t(defaultListSize));
    mMaxGraphicBufferProducerListSize = (listSize > 0) ? size_t(listSize) : defaultListSize;
    mGraphicBufferProducerListSizeLogThreshold =
            std::max(static_cast<int>(0.95 *
                                      static_cast<double>(mMaxGraphicBufferProducerListSize)),
                     1);

    property_get("debug.sf.luma_sampling", value, "1");
    mLumaSampling = atoi(value);

    property_get("debug.sf.disable_client_composition_cache", value, "0");
    mDisableClientCompositionCache = atoi(value);

    char property[PROPERTY_VALUE_MAX] = {0};
    if((property_get("vendor.display.vsync_reliable_on_doze", property, "0") > 0) &&
        (!strncmp(property, "1", PROPERTY_VALUE_MAX ) ||
        (!strncasecmp(property,"true", PROPERTY_VALUE_MAX )))) {
        mVsyncSourceReliableOnDoze = true;
    }

    // If mPluggableVsyncPrioritized is true then the order of priority of V-syncs is Pluggable
    // followed by Primary and Secondary built-ins.
    if((property_get("vendor.display.pluggable_vsync_prioritized", property, "0") > 0) &&
        (!strncmp(property, "1", PROPERTY_VALUE_MAX ) ||
        (!strncasecmp(property,"true", PROPERTY_VALUE_MAX )))) {
        mPluggableVsyncPrioritized = true;
    }

    // We should be reading 'persist.sys.sf.color_saturation' here
    // but since /data may be encrypted, we need to wait until after vold
    // comes online to attempt to read the property. The property is
    // instead read after the boot animation

    if (base::GetBoolProperty("debug.sf.treble_testing_override"s, false)) {
        // Without the override SurfaceFlinger cannot connect to HIDL
        // services that are not listed in the manifests.  Considered
        // deriving the setting from the set service name, but it
        // would be brittle if the name that's not 'default' is used
        // for production purposes later on.
        ALOGI("Enabling Treble testing override");
        android::hardware::details::setTrebleTestingOverride(true);
    }

    useFrameRateApi = use_frame_rate_api(true);
#ifdef QTI_DISPLAY_CONFIG_ENABLED
    mDisplayConfigCallbackhandler = new DisplayConfigCallbackHandler(*this);
    int ret = ::DisplayConfig::ClientInterface::Create("SurfaceFlinger"+std::to_string(0),
                                                        mDisplayConfigCallbackhandler,
                                                        &mDisplayConfigIntf);
    if (ret || !mDisplayConfigIntf) {
        ALOGE("DisplayConfig HIDL not present\n");
        mDisplayConfigIntf = nullptr;
    }

    if (mDisplayConfigIntf) {
#ifdef DISPLAY_CONFIG_API_LEVEL_1
        std::string value = "";
        std::string qsync_prop = "enable_qsync_idle";
        ret = mDisplayConfigIntf->GetDebugProperty(qsync_prop, &value);
        ALOGI("enable_qsync_idle, ret:%d value:%s", ret, value.c_str());
        if (!ret && (value == "1")) {
          mDisplayConfigIntf->ControlIdleStatusCallback(true);
        }
#endif
    }
#endif
    mKernelIdleTimerEnabled = mSupportKernelIdleTimer = sysprop::support_kernel_idle_timer(false);
    base::SetProperty(KERNEL_IDLE_TIMER_PROP, mKernelIdleTimerEnabled ? "true" : "false");

    mRefreshRateOverlaySpinner = property_get_bool("sf.debug.show_refresh_rate_overlay_spinner", 0);

    // Debug property overrides ro. property
    enableSdrDimming = property_get_bool("debug.sf.enable_sdr_dimming", enable_sdr_dimming(false));

#ifdef AIDL_DISPLAY_CONFIG_ENABLED
    ndk::SpAIBinder binder(
         AServiceManager_checkService("vendor.qti.hardware.display.config.IDisplayConfig/default"));

    if (binder.get() == nullptr) {
        ALOGE("DisplayConfig AIDL is not present");
    } else {
        displayConfigIntf = IDisplayConfig::fromBinder(binder);
        if (displayConfigIntf == nullptr) {
            ALOGE("Failed to retrieve DisplayConfig AIDL binder");
        } else {
            mAidlCallbackHandler = std::make_shared<DisplayConfigAidlCallbackHandler>(*this);
            displayConfigIntf->registerCallback(mAidlCallbackHandler, &callbackClientId);
            if (callbackClientId >= 0) {
               ALOGI("Registered to displayconfig aidl service and enabled callback");
            }
        }
    }
#endif

    enableLatchUnsignaled = base::GetBoolProperty("debug.sf.latch_unsignaled"s, false);
}

SurfaceFlinger::~SurfaceFlinger() {
#ifdef AIDL_DISPLAY_CONFIG_ENABLED
    if (displayConfigIntf && callbackClientId >= 0) {
        displayConfigIntf->unRegisterCallback(callbackClientId);
        callbackClientId = -1;
    }
#endif
}

void SurfaceFlinger::onFirstRef() {
    mEventQueue->init(this);
}

void SurfaceFlinger::binderDied(const wp<IBinder>&) {
    // the window manager died on us. prepare its eulogy.
    mBootFinished = false;

    // Sever the link to inputflinger since its gone as well.
    static_cast<void>(schedule([=] { mInputFlinger = nullptr; }));

    // restore initial conditions (default device unblank, etc)
    initializeDisplays();

    // restart the boot-animation
    startBootAnim();
}

void SurfaceFlinger::run() {
    while (true) {
        mEventQueue->waitMessage();
    }
}

template <typename F, typename T>
inline std::future<T> SurfaceFlinger::schedule(F&& f) {
    auto [task, future] = makeTask(std::move(f));
    mEventQueue->postMessage(std::move(task));
    return std::move(future);
}

sp<ISurfaceComposerClient> SurfaceFlinger::createConnection() {
    const sp<Client> client = new Client(this);
    return client->initCheck() == NO_ERROR ? client : nullptr;
}

sp<IBinder> SurfaceFlinger::createDisplay(const String8& displayName, bool secure) {
    // onTransact already checks for some permissions, but adding an additional check here.
    // This is to ensure that only system and graphics can request to create a secure
    // display. Secure displays can show secure content so we add an additional restriction on it.
    const int uid = IPCThreadState::self()->getCallingUid();
    if (secure && uid != AID_GRAPHICS && uid != AID_SYSTEM) {
        ALOGE("Only privileged processes can create a secure display");
        return nullptr;
    }

    class DisplayToken : public BBinder {
        sp<SurfaceFlinger> flinger;
        virtual ~DisplayToken() {
             // no more references, this display must be terminated
             Mutex::Autolock _l(flinger->mStateLock);
             flinger->mCurrentState.displays.removeItem(this);
             flinger->setTransactionFlags(eDisplayTransactionNeeded);
         }
     public:
        explicit DisplayToken(const sp<SurfaceFlinger>& flinger)
            : flinger(flinger) {
        }
    };

    sp<BBinder> token = new DisplayToken(this);

    Mutex::Autolock _l(mStateLock);
    // Display ID is assigned when virtual display is allocated by HWC.
    DisplayDeviceState state;
    state.isSecure = secure;
    state.displayName = displayName;
    mCurrentState.displays.add(token, state);
    mInterceptor->saveDisplayCreation(state);
    return token;
}

void SurfaceFlinger::destroyDisplay(const sp<IBinder>& displayToken) {
    Mutex::Autolock lock(mStateLock);

    const ssize_t index = mCurrentState.displays.indexOfKey(displayToken);
    if (index < 0) {
        ALOGE("%s: Invalid display token %p", __FUNCTION__, displayToken.get());
        return;
    }

    const DisplayDeviceState& state = mCurrentState.displays.valueAt(index);
    if (state.physical) {
        ALOGE("%s: Invalid operation on physical display", __FUNCTION__);
        return;
    }
    mInterceptor->saveDisplayDeletion(state.sequenceId);
    mCurrentState.displays.removeItemsAt(index);
    setTransactionFlags(eDisplayTransactionNeeded);
}

void SurfaceFlinger::enableHalVirtualDisplays(bool enable) {
    auto& generator = mVirtualDisplayIdGenerators.hal;
    if (!generator && enable) {
        ALOGI("Enabling HAL virtual displays");
        generator.emplace(getHwComposer().getMaxVirtualDisplayCount());
    } else if (generator && !enable) {
        ALOGW_IF(generator->inUse(), "Disabling HAL virtual displays while in use");
        generator.reset();
    }
}

<<<<<<< HEAD
VirtualDisplayId SurfaceFlinger::acquireVirtualDisplay(ui::Size resolution, ui::PixelFormat format,
                                                       ui::LayerStack layerStack,
                                                       bool canAllocateHwcForVDS) {
    auto& generator = mVirtualDisplayIdGenerators.hal;
    if (canAllocateHwcForVDS && generator) {
=======
VirtualDisplayId SurfaceFlinger::acquireVirtualDisplay(ui::Size resolution,
                                                       ui::PixelFormat format) {
    if (auto& generator = mVirtualDisplayIdGenerators.hal) {
>>>>>>> 14cf0e8a
        if (const auto id = generator->generateId()) {
            if (getHwComposer().allocateVirtualDisplay(*id, resolution, &format)) {
                return *id;
            }

            generator->releaseId(*id);
        } else {
            ALOGW("%s: Exhausted HAL virtual displays", __func__);
        }

        ALOGW("%s: Falling back to GPU virtual display", __func__);
    }

    const auto id = mVirtualDisplayIdGenerators.gpu.generateId();
    LOG_ALWAYS_FATAL_IF(!id, "Failed to generate ID for GPU virtual display");
    return *id;
}

void SurfaceFlinger::releaseVirtualDisplay(VirtualDisplayId displayId) {
    if (const auto id = HalVirtualDisplayId::tryCast(displayId)) {
        if (auto& generator = mVirtualDisplayIdGenerators.hal) {
            generator->releaseId(*id);
        }
        return;
    }

    const auto id = GpuVirtualDisplayId::tryCast(displayId);
    LOG_ALWAYS_FATAL_IF(!id);
    mVirtualDisplayIdGenerators.gpu.releaseId(*id);
}

std::vector<PhysicalDisplayId> SurfaceFlinger::getPhysicalDisplayIdsLocked() const {
    std::vector<PhysicalDisplayId> displayIds;
    displayIds.reserve(mPhysicalDisplayTokens.size());

    const auto internalDisplayId = getInternalDisplayIdLocked();
    displayIds.push_back(internalDisplayId);

    for (const auto& [id, token] : mPhysicalDisplayTokens) {
        if (id != internalDisplayId) {
            displayIds.push_back(id);
        }
    }

    return displayIds;
}

sp<IBinder> SurfaceFlinger::getPhysicalDisplayToken(PhysicalDisplayId displayId) const {
    Mutex::Autolock lock(mStateLock);
    return getPhysicalDisplayTokenLocked(displayId);
}

status_t SurfaceFlinger::getColorManagement(bool* outGetColorManagement) const {
    if (!outGetColorManagement) {
        return BAD_VALUE;
    }
    *outGetColorManagement = useColorManagement;
    return NO_ERROR;
}

HWComposer& SurfaceFlinger::getHwComposer() const {
    return mCompositionEngine->getHwComposer();
}

renderengine::RenderEngine& SurfaceFlinger::getRenderEngine() const {
    return mCompositionEngine->getRenderEngine();
}

compositionengine::CompositionEngine& SurfaceFlinger::getCompositionEngine() const {
    return *mCompositionEngine.get();
}

void SurfaceFlinger::bootFinished() {
    if (mBootFinished == true) {
        ALOGE("Extra call to bootFinished");
        return;
    }
    mBootFinished = true;
    if (mStartPropertySetThread->join() != NO_ERROR) {
        ALOGE("Join StartPropertySetThread failed!");
    }

    if (mRenderEnginePrimeCacheFuture.valid()) {
        mRenderEnginePrimeCacheFuture.get();
    }
    const nsecs_t now = systemTime();
    const nsecs_t duration = now - mBootTime;
    ALOGI("Boot is finished (%ld ms)", long(ns2ms(duration)) );

    mFrameTracer->initialize();
    mFrameTimeline->onBootFinished();

    // wait patiently for the window manager death
    const String16 name("window");
    mWindowManager = defaultServiceManager()->getService(name);
    if (mWindowManager != 0) {
        mWindowManager->linkToDeath(static_cast<IBinder::DeathRecipient*>(this));
    }

    // stop boot animation
    // formerly we would just kill the process, but we now ask it to exit so it
    // can choose where to stop the animation.
    property_set("service.bootanim.exit", "1");

    const int LOGTAG_SF_STOP_BOOTANIM = 60110;
    LOG_EVENT_LONG(LOGTAG_SF_STOP_BOOTANIM,
                   ns2ms(systemTime(SYSTEM_TIME_MONOTONIC)));

    sp<IBinder> input(defaultServiceManager()->getService(String16("inputflinger")));

    static_cast<void>(schedule([=] {
        if (input == nullptr) {
            ALOGE("Failed to link to input service");
        } else {
            mInputFlinger = interface_cast<os::IInputFlinger>(input);
        }

        readPersistentProperties();
        mPowerAdvisor.onBootFinished();
        mBootStage = BootStage::FINISHED;

        if (property_get_bool("sf.debug.show_refresh_rate_overlay", false)) {
            ON_MAIN_THREAD(enableRefreshRateOverlay(true));
        }
        if (mUseFbScaling) {
            Mutex::Autolock _l(mStateLock);
            ssize_t index = mCurrentState.displays.indexOfKey(getInternalDisplayTokenLocked());
            if (index < 0) {
                ALOGE("Invalid token %p", getInternalDisplayTokenLocked().get());
            } else {
                const DisplayDeviceState& state = mCurrentState.displays.valueAt(index);
                setFrameBufferSizeForScaling(getDefaultDisplayDeviceLocked(), state);
            }
        }

    }));

    setupDisplayExtnFeatures();
}

uint32_t SurfaceFlinger::getNewTexture() {
    {
        std::lock_guard lock(mTexturePoolMutex);
        if (!mTexturePool.empty()) {
            uint32_t name = mTexturePool.back();
            mTexturePool.pop_back();
            ATRACE_INT("TexturePoolSize", mTexturePool.size());
            return name;
        }

        // The pool was too small, so increase it for the future
        ++mTexturePoolSize;
    }

    // The pool was empty, so we need to get a new texture name directly using a
    // blocking call to the main thread
    auto genTextures = [this] {
               uint32_t name = 0;
               getRenderEngine().genTextures(1, &name);
               return name;
    };
    if (std::this_thread::get_id() == mMainThreadId) {
        return genTextures();
    } else {
        return schedule(genTextures).get();
    }
}

void SurfaceFlinger::deleteTextureAsync(uint32_t texture) {
    std::lock_guard lock(mTexturePoolMutex);
    // We don't change the pool size, so the fix-up logic in postComposition will decide whether
    // to actually delete this or not based on mTexturePoolSize
    mTexturePool.push_back(texture);
    ATRACE_INT("TexturePoolSize", mTexturePool.size());
}

// Do not call property_set on main thread which will be blocked by init
// Use StartPropertySetThread instead.
void SurfaceFlinger::init() {
    ALOGI(  "SurfaceFlinger's main thread ready to run. "
            "Initializing graphics H/W...");
    Mutex::Autolock _l(mStateLock);

    InitComposerExtn();
    // Get a RenderEngine for the given display / config (can't fail)
    // TODO(b/77156734): We need to stop casting and use HAL types when possible.
    // Sending maxFrameBufferAcquiredBuffers as the cache size is tightly tuned to single-display.
    mCompositionEngine->setRenderEngine(renderengine::RenderEngine::create(
            renderengine::RenderEngineCreationArgs::Builder()
                    .setPixelFormat(static_cast<int32_t>(defaultCompositionPixelFormat))
                    .setImageCacheSize(maxFrameBufferAcquiredBuffers)
                    .setUseColorManagerment(useColorManagement)
                    .setEnableProtectedContext(enable_protected_contents(false))
                    .setPrecacheToneMapperShaderOnly(false)
                    .setSupportsBackgroundBlur(mSupportsBlur)
                    .setContextPriority(
                            useContextPriority
                                    ? renderengine::RenderEngine::ContextPriority::REALTIME
                                    : renderengine::RenderEngine::ContextPriority::MEDIUM)
                    .build()));
    mMaxRenderTargetSize =
            std::min(getRenderEngine().getMaxTextureSize(), getRenderEngine().getMaxViewportDims());

    // Set SF main policy after initializing RenderEngine which has its own policy.
    if (!SetTaskProfiles(0, {"SFMainPolicy"})) {
        ALOGW("Failed to set main task profile");
    }

    mCompositionEngine->setTimeStats(mTimeStats);
    mCompositionEngine->setHwComposer(getFactory().createHWComposer(mHwcServiceName));
    mCompositionEngine->getHwComposer().setCallback(this);
    ClientCache::getInstance().setRenderEngine(&getRenderEngine());

    if (base::GetBoolProperty("debug.sf.enable_hwc_vds"s, false)) {
        enableHalVirtualDisplays(true);
    }

    // Process any initial hotplug and resulting display changes.
    processDisplayHotplugEventsLocked();
    const auto display = getDefaultDisplayDeviceLocked();
    LOG_ALWAYS_FATAL_IF(!display, "Missing primary display after registering composer callback.");
    const auto displayId = display->getPhysicalId();
    LOG_ALWAYS_FATAL_IF(!getHwComposer().isConnected(displayId),
<<<<<<< HEAD
                        "Internal display is disconnected.");
#ifdef QTI_DISPLAY_CONFIG_ENABLED
    if (!mDisplayConfigIntf) {
        ALOGE("DisplayConfig HIDL not present\n");
        mDisplayConfigIntf = nullptr;
    } else {
        mDisplayConfigIntf->IsAsyncVDSCreationSupported(&mAsyncVdsCreationSupported);
        ALOGI("IsAsyncVDSCreationSupported %d", mAsyncVdsCreationSupported);
    }
#endif
=======
                        "Primary display is disconnected.");
>>>>>>> 14cf0e8a

    // initialize our drawing state
    mDrawingState = mCurrentState;

    // set initial conditions (e.g. unblank default device)
    initializeDisplays();

    mPowerAdvisor.init();

    char primeShaderCache[PROPERTY_VALUE_MAX];
    property_get("service.sf.prime_shader_cache", primeShaderCache, "1");
    if (atoi(primeShaderCache)) {
        if (setSchedFifo(false) != NO_ERROR) {
            ALOGW("Can't set SCHED_OTHER for primeCache");
        }

        mRenderEnginePrimeCacheFuture = getRenderEngine().primeCache();

        if (setSchedFifo(true) != NO_ERROR) {
            ALOGW("Can't set SCHED_OTHER for primeCache");
        }
    }

    onActiveDisplaySizeChanged(display);

    // Inform native graphics APIs whether the present timestamp is supported:

    const bool presentFenceReliable =
            !getHwComposer().hasCapability(hal::Capability::PRESENT_FENCE_IS_NOT_RELIABLE);
    mStartPropertySetThread = getFactory().createStartPropertySetThread(presentFenceReliable);

    if (mStartPropertySetThread->Start() != NO_ERROR) {
        ALOGE("Run StartPropertySetThread failed!");
    }

    char smomoProp[PROPERTY_VALUE_MAX];
    property_get("vendor.display.use_smooth_motion", smomoProp, "0");
    if (atoi(smomoProp) && mSmoMo.init()) {
        mSmoMo->SetChangeRefreshRateCallback(
            [this](int32_t refreshRate) {
                setRefreshRateTo(refreshRate);
            });

        std::vector<float> refreshRates;

        auto iter = mRefreshRateConfigs->getAllRefreshRates().cbegin();
        while (iter != mRefreshRateConfigs->getAllRefreshRates().cend()) {
            if (iter->second->getFps().getValue() > 0) {
                refreshRates.push_back(iter->second->getFps().getValue());
            }
            ++iter;
        }
        mSmoMo->SetDisplayRefreshRates(refreshRates);

        ALOGI("SmoMo is enabled");
    }

    char layerExtProp[PROPERTY_VALUE_MAX];
    property_get("vendor.display.use_layer_ext", layerExtProp, "0");
    if (atoi(layerExtProp)) {
        mUseLayerExt = true;
    }
    property_get("vendor.display.split_layer_ext", layerExtProp, "0");
    if (atoi(layerExtProp)) {
        mSplitLayerExt = true;
    }
    if ((mUseLayerExt || mSplitLayerExt) && mLayerExt.init()) {
        ALOGI("Layer Extension is enabled");
    }

#ifdef FPS_MITIGATION_ENABLED
    auto currMode = display->getActiveMode();
    const auto& supportedModes = display->getSupportedModes();
    std::vector<float> fps_list;
    for (auto mode : supportedModes) {
        if (mode->getWidth() == currMode->getWidth() &&
            mode->getHeight() == currMode->getHeight()) {
            fps_list.push_back(int32_t(mode->getFps().getValue()));
        }
    }

    if (mDisplayExtnIntf) {
        mDisplayExtnIntf->SetFpsMitigationCallback(
                          [this](float newLevelFps){
                              setDesiredModeByThermalLevel(newLevelFps);
                          }, fps_list);
    }
#endif

    startUnifiedDraw();
    ALOGV("Done initializing");
}

void SurfaceFlinger::InitComposerExtn() {
    mComposerExtnIntf = composer::ComposerExtnLib::GetInstance();
    if (!mComposerExtnIntf) {
        ALOGE("Unable to get composer extension");
        return;
    }
    int ret = mComposerExtnIntf->CreateFrameScheduler(&mFrameSchedulerExtnIntf);
    if (ret) {
        ALOGI("Unable to create frame scheduler extension");
    }

    ret = mComposerExtnIntf->CreateDisplayExtn(&mDisplayExtnIntf);
    if (ret) {
       ALOGI("Unable to create display extension");
    }
    ALOGI("Init: mDisplayExtnIntf: %p", mDisplayExtnIntf);
}

void SurfaceFlinger::startUnifiedDraw() {
#ifdef QTI_UNIFIED_DRAW
    if (mDisplayExtnIntf) {
        // Displays hotplugged at this point.
        for (const auto& display : mDisplaysList) {
            const auto id = HalDisplayId::tryCast(display->getId());
            if (id) {
                uint32_t hwcDisplayId;
                if (!getHwcDisplayId(display, &hwcDisplayId)) {
                   continue;
                }
                ALOGI("calling TryUnifiedDraw for display=%u", hwcDisplayId);
                if (!mDisplayExtnIntf->TryUnifiedDraw(hwcDisplayId, maxFrameBufferAcquiredBuffers)){
                    ALOGI("Calling tryDrawMethod for display=%u", hwcDisplayId);
                    getHwComposer().tryDrawMethod(*id,
                      IQtiComposerClient::DrawMethod::UNIFIED_DRAW);
                }
            }
        }
    }
#endif
}

void SurfaceFlinger::readPersistentProperties() {
    Mutex::Autolock _l(mStateLock);

    char value[PROPERTY_VALUE_MAX];

    property_get("persist.sys.sf.color_saturation", value, "1.0");
    mGlobalSaturationFactor = atof(value);
    updateColorMatrixLocked();
    ALOGV("Saturation is set to %.2f", mGlobalSaturationFactor);

    property_get("persist.sys.sf.native_mode", value, "0");
    mDisplayColorSetting = static_cast<DisplayColorSetting>(atoi(value));

    property_get("persist.sys.sf.color_mode", value, "0");
    mForceColorMode = static_cast<ColorMode>(atoi(value));
}

void SurfaceFlinger::startBootAnim() {
    // Start boot animation service by setting a property mailbox
    // if property setting thread is already running, Start() will be just a NOP
    mStartPropertySetThread->Start();
    // Wait until property was set
    if (mStartPropertySetThread->join() != NO_ERROR) {
        ALOGE("Join StartPropertySetThread failed!");
    }
}

// ----------------------------------------------------------------------------

bool SurfaceFlinger::authenticateSurfaceTexture(
        const sp<IGraphicBufferProducer>& bufferProducer) const {
    Mutex::Autolock _l(mStateLock);
    return authenticateSurfaceTextureLocked(bufferProducer);
}

bool SurfaceFlinger::authenticateSurfaceTextureLocked(
        const sp<IGraphicBufferProducer>& bufferProducer) const {
    sp<IBinder> surfaceTextureBinder(IInterface::asBinder(bufferProducer));
    return mGraphicBufferProducerList.count(surfaceTextureBinder.get()) > 0;
}

status_t SurfaceFlinger::getSupportedFrameTimestamps(
        std::vector<FrameEvent>* outSupported) const {
    *outSupported = {
        FrameEvent::REQUESTED_PRESENT,
        FrameEvent::ACQUIRE,
        FrameEvent::LATCH,
        FrameEvent::FIRST_REFRESH_START,
        FrameEvent::LAST_REFRESH_START,
        FrameEvent::GPU_COMPOSITION_DONE,
        FrameEvent::DEQUEUE_READY,
        FrameEvent::RELEASE,
    };
    ConditionalLock _l(mStateLock,
            std::this_thread::get_id() != mMainThreadId);
    if (!getHwComposer().hasCapability(hal::Capability::PRESENT_FENCE_IS_NOT_RELIABLE)) {
        outSupported->push_back(FrameEvent::DISPLAY_PRESENT);
    }
    return NO_ERROR;
}

status_t SurfaceFlinger::getDisplayState(const sp<IBinder>& displayToken, ui::DisplayState* state) {
    if (!displayToken || !state) {
        return BAD_VALUE;
    }

    Mutex::Autolock lock(mStateLock);

    const auto display = getDisplayDeviceLocked(displayToken);
    if (!display) {
        return NAME_NOT_FOUND;
    }

    state->layerStack = display->getLayerStack();
    state->orientation = display->getOrientation();

    const Rect layerStackRect = display->getLayerStackSpaceRect();
    state->layerStackSpaceRect =
            layerStackRect.isValid() ? layerStackRect.getSize() : display->getSize();

    return NO_ERROR;
}

status_t SurfaceFlinger::getStaticDisplayInfo(const sp<IBinder>& displayToken,
                                              ui::StaticDisplayInfo* info) {
    if (!displayToken || !info) {
        return BAD_VALUE;
    }

    Mutex::Autolock lock(mStateLock);

    const auto display = getDisplayDeviceLocked(displayToken);
    if (!display) {
        return NAME_NOT_FOUND;
    }

    if (const auto connectionType = display->getConnectionType())
        info->connectionType = *connectionType;
    else {
        return INVALID_OPERATION;
    }

    if (mEmulatedDisplayDensity) {
        info->density = mEmulatedDisplayDensity;
    } else {
        info->density = info->connectionType == ui::DisplayConnectionType::Internal
                ? mInternalDisplayDensity
                : FALLBACK_DENSITY;
    }
    info->density /= ACONFIGURATION_DENSITY_MEDIUM;

    info->secure = display->isSecure();
    info->deviceProductInfo = display->getDeviceProductInfo();

    return NO_ERROR;
}

status_t SurfaceFlinger::getDynamicDisplayInfo(const sp<IBinder>& displayToken,
                                               ui::DynamicDisplayInfo* info) {
    if (!displayToken || !info) {
        return BAD_VALUE;
    }

    Mutex::Autolock lock(mStateLock);

    const auto display = getDisplayDeviceLocked(displayToken);
    if (!display) {
        return NAME_NOT_FOUND;
    }

    const auto displayId = PhysicalDisplayId::tryCast(display->getId());
    if (!displayId) {
        return INVALID_OPERATION;
    }

    info->activeDisplayModeId = static_cast<int32_t>(display->getActiveMode()->getId().value());

    const auto& supportedModes = display->getSupportedModes();
    info->supportedDisplayModes.clear();
    info->supportedDisplayModes.reserve(supportedModes.size());
    for (const auto& mode : supportedModes) {
        ui::DisplayMode outMode;
        outMode.id = static_cast<int32_t>(mode->getId().value());

        auto width = mode->getWidth();
        auto height = mode->getHeight();

        auto xDpi = mode->getDpiX();
        auto yDpi = mode->getDpiY();

        if (display->isPrimary() &&
            (internalDisplayOrientation == ui::ROTATION_90 ||
             internalDisplayOrientation == ui::ROTATION_270)) {
            std::swap(width, height);
            std::swap(xDpi, yDpi);
        }

        outMode.resolution = ui::Size(width, height);

        if (mEmulatedDisplayDensity) {
            outMode.xDpi = mEmulatedDisplayDensity;
            outMode.yDpi = mEmulatedDisplayDensity;
        } else {
            outMode.xDpi = xDpi;
            outMode.yDpi = yDpi;
        }

        const nsecs_t period = mode->getVsyncPeriod();
        outMode.refreshRate = Fps::fromPeriodNsecs(period).getValue();

        const auto vsyncConfigSet =
                mVsyncConfiguration->getConfigsForRefreshRate(Fps(outMode.refreshRate));
        outMode.appVsyncOffset = vsyncConfigSet.late.appOffset;
        outMode.sfVsyncOffset = vsyncConfigSet.late.sfOffset;
        outMode.group = mode->getGroup();

        // This is how far in advance a buffer must be queued for
        // presentation at a given time.  If you want a buffer to appear
        // on the screen at time N, you must submit the buffer before
        // (N - presentationDeadline).
        //
        // Normally it's one full refresh period (to give SF a chance to
        // latch the buffer), but this can be reduced by configuring a
        // VsyncController offset.  Any additional delays introduced by the hardware
        // composer or panel must be accounted for here.
        //
        // We add an additional 1ms to allow for processing time and
        // differences between the ideal and actual refresh rate.
        outMode.presentationDeadline = period - outMode.sfVsyncOffset + 1000000;

        info->supportedDisplayModes.push_back(outMode);
    }

    info->activeColorMode = display->getCompositionDisplay()->getState().colorMode;
    info->supportedColorModes = getDisplayColorModes(*display);
    info->hdrCapabilities = display->getHdrCapabilities();

    info->autoLowLatencyModeSupported =
            getHwComposer().hasDisplayCapability(*displayId,
                                                 hal::DisplayCapability::AUTO_LOW_LATENCY_MODE);
    std::vector<hal::ContentType> types;
    getHwComposer().getSupportedContentTypes(*displayId, &types);
    info->gameContentTypeSupported = std::any_of(types.begin(), types.end(), [](auto type) {
        return type == hal::ContentType::GAME;
    });

    return NO_ERROR;
}

status_t SurfaceFlinger::getDisplayStats(const sp<IBinder>&, DisplayStatInfo* stats) {
    if (!stats) {
        return BAD_VALUE;
    }

    *stats = mScheduler->getDisplayStatInfo(systemTime());
    return NO_ERROR;
}

bool SurfaceFlinger::isFpsDeferNeeded(const ActiveModeInfo& info) {
    const auto display = ON_MAIN_THREAD(getDefaultDisplayDeviceLocked());
    if (!display || !mThermalLevelFps) {
        return false;
    }

    auto requestedRefreshRate = mRefreshRateConfigs->getRefreshRateFromModeId(info.modeId);
    float newFpsRequest = requestedRefreshRate.getFps().getValue();
    if (mAllowThermalFpsChange) {
        return false;
    }

    mLastCachedFps = newFpsRequest;
    if ((int32_t)newFpsRequest > mThermalLevelFps) {
        return true;
    }

    return false;
}

void SurfaceFlinger::setDesiredActiveMode(const ActiveModeInfo& info) {
    ATRACE_CALL();
<<<<<<< HEAD

    if (isFpsDeferNeeded(info)) {
        return;
    }

    auto refreshRate = mRefreshRateConfigs->getRefreshRateFromModeId(info.modeId);
    mVsyncPeriod = refreshRate.getVsyncPeriod();
    if (mDolphinWrapper.dolphinSetVsyncPeriod) {
        mDolphinWrapper.dolphinSetVsyncPeriod(mVsyncPeriod);
    }
    ALOGV("setDesiredActiveConfig(%s)", refreshRate.getName().c_str());

    std::lock_guard<std::mutex> lock(mActiveModeLock);
    if (mDesiredActiveModeChanged) {
        // If a config change is pending, just cache the latest request in
        // mDesiredActiveConfig
        const Scheduler::ModeEvent prevConfig = mDesiredActiveMode.event;
        mDesiredActiveMode = info;
        mDesiredActiveMode.event = mDesiredActiveMode.event | prevConfig;
    } else {
        // Check if we are already at the desired mode
        const auto display = getDefaultDisplayDeviceLocked();
        if (!display || display->getActiveMode()->getId() == refreshRate.getModeId()) {
            return;
        }
=======
>>>>>>> 14cf0e8a

    if (!info.mode) {
        ALOGW("requested display mode is null");
        return;
    }
    auto display = getDisplayDeviceLocked(info.mode->getPhysicalDisplayId());
    if (!display) {
        ALOGW("%s: display is no longer valid", __func__);
        return;
    }

    if (display->setDesiredActiveMode(info)) {
        // This will trigger HWC refresh without resetting the idle timer.
        repaintEverythingForHWC();
        // Start receiving vsync samples now, so that we can detect a period
        // switch.
        mScheduler->resyncToHardwareVsync(true, info.mode->getVsyncPeriod());
        // As we called to set period, we will call to onRefreshRateChangeCompleted once
        // VsyncController model is locked.
        modulateVsync(&VsyncModulator::onRefreshRateChangeInitiated);

        updatePhaseConfiguration(info.mode->getFps());
        mScheduler->setModeChangePending(true);
    }
    setContentFps(static_cast<uint32_t>(refreshRate.getFps().getValue()));
}

status_t SurfaceFlinger::setActiveMode(const sp<IBinder>& displayToken, int modeId) {
    ATRACE_CALL();

    if (!displayToken) {
        return BAD_VALUE;
    }

    auto future = schedule([=]() -> status_t {
        const auto display = ON_MAIN_THREAD(getDisplayDeviceLocked(displayToken));
        if (!display) {
            ALOGE("Attempt to set allowed display modes for invalid display token %p",
                  displayToken.get());
            return NAME_NOT_FOUND;
        }

        if (display->isVirtual()) {
            ALOGW("Attempt to set allowed display modes for virtual display");
            return INVALID_OPERATION;
        }

        const auto mode = display->getMode(DisplayModeId{modeId});
        if (!mode) {
            ALOGW("Attempt to switch to an unsupported mode %d.", modeId);
            return BAD_VALUE;
        }

        const auto fps = mode->getFps();
        // Keep the old switching type.
        const auto allowGroupSwitching =
                display->refreshRateConfigs().getCurrentPolicy().allowGroupSwitching;
        const scheduler::RefreshRateConfigs::Policy policy{mode->getId(),
                                                           allowGroupSwitching,
                                                           {fps, fps}};
        constexpr bool kOverridePolicy = false;

        return setDesiredDisplayModeSpecsInternal(display, policy, kOverridePolicy);
    });

    return future.get();
}

void SurfaceFlinger::setActiveModeInternal() {
    ATRACE_CALL();

    const auto display = getDefaultDisplayDeviceLocked();
    if (!display) {
        return;
    }

    const auto upcomingModeInfo = MAIN_THREAD_GUARD(display->getUpcomingActiveMode());
    if (!upcomingModeInfo.mode) {
        // There is no pending mode change. This can happen if the active
        // display changed and the mode change happened on a different display.
        return;
    }

    if (display->getActiveMode()->getSize() != upcomingModeInfo.mode->getSize()) {
        auto& state = mCurrentState.displays.editValueFor(display->getDisplayToken());
        // We need to generate new sequenceId in order to recreate the display (and this
        // way the framebuffer).
        state.sequenceId = DisplayDeviceState{}.sequenceId;
        state.physical->activeMode = upcomingModeInfo.mode;
        processDisplayChangesLocked();

        // processDisplayChangesLocked will update all necessary components so we're done here.
        return;
    }

    // We just created this display so we can call even if we are not on
    // the main thread
    MainThreadScopedGuard fakeMainThreadGuard(SF_MAIN_THREAD);
    display->setActiveMode(upcomingModeInfo.mode->getId());

    const Fps refreshRate = upcomingModeInfo.mode->getFps();
    mRefreshRateStats->setRefreshRate(refreshRate);
    updatePhaseConfiguration(refreshRate);

    if (upcomingModeInfo.event != Scheduler::ModeEvent::None) {
        mScheduler->onPrimaryDisplayModeChanged(mAppConnectionHandle, upcomingModeInfo.mode);
    }
}

void SurfaceFlinger::clearDesiredActiveModeState(const sp<DisplayDevice>& display) {
    display->clearDesiredActiveModeState();
    if (isDisplayActiveLocked(display)) {
        mScheduler->setModeChangePending(false);
    }
}

void SurfaceFlinger::desiredActiveModeChangeDone(const sp<DisplayDevice>& display) {
    const auto refreshRate = display->getDesiredActiveMode()->mode->getFps();
    clearDesiredActiveModeState(display);
    mScheduler->resyncToHardwareVsync(true, refreshRate.getPeriodNsecs());
    updatePhaseConfiguration(refreshRate);
}

void SurfaceFlinger::performSetActiveMode() {
    ATRACE_CALL();
    ALOGV("%s", __FUNCTION__);

    for (const auto& iter : mDisplays) {
        const auto& display = iter.second;
        if (!display || !display->isInternal()) {
            continue;
        }

        // Store the local variable to release the lock.
        const auto desiredActiveMode = display->getDesiredActiveMode();
        if (!desiredActiveMode) {
            // No desired active mode pending to be applied
            continue;
        }

        if (!isDisplayActiveLocked(display)) {
            // display is no longer the active display, so abort the mode change
            clearDesiredActiveModeState(display);
            continue;
        }

        const auto desiredMode = display->getMode(desiredActiveMode->mode->getId());
        if (!desiredMode) {
            ALOGW("Desired display mode is no longer supported. Mode ID = %d",
                  desiredActiveMode->mode->getId().value());
            clearDesiredActiveModeState(display);
            continue;
        }

        const auto refreshRate = desiredMode->getFps();
        ALOGV("%s changing active mode to %d(%s) for display %s", __func__,
              desiredMode->getId().value(), to_string(refreshRate).c_str(),
              to_string(display->getId()).c_str());

        if (display->getActiveMode()->getId() == desiredActiveMode->mode->getId()) {
            // display is not valid or we are already in the requested mode
            // on both cases there is nothing left to do
            desiredActiveModeChangeDone(display);
            continue;
        }

        // Desired active mode was set, it is different than the mode currently in use, however
        // allowed modes might have changed by the time we process the refresh.
        // Make sure the desired mode is still allowed
        const auto displayModeAllowed =
                display->refreshRateConfigs().isModeAllowed(desiredActiveMode->mode->getId());
        if (!displayModeAllowed) {
            desiredActiveModeChangeDone(display);
            continue;
        }

        // TODO(b/142753666) use constrains
        hal::VsyncPeriodChangeConstraints constraints;
        constraints.desiredTimeNanos = systemTime();
        constraints.seamlessRequired = false;
        hal::VsyncPeriodChangeTimeline outTimeline;

        const auto status = MAIN_THREAD_GUARD(
                display->initiateModeChange(*desiredActiveMode, constraints, &outTimeline));
        if (status != NO_ERROR) {
            // initiateModeChange may fail if a hotplug event is just about
            // to be sent. We just log the error in this case.
            ALOGW("initiateModeChange failed: %d", status);
            continue;
        }
        mScheduler->onNewVsyncPeriodChangeTimeline(outTimeline);

        // Scheduler will submit an empty frame to HWC if needed.
        mSetActiveModePending = true;
    }
}

void SurfaceFlinger::disableExpensiveRendering() {
    schedule([=]() MAIN_THREAD {
        ATRACE_CALL();
        if (mPowerAdvisor.isUsingExpensiveRendering()) {
            const auto& displays = ON_MAIN_THREAD(mDisplays);
            for (const auto& [_, display] : displays) {
                const static constexpr auto kDisable = false;
                mPowerAdvisor.setExpensiveRenderingExpected(display->getId(), kDisable);
            }
        }
    }).wait();
}

std::vector<ColorMode> SurfaceFlinger::getDisplayColorModes(const DisplayDevice& display) {
    auto modes = getHwComposer().getColorModes(display.getPhysicalId());

    // If the display is internal and the configuration claims it's not wide color capable,
    // filter out all wide color modes. The typical reason why this happens is that the
    // hardware is not good enough to support GPU composition of wide color, and thus the
    // OEMs choose to disable this capability.
    if (display.getConnectionType() == ui::DisplayConnectionType::Internal &&
        !hasWideColorDisplay) {
        const auto newEnd = std::remove_if(modes.begin(), modes.end(), isWideColorMode);
        modes.erase(newEnd, modes.end());
    }

    return modes;
}

status_t SurfaceFlinger::getDisplayNativePrimaries(const sp<IBinder>& displayToken,
                                                   ui::DisplayPrimaries &primaries) {
    if (!displayToken) {
        return BAD_VALUE;
    }

    // Currently we only support this API for a single internal display.
    if (getInternalDisplayToken() != displayToken) {
        return NAME_NOT_FOUND;
    }

    memcpy(&primaries, &mInternalDisplayPrimaries, sizeof(ui::DisplayPrimaries));
    return NO_ERROR;
}

status_t SurfaceFlinger::setActiveColorMode(const sp<IBinder>& displayToken, ColorMode mode) {
    if (!displayToken) {
        return BAD_VALUE;
    }

    auto future = schedule([=]() MAIN_THREAD -> status_t {
        const auto display = getDisplayDeviceLocked(displayToken);
        if (!display) {
            ALOGE("Attempt to set active color mode %s (%d) for invalid display token %p",
                  decodeColorMode(mode).c_str(), mode, displayToken.get());
            return NAME_NOT_FOUND;
        }

        if (display->isVirtual()) {
            ALOGW("Attempt to set active color mode %s (%d) for virtual display",
                  decodeColorMode(mode).c_str(), mode);
            return INVALID_OPERATION;
        }

        const auto modes = getDisplayColorModes(*display);
        const bool exists = std::find(modes.begin(), modes.end(), mode) != modes.end();

        if (mode < ColorMode::NATIVE || !exists) {
            ALOGE("Attempt to set invalid active color mode %s (%d) for display token %p",
                  decodeColorMode(mode).c_str(), mode, displayToken.get());
            return BAD_VALUE;
        }

        display->getCompositionDisplay()->setColorProfile(
                {mode, Dataspace::UNKNOWN, RenderIntent::COLORIMETRIC, Dataspace::UNKNOWN});

        return NO_ERROR;
    });

    // TODO(b/195698395): Propagate error.
    future.wait();
    return NO_ERROR;
}

void SurfaceFlinger::setAutoLowLatencyMode(const sp<IBinder>& displayToken, bool on) {
    static_cast<void>(schedule([=]() MAIN_THREAD {
        if (const auto displayId = getPhysicalDisplayIdLocked(displayToken)) {
            getHwComposer().setAutoLowLatencyMode(*displayId, on);
        } else {
            ALOGE("%s: Invalid display token %p", __FUNCTION__, displayToken.get());
        }
    }));
}

void SurfaceFlinger::setGameContentType(const sp<IBinder>& displayToken, bool on) {
    static_cast<void>(schedule([=]() MAIN_THREAD {
        if (const auto displayId = getPhysicalDisplayIdLocked(displayToken)) {
            const auto type = on ? hal::ContentType::GAME : hal::ContentType::NONE;
            getHwComposer().setContentType(*displayId, type);
        } else {
            ALOGE("%s: Invalid display token %p", __FUNCTION__, displayToken.get());
        }
    }));
}

status_t SurfaceFlinger::clearAnimationFrameStats() {
    Mutex::Autolock _l(mStateLock);
    mAnimFrameTracker.clearStats();
    return NO_ERROR;
}

status_t SurfaceFlinger::getAnimationFrameStats(FrameStats* outStats) const {
    Mutex::Autolock _l(mStateLock);
    mAnimFrameTracker.getStats(outStats);
    return NO_ERROR;
}

status_t SurfaceFlinger::overrideHdrTypes(const sp<IBinder>& displayToken,
                                          const std::vector<ui::Hdr>& hdrTypes) {
    Mutex::Autolock lock(mStateLock);

    auto display = getDisplayDeviceLocked(displayToken);
    if (!display) {
        ALOGE("%s: Invalid display token %p", __FUNCTION__, displayToken.get());
        return NAME_NOT_FOUND;
    }

    display->overrideHdrTypes(hdrTypes);
    dispatchDisplayHotplugEvent(display->getPhysicalId(), true /* connected */);
    return NO_ERROR;
}

status_t SurfaceFlinger::onPullAtom(const int32_t atomId, std::string* pulledData, bool* success) {
    *success = mTimeStats->onPullAtom(atomId, pulledData);
    return NO_ERROR;
}

status_t SurfaceFlinger::getDisplayedContentSamplingAttributes(const sp<IBinder>& displayToken,
                                                               ui::PixelFormat* outFormat,
                                                               ui::Dataspace* outDataspace,
                                                               uint8_t* outComponentMask) const {
    if (!outFormat || !outDataspace || !outComponentMask) {
        return BAD_VALUE;
    }

    Mutex::Autolock lock(mStateLock);

    const auto displayId = getPhysicalDisplayIdLocked(displayToken);
    if (!displayId) {
        return NAME_NOT_FOUND;
    }

    return getHwComposer().getDisplayedContentSamplingAttributes(*displayId, outFormat,
                                                                 outDataspace, outComponentMask);
}

status_t SurfaceFlinger::setDisplayContentSamplingEnabled(const sp<IBinder>& displayToken,
                                                          bool enable, uint8_t componentMask,
                                                          uint64_t maxFrames) {
    return schedule([=]() MAIN_THREAD -> status_t {
               if (const auto displayId = getPhysicalDisplayIdLocked(displayToken)) {
                   return getHwComposer().setDisplayContentSamplingEnabled(*displayId, enable,
                                                                           componentMask,
                                                                           maxFrames);
               } else {
                   ALOGE("%s: Invalid display token %p", __FUNCTION__, displayToken.get());
                   return NAME_NOT_FOUND;
               }
           })
            .get();
}

status_t SurfaceFlinger::setDisplayElapseTime(const sp<DisplayDevice>& display,
    std::chrono::steady_clock::time_point earliestPresentTime) const {
    nsecs_t sfOffset = mVsyncConfiguration->getCurrentConfigs().late.sfOffset;
    if (!mUseAdvanceSfOffset || (sfOffset >= 0)) {
        return OK;
    }

    if (mDisplaysList.size() != 1 || display->isVirtual()) {
        // Revisit this for multi displays.
        return OK;
    }

    auto timeStamp =
      std::chrono::time_point_cast<std::chrono::nanoseconds>(earliestPresentTime);
    const auto id = HalDisplayId::tryCast(display->getId());
    if (!id) {
        return BAD_VALUE;
    }
    return getHwComposer().setDisplayElapseTime(*id, timeStamp.time_since_epoch().count());
}

status_t SurfaceFlinger::isSupportedConfigSwitch(const sp<IBinder>& displayToken, int config) {
    sp<DisplayDevice> display = nullptr;
    {
        Mutex::Autolock lock(mStateLock);
        display = (getDisplayDeviceLocked(displayToken));
    }

    if (!display) {
        ALOGE("Attempt to switch config %d for invalid display token %p", config,
               displayToken.get());
        return NAME_NOT_FOUND;
    }
#ifdef AIDL_DISPLAY_CONFIG_ENABLED
    if (displayConfigIntf != nullptr) {
        const auto displayId = PhysicalDisplayId::tryCast(display->getId());
        const auto hwcDisplayId = getHwComposer().fromPhysicalDisplayId(*displayId);
        bool supported = false;
        displayConfigIntf->isSupportedConfigSwitch(*hwcDisplayId, config, &supported);
        if (!supported) {
            ALOGW("AIDL Switching to config:%d is not supported", config);
            return INVALID_OPERATION;
        } else {
            ALOGI("AIDL Switching to config:%d is supported", config);
        }
    }
#elif defined(QTI_DISPLAY_CONFIG_ENABLED)
    const auto displayId = display->getId();
    const auto hwcDisplayId = getHwComposer().fromPhysicalDisplayId(*displayId);
    bool supported = false;
    mDisplayConfigIntf->IsSupportedConfigSwitch(*hwcDisplayId, config, &supported);
    if (!supported) {
        ALOGW("HIDL Switching to config:%d is not supported", config);
        return INVALID_OPERATION;
    }
#endif

    return NO_ERROR;
}

status_t SurfaceFlinger::getDisplayedContentSample(const sp<IBinder>& displayToken,
                                                   uint64_t maxFrames, uint64_t timestamp,
                                                   DisplayedFrameStats* outStats) const {
    Mutex::Autolock lock(mStateLock);

    const auto displayId = getPhysicalDisplayIdLocked(displayToken);
    if (!displayId) {
        return NAME_NOT_FOUND;
    }

    return getHwComposer().getDisplayedContentSample(*displayId, maxFrames, timestamp, outStats);
}

status_t SurfaceFlinger::getProtectedContentSupport(bool* outSupported) const {
    if (!outSupported) {
        return BAD_VALUE;
    }
    *outSupported = getRenderEngine().supportsProtectedContent();
    return NO_ERROR;
}

status_t SurfaceFlinger::isWideColorDisplay(const sp<IBinder>& displayToken,
                                            bool* outIsWideColorDisplay) const {
    if (!displayToken || !outIsWideColorDisplay) {
        return BAD_VALUE;
    }

    Mutex::Autolock lock(mStateLock);
    const auto display = getDisplayDeviceLocked(displayToken);
    if (!display) {
        return NAME_NOT_FOUND;
    }

    *outIsWideColorDisplay =
            display->isPrimary() ? hasWideColorDisplay : display->hasWideColorGamut();
    return NO_ERROR;
}

status_t SurfaceFlinger::isDeviceRCSupported(const sp<IBinder>& displayToken,
                                             bool* outDeviceRCSupported) const {
    if (!displayToken || !outDeviceRCSupported) {
        return BAD_VALUE;
    }

    static bool rc_supported = false;
    static int read_rc_supported = true;
    if (read_rc_supported) {
        read_rc_supported = false;
#ifdef QTI_DISPLAY_CONFIG_ENABLED
        ::DisplayConfig::ClientInterface *DisplayConfigIntf = nullptr;
        ::DisplayConfig::ClientInterface::Create("SurfaceFlinger::Layer" + std::to_string(0),
              nullptr, &DisplayConfigIntf);
        if (DisplayConfigIntf) {
            std::string value = "0";
            std::string rc_prop = "enable_rc_support";
            int ret = DisplayConfigIntf->GetDebugProperty(rc_prop, &value);
            if (!ret && (value == "1")) {
                DisplayConfigIntf->IsRCSupported(0, &rc_supported);
            }
            ::DisplayConfig::ClientInterface::Destroy(DisplayConfigIntf);
        }
#endif  // QTI_DISPLAY_CONFIG_ENABLED
    }
   *outDeviceRCSupported = rc_supported;
    return NO_ERROR;
}

status_t SurfaceFlinger::enableVSyncInjections(bool enable) {
    schedule([=] {
        Mutex::Autolock lock(mStateLock);

        if (const auto handle = mScheduler->enableVSyncInjection(enable)) {
            mEventQueue->setInjector(enable ? mScheduler->getEventConnection(handle) : nullptr);
        }
    }).wait();

    return NO_ERROR;
}

status_t SurfaceFlinger::injectVSync(nsecs_t when) {
    Mutex::Autolock lock(mStateLock);
    const DisplayStatInfo stats = mScheduler->getDisplayStatInfo(when);
    const auto expectedPresent = calculateExpectedPresentTime(stats);
    return mScheduler->injectVSync(when, /*expectedVSyncTime=*/expectedPresent,
                                   /*deadlineTimestamp=*/expectedPresent)
            ? NO_ERROR
            : BAD_VALUE;
}

status_t SurfaceFlinger::getLayerDebugInfo(std::vector<LayerDebugInfo>* outLayers) {
    outLayers->clear();
    schedule([=] {
        const auto display = ON_MAIN_THREAD(getDefaultDisplayDeviceLocked());
        mDrawingState.traverseInZOrder([&](Layer* layer) {
            outLayers->push_back(layer->getLayerDebugInfo(display.get()));
        });
    }).wait();
    return NO_ERROR;
}

status_t SurfaceFlinger::getCompositionPreference(
        Dataspace* outDataspace, ui::PixelFormat* outPixelFormat,
        Dataspace* outWideColorGamutDataspace,
        ui::PixelFormat* outWideColorGamutPixelFormat) const {
    *outDataspace = mDefaultCompositionDataspace;
    *outPixelFormat = defaultCompositionPixelFormat;
    *outWideColorGamutDataspace = mWideColorGamutCompositionDataspace;
    *outWideColorGamutPixelFormat = wideColorGamutCompositionPixelFormat;
    return NO_ERROR;
}

status_t SurfaceFlinger::addRegionSamplingListener(const Rect& samplingArea,
                                                   const sp<IBinder>& stopLayerHandle,
                                                   const sp<IRegionSamplingListener>& listener) {
    if (!listener || samplingArea == Rect::INVALID_RECT) {
        return BAD_VALUE;
    }

    const wp<Layer> stopLayer = fromHandle(stopLayerHandle);
    mRegionSamplingThread->addListener(samplingArea, stopLayer, listener);
    return NO_ERROR;
}

status_t SurfaceFlinger::removeRegionSamplingListener(const sp<IRegionSamplingListener>& listener) {
    if (!listener) {
        return BAD_VALUE;
    }
    mRegionSamplingThread->removeListener(listener);
    return NO_ERROR;
}

status_t SurfaceFlinger::addFpsListener(int32_t taskId, const sp<gui::IFpsListener>& listener) {
    if (!listener) {
        return BAD_VALUE;
    }

    mFpsReporter->addListener(listener, taskId);
    return NO_ERROR;
}

status_t SurfaceFlinger::removeFpsListener(const sp<gui::IFpsListener>& listener) {
    if (!listener) {
        return BAD_VALUE;
    }
    mFpsReporter->removeListener(listener);
    return NO_ERROR;
}

status_t SurfaceFlinger::addTunnelModeEnabledListener(
        const sp<gui::ITunnelModeEnabledListener>& listener) {
    if (!listener) {
        return BAD_VALUE;
    }

    mTunnelModeEnabledReporter->addListener(listener);
    return NO_ERROR;
}

status_t SurfaceFlinger::removeTunnelModeEnabledListener(
        const sp<gui::ITunnelModeEnabledListener>& listener) {
    if (!listener) {
        return BAD_VALUE;
    }

    mTunnelModeEnabledReporter->removeListener(listener);
    return NO_ERROR;
}

status_t SurfaceFlinger::getDisplayBrightnessSupport(const sp<IBinder>& displayToken,
                                                     bool* outSupport) const {
    if (!displayToken || !outSupport) {
        return BAD_VALUE;
    }

    Mutex::Autolock lock(mStateLock);

    const auto displayId = getPhysicalDisplayIdLocked(displayToken);
    if (!displayId) {
        return NAME_NOT_FOUND;
    }
    *outSupport =
            getHwComposer().hasDisplayCapability(*displayId, hal::DisplayCapability::BRIGHTNESS);
    return NO_ERROR;
}

status_t SurfaceFlinger::setDisplayBrightness(const sp<IBinder>& displayToken,
                                              const gui::DisplayBrightness& brightness) {
    if (!displayToken) {
        return BAD_VALUE;
    }

    return ftl::chain(schedule([=]() MAIN_THREAD {
               if (const auto display = getDisplayDeviceLocked(displayToken)) {
                   if (enableSdrDimming) {
                       display->getCompositionDisplay()
                               ->setDisplayBrightness(brightness.sdrWhitePointNits,
                                                      brightness.displayBrightnessNits);
                   }
                   return getHwComposer().setDisplayBrightness(display->getPhysicalId(),
                                                               brightness.displayBrightness);
               } else {
                   ALOGE("%s: Invalid display token %p", __FUNCTION__, displayToken.get());
                   return ftl::yield<status_t>(NAME_NOT_FOUND);
               }
           }))
            .then([](std::future<status_t> task) { return task; })
            .get();
}

status_t SurfaceFlinger::addHdrLayerInfoListener(const sp<IBinder>& displayToken,
                                                 const sp<gui::IHdrLayerInfoListener>& listener) {
    if (!displayToken) {
        return BAD_VALUE;
    }

    Mutex::Autolock lock(mStateLock);

    const auto display = getDisplayDeviceLocked(displayToken);
    if (!display) {
        return NAME_NOT_FOUND;
    }
    const auto displayId = display->getId();
    sp<HdrLayerInfoReporter>& hdrInfoReporter = mHdrLayerInfoListeners[displayId];
    if (!hdrInfoReporter) {
        hdrInfoReporter = sp<HdrLayerInfoReporter>::make();
    }
    hdrInfoReporter->addListener(listener);


    mAddingHDRLayerInfoListener = true;
    return OK;
}

status_t SurfaceFlinger::removeHdrLayerInfoListener(
        const sp<IBinder>& displayToken, const sp<gui::IHdrLayerInfoListener>& listener) {
    if (!displayToken) {
        return BAD_VALUE;
    }

    Mutex::Autolock lock(mStateLock);

    const auto display = getDisplayDeviceLocked(displayToken);
    if (!display) {
        return NAME_NOT_FOUND;
    }
    const auto displayId = display->getId();
    sp<HdrLayerInfoReporter>& hdrInfoReporter = mHdrLayerInfoListeners[displayId];
    if (hdrInfoReporter) {
        hdrInfoReporter->removeListener(listener);
    }
    return OK;
}

status_t SurfaceFlinger::notifyPowerBoost(int32_t boostId) {
    Boost powerBoost = static_cast<Boost>(boostId);

    if (powerBoost == Boost::INTERACTION) {
        mScheduler->notifyTouchEvent();
    }

    return NO_ERROR;
}

// ----------------------------------------------------------------------------

sp<IDisplayEventConnection> SurfaceFlinger::createDisplayEventConnection(
        ISurfaceComposer::VsyncSource vsyncSource,
        ISurfaceComposer::EventRegistrationFlags eventRegistration) {

    bool triggerRefresh = vsyncSource != eVsyncSourceSurfaceFlinger;
    const auto& handle = triggerRefresh ? mAppConnectionHandle : mSfConnectionHandle;

    return mScheduler->createDisplayEventConnection(handle, triggerRefresh, eventRegistration);
}

void SurfaceFlinger::signalTransaction() {
    mScheduler->resetIdleTimer();
    notifyDisplayUpdateImminent();
    mEventQueue->invalidate();
}

void SurfaceFlinger::signalLayerUpdate() {
    mScheduler->resetIdleTimer();
    notifyDisplayUpdateImminent();
    mEventQueue->invalidate();
}

void SurfaceFlinger::signalRefresh() {
    mRefreshPending = true;
    mEventQueue->refresh();
}

nsecs_t SurfaceFlinger::getVsyncPeriodFromHWC() const {
    auto display = getDefaultDisplayDeviceLocked();
    if (mNextVsyncSource) {
        display = mNextVsyncSource;
    } else if (mActiveVsyncSource) {
        display = mActiveVsyncSource;
    }

    if (display) {
        return display->getVsyncPeriodFromHWC();
    }

    return 0;
}

void SurfaceFlinger::onComposerHalVsync(hal::HWDisplayId hwcDisplayId, int64_t timestamp,
                                        std::optional<hal::VsyncPeriodNanos> vsyncPeriod) {
    ATRACE_CALL();

    Mutex::Autolock lock(mStateLock);
    const auto displayId = getHwComposer().toPhysicalDisplayId(hwcDisplayId);
    if (displayId) {
        const auto token = getPhysicalDisplayTokenLocked(*displayId);
        const auto display = getDisplayDeviceLocked(token);
        display->onVsync(timestamp);
    }

    if (!getHwComposer().onVsync(hwcDisplayId, timestamp)) {
        return;
    }

<<<<<<< HEAD
=======
    const bool isActiveDisplay =
            displayId && getPhysicalDisplayTokenLocked(*displayId) == mActiveDisplayToken;
    if (!isActiveDisplay) {
        // For now, we don't do anything with non active display vsyncs.
        return;
    }

>>>>>>> 14cf0e8a
    bool periodFlushed = false;
    mScheduler->addResyncSample(timestamp, vsyncPeriod, &periodFlushed);
    if (periodFlushed) {
        modulateVsync(&VsyncModulator::onRefreshRateChangeCompleted);
    }
}

void SurfaceFlinger::getCompositorTiming(CompositorTiming* compositorTiming) {
    std::lock_guard<std::mutex> lock(getBE().mCompositorTimingLock);
    *compositorTiming = getBE().mCompositorTiming;
}

void SurfaceFlinger::changeRefreshRateLocked(const RefreshRate& refreshRate,
                                             Scheduler::ModeEvent event) {
    const auto display = getDefaultDisplayDeviceLocked();
    if (!display || mBootStage != BootStage::FINISHED) {
        return;
    }
    ATRACE_CALL();

    // Don't do any updating if the current fps is the same as the new one.
    if (!display->refreshRateConfigs().isModeAllowed(refreshRate.getModeId())) {
        ALOGV("Skipping mode %d as it is not part of allowed modes",
              refreshRate.getModeId().value());
        return;
    }

<<<<<<< HEAD
    setDesiredActiveMode({refreshRate.getModeId(), event});

    uint32_t hwcDisplayId;
    if (isDisplayExtnEnabled() && getHwcDisplayId(display, &hwcDisplayId)) {
        setDisplayExtnActiveConfig(hwcDisplayId, refreshRate.getModeId().value());
    }
}

void SurfaceFlinger::setRefreshRateTo(int32_t refreshRate) {
    auto currentRefreshRate = mRefreshRateConfigs->getCurrentRefreshRate();

    auto iter = mRefreshRateConfigs->getAllRefreshRates().cbegin();
    while (iter != mRefreshRateConfigs->getAllRefreshRates().cend()) {
        if (iter->second->inPolicy(static_cast<android::Fps>(refreshRate), static_cast<android::Fps>(refreshRate))) {
            break;
        }
        ++iter;
    }

    if (currentRefreshRate != *iter->second) {
        changeRefreshRate(*iter->second, Scheduler::ModeEvent::Changed);
    }
=======
    setDesiredActiveMode({refreshRate.getMode(), event});
>>>>>>> 14cf0e8a
}

void SurfaceFlinger::onComposerHalHotplug(hal::HWDisplayId hwcDisplayId,
                                          hal::Connection connection) {
    const bool connected = connection == hal::Connection::CONNECTED;
    ALOGI("%s HAL display %" PRIu64, connected ? "Connecting" : "Disconnecting", hwcDisplayId);

    // Only lock if we're not on the main thread. This function is normally
    // called on a hwbinder thread, but for the primary display it's called on
    // the main thread with the state lock already held, so don't attempt to
    // acquire it here.
    ConditionalLock lock(mStateLock, std::this_thread::get_id() != mMainThreadId);

    mPendingHotplugEvents.emplace_back(HotplugEvent{hwcDisplayId, connection});

    if (connection != hal::Connection::CONNECTED) {
        const std::optional<DisplayIdentificationInfo> info =
           getHwComposer().onHotplug(hwcDisplayId, connection);
        if (info) {
            mDisplaysList.remove(getDisplayDeviceLocked(mPhysicalDisplayTokens[info->id]));
        }
        mNextVsyncSource = getVsyncSource();
    }

    if (std::this_thread::get_id() == mMainThreadId) {
        // Process all pending hot plug events immediately if we are on the main thread.
        processDisplayHotplugEventsLocked();
    }

    setTransactionFlags(eDisplayTransactionNeeded);
}

void SurfaceFlinger::onComposerHalVsyncPeriodTimingChanged(
        hal::HWDisplayId, const hal::VsyncPeriodChangeTimeline& timeline) {
    Mutex::Autolock lock(mStateLock);
    mScheduler->onNewVsyncPeriodChangeTimeline(timeline);
}

void SurfaceFlinger::onComposerHalSeamlessPossible(hal::HWDisplayId) {
    // TODO(b/142753666): use constraints when calling to setActiveModeWithConstraints and
    // use this callback to know when to retry in case of SEAMLESS_NOT_POSSIBLE.
}

void SurfaceFlinger::onComposerHalRefresh(hal::HWDisplayId) {
    Mutex::Autolock lock(mStateLock);
    repaintEverythingForHWC();
}

void SurfaceFlinger::setVsyncEnabled(bool enabled) {
    ATRACE_CALL();

    // Enable / Disable HWVsync from the main thread to avoid race conditions with
    // display power state.
    static_cast<void>(schedule([=]() MAIN_THREAD { setVsyncEnabledInternal(enabled); }));
}

void SurfaceFlinger::setVsyncEnabledInternal(bool enabled) {
    ATRACE_CALL();
    Mutex::Autolock lockVsync(mVsyncLock);
    Mutex::Autolock lock(mStateLock);

    mHWCVsyncPendingState = enabled ? hal::Vsync::ENABLE : hal::Vsync::DISABLE;

    auto displayId = getInternalDisplayIdLocked();

    if (mNextVsyncSource) {
        // Disable current vsync source before enabling the next source
        if (mActiveVsyncSource) {
            *displayId = mActiveVsyncSource->getPhysicalId();
            getHwComposer().setVsyncEnabled(*displayId, hal::Vsync::DISABLE);
        }
        *displayId = mNextVsyncSource->getPhysicalId();
    } else if (mActiveVsyncSource) {
        *displayId = mActiveVsyncSource->getPhysicalId();
    }
    if (displayId) {
        getHwComposer().setVsyncEnabled(*displayId, mHWCVsyncPendingState);
    }
    if (mNextVsyncSource) {
        mActiveVsyncSource = mNextVsyncSource;
        mNextVsyncSource = NULL;
    }
}

SurfaceFlinger::FenceWithFenceTime SurfaceFlinger::previousFrameFence() {
    const auto now = systemTime();
    const auto vsyncPeriod = mScheduler->getDisplayStatInfo(now).vsyncPeriod;
    const bool expectedPresentTimeIsTheNextVsync = mExpectedPresentTime - now <= vsyncPeriod;
    return expectedPresentTimeIsTheNextVsync ? mPreviousPresentFences[0]
                                             : mPreviousPresentFences[1];
}

bool SurfaceFlinger::previousFramePending(int graceTimeMs) {
    ATRACE_CALL();
    const std::shared_ptr<FenceTime>& fence = previousFrameFence().fenceTime;

    if (fence == FenceTime::NO_FENCE) {
        return false;
    }

    const status_t status = fence->wait(graceTimeMs);
    // This is the same as Fence::Status::Unsignaled, but it saves a getStatus() call,
    // which calls wait(0) again internally
    return status == -ETIME;
}

nsecs_t SurfaceFlinger::previousFramePresentTime() {
    const std::shared_ptr<FenceTime>& fence = previousFrameFence().fenceTime;

    if (fence == FenceTime::NO_FENCE) {
        return Fence::SIGNAL_TIME_INVALID;
    }

    return fence->getSignalTime();
}

nsecs_t SurfaceFlinger::calculateExpectedPresentTime(DisplayStatInfo stats) const {
    // Inflate the expected present time if we're targetting the next vsync.
    return mVsyncModulator->getVsyncConfig().sfOffset >= 0 ? stats.vsyncTime
                                                           : stats.vsyncTime + stats.vsyncPeriod;
}

void SurfaceFlinger::updateFrameScheduler() NO_THREAD_SAFETY_ANALYSIS {
    if (!mFrameSchedulerExtnIntf) {
        return;
    }

    const sp<Fence>& fence = mVsyncModulator->getVsyncConfig().sfOffset > 0 ? mPreviousPresentFences[0].fence
                                                                            : mPreviousPresentFences[1].fence;

    if (fence == Fence::NO_FENCE) {
        return;
    }
    int fenceFd = fence->get();
    nsecs_t timeStamp = 0;
    int ret = mFrameSchedulerExtnIntf->UpdateFrameScheduling(fenceFd, &timeStamp);
    if (ret <= 0) {
        return;
    }

    const nsecs_t period = getVsyncPeriodFromHWC();
    mScheduler->resyncToHardwareVsync(true, period, true /* force resync */);
    if (timeStamp > 0) {
        bool periodFlushed = false;
        mScheduler->addResyncSample(timeStamp, period, &periodFlushed);
        if (periodFlushed) {
            modulateVsync(&VsyncModulator::onRefreshRateChangeCompleted);
        }
    }
}

void SurfaceFlinger::onMessageReceived(int32_t what, int64_t vsyncId, nsecs_t expectedVSyncTime) {
    switch (what) {
        case MessageQueue::INVALIDATE: {
            onMessageInvalidate(vsyncId, expectedVSyncTime);
            break;
        }
        case MessageQueue::REFRESH: {
            onMessageRefresh();
            break;
        }
    }
#ifdef PASS_COMPOSITOR_PID
    if (mBootFinished && mDisplayExtnIntf) {
        mDisplayExtnIntf->SendCompositorPid();
    }
#endif
}

void SurfaceFlinger::onMessageInvalidate(int64_t vsyncId, nsecs_t expectedVSyncTime) {
    const nsecs_t frameStart = systemTime();
    // calculate the expected present time once and use the cached
    // value throughout this frame to make sure all layers are
    // seeing this same value.
    if (expectedVSyncTime >= frameStart) {
        mExpectedPresentTime = expectedVSyncTime;
    } else {
        const DisplayStatInfo stats = mScheduler->getDisplayStatInfo(frameStart);
        mExpectedPresentTime = calculateExpectedPresentTime(stats);
    }

    const nsecs_t lastScheduledPresentTime = mScheduledPresentTime;
    mScheduledPresentTime = expectedVSyncTime;
    updateFrameScheduler();

    const auto vsyncIn = [&] {
        if (!ATRACE_ENABLED()) return 0.f;
        return (mExpectedPresentTime - systemTime()) / 1e6f;
    }();
    ATRACE_FORMAT("onMessageInvalidate %" PRId64 " vsyncIn %.2fms%s", vsyncId, vsyncIn,
                  mExpectedPresentTime == expectedVSyncTime ? "" : " (adjusted)");

    // When Backpressure propagation is enabled we want to give a small grace period
    // for the present fence to fire instead of just giving up on this frame to handle cases
    // where present fence is just about to get signaled.
    const int graceTimeForPresentFenceMs =
            (mPropagateBackpressure &&
             (mPropagateBackpressureClientComposition || !mHadClientComposition))
            ? 1
            : 0;

    // Pending frames may trigger backpressure propagation.
    const TracedOrdinal<bool> framePending = {"PrevFramePending",
                                              previousFramePending(graceTimeForPresentFenceMs)};

    // Frame missed counts for metrics tracking.
    // A frame is missed if the prior frame is still pending. If no longer pending,
    // then we still count the frame as missed if the predicted present time
    // was further in the past than when the fence actually fired.

    // Add some slop to correct for drift. This should generally be
    // smaller than a typical frame duration, but should not be so small
    // that it reports reasonable drift as a missed frame.
    // SBL MISSING STATS
    const DisplayStatInfo stats = mScheduler->getDisplayStatInfo(systemTime());
    const nsecs_t frameMissedSlop = stats.vsyncPeriod / 2;
    const nsecs_t previousPresentTime = previousFramePresentTime();
    const TracedOrdinal<bool> frameMissed = {"PrevFrameMissed",
                                             framePending ||
                                                     (previousPresentTime >= 0 &&
                                                      (lastScheduledPresentTime <
                                                       previousPresentTime - frameMissedSlop))};
    const TracedOrdinal<bool> hwcFrameMissed = {"PrevHwcFrameMissed",
                                                mHadDeviceComposition && frameMissed};
    const TracedOrdinal<bool> gpuFrameMissed = {"PrevGpuFrameMissed",
                                                mHadClientComposition && frameMissed};

    if (frameMissed) {
        mFrameMissedCount++;
        mTimeStats->incrementMissedFrames();
    }

    if (hwcFrameMissed) {
        mHwcFrameMissedCount++;
    }

    if (gpuFrameMissed) {
        mGpuFrameMissedCount++;
    }

    // If we are in the middle of a mode change and the fence hasn't
    // fired yet just wait for the next invalidate
    if (mSetActiveModePending) {
        if (framePending) {
            mEventQueue->invalidate();
            return;
        }

        // We received the present fence from the HWC, so we assume it successfully updated
        // the mode, hence we update SF.
        mSetActiveModePending = false;
        ON_MAIN_THREAD(setActiveModeInternal());
    }

    if (framePending && mPropagateBackpressure) {
        if ((hwcFrameMissed && !gpuFrameMissed) || mPropagateBackpressureClientComposition) {
            signalLayerUpdate();
            return;
        }
    }

    if (mTracingEnabledChanged) {
        mTracingEnabled = mTracing.isEnabled();
        mTracingEnabledChanged = false;
    }

    if (mRefreshRateOverlaySpinner) {
        Mutex::Autolock lock(mStateLock);
        if (const auto display = getDefaultDisplayDeviceLocked()) {
            display->onInvalidate();
        }
    }

    bool refreshNeeded;
    {
        mTracePostComposition = mTracing.flagIsSet(SurfaceTracing::TRACE_COMPOSITION) ||
                mTracing.flagIsSet(SurfaceTracing::TRACE_SYNC) ||
                mTracing.flagIsSet(SurfaceTracing::TRACE_BUFFERS);
        const bool tracePreComposition = mTracingEnabled && !mTracePostComposition;
        ConditionalLockGuard<std::mutex> lock(mTracingLock, tracePreComposition);

        mFrameTimeline->setSfWakeUp(vsyncId, frameStart, Fps::fromPeriodNsecs(stats.vsyncPeriod));

        refreshNeeded = handleMessageTransaction();
        refreshNeeded |= handleMessageInvalidate();
        if (tracePreComposition) {
            if (mVisibleRegionsDirty) {
                mTracing.notifyLocked("visibleRegionsDirty");
            }
        }
    }

    // Layers need to get updated (in the previous line) before we can use them for
    // choosing the refresh rate.
    // Hold mStateLock as chooseRefreshRateForContent promotes wp<Layer> to sp<Layer>
    // and may eventually call to ~Layer() if it holds the last reference
    {
        Mutex::Autolock _l(mStateLock);
        mScheduler->chooseRefreshRateForContent();
    }

    ON_MAIN_THREAD(performSetActiveMode());

    updateCursorAsync();
    updateInputFlinger();

    refreshNeeded |= mRepaintEverything;
    if (refreshNeeded && CC_LIKELY(mBootStage != BootStage::BOOTLOADER)) {
        // Signal a refresh if a transaction modified the window state,
        // a new buffer was latched, or if HWC has requested a full
        // repaint
        if (mFrameStartTime <= 0) {
            // We should only use the time of the first invalidate
            // message that signals a refresh as the beginning of the
            // frame. Otherwise the real frame time will be
            // underestimated.
            mFrameStartTime = frameStart;
        }

        // Run the refresh immediately after invalidate as there is no point going thru the message
        // queue again, and to ensure that we actually refresh the screen instead of handling
        // other messages that were queued us already in the MessageQueue.
        mRefreshPending = true;
        onMessageRefresh();
    }
    notifyRegionSamplingThread();
}

bool SurfaceFlinger::handleMessageTransaction() {
    ATRACE_CALL();

    if (getTransactionFlags(eTransactionFlushNeeded)) {
        flushTransactionQueues();
    }
    uint32_t transactionFlags = peekTransactionFlags();
    bool runHandleTransaction =
            ((transactionFlags & (~eTransactionFlushNeeded)) != 0) || mForceTraversal;

    if (runHandleTransaction) {
        handleTransaction(eTransactionMask);
    }

    if (transactionFlushNeeded()) {
        setTransactionFlags(eTransactionFlushNeeded);
    }

    return runHandleTransaction;
}

void SurfaceFlinger::onMessageRefresh() {
    ATRACE_CALL();

    mRefreshPending = false;

    compositionengine::CompositionRefreshArgs refreshArgs;
    const auto& displays = ON_MAIN_THREAD(mDisplays);
    refreshArgs.outputs.reserve(displays.size());
    for (const auto& [_, display] : displays) {
        refreshArgs.outputs.push_back(display->getCompositionDisplay());
    }
    mDrawingState.traverseInZOrder([&refreshArgs](Layer* layer) {
        if (auto layerFE = layer->getCompositionEngineLayerFE())
            refreshArgs.layers.push_back(layerFE);
    });
    refreshArgs.layersWithQueuedFrames.reserve(mLayersWithQueuedFrames.size());
    for (auto layer : mLayersWithQueuedFrames) {
        if (auto layerFE = layer->getCompositionEngineLayerFE())
            refreshArgs.layersWithQueuedFrames.push_back(layerFE);
    }

    refreshArgs.repaintEverything = mRepaintEverything.exchange(false);
    refreshArgs.outputColorSetting = useColorManagement
            ? mDisplayColorSetting
            : compositionengine::OutputColorSetting::kUnmanaged;
    refreshArgs.colorSpaceAgnosticDataspace = mColorSpaceAgnosticDataspace;
    refreshArgs.forceOutputColorMode = mForceColorMode;

    refreshArgs.updatingOutputGeometryThisFrame = mVisibleRegionsDirty;
    refreshArgs.updatingGeometryThisFrame = mGeometryInvalid || mVisibleRegionsDirty;
    refreshArgs.blursAreExpensive = mBlursAreExpensive;
    refreshArgs.internalDisplayRotationFlags = DisplayDevice::getPrimaryDisplayRotationFlags();

    if (CC_UNLIKELY(mDrawingState.colorMatrixChanged)) {
        refreshArgs.colorTransformMatrix = mDrawingState.colorMatrix;
        mDrawingState.colorMatrixChanged = false;
    }

    refreshArgs.devOptForceClientComposition = mDebugDisableHWC || mDebugRegion;

    if (mDebugRegion != 0) {
        refreshArgs.devOptFlashDirtyRegionsDelay =
                std::chrono::milliseconds(mDebugRegion > 1 ? mDebugRegion : 0);
    }

    const auto prevVsyncTime = mScheduler->getPreviousVsyncFrom(mExpectedPresentTime);
    const auto hwcMinWorkDuration = mVsyncConfiguration->getCurrentConfigs().hwcMinWorkDuration;
    refreshArgs.earliestPresentTime = prevVsyncTime - hwcMinWorkDuration;
    refreshArgs.previousPresentFence = mPreviousPresentFences[0].fenceTime;
    refreshArgs.nextInvalidateTime = mEventQueue->nextExpectedInvalidate();

    mGeometryInvalid = false;

    // Store the present time just before calling to the composition engine so we could notify
    // the scheduler.
    const auto presentTime = systemTime();
    dumpDrawCycle(true);
    {
      Mutex::Autolock lock(mStateLock);
      for (const auto& [_, display] : mDisplays) {
           setDisplayElapseTime(display, refreshArgs.earliestPresentTime);
      }
    }
    mCompositionEngine->present(refreshArgs);
    mTimeStats->recordFrameDuration(mFrameStartTime, systemTime());
    // Reset the frame start time now that we've recorded this frame.
    mFrameStartTime = 0;
    mScheduler->onDisplayRefreshed(presentTime);

    postFrame();
    postComposition();

    const bool prevFrameHadClientComposition = mHadClientComposition;

    mHadClientComposition = std::any_of(displays.cbegin(), displays.cend(), [](const auto& pair) {
        const auto& state = pair.second->getCompositionDisplay()->getState();
        return state.usesClientComposition && !state.reusedClientComposition;
    });
    mHadDeviceComposition = std::any_of(displays.cbegin(), displays.cend(), [](const auto& pair) {
        const auto& state = pair.second->getCompositionDisplay()->getState();
        return state.usesDeviceComposition;
    });
    mReusedClientComposition =
            std::any_of(displays.cbegin(), displays.cend(), [](const auto& pair) {
                const auto& state = pair.second->getCompositionDisplay()->getState();
                return state.reusedClientComposition;
            });
    // Only report a strategy change if we move in and out of client composition
    if (prevFrameHadClientComposition != mHadClientComposition) {
        mTimeStats->incrementCompositionStrategyChanges();
    }

    // TODO: b/160583065 Enable skip validation when SF caches all client composition layers
    const bool usedGpuComposition = mHadClientComposition || mReusedClientComposition;
    modulateVsync(&VsyncModulator::onDisplayRefresh, usedGpuComposition);

    mLayersWithQueuedFrames.clear();
    if (mTracingEnabled && mTracePostComposition) {
        // This may block if SurfaceTracing is running in sync mode.
        if (mVisibleRegionsDirty) {
            mTracing.notify("visibleRegionsDirty");
        } else if (mTracing.flagIsSet(SurfaceTracing::TRACE_BUFFERS)) {
            mTracing.notify("bufferLatched");
        }
    }

    mVisibleRegionsWereDirtyThisFrame = mVisibleRegionsDirty; // Cache value for use in post-comp
    mVisibleRegionsDirty = false;

    if (mCompositionEngine->needsAnotherUpdate()) {
        signalLayerUpdate();
    }
}

bool SurfaceFlinger::handleMessageInvalidate() {
    ATRACE_CALL();
    bool refreshNeeded = handlePageFlip();

    // Send on commit callbacks
    mTransactionCallbackInvoker.sendCallbacks();

    if (mVisibleRegionsDirty) {
        computeLayerBounds();
    }

    for (auto& layer : mLayersPendingRefresh) {
        Region visibleReg;
        visibleReg.set(layer->getScreenBounds());
        invalidateLayerStack(layer, visibleReg);
    }

    setDisplayAnimating();

    mLayersPendingRefresh.clear();
    return refreshNeeded;
}

void SurfaceFlinger::setDisplayAnimating() {
    bool hasScreenshot = false;
    for (const auto& pair : ON_MAIN_THREAD(mDisplays)) {
        const auto& displayDevice = pair.second;
        if (!IsDisplayExternalOrVirtual(displayDevice)) {
           continue;
        }
        const auto display = displayDevice->getCompositionDisplay();
        for (const auto& layer : mDrawingState.layersSortedByZ) {
            // only consider the layers on the given layer stack
            if (layer->getLayerStack() == displayDevice->getLayerStack()) {
               hasScreenshot |= layer->isScreenshot();
            }
        }
        auto layers = displayDevice->getCompositionDisplay()->getOutputLayersOrderedByZ();
        hasScreenshot |= std::any_of(layers.begin(), layers.end(), [](auto* layer) {
                                    return layer->getLayerFE().getCompositionState()->isScreenshot;
                                    });
    }

    for (auto& layer : mLayersPendingRefresh) {
        for (const auto& [token, displayDevice] : ON_MAIN_THREAD(mDisplays)) {
            auto display = displayDevice->getCompositionDisplay();
            if (!IsDisplayExternalOrVirtual(displayDevice)) {
               continue;
            }
            if (display->belongsInOutput(layer->getLayerStack(), layer->getPrimaryDisplayOnly())) {
               hasScreenshot |= layer->isScreenshot();
            }
        }
    }
#ifdef QTI_DISPLAY_CONFIG_ENABLED
    for (const auto& [token, displayDevice] : ON_MAIN_THREAD(mDisplays)) {
        if (!IsDisplayExternalOrVirtual(displayDevice)) {
           continue;
        }
        uint32_t hwcDisplayId;
        getHwcDisplayId(displayDevice, &hwcDisplayId);
        if (mDisplayConfigIntf && (hasScreenshot != mHasScreenshot)) {
           mDisplayConfigIntf->SetDisplayAnimating(hwcDisplayId, hasScreenshot);
           mHasScreenshot = hasScreenshot;
        }
    }
#endif
}

bool SurfaceFlinger::IsDisplayExternalOrVirtual(const sp<DisplayDevice>& displayDevice) {
    uint32_t hwcDisplayId;
    bool hasHwcId = getHwcDisplayId(displayDevice, &hwcDisplayId);
    if (displayDevice->isVirtual()) {
      return hasHwcId && displayDevice->isVirtual();
    }
    auto displayId = displayDevice->getId();
    const auto physicalDisplayId = PhysicalDisplayId::tryCast(displayId).value();
    bool isExternal = displayId.value &&
          (getHwComposer().getDisplayConnectionType(physicalDisplayId) ==
           ui::DisplayConnectionType::External);
    return hasHwcId && isExternal;
}

void SurfaceFlinger::updateCompositorTiming(const DisplayStatInfo& stats, nsecs_t compositeTime,
                                            std::shared_ptr<FenceTime>& presentFenceTime) {
    // Update queue of past composite+present times and determine the
    // most recently known composite to present latency.
    getBE().mCompositePresentTimes.push({compositeTime, presentFenceTime});
    nsecs_t compositeToPresentLatency = -1;
    while (!getBE().mCompositePresentTimes.empty()) {
        SurfaceFlingerBE::CompositePresentTime& cpt = getBE().mCompositePresentTimes.front();
        // Cached values should have been updated before calling this method,
        // which helps avoid duplicate syscalls.
        nsecs_t displayTime = cpt.display->getCachedSignalTime();
        if (displayTime == Fence::SIGNAL_TIME_PENDING) {
            break;
        }
        compositeToPresentLatency = displayTime - cpt.composite;
        getBE().mCompositePresentTimes.pop();
    }

    // Don't let mCompositePresentTimes grow unbounded, just in case.
    while (getBE().mCompositePresentTimes.size() > 16) {
        getBE().mCompositePresentTimes.pop();
    }

    setCompositorTimingSnapped(stats, compositeToPresentLatency);
}

void SurfaceFlinger::setCompositorTimingSnapped(const DisplayStatInfo& stats,
                                                nsecs_t compositeToPresentLatency) {
    // Integer division and modulo round toward 0 not -inf, so we need to
    // treat negative and positive offsets differently.
    nsecs_t idealLatency = (mVsyncConfiguration->getCurrentConfigs().late.sfOffset > 0)
            ? (stats.vsyncPeriod -
               (mVsyncConfiguration->getCurrentConfigs().late.sfOffset % stats.vsyncPeriod))
            : ((-mVsyncConfiguration->getCurrentConfigs().late.sfOffset) % stats.vsyncPeriod);

    // Just in case mVsyncConfiguration->getCurrentConfigs().late.sf == -vsyncInterval.
    if (idealLatency <= 0) {
        idealLatency = stats.vsyncPeriod;
    }

    // Snap the latency to a value that removes scheduling jitter from the
    // composition and present times, which often have >1ms of jitter.
    // Reducing jitter is important if an app attempts to extrapolate
    // something (such as user input) to an accurate diasplay time.
    // Snapping also allows an app to precisely calculate
    // mVsyncConfiguration->getCurrentConfigs().late.sf with (presentLatency % interval).
    nsecs_t bias = stats.vsyncPeriod / 2;
    int64_t extraVsyncs = (compositeToPresentLatency - idealLatency + bias) / stats.vsyncPeriod;
    nsecs_t snappedCompositeToPresentLatency =
            (extraVsyncs > 0) ? idealLatency + (extraVsyncs * stats.vsyncPeriod) : idealLatency;

    std::lock_guard<std::mutex> lock(getBE().mCompositorTimingLock);
    getBE().mCompositorTiming.deadline = stats.vsyncTime - idealLatency;
    getBE().mCompositorTiming.interval = stats.vsyncPeriod;
    getBE().mCompositorTiming.presentLatency = snappedCompositeToPresentLatency;
}

void SurfaceFlinger::postComposition() {
    ATRACE_CALL();
    ALOGV("postComposition");

    const auto* display = ON_MAIN_THREAD(getDefaultDisplayDeviceLocked()).get();

    getBE().mGlCompositionDoneTimeline.updateSignalTimes();
    std::shared_ptr<FenceTime> glCompositionDoneFenceTime;
    if (display && display->getCompositionDisplay()->getState().usesClientComposition) {
        glCompositionDoneFenceTime =
                std::make_shared<FenceTime>(display->getCompositionDisplay()
                                                    ->getRenderSurface()
                                                    ->getClientTargetAcquireFence());
        getBE().mGlCompositionDoneTimeline.push(glCompositionDoneFenceTime);
    } else {
        glCompositionDoneFenceTime = FenceTime::NO_FENCE;
    }

    getBE().mDisplayTimeline.updateSignalTimes();
    mPreviousPresentFences[1] = mPreviousPresentFences[0];

    sp<DisplayDevice> vSyncSource = mNextVsyncSource;
    if (mNextVsyncSource == NULL) {
        vSyncSource = mActiveVsyncSource;
    }
    mPreviousPresentFences[0].fence = vSyncSource ?
        getHwComposer().getPresentFence(vSyncSource->getPhysicalId()) : Fence::NO_FENCE;
    mPreviousPresentFences[0].fenceTime =
            std::make_shared<FenceTime>(mPreviousPresentFences[0].fence);

    getBE().mDisplayTimeline.push(mPreviousPresentFences[0].fenceTime);

    nsecs_t now = systemTime();

    // Set presentation information before calling Layer::releasePendingBuffer, such that jank
    // information from previous' frame classification is already available when sending jank info
    // to clients, so they get jank classification as early as possible.
    mFrameTimeline->setSfPresent(/* sfPresentTime */ now, mPreviousPresentFences[0].fenceTime,
                                 glCompositionDoneFenceTime);

    const DisplayStatInfo stats = mScheduler->getDisplayStatInfo(now);

    // We use the CompositionEngine::getLastFrameRefreshTimestamp() which might
    // be sampled a little later than when we started doing work for this frame,
    // but that should be okay since updateCompositorTiming has snapping logic.
    updateCompositorTiming(stats, mCompositionEngine->getLastFrameRefreshTimestamp(),
                           mPreviousPresentFences[0].fenceTime);
    CompositorTiming compositorTiming;
    {
        std::lock_guard<std::mutex> lock(getBE().mCompositorTimingLock);
        compositorTiming = getBE().mCompositorTiming;
    }

    for (const auto& layer: mLayersWithQueuedFrames) {
        const bool frameLatched =
                layer->onPostComposition(display, glCompositionDoneFenceTime,
                                         mPreviousPresentFences[0].fenceTime, compositorTiming);
        layer->releasePendingBuffer(/*dequeueReadyTime*/ now);
        if (frameLatched) {
            recordBufferingStats(layer->getName(), layer->getOccupancyHistory(false));
        }
    }

    std::vector<std::pair<std::shared_ptr<compositionengine::Display>, sp<HdrLayerInfoReporter>>>
            hdrInfoListeners;
    bool haveNewListeners = false;
    {
        Mutex::Autolock lock(mStateLock);
        if (mFpsReporter) {
            mFpsReporter->dispatchLayerFps();
        }

        if (mTunnelModeEnabledReporter) {
            mTunnelModeEnabledReporter->updateTunnelModeStatus();
        }
        hdrInfoListeners.reserve(mHdrLayerInfoListeners.size());
        for (const auto& [displayId, reporter] : mHdrLayerInfoListeners) {
            if (reporter && reporter->hasListeners()) {
                if (const auto display = getDisplayDeviceLocked(displayId)) {
                    hdrInfoListeners.emplace_back(display->getCompositionDisplay(), reporter);
                }
            }
        }
        haveNewListeners = mAddingHDRLayerInfoListener; // grab this with state lock
        mAddingHDRLayerInfoListener = false;
    }

    if (haveNewListeners || mSomeDataspaceChanged || mVisibleRegionsWereDirtyThisFrame) {
        for (auto& [compositionDisplay, listener] : hdrInfoListeners) {
            HdrLayerInfoReporter::HdrLayerInfo info;
            int32_t maxArea = 0;
            mDrawingState.traverse([&, compositionDisplay = compositionDisplay](Layer* layer) {
                const auto layerFe = layer->getCompositionEngineLayerFE();
                if (layer->isVisible() && compositionDisplay->belongsInOutput(layerFe)) {
                    const Dataspace transfer =
                        static_cast<Dataspace>(layer->getDataSpace() & Dataspace::TRANSFER_MASK);
                    const bool isHdr = (transfer == Dataspace::TRANSFER_ST2084 ||
                                        transfer == Dataspace::TRANSFER_HLG);

                    if (isHdr) {
                        const auto* outputLayer =
                            compositionDisplay->getOutputLayerForLayer(layerFe);
                        if (outputLayer) {
                            info.numberOfHdrLayers++;
                            const auto displayFrame = outputLayer->getState().displayFrame;
                            const int32_t area = displayFrame.width() * displayFrame.height();
                            if (area > maxArea) {
                                maxArea = area;
                                info.maxW = displayFrame.width();
                                info.maxH = displayFrame.height();
                            }
                        }
                    }
                }
            });
            listener->dispatchHdrLayerInfo(info);
        }
    }

    mSomeDataspaceChanged = false;
    mVisibleRegionsWereDirtyThisFrame = false;

    mTransactionCallbackInvoker.addPresentFence(mPreviousPresentFences[0].fence);
    mTransactionCallbackInvoker.sendCallbacks();

    if (display && display->isInternal() && display->getPowerMode() == hal::PowerMode::ON &&
        mPreviousPresentFences[0].fenceTime->isValid()) {
        mScheduler->addPresentFence(mPreviousPresentFences[0].fenceTime);
    }

    const bool isDisplayConnected =
            display && getHwComposer().isConnected(display->getPhysicalId());

    if (!hasSyncFramework) {
        if (isDisplayConnected && display->isPoweredOn()) {
            mScheduler->enableHardwareVsync();
        }
    }

    if (mAnimCompositionPending) {
        mAnimCompositionPending = false;

        if (mPreviousPresentFences[0].fenceTime->isValid()) {
            mAnimFrameTracker.setActualPresentFence(mPreviousPresentFences[0].fenceTime);
        } else if (isDisplayConnected) {
            // The HWC doesn't support present fences, so use the refresh
            // timestamp instead.
            const nsecs_t presentTime = display->getRefreshTimestamp();
            mAnimFrameTracker.setActualPresentTime(presentTime);
        }
        mAnimFrameTracker.advanceFrame();
    }

    dumpDrawCycle(false);

    mTimeStats->incrementTotalFrames();
    if (mHadClientComposition) {
        mTimeStats->incrementClientCompositionFrames();
    }

    if (mReusedClientComposition) {
        mTimeStats->incrementClientCompositionReusedFrames();
    }

    mTimeStats->setPresentFenceGlobal(mPreviousPresentFences[0].fenceTime);

    const size_t sfConnections = mScheduler->getEventThreadConnectionCount(mSfConnectionHandle);
    const size_t appConnections = mScheduler->getEventThreadConnectionCount(mAppConnectionHandle);
    mTimeStats->recordDisplayEventConnectionCount(sfConnections + appConnections);

    if (isDisplayConnected && !display->isPoweredOn()) {
        return;
    }

    nsecs_t currentTime = systemTime();
    if (mHasPoweredOff) {
        mHasPoweredOff = false;
    } else {
        nsecs_t elapsedTime = currentTime - getBE().mLastSwapTime;
        size_t numPeriods = static_cast<size_t>(elapsedTime / stats.vsyncPeriod);
        if (numPeriods < SurfaceFlingerBE::NUM_BUCKETS - 1) {
            getBE().mFrameBuckets[numPeriods] += elapsedTime;
        } else {
            getBE().mFrameBuckets[SurfaceFlingerBE::NUM_BUCKETS - 1] += elapsedTime;
        }
        getBE().mTotalTime += elapsedTime;
    }
    getBE().mLastSwapTime = currentTime;

    // Cleanup any outstanding resources due to rendering a prior frame.
    getRenderEngine().cleanupPostRender();

    {
        std::lock_guard lock(mTexturePoolMutex);
        if (mTexturePool.size() < mTexturePoolSize) {
            const size_t refillCount = mTexturePoolSize - mTexturePool.size();
            const size_t offset = mTexturePool.size();
            mTexturePool.resize(mTexturePoolSize);
            getRenderEngine().genTextures(refillCount, mTexturePool.data() + offset);
            ATRACE_INT("TexturePoolSize", mTexturePool.size());
        } else if (mTexturePool.size() > mTexturePoolSize) {
            const size_t deleteCount = mTexturePool.size() - mTexturePoolSize;
            const size_t offset = mTexturePoolSize;
            getRenderEngine().deleteTextures(deleteCount, mTexturePool.data() + offset);
            mTexturePool.resize(mTexturePoolSize);
            ATRACE_INT("TexturePoolSize", mTexturePool.size());
        }
    }

    std::vector<std::string> layerName;
    std::vector<int32_t> layerSequence;
    bool layerExtEnabled = (mSplitLayerExt && mLayerExt);
    bool visibleLayersInfo = false;

    if (mSmoMo || layerExtEnabled) {
        const auto compositionDisplay = display->getCompositionDisplay();
        compositionDisplay->getVisibleLayerInfo(&layerName, &layerSequence);
        visibleLayersInfo = (layerName.size() != 0);
    }

    if (layerExtEnabled && visibleLayersInfo) {
        mLayerExt->UpdateLayerState(layerName, mNumLayers);
    }

    if (mSmoMo && visibleLayersInfo) {
        ATRACE_NAME("SmoMoUpdateState");
        Mutex::Autolock lock(mStateLock);

        uint32_t fps = 0;
        std::vector<smomo::SmomoLayerStats> layers;

        // Disable SmoMo by passing empty layer stack in multiple display case
        if (mDisplays.size() == 1) {
            for (int i = 0; i < layerName.size(); i++) {
                smomo::SmomoLayerStats layerStats;
                layerStats.name = layerName.at(i);
                layerStats.id = layerSequence.at(i);
                layers.push_back(layerStats);
            }

            fps = mRefreshRateConfigs->getCurrentRefreshRate().getFps().getValue();
        }

        mSmoMo->UpdateSmomoState(layers, fps);
        int content_fps = mSmoMo->GetFrameRate();

        bool is_valid_content_fps = false;
        if ((content_fps > 0) && (mLayersWithQueuedFrames.size() == 1)) {
            is_valid_content_fps = mSmomoContentFpsEnabled;
            mSmomoContentFpsEnabled = true;
        } else {
            mSmomoContentFpsEnabled = false;
        }

        setContentFps(is_valid_content_fps ? content_fps : fps);
    }


    // Even though ATRACE_INT64 already checks if tracing is enabled, it doesn't prevent the
    // side-effect of getTotalSize(), so we check that again here
    if (ATRACE_ENABLED()) {
        // getTotalSize returns the total number of buffers that were allocated by SurfaceFlinger
        ATRACE_INT64("Total Buffer Size", GraphicBufferAllocator::get().getTotalSize());
    }
}

FloatRect SurfaceFlinger::getLayerClipBoundsForDisplay(const DisplayDevice& displayDevice) const {
    return displayDevice.getLayerStackSpaceRect().toFloatRect();
}

void SurfaceFlinger::computeLayerBounds() {
    for (const auto& pair : ON_MAIN_THREAD(mDisplays)) {
        const auto& displayDevice = pair.second;
        const auto display = displayDevice->getCompositionDisplay();
        for (const auto& layer : mDrawingState.layersSortedByZ) {
            // only consider the layers on the given layer stack
            if (!display->belongsInOutput(layer->getLayerStack(), layer->getPrimaryDisplayOnly())) {
                continue;
            }

            layer->computeBounds(getLayerClipBoundsForDisplay(*displayDevice), ui::Transform(),
                                 0.f /* shadowRadius */);
        }
    }
}

sp<DisplayDevice> SurfaceFlinger::getVsyncSource() {
    // Return the vsync source from the active displays based on the order in which they are
    // connected.
    // Normally the order of priority is Primary (Built-in/Pluggable) followed by Secondary
    // built-ins followed by Pluggable. But if mPluggableVsyncPrioritized is true then the
    // order of priority is Pluggables followed by Primary and Secondary built-ins.

    for (const auto& display : mDisplaysList) {
        hal::PowerMode mode = display->getPowerMode();
        if (display->isVirtual() || (mode == hal::PowerMode::OFF) ||
            (mode == hal::PowerMode::DOZE_SUSPEND)) {
            continue;
        }

        if (mVsyncSourceReliableOnDoze) {
            if ((mode == hal::PowerMode::ON) ||
                (mode == hal::PowerMode::DOZE)) {
              return display;
            }
        } else if (mode == hal::PowerMode::ON) {
            return display;
        }
    }

    // In-case active displays are not present, source the vsync from
    // the display which is in doze mode even if it is unreliable
    // in the same order of display priority as above.
    if (!mVsyncSourceReliableOnDoze) {
        for (const auto& display : mDisplaysList) {
            hal::PowerMode mode = display->getPowerMode();
            if (display->isVirtual()) {
                continue;
            }

            if (mode == hal::PowerMode::DOZE) {
                return display;
            }
        }
    }

    return NULL;
}

void SurfaceFlinger::updateVsyncSource()
            NO_THREAD_SAFETY_ANALYSIS {
    Mutex::Autolock lock(mVsyncLock);
    mNextVsyncSource = getVsyncSource();

    if (mNextVsyncSource == NULL) {
        // Switch off vsync for the last enabled source
        mScheduler->disableHardwareVsync(true);
        mScheduler->onScreenReleased(mAppConnectionHandle);
    } else if (mNextVsyncSource && (mActiveVsyncSource == NULL)) {
        mScheduler->onScreenAcquired(mAppConnectionHandle);
        bool isPrimary = mNextVsyncSource->isPrimary();
        nsecs_t vsync = (isPrimary && (mVsyncPeriod > 0)) ? mVsyncPeriod : getVsyncPeriodFromHWC();
        mScheduler->resyncToHardwareVsync(true, vsync);
    } else if ((mNextVsyncSource != NULL) &&
        (mActiveVsyncSource != NULL)) {
        // Switch vsync to the new source
        mScheduler->disableHardwareVsync(true);
        mScheduler->resyncToHardwareVsync(true, getVsyncPeriodFromHWC());
    }
}

void SurfaceFlinger::postFrame() {
    const auto display = ON_MAIN_THREAD(getDefaultDisplayDeviceLocked());
    if (display && getHwComposer().isConnected(display->getPhysicalId())) {
        uint32_t flipCount = display->getPageFlipCount();
        if (flipCount % LOG_FRAME_STATS_PERIOD == 0) {
            logFrameStats();
        }
    }
}

void SurfaceFlinger::handleTransaction(uint32_t transactionFlags) {
    ATRACE_CALL();

    // here we keep a copy of the drawing state (that is the state that's
    // going to be overwritten by handleTransactionLocked()) outside of
    // mStateLock so that the side-effects of the State assignment
    // don't happen with mStateLock held (which can cause deadlocks).
    State drawingState(mDrawingState);

    Mutex::Autolock _l(mStateLock);
    mDebugInTransaction = systemTime();

    // Here we're guaranteed that some transaction flags are set
    // so we can call handleTransactionLocked() unconditionally.
    // We call getTransactionFlags(), which will also clear the flags,
    // with mStateLock held to guarantee that mCurrentState won't change
    // until the transaction is committed.
    modulateVsync(&VsyncModulator::onTransactionCommit);
    transactionFlags = getTransactionFlags(eTransactionMask);
    handleTransactionLocked(transactionFlags);

    mDebugInTransaction = 0;
    // here the transaction has been committed
}

void SurfaceFlinger::loadDisplayModes(PhysicalDisplayId displayId, DisplayModes& outModes,
                                      DisplayModePtr& outActiveMode) const {
    std::vector<HWComposer::HWCDisplayMode> hwcModes;
    std::optional<hal::HWDisplayId> activeModeHwcId;
    bool activeModeIsSupported;
    int attempt = 0;
    constexpr int kMaxAttempts = 3;
    do {
        hwcModes = getHwComposer().getModes(displayId);
        activeModeHwcId = getHwComposer().getActiveMode(displayId);
        LOG_ALWAYS_FATAL_IF(!activeModeHwcId, "HWC returned no active mode");

        activeModeIsSupported =
                std::any_of(hwcModes.begin(), hwcModes.end(),
                            [activeModeHwcId](const HWComposer::HWCDisplayMode& mode) {
                                return mode.hwcId == *activeModeHwcId;
                            });
    } while (!activeModeIsSupported && ++attempt < kMaxAttempts);
    LOG_ALWAYS_FATAL_IF(!activeModeIsSupported,
                        "After %d attempts HWC still returns an active mode which is not"
                        " supported. Active mode ID = %" PRIu64 " . Supported modes = %s",
                        kMaxAttempts, *activeModeHwcId, base::Join(hwcModes, ", ").c_str());

    DisplayModes oldModes;

    if (const auto token = getPhysicalDisplayTokenLocked(displayId)) {
        oldModes = getDisplayDeviceLocked(token)->getSupportedModes();
    }

    int largestUsedModeId = -1; // Use int instead of DisplayModeId for signedness
    for (const auto& mode : oldModes) {
        const auto id = static_cast<int>(mode->getId().value());
        if (id > largestUsedModeId) {
            largestUsedModeId = id;
        }
    }

    DisplayModes newModes;
    int32_t nextModeId = largestUsedModeId + 1;
    for (const auto& hwcMode : hwcModes) {
        newModes.push_back(DisplayMode::Builder(hwcMode.hwcId)
                                   .setId(DisplayModeId{nextModeId++})
                                   .setPhysicalDisplayId(displayId)
                                   .setWidth(hwcMode.width)
                                   .setHeight(hwcMode.height)
                                   .setVsyncPeriod(hwcMode.vsyncPeriod)
                                   .setDpiX(hwcMode.dpiX)
                                   .setDpiY(hwcMode.dpiY)
                                   .setGroup(hwcMode.configGroup)
                                   .build());
    }

    const bool modesAreSame =
            std::equal(newModes.begin(), newModes.end(), oldModes.begin(), oldModes.end(),
                       [](DisplayModePtr left, DisplayModePtr right) {
                           return left->equalsExceptDisplayModeId(right);
                       });

    if (modesAreSame) {
        // The supported modes have not changed, keep the old IDs.
        outModes = oldModes;
    } else {
        outModes = newModes;
    }

    outActiveMode = *std::find_if(outModes.begin(), outModes.end(),
                                  [activeModeHwcId](const DisplayModePtr& mode) {
                                      return mode->getHwcId() == *activeModeHwcId;
                                  });
}

void SurfaceFlinger::processDisplayHotplugEventsLocked() {
    for (const auto& event : mPendingHotplugEvents) {
        std::optional<DisplayIdentificationInfo> info =
                getHwComposer().onHotplug(event.hwcDisplayId, event.connection);

        if (!info) {
            continue;
        }

        const auto displayId = info->id;
        const auto it = mPhysicalDisplayTokens.find(displayId);
        bool isInternalDisplay = (getHwComposer().getDisplayConnectionType(displayId) ==
                                  ui::DisplayConnectionType::Internal);

        if (event.connection == hal::Connection::CONNECTED) {
            DisplayModes supportedModes;
            DisplayModePtr activeMode;
            loadDisplayModes(displayId, supportedModes, activeMode);

            if (it == mPhysicalDisplayTokens.end()) {
                ALOGV("Creating display %s", to_string(displayId).c_str());

                DisplayDeviceState state;
                state.physical = {.id = displayId,
                                  .type = getHwComposer().getDisplayConnectionType(displayId),
                                  .hwcDisplayId = event.hwcDisplayId,
                                  .deviceProductInfo = std::move(info->deviceProductInfo),
                                  .supportedModes = std::move(supportedModes),
                                  .activeMode = activeMode};
                state.isSecure = true; // All physical displays are currently considered secure.
                state.displayName = std::move(info->name);

                sp<IBinder> token = new BBinder();
                mCurrentState.displays.add(token, state);
                mPhysicalDisplayTokens.emplace(displayId, std::move(token));
                mInterceptor->saveDisplayCreation(state);
            } else {
                ALOGV("Recreating display %s", to_string(displayId).c_str());

                const auto token = it->second;
                auto& state = mCurrentState.displays.editValueFor(token);
                state.sequenceId = DisplayDeviceState{}.sequenceId; // Generate new sequenceId
                state.physical->supportedModes = std::move(supportedModes);
                state.physical->activeMode = activeMode;
                if (getHwComposer().updatesDeviceProductInfoOnHotplugReconnect()) {
                    state.physical->deviceProductInfo = std::move(info->deviceProductInfo);
                }
            }
        } else {
            ALOGV("Removing display %s", to_string(displayId).c_str());

            const ssize_t index = mCurrentState.displays.indexOfKey(it->second);
            if (index >= 0) {
                const DisplayDeviceState& state = mCurrentState.displays.valueAt(index);
                mInterceptor->saveDisplayDeletion(state.sequenceId);
                mCurrentState.displays.removeItemsAt(index);
            }
            mPhysicalDisplayTokens.erase(it);
            updateVsyncSource();
            if (mInternalPresentationDisplays && isInternalDisplay) {
                // Update mInternalPresentationDisplays flag
                updateInternalDisplaysPresentationMode();
            }
        }

        if (isDisplayExtnEnabled() && isInternalDisplay) {
            uint32_t hwcDisplayId = static_cast<uint32_t>(event.hwcDisplayId);
            bool isConnected = (event.connection == hal::Connection::CONNECTED);
            auto activeConfigId = getHwComposer().getActiveMode(displayId);
            LOG_ALWAYS_FATAL_IF(!activeConfigId, "HWC returned no active config");
            updateDisplayExtension(hwcDisplayId, *activeConfigId, isConnected);
        }
        processDisplayChangesLocked();
    }

    mPendingHotplugEvents.clear();
}

void SurfaceFlinger::dispatchDisplayHotplugEvent(PhysicalDisplayId displayId, bool connected) {
    ALOGI("Dispatching display hotplug event displayId=%s, connected=%d",
          to_string(displayId).c_str(), connected);
    mScheduler->onHotplugReceived(mAppConnectionHandle, displayId, connected);
    mScheduler->onHotplugReceived(mSfConnectionHandle, displayId, connected);
}

sp<DisplayDevice> SurfaceFlinger::setupNewDisplayDeviceInternal(
        const wp<IBinder>& displayToken,
        std::shared_ptr<compositionengine::Display> compositionDisplay,
        const DisplayDeviceState& state,
        const sp<compositionengine::DisplaySurface>& displaySurface,
        const sp<IGraphicBufferProducer>& producer) {
    DisplayDeviceCreationArgs creationArgs(this, getHwComposer(), displayToken, compositionDisplay);
    creationArgs.sequenceId = state.sequenceId;
    creationArgs.isSecure = state.isSecure;
    creationArgs.displaySurface = displaySurface;
    creationArgs.hasWideColorGamut = false;
    creationArgs.supportedPerFrameMetadata = 0;

    if (const auto& physical = state.physical) {
        creationArgs.connectionType = physical->type;
        creationArgs.supportedModes = physical->supportedModes;
        creationArgs.activeModeId = physical->activeMode->getId();
        scheduler::RefreshRateConfigs::Config config =
                {.enableFrameRateOverride = android::sysprop::enable_frame_rate_override(false),
                 .frameRateMultipleThreshold =
                         base::GetIntProperty("debug.sf.frame_rate_multiple_threshold", 0)};
        creationArgs.refreshRateConfigs =
                std::make_shared<scheduler::RefreshRateConfigs>(creationArgs.supportedModes,
                                                                creationArgs.activeModeId, config);
    }

    if (const auto id = PhysicalDisplayId::tryCast(compositionDisplay->getId())) {
        creationArgs.isPrimary = id == getInternalDisplayIdLocked();

        if (useColorManagement) {
            std::vector<ColorMode> modes = getHwComposer().getColorModes(*id);
            for (ColorMode colorMode : modes) {
                if (isWideColorMode(colorMode)) {
                    creationArgs.hasWideColorGamut = true;
                }

                std::vector<RenderIntent> renderIntents =
                        getHwComposer().getRenderIntents(*id, colorMode);
                creationArgs.hwcColorModes.emplace(colorMode, renderIntents);
            }
        }
    }

    if (const auto id = HalDisplayId::tryCast(compositionDisplay->getId())) {
        getHwComposer().getHdrCapabilities(*id, &creationArgs.hdrCapabilities);
        creationArgs.supportedPerFrameMetadata = getHwComposer().getSupportedPerFrameMetadata(*id);
    }

    auto nativeWindowSurface = getFactory().createNativeWindowSurface(producer);
    auto nativeWindow = nativeWindowSurface->getNativeWindow();
    creationArgs.nativeWindow = nativeWindow;

    // Make sure that composition can never be stalled by a virtual display
    // consumer that isn't processing buffers fast enough. We have to do this
    // here, in case the display is composed entirely by HWC.
    if (state.isVirtual()) {
        nativeWindow->setSwapInterval(nativeWindow.get(), 0);
    }

    creationArgs.physicalOrientation =
            creationArgs.isPrimary ? internalDisplayOrientation : ui::ROTATION_0;

    // virtual displays are always considered enabled
    creationArgs.initialPowerMode = state.isVirtual() ? hal::PowerMode::ON : hal::PowerMode::OFF;

    sp<DisplayDevice> display = getFactory().createDisplayDevice(creationArgs);

    nativeWindowSurface->preallocateBuffers();

    ColorMode defaultColorMode = ColorMode::NATIVE;
    Dataspace defaultDataSpace = Dataspace::UNKNOWN;
    if (display->hasWideColorGamut()) {
        defaultColorMode = ColorMode::SRGB;
        defaultDataSpace = Dataspace::V0_SRGB;
    }
    display->getCompositionDisplay()->setColorProfile(
            compositionengine::Output::ColorProfile{defaultColorMode, defaultDataSpace,
                                                    RenderIntent::COLORIMETRIC,
                                                    Dataspace::UNKNOWN});
    if (!state.isVirtual()) {
        MAIN_THREAD_GUARD(display->setActiveMode(state.physical->activeMode->getId()));
        display->setDeviceProductInfo(state.physical->deviceProductInfo);
    }

    display->setLayerStack(state.layerStack);
    display->setProjection(state.orientation, state.layerStackSpaceRect,
                           state.orientedDisplaySpaceRect);
    display->setDisplayName(state.displayName);

    return display;
}

void SurfaceFlinger::processDisplayAdded(const wp<IBinder>& displayToken,
                                         const DisplayDeviceState& state) {
    bool canAllocateHwcForVDS = false;
    ui::Size resolution(0, 0);

    ui::PixelFormat pixelFormat = static_cast<ui::PixelFormat>(PIXEL_FORMAT_UNKNOWN);
    if (state.physical) {
        resolution = state.physical->activeMode->getSize();
        pixelFormat = static_cast<ui::PixelFormat>(PIXEL_FORMAT_RGBA_8888);
    } else if (state.surface != nullptr) {
        int status = state.surface->query(NATIVE_WINDOW_WIDTH, &resolution.width);
        ALOGE_IF(status != NO_ERROR, "Unable to query width (%d)", status);
        status = state.surface->query(NATIVE_WINDOW_HEIGHT, &resolution.height);
        ALOGE_IF(status != NO_ERROR, "Unable to query height (%d)", status);
        int format;
        status = state.surface->query(NATIVE_WINDOW_FORMAT, &format);
        ALOGE_IF(status != NO_ERROR, "Unable to query format (%d)", status);
        pixelFormat = static_cast<ui::PixelFormat>(format);
        if (mVirtualDisplayIdGenerators.hal) {
            size_t maxVirtualDisplaySize = getHwComposer().getMaxVirtualDisplayDimension();
            if (maxVirtualDisplaySize == 0 ||
                ((uint64_t)resolution.width <= maxVirtualDisplaySize &&
                (uint64_t)resolution.height <= maxVirtualDisplaySize)) {
                uint64_t usage = 0;
                // Replace with native_window_get_consumer_usage ?
                status = state .surface->getConsumerUsage(&usage);
                ALOGW_IF(status != NO_ERROR, "Unable to query usage (%d)", status);
                if ((status == NO_ERROR) && canAllocateHwcDisplayIdForVDS(usage)) {
                   canAllocateHwcForVDS = true;
               }
            }
        }

    } else {
        // Virtual displays without a surface are dormant:
        // they have external state (layer stack, projection,
        // etc.) but no internal state (i.e. a DisplayDevice).
        return;
    }

    compositionengine::DisplayCreationArgsBuilder builder;
    if (const auto& physical = state.physical) {
        builder.setId(physical->id);
        builder.setConnectionType(physical->type);
    } else {
<<<<<<< HEAD
        builder.setId(acquireVirtualDisplay(resolution, pixelFormat, state.layerStack,
                                            canAllocateHwcForVDS));
=======
        builder.setId(acquireVirtualDisplay(resolution, pixelFormat));
>>>>>>> 14cf0e8a
    }

    builder.setPixels(resolution);
    builder.setIsSecure(state.isSecure);
    builder.setLayerStackId(state.layerStack);
    builder.setPowerAdvisor(&mPowerAdvisor);
    builder.setName(state.displayName);
    builder.setDisplayExtnIntf(mDisplayExtnIntf);
    auto compositionDisplay = getCompositionEngine().createDisplay(builder.build());
    compositionDisplay->setLayerCachingEnabled(mLayerCachingEnabled);

    sp<compositionengine::DisplaySurface> displaySurface;
    sp<IGraphicBufferProducer> producer;
    sp<IGraphicBufferProducer> bqProducer;
    sp<IGraphicBufferConsumer> bqConsumer;
    getFactory().createBufferQueue(&bqProducer, &bqConsumer, /*consumerIsSurfaceFlinger =*/false);

    if (state.isVirtual()) {
        const auto displayId = VirtualDisplayId::tryCast(compositionDisplay->getId());
        LOG_FATAL_IF(!displayId);
        auto surface = sp<VirtualDisplaySurface>::make(getHwComposer(), *displayId, state.surface,
                                                       bqProducer, bqConsumer, state.displayName,
                                                       state.isSecure);
        displaySurface = surface;
        producer = std::move(surface);
    } else {
        ALOGE_IF(state.surface != nullptr,
                 "adding a supported display, but rendering "
                 "surface is provided (%p), ignoring it",
                 state.surface.get());
        const auto displayId = PhysicalDisplayId::tryCast(compositionDisplay->getId());
        LOG_FATAL_IF(!displayId);
        displaySurface =
                sp<FramebufferSurface>::make(getHwComposer(), *displayId, bqConsumer,
                                             state.physical->activeMode->getSize(),
                                             ui::Size(maxGraphicsWidth, maxGraphicsHeight));
        producer = bqProducer;
    }

    LOG_FATAL_IF(!displaySurface);
    const auto display = setupNewDisplayDeviceInternal(displayToken, std::move(compositionDisplay),
                                                       state, displaySurface, producer);
    mDisplays.emplace(displayToken, display);
<<<<<<< HEAD
#ifdef QTI_DISPLAY_CONFIG_ENABLED
    bool supported = false;
    const auto physicalDisplayId = PhysicalDisplayId::tryCast(display->getId());
    if (physicalDisplayId) {
        const auto hwcDisplayId = getHwComposer().fromPhysicalDisplayId(*physicalDisplayId);
        if (mDisplayConfigIntf) {
            mDisplayConfigIntf->IsPowerModeOverrideSupported(*hwcDisplayId, &supported);
        }
    }
    if (supported) {
      sp<DisplayDevice> display = getDisplayDeviceLocked(displayToken);
      display->setPowerModeOverrideConfig(true);
    }
#endif
=======
    if (display->isPrimary()) {
        initScheduler(display);
    }
>>>>>>> 14cf0e8a
    if (!state.isVirtual()) {
        sp<DisplayDevice> displayNew = getDisplayDeviceLocked(displayToken);
        if (mPluggableVsyncPrioritized && !isInternalDisplay(displayNew)) {
            // Insert the pluggable display just before the first built-in display
            // so that the earlier pluggable display remains the V-sync source.
            auto it = mDisplaysList.begin();
            for (; it != mDisplaysList.end(); it++ ) {
                if(isInternalDisplay(*it)) {
                    break;
                }
            }
            mDisplaysList.insert(it, displayNew);
        } else {
            mDisplaysList.push_back(displayNew);
        }
        dispatchDisplayHotplugEvent(display->getPhysicalId(), true);

        if (!display->isPrimary() && isInternalDisplay(display)) {
            const auto defaultDisplay = getDefaultDisplayDeviceLocked();
            if (defaultDisplay && defaultDisplay->isPrimary()) {
                if (state.layerStack != defaultDisplay->getLayerStack()) {
                    // Internal Physical Displays are in Presentation Mode
                    mInternalPresentationDisplays = true;
                }
            }
        }
    }
<<<<<<< HEAD

    if (display->isPrimary()) {
        mScheduler->onPrimaryDisplayAreaChanged(display->getWidth() * display->getHeight());
        getRenderEngine().onPrimaryDisplaySizeChanged(display->getSize());
    }
#ifdef QTI_UNIFIED_DRAW
    const auto id = HalDisplayId::tryCast(display->getId());
    if (mDisplayExtnIntf && id) {
        uint32_t hwcDisplayId;
        if (!getHwcDisplayId(display, &hwcDisplayId)) {
           return;
        }
        if (!mDisplayExtnIntf->TryUnifiedDraw(hwcDisplayId, maxFrameBufferAcquiredBuffers)){
            getHwComposer().tryDrawMethod(*id, IQtiComposerClient::DrawMethod::UNIFIED_DRAW);
        }
    }
#endif
=======
>>>>>>> 14cf0e8a
}

void SurfaceFlinger::processDisplayRemoved(const wp<IBinder>& displayToken) {
    auto display = getDisplayDeviceLocked(displayToken);
    if (display) {
        display->disconnect();

        if (display->isVirtual()) {
            releaseVirtualDisplay(display->getVirtualId());
        } else {
            dispatchDisplayHotplugEvent(display->getPhysicalId(), false);
        }
    }

    mDisplays.erase(displayToken);

    if (display && display->isVirtual()) {
        static_cast<void>(schedule([display = std::move(display)] {
            // Destroy the display without holding the mStateLock.
            // This is a temporary solution until we can manage transaction queues without
            // holding the mStateLock.
            // With blast, the IGBP that is passed to the VirtualDisplaySurface is owned by the
            // client. When the IGBP is disconnected, its buffer cache in SF will be cleared
            // via SurfaceComposerClient::doUncacheBufferTransaction. This call from the client
            // ends up running on the main thread causing a deadlock since setTransactionstate
            // will try to acquire the mStateLock. Instead we extend the lifetime of
            // DisplayDevice and destroy it in the main thread without holding the mStateLock.
            // The display will be disconnected and removed from the mDisplays list so it will
            // not be accessible.
        }));
    }
}

void SurfaceFlinger::processDisplayChanged(const wp<IBinder>& displayToken,
                                           const DisplayDeviceState& currentState,
                                           const DisplayDeviceState& drawingState) {
    const sp<IBinder> currentBinder = IInterface::asBinder(currentState.surface);
    const sp<IBinder> drawingBinder = IInterface::asBinder(drawingState.surface);

    // Recreate the DisplayDevice if the surface or sequence ID changed.
    if (currentBinder != drawingBinder || currentState.sequenceId != drawingState.sequenceId) {
        getRenderEngine().cleanFramebufferCache();

        if (const auto display = getDisplayDeviceLocked(displayToken)) {
            display->disconnect();
            if (display->isVirtual()) {
                releaseVirtualDisplay(display->getVirtualId());
            }
        }

        mDisplays.erase(displayToken);

        if (const auto& physical = currentState.physical) {
            getHwComposer().allocatePhysicalDisplay(physical->hwcDisplayId, physical->id);
        }

        processDisplayAdded(displayToken, currentState);

        if (currentState.physical) {
            const auto display = getDisplayDeviceLocked(displayToken);
            setPowerModeInternal(display, hal::PowerMode::ON);

            // TODO(b/175678251) Call a listener instead.
            if (currentState.physical->hwcDisplayId == getHwComposer().getPrimaryHwcDisplayId()) {
                updateInternalDisplayVsyncLocked(display);
            }
        }
        return;
    }

    if (const auto display = getDisplayDeviceLocked(displayToken)) {
        bool displaySizeChanged = false;
        if (currentState.layerStack != drawingState.layerStack) {
            display->setLayerStack(currentState.layerStack);
        }
        if (currentState.flags != drawingState.flags) {
            display->setFlags(currentState.flags);
        }
        if ((currentState.orientation != drawingState.orientation) ||
            (currentState.layerStackSpaceRect != drawingState.layerStackSpaceRect) ||
            (currentState.orientedDisplaySpaceRect != drawingState.orientedDisplaySpaceRect)) {
            if (mUseFbScaling && display->isPrimary()) {
                const ssize_t index = mCurrentState.displays.indexOfKey(displayToken);
                DisplayDeviceState& tmpState = mCurrentState.displays.editValueAt(index);
                tmpState.width =  currentState.layerStackSpaceRect.width();
                tmpState.height = currentState.layerStackSpaceRect.height();
                tmpState.orientedDisplaySpaceRect =  currentState.layerStackSpaceRect;
                setFrameBufferSizeForScaling(display, currentState);
                displaySizeChanged = true;
            } else {
                display->setProjection(currentState.orientation, currentState.layerStackSpaceRect,
                                       currentState.orientedDisplaySpaceRect);
            }
            if (display->isPrimary()) {
                mDefaultDisplayTransformHint = display->getTransformHint();
            }
        }
        if (currentState.width != drawingState.width ||
            currentState.height != drawingState.height) {
            if (!displaySizeChanged) {
                display->setDisplaySize(currentState.width, currentState.height);

<<<<<<< HEAD
                if (display->isPrimary()) {
                    mScheduler->onPrimaryDisplayAreaChanged(
                                   currentState.width * currentState.height);
                }

                if (mRefreshRateOverlay) {
                    mRefreshRateOverlay->setViewport(display->getSize());
                }
=======
            if (isDisplayActiveLocked(display)) {
                onActiveDisplaySizeChanged(display);
>>>>>>> 14cf0e8a
            }
        }
    }
}
void SurfaceFlinger::updateInternalDisplayVsyncLocked(const sp<DisplayDevice>& activeDisplay) {
    mVsyncConfiguration->reset();
    const Fps refreshRate = activeDisplay->refreshRateConfigs().getCurrentRefreshRate().getFps();
    updatePhaseConfiguration(refreshRate);
    mRefreshRateStats->setRefreshRate(refreshRate);
}

void SurfaceFlinger::setFrameBufferSizeForScaling(sp<DisplayDevice> displayDevice,
                                                  const DisplayDeviceState& state) {
    base::unique_fd fd;
    auto display = displayDevice->getCompositionDisplay();
    int newWidth = state.layerStackSpaceRect.width();
    int newHeight = state.layerStackSpaceRect.height();
    if (state.orientation == ui::ROTATION_90 || state.orientation == ui::ROTATION_270){
        std::swap(newWidth, newHeight);
    }
    if (displayDevice->getWidth() == newWidth && displayDevice->getHeight() == newHeight) {
        displayDevice->setProjection(state.orientation, state.layerStackSpaceRect, state.layerStackSpaceRect);
        return;
    }

    if (mBootStage == BootStage::FINISHED) {
        displayDevice->setDisplaySize(newWidth, newHeight);
        displayDevice->setProjection(state.orientation, state.layerStackSpaceRect, state.layerStackSpaceRect);
        display->getRenderSurface()->setViewportAndProjection();
        display->getRenderSurface()->flipClientTarget(true);
        // queue a scratch buffer to flip Client Target with updated size
        display->getRenderSurface()->queueBuffer(std::move(fd));
        display->getRenderSurface()->flipClientTarget(false);
        // releases the FrameBuffer that was acquired as part of queueBuffer()
        display->getRenderSurface()->onPresentDisplayCompleted();
    }
}
void SurfaceFlinger::processDisplayChangesLocked() {
    // here we take advantage of Vector's copy-on-write semantics to
    // improve performance by skipping the transaction entirely when
    // know that the lists are identical
    const KeyedVector<wp<IBinder>, DisplayDeviceState>& curr(mCurrentState.displays);
    const KeyedVector<wp<IBinder>, DisplayDeviceState>& draw(mDrawingState.displays);
    if (!curr.isIdenticalTo(draw)) {
        mVisibleRegionsDirty = true;

        // find the displays that were removed
        // (ie: in drawing state but not in current state)
        // also handle displays that changed
        // (ie: displays that are in both lists)
        for (size_t i = 0; i < draw.size(); i++) {
            const wp<IBinder>& displayToken = draw.keyAt(i);
            const ssize_t j = curr.indexOfKey(displayToken);
            if (j < 0) {
                // in drawing state but not in current state
                processDisplayRemoved(displayToken);
            } else {
                // this display is in both lists. see if something changed.
                const DisplayDeviceState& currentState = curr[j];
                const DisplayDeviceState& drawingState = draw[i];
                processDisplayChanged(displayToken, currentState, drawingState);
            }
        }

        // find displays that were added
        // (ie: in current state but not in drawing state)
        for (size_t i = 0; i < curr.size(); i++) {
            const wp<IBinder>& displayToken = curr.keyAt(i);
            if (draw.indexOfKey(displayToken) < 0) {
                processDisplayAdded(displayToken, curr[i]);
            }
        }
    }

    mDrawingState.displays = mCurrentState.displays;
}

void SurfaceFlinger::handleTransactionLocked(uint32_t transactionFlags) {
    // Commit display transactions
    const bool displayTransactionNeeded = transactionFlags & eDisplayTransactionNeeded;
    if (displayTransactionNeeded) {
        processDisplayChangesLocked();
        processDisplayHotplugEventsLocked();
    }
    mForceTraversal = false;
    mForceTransactionDisplayChange = displayTransactionNeeded;

    if (mSomeChildrenChanged) {
        mVisibleRegionsDirty = true;
        mSomeChildrenChanged = false;
    }

    // Update transform hint
    if (transactionFlags & (eTransformHintUpdateNeeded | eDisplayTransactionNeeded)) {
        // The transform hint might have changed for some layers
        // (either because a display has changed, or because a layer
        // as changed).
        //
        // Walk through all the layers in currentLayers,
        // and update their transform hint.
        //
        // If a layer is visible only on a single display, then that
        // display is used to calculate the hint, otherwise we use the
        // default display.
        //
        // NOTE: we do this here, rather than when presenting the display so that
        // the hint is set before we acquire a buffer from the surface texture.
        //
        // NOTE: layer transactions have taken place already, so we use their
        // drawing state. However, SurfaceFlinger's own transaction has not
        // happened yet, so we must use the current state layer list
        // (soon to become the drawing state list).
        //
        sp<const DisplayDevice> hintDisplay;
        uint32_t currentlayerStack = 0;
        bool first = true;
        mCurrentState.traverse([&](Layer* layer) REQUIRES(mStateLock) {
            // NOTE: we rely on the fact that layers are sorted by
            // layerStack first (so we don't have to traverse the list
            // of displays for every layer).
            uint32_t layerStack = layer->getLayerStack();
            if (first || currentlayerStack != layerStack) {
                currentlayerStack = layerStack;
                // figure out if this layerstack is mirrored
                // (more than one display) if so, pick the default display,
                // if not, pick the only display it's on.
                hintDisplay = nullptr;
                for (const auto& [token, display] : mDisplays) {
                    if (display->getCompositionDisplay()
                                ->belongsInOutput(layer->getLayerStack(),
                                                  layer->getPrimaryDisplayOnly())) {
                        if (hintDisplay) {
                            hintDisplay = nullptr;
                            break;
                        } else {
                            hintDisplay = display;
                        }
                    }
                }
            }

            if (!hintDisplay) {
                // NOTE: TEMPORARY FIX ONLY. Real fix should cause layers to
                // redraw after transform hint changes. See bug 8508397.

                // could be null when this layer is using a layerStack
                // that is not visible on any display. Also can occur at
                // screen off/on times.
                hintDisplay = getDefaultDisplayDeviceLocked();
            }

            // could be null if there is no display available at all to get
            // the transform hint from.
            if (hintDisplay) {
                layer->updateTransformHint(hintDisplay->getTransformHint());
            }

            first = false;
        });
    }

    /*
     * Perform our own transaction if needed
     */

    if (mLayersAdded) {
        mLayersAdded = false;
        // Layers have been added.
        mVisibleRegionsDirty = true;
    }

    // some layers might have been removed, so
    // we need to update the regions they're exposing.
    if (mLayersRemoved) {
        mLayersRemoved = false;
        mVisibleRegionsDirty = true;
        mDrawingState.traverseInZOrder([&](Layer* layer) {
            if (mLayersPendingRemoval.indexOf(layer) >= 0) {
                // this layer is not visible anymore
                Region visibleReg;
                visibleReg.set(layer->getScreenBounds());
                invalidateLayerStack(layer, visibleReg);
            }
        });
    }

    commitTransaction();
}

void SurfaceFlinger::updateInputFlinger() {
    ATRACE_CALL();
    if (!mInputFlinger) {
        return;
    }

    if (mVisibleRegionsDirty || mInputInfoChanged) {
        mInputInfoChanged = false;
        notifyWindowInfos();
    } else if (mInputWindowCommands.syncInputWindows) {
        // If the caller requested to sync input windows, but there are no
        // changes to input windows, notify immediately.
        windowInfosReported();
    }

    for (const auto& focusRequest : mInputWindowCommands.focusRequests) {
        mInputFlinger->setFocusedWindow(focusRequest);
    }
    mInputWindowCommands.clear();
}

bool enablePerWindowInputRotation() {
    static bool value =
            android::base::GetBoolProperty("persist.debug.per_window_input_rotation", false);
    return value;
}

void SurfaceFlinger::notifyWindowInfos() {
    std::vector<WindowInfo> windowInfos;

    mDrawingState.traverseInReverseZOrder([&](Layer* layer) {
        if (!layer->needsInputInfo()) return;
        sp<DisplayDevice> display = enablePerWindowInputRotation()
                ? ON_MAIN_THREAD(getDisplayWithInputByLayer(layer))
                : nullptr;
        // When calculating the screen bounds we ignore the transparent region since it may
        // result in an unwanted offset.
        windowInfos.push_back(layer->fillInputInfo(display));
    });
    mWindowInfosListenerInvoker->windowInfosChanged(windowInfos,
                                                    mInputWindowCommands.syncInputWindows);
}

void SurfaceFlinger::updateCursorAsync() {
    compositionengine::CompositionRefreshArgs refreshArgs;
    for (const auto& [_, display] : ON_MAIN_THREAD(mDisplays)) {
        if (HalDisplayId::tryCast(display->getId())) {
            refreshArgs.outputs.push_back(display->getCompositionDisplay());
        }
    }

    mCompositionEngine->updateCursorAsync(refreshArgs);
}

void SurfaceFlinger::changeRefreshRate(const RefreshRate& refreshRate, Scheduler::ModeEvent event) {
    // If this is called from the main thread mStateLock must be locked before
    // Currently the only way to call this function from the main thread is from
    // Scheduler::chooseRefreshRateForContent

    ConditionalLock lock(mStateLock, std::this_thread::get_id() != mMainThreadId);
    changeRefreshRateLocked(refreshRate, event);
}

void SurfaceFlinger::triggerOnFrameRateOverridesChanged() {
    PhysicalDisplayId displayId = [&]() {
        ConditionalLock lock(mStateLock, std::this_thread::get_id() != mMainThreadId);
        return getDefaultDisplayDeviceLocked()->getPhysicalId();
    }();

    mScheduler->onFrameRateOverridesChanged(mAppConnectionHandle, displayId);
}

void SurfaceFlinger::initScheduler(const sp<DisplayDevice>& display) {
    if (mScheduler) {
        // If the scheduler is already initialized, this means that we received
        // a hotplug(connected) on the primary display. In that case we should
        // update the scheduler with the most recent display information.
        ALOGW("Scheduler already initialized, updating instead");
        mScheduler->setRefreshRateConfigs(display->holdRefreshRateConfigs());
        return;
    }
    const auto currRefreshRate = display->getActiveMode()->getFps();
    mRefreshRateStats = std::make_unique<scheduler::RefreshRateStats>(*mTimeStats, currRefreshRate,
                                                                      hal::PowerMode::OFF);

    mVsyncConfiguration = getFactory().createVsyncConfiguration(currRefreshRate);
    mVsyncModulator = sp<VsyncModulator>::make(mVsyncConfiguration->getCurrentConfigs());

    // start the EventThread
    mScheduler = getFactory().createScheduler(display->holdRefreshRateConfigs(), *this);
    const auto configs = mVsyncConfiguration->getCurrentConfigs();
    const nsecs_t vsyncPeriod = currRefreshRate.getPeriodNsecs();
    mAppConnectionHandle =
            mScheduler->createConnection("app", mFrameTimeline->getTokenManager(),
                                         /*workDuration=*/configs.late.appWorkDuration,
                                         /*readyDuration=*/configs.late.sfWorkDuration,
                                         impl::EventThread::InterceptVSyncsCallback());
    mSfConnectionHandle =
            mScheduler->createConnection("appSf", mFrameTimeline->getTokenManager(),
                                         /*workDuration=*/std::chrono::nanoseconds(vsyncPeriod),
                                         /*readyDuration=*/configs.late.sfWorkDuration,
                                         [this](nsecs_t timestamp) {
                                             mInterceptor->saveVSyncEvent(timestamp);
                                         });

    mEventQueue->initVsync(mScheduler->getVsyncDispatch(), *mFrameTimeline->getTokenManager(),
                           configs.late.sfWorkDuration);

    mRegionSamplingThread =
            new RegionSamplingThread(*this, RegionSamplingThread::EnvironmentTimingTunables());
    mFpsReporter = new FpsReporter(*mFrameTimeline, *this);
    // Dispatch a mode change request for the primary display on scheduler
    // initialization, so that the EventThreads always contain a reference to a
    // prior configuration.
    //
    // This is a bit hacky, but this avoids a back-pointer into the main SF
    // classes from EventThread, and there should be no run-time binder cost
    // anyway since there are no connected apps at this point.
    mScheduler->onPrimaryDisplayModeChanged(mAppConnectionHandle, display->getActiveMode());
    static auto ignorePresentFences =
            base::GetBoolProperty("debug.sf.vsync_reactor_ignore_present_fences"s, false);
    mScheduler->setIgnorePresentFences(
            ignorePresentFences ||
            getHwComposer().hasCapability(hal::Capability::PRESENT_FENCE_IS_NOT_RELIABLE));
}

void SurfaceFlinger::updatePhaseConfiguration(const Fps& refreshRate) {
    mVsyncConfiguration->setRefreshRateFps(refreshRate);
    setVsyncConfig(mVsyncModulator->setVsyncConfigSet(mVsyncConfiguration->getCurrentConfigs()),
                   refreshRate.getPeriodNsecs());
}

void SurfaceFlinger::setVsyncConfig(const VsyncModulator::VsyncConfig& config,
                                    nsecs_t vsyncPeriod) {
    mScheduler->setDuration(mAppConnectionHandle,
                            /*workDuration=*/config.appWorkDuration,
                            /*readyDuration=*/config.sfWorkDuration);
    mScheduler->setDuration(mSfConnectionHandle,
                            /*workDuration=*/std::chrono::nanoseconds(vsyncPeriod),
                            /*readyDuration=*/config.sfWorkDuration);
    mEventQueue->setDuration(config.sfWorkDuration);
}

void SurfaceFlinger::commitTransaction() {
    ATRACE_CALL();
    commitTransactionLocked();
    signalSynchronousTransactions(CountDownLatch::eSyncTransaction);
    mAnimTransactionPending = false;
}

void SurfaceFlinger::commitTransactionLocked() {
    if (!mLayersPendingRemoval.isEmpty()) {
        // Notify removed layers now that they can't be drawn from
        for (const auto& l : mLayersPendingRemoval) {
            recordBufferingStats(l->getName(), l->getOccupancyHistory(true));

            // Ensure any buffers set to display on any children are released.
            if (l->isRemovedFromCurrentState()) {
                l->latchAndReleaseBuffer();
            }

            // If the layer has been removed and has no parent, then it will not be reachable
            // when traversing layers on screen. Add the layer to the offscreenLayers set to
            // ensure we can copy its current to drawing state.
            if (!l->getParent()) {
                mOffscreenLayers.emplace(l.get());
            }
        }
        mLayersPendingRemoval.clear();
    }

    // If this transaction is part of a window animation then the next frame
    // we composite should be considered an animation as well.
    mAnimCompositionPending = mAnimTransactionPending;

    mDrawingState = mCurrentState;
    // clear the "changed" flags in current state
    mCurrentState.colorMatrixChanged = false;

    if (mVisibleRegionsDirty) {
        for (const auto& rootLayer : mDrawingState.layersSortedByZ) {
            rootLayer->commitChildList();
        }
    }

    commitOffscreenLayers();
    if (mNumClones > 0) {
        mDrawingState.traverse([&](Layer* layer) { layer->updateMirrorInfo(); });
    }
}

void SurfaceFlinger::commitOffscreenLayers() {
    for (Layer* offscreenLayer : mOffscreenLayers) {
        offscreenLayer->traverse(LayerVector::StateSet::Drawing, [](Layer* layer) {
            uint32_t trFlags = layer->getTransactionFlags(eTransactionNeeded);
            if (!trFlags) return;

            layer->doTransaction(0);
            layer->commitChildList();
        });
    }
}

void SurfaceFlinger::invalidateLayerStack(const sp<const Layer>& layer, const Region& dirty) {
    for (const auto& [token, displayDevice] : ON_MAIN_THREAD(mDisplays)) {
        auto display = displayDevice->getCompositionDisplay();
        if (display->belongsInOutput(layer->getLayerStack(), layer->getPrimaryDisplayOnly())) {
            display->editState().dirtyRegion.orSelf(dirty);
        }
    }
}

bool SurfaceFlinger::handlePageFlip() {
    ATRACE_CALL();
    ALOGV("handlePageFlip");

    nsecs_t latchTime = systemTime();

    bool visibleRegions = false;
    bool frameQueued = false;
    bool newDataLatched = false;
    std::set<uint32_t> layerStackIds;
    uint32_t layerStackId = 0;

    const nsecs_t expectedPresentTime = mExpectedPresentTime.load();

    // Store the set of layers that need updates. This set must not change as
    // buffers are being latched, as this could result in a deadlock.
    // Example: Two producers share the same command stream and:
    // 1.) Layer 0 is latched
    // 2.) Layer 0 gets a new frame
    // 2.) Layer 1 gets a new frame
    // 3.) Layer 1 is latched.
    // Display is now waiting on Layer 1's frame, which is behind layer 0's
    // second frame. But layer 0's second frame could be waiting on display.
    mDrawingState.traverse([&](Layer* layer) {
         uint32_t trFlags = layer->getTransactionFlags(eTransactionNeeded);
         if (trFlags || mForceTransactionDisplayChange) {
             const uint32_t flags = layer->doTransaction(0);
             if (flags & Layer::eVisibleRegion)
                 mVisibleRegionsDirty = true;
         }

         if (layer->hasReadyFrame()) {
            frameQueued = true;
            if (layer->shouldPresentNow(expectedPresentTime)) {
                mLayersWithQueuedFrames.emplace(layer);
                if (wakeUpPresentationDisplays) {
                    layerStackId = layer->getLayerStack();
                    layerStackIds.insert(layerStackId);
                }
            } else {
                ATRACE_NAME("!layer->shouldPresentNow()");
                layer->useEmptyDamage();
            }
         } else {
            layer->useEmptyDamage();
        }
    });
    mForceTransactionDisplayChange = false;

    if (wakeUpPresentationDisplays && !mLayersWithQueuedFrames.empty()) {
        handlePresentationDisplaysEarlyWakeup(layerStackIds.size(), layerStackId);
    }

    // The client can continue submitting buffers for offscreen layers, but they will not
    // be shown on screen. Therefore, we need to latch and release buffers of offscreen
    // layers to ensure dequeueBuffer doesn't block indefinitely.
    for (Layer* offscreenLayer : mOffscreenLayers) {
        offscreenLayer->traverse(LayerVector::StateSet::Drawing,
                                         [&](Layer* l) { l->latchAndReleaseBuffer(); });
    }

    if (!mLayersWithQueuedFrames.empty()) {
        // mStateLock is needed for latchBuffer as LayerRejecter::reject()
        // writes to Layer current state. See also b/119481871
        Mutex::Autolock lock(mStateLock);

        for (const auto& layer : mLayersWithQueuedFrames) {
            if (layer->latchBuffer(visibleRegions, latchTime, expectedPresentTime)) {
                mLayersPendingRefresh.push_back(layer);
            }
            layer->useSurfaceDamage();
            if (layer->isBufferLatched()) {
                newDataLatched = true;
            }
        }
    }

    mVisibleRegionsDirty |= visibleRegions;

    // If we will need to wake up at some time in the future to deal with a
    // queued frame that shouldn't be displayed during this vsync period, wake
    // up during the next vsync period to check again.
    if (frameQueued && (mLayersWithQueuedFrames.empty() || !newDataLatched)) {
        signalLayerUpdate();
    }

    // enter boot animation on first buffer latch
    if (CC_UNLIKELY(mBootStage == BootStage::BOOTLOADER && newDataLatched)) {
        ALOGI("Enter boot animation");
        mBootStage = BootStage::BOOTANIMATION;
    }

    if (mNumClones > 0) {
        mDrawingState.traverse([&](Layer* layer) { layer->updateCloneBufferInfo(); });
    }

    // Only continue with the refresh if there is actually new work to do
    return !mLayersWithQueuedFrames.empty() && newDataLatched;
}

void SurfaceFlinger::invalidateHwcGeometry() {
    mGeometryInvalid = true;
}

status_t SurfaceFlinger::addClientLayer(const sp<Client>& client, const sp<IBinder>& handle,
                                        const sp<IGraphicBufferProducer>& gbc, const sp<Layer>& lbc,
                                        const sp<IBinder>& parentHandle,
                                        const sp<Layer>& parentLayer, bool addToRoot,
                                        uint32_t* outTransformHint) {
    if (mNumLayers >= ISurfaceComposer::MAX_LAYERS) {
        ALOGE("AddClientLayer failed, mNumLayers (%zu) >= MAX_LAYERS (%zu)", mNumLayers.load(),
               ISurfaceComposer::MAX_LAYERS);
        mCurrentState.traverseInZOrder([&](Layer* layer) {
               const auto& p = layer->getParent();
               ALOGE("layer (%s) ::  parent (%s).",
               layer->getName().c_str(),
               (p != nullptr) ? p->getName().c_str() : "no-parent");
        });
        return NO_MEMORY;
    }

    wp<IBinder> initialProducer;
    if (gbc != nullptr) {
        initialProducer = IInterface::asBinder(gbc);
    }
    setLayerCreatedState(handle, lbc, parentHandle, parentLayer, initialProducer, addToRoot);

    // Create a transaction includes the initial parent and producer.
    Vector<ComposerState> states;
    Vector<DisplayState> displays;

    ComposerState composerState;
    composerState.state.what = layer_state_t::eLayerCreated;
    composerState.state.surface = handle;
    states.add(composerState);

    lbc->updateTransformHint(mDefaultDisplayTransformHint);
    if (outTransformHint) {
        *outTransformHint = mDefaultDisplayTransformHint;
    }
    // attach this layer to the client
    client->attachLayer(handle, lbc);

    return setTransactionState(FrameTimelineInfo{}, states, displays, 0 /* flags */, nullptr,
                               InputWindowCommands{}, -1 /* desiredPresentTime */,
                               true /* isAutoTimestamp */, {}, false /* hasListenerCallbacks */, {},
                               0 /* Undefined transactionId */);
}

void SurfaceFlinger::removeGraphicBufferProducerAsync(const wp<IBinder>& binder) {
    static_cast<void>(schedule([=] {
        Mutex::Autolock lock(mStateLock);
        mGraphicBufferProducerList.erase(binder);
    }));
}

uint32_t SurfaceFlinger::peekTransactionFlags() {
    return mTransactionFlags;
}

uint32_t SurfaceFlinger::getTransactionFlags(uint32_t flags) {
    return mTransactionFlags.fetch_and(~flags) & flags;
}

uint32_t SurfaceFlinger::setTransactionFlags(uint32_t flags) {
    return setTransactionFlags(flags, TransactionSchedule::Late);
}

uint32_t SurfaceFlinger::setTransactionFlags(uint32_t flags, TransactionSchedule schedule,
                                             const sp<IBinder>& token) {
    uint32_t old = mTransactionFlags.fetch_or(flags);
    modulateVsync(&VsyncModulator::setTransactionSchedule, schedule, token);
    if ((old & flags) == 0) signalTransaction();
    return old;
}

void SurfaceFlinger::setTraversalNeeded() {
    mForceTraversal = true;
}

void SurfaceFlinger::flushTransactionQueues() {
    // to prevent onHandleDestroyed from being called while the lock is held,
    // we must keep a copy of the transactions (specifically the composer
    // states) around outside the scope of the lock
    std::vector<const TransactionState> transactions;
    // Layer handles that have transactions with buffers that are ready to be applied.
    std::unordered_set<sp<IBinder>, ISurfaceComposer::SpHash<IBinder>> bufferLayersReadyToPresent;
    {
        Mutex::Autolock _l(mStateLock);
        {
            Mutex::Autolock _l(mQueueLock);
            // Collect transactions from pending transaction queue.
            auto it = mPendingTransactionQueues.begin();
            while (it != mPendingTransactionQueues.end()) {
                auto& [applyToken, transactionQueue] = *it;

                while (!transactionQueue.empty()) {
                    auto& transaction = transactionQueue.front();
                    if (!transactionIsReadyToBeApplied(transaction.frameTimelineInfo,
                                                       transaction.isAutoTimestamp,
                                                       transaction.desiredPresentTime,
                                                       transaction.originUid, transaction.states,
                                                       bufferLayersReadyToPresent)) {
                        setTransactionFlags(eTransactionFlushNeeded);
                        break;
                    }
                    transaction.traverseStatesWithBuffers([&](const layer_state_t& state) {
                        bufferLayersReadyToPresent.insert(state.surface);
                    });
                    transactions.emplace_back(std::move(transaction));
                    transactionQueue.pop();
                }

                if (transactionQueue.empty()) {
                    it = mPendingTransactionQueues.erase(it);
                    mTransactionQueueCV.broadcast();
                } else {
                    it = std::next(it, 1);
                }
            }

            // Collect transactions from current transaction queue or queue to pending transactions.
            // Case 1: push to pending when transactionIsReadyToBeApplied is false.
            // Case 2: push to pending when there exist a pending queue.
            // Case 3: others are ready to apply.
            while (!mTransactionQueue.empty()) {
                auto& transaction = mTransactionQueue.front();
                bool pendingTransactions = mPendingTransactionQueues.find(transaction.applyToken) !=
                        mPendingTransactionQueues.end();
                if (pendingTransactions ||
                    !transactionIsReadyToBeApplied(transaction.frameTimelineInfo,
                                                   transaction.isAutoTimestamp,
                                                   transaction.desiredPresentTime,
                                                   transaction.originUid, transaction.states,
                                                   bufferLayersReadyToPresent)) {
                    mPendingTransactionQueues[transaction.applyToken].push(std::move(transaction));
                } else {
                    transaction.traverseStatesWithBuffers([&](const layer_state_t& state) {
                        bufferLayersReadyToPresent.insert(state.surface);
                    });
                    transactions.emplace_back(std::move(transaction));
                }
                mTransactionQueue.pop();
                ATRACE_INT("TransactionQueue", mTransactionQueue.size());
            }
        }

        // Now apply all transactions.
        for (const auto& transaction : transactions) {
            applyTransactionState(transaction.frameTimelineInfo, transaction.states,
                                  transaction.displays, transaction.flags,
                                  transaction.inputWindowCommands, transaction.desiredPresentTime,
                                  transaction.isAutoTimestamp, transaction.buffer,
                                  transaction.postTime, transaction.permissions,
                                  transaction.hasListenerCallbacks, transaction.listenerCallbacks,
                                  transaction.originPid, transaction.originUid, transaction.id);
            if (transaction.transactionCommittedSignal) {
                mTransactionCommittedSignals.emplace_back(
                        std::move(transaction.transactionCommittedSignal));
            }
        }
    }
}

bool SurfaceFlinger::transactionFlushNeeded() {
    Mutex::Autolock _l(mQueueLock);
    return !mPendingTransactionQueues.empty() || !mTransactionQueue.empty();
}

bool SurfaceFlinger::frameIsEarly(nsecs_t expectedPresentTime, int64_t vsyncId) const {
    // The amount of time SF can delay a frame if it is considered early based
    // on the VsyncModulator::VsyncConfig::appWorkDuration
    constexpr static std::chrono::nanoseconds kEarlyLatchMaxThreshold = 100ms;

    const auto currentVsyncPeriod = mScheduler->getDisplayStatInfo(systemTime()).vsyncPeriod;
    const auto earlyLatchVsyncThreshold = currentVsyncPeriod / 2;

    const auto prediction = mFrameTimeline->getTokenManager()->getPredictionsForToken(vsyncId);
    if (!prediction.has_value()) {
        return false;
    }

    if (std::abs(prediction->presentTime - expectedPresentTime) >=
        kEarlyLatchMaxThreshold.count()) {
        return false;
    }

    return prediction->presentTime >= expectedPresentTime &&
            prediction->presentTime - expectedPresentTime >= earlyLatchVsyncThreshold;
}

bool SurfaceFlinger::transactionIsReadyToBeApplied(
        const FrameTimelineInfo& info, bool isAutoTimestamp, int64_t desiredPresentTime,
        uid_t originUid, const Vector<ComposerState>& states,
        const std::unordered_set<sp<IBinder>, ISurfaceComposer::SpHash<IBinder>>&
                bufferLayersReadyToPresent) const {
    ATRACE_CALL();
    const nsecs_t expectedPresentTime = mExpectedPresentTime.load();
    // Do not present if the desiredPresentTime has not passed unless it is more than one second
    // in the future. We ignore timestamps more than 1 second in the future for stability reasons.
    if (!isAutoTimestamp && desiredPresentTime >= expectedPresentTime &&
        desiredPresentTime < expectedPresentTime + s2ns(1)) {
        ATRACE_NAME("not current");
        return false;
    }

    if (!mScheduler->isVsyncValid(expectedPresentTime, originUid)) {
        ATRACE_NAME("!isVsyncValid");
        return false;
    }

    // If the client didn't specify desiredPresentTime, use the vsyncId to determine the expected
    // present time of this transaction.
    if (isAutoTimestamp && frameIsEarly(expectedPresentTime, info.vsyncId)) {
        ATRACE_NAME("frameIsEarly");
        return false;
    }

    for (const ComposerState& state : states) {
        const layer_state_t& s = state.state;
        const bool acquireFenceChanged = (s.what & layer_state_t::eAcquireFenceChanged);
        if (BufferLayer::latchUnsignaledBuffers() && acquireFenceChanged && s.acquireFence && !enableLatchUnsignaled &&
            s.acquireFence->getStatus() == Fence::Status::Unsignaled) {
            ATRACE_NAME("fence unsignaled");
            return false;
        }

        sp<Layer> layer = nullptr;
        if (s.surface) {
            layer = fromHandle(s.surface).promote();
        } else if (s.hasBufferChanges()) {
            ALOGW("Transaction with buffer, but no Layer?");
            continue;
        }
        if (!layer) {
            continue;
        }

        ATRACE_NAME(layer->getName().c_str());

        if (s.hasBufferChanges()) {
            // If backpressure is enabled and we already have a buffer to commit, keep the
            // transaction in the queue.
            const bool hasPendingBuffer =
                    bufferLayersReadyToPresent.find(s.surface) != bufferLayersReadyToPresent.end();
            if (layer->backpressureEnabled() && hasPendingBuffer && isAutoTimestamp) {
                ATRACE_NAME("hasPendingBuffer");
                return false;
            }
        }
    }
    return true;
}

void SurfaceFlinger::queueTransaction(TransactionState& state) {
    Mutex::Autolock _l(mQueueLock);

    // If its TransactionQueue already has a pending TransactionState or if it is pending
    auto itr = mPendingTransactionQueues.find(state.applyToken);
    // if this is an animation frame, wait until prior animation frame has
    // been applied by SF
    if (state.flags & eAnimation) {
        while (itr != mPendingTransactionQueues.end()) {
            status_t err = mTransactionQueueCV.waitRelative(mQueueLock, s2ns(5));
            if (CC_UNLIKELY(err != NO_ERROR)) {
                ALOGW_IF(err == TIMED_OUT,
                         "setTransactionState timed out "
                         "waiting for animation frame to apply");
                break;
            }
            itr = mPendingTransactionQueues.find(state.applyToken);
        }
    }

    // Generate a CountDownLatch pending state if this is a synchronous transaction.
    if ((state.flags & eSynchronous) || state.inputWindowCommands.syncInputWindows) {
        state.transactionCommittedSignal = std::make_shared<CountDownLatch>(
                (state.inputWindowCommands.syncInputWindows
                         ? (CountDownLatch::eSyncInputWindows | CountDownLatch::eSyncTransaction)
                         : CountDownLatch::eSyncTransaction));
    }

    mTransactionQueue.emplace(state);
    ATRACE_INT("TransactionQueue", mTransactionQueue.size());

    const auto schedule = [](uint32_t flags) {
        if (flags & eEarlyWakeupEnd) return TransactionSchedule::EarlyEnd;
        if (flags & eEarlyWakeupStart) return TransactionSchedule::EarlyStart;
        return TransactionSchedule::Late;
    }(state.flags);

    setTransactionFlags(eTransactionFlushNeeded, schedule, state.applyToken);
}

void SurfaceFlinger::waitForSynchronousTransaction(
        const CountDownLatch& transactionCommittedSignal) {
    // applyTransactionState is called on the main SF thread.  While a given process may wish
    // to wait on synchronous transactions, the main SF thread should apply the transaction and
    // set the value to notify this after committed.
    if (!transactionCommittedSignal.wait_until(std::chrono::seconds(5))) {
        ALOGE("setTransactionState timed out!");
    }
}

void SurfaceFlinger::signalSynchronousTransactions(const uint32_t flag) {
    for (auto it = mTransactionCommittedSignals.begin();
         it != mTransactionCommittedSignals.end();) {
        if ((*it)->countDown(flag)) {
            it = mTransactionCommittedSignals.erase(it);
        } else {
            it++;
        }
    }
}

status_t SurfaceFlinger::setTransactionState(
        const FrameTimelineInfo& frameTimelineInfo, const Vector<ComposerState>& states,
        const Vector<DisplayState>& displays, uint32_t flags, const sp<IBinder>& applyToken,
        const InputWindowCommands& inputWindowCommands, int64_t desiredPresentTime,
        bool isAutoTimestamp, const client_cache_t& uncacheBuffer, bool hasListenerCallbacks,
        const std::vector<ListenerCallbacks>& listenerCallbacks, uint64_t transactionId) {
    ATRACE_CALL();

    uint32_t permissions =
            callingThreadHasUnscopedSurfaceFlingerAccess() ? Permission::ACCESS_SURFACE_FLINGER : 0;
    // Avoid checking for rotation permissions if the caller already has ACCESS_SURFACE_FLINGER
    // permissions.
    if ((permissions & Permission::ACCESS_SURFACE_FLINGER) ||
        callingThreadHasRotateSurfaceFlingerAccess()) {
        permissions |= Permission::ROTATE_SURFACE_FLINGER;
    }

    if (!(permissions & Permission::ACCESS_SURFACE_FLINGER) &&
        (flags & (eEarlyWakeupStart | eEarlyWakeupEnd))) {
        ALOGE("Only WindowManager is allowed to use eEarlyWakeup[Start|End] flags");
        flags &= ~(eEarlyWakeupStart | eEarlyWakeupEnd);
    }

    const int64_t postTime = systemTime();

    if (mAsyncVdsCreationSupported) {
       checkVirtualDisplayHint(displays);
    }

    IPCThreadState* ipc = IPCThreadState::self();
    const int originPid = ipc->getCallingPid();
    const int originUid = ipc->getCallingUid();
    TransactionState state{frameTimelineInfo,  states,
                           displays,           flags,
                           applyToken,         inputWindowCommands,
                           desiredPresentTime, isAutoTimestamp,
                           uncacheBuffer,      postTime,
                           permissions,        hasListenerCallbacks,
                           listenerCallbacks,  originPid,
                           originUid,          transactionId};

    // Check for incoming buffer updates and increment the pending buffer count.
    state.traverseStatesWithBuffers([&](const layer_state_t& state) {
        sp<Layer> layer = nullptr;
        {
            Mutex::Autolock _l(mStateLock);
            layer = fromHandleLocked(state.surface).promote();
            if (layer != nullptr) {
                layer->getPreviousGfxInfo();
            }
        }
        mBufferCountTracker.increment(state.surface->localBinder());
    });
    queueTransaction(state);

    // Check the pending state to make sure the transaction is synchronous.
    if (state.transactionCommittedSignal) {
        waitForSynchronousTransaction(*state.transactionCommittedSignal);
    }

    return NO_ERROR;
}

void SurfaceFlinger::applyTransactionState(const FrameTimelineInfo& frameTimelineInfo,
                                           const Vector<ComposerState>& states,
                                           const Vector<DisplayState>& displays, uint32_t flags,
                                           const InputWindowCommands& inputWindowCommands,
                                           const int64_t desiredPresentTime, bool isAutoTimestamp,
                                           const client_cache_t& uncacheBuffer,
                                           const int64_t postTime, uint32_t permissions,
                                           bool hasListenerCallbacks,
                                           const std::vector<ListenerCallbacks>& listenerCallbacks,
                                           int originPid, int originUid, uint64_t transactionId) {
    uint32_t transactionFlags = 0;
    for (const DisplayState& display : displays) {
        transactionFlags |= setDisplayStateLocked(display);
    }

    // start and end registration for listeners w/ no surface so they can get their callback.  Note
    // that listeners with SurfaceControls will start registration during setClientStateLocked
    // below.
    for (const auto& listener : listenerCallbacks) {
        mTransactionCallbackInvoker.startRegistration(listener);
        mTransactionCallbackInvoker.endRegistration(listener);
    }

    std::unordered_set<ListenerCallbacks, ListenerCallbacksHash> listenerCallbacksWithSurfaces;
    uint32_t clientStateFlags = 0;
    for (const ComposerState& state : states) {
        clientStateFlags |=
                setClientStateLocked(frameTimelineInfo, state, desiredPresentTime, isAutoTimestamp,
                                     postTime, permissions, listenerCallbacksWithSurfaces);
        if ((flags & eAnimation) && state.state.surface) {
            if (const auto layer = fromHandle(state.state.surface).promote(); layer) {
                mScheduler->recordLayerHistory(layer.get(),
                                               isAutoTimestamp ? 0 : desiredPresentTime,
                                               LayerHistory::LayerUpdateType::AnimationTX);
            }
        }
    }

    for (const auto& listenerCallback : listenerCallbacksWithSurfaces) {
        mTransactionCallbackInvoker.endRegistration(listenerCallback);
    }

    // If the state doesn't require a traversal and there are callbacks, send them now
    if (!(clientStateFlags & eTraversalNeeded) && hasListenerCallbacks) {
        mTransactionCallbackInvoker.sendCallbacks();
    }
    transactionFlags |= clientStateFlags;

    if (permissions & Permission::ACCESS_SURFACE_FLINGER) {
        transactionFlags |= addInputWindowCommands(inputWindowCommands);
    } else if (!inputWindowCommands.empty()) {
        ALOGE("Only privileged callers are allowed to send input commands.");
    }

    if (uncacheBuffer.isValid()) {
        ClientCache::getInstance().erase(uncacheBuffer);
    }

    // If a synchronous transaction is explicitly requested without any changes, force a transaction
    // anyway. This can be used as a flush mechanism for previous async transactions.
    // Empty animation transaction can be used to simulate back-pressure, so also force a
    // transaction for empty animation transactions.
    if (transactionFlags == 0 &&
            ((flags & eSynchronous) || (flags & eAnimation))) {
        transactionFlags = eTransactionNeeded;
    }

    if (transactionFlags) {
        if (mInterceptor->isEnabled()) {
            mInterceptor->saveTransaction(states, mCurrentState.displays, displays, flags,
                                          originPid, originUid, transactionId);
        }

        // We are on the main thread, we are about to preform a traversal. Clear the traversal bit
        // so we don't have to wake up again next frame to preform an unnecessary traversal.
        if (transactionFlags & eTraversalNeeded) {
            transactionFlags = transactionFlags & (~eTraversalNeeded);
            mForceTraversal = true;
        }
        if (transactionFlags) {
            setTransactionFlags(transactionFlags);
        }

        if (flags & eAnimation) {
            mAnimTransactionPending = true;
        }
    }
}

void SurfaceFlinger::checkVirtualDisplayHint(const Vector<DisplayState>& displays) {
    for (const DisplayState& s : displays) {
        const ssize_t index = mCurrentState.displays.indexOfKey(s.token);
        if (index < 0)
            continue;

        DisplayDeviceState& state = mCurrentState.displays.editValueAt(index);
        const uint32_t what = s.what;
        if (what & DisplayState::eSurfaceChanged) {
            if (IInterface::asBinder(state.surface) != IInterface::asBinder(s.surface)) {
                if (state.isVirtual() && s.surface != nullptr &&
                    mVirtualDisplayIdGenerators.hal) {
                    int width = 0;
                    int status = s.surface->query(NATIVE_WINDOW_WIDTH, &width);
                    ALOGE_IF(status != NO_ERROR, "Unable to query width (%d)", status);
                    int height = 0;
                    status = s.surface->query(NATIVE_WINDOW_HEIGHT, &height);
                    ALOGE_IF(status != NO_ERROR, "Unable to query height (%d)", status);
                    int format = 0;
                    status = s.surface->query(NATIVE_WINDOW_FORMAT, &format);
                    ALOGE_IF(status != NO_ERROR, "Unable to query format (%d)", status);
#ifdef QTI_DISPLAY_CONFIG_ENABLED
                    size_t maxVirtualDisplaySize =
                        getHwComposer().getMaxVirtualDisplayDimension();
                    if ((mDisplayConfigIntf) && (maxVirtualDisplaySize == 0 ||
                        ((uint64_t)width <= maxVirtualDisplaySize &&
                        (uint64_t)height <= maxVirtualDisplaySize))) {
                        uint64_t usage = 0;
                        // Replace with native_window_get_consumer_usage ?
                        status = s.surface->getConsumerUsage(&usage);
                        ALOGW_IF(status != NO_ERROR, "Unable to query usage (%d)", status);
                        if ((status == NO_ERROR) && canAllocateHwcDisplayIdForVDS(usage)) {
                            mDisplayConfigIntf->CreateVirtualDisplay(width, height, format);
                            return;
                        }
                    }
#endif
                }
            }
        }
    }
}

uint32_t SurfaceFlinger::setDisplayStateLocked(const DisplayState& s) {
    const ssize_t index = mCurrentState.displays.indexOfKey(s.token);
    if (index < 0) return 0;

    uint32_t flags = 0;
    DisplayDeviceState& state = mCurrentState.displays.editValueAt(index);

    const uint32_t what = s.what;
    if (what & DisplayState::eSurfaceChanged) {
        if (IInterface::asBinder(state.surface) != IInterface::asBinder(s.surface)) {
            state.surface = s.surface;
            flags |= eDisplayTransactionNeeded;
        }
    }
    if (what & DisplayState::eLayerStackChanged) {
        if (state.layerStack != s.layerStack) {
            state.layerStack = s.layerStack;
            flags |= eDisplayTransactionNeeded;
        }
    }
    if (what & DisplayState::eFlagsChanged) {
        if (state.flags != s.flags) {
            state.flags = s.flags;
            flags |= eDisplayTransactionNeeded;
        }
    }
    if (what & DisplayState::eDisplayProjectionChanged) {
        if (state.orientation != s.orientation) {
            state.orientation = s.orientation;
            flags |= eDisplayTransactionNeeded;
        }
        if (state.orientedDisplaySpaceRect != s.orientedDisplaySpaceRect) {
            state.orientedDisplaySpaceRect = s.orientedDisplaySpaceRect;
            flags |= eDisplayTransactionNeeded;
        }
        if (state.layerStackSpaceRect != s.layerStackSpaceRect) {
            state.layerStackSpaceRect = s.layerStackSpaceRect;
            flags |= eDisplayTransactionNeeded;
        }
    }
    if (what & DisplayState::eDisplaySizeChanged) {
        if (state.width != s.width) {
            state.width = s.width;
            flags |= eDisplayTransactionNeeded;
        }
        if (state.height != s.height) {
            state.height = s.height;
            flags |= eDisplayTransactionNeeded;
        }
    }

    return flags;
}

bool SurfaceFlinger::callingThreadHasUnscopedSurfaceFlingerAccess(bool usePermissionCache) {
    IPCThreadState* ipc = IPCThreadState::self();
    const int pid = ipc->getCallingPid();
    const int uid = ipc->getCallingUid();
    if ((uid != AID_GRAPHICS && uid != AID_SYSTEM) &&
        (usePermissionCache ? !PermissionCache::checkPermission(sAccessSurfaceFlinger, pid, uid)
                            : !checkPermission(sAccessSurfaceFlinger, pid, uid))) {
        return false;
    }
    return true;
}

uint32_t SurfaceFlinger::setClientStateLocked(
        const FrameTimelineInfo& frameTimelineInfo, const ComposerState& composerState,
        int64_t desiredPresentTime, bool isAutoTimestamp, int64_t postTime, uint32_t permissions,
        std::unordered_set<ListenerCallbacks, ListenerCallbacksHash>& outListenerCallbacks) {
    const layer_state_t& s = composerState.state;
    const bool privileged = permissions & Permission::ACCESS_SURFACE_FLINGER;

    std::vector<ListenerCallbacks> filteredListeners;
    for (auto& listener : s.listeners) {
        // Starts a registration but separates the callback ids according to callback type. This
        // allows the callback invoker to send on latch callbacks earlier.
        // note that startRegistration will not re-register if the listener has
        // already be registered for a prior surface control

        ListenerCallbacks onCommitCallbacks = listener.filter(CallbackId::Type::ON_COMMIT);
        if (!onCommitCallbacks.callbackIds.empty()) {
            mTransactionCallbackInvoker.startRegistration(onCommitCallbacks);
            filteredListeners.push_back(onCommitCallbacks);
            outListenerCallbacks.insert(onCommitCallbacks);
        }

        ListenerCallbacks onCompleteCallbacks = listener.filter(CallbackId::Type::ON_COMPLETE);
        if (!onCompleteCallbacks.callbackIds.empty()) {
            mTransactionCallbackInvoker.startRegistration(onCompleteCallbacks);
            filteredListeners.push_back(onCompleteCallbacks);
            outListenerCallbacks.insert(onCompleteCallbacks);
        }
    }

    const uint64_t what = s.what;
    uint32_t flags = 0;
    sp<Layer> layer = nullptr;
    if (s.surface) {
        if (what & layer_state_t::eLayerCreated) {
            layer = handleLayerCreatedLocked(s.surface);
            if (layer) {
                flags |= eTransactionNeeded | eTraversalNeeded;
                mLayersAdded = true;
            }
        } else {
            layer = fromHandle(s.surface).promote();
        }
    } else {
        // The client may provide us a null handle. Treat it as if the layer was removed.
        ALOGW("Attempt to set client state with a null layer handle");
    }
    if (layer == nullptr) {
        for (auto& [listener, callbackIds] : s.listeners) {
            mTransactionCallbackInvoker.registerUnpresentedCallbackHandle(
                    new CallbackHandle(listener, callbackIds, s.surface));
        }
        return 0;
    }

    // Only set by BLAST adapter layers
    if (what & layer_state_t::eProducerDisconnect) {
        layer->onDisconnect();
    }

    if (what & layer_state_t::ePositionChanged) {
        if (layer->setPosition(s.x, s.y)) {
            flags |= eTraversalNeeded;
        }
    }
    if (what & layer_state_t::eLayerChanged) {
        // NOTE: index needs to be calculated before we update the state
        const auto& p = layer->getParent();
        if (p == nullptr) {
            ssize_t idx = mCurrentState.layersSortedByZ.indexOf(layer);
            if (layer->setLayer(s.z) && idx >= 0) {
                mCurrentState.layersSortedByZ.removeAt(idx);
                mCurrentState.layersSortedByZ.add(layer);
                // we need traversal (state changed)
                // AND transaction (list changed)
                flags |= eTransactionNeeded|eTraversalNeeded;
            }
        } else {
            if (p->setChildLayer(layer, s.z)) {
                flags |= eTransactionNeeded|eTraversalNeeded;
            }
        }
    }
    if (what & layer_state_t::eRelativeLayerChanged) {
        // NOTE: index needs to be calculated before we update the state
        const auto& p = layer->getParent();
        const auto& relativeHandle = s.relativeLayerSurfaceControl ?
                s.relativeLayerSurfaceControl->getHandle() : nullptr;
        if (p == nullptr) {
            ssize_t idx = mCurrentState.layersSortedByZ.indexOf(layer);
            if (layer->setRelativeLayer(relativeHandle, s.z) &&
                idx >= 0) {
                mCurrentState.layersSortedByZ.removeAt(idx);
                mCurrentState.layersSortedByZ.add(layer);
                // we need traversal (state changed)
                // AND transaction (list changed)
                flags |= eTransactionNeeded|eTraversalNeeded;
            }
        } else {
            if (p->setChildRelativeLayer(layer, relativeHandle, s.z)) {
                flags |= eTransactionNeeded|eTraversalNeeded;
            }
        }
    }
    if (what & layer_state_t::eSizeChanged) {
        if (layer->setSize(s.w, s.h)) {
            flags |= eTraversalNeeded;
        }
    }
    if (what & layer_state_t::eAlphaChanged) {
        if (layer->setAlpha(s.alpha))
            flags |= eTraversalNeeded;
    }
    if (what & layer_state_t::eColorChanged) {
        if (layer->setColor(s.color))
            flags |= eTraversalNeeded;
    }
    if (what & layer_state_t::eColorTransformChanged) {
        if (layer->setColorTransform(s.colorTransform)) {
            flags |= eTraversalNeeded;
        }
    }
    if (what & layer_state_t::eBackgroundColorChanged) {
        if (layer->setBackgroundColor(s.color, s.bgColorAlpha, s.bgColorDataspace)) {
            flags |= eTraversalNeeded;
        }
    }
    if (what & layer_state_t::eMatrixChanged) {
        // TODO: b/109894387
        //
        // SurfaceFlinger's renderer is not prepared to handle cropping in the face of arbitrary
        // rotation. To see the problem observe that if we have a square parent, and a child
        // of the same size, then we rotate the child 45 degrees around it's center, the child
        // must now be cropped to a non rectangular 8 sided region.
        //
        // Of course we can fix this in the future. For now, we are lucky, SurfaceControl is
        // private API, and arbitrary rotation is used in limited use cases, for instance:
        // - WindowManager only uses rotation in one case, which is on a top level layer in which
        //   cropping is not an issue.
        // - Launcher, as a privileged app, uses this to transition an application to PiP
        //   (picture-in-picture) mode.
        //
        // However given that abuse of rotation matrices could lead to surfaces extending outside
        // of cropped areas, we need to prevent non-root clients without permission
        // ACCESS_SURFACE_FLINGER nor ROTATE_SURFACE_FLINGER
        // (a.k.a. everyone except WindowManager / tests / Launcher) from setting non rectangle
        // preserving transformations.
        const bool allowNonRectPreservingTransforms =
                permissions & Permission::ROTATE_SURFACE_FLINGER;
        if (layer->setMatrix(s.matrix, allowNonRectPreservingTransforms)) flags |= eTraversalNeeded;
    }
    if (what & layer_state_t::eTransparentRegionChanged) {
        if (layer->setTransparentRegionHint(s.transparentRegion))
            flags |= eTraversalNeeded;
    }
    if (what & layer_state_t::eFlagsChanged) {
        if (layer->setFlags(s.flags, s.mask))
            flags |= eTraversalNeeded;
    }
    if (what & layer_state_t::eCornerRadiusChanged) {
        if (layer->setCornerRadius(s.cornerRadius))
            flags |= eTraversalNeeded;
    }
    if (what & layer_state_t::eBackgroundBlurRadiusChanged && mSupportsBlur) {
        if (layer->setBackgroundBlurRadius(s.backgroundBlurRadius)) flags |= eTraversalNeeded;
    }
    if (what & layer_state_t::eBlurRegionsChanged) {
        if (layer->setBlurRegions(s.blurRegions)) flags |= eTraversalNeeded;
    }
    if (what & layer_state_t::eLayerStackChanged) {
        ssize_t idx = mCurrentState.layersSortedByZ.indexOf(layer);
        // We only allow setting layer stacks for top level layers,
        // everything else inherits layer stack from its parent.
        if (layer->hasParent()) {
            ALOGE("Attempt to set layer stack on layer with parent (%s) is invalid",
                  layer->getDebugName());
        } else if (idx < 0) {
            ALOGE("Attempt to set layer stack on layer without parent (%s) that "
                  "that also does not appear in the top level layer list. Something"
                  " has gone wrong.",
                  layer->getDebugName());
        } else if (layer->setLayerStack(s.layerStack)) {
            mCurrentState.layersSortedByZ.removeAt(idx);
            mCurrentState.layersSortedByZ.add(layer);
            // we need traversal (state changed)
            // AND transaction (list changed)
            flags |= eTransactionNeeded | eTraversalNeeded | eTransformHintUpdateNeeded;
        }
    }
    if (what & layer_state_t::eTransformChanged) {
        if (layer->setTransform(s.transform)) flags |= eTraversalNeeded;
    }
    if (what & layer_state_t::eTransformToDisplayInverseChanged) {
        if (layer->setTransformToDisplayInverse(s.transformToDisplayInverse))
            flags |= eTraversalNeeded;
    }
    if (what & layer_state_t::eCropChanged) {
        if (layer->setCrop(s.crop)) flags |= eTraversalNeeded;
    }
    if (what & layer_state_t::eAcquireFenceChanged) {
        if (layer->setAcquireFence(s.acquireFence)) flags |= eTraversalNeeded;
    }
    if (what & layer_state_t::eDataspaceChanged) {
        if (layer->setDataspace(s.dataspace)) flags |= eTraversalNeeded;
    }
    if (what & layer_state_t::eHdrMetadataChanged) {
        if (layer->setHdrMetadata(s.hdrMetadata)) flags |= eTraversalNeeded;
    }
    if (what & layer_state_t::eSurfaceDamageRegionChanged) {
        if (layer->setSurfaceDamageRegion(s.surfaceDamageRegion)) flags |= eTraversalNeeded;
    }
    if (what & layer_state_t::eApiChanged) {
        if (layer->setApi(s.api)) flags |= eTraversalNeeded;
    }
    if (what & layer_state_t::eSidebandStreamChanged) {
        if (layer->setSidebandStream(s.sidebandStream)) flags |= eTraversalNeeded;
    }
    if (what & layer_state_t::eInputInfoChanged) {
        if (privileged) {
            layer->setInputInfo(*s.windowInfoHandle->getInfo());
            flags |= eTraversalNeeded;
        } else {
            ALOGE("Attempt to update WindowInfo without permission ACCESS_SURFACE_FLINGER");
        }
    }
    std::optional<nsecs_t> dequeueBufferTimestamp;
    if (what & layer_state_t::eMetadataChanged) {
        dequeueBufferTimestamp = s.metadata.getInt64(METADATA_DEQUEUE_TIME);
        auto gameMode = s.metadata.getInt32(METADATA_GAME_MODE, -1);
        if (gameMode != -1) {
            // The transaction will be received on the Task layer and needs to be applied to all
            // child layers. Child layers that are added at a later point will obtain the game mode
            // info through addChild().
            layer->setGameModeForTree(gameMode);
        }
        if (layer->setMetadata(s.metadata)) flags |= eTraversalNeeded;
    }
    if (what & layer_state_t::eColorSpaceAgnosticChanged) {
        if (layer->setColorSpaceAgnostic(s.colorSpaceAgnostic)) {
            flags |= eTraversalNeeded;
        }
    }
    if (what & layer_state_t::eShadowRadiusChanged) {
        if (layer->setShadowRadius(s.shadowRadius)) flags |= eTraversalNeeded;
    }
    if (what & layer_state_t::eFrameRateSelectionPriority) {
        if (privileged && layer->setFrameRateSelectionPriority(s.frameRateSelectionPriority)) {
            flags |= eTraversalNeeded;
        }
    }
    if (what & layer_state_t::eFrameRateChanged) {
        if (ValidateFrameRate(s.frameRate, s.frameRateCompatibility, s.changeFrameRateStrategy,
                              "SurfaceFlinger::setClientStateLocked", privileged)) {
            const auto compatibility =
                    Layer::FrameRate::convertCompatibility(s.frameRateCompatibility);
            const auto strategy =
                    Layer::FrameRate::convertChangeFrameRateStrategy(s.changeFrameRateStrategy);

            if (layer->setFrameRate(Layer::FrameRate(Fps(s.frameRate), compatibility, strategy))) {
                flags |= eTraversalNeeded;
            }
        }
    }
    if (what & layer_state_t::eFixedTransformHintChanged) {
        if (layer->setFixedTransformHint(s.fixedTransformHint)) {
            flags |= eTraversalNeeded | eTransformHintUpdateNeeded;
        }
    }
    if (what & layer_state_t::eAutoRefreshChanged) {
        layer->setAutoRefresh(s.autoRefresh);
    }
    if (what & layer_state_t::eTrustedOverlayChanged) {
        if (privileged) {
            if (layer->setTrustedOverlay(s.isTrustedOverlay)) {
                flags |= eTraversalNeeded;
            }
        } else {
            ALOGE("Attempt to set trusted overlay without permission ACCESS_SURFACE_FLINGER");
        }
    }
    if (what & layer_state_t::eStretchChanged) {
        if (layer->setStretchEffect(s.stretchEffect)) {
            flags |= eTraversalNeeded;
        }
    }
    if (what & layer_state_t::eBufferCropChanged) {
        if (layer->setBufferCrop(s.bufferCrop)) {
            flags |= eTraversalNeeded;
        }
    }
    if (what & layer_state_t::eDestinationFrameChanged) {
        if (layer->setDestinationFrame(s.destinationFrame)) {
            flags |= eTraversalNeeded;
        }
    }
    // This has to happen after we reparent children because when we reparent to null we remove
    // child layers from current state and remove its relative z. If the children are reparented in
    // the same transaction, then we have to make sure we reparent the children first so we do not
    // lose its relative z order.
    if (what & layer_state_t::eReparent) {
        bool hadParent = layer->hasParent();
        auto parentHandle = (s.parentSurfaceControlForChild)
                ? s.parentSurfaceControlForChild->getHandle()
                : nullptr;
        if (layer->reparent(parentHandle)) {
            if (!hadParent) {
                layer->setIsAtRoot(false);
                mCurrentState.layersSortedByZ.remove(layer);
            }
            flags |= eTransactionNeeded | eTraversalNeeded;
        }
    }
    std::vector<sp<CallbackHandle>> callbackHandles;
    if ((what & layer_state_t::eHasListenerCallbacksChanged) && (!filteredListeners.empty())) {
        for (auto& [listener, callbackIds] : filteredListeners) {
            callbackHandles.emplace_back(new CallbackHandle(listener, callbackIds, s.surface));
        }
    }
    bool bufferChanged = what & layer_state_t::eBufferChanged;
    bool cacheIdChanged = what & layer_state_t::eCachedBufferChanged;
    bool bufferSizeExceedsLimit = false;
    std::shared_ptr<renderengine::ExternalTexture> buffer;
    if (bufferChanged && cacheIdChanged && s.buffer != nullptr) {
        bufferSizeExceedsLimit =
                exceedsMaxRenderTargetSize(s.buffer->getWidth(), s.buffer->getHeight());
        if (!bufferSizeExceedsLimit) {
            ClientCache::getInstance().add(s.cachedBuffer, s.buffer);
            buffer = ClientCache::getInstance().get(s.cachedBuffer);
        }
    } else if (cacheIdChanged) {
        buffer = ClientCache::getInstance().get(s.cachedBuffer);
    } else if (bufferChanged && s.buffer != nullptr) {
        bufferSizeExceedsLimit =
                exceedsMaxRenderTargetSize(s.buffer->getWidth(), s.buffer->getHeight());
        if (!bufferSizeExceedsLimit) {
            buffer = std::make_shared<
                    renderengine::ExternalTexture>(s.buffer, getRenderEngine(),
                                                   renderengine::ExternalTexture::Usage::READABLE);
        }
    }
    ALOGE_IF(bufferSizeExceedsLimit,
             "Attempted to create an ExternalTexture for layer %s that exceeds render target size "
             "limit.",
             layer->getDebugName());
    if (buffer) {
        const bool frameNumberChanged = what & layer_state_t::eFrameNumberChanged;
        const uint64_t frameNumber = frameNumberChanged
                ? s.frameNumber
                : layer->getHeadFrameNumber(-1 /* expectedPresentTime */) + 1;

        if (layer->setBuffer(buffer, s.acquireFence, postTime, desiredPresentTime, isAutoTimestamp,
                             s.cachedBuffer, frameNumber, dequeueBufferTimestamp, frameTimelineInfo,
                             s.releaseBufferListener, s.releaseBufferEndpoint)) {
            flags |= eTraversalNeeded;
        }
    } else if (frameTimelineInfo.vsyncId != FrameTimelineInfo::INVALID_VSYNC_ID) {
        layer->setFrameTimelineVsyncForBufferlessTransaction(frameTimelineInfo, postTime);
    }

    if (layer->setTransactionCompletedListeners(callbackHandles)) flags |= eTraversalNeeded;
    // Do not put anything that updates layer state or modifies flags after
    // setTransactionCompletedListener
    return flags;
}

uint32_t SurfaceFlinger::addInputWindowCommands(const InputWindowCommands& inputWindowCommands) {
    bool hasChanges = mInputWindowCommands.merge(inputWindowCommands);
    return hasChanges ? eTraversalNeeded : 0;
}

status_t SurfaceFlinger::mirrorLayer(const sp<Client>& client, const sp<IBinder>& mirrorFromHandle,
                                     sp<IBinder>* outHandle, int32_t* outLayerId) {
    if (!mirrorFromHandle) {
        return NAME_NOT_FOUND;
    }

    sp<Layer> mirrorLayer;
    sp<Layer> mirrorFrom;
    std::string uniqueName = getUniqueLayerName("MirrorRoot");

    {
        Mutex::Autolock _l(mStateLock);
        mirrorFrom = fromHandle(mirrorFromHandle).promote();
        if (!mirrorFrom) {
            return NAME_NOT_FOUND;
        }

        status_t result = createContainerLayer(client, std::move(uniqueName), -1, -1, 0,
                                               LayerMetadata(), outHandle, &mirrorLayer);
        if (result != NO_ERROR) {
            return result;
        }

        mirrorLayer->setClonedChild(mirrorFrom->createClone());
    }

    *outLayerId = mirrorLayer->sequence;
    return addClientLayer(client, *outHandle, nullptr, mirrorLayer, nullptr, nullptr, false,
                          nullptr /* outTransformHint */);
}

status_t SurfaceFlinger::createLayer(const String8& name, const sp<Client>& client, uint32_t w,
                                     uint32_t h, PixelFormat format, uint32_t flags,
                                     LayerMetadata metadata, sp<IBinder>* handle,
                                     sp<IGraphicBufferProducer>* gbp,
                                     const sp<IBinder>& parentHandle, int32_t* outLayerId,
                                     const sp<Layer>& parentLayer, uint32_t* outTransformHint) {
    if (int32_t(w|h) < 0) {
        ALOGE("createLayer() failed, w or h is negative (w=%d, h=%d)",
                int(w), int(h));
        return BAD_VALUE;
    }

    ALOG_ASSERT(parentLayer == nullptr || parentHandle == nullptr,
            "Expected only one of parentLayer or parentHandle to be non-null. "
            "Programmer error?");

    status_t result = NO_ERROR;

    sp<Layer> layer;

    std::string uniqueName = getUniqueLayerName(name.string());

    switch (flags & ISurfaceComposerClient::eFXSurfaceMask) {
        case ISurfaceComposerClient::eFXSurfaceBufferQueue:
        case ISurfaceComposerClient::eFXSurfaceBufferState: {
            result = createBufferStateLayer(client, std::move(uniqueName), w, h, flags,
                                            std::move(metadata), handle, &layer);
            std::atomic<int32_t>* pendingBufferCounter = layer->getPendingBufferCounter();
            if (pendingBufferCounter) {
                std::string counterName = layer->getPendingBufferCounterName();
                mBufferCountTracker.add((*handle)->localBinder(), counterName,
                                        pendingBufferCounter);
            }
        } break;
        case ISurfaceComposerClient::eFXSurfaceEffect:
            // check if buffer size is set for color layer.
            if (w > 0 || h > 0) {
                ALOGE("createLayer() failed, w or h cannot be set for color layer (w=%d, h=%d)",
                      int(w), int(h));
                return BAD_VALUE;
            }

            result = createEffectLayer(client, std::move(uniqueName), w, h, flags,
                                       std::move(metadata), handle, &layer);
            break;
        case ISurfaceComposerClient::eFXSurfaceContainer:
            // check if buffer size is set for container layer.
            if (w > 0 || h > 0) {
                ALOGE("createLayer() failed, w or h cannot be set for container layer (w=%d, h=%d)",
                      int(w), int(h));
                return BAD_VALUE;
            }
            result = createContainerLayer(client, std::move(uniqueName), w, h, flags,
                                          std::move(metadata), handle, &layer);
            break;
        default:
            result = BAD_VALUE;
            break;
    }

    if (result != NO_ERROR) {
        return result;
    }

    bool addToRoot = callingThreadHasUnscopedSurfaceFlingerAccess();
    result = addClientLayer(client, *handle, *gbp, layer, parentHandle, parentLayer, addToRoot,
                            outTransformHint);
    if (result != NO_ERROR) {
        return result;
    }
    mInterceptor->saveSurfaceCreation(layer);

    setTransactionFlags(eTransactionNeeded);
    *outLayerId = layer->sequence;
    return result;
}

std::string SurfaceFlinger::getUniqueLayerName(const char* name) {
    unsigned dupeCounter = 0;

    // Tack on our counter whether there is a hit or not, so everyone gets a tag
    std::string uniqueName = base::StringPrintf("%s#%u", name, dupeCounter);

    // Grab the state lock since we're accessing mCurrentState
    Mutex::Autolock lock(mStateLock);

    // Loop over layers until we're sure there is no matching name
    bool matchFound = true;
    while (matchFound) {
        matchFound = false;
        mCurrentState.traverse([&](Layer* layer) {
            if (layer->getName() == uniqueName) {
                matchFound = true;
                uniqueName = base::StringPrintf("%s#%u", name, ++dupeCounter);
            }
        });
    }

    ALOGV_IF(dupeCounter > 0, "duplicate layer name: changing %s to %s", name, uniqueName.c_str());
    return uniqueName;
}

status_t SurfaceFlinger::createBufferQueueLayer(const sp<Client>& client, std::string name,
                                                uint32_t w, uint32_t h, uint32_t flags,
                                                LayerMetadata metadata, PixelFormat& format,
                                                sp<IBinder>* handle,
                                                sp<IGraphicBufferProducer>* gbp,
                                                sp<Layer>* outLayer) {
    // initialize the surfaces
    switch (format) {
    case PIXEL_FORMAT_TRANSPARENT:
    case PIXEL_FORMAT_TRANSLUCENT:
        format = PIXEL_FORMAT_RGBA_8888;
        break;
    case PIXEL_FORMAT_OPAQUE:
        format = PIXEL_FORMAT_RGBX_8888;
        break;
    }

    sp<BufferQueueLayer> layer;
    LayerCreationArgs args(this, client, std::move(name), w, h, flags, std::move(metadata));
    args.textureName = getNewTexture();
    {
        // Grab the SF state lock during this since it's the only safe way to access
        // RenderEngine when creating a BufferLayerConsumer
        // TODO: Check if this lock is still needed here
        Mutex::Autolock lock(mStateLock);
        layer = getFactory().createBufferQueueLayer(args);
    }

    status_t err = layer->setDefaultBufferProperties(w, h, format);
    if (err == NO_ERROR) {
        *handle = layer->getHandle();
        *gbp = layer->getProducer();
        *outLayer = layer;
    }

    ALOGE_IF(err, "createBufferQueueLayer() failed (%s)", strerror(-err));
    return err;
}

status_t SurfaceFlinger::createBufferStateLayer(const sp<Client>& client, std::string name,
                                                uint32_t w, uint32_t h, uint32_t flags,
                                                LayerMetadata metadata, sp<IBinder>* handle,
                                                sp<Layer>* outLayer) {
    LayerCreationArgs args(this, client, std::move(name), w, h, flags, std::move(metadata));
    args.textureName = getNewTexture();
    sp<BufferStateLayer> layer = getFactory().createBufferStateLayer(args);
    *handle = layer->getHandle();
    *outLayer = layer;

    return NO_ERROR;
}

status_t SurfaceFlinger::createEffectLayer(const sp<Client>& client, std::string name, uint32_t w,
                                           uint32_t h, uint32_t flags, LayerMetadata metadata,
                                           sp<IBinder>* handle, sp<Layer>* outLayer) {
    *outLayer = getFactory().createEffectLayer(
            {this, client, std::move(name), w, h, flags, std::move(metadata)});
    *handle = (*outLayer)->getHandle();
    return NO_ERROR;
}

status_t SurfaceFlinger::createContainerLayer(const sp<Client>& client, std::string name,
                                              uint32_t w, uint32_t h, uint32_t flags,
                                              LayerMetadata metadata, sp<IBinder>* handle,
                                              sp<Layer>* outLayer) {
    *outLayer = getFactory().createContainerLayer(
            {this, client, std::move(name), w, h, flags, std::move(metadata)});
    *handle = (*outLayer)->getHandle();
    return NO_ERROR;
}

void SurfaceFlinger::markLayerPendingRemovalLocked(const sp<Layer>& layer) {
    mLayersPendingRemoval.add(layer);
    mLayersRemoved = true;
    setTransactionFlags(eTransactionNeeded);
}

void SurfaceFlinger::onHandleDestroyed(BBinder* handle, sp<Layer>& layer) {
    Mutex::Autolock lock(mStateLock);
    // If a layer has a parent, we allow it to out-live it's handle
    // with the idea that the parent holds a reference and will eventually
    // be cleaned up. However no one cleans up the top-level so we do so
    // here.
    if (layer->isAtRoot()) {
        layer->setIsAtRoot(false);
        mCurrentState.layersSortedByZ.remove(layer);
    }
    markLayerPendingRemovalLocked(layer);
    mBufferCountTracker.remove(handle);
    layer.clear();
}

// ---------------------------------------------------------------------------

void SurfaceFlinger::onInitializeDisplays() {
    const auto display = getDefaultDisplayDeviceLocked();
    if (!display) return;

    const sp<IBinder> token = display->getDisplayToken().promote();
    LOG_ALWAYS_FATAL_IF(token == nullptr);

    // reset screen orientation and use primary layer stack
    Vector<ComposerState> state;
    Vector<DisplayState> displays;
    DisplayState d;
    d.what = DisplayState::eDisplayProjectionChanged |
             DisplayState::eLayerStackChanged;
    d.token = token;
    d.layerStack = 0;
    d.orientation = ui::ROTATION_0;
    d.orientedDisplaySpaceRect.makeInvalid();
    d.layerStackSpaceRect.makeInvalid();
    d.width = 0;
    d.height = 0;
    displays.add(d);

    nsecs_t now = systemTime();
    // It should be on the main thread, apply it directly.
    applyTransactionState(FrameTimelineInfo{}, state, displays, 0, mInputWindowCommands,
                          /* desiredPresentTime */ now, true, {}, /* postTime */ now, true, false,
                          {}, getpid(), getuid(), 0 /* Undefined transactionId */);

    setPowerModeInternal(display, hal::PowerMode::ON);
    const nsecs_t vsyncPeriod =
            display->refreshRateConfigs().getCurrentRefreshRate().getVsyncPeriod();
    mAnimFrameTracker.setDisplayRefreshPeriod(vsyncPeriod);
    mDefaultDisplayTransformHint = display->getTransformHint();
    // Use phase of 0 since phase is not known.
    // Use latency of 0, which will snap to the ideal latency.
    DisplayStatInfo stats{0 /* vsyncTime */, vsyncPeriod};
    setCompositorTimingSnapped(stats, 0);
}

void SurfaceFlinger::initializeDisplays() {
    // Async since we may be called from the main thread.
    static_cast<void>(schedule([this]() MAIN_THREAD { onInitializeDisplays(); }));
}

sp<DisplayDevice> SurfaceFlinger::getDisplayWithInputByLayer(Layer* layer) const {
    sp<DisplayDevice> display;
    for (const auto& pair : mDisplays) {
        const auto& displayDevice = pair.second;
        if (!displayDevice->receivesInput() ||
            !displayDevice->getCompositionDisplay()
                     ->belongsInOutput(layer->getLayerStack(), layer->getPrimaryDisplayOnly())) {
            continue;
        }
        // Don't return immediately so that we can log duplicates.
        if (display) {
            ALOGE("Multiple display devices claim to accept input for the same layerstack: %d",
                  layer->getLayerStack());
            continue;
        }
        display = displayDevice;
    }
    return display;
}

void SurfaceFlinger::setPowerModeInternal(const sp<DisplayDevice>& display, hal::PowerMode mode) {
    if (display->isVirtual()) {
        ALOGE("%s: Invalid operation on virtual display", __FUNCTION__);
        return;
    }

    const auto displayId = display->getPhysicalId();
    ALOGD("Setting power mode %d on display %s", mode, to_string(displayId).c_str());

    const hal::PowerMode currentMode = display->getPowerMode();
    if (mode == currentMode) {
        return;
    }

    mActiveVsyncSource = getVsyncSource();

    display->setPowerMode(mode);

    // Dummy display created by LibSurfaceFlinger unit test
    // for setPowerModeInternal test cases.
    bool isDummyDisplay = (std::find(mDisplaysList.begin(),
        mDisplaysList.end(), display) == mDisplaysList.end());

    if (mInterceptor->isEnabled()) {
        mInterceptor->savePowerModeUpdate(display->getSequenceId(), static_cast<int32_t>(mode));
    }
    const auto vsyncPeriod = display->refreshRateConfigs().getCurrentRefreshRate().getVsyncPeriod();
    if (currentMode == hal::PowerMode::OFF) {
        const auto activeDisplay = getDisplayDeviceLocked(mActiveDisplayToken);
        if (display->isInternal() && (!activeDisplay || !activeDisplay->isPoweredOn())) {
            onActiveDisplayChangedLocked(display);
        }
        // Keep uclamp in a separate syscall and set it before changing to RT due to b/190237315.
        // We can merge the syscall later.
        if (SurfaceFlinger::setSchedAttr(true) != NO_ERROR) {
            ALOGW("Couldn't set uclamp.min on display on: %s\n", strerror(errno));
        }
        if (SurfaceFlinger::setSchedFifo(true) != NO_ERROR) {
            ALOGW("Couldn't set SCHED_FIFO on display on: %s\n", strerror(errno));
        }
        getHwComposer().setPowerMode(displayId, mode);
<<<<<<< HEAD
        if (isDummyDisplay) {
            if (display->isPrimary() && mode != hal::PowerMode::DOZE_SUSPEND) {
                getHwComposer().setVsyncEnabled(displayId, mHWCVsyncPendingState);
                mScheduler->onScreenAcquired(mAppConnectionHandle);
                mScheduler->resyncToHardwareVsync(true, vsyncPeriod);
            }
        } else if ((mPluggableVsyncPrioritized && (displayId != getInternalDisplayIdLocked())) ||
                    displayId == getInternalDisplayIdLocked()) {
            updateVsyncSource();
=======
        if (display->isInternal() && mode != hal::PowerMode::DOZE_SUSPEND) {
            getHwComposer().setVsyncEnabled(displayId, mHWCVsyncPendingState);
            mScheduler->onScreenAcquired(mAppConnectionHandle);
            mScheduler->resyncToHardwareVsync(true, vsyncPeriod);
>>>>>>> 14cf0e8a
        }

        mVisibleRegionsDirty = true;
        mHasPoweredOff = true;
        repaintEverything();
    } else if (mode == hal::PowerMode::OFF) {
        // Turn off the display
<<<<<<< HEAD
        if (isDummyDisplay) {
            if (SurfaceFlinger::setSchedFifo(false) != NO_ERROR) {
                ALOGW("Couldn't set SCHED_OTHER on display off: %s\n", strerror(errno));
            }
            if (SurfaceFlinger::setSchedAttr(false) != NO_ERROR) {
                ALOGW("Couldn't set uclamp.min on display off: %s\n", strerror(errno));
            }
            if (display->isPrimary() && currentMode != hal::PowerMode::DOZE_SUSPEND) {
                mScheduler->disableHardwareVsync(true);
                mScheduler->onScreenReleased(mAppConnectionHandle);
            }
            // Make sure HWVsync is disabled before turning off the display
            getHwComposer().setVsyncEnabled(displayId, hal::Vsync::DISABLE);
        } else {
            updateVsyncSource();
=======
        if (SurfaceFlinger::setSchedFifo(false) != NO_ERROR) {
            ALOGW("Couldn't set SCHED_OTHER on display off: %s\n", strerror(errno));
        }
        if (SurfaceFlinger::setSchedAttr(false) != NO_ERROR) {
            ALOGW("Couldn't set uclamp.min on display off: %s\n", strerror(errno));
        }
        if (display->isInternal() && currentMode != hal::PowerMode::DOZE_SUSPEND) {
            mScheduler->disableHardwareVsync(true);
            mScheduler->onScreenReleased(mAppConnectionHandle);
>>>>>>> 14cf0e8a
        }

        getHwComposer().setPowerMode(displayId, mode);
        mVisibleRegionsDirty = true;
        // from this point on, SF will stop drawing on this display
    } else if (mode == hal::PowerMode::DOZE || mode == hal::PowerMode::ON) {
        // Update display while dozing
        getHwComposer().setPowerMode(displayId, mode);
<<<<<<< HEAD
        if (isDummyDisplay) {
            if (display->isPrimary() && currentMode == hal::PowerMode::DOZE_SUSPEND) {
                mScheduler->onScreenAcquired(mAppConnectionHandle);
                mScheduler->resyncToHardwareVsync(true, vsyncPeriod);
            }
        } else {
            updateVsyncSource();
        }
    } else if (mode == hal::PowerMode::DOZE_SUSPEND) {
        // Leave display going to doze
        if (isDummyDisplay) {
            if (display->isPrimary()) {
                mScheduler->disableHardwareVsync(true);
                mScheduler->onScreenReleased(mAppConnectionHandle);
            }
        } else {
            updateVsyncSource();
=======
        if (display->isInternal() && currentMode == hal::PowerMode::DOZE_SUSPEND) {
            mScheduler->onScreenAcquired(mAppConnectionHandle);
            mScheduler->resyncToHardwareVsync(true, vsyncPeriod);
        }
    } else if (mode == hal::PowerMode::DOZE_SUSPEND) {
        // Leave display going to doze
        if (display->isInternal()) {
            mScheduler->disableHardwareVsync(true);
            mScheduler->onScreenReleased(mAppConnectionHandle);
>>>>>>> 14cf0e8a
        }
        getHwComposer().setPowerMode(displayId, mode);
    } else {
        ALOGE("Attempting to set unknown power mode: %d\n", mode);
        getHwComposer().setPowerMode(displayId, mode);
    }

<<<<<<< HEAD
    const sp<DisplayDevice> vsyncSource = getVsyncSource();
    struct sched_param param = {0};
    if (vsyncSource != NULL) {
        param.sched_priority = 1;
        if (sched_setscheduler(0, SCHED_FIFO, &param) != 0) {
            ALOGW("Couldn't set SCHED_FIFO on display on");
        }
    } else {
        if (sched_setscheduler(0, SCHED_OTHER, &param) != 0) {
            ALOGW("Couldn't set SCHED_OTHER on display off");
        }
    }

    if (display->isPrimary()) {
=======
    if (display->isInternal()) {
>>>>>>> 14cf0e8a
        mTimeStats->setPowerMode(mode);
        mRefreshRateStats->setPowerMode(mode);
        mScheduler->setDisplayPowerState(mode == hal::PowerMode::ON);
    }

    setEarlyWakeUpConfig(display, mode);
    ALOGD("Finished setting power mode %d on display %s", mode, to_string(displayId).c_str());
}

void SurfaceFlinger::setPowerModeOnMainThread(const sp<IBinder>& displayToken, int mode) {
    schedule([=]() MAIN_THREAD {
        const auto display = getDisplayDeviceLocked(displayToken);
        if (!display) {
            ALOGE("Attempt to set power mode %d for invalid display token %p", mode,
                  displayToken.get());
        } else if (display->isVirtual()) {
            ALOGW("Attempt to set power mode %d for virtual display", mode);
        } else {
            setPowerModeInternal(display, static_cast<hal::PowerMode>(mode));
        }
    }).wait();
}

void SurfaceFlinger::setPowerMode(const sp<IBinder>& displayToken, int mode) {
    sp<DisplayDevice> display = nullptr;
    {
        Mutex::Autolock lock(mStateLock);
        display = (getDisplayDeviceLocked(displayToken));
    }
    if (!display) {
        ALOGE("Attempt to set power mode %d for invalid display token %p", mode,
               displayToken.get());
        return;
    } else if (display->isVirtual()) {
         ALOGW("Attempt to set power mode %d for virtual display", mode);
         return;
    }

#ifdef QTI_DISPLAY_CONFIG_ENABLED
    if (mode < 0 || mode > (int)hal::PowerMode::DOZE_SUSPEND) {
        ALOGW("Attempt to set invalid power mode %d", mode);
        return;
    }

    hal::PowerMode power_mode = static_cast<hal::PowerMode>(mode);
    const auto displayId = display->getId();
    const auto physicalDisplayId = PhysicalDisplayId::tryCast(displayId);
    if (!physicalDisplayId) {
      return;
    }
    const auto hwcDisplayId = getHwComposer().fromPhysicalDisplayId(*physicalDisplayId);
    const hal::PowerMode currentDisplayPowerMode = display->getPowerMode();
    const hal::PowerMode newDisplayPowerMode = static_cast<hal::PowerMode>(mode);
    // Fallback to default power state behavior as HWC does not support power mode override.
    if (!display->getPowerModeOverrideConfig() ||
        !((currentDisplayPowerMode  ==  hal::PowerMode::OFF &&
        newDisplayPowerMode == hal::PowerMode::ON) ||
        (currentDisplayPowerMode  ==  hal::PowerMode::ON &&
        newDisplayPowerMode == hal::PowerMode::OFF))) {
        setPowerModeOnMainThread(displayToken, mode);
        return;
    }

    ::DisplayConfig::PowerMode hwcMode = ::DisplayConfig::PowerMode::kOff;
    switch (power_mode) {
        case hal::PowerMode::ON: hwcMode = ::DisplayConfig::PowerMode::kOn; break;
        case hal::PowerMode::DOZE: hwcMode = ::DisplayConfig::PowerMode::kDoze; break;
        case hal::PowerMode::DOZE_SUSPEND:
            hwcMode = ::DisplayConfig::PowerMode::kDozeSuspend; break;
        default: hwcMode = ::DisplayConfig::PowerMode::kOff; break;
    }

    bool step_up = false;
    if (currentDisplayPowerMode == hal::PowerMode::OFF) {
        if (newDisplayPowerMode == hal::PowerMode::DOZE ||
            newDisplayPowerMode == hal::PowerMode::ON) {
            step_up = true;
        }
    } else if (currentDisplayPowerMode == hal::PowerMode::DOZE_SUSPEND) {
        if (newDisplayPowerMode == hal::PowerMode::DOZE ||
            newDisplayPowerMode == hal::PowerMode::ON) {
            step_up = true;
        }
    } else if (currentDisplayPowerMode == hal::PowerMode::DOZE) {
        if (newDisplayPowerMode == hal::PowerMode::ON) {
            step_up = true;
        }
    }
    // Change hardware state first while stepping up.
    if (step_up) {
        mDisplayConfigIntf->SetPowerMode(*hwcDisplayId, hwcMode);
    }
    // Change SF state now.
    setPowerModeOnMainThread(displayToken, mode);
    // Change hardware state now while stepping down.

    if (!step_up) {
        mDisplayConfigIntf->SetPowerMode(*hwcDisplayId, hwcMode);
    }
#else
    setPowerModeOnMainThread(displayToken, mode);
#endif
}

status_t SurfaceFlinger::doDump(int fd, const DumpArgs& args, bool asProto) {
    size_t numArgs = args.size();
    if (numArgs && ((args[0] == String16("--file")) ||
        (args[0] == String16("--allocated_buffers")))) {
        return doDumpContinuous(fd, args);
    }
    std::string result;

    IPCThreadState* ipc = IPCThreadState::self();
    const int pid = ipc->getCallingPid();
    const int uid = ipc->getCallingUid();

    if ((uid != AID_SHELL) &&
            !PermissionCache::checkPermission(sDump, pid, uid)) {
        StringAppendF(&result, "Permission Denial: can't dump SurfaceFlinger from pid=%d, uid=%d\n",
                      pid, uid);
    } else {
        static const std::unordered_map<std::string, Dumper> dumpers = {
                {"--display-id"s, dumper(&SurfaceFlinger::dumpDisplayIdentificationData)},
                {"--dispsync"s, dumper([this](std::string& s) { mScheduler->dumpVsync(s); })},
                {"--edid"s, argsDumper(&SurfaceFlinger::dumpRawDisplayIdentificationData)},
                {"--frame-events"s, dumper(&SurfaceFlinger::dumpFrameEventsLocked)},
                {"--latency"s, argsDumper(&SurfaceFlinger::dumpStatsLocked)},
                {"--latency-clear"s, argsDumper(&SurfaceFlinger::clearStatsLocked)},
                {"--list"s, dumper(&SurfaceFlinger::listLayersLocked)},
                {"--planner"s, argsDumper(&SurfaceFlinger::dumpPlannerInfo)},
                {"--static-screen"s, dumper(&SurfaceFlinger::dumpStaticScreenStats)},
                {"--timestats"s, protoDumper(&SurfaceFlinger::dumpTimeStats)},
                {"--vsync"s, dumper(&SurfaceFlinger::dumpVSync)},
                {"--wide-color"s, dumper(&SurfaceFlinger::dumpWideColorInfo)},
                {"--frametimeline"s, argsDumper(&SurfaceFlinger::dumpFrameTimeline)},
        };

        const auto flag = args.empty() ? ""s : std::string(String8(args[0]));

        bool dumpLayers = true;
        {
            TimedLock lock(mStateLock, s2ns(1), __FUNCTION__);
            if (!lock.locked()) {
                StringAppendF(&result, "Dumping without lock after timeout: %s (%d)\n",
                              strerror(-lock.status), lock.status);
            }

            if (const auto it = dumpers.find(flag); it != dumpers.end()) {
                (it->second)(args, asProto, result);
                dumpLayers = false;
            } else if (!asProto) {
                // selection of mini dumpsys (Format: adb shell dumpsys SurfaceFlinger --mini)
                if (numArgs && ((args[0] == String16("--mini")))) {
                    dumpMini(result);
                    dumpLayers = false;
                } else {
                    dumpAllLocked(args, result);
                }
            }
        }

        if (dumpLayers) {
            const LayersProto layersProto = dumpProtoFromMainThread();
            if (asProto) {
                result.append(layersProto.SerializeAsString());
            } else {
                // Dump info that we need to access from the main thread
                const auto layerTree = LayerProtoParser::generateLayerTree(layersProto);
                result.append(LayerProtoParser::layerTreeToString(layerTree));
                result.append("\n");
                dumpOffscreenLayers(result);
            }
        }
    }
    write(fd, result.c_str(), result.size());
    return NO_ERROR;
}

status_t SurfaceFlinger::doDumpContinuous(int fd, const DumpArgs& args) {
    // Format: adb shell dumpsys SurfaceFlinger --file --no-limit
    size_t numArgs = args.size();
    status_t err = NO_ERROR;

    if (args[0] == String16("--allocated_buffers")) {
        std::string dumpsys;
        GraphicBufferAllocator& alloc(GraphicBufferAllocator::get());
        alloc.dump(dumpsys);
        write(fd, dumpsys.c_str(), dumpsys.size());
        return NO_ERROR;
    }

    Mutex::Autolock _l(mFileDump.lock);
    // Same command is used to start and end dump.
    mFileDump.running = !mFileDump.running;
    // selection of full dumpsys or not (defualt, dumpsys will be minimum required)
    // Format: adb shell dumpsys SurfaceFlinger --file --no-limit --full-dump
    if (numArgs >= 3 && (args[2] == String16("--full-dump"))) {
                 mFileDump.fullDump = true;
    }
    if (mFileDump.running) {
        std::ofstream ofs;
        ofs.open(mFileDump.name, std::ofstream::out | std::ofstream::trunc);
        if (!ofs) {
            mFileDump.running = false;
            err = UNKNOWN_ERROR;
        } else {
            ofs.close();
            mFileDump.position = 0;
            if (numArgs >= 2 && (args[1] == String16("--no-limit"))) {
            mFileDump.noLimit = true;
            } else {
                mFileDump.noLimit = false;
            }
        }
    }

    std::string result;
    result += mFileDump.running ? "Start" : "End";
    result += mFileDump.noLimit ? " unlimited" : " fixed limit";
    result += " dumpsys to file : ";
    result += mFileDump.name;
    result += "\n";
    write(fd, result.c_str(), result.size());

    return NO_ERROR;
}

void SurfaceFlinger::dumpDrawCycle(bool prePrepare) {
    Mutex::Autolock _l(mFileDump.lock);

    // User might stop dump collection in middle of prepare & commit.
    // Collect dumpsys again after commit and replace.
    if (!mFileDump.running && !mFileDump.replaceAfterCommit) {
        return;
    }
    Vector<String16> args;
    std::string dumpsys;
    {
        Mutex::Autolock lock(mStateLock);
        if (mFileDump.fullDump) {
            dumpAllLocked(args, dumpsys);
        } else {
            dumpMini(dumpsys);
        }
    }

    if (mFileDump.fullDump) {
        const LayersProto layersProto = dumpDrawingStateProto(SurfaceTracing::TRACE_ALL);
        const auto layerTree = LayerProtoParser::generateLayerTree(layersProto);
        dumpsys.append(LayerProtoParser::layerTreeToString(layerTree));
        dumpsys.append("\n");
        dumpsys.append("Offscreen Layers:\n");
        for (Layer* offscreenLayer : mOffscreenLayers) {
            offscreenLayer->traverse(LayerVector::StateSet::Drawing,
                                     [&](Layer* layer) {
                                         layer->dumpCallingUidPid(dumpsys);
                                     });
        }
    }

    char timeStamp[32];
    char dataSize[32];
    char hms[32];
    long millis;
    struct timeval tv;
    struct tm *ptm;
    gettimeofday(&tv, NULL);
    ptm = localtime(&tv.tv_sec);
    strftime (hms, sizeof (hms), "%H:%M:%S", ptm);
    millis = tv.tv_usec / 1000;
    snprintf(timeStamp, sizeof(timeStamp), "Timestamp: %s.%03ld", hms, millis);
    snprintf(dataSize, sizeof(dataSize), "Size: %8zu", dumpsys.size());
    std::fstream fs;
    fs.open(mFileDump.name, std::ios::app);
    if (!fs) {
        ALOGE("Failed to open %s file for dumpsys", mFileDump.name);
        return;
    }
    // Format:
    //    | start code | after commit? | time stamp | dump size | dump data |
    fs.seekp(mFileDump.position, std::ios::beg);
    fs << "#@#@-- DUMPSYS START --@#@#" << std::endl;
    fs << "PostCommit: " << ( prePrepare ? "false" : "true" ) << std::endl;
    fs << timeStamp << std::endl;
    fs << dataSize << std::endl;
    fs << dumpsys << std::endl;

    if (prePrepare) {
        mFileDump.replaceAfterCommit = true;
    } else {
        mFileDump.replaceAfterCommit = false;
        // Reposition only after commit.
        // Keep file size to appx 20 MB limit by default, wrap around if exceeds.
        mFileDump.position = fs.tellp();
        if (!mFileDump.noLimit && (mFileDump.position > (20 * 1024 * 1024))) {
            mFileDump.position = 0;
        }
    }
    fs.close();
}

status_t SurfaceFlinger::dumpCritical(int fd, const DumpArgs&, bool asProto) {
    if (asProto && mTracing.isEnabled()) {
        mTracing.writeToFile();
    }

    return doDump(fd, DumpArgs(), asProto);
}

void SurfaceFlinger::listLayersLocked(std::string& result) const {
    mCurrentState.traverseInZOrder(
            [&](Layer* layer) { StringAppendF(&result, "%s\n", layer->getDebugName()); });
}

void SurfaceFlinger::dumpStatsLocked(const DumpArgs& args, std::string& result) const {
    StringAppendF(&result, "%" PRId64 "\n", getVsyncPeriodFromHWC());

    if (args.size() > 1) {
        const auto name = String8(args[1]);
        mCurrentState.traverseInZOrder([&](Layer* layer) {
            if (layer->getName() == name.string()) {
                layer->dumpFrameStats(result);
            }
        });
    } else {
        mAnimFrameTracker.dumpStats(result);
    }
}

void SurfaceFlinger::clearStatsLocked(const DumpArgs& args, std::string&) {
    const bool clearAll = args.size() < 2;
    const auto name = clearAll ? String8() : String8(args[1]);

    mCurrentState.traverse([&](Layer* layer) {
        if (clearAll || layer->getName() == name.string()) {
            layer->clearFrameStats();
        }
    });

    mAnimFrameTracker.clearStats();
}

void SurfaceFlinger::dumpTimeStats(const DumpArgs& args, bool asProto, std::string& result) const {
    mTimeStats->parseArgs(asProto, args, result);
}

void SurfaceFlinger::dumpFrameTimeline(const DumpArgs& args, std::string& result) const {
    mFrameTimeline->parseArgs(args, result);
}

// This should only be called from the main thread.  Otherwise it would need
// the lock and should use mCurrentState rather than mDrawingState.
void SurfaceFlinger::logFrameStats() {
    mDrawingState.traverse([&](Layer* layer) {
        layer->logFrameStats();
    });

    mAnimFrameTracker.logAndResetStats("<win-anim>");
}

void SurfaceFlinger::appendSfConfigString(std::string& result) const {
    result.append(" [sf");

    StringAppendF(&result, " PRESENT_TIME_OFFSET=%" PRId64, dispSyncPresentTimeOffset);
    StringAppendF(&result, " FORCE_HWC_FOR_RBG_TO_YUV=%d", useHwcForRgbToYuv);
    StringAppendF(&result, " MAX_VIRT_DISPLAY_DIM=%zu",
                  getHwComposer().getMaxVirtualDisplayDimension());
    StringAppendF(&result, " RUNNING_WITHOUT_SYNC_FRAMEWORK=%d", !hasSyncFramework);
    StringAppendF(&result, " NUM_FRAMEBUFFER_SURFACE_BUFFERS=%" PRId64,
                  maxFrameBufferAcquiredBuffers);
    result.append("]");
}

void SurfaceFlinger::dumpVSync(std::string& result) const {
    mScheduler->dump(result);

    mRefreshRateStats->dump(result);
    result.append("\n");

    mVsyncConfiguration->dump(result);
    StringAppendF(&result,
                  "      present offset: %9" PRId64 " ns\t     VSYNC period: %9" PRId64 " ns\n\n",
                  dispSyncPresentTimeOffset, getVsyncPeriodFromHWC());

    StringAppendF(&result, "(mode override by backdoor: %s)\n\n",
                  mDebugDisplayModeSetByBackdoor ? "yes" : "no");

    mScheduler->dump(mAppConnectionHandle, result);
    mScheduler->dumpVsync(result);
}

void SurfaceFlinger::dumpPlannerInfo(const DumpArgs& args, std::string& result) const {
    for (const auto& [token, display] : mDisplays) {
        const auto compositionDisplay = display->getCompositionDisplay();
        compositionDisplay->dumpPlannerInfo(args, result);
    }
}

void SurfaceFlinger::dumpStaticScreenStats(std::string& result) const {
    result.append("Static screen stats:\n");
    for (size_t b = 0; b < SurfaceFlingerBE::NUM_BUCKETS - 1; ++b) {
        float bucketTimeSec = getBE().mFrameBuckets[b] / 1e9;
        float percent = 100.0f *
                static_cast<float>(getBE().mFrameBuckets[b]) / getBE().mTotalTime;
        StringAppendF(&result, "  < %zd frames: %.3f s (%.1f%%)\n", b + 1, bucketTimeSec, percent);
    }
    float bucketTimeSec = getBE().mFrameBuckets[SurfaceFlingerBE::NUM_BUCKETS - 1] / 1e9;
    float percent = 100.0f *
            static_cast<float>(getBE().mFrameBuckets[SurfaceFlingerBE::NUM_BUCKETS - 1]) / getBE().mTotalTime;
    StringAppendF(&result, "  %zd+ frames: %.3f s (%.1f%%)\n", SurfaceFlingerBE::NUM_BUCKETS - 1,
                  bucketTimeSec, percent);
}

void SurfaceFlinger::recordBufferingStats(const std::string& layerName,
                                          std::vector<OccupancyTracker::Segment>&& history) {
    Mutex::Autolock lock(getBE().mBufferingStatsMutex);
    auto& stats = getBE().mBufferingStats[layerName];
    for (const auto& segment : history) {
        if (!segment.usedThirdBuffer) {
            stats.twoBufferTime += segment.totalTime;
        }
        if (segment.occupancyAverage < 1.0f) {
            stats.doubleBufferedTime += segment.totalTime;
        } else if (segment.occupancyAverage < 2.0f) {
            stats.tripleBufferedTime += segment.totalTime;
        }
        ++stats.numSegments;
        stats.totalTime += segment.totalTime;
    }
}

void SurfaceFlinger::dumpFrameEventsLocked(std::string& result) {
    result.append("Layer frame timestamps:\n");
    // Traverse all layers to dump frame-events for each layer
    mCurrentState.traverseInZOrder(
        [&] (Layer* layer) { layer->dumpFrameEvents(result); });
}

void SurfaceFlinger::dumpBufferingStats(std::string& result) const {
    result.append("Buffering stats:\n");
    result.append("  [Layer name] <Active time> <Two buffer> "
            "<Double buffered> <Triple buffered>\n");
    Mutex::Autolock lock(getBE().mBufferingStatsMutex);
    typedef std::tuple<std::string, float, float, float> BufferTuple;
    std::map<float, BufferTuple, std::greater<float>> sorted;
    for (const auto& statsPair : getBE().mBufferingStats) {
        const char* name = statsPair.first.c_str();
        const SurfaceFlingerBE::BufferingStats& stats = statsPair.second;
        if (stats.numSegments == 0) {
            continue;
        }
        float activeTime = ns2ms(stats.totalTime) / 1000.0f;
        float twoBufferRatio = static_cast<float>(stats.twoBufferTime) /
                stats.totalTime;
        float doubleBufferRatio = static_cast<float>(
                stats.doubleBufferedTime) / stats.totalTime;
        float tripleBufferRatio = static_cast<float>(
                stats.tripleBufferedTime) / stats.totalTime;
        sorted.insert({activeTime, {name, twoBufferRatio,
                doubleBufferRatio, tripleBufferRatio}});
    }
    for (const auto& sortedPair : sorted) {
        float activeTime = sortedPair.first;
        const BufferTuple& values = sortedPair.second;
        StringAppendF(&result, "  [%s] %.2f %.3f %.3f %.3f\n", std::get<0>(values).c_str(),
                      activeTime, std::get<1>(values), std::get<2>(values), std::get<3>(values));
    }
    result.append("\n");
}

void SurfaceFlinger::dumpDisplayIdentificationData(std::string& result) const {
    for (const auto& [token, display] : mDisplays) {
        const auto displayId = PhysicalDisplayId::tryCast(display->getId());
        if (!displayId) {
            continue;
        }
        const auto hwcDisplayId = getHwComposer().fromPhysicalDisplayId(*displayId);
        if (!hwcDisplayId) {
            continue;
        }

        StringAppendF(&result,
                      "Display %s (HWC display %" PRIu64 "): ", to_string(*displayId).c_str(),
                      *hwcDisplayId);
        uint8_t port;
        DisplayIdentificationData data;
        if (!getHwComposer().getDisplayIdentificationData(*hwcDisplayId, &port, &data)) {
            result.append("no identification data\n");
            continue;
        }

        if (!isEdid(data)) {
            result.append("unknown identification data\n");
            continue;
        }

        const auto edid = parseEdid(data);
        if (!edid) {
            result.append("invalid EDID\n");
            continue;
        }

        StringAppendF(&result, "port=%u pnpId=%s displayName=\"", port, edid->pnpId.data());
        result.append(edid->displayName.data(), edid->displayName.length());
        result.append("\"\n");
    }
}

void SurfaceFlinger::dumpRawDisplayIdentificationData(const DumpArgs& args,
                                                      std::string& result) const {
    hal::HWDisplayId hwcDisplayId;
    uint8_t port;
    DisplayIdentificationData data;

    if (args.size() > 1 && base::ParseUint(String8(args[1]), &hwcDisplayId) &&
        getHwComposer().getDisplayIdentificationData(hwcDisplayId, &port, &data)) {
        result.append(reinterpret_cast<const char*>(data.data()), data.size());
    }
}

void SurfaceFlinger::dumpWideColorInfo(std::string& result) const {
    StringAppendF(&result, "Device has wide color built-in display: %d\n", hasWideColorDisplay);
    StringAppendF(&result, "Device uses color management: %d\n", useColorManagement);
    StringAppendF(&result, "DisplayColorSetting: %s\n",
                  decodeDisplayColorSetting(mDisplayColorSetting).c_str());

    // TODO: print out if wide-color mode is active or not

    for (const auto& [token, display] : mDisplays) {
        const auto displayId = PhysicalDisplayId::tryCast(display->getId());
        if (!displayId) {
            continue;
        }

        StringAppendF(&result, "Display %s color modes:\n", to_string(*displayId).c_str());
        std::vector<ColorMode> modes = getHwComposer().getColorModes(*displayId);
        for (auto&& mode : modes) {
            StringAppendF(&result, "    %s (%d)\n", decodeColorMode(mode).c_str(), mode);
        }

        ColorMode currentMode = display->getCompositionDisplay()->getState().colorMode;
        StringAppendF(&result, "    Current color mode: %s (%d)\n",
                      decodeColorMode(currentMode).c_str(), currentMode);
    }
    result.append("\n");
}

LayersProto SurfaceFlinger::dumpDrawingStateProto(uint32_t traceFlags) const {
    // If context is SurfaceTracing thread, mTracingLock blocks display transactions on main thread.
    const auto display = ON_MAIN_THREAD(getDefaultDisplayDeviceLocked());

    LayersProto layersProto;
    for (const sp<Layer>& layer : mDrawingState.layersSortedByZ) {
        layer->writeToProto(layersProto, traceFlags, display.get());
    }

    return layersProto;
}

void SurfaceFlinger::dumpHwc(std::string& result) const {
    getHwComposer().dump(result);
}

void SurfaceFlinger::dumpOffscreenLayersProto(LayersProto& layersProto, uint32_t traceFlags) const {
    // Add a fake invisible root layer to the proto output and parent all the offscreen layers to
    // it.
    LayerProto* rootProto = layersProto.add_layers();
    const int32_t offscreenRootLayerId = INT32_MAX - 2;
    rootProto->set_id(offscreenRootLayerId);
    rootProto->set_name("Offscreen Root");
    rootProto->set_parent(-1);

    for (Layer* offscreenLayer : mOffscreenLayers) {
        // Add layer as child of the fake root
        rootProto->add_children(offscreenLayer->sequence);

        // Add layer
        LayerProto* layerProto =
                offscreenLayer->writeToProto(layersProto, traceFlags, nullptr /*device*/);
        layerProto->set_parent(offscreenRootLayerId);
    }
}

LayersProto SurfaceFlinger::dumpProtoFromMainThread(uint32_t traceFlags) {
    return schedule([=] { return dumpDrawingStateProto(traceFlags); }).get();
}

void SurfaceFlinger::dumpOffscreenLayers(std::string& result) {
    result.append("Offscreen Layers:\n");
    result.append(schedule([this] {
                      std::string result;
                      for (Layer* offscreenLayer : mOffscreenLayers) {
                          offscreenLayer->traverse(LayerVector::StateSet::Drawing,
                                                   [&](Layer* layer) {
                                                       layer->dumpCallingUidPid(result);
                                                   });
                      }
                      return result;
                  }).get());
}

void SurfaceFlinger::dumpMini(std::string& result) const {
    /*
     *      * Dump Display state
     *           */
    StringAppendF(&result, "Displays (%zu entries)\n", mDisplays.size());
    for (const auto& [token, display] : mDisplays) {
        display->dump(result);
    }
    result.append("\n");

    /*
     * HWC layer minidump
     */
    for (const auto& [token, display] : mDisplays) {
        const auto displayId = PhysicalDisplayId::tryCast(display->getId());
        if (!displayId) {
            continue;
        }

        StringAppendF(&result, "Display %s HWC layers:\n", to_string(*displayId).c_str());
        Layer::miniDumpHeader(result);
        const DisplayDevice& displayDevice = *display;
        mCurrentState.traverseInZOrder(
                [&](Layer* layer) { layer->miniDump(result, displayDevice); });
        result.append("\n");
    }

    /*
     * Dump HWComposer state
     */
    result.append("h/w composer state:\n");
    bool hwcDisabled = mDebugDisableHWC || mDebugRegion;
    StringAppendF(&result, "  h/w composer %s\n", hwcDisabled ? "disabled" : "enabled");
    getHwComposer().dump(result);
}

void SurfaceFlinger::dumpAllLocked(const DumpArgs& args, std::string& result) const {
    const bool colorize = !args.empty() && args[0] == String16("--color");
    Colorizer colorizer(colorize);

    // figure out if we're stuck somewhere
    const nsecs_t now = systemTime();
    const nsecs_t inTransaction(mDebugInTransaction);
    nsecs_t inTransactionDuration = (inTransaction) ? now-inTransaction : 0;

    /*
     * Dump library configuration.
     */

    colorizer.bold(result);
    result.append("Build configuration:");
    colorizer.reset(result);
    appendSfConfigString(result);
    result.append("\n");

    result.append("\nDisplay identification data:\n");
    dumpDisplayIdentificationData(result);

    result.append("\nWide-Color information:\n");
    dumpWideColorInfo(result);

    colorizer.bold(result);
    result.append("Sync configuration: ");
    colorizer.reset(result);
    result.append(SyncFeatures::getInstance().toString());
    result.append("\n\n");

    colorizer.bold(result);
    result.append("Scheduler:\n");
    colorizer.reset(result);
    dumpVSync(result);
    result.append("\n");

    dumpStaticScreenStats(result);
    result.append("\n");

    StringAppendF(&result, "Total missed frame count: %u\n", mFrameMissedCount.load());
    StringAppendF(&result, "HWC missed frame count: %u\n", mHwcFrameMissedCount.load());
    StringAppendF(&result, "GPU missed frame count: %u\n\n", mGpuFrameMissedCount.load());

    dumpBufferingStats(result);

    /*
     * Dump the visible layer list
     */
    colorizer.bold(result);
    StringAppendF(&result, "Visible layers (count = %zu)\n", mNumLayers.load());
    StringAppendF(&result, "GraphicBufferProducers: %zu, max %zu\n",
                  mGraphicBufferProducerList.size(), mMaxGraphicBufferProducerListSize);
    colorizer.reset(result);

    {
        StringAppendF(&result, "Composition layers\n");
        mDrawingState.traverseInZOrder([&](Layer* layer) {
            auto* compositionState = layer->getCompositionState();
            if (!compositionState || !compositionState->isVisible) return;

            android::base::StringAppendF(&result, "* Layer %p (%s)\n", layer,
                                         layer->getDebugName() ? layer->getDebugName()
                                                               : "<unknown>");
            compositionState->dump(result);
        });
    }

    /*
     * Dump Display state
     */

    colorizer.bold(result);
    StringAppendF(&result, "Displays (%zu entries)\n", mDisplays.size());
    colorizer.reset(result);
    for (const auto& [token, display] : mDisplays) {
        display->dump(result);
    }
    result.append("\n");

    /*
     * Dump CompositionEngine state
     */

    mCompositionEngine->dump(result);

    /*
     * Dump SurfaceFlinger global state
     */

    colorizer.bold(result);
    result.append("SurfaceFlinger global state:\n");
    colorizer.reset(result);

    getRenderEngine().dump(result);

    result.append("ClientCache state:\n");
    ClientCache::getInstance().dump(result);
    DebugEGLImageTracker::getInstance()->dump(result);

    if (const auto display = getDefaultDisplayDeviceLocked()) {
        display->getCompositionDisplay()->getState().undefinedRegion.dump(result,
                                                                          "undefinedRegion");
        StringAppendF(&result, "  orientation=%s, isPoweredOn=%d\n",
                      toCString(display->getOrientation()), display->isPoweredOn());
    }
    StringAppendF(&result,
                  "  transaction-flags         : %08x\n"
                  "  gpu_to_cpu_unsupported    : %d\n",
                  mTransactionFlags.load(), !mGpuToCpuSupported);

    if (const auto display = getDefaultDisplayDeviceLocked()) {
        std::string fps, xDpi, yDpi;
        if (const auto activeMode = display->getActiveMode()) {
            fps = to_string(activeMode->getFps());
            xDpi = base::StringPrintf("%.2f", activeMode->getDpiX());
            yDpi = base::StringPrintf("%.2f", activeMode->getDpiY());
        } else {
            fps = "unknown";
            xDpi = "unknown";
            yDpi = "unknown";
        }
        StringAppendF(&result,
                      "  refresh-rate              : %s\n"
                      "  x-dpi                     : %s\n"
                      "  y-dpi                     : %s\n",
                      fps.c_str(), xDpi.c_str(), yDpi.c_str());
    }

    StringAppendF(&result, "  transaction time: %f us\n", inTransactionDuration / 1000.0);

    /*
     * Tracing state
     */
    mTracing.dump(result);
    result.append("\n");

    /*
     * HWC layer minidump
     */
    for (const auto& [token, display] : mDisplays) {
        const auto displayId = HalDisplayId::tryCast(display->getId());
        if (!displayId) {
            continue;
        }

        StringAppendF(&result, "Display %s HWC layers:\n", to_string(*displayId).c_str());
        Layer::miniDumpHeader(result);

        const DisplayDevice& ref = *display;
        mCurrentState.traverseInZOrder([&](Layer* layer) { layer->miniDump(result, ref); });
        result.append("\n");
    }

    {
        DumpArgs plannerArgs;
        plannerArgs.add(); // first argument is ignored
        plannerArgs.add(String16("--layers"));
        dumpPlannerInfo(plannerArgs, result);
    }

    /*
     * Dump HWComposer state
     */
    colorizer.bold(result);
    result.append("h/w composer state:\n");
    colorizer.reset(result);
    bool hwcDisabled = mDebugDisableHWC || mDebugRegion;
    StringAppendF(&result, "  h/w composer %s\n", hwcDisabled ? "disabled" : "enabled");
    getHwComposer().dump(result);

    /*
     * Dump gralloc state
     */
    const GraphicBufferAllocator& alloc(GraphicBufferAllocator::get());
    alloc.dump(result);

    result.append(mTimeStats->miniDump());
    result.append("\n");
}

mat4 SurfaceFlinger::calculateColorMatrix(float saturation) {
    if (saturation == 1) {
        return mat4();
    }

    float3 luminance{0.213f, 0.715f, 0.072f};
    luminance *= 1.0f - saturation;
    mat4 saturationMatrix = mat4(vec4{luminance.r + saturation, luminance.r, luminance.r, 0.0f},
                                 vec4{luminance.g, luminance.g + saturation, luminance.g, 0.0f},
                                 vec4{luminance.b, luminance.b, luminance.b + saturation, 0.0f},
                                 vec4{0.0f, 0.0f, 0.0f, 1.0f});
    return saturationMatrix;
}

void SurfaceFlinger::updateColorMatrixLocked() {
    mat4 colorMatrix =
            mClientColorMatrix * calculateColorMatrix(mGlobalSaturationFactor) * mDaltonizer();

    if (mCurrentState.colorMatrix != colorMatrix) {
        mCurrentState.colorMatrix = colorMatrix;
        mCurrentState.colorMatrixChanged = true;
        setTransactionFlags(eTransactionNeeded);
    }
}

status_t SurfaceFlinger::CheckTransactCodeCredentials(uint32_t code) {
#pragma clang diagnostic push
#pragma clang diagnostic error "-Wswitch-enum"
    switch (static_cast<ISurfaceComposerTag>(code)) {
        case ENABLE_VSYNC_INJECTIONS:
        case INJECT_VSYNC:
            if (!hasMockHwc()) return PERMISSION_DENIED;
            [[fallthrough]];
        // These methods should at minimum make sure that the client requested
        // access to SF.
        case BOOT_FINISHED:
        case CLEAR_ANIMATION_FRAME_STATS:
        case CREATE_DISPLAY:
        case DESTROY_DISPLAY:
        case GET_ANIMATION_FRAME_STATS:
        case OVERRIDE_HDR_TYPES:
        case GET_HDR_CAPABILITIES:
        case SET_DESIRED_DISPLAY_MODE_SPECS:
        case GET_DESIRED_DISPLAY_MODE_SPECS:
        case SET_ACTIVE_COLOR_MODE:
        case GET_AUTO_LOW_LATENCY_MODE_SUPPORT:
        case SET_AUTO_LOW_LATENCY_MODE:
        case GET_GAME_CONTENT_TYPE_SUPPORT:
        case SET_GAME_CONTENT_TYPE:
        case SET_POWER_MODE:
        case GET_DISPLAYED_CONTENT_SAMPLING_ATTRIBUTES:
        case SET_DISPLAY_CONTENT_SAMPLING_ENABLED:
        case GET_DISPLAYED_CONTENT_SAMPLE:
        case ADD_TUNNEL_MODE_ENABLED_LISTENER:
        case REMOVE_TUNNEL_MODE_ENABLED_LISTENER:
        case NOTIFY_POWER_BOOST:
        case SET_GLOBAL_SHADOW_SETTINGS:
        case ACQUIRE_FRAME_RATE_FLEXIBILITY_TOKEN: {
            // ACQUIRE_FRAME_RATE_FLEXIBILITY_TOKEN and OVERRIDE_HDR_TYPES are used by CTS tests,
            // which acquire the necessary permission dynamically. Don't use the permission cache
            // for this check.
            bool usePermissionCache =
                    code != ACQUIRE_FRAME_RATE_FLEXIBILITY_TOKEN && code != OVERRIDE_HDR_TYPES;
            if (!callingThreadHasUnscopedSurfaceFlingerAccess(usePermissionCache)) {
                IPCThreadState* ipc = IPCThreadState::self();
                ALOGE("Permission Denial: can't access SurfaceFlinger pid=%d, uid=%d",
                        ipc->getCallingPid(), ipc->getCallingUid());
                return PERMISSION_DENIED;
            }
            return OK;
        }
        case GET_LAYER_DEBUG_INFO: {
            IPCThreadState* ipc = IPCThreadState::self();
            const int pid = ipc->getCallingPid();
            const int uid = ipc->getCallingUid();
            if ((uid != AID_SHELL) && !PermissionCache::checkPermission(sDump, pid, uid)) {
                ALOGE("Layer debug info permission denied for pid=%d, uid=%d", pid, uid);
                return PERMISSION_DENIED;
            }
            return OK;
        }
        // Used by apps to hook Choreographer to SurfaceFlinger.
        case CREATE_DISPLAY_EVENT_CONNECTION:
        // The following calls are currently used by clients that do not
        // request necessary permissions. However, they do not expose any secret
        // information, so it is OK to pass them.
        case AUTHENTICATE_SURFACE:
        case GET_ACTIVE_COLOR_MODE:
        case GET_ACTIVE_DISPLAY_MODE:
        case GET_PHYSICAL_DISPLAY_IDS:
        case GET_PHYSICAL_DISPLAY_TOKEN:
        case GET_DISPLAY_COLOR_MODES:
        case GET_DISPLAY_NATIVE_PRIMARIES:
        case GET_STATIC_DISPLAY_INFO:
        case GET_DYNAMIC_DISPLAY_INFO:
        case GET_DISPLAY_MODES:
        case GET_DISPLAY_STATE:
        case GET_DISPLAY_STATS:
        case GET_SUPPORTED_FRAME_TIMESTAMPS:
        // Calling setTransactionState is safe, because you need to have been
        // granted a reference to Client* and Handle* to do anything with it.
        case SET_TRANSACTION_STATE:
        case CREATE_CONNECTION:
        case GET_COLOR_MANAGEMENT:
        case GET_COMPOSITION_PREFERENCE:
        case GET_PROTECTED_CONTENT_SUPPORT:
        case IS_WIDE_COLOR_DISPLAY:
        case IS_HARDWARE_RC_DISPLAY:
        // setFrameRate() is deliberately available for apps to call without any
        // special permissions.
        case SET_FRAME_RATE:
        case GET_DISPLAY_BRIGHTNESS_SUPPORT:
        // captureLayers and captureDisplay will handle the permission check in the function
        case CAPTURE_LAYERS:
        case CAPTURE_DISPLAY:
        case SET_DISPLAY_BRIGHTNESS:
        case SET_FRAME_TIMELINE_INFO:
        case GET_GPU_CONTEXT_PRIORITY:
        case GET_MAX_ACQUIRED_BUFFER_COUNT: {
            // This is not sensitive information, so should not require permission control.
            return OK;
        }
        case ADD_HDR_LAYER_INFO_LISTENER:
        case REMOVE_HDR_LAYER_INFO_LISTENER: {
            // TODO (b/183985553): Should getting & setting brightness be part of this...?
            // codes that require permission check
            IPCThreadState* ipc = IPCThreadState::self();
            const int pid = ipc->getCallingPid();
            const int uid = ipc->getCallingUid();
            if ((uid != AID_GRAPHICS) &&
                !PermissionCache::checkPermission(sControlDisplayBrightness, pid, uid)) {
                ALOGE("Permission Denial: can't control brightness pid=%d, uid=%d", pid, uid);
                return PERMISSION_DENIED;
            }
            return OK;
        }
        case ADD_FPS_LISTENER:
        case REMOVE_FPS_LISTENER:
        case ADD_REGION_SAMPLING_LISTENER:
        case REMOVE_REGION_SAMPLING_LISTENER: {
            // codes that require permission check
            IPCThreadState* ipc = IPCThreadState::self();
            const int pid = ipc->getCallingPid();
            const int uid = ipc->getCallingUid();
            if ((uid != AID_GRAPHICS) &&
                !PermissionCache::checkPermission(sReadFramebuffer, pid, uid)) {
                ALOGE("Permission Denial: can't read framebuffer pid=%d, uid=%d", pid, uid);
                return PERMISSION_DENIED;
            }
            return OK;
        }
        case ADD_TRANSACTION_TRACE_LISTENER:
        case CAPTURE_DISPLAY_BY_ID: {
            IPCThreadState* ipc = IPCThreadState::self();
            const int uid = ipc->getCallingUid();
            if (uid == AID_ROOT || uid == AID_GRAPHICS || uid == AID_SYSTEM || uid == AID_SHELL) {
                return OK;
            }
            return PERMISSION_DENIED;
        }
        case ON_PULL_ATOM: {
            const int uid = IPCThreadState::self()->getCallingUid();
            if (uid == AID_SYSTEM) {
                return OK;
            }
            return PERMISSION_DENIED;
        }
        case ADD_WINDOW_INFOS_LISTENER:
        case REMOVE_WINDOW_INFOS_LISTENER: {
            const int uid = IPCThreadState::self()->getCallingUid();
            if (uid == AID_SYSTEM || uid == AID_GRAPHICS) {
                return OK;
            }
            return PERMISSION_DENIED;
        }
    }

    // These codes are used for the IBinder protocol to either interrogate the recipient
    // side of the transaction for its canonical interface descriptor or to dump its state.
    // We let them pass by default.
    if (code == IBinder::INTERFACE_TRANSACTION || code == IBinder::DUMP_TRANSACTION ||
        code == IBinder::PING_TRANSACTION || code == IBinder::SHELL_COMMAND_TRANSACTION ||
        code == IBinder::SYSPROPS_TRANSACTION) {
        return OK;
    }
    // Numbers from 1000 to 1040 and 20000 to 20002 are currently used for backdoors. The code
    // in onTransact verifies that the user is root, and has access to use SF.
    if ((code >= 1000 && code <= 1040) || (code >= 20000 && code <= 20002)) {
        ALOGV("Accessing SurfaceFlinger through backdoor code: %u", code);
        return OK;
    }
    ALOGE("Permission Denial: SurfaceFlinger did not recognize request code: %u", code);
    return PERMISSION_DENIED;
#pragma clang diagnostic pop
}

status_t SurfaceFlinger::onTransact(uint32_t code, const Parcel& data, Parcel* reply,
                                    uint32_t flags) {
    status_t credentialCheck = CheckTransactCodeCredentials(code);
    if (credentialCheck != OK) {
        return credentialCheck;
    }

    status_t err = BnSurfaceComposer::onTransact(code, data, reply, flags);
    if (err == UNKNOWN_TRANSACTION || err == PERMISSION_DENIED) {
        CHECK_INTERFACE(ISurfaceComposer, data, reply);
        IPCThreadState* ipc = IPCThreadState::self();
        const int uid = ipc->getCallingUid();
        if (CC_UNLIKELY(uid != AID_SYSTEM
                && !PermissionCache::checkCallingPermission(sHardwareTest))) {
            const int pid = ipc->getCallingPid();
            ALOGE("Permission Denial: "
                    "can't access SurfaceFlinger pid=%d, uid=%d", pid, uid);
            return PERMISSION_DENIED;
        }
        int n;
        switch (code) {
            case 1000: // SHOW_CPU, NOT SUPPORTED ANYMORE
            case 1001: // SHOW_FPS, NOT SUPPORTED ANYMORE
                return NO_ERROR;
            case 1002:  // SHOW_UPDATES
                n = data.readInt32();
                mDebugRegion = n ? n : (mDebugRegion ? 0 : 1);
                invalidateHwcGeometry();
                repaintEverything();
                return NO_ERROR;
            case 1004:{ // repaint everything
                repaintEverything();
                return NO_ERROR;
            }
            case 1005:{ // force transaction
                Mutex::Autolock _l(mStateLock);
                setTransactionFlags(
                        eTransactionNeeded|
                        eDisplayTransactionNeeded|
                        eTraversalNeeded);
                return NO_ERROR;
            }
            case 1006:{ // send empty update
                signalRefresh();
                return NO_ERROR;
            }
            case 1008:  // toggle use of hw composer
                n = data.readInt32();
                mDebugDisableHWC = n != 0;
                invalidateHwcGeometry();
                repaintEverything();
                return NO_ERROR;
            case 1009:  // toggle use of transform hint
                n = data.readInt32();
                mDebugDisableTransformHint = n != 0;
                invalidateHwcGeometry();
                repaintEverything();
                return NO_ERROR;
            case 1010:  // interrogate.
                reply->writeInt32(0);
                reply->writeInt32(0);
                reply->writeInt32(mDebugRegion);
                reply->writeInt32(0);
                reply->writeInt32(mDebugDisableHWC);
                return NO_ERROR;
            case 1013: {
                const auto display = getDefaultDisplayDevice();
                if (!display) {
                    return NAME_NOT_FOUND;
                }

                reply->writeInt32(display->getPageFlipCount());
                return NO_ERROR;
            }
            case 1014: {
                Mutex::Autolock _l(mStateLock);
                // daltonize
                n = data.readInt32();
                switch (n % 10) {
                    case 1:
                        mDaltonizer.setType(ColorBlindnessType::Protanomaly);
                        break;
                    case 2:
                        mDaltonizer.setType(ColorBlindnessType::Deuteranomaly);
                        break;
                    case 3:
                        mDaltonizer.setType(ColorBlindnessType::Tritanomaly);
                        break;
                    default:
                        mDaltonizer.setType(ColorBlindnessType::None);
                        break;
                }
                if (n >= 10) {
                    mDaltonizer.setMode(ColorBlindnessMode::Correction);
                } else {
                    mDaltonizer.setMode(ColorBlindnessMode::Simulation);
                }

                updateColorMatrixLocked();
                return NO_ERROR;
            }
            case 1015: {
                Mutex::Autolock _l(mStateLock);
                // apply a color matrix
                n = data.readInt32();
                if (n) {
                    // color matrix is sent as a column-major mat4 matrix
                    for (size_t i = 0 ; i < 4; i++) {
                        for (size_t j = 0; j < 4; j++) {
                            mClientColorMatrix[i][j] = data.readFloat();
                        }
                    }
                } else {
                    mClientColorMatrix = mat4();
                }

                // Check that supplied matrix's last row is {0,0,0,1} so we can avoid
                // the division by w in the fragment shader
                float4 lastRow(transpose(mClientColorMatrix)[3]);
                if (any(greaterThan(abs(lastRow - float4{0, 0, 0, 1}), float4{1e-4f}))) {
                    ALOGE("The color transform's last row must be (0, 0, 0, 1)");
                }

                updateColorMatrixLocked();
                return NO_ERROR;
            }
            case 1016: { // Unused.
                return NAME_NOT_FOUND;
            }
            case 1017: {
                n = data.readInt32();
                mForceFullDamage = n != 0;
                return NO_ERROR;
            }
            case 1018: { // Modify Choreographer's duration
                n = data.readInt32();
                mScheduler->setDuration(mAppConnectionHandle, std::chrono::nanoseconds(n), 0ns);
                return NO_ERROR;
            }
            case 1019: { // Modify SurfaceFlinger's duration
                n = data.readInt32();
                mScheduler->setDuration(mSfConnectionHandle, std::chrono::nanoseconds(n), 0ns);
                return NO_ERROR;
            }
            case 1020: { // Layer updates interceptor
                n = data.readInt32();
                if (n) {
                    ALOGV("Interceptor enabled");
                    mInterceptor->enable(mDrawingState.layersSortedByZ, mDrawingState.displays);
                }
                else{
                    ALOGV("Interceptor disabled");
                    mInterceptor->disable();
                }
                return NO_ERROR;
            }
            case 1021: { // Disable HWC virtual displays
                const bool enable = data.readInt32() != 0;
                static_cast<void>(schedule([this, enable] { enableHalVirtualDisplays(enable); }));
                return NO_ERROR;
            }
            case 1022: { // Set saturation boost
                Mutex::Autolock _l(mStateLock);
                mGlobalSaturationFactor = std::max(0.0f, std::min(data.readFloat(), 2.0f));

                updateColorMatrixLocked();
                return NO_ERROR;
            }
            case 1023: { // Set native mode
                int32_t colorMode;

                mDisplayColorSetting = static_cast<DisplayColorSetting>(data.readInt32());
                if (data.readInt32(&colorMode) == NO_ERROR) {
                    mForceColorMode = static_cast<ColorMode>(colorMode);
                }
                invalidateHwcGeometry();
                repaintEverything();
                return NO_ERROR;
            }
            // Deprecate, use 1030 to check whether the device is color managed.
            case 1024: {
                return NAME_NOT_FOUND;
            }
            case 1025: { // Set layer tracing
                n = data.readInt32();
                bool tracingEnabledChanged;
                if (n) {
                    ALOGD("LayerTracing enabled");
                    tracingEnabledChanged = mTracing.enable();
                    if (tracingEnabledChanged) {
                        schedule([&]() MAIN_THREAD { mTracing.notify("start"); }).wait();
                    }
                } else {
                    ALOGD("LayerTracing disabled");
                    tracingEnabledChanged = mTracing.disable();
                }
                mTracingEnabledChanged = tracingEnabledChanged;
                reply->writeInt32(NO_ERROR);
                return NO_ERROR;
            }
            case 1026: { // Get layer tracing status
                reply->writeBool(mTracing.isEnabled());
                return NO_ERROR;
            }
            // Is a DisplayColorSetting supported?
            case 1027: {
                const auto display = getDefaultDisplayDevice();
                if (!display) {
                    return NAME_NOT_FOUND;
                }

                DisplayColorSetting setting = static_cast<DisplayColorSetting>(data.readInt32());
                switch (setting) {
                    case DisplayColorSetting::kManaged:
                        reply->writeBool(useColorManagement);
                        break;
                    case DisplayColorSetting::kUnmanaged:
                        reply->writeBool(true);
                        break;
                    case DisplayColorSetting::kEnhanced:
                        reply->writeBool(display->hasRenderIntent(RenderIntent::ENHANCE));
                        break;
                    default: // vendor display color setting
                        reply->writeBool(
                                display->hasRenderIntent(static_cast<RenderIntent>(setting)));
                        break;
                }
                return NO_ERROR;
            }
            case 1028: { // Unused.
                return NAME_NOT_FOUND;
            }
            // Set buffer size for SF tracing (value in KB)
            case 1029: {
                n = data.readInt32();
                if (n <= 0 || n > MAX_TRACING_MEMORY) {
                    ALOGW("Invalid buffer size: %d KB", n);
                    reply->writeInt32(BAD_VALUE);
                    return BAD_VALUE;
                }

                ALOGD("Updating trace buffer to %d KB", n);
                mTracing.setBufferSize(n * 1024);
                reply->writeInt32(NO_ERROR);
                return NO_ERROR;
            }
            // Is device color managed?
            case 1030: {
                reply->writeBool(useColorManagement);
                return NO_ERROR;
            }
            // Override default composition data space
            // adb shell service call SurfaceFlinger 1031 i32 1 DATASPACE_NUMBER DATASPACE_NUMBER \
            // && adb shell stop zygote && adb shell start zygote
            // to restore: adb shell service call SurfaceFlinger 1031 i32 0 && \
            // adb shell stop zygote && adb shell start zygote
            case 1031: {
                Mutex::Autolock _l(mStateLock);
                n = data.readInt32();
                if (n) {
                    n = data.readInt32();
                    if (n) {
                        Dataspace dataspace = static_cast<Dataspace>(n);
                        if (!validateCompositionDataspace(dataspace)) {
                            return BAD_VALUE;
                        }
                        mDefaultCompositionDataspace = dataspace;
                    }
                    n = data.readInt32();
                    if (n) {
                        Dataspace dataspace = static_cast<Dataspace>(n);
                        if (!validateCompositionDataspace(dataspace)) {
                            return BAD_VALUE;
                        }
                        mWideColorGamutCompositionDataspace = dataspace;
                    }
                } else {
                    // restore composition data space.
                    mDefaultCompositionDataspace = defaultCompositionDataspace;
                    mWideColorGamutCompositionDataspace = wideColorGamutCompositionDataspace;
                }
                return NO_ERROR;
            }
            // Set trace flags
            case 1033: {
                n = data.readUint32();
                ALOGD("Updating trace flags to 0x%x", n);
                mTracing.setTraceFlags(n);
                reply->writeInt32(NO_ERROR);
                return NO_ERROR;
            }
            case 1034: {
                schedule([&] {
                    switch (n = data.readInt32()) {
                        case 0:
                        case 1:
                            ON_MAIN_THREAD(enableRefreshRateOverlay(static_cast<bool>(n)));
                            break;
                        default: {
                            reply->writeBool(ON_MAIN_THREAD(isRefreshRateOverlayEnabled()));
                        }
                    }
                }).get();
                return NO_ERROR;
            }
            case 1035: {
                const int modeId = data.readInt32();
<<<<<<< HEAD
                mDebugDisplayModeSetByBackdoor = false;
                const auto numConfigs = mRefreshRateConfigs->getAllRefreshRates().size();
                if ((modeId >= 0) && (modeId < numConfigs)) {
                    const auto displayId = getInternalDisplayId();
                    if (!displayId) {
                        ALOGE("No internal display found.");
                        return NO_ERROR;
                    }
                    if(isSupportedConfigSwitch(getPhysicalDisplayToken(*displayId),
                    modeId) != NO_ERROR) {
                       return BAD_VALUE;
                    }
                    status_t result = setActiveMode(getPhysicalDisplayToken(*displayId), modeId);
                    if (result != NO_ERROR) {
                        return result;
                    }
                    mDebugDisplayModeSetByBackdoor = true;
                }

                const auto displayId = [&]() -> std::optional<PhysicalDisplayId> {
                    uint64_t inputDisplayId = 0;
                    if (data.readUint64(&inputDisplayId) == NO_ERROR) {
                        const auto token = getPhysicalDisplayToken(
                                static_cast<PhysicalDisplayId>(inputDisplayId));
                        if (!token) {
                            ALOGE("No display with id: %" PRIu64, inputDisplayId);
                            return std::nullopt;
                        }
=======
>>>>>>> 14cf0e8a

                const auto display = [&]() -> sp<IBinder> {
                    uint64_t value;
                    if (data.readUint64(&value) != NO_ERROR) {
                        return getDefaultDisplayDevice()->getDisplayToken().promote();
                    }

<<<<<<< HEAD
                    return getInternalDisplayId();
                }();

                if (!displayId) {
                    ALOGE("No display found");
                    return NO_ERROR;
                }

                return NO_ERROR;
=======
                    if (const auto id = DisplayId::fromValue<PhysicalDisplayId>(value)) {
                        return getPhysicalDisplayToken(*id);
                    }

                    ALOGE("Invalid physical display ID");
                    return nullptr;
                }();

                const status_t result = setActiveMode(display, modeId);
                mDebugDisplayModeSetByBackdoor = result == NO_ERROR;
                return result;
>>>>>>> 14cf0e8a
            }
            case 1036: {
                if (data.readInt32() > 0) {
                    status_t result =
                            acquireFrameRateFlexibilityToken(&mDebugFrameRateFlexibilityToken);
                    if (result != NO_ERROR) {
                        return result;
                    }
                } else {
                    mDebugFrameRateFlexibilityToken = nullptr;
                }
                return NO_ERROR;
            }
            // Inject a hotplug connected event for the primary display. This will deallocate and
            // reallocate the display state including framebuffers.
            case 1037: {
                const hal::HWDisplayId hwcId =
                        (Mutex::Autolock(mStateLock), getHwComposer().getPrimaryHwcDisplayId());

                onComposerHalHotplug(hwcId, hal::Connection::CONNECTED);
                return NO_ERROR;
            }
            // Modify the max number of display frames stored within FrameTimeline
            case 1038: {
                n = data.readInt32();
                if (n < 0 || n > MAX_ALLOWED_DISPLAY_FRAMES) {
                    ALOGW("Invalid max size. Maximum allowed is %d", MAX_ALLOWED_DISPLAY_FRAMES);
                    return BAD_VALUE;
                }
                if (n == 0) {
                    // restore to default
                    mFrameTimeline->reset();
                    return NO_ERROR;
                }
                mFrameTimeline->setMaxDisplayFrames(n);
                return NO_ERROR;
            }
            case 1039: {
                PhysicalDisplayId displayId = [&]() {
                    Mutex::Autolock lock(mStateLock);
                    return getDefaultDisplayDeviceLocked()->getPhysicalId();
                }();

                auto inUid = static_cast<uid_t>(data.readInt32());
                const auto refreshRate = data.readFloat();
                mScheduler->setPreferredRefreshRateForUid(FrameRateOverride{inUid, refreshRate});
                mScheduler->onFrameRateOverridesChanged(mAppConnectionHandle, displayId);
                return NO_ERROR;
            }
            // Toggle caching feature
            // First argument is an int32 - nonzero enables caching and zero disables caching
            // Second argument is an optional uint64 - if present, then limits enabling/disabling
            // caching to a particular physical display
            case 1040: {
                status_t error =
                        schedule([&] {
                            n = data.readInt32();
                            std::optional<PhysicalDisplayId> inputId = std::nullopt;
                            if (uint64_t inputDisplayId;
                                data.readUint64(&inputDisplayId) == NO_ERROR) {
                                inputId = DisplayId::fromValue<PhysicalDisplayId>(inputDisplayId);
                                if (!inputId || getPhysicalDisplayToken(*inputId)) {
                                    ALOGE("No display with id: %" PRIu64, inputDisplayId);
                                    return NAME_NOT_FOUND;
                                }
                            }
                            {
                                Mutex::Autolock lock(mStateLock);
                                mLayerCachingEnabled = n != 0;
                                for (const auto& [_, display] : mDisplays) {
                                    if (!inputId || *inputId == display->getPhysicalId()) {
                                        display->enableLayerCaching(mLayerCachingEnabled);
                                    }
                                }
                            }
                            return OK;
                        }).get();

                if (error != OK) {
                    return error;
                }
                invalidateHwcGeometry();
                repaintEverything();
                return NO_ERROR;
            }
            case 20000: {
              uint64_t disp = 0;
              hal::PowerMode power_mode = hal::PowerMode::ON;
              int32_t tile_h_loc = -1;
              int32_t tile_v_loc = -1;
               uint32_t num_h_tiles = 1;
                uint32_t num_v_tiles = 1;
                if (data.readUint64(&disp) != NO_ERROR) {
                    err = BAD_TYPE;
                    ALOGE("Invalid 64-bit unsigned-int display id parameter.");
                    break;
                }

                int32_t mode = 0;
                if (data.readInt32(&mode) != NO_ERROR) {
                    err = BAD_TYPE;
                    ALOGE("Invalid 32-bit signed-int power mode parameter.");
                    break;
                }
                power_mode = static_cast<hal::PowerMode>(mode);

                if (data.readInt32(&tile_h_loc) != NO_ERROR) {
                    tile_h_loc = -1;
                }
                if (data.readInt32(&tile_v_loc) != NO_ERROR) {
                    tile_v_loc = 0;
                }
                if (tile_h_loc < 0) {
                    ALOGI("Debug: Set display = %llu, power mode = %d", (unsigned long long)disp,
                          mode);
                    setPowerMode(getPhysicalDisplayToken(PhysicalDisplayId{disp}), mode);
                } else {
#if defined(QTI_DISPLAY_CONFIG_ENABLED) && defined(DISPLAY_CONFIG_TILE_DISPLAY_APIS_1_0)
                    ::DisplayConfig::PowerMode hwcMode = ::DisplayConfig::PowerMode::kOff;
                    switch (power_mode) {
                        case hal::PowerMode::DOZE:
                            hwcMode = ::DisplayConfig::PowerMode::kDoze;
                            break;
                        case hal::PowerMode::ON:
                            hwcMode = ::DisplayConfig::PowerMode::kOn;
                            break;
                        case hal::PowerMode::DOZE_SUSPEND:
                            hwcMode = ::DisplayConfig::PowerMode::kDozeSuspend;
                            break;
                        default:
                            break;
                    }
                    // A regular display has one h tile and one v tile.
                    mDisplayConfigIntf->GetDisplayTileCount(disp, &num_h_tiles, &num_v_tiles);
                    if (((num_h_tiles * num_v_tiles) < 2) || tile_h_loc >= num_h_tiles
                        || tile_v_loc >= num_v_tiles) {
                        ALOGE("Debug: Display %llu has only %u h tiles and %u v tiles. Not a true "
                              "tile display or invalid tile h or v locations given.",
                              (unsigned long long)disp, num_h_tiles, num_v_tiles);
                    } else {
                        err = mDisplayConfigIntf->SetPowerModeTiled(disp, hwcMode, tile_h_loc,
                                                                    tile_v_loc);
                        if (NO_ERROR != err) {
                            ALOGE("Debug: DisplayConfig::SetPowerModeTiled() returned error %d",
                                  err);
                            break;
                        }
                    }
#endif
                    ALOGI("Debug: Set display = %llu, power mode = %d at tile h loc = %d, tile v "
                          "loc = %d (Has %u h tiles and %u v tiles)", (unsigned long long)disp,
                          mode, tile_h_loc, tile_v_loc, num_h_tiles, num_v_tiles);
                }
              return NO_ERROR;
            }
            case 20001: {
                uint64_t disp = 0;
                int32_t level = 0;
                int32_t tile_h_loc = -1;
                int32_t tile_v_loc = -1;
                uint32_t num_h_tiles = 1;
                uint32_t num_v_tiles = 1;
                if (data.readUint64(&disp) != NO_ERROR) {
                    err = BAD_TYPE;
                    ALOGE("Invalid 64-bit unsigned-int display id parameter.");
                    break;
                }
                if (data.readInt32(&level) != NO_ERROR) {
                    err = BAD_TYPE;
                    ALOGE("Invalid 32-bit signed-int brightess parameter.");
                    break;
                }
                float levelf = static_cast<float>(level)/255.0f;
                gui::DisplayBrightness brightness;
                brightness.displayBrightness = levelf;
                if (data.readInt32(&tile_h_loc) != NO_ERROR) {
                    tile_h_loc = -1;
                }
                if (data.readInt32(&tile_v_loc) != NO_ERROR) {
                    tile_v_loc = 0;
                }
                if (tile_h_loc < 0) {
                    ALOGI("Debug: Set display = %llu, brightness level = %d/255 (%0.2ff)",
                          (unsigned long long)disp, level, levelf);
                    setDisplayBrightness(getPhysicalDisplayToken(PhysicalDisplayId{disp}),
                                         brightness);
                } else {
#if defined(QTI_DISPLAY_CONFIG_ENABLED) && defined(DISPLAY_CONFIG_TILE_DISPLAY_APIS_1_0)
                    // A regular display has one h tile and one v tile.
                    mDisplayConfigIntf->GetDisplayTileCount(disp, &num_h_tiles, &num_v_tiles);
                    if (((num_h_tiles * num_v_tiles) < 2) || tile_h_loc >= num_h_tiles
                        || tile_v_loc >= num_v_tiles) {
                        ALOGE("Debug: Display %llu has only %u h tiles and %u v tiles. Not a true "
                              "tile display or invalid tile h or v locations given.",
                              (unsigned long long)disp, num_h_tiles, num_v_tiles);
                    } else {
                        err = mDisplayConfigIntf->SetPanelBrightnessTiled(disp, level, tile_h_loc,
                                                                          tile_v_loc);
                        if (NO_ERROR != err) {
                            ALOGE("Debug: DisplayConfig::SetPanelBrightnessTiled() returned error "
                                  "%d", err);
                            break;
                        }
                    }
#endif
                    ALOGI("Debug: Set display = %llu, brightness level = %d/255 (%0.2ff) at tile h "
                          "loc = %d, tile v loc = %d (Has %u h tiles and %u v tiles)",
                          (unsigned long long)disp, level, levelf, tile_h_loc, tile_v_loc,
                          num_h_tiles, num_v_tiles);
                }
                return NO_ERROR;
            }
            case 20002: {
                uint64_t disp = 0;
                int32_t pref = 0;
                if (data.readUint64(&disp) != NO_ERROR) {
                    err = BAD_TYPE;
                    ALOGE("Invalid 64-bit unsigned-int display id parameter.");
                    break;
                }
                if (data.readInt32(&pref) != NO_ERROR) {
                    err = BAD_TYPE;
                    ALOGE("Invalid 32-bit signed-int wider-mode preference parameter.");
                    break;
                }
                ALOGI("Debug: Set display = %llu, wider-mode preference = %d",
                      (unsigned long long)disp, pref);
#if defined(QTI_DISPLAY_CONFIG_ENABLED) && defined(DISPLAY_CONFIG_TILE_DISPLAY_APIS_1_0)
                ::DisplayConfig::WiderModePref wider_mode_pref =
                    ::DisplayConfig::WiderModePref::kNoPreference;
                switch (pref) {
                    case 1:
                        wider_mode_pref = ::DisplayConfig::WiderModePref::kWiderAsyncMode;
                        break;
                    case 2:
                        wider_mode_pref = ::DisplayConfig::WiderModePref::kWiderSyncMode;
                        break;
                    default:
                        // Use default DisplayConfig::WiderModePref::kNoPreference.
                        break;
                }
                err = mDisplayConfigIntf->SetWiderModePreference(disp, wider_mode_pref);
                if (NO_ERROR != err) {
                    ALOGE("Debug: DisplayConfig::SetWiderModePreference() returned error %d", err);
                    break;
                }
#endif
                return NO_ERROR;
            }
        }
    }
    return err;
}

void SurfaceFlinger::repaintEverything() {
    mRepaintEverything = true;
    signalTransaction();
}

void SurfaceFlinger::repaintEverythingForHWC() {
    mRepaintEverything = true;
    notifyAllDisplaysUpdateImminent();
    mEventQueue->invalidate();
}

void SurfaceFlinger::kernelTimerChanged(bool expired) {
    static bool updateOverlay =
            property_get_bool("debug.sf.kernel_idle_timer_update_overlay", true);
    if (!updateOverlay) return;
    if (Mutex::Autolock lock(mStateLock); !isRefreshRateOverlayEnabled()) return;

    // Update the overlay on the main thread to avoid race conditions with
    // mRefreshRateConfigs->getCurrentRefreshRate()
    static_cast<void>(schedule([=] {
        const auto display = ON_MAIN_THREAD(getDefaultDisplayDeviceLocked());
        if (!display) {
            ALOGW("%s: default display is null", __func__);
            return;
        }

        const auto desiredActiveMode = display->getDesiredActiveMode();
        const std::optional<DisplayModeId> desiredModeId = desiredActiveMode
                ? std::make_optional(desiredActiveMode->mode->getId())
                : std::nullopt;

        const bool timerExpired = mKernelIdleTimerEnabled && expired;

        if (display->onKernelTimerChanged(desiredModeId, timerExpired)) {
            mEventQueue->invalidate();
        }
    }));
}

void SurfaceFlinger::toggleKernelIdleTimer() {
    using KernelIdleTimerAction = scheduler::RefreshRateConfigs::KernelIdleTimerAction;

    // If the support for kernel idle timer is disabled in SF code, don't do anything.
    if (!mSupportKernelIdleTimer) {
        return;
    }
    const auto display = getDefaultDisplayDeviceLocked();
    if (!display) {
        ALOGW("%s: default display is null", __func__);
        return;
    }

    const KernelIdleTimerAction action = display->refreshRateConfigs().getIdleTimerAction();
    switch (action) {
        case KernelIdleTimerAction::TurnOff:
            if (mKernelIdleTimerEnabled) {
                ATRACE_INT("KernelIdleTimer", 0);
                base::SetProperty(KERNEL_IDLE_TIMER_PROP, "false");
                mKernelIdleTimerEnabled = false;
            }
            break;
        case KernelIdleTimerAction::TurnOn:
            if (!mKernelIdleTimerEnabled) {
                ATRACE_INT("KernelIdleTimer", 1);
                base::SetProperty(KERNEL_IDLE_TIMER_PROP, "true");
                mKernelIdleTimerEnabled = true;
            }
            break;
    }
}

// A simple RAII class to disconnect from an ANativeWindow* when it goes out of scope
class WindowDisconnector {
public:
    WindowDisconnector(ANativeWindow* window, int api) : mWindow(window), mApi(api) {}
    ~WindowDisconnector() {
        native_window_api_disconnect(mWindow, mApi);
    }

private:
    ANativeWindow* mWindow;
    const int mApi;
};

static Dataspace pickDataspaceFromColorMode(const ColorMode colorMode) {
    switch (colorMode) {
        case ColorMode::DISPLAY_P3:
        case ColorMode::BT2100_PQ:
        case ColorMode::BT2100_HLG:
        case ColorMode::DISPLAY_BT2020:
            return Dataspace::DISPLAY_P3;
        default:
            return Dataspace::V0_SRGB;
    }
}

static bool hasCaptureBlackoutContentPermission() {
    IPCThreadState* ipc = IPCThreadState::self();
    const int pid = ipc->getCallingPid();
    const int uid = ipc->getCallingUid();
    return uid == AID_GRAPHICS || uid == AID_SYSTEM ||
            PermissionCache::checkPermission(sCaptureBlackoutContent, pid, uid);
}

static status_t validateScreenshotPermissions(const CaptureArgs& captureArgs) {
    IPCThreadState* ipc = IPCThreadState::self();
    const int pid = ipc->getCallingPid();
    const int uid = ipc->getCallingUid();
    if (uid == AID_GRAPHICS || PermissionCache::checkPermission(sReadFramebuffer, pid, uid)) {
        return OK;
    }

    // If the caller doesn't have the correct permissions but is only attempting to screenshot
    // itself, we allow it to continue.
    if (captureArgs.uid == uid) {
        return OK;
    }

    ALOGE("Permission Denial: can't take screenshot pid=%d, uid=%d", pid, uid);
    return PERMISSION_DENIED;
}

status_t SurfaceFlinger::setSchedFifo(bool enabled) {
    static constexpr int kFifoPriority = 2;
    static constexpr int kOtherPriority = 0;

    struct sched_param param = {0};
    int sched_policy;
    if (enabled) {
        sched_policy = SCHED_FIFO;
        param.sched_priority = kFifoPriority;
    } else {
        sched_policy = SCHED_OTHER;
        param.sched_priority = kOtherPriority;
    }

    if (sched_setscheduler(0, sched_policy, &param) != 0) {
        return -errno;
    }

    return NO_ERROR;
}

status_t SurfaceFlinger::setSchedAttr(bool enabled) {
    static const unsigned int kUclampMin =
            base::GetUintProperty<unsigned int>("ro.surface_flinger.uclamp.min", 0U);

    if (!kUclampMin) {
        // uclamp.min set to 0 (default), skip setting
        return NO_ERROR;
    }

    // Currently, there is no wrapper in bionic: b/183240349.
    struct sched_attr {
        uint32_t size;
        uint32_t sched_policy;
        uint64_t sched_flags;
        int32_t sched_nice;
        uint32_t sched_priority;
        uint64_t sched_runtime;
        uint64_t sched_deadline;
        uint64_t sched_period;
        uint32_t sched_util_min;
        uint32_t sched_util_max;
    };

    sched_attr attr = {};
    attr.size = sizeof(attr);

    attr.sched_flags = (SCHED_FLAG_KEEP_ALL | SCHED_FLAG_UTIL_CLAMP);
    attr.sched_util_min = enabled ? kUclampMin : 0;
    attr.sched_util_max = 1024;

    if (syscall(__NR_sched_setattr, 0, &attr, 0)) {
        return -errno;
    }

    return NO_ERROR;
}

status_t SurfaceFlinger::captureDisplay(const DisplayCaptureArgs& args,
                                        const sp<IScreenCaptureListener>& captureListener) {
    ATRACE_CALL();

    status_t validate = validateScreenshotPermissions(args);
    if (validate != OK) {
        return validate;
    }

    if (!args.displayToken) return BAD_VALUE;

    wp<const DisplayDevice> displayWeak;
    ui::LayerStack layerStack;
    ui::Size reqSize(args.width, args.height);
    ui::Dataspace dataspace;
    {
        Mutex::Autolock lock(mStateLock);
        sp<DisplayDevice> display = getDisplayDeviceLocked(args.displayToken);
        if (!display) return NAME_NOT_FOUND;
        displayWeak = display;
        layerStack = display->getLayerStack();

        // set the requested width/height to the logical display layer stack rect size by default
        if (args.width == 0 || args.height == 0) {
            reqSize = display->getLayerStackSpaceRect().getSize();
        }

        // The dataspace is depended on the color mode of display, that could use non-native mode
        // (ex. displayP3) to enhance the content, but some cases are checking native RGB in bytes,
        // and failed if display is not in native mode. This provide a way to force using native
        // colors when capture.
        dataspace = args.dataspace;
        if (dataspace == ui::Dataspace::UNKNOWN) {
            const ui::ColorMode colorMode = display->getCompositionDisplay()->getState().colorMode;
            dataspace = pickDataspaceFromColorMode(colorMode);
        }
    }

    RenderAreaFuture renderAreaFuture = ftl::defer([=] {
        return DisplayRenderArea::create(displayWeak, args.sourceCrop, reqSize, dataspace,
                                         args.useIdentityTransform, args.captureSecureLayers);
    });

    auto traverseLayers = [this, args, layerStack](const LayerVector::Visitor& visitor) {
        traverseLayersInLayerStack(layerStack, args.uid, visitor);
    };

    return captureScreenCommon(std::move(renderAreaFuture), traverseLayers, reqSize,
                               args.pixelFormat, args.allowProtected, args.grayscale,
                               captureListener);
}

status_t SurfaceFlinger::captureDisplay(DisplayId displayId,
                                        const sp<IScreenCaptureListener>& captureListener) {
    ui::LayerStack layerStack;
    wp<const DisplayDevice> displayWeak;
    ui::Size size;
    ui::Dataspace dataspace;
    {
        Mutex::Autolock lock(mStateLock);

        const auto display = getDisplayDeviceLocked(displayId);
        if (!display) {
            return NAME_NOT_FOUND;
        }

        displayWeak = display;
        layerStack = display->getLayerStack();
        size = display->getLayerStackSpaceRect().getSize();

        dataspace =
                pickDataspaceFromColorMode(display->getCompositionDisplay()->getState().colorMode);
    }

    RenderAreaFuture renderAreaFuture = ftl::defer([=] {
        return DisplayRenderArea::create(displayWeak, Rect(), size, dataspace,
                                         false /* useIdentityTransform */,
                                         false /* captureSecureLayers */);
    });

    auto traverseLayers = [this, layerStack](const LayerVector::Visitor& visitor) {
        traverseLayersInLayerStack(layerStack, CaptureArgs::UNSET_UID, visitor);
    };

    return captureScreenCommon(std::move(renderAreaFuture), traverseLayers, size,
                               ui::PixelFormat::RGBA_8888, false /* allowProtected */,
                               false /* grayscale */, captureListener);
}

status_t SurfaceFlinger::captureLayers(const LayerCaptureArgs& args,
                                       const sp<IScreenCaptureListener>& captureListener) {
    ATRACE_CALL();

    status_t validate = validateScreenshotPermissions(args);
    if (validate != OK) {
        return validate;
    }

    ui::Size reqSize;
    sp<Layer> parent;
    Rect crop(args.sourceCrop);
    std::unordered_set<sp<Layer>, ISurfaceComposer::SpHash<Layer>> excludeLayers;
    Rect layerStackSpaceRect;
    ui::Dataspace dataspace;
    bool captureSecureLayers;

    // Call this before holding mStateLock to avoid any deadlocking.
    bool canCaptureBlackoutContent = hasCaptureBlackoutContentPermission();

    {
        Mutex::Autolock lock(mStateLock);

        parent = fromHandle(args.layerHandle).promote();
        if (parent == nullptr || parent->isRemovedFromCurrentState()) {
            ALOGE("captureLayers called with an invalid or removed parent");
            return NAME_NOT_FOUND;
        }

        if (!canCaptureBlackoutContent &&
            parent->getDrawingState().flags & layer_state_t::eLayerSecure) {
            ALOGW("Attempting to capture secure layer: PERMISSION_DENIED");
            return PERMISSION_DENIED;
        }

        Rect parentSourceBounds = parent->getCroppedBufferSize(parent->getDrawingState());
        if (args.sourceCrop.width() <= 0) {
            crop.left = 0;
            crop.right = parentSourceBounds.getWidth();
        }

        if (args.sourceCrop.height() <= 0) {
            crop.top = 0;
            crop.bottom = parentSourceBounds.getHeight();
        }

        if (crop.isEmpty() || args.frameScaleX <= 0.0f || args.frameScaleY <= 0.0f) {
            // Error out if the layer has no source bounds (i.e. they are boundless) and a source
            // crop was not specified, or an invalid frame scale was provided.
            return BAD_VALUE;
        }
        reqSize = ui::Size(crop.width() * args.frameScaleX, crop.height() * args.frameScaleY);

        for (const auto& handle : args.excludeHandles) {
            sp<Layer> excludeLayer = fromHandle(handle).promote();
            if (excludeLayer != nullptr) {
                excludeLayers.emplace(excludeLayer);
            } else {
                ALOGW("Invalid layer handle passed as excludeLayer to captureLayers");
                return NAME_NOT_FOUND;
            }
        }

        const auto display =
                findDisplay([layerStack = parent->getLayerStack()](const auto& display) {
                    return display.getLayerStack() == layerStack;
                });

        if (!display) {
            return NAME_NOT_FOUND;
        }

        layerStackSpaceRect = display->getLayerStackSpaceRect();

        // The dataspace is depended on the color mode of display, that could use non-native mode
        // (ex. displayP3) to enhance the content, but some cases are checking native RGB in bytes,
        // and failed if display is not in native mode. This provide a way to force using native
        // colors when capture.
        dataspace = args.dataspace;
        if (dataspace == ui::Dataspace::UNKNOWN) {
            const ui::ColorMode colorMode = display->getCompositionDisplay()->getState().colorMode;
            dataspace = pickDataspaceFromColorMode(colorMode);
        }

        captureSecureLayers = args.captureSecureLayers && display->isSecure();
    } // mStateLock

    // really small crop or frameScale
    if (reqSize.width <= 0) {
        reqSize.width = 1;
    }
    if (reqSize.height <= 0) {
        reqSize.height = 1;
    }

    bool childrenOnly = args.childrenOnly;
    RenderAreaFuture renderAreaFuture = ftl::defer([=]() -> std::unique_ptr<RenderArea> {
        return std::make_unique<LayerRenderArea>(*this, parent, crop, reqSize, dataspace,
                                                 childrenOnly, layerStackSpaceRect,
                                                 captureSecureLayers);
    });

    auto traverseLayers = [parent, args, excludeLayers](const LayerVector::Visitor& visitor) {
        parent->traverseChildrenInZOrder(LayerVector::StateSet::Drawing, [&](Layer* layer) {
            if (!layer->isVisible()) {
                return;
            } else if (args.childrenOnly && layer == parent.get()) {
                return;
            } else if (args.uid != CaptureArgs::UNSET_UID && args.uid != layer->getOwnerUid()) {
                return;
            }

            sp<Layer> p = layer;
            while (p != nullptr) {
                if (excludeLayers.count(p) != 0) {
                    return;
                }
                p = p->getParent();
            }

            visitor(layer);
        });
    };

    return captureScreenCommon(std::move(renderAreaFuture), traverseLayers, reqSize,
                               args.pixelFormat, args.allowProtected, args.grayscale,
                               captureListener);
}

status_t SurfaceFlinger::captureScreenCommon(RenderAreaFuture renderAreaFuture,
                                             TraverseLayersFunction traverseLayers,
                                             ui::Size bufferSize, ui::PixelFormat reqPixelFormat,
                                             bool allowProtected, bool grayscale,
                                             const sp<IScreenCaptureListener>& captureListener) {
    ATRACE_CALL();

    if (exceedsMaxRenderTargetSize(bufferSize.getWidth(), bufferSize.getHeight())) {
        ALOGE("Attempted to capture screen with size (%" PRId32 ", %" PRId32
              ") that exceeds render target size limit.",
              bufferSize.getWidth(), bufferSize.getHeight());
        return BAD_VALUE;
    }

    // Loop over all visible layers to see whether there's any protected layer. A protected layer is
    // typically a layer with DRM contents, or have the GRALLOC_USAGE_PROTECTED set on the buffer.
    // A protected layer has no implication on whether it's secure, which is explicitly set by
    // application to avoid being screenshot or drawn via unsecure display.
    const bool supportsProtected = getRenderEngine().supportsProtectedContent();
    bool hasProtectedLayer = false;
    if (allowProtected && supportsProtected) {
        hasProtectedLayer = schedule([=]() {
                                bool protectedLayerFound = false;
                                traverseLayers([&](Layer* layer) {
                                    protectedLayerFound = protectedLayerFound ||
                                            (layer->isVisible() && layer->isProtected() &&
                                             !layer->isSecureCamera() && !layer->isSecureDisplay());
                                });
                                return protectedLayerFound;
                            }).get();
    }

    const uint32_t usage = GRALLOC_USAGE_HW_COMPOSER | GRALLOC_USAGE_HW_RENDER |
            GRALLOC_USAGE_HW_TEXTURE |
            (hasProtectedLayer && allowProtected && supportsProtected
                     ? GRALLOC_USAGE_PROTECTED
                     : GRALLOC_USAGE_SW_READ_OFTEN | GRALLOC_USAGE_SW_WRITE_OFTEN);
    sp<GraphicBuffer> buffer =
            getFactory().createGraphicBuffer(bufferSize.getWidth(), bufferSize.getHeight(),
                                             static_cast<android_pixel_format>(reqPixelFormat),
                                             1 /* layerCount */, usage, "screenshot");

    const status_t bufferStatus = buffer->initCheck();
    LOG_ALWAYS_FATAL_IF(bufferStatus != OK, "captureScreenCommon: Buffer failed to allocate: %d",
                        bufferStatus);
    const auto texture = std::make_shared<
            renderengine::ExternalTexture>(buffer, getRenderEngine(),
                                           renderengine::ExternalTexture::Usage::WRITEABLE);
    return captureScreenCommon(std::move(renderAreaFuture), traverseLayers, texture,
                               false /* regionSampling */, grayscale, captureListener);
}

status_t SurfaceFlinger::captureScreenCommon(
        RenderAreaFuture renderAreaFuture, TraverseLayersFunction traverseLayers,
        const std::shared_ptr<renderengine::ExternalTexture>& buffer, bool regionSampling,
        bool grayscale, const sp<IScreenCaptureListener>& captureListener) {
    ATRACE_CALL();

    if (captureListener == nullptr) {
        ALOGE("capture screen must provide a capture listener callback");
        return BAD_VALUE;
    }

    bool canCaptureBlackoutContent = hasCaptureBlackoutContentPermission();

    static_cast<void>(schedule([=, renderAreaFuture = std::move(renderAreaFuture)]() mutable {
        if (mRefreshPending) {
            ALOGW("Skipping screenshot for now");
            captureScreenCommon(std::move(renderAreaFuture), traverseLayers, buffer, regionSampling,
                                grayscale, captureListener);
            return;
        }
        ScreenCaptureResults captureResults;
        std::unique_ptr<RenderArea> renderArea = renderAreaFuture.get();
        if (!renderArea) {
            ALOGW("Skipping screen capture because of invalid render area.");
            captureResults.result = NO_MEMORY;
            captureListener->onScreenCaptureCompleted(captureResults);
            return;
        }

        status_t result = NO_ERROR;
        renderArea->render([&] {
            result = renderScreenImplLocked(*renderArea, traverseLayers, buffer,
                                            canCaptureBlackoutContent, regionSampling, grayscale,
                                            captureResults);
        });

        captureResults.result = result;
        captureListener->onScreenCaptureCompleted(captureResults);
    }));

    return NO_ERROR;
}

status_t SurfaceFlinger::renderScreenImplLocked(
        const RenderArea& renderArea, TraverseLayersFunction traverseLayers,
        const std::shared_ptr<renderengine::ExternalTexture>& buffer,
        bool canCaptureBlackoutContent, bool regionSampling, bool grayscale,
        ScreenCaptureResults& captureResults) {
    ATRACE_CALL();

    traverseLayers([&](Layer* layer) {
        captureResults.capturedSecureLayers =
                captureResults.capturedSecureLayers || (layer->isVisible() && layer->isSecure());
    });

    const bool useProtected = buffer->getBuffer()->getUsage() & GRALLOC_USAGE_PROTECTED;

    // We allow the system server to take screenshots of secure layers for
    // use in situations like the Screen-rotation animation and place
    // the impetus on WindowManager to not persist them.
    if (captureResults.capturedSecureLayers && !canCaptureBlackoutContent) {
        ALOGW("FB is protected: PERMISSION_DENIED");
        return PERMISSION_DENIED;
    }

    captureResults.buffer = buffer->getBuffer();
    captureResults.capturedDataspace = renderArea.getReqDataSpace();

    const auto reqWidth = renderArea.getReqWidth();
    const auto reqHeight = renderArea.getReqHeight();
    const auto sourceCrop = renderArea.getSourceCrop();
    const auto transform = renderArea.getTransform();
    const auto rotation = renderArea.getRotationFlags();
    const auto& layerStackSpaceRect = renderArea.getLayerStackSpaceRect();

    renderengine::DisplaySettings clientCompositionDisplay;
    std::vector<compositionengine::LayerFE::LayerSettings> clientCompositionLayers;

    // assume that bounds are never offset, and that they are the same as the
    // buffer bounds.
    clientCompositionDisplay.physicalDisplay = Rect(reqWidth, reqHeight);
    clientCompositionDisplay.clip = sourceCrop;
    clientCompositionDisplay.orientation = rotation;

    clientCompositionDisplay.outputDataspace = renderArea.getReqDataSpace();
    clientCompositionDisplay.maxLuminance = DisplayDevice::sDefaultMaxLumiance;

    const float colorSaturation = grayscale ? 0 : 1;
    clientCompositionDisplay.colorTransform = calculateColorMatrix(colorSaturation);

    const float alpha = RenderArea::getCaptureFillValue(renderArea.getCaptureFill());

    compositionengine::LayerFE::LayerSettings fillLayer;
    fillLayer.source.buffer.buffer = nullptr;
    fillLayer.source.solidColor = half3(0.0, 0.0, 0.0);
    fillLayer.geometry.boundaries =
            FloatRect(sourceCrop.left, sourceCrop.top, sourceCrop.right, sourceCrop.bottom);
    fillLayer.alpha = half(alpha);
    clientCompositionLayers.push_back(fillLayer);

    const auto display = renderArea.getDisplayDevice();
    std::vector<Layer*> renderedLayers;
    bool disableBlurs = false;
    traverseLayers([&](Layer* layer) {
        if (layer->isSecureDisplay()) {
            return;
        }
        disableBlurs |= layer->getDrawingState().sidebandStream != nullptr;

        Region clip(renderArea.getBounds());
        compositionengine::LayerFE::ClientCompositionTargetSettings targetSettings{
                clip,
                layer->needsFilteringForScreenshots(display.get(), transform) ||
                        renderArea.needsFiltering(),
                renderArea.isSecure(),
                useProtected,
                layerStackSpaceRect,
                clientCompositionDisplay.outputDataspace,
                true,  /* realContentIsVisible */
                false, /* clearContent */
                disableBlurs ? compositionengine::LayerFE::ClientCompositionTargetSettings::
                                       BlurSetting::Disabled
                             : compositionengine::LayerFE::ClientCompositionTargetSettings::
                                       BlurSetting::Enabled,
        };
        std::vector<compositionengine::LayerFE::LayerSettings> results =
                layer->prepareClientCompositionList(targetSettings);
        if (results.size() > 0) {
            for (auto& settings : results) {
                settings.geometry.positionTransform =
                        transform.asMatrix4() * settings.geometry.positionTransform;
                // There's no need to process blurs when we're executing region sampling,
                // we're just trying to understand what we're drawing, and doing so without
                // blurs is already a pretty good approximation.
                if (regionSampling) {
                    settings.backgroundBlurRadius = 0;
                }
            }

            clientCompositionLayers.insert(clientCompositionLayers.end(),
                                           std::make_move_iterator(results.begin()),
                                           std::make_move_iterator(results.end()));
            renderedLayers.push_back(layer);
        }

    });

    std::vector<const renderengine::LayerSettings*> clientCompositionLayerPointers(
            clientCompositionLayers.size());
    std::transform(clientCompositionLayers.begin(), clientCompositionLayers.end(),
                   clientCompositionLayerPointers.begin(),
                   std::pointer_traits<renderengine::LayerSettings*>::pointer_to);

    // Use an empty fence for the buffer fence, since we just created the buffer so
    // there is no need for synchronization with the GPU.
    base::unique_fd bufferFence;
    base::unique_fd drawFence;
    getRenderEngine().useProtectedContext(useProtected);

    const constexpr bool kUseFramebufferCache = false;
    getRenderEngine().drawLayers(clientCompositionDisplay, clientCompositionLayerPointers, buffer,
                                 kUseFramebufferCache, std::move(bufferFence), &drawFence);

    if (drawFence >= 0) {
        sp<Fence> releaseFence = new Fence(dup(drawFence));
        for (auto* layer : renderedLayers) {
            layer->onLayerDisplayed(releaseFence);
        }
    }

    captureResults.fence = new Fence(drawFence.release());
    // Always switch back to unprotected context.
    getRenderEngine().useProtectedContext(false);

    return NO_ERROR;
}

void SurfaceFlinger::windowInfosReported() {
    Mutex::Autolock _l(mStateLock);
    signalSynchronousTransactions(CountDownLatch::eSyncInputWindows);
}

// ---------------------------------------------------------------------------

void SurfaceFlinger::State::traverse(const LayerVector::Visitor& visitor) const {
    layersSortedByZ.traverse(visitor);
}

void SurfaceFlinger::State::traverseInZOrder(const LayerVector::Visitor& visitor) const {
    layersSortedByZ.traverseInZOrder(stateSet, visitor);
}

void SurfaceFlinger::State::traverseInReverseZOrder(const LayerVector::Visitor& visitor) const {
    layersSortedByZ.traverseInReverseZOrder(stateSet, visitor);
}

void SurfaceFlinger::traverseLayersInLayerStack(ui::LayerStack layerStack, const int32_t uid,
                                                const LayerVector::Visitor& visitor) {
    // We loop through the first level of layers without traversing,
    // as we need to determine which layers belong to the requested display.
    for (const auto& layer : mDrawingState.layersSortedByZ) {
        if (!layer->belongsToDisplay(layerStack)) {
            continue;
        }
        // relative layers are traversed in Layer::traverseInZOrder
        layer->traverseInZOrder(LayerVector::StateSet::Drawing, [&](Layer* layer) {
            if (layer->getPrimaryDisplayOnly()) {
                return;
            }
            if (!layer->isVisible()) {
                return;
            }
            if (uid != CaptureArgs::UNSET_UID && layer->getOwnerUid() != uid) {
                return;
            }
            visitor(layer);
        });
    }
}

status_t SurfaceFlinger::setDesiredDisplayModeSpecsInternal(
        const sp<DisplayDevice>& display,
        const std::optional<scheduler::RefreshRateConfigs::Policy>& policy, bool overridePolicy) {
    Mutex::Autolock lock(mStateLock);

    if (mDebugDisplayModeSetByBackdoor) {
        // ignore this request as mode is overridden by backdoor
        return NO_ERROR;
    }

<<<<<<< HEAD
    if (!display->isPrimary()) {
        if (!isInternalDisplay(display)) {
            return NO_ERROR;
        }

        // TODO(b/144711714): For non-primary displays we should be able to set an active mode
        // as well. For now, just call directly to initiateModeChange but ideally
        // it should go thru setDesiredActiveMode, similar to primary display.
        ALOGV("%s for non-primary display", __func__);
        const auto displayId = display->getPhysicalId();

        hal::VsyncPeriodChangeConstraints constraints;
        constraints.desiredTimeNanos = systemTime();
        constraints.seamlessRequired = false;

        hal::VsyncPeriodChangeTimeline timeline = {0, 0, 0};
        if (display->initiateModeChange(policy->defaultMode, constraints, &timeline) != NO_ERROR) {
            return BAD_VALUE;
        }
        if (timeline.refreshRequired) {
            repaintEverythingForHWC();
        }

        display->setActiveMode(policy->defaultMode);
        const nsecs_t vsyncPeriod = display->getMode(policy->defaultMode)->getVsyncPeriod();
        mScheduler->onNonPrimaryDisplayModeChanged(mAppConnectionHandle, displayId,
                                                   policy->defaultMode, vsyncPeriod);

        uint32_t hwcDisplayId;
        if (isDisplayExtnEnabled() && getHwcDisplayId(display, &hwcDisplayId)) {
            setDisplayExtnActiveConfig(hwcDisplayId, policy->defaultMode.value());
        }

        return NO_ERROR;
    }

=======
>>>>>>> 14cf0e8a
    status_t setPolicyResult = overridePolicy
            ? display->refreshRateConfigs().setOverridePolicy(policy)
            : display->refreshRateConfigs().setDisplayManagerPolicy(*policy);
    if (setPolicyResult < 0) {
        return BAD_VALUE;
    }
    if (setPolicyResult == scheduler::RefreshRateConfigs::CURRENT_POLICY_UNCHANGED) {
        return NO_ERROR;
    }

    scheduler::RefreshRateConfigs::Policy currentPolicy =
            display->refreshRateConfigs().getCurrentPolicy();

    ALOGV("Setting desired display mode specs: %s", currentPolicy.toString().c_str());

    // TODO(b/140204874): Leave the event in until we do proper testing with all apps that might
    // be depending in this callback.
    const auto activeMode = display->getActiveMode();
    if (isDisplayActiveLocked(display)) {
        mScheduler->onPrimaryDisplayModeChanged(mAppConnectionHandle, activeMode);
        toggleKernelIdleTimer();
    } else {
        mScheduler->onNonPrimaryDisplayModeChanged(mAppConnectionHandle, activeMode);
    }

    const DisplayModePtr preferredDisplayMode = [&] {
        const auto schedulerMode = mScheduler->getPreferredDisplayMode();
        if (schedulerMode && schedulerMode->getPhysicalDisplayId() == display->getPhysicalId()) {
            return schedulerMode;
        }

        return display->getMode(currentPolicy.defaultMode);
    }();

    ALOGV("trying to switch to Scheduler preferred mode %d (%s)",
          preferredDisplayMode->getId().value(), to_string(preferredDisplayMode->getFps()).c_str());

    if (display->refreshRateConfigs().isModeAllowed(preferredDisplayMode->getId())) {
        ALOGV("switching to Scheduler preferred display mode %d",
<<<<<<< HEAD
              preferredRefreshRate.getModeId().value());
        setDesiredActiveMode({preferredRefreshRate.getModeId(), Scheduler::ModeEvent::Changed});
        uint32_t hwcDisplayId;
        if (isDisplayExtnEnabled() && getHwcDisplayId(display, &hwcDisplayId)) {
            setDisplayExtnActiveConfig(hwcDisplayId, preferredRefreshRate.getModeId().value());
            if (mDynamicSfIdleEnabled) {
                setupIdleTimeoutHandling(hwcDisplayId);
            }
        }
=======
              preferredDisplayMode->getId().value());
        setDesiredActiveMode({preferredDisplayMode, Scheduler::ModeEvent::Changed});
>>>>>>> 14cf0e8a
    } else {
        LOG_ALWAYS_FATAL("Desired display mode not allowed: %d",
                         preferredDisplayMode->getId().value());
    }

    return NO_ERROR;
}

bool SurfaceFlinger::canAllocateHwcDisplayIdForVDS(uint64_t usage) {
    uint64_t flag_mask_pvt_wfd = ~0;
    uint64_t flag_mask_hw_video = ~0;
    char value[PROPERTY_VALUE_MAX] = {};
    property_get("vendor.display.vds_allow_hwc", value, "0");
    int allowHwcForVDS = atoi(value);
    // Reserve hardware acceleration for WFD use-case
    // GRALLOC_USAGE_PRIVATE_WFD + GRALLOC_USAGE_HW_VIDEO_ENCODER = WFD using HW composer.
    flag_mask_pvt_wfd = GRALLOC_USAGE_PRIVATE_WFD;
    flag_mask_hw_video = GRALLOC_USAGE_HW_VIDEO_ENCODER;
    // GRALLOC_USAGE_PRIVATE_WFD + GRALLOC_USAGE_SW_READ_OFTEN
    // WFD using GLES (directstreaming).
    sDirectStreaming = ((usage & GRALLOC_USAGE_PRIVATE_WFD) &&
                        (usage & GRALLOC_USAGE_SW_READ_OFTEN));
    return (allowHwcForVDS || ((usage & flag_mask_pvt_wfd) &&
            (usage & flag_mask_hw_video)));
}

bool SurfaceFlinger::skipColorLayer(const char* layerType) {
    return (sDirectStreaming && !strncmp(layerType, "ColorLayer", strlen("ColorLayer")));
}
status_t SurfaceFlinger::setDesiredDisplayModeSpecs(
        const sp<IBinder>& displayToken, ui::DisplayModeId defaultMode, bool allowGroupSwitching,
        float primaryRefreshRateMin, float primaryRefreshRateMax, float appRequestRefreshRateMin,
        float appRequestRefreshRateMax) {
    ATRACE_CALL();

    if (!displayToken) {
        return BAD_VALUE;
    }

    auto future = schedule([=]() -> status_t {
        const auto display = ON_MAIN_THREAD(getDisplayDeviceLocked(displayToken));
        if (!display) {
            ALOGE("Attempt to set desired display modes for invalid display token %p",
                  displayToken.get());
            return NAME_NOT_FOUND;
        } else if (display->isVirtual()) {
            ALOGW("Attempt to set desired display modes for virtual display");
            return INVALID_OPERATION;
        } else {
            using Policy = scheduler::RefreshRateConfigs::Policy;
            const Policy policy{DisplayModeId(defaultMode),
                                allowGroupSwitching,
                                {Fps(primaryRefreshRateMin), Fps(primaryRefreshRateMax)},
                                {Fps(appRequestRefreshRateMin), Fps(appRequestRefreshRateMax)}};
            constexpr bool kOverridePolicy = false;

            return setDesiredDisplayModeSpecsInternal(display, policy, kOverridePolicy);
        }
    });

    return future.get();
}

status_t SurfaceFlinger::getDesiredDisplayModeSpecs(const sp<IBinder>& displayToken,
                                                    ui::DisplayModeId* outDefaultMode,
                                                    bool* outAllowGroupSwitching,
                                                    float* outPrimaryRefreshRateMin,
                                                    float* outPrimaryRefreshRateMax,
                                                    float* outAppRequestRefreshRateMin,
                                                    float* outAppRequestRefreshRateMax) {
    ATRACE_CALL();

    if (!displayToken || !outDefaultMode || !outPrimaryRefreshRateMin ||
        !outPrimaryRefreshRateMax || !outAppRequestRefreshRateMin || !outAppRequestRefreshRateMax) {
        return BAD_VALUE;
    }

    Mutex::Autolock lock(mStateLock);
    const auto display = getDisplayDeviceLocked(displayToken);
    if (!display) {
        return NAME_NOT_FOUND;
    }

    if (display->isVirtual()) {
        return INVALID_OPERATION;
    }

    scheduler::RefreshRateConfigs::Policy policy =
            display->refreshRateConfigs().getDisplayManagerPolicy();
    *outDefaultMode = policy.defaultMode.value();
    *outAllowGroupSwitching = policy.allowGroupSwitching;
    *outPrimaryRefreshRateMin = policy.primaryRange.min.getValue();
    *outPrimaryRefreshRateMax = policy.primaryRange.max.getValue();
    *outAppRequestRefreshRateMin = policy.appRequestRange.min.getValue();
    *outAppRequestRefreshRateMax = policy.appRequestRange.max.getValue();
    return NO_ERROR;
}

wp<Layer> SurfaceFlinger::fromHandle(const sp<IBinder>& handle) const {
    return Layer::fromHandle(handle);
}

void SurfaceFlinger::onLayerFirstRef(Layer* layer) {
    mNumLayers++;
    if (!layer->isRemovedFromCurrentState()) {
        mScheduler->registerLayer(layer);
    }
}

void SurfaceFlinger::onLayerDestroyed(Layer* layer) {
    mNumLayers--;
    removeHierarchyFromOffscreenLayers(layer);
    if (!layer->isRemovedFromCurrentState()) {
        mScheduler->deregisterLayer(layer);
    }
}

// WARNING: ONLY CALL THIS FROM LAYER DTOR
// Here we add children in the current state to offscreen layers and remove the
// layer itself from the offscreen layer list.  Since
// this is the dtor, it is safe to access the current state.  This keeps us
// from dangling children layers such that they are not reachable from the
// Drawing state nor the offscreen layer list
// See b/141111965
void SurfaceFlinger::removeHierarchyFromOffscreenLayers(Layer* layer) {
    for (auto& child : layer->getCurrentChildren()) {
        mOffscreenLayers.emplace(child.get());
    }
    mOffscreenLayers.erase(layer);
}

void SurfaceFlinger::removeFromOffscreenLayers(Layer* layer) {
    mOffscreenLayers.erase(layer);
}

status_t SurfaceFlinger::setGlobalShadowSettings(const half4& ambientColor, const half4& spotColor,
                                                 float lightPosY, float lightPosZ,
                                                 float lightRadius) {
    Mutex::Autolock _l(mStateLock);
    mCurrentState.globalShadowSettings.ambientColor = vec4(ambientColor);
    mCurrentState.globalShadowSettings.spotColor = vec4(spotColor);
    mCurrentState.globalShadowSettings.lightPos.y = lightPosY;
    mCurrentState.globalShadowSettings.lightPos.z = lightPosZ;
    mCurrentState.globalShadowSettings.lightRadius = lightRadius;

    // these values are overridden when calculating the shadow settings for a layer.
    mCurrentState.globalShadowSettings.lightPos.x = 0.f;
    mCurrentState.globalShadowSettings.length = 0.f;
    return NO_ERROR;
}

const std::unordered_map<std::string, uint32_t>& SurfaceFlinger::getGenericLayerMetadataKeyMap()
        const {
    // TODO(b/149500060): Remove this fixed/static mapping. Please prefer taking
    // on the work to remove the table in that bug rather than adding more to
    // it.
    static const std::unordered_map<std::string, uint32_t> genericLayerMetadataKeyMap{
            {"org.chromium.arc.V1_0.TaskId", METADATA_TASK_ID},
            {"org.chromium.arc.V1_0.CursorInfo", METADATA_MOUSE_CURSOR},
    };
    return genericLayerMetadataKeyMap;
}

status_t SurfaceFlinger::setFrameRate(const sp<IGraphicBufferProducer>& surface, float frameRate,
                                      int8_t compatibility, int8_t changeFrameRateStrategy) {
    if (!ValidateFrameRate(frameRate, compatibility, changeFrameRateStrategy,
                           "SurfaceFlinger::setFrameRate")) {
        return BAD_VALUE;
    }

    static_cast<void>(schedule([=] {
        Mutex::Autolock lock(mStateLock);
        if (authenticateSurfaceTextureLocked(surface)) {
            sp<Layer> layer = (static_cast<MonitoredProducer*>(surface.get()))->getLayer();
            if (layer == nullptr) {
                ALOGE("Attempt to set frame rate on a layer that no longer exists");
                return BAD_VALUE;
            }
            const auto strategy =
                    Layer::FrameRate::convertChangeFrameRateStrategy(changeFrameRateStrategy);
            if (layer->setFrameRate(
                        Layer::FrameRate(Fps{frameRate},
                                         Layer::FrameRate::convertCompatibility(compatibility),
                                         strategy))) {
                setTransactionFlags(eTraversalNeeded);
            }
        } else {
            ALOGE("Attempt to set frame rate on an unrecognized IGraphicBufferProducer");
            return BAD_VALUE;
        }
        return NO_ERROR;
    }));

    return NO_ERROR;
}

status_t SurfaceFlinger::acquireFrameRateFlexibilityToken(sp<IBinder>* outToken) {
    if (!outToken) {
        return BAD_VALUE;
    }

    auto future = schedule([this] {
        status_t result = NO_ERROR;
        sp<IBinder> token;

        if (mFrameRateFlexibilityTokenCount == 0) {
            const auto display = ON_MAIN_THREAD(getDefaultDisplayDeviceLocked());

            // This is a little racy, but not in a way that hurts anything. As we grab the
            // defaultMode from the display manager policy, we could be setting a new display
            // manager policy, leaving us using a stale defaultMode. The defaultMode doesn't
            // matter for the override policy though, since we set allowGroupSwitching to
            // true, so it's not a problem.
            scheduler::RefreshRateConfigs::Policy overridePolicy;
            overridePolicy.defaultMode =
                    display->refreshRateConfigs().getDisplayManagerPolicy().defaultMode;
            overridePolicy.allowGroupSwitching = true;
            constexpr bool kOverridePolicy = true;
            result = setDesiredDisplayModeSpecsInternal(display, overridePolicy, kOverridePolicy);
        }

        if (result == NO_ERROR) {
            mFrameRateFlexibilityTokenCount++;
            // Handing out a reference to the SurfaceFlinger object, as we're doing in the line
            // below, is something to consider carefully. The lifetime of the
            // FrameRateFlexibilityToken isn't tied to SurfaceFlinger object lifetime, so if this
            // SurfaceFlinger object were to be destroyed while the token still exists, the token
            // destructor would be accessing a stale SurfaceFlinger reference, and crash. This is ok
            // in this case, for two reasons:
            //   1. Once SurfaceFlinger::run() is called by main_surfaceflinger.cpp, the only way
            //   the program exits is via a crash. So we won't have a situation where the
            //   SurfaceFlinger object is dead but the process is still up.
            //   2. The frame rate flexibility token is acquired/released only by CTS tests, so even
            //   if condition 1 were changed, the problem would only show up when running CTS tests,
            //   not on end user devices, so we could spot it and fix it without serious impact.
            token = new FrameRateFlexibilityToken(
                    [this]() { onFrameRateFlexibilityTokenReleased(); });
            ALOGD("Frame rate flexibility token acquired. count=%d",
                  mFrameRateFlexibilityTokenCount);
        }

        return std::make_pair(result, token);
    });

    status_t result;
    std::tie(result, *outToken) = future.get();
    return result;
}

void SurfaceFlinger::onFrameRateFlexibilityTokenReleased() {
    static_cast<void>(schedule([this] {
        LOG_ALWAYS_FATAL_IF(mFrameRateFlexibilityTokenCount == 0,
                            "Failed tracking frame rate flexibility tokens");
        mFrameRateFlexibilityTokenCount--;
        ALOGD("Frame rate flexibility token released. count=%d", mFrameRateFlexibilityTokenCount);
        if (mFrameRateFlexibilityTokenCount == 0) {
            const auto display = ON_MAIN_THREAD(getDefaultDisplayDeviceLocked());
            constexpr bool kOverridePolicy = true;
            status_t result = setDesiredDisplayModeSpecsInternal(display, {}, kOverridePolicy);
            LOG_ALWAYS_FATAL_IF(result < 0, "Failed releasing frame rate flexibility token");
        }
    }));
}

status_t SurfaceFlinger::setFrameTimelineInfo(const sp<IGraphicBufferProducer>& surface,
                                              const FrameTimelineInfo& frameTimelineInfo) {
    Mutex::Autolock lock(mStateLock);
    if (!authenticateSurfaceTextureLocked(surface)) {
        ALOGE("Attempt to set frame timeline info on an unrecognized IGraphicBufferProducer");
        return BAD_VALUE;
    }

    sp<Layer> layer = (static_cast<MonitoredProducer*>(surface.get()))->getLayer();
    if (layer == nullptr) {
        ALOGE("Attempt to set frame timeline info on a layer that no longer exists");
        return BAD_VALUE;
    }

    layer->setFrameTimelineInfoForBuffer(frameTimelineInfo);
    return NO_ERROR;
}

void SurfaceFlinger::enableRefreshRateOverlay(bool enable) {
    for (const auto& [ignored, display] : mDisplays) {
        if (display->isInternal()) {
            display->enableRefreshRateOverlay(enable, mRefreshRateOverlaySpinner);
        }
    }
}

status_t SurfaceFlinger::addTransactionTraceListener(
        const sp<gui::ITransactionTraceListener>& listener) {
    if (!listener) {
        return BAD_VALUE;
    }

    mInterceptor->addTransactionTraceListener(listener);

    return NO_ERROR;
}

int SurfaceFlinger::getGPUContextPriority() {
    return getRenderEngine().getContextPriority();
}

int SurfaceFlinger::calculateMaxAcquiredBufferCount(Fps refreshRate,
                                                    std::chrono::nanoseconds presentLatency) {
    auto pipelineDepth = presentLatency.count() / refreshRate.getPeriodNsecs();
    if (presentLatency.count() % refreshRate.getPeriodNsecs()) {
        pipelineDepth++;
    }
    return std::max(1ll, pipelineDepth - 1);
}

status_t SurfaceFlinger::getMaxAcquiredBufferCount(int* buffers) const {
    Fps maxRefreshRate(60.f);

    if (!getHwComposer().isHeadless()) {
        if (const auto display = getDefaultDisplayDevice()) {
            maxRefreshRate = display->refreshRateConfigs().getSupportedRefreshRateRange().max;
        }
    }

    *buffers = getMaxAcquiredBufferCountForRefreshRate(maxRefreshRate);
    return NO_ERROR;
}

uint32_t SurfaceFlinger::getMaxAcquiredBufferCountForCurrentRefreshRate(uid_t uid) const {
    Fps refreshRate(60.f);

    if (const auto frameRateOverride = mScheduler->getFrameRateOverride(uid)) {
        refreshRate = *frameRateOverride;
    } else if (!getHwComposer().isHeadless()) {
        if (const auto display = ON_MAIN_THREAD(getDefaultDisplayDeviceLocked())) {
            refreshRate = display->refreshRateConfigs().getCurrentRefreshRate().getFps();
        }
    }

    return getMaxAcquiredBufferCountForRefreshRate(refreshRate);
}

int SurfaceFlinger::getMaxAcquiredBufferCountForRefreshRate(Fps refreshRate) const {
    const auto vsyncConfig = mVsyncConfiguration->getConfigsForRefreshRate(refreshRate).late;
    const auto presentLatency = vsyncConfig.appWorkDuration + vsyncConfig.sfWorkDuration;
    return calculateMaxAcquiredBufferCount(refreshRate, presentLatency);
}

void SurfaceFlinger::TransactionState::traverseStatesWithBuffers(
        std::function<void(const layer_state_t&)> visitor) {
    for (const auto& state : states) {
        if (state.state.hasBufferChanges() && state.state.hasValidBuffer() && state.state.surface) {
            visitor(state.state);
        }
    }
}

void SurfaceFlinger::setLayerCreatedState(const sp<IBinder>& handle, const wp<Layer>& layer,
                                          const wp<IBinder>& parent, const wp<Layer> parentLayer,
                                          const wp<IBinder>& producer, bool addToRoot) {
    Mutex::Autolock lock(mCreatedLayersLock);
    mCreatedLayers[handle->localBinder()] =
            std::make_unique<LayerCreatedState>(layer, parent, parentLayer, producer, addToRoot);
}

auto SurfaceFlinger::getLayerCreatedState(const sp<IBinder>& handle) {
    Mutex::Autolock lock(mCreatedLayersLock);
    BBinder* b = nullptr;
    if (handle) {
        b = handle->localBinder();
    }

    if (b == nullptr) {
        return std::unique_ptr<LayerCreatedState>(nullptr);
    }

    auto it = mCreatedLayers.find(b);
    if (it == mCreatedLayers.end()) {
        ALOGE("Can't find layer from handle %p", handle.get());
        return std::unique_ptr<LayerCreatedState>(nullptr);
    }

    auto state = std::move(it->second);
    mCreatedLayers.erase(it);
    return state;
}

sp<Layer> SurfaceFlinger::handleLayerCreatedLocked(const sp<IBinder>& handle) {
    const auto& state = getLayerCreatedState(handle);
    if (!state) {
        return nullptr;
    }

    sp<Layer> layer = state->layer.promote();
    if (!layer) {
        ALOGE("Invalid layer %p", state->layer.unsafe_get());
        return nullptr;
    }

    sp<Layer> parent;
    bool allowAddRoot = state->addToRoot;
    if (state->initialParent != nullptr) {
        parent = fromHandle(state->initialParent.promote()).promote();
        if (parent == nullptr) {
            ALOGE("Invalid parent %p", state->initialParent.unsafe_get());
            allowAddRoot = false;
        }
    } else if (state->initialParentLayer != nullptr) {
        parent = state->initialParentLayer.promote();
        allowAddRoot = false;
    }

    if (parent == nullptr && allowAddRoot) {
        layer->setIsAtRoot(true);
        mCurrentState.layersSortedByZ.add(layer);
    } else if (parent == nullptr) {
        layer->onRemovedFromCurrentState();
    } else if (parent->isRemovedFromCurrentState()) {
        parent->addChild(layer);
        layer->onRemovedFromCurrentState();
    } else {
        parent->addChild(layer);
    }

    layer->updateTransformHint(mDefaultDisplayTransformHint);

    if (state->initialProducer != nullptr) {
        mGraphicBufferProducerList.insert(state->initialProducer);
        LOG_ALWAYS_FATAL_IF(mGraphicBufferProducerList.size() > mMaxGraphicBufferProducerListSize,
                            "Suspected IGBP leak: %zu IGBPs (%zu max), %zu Layers",
                            mGraphicBufferProducerList.size(), mMaxGraphicBufferProducerListSize,
                            mNumLayers.load());
        if (mGraphicBufferProducerList.size() > mGraphicBufferProducerListSizeLogThreshold) {
            ALOGW("Suspected IGBP leak: %zu IGBPs (%zu max), %zu Layers",
                  mGraphicBufferProducerList.size(), mMaxGraphicBufferProducerListSize,
                  mNumLayers.load());
        }
    }

    return layer;
}

void SurfaceFlinger::scheduleRegionSamplingThread() {
    static_cast<void>(schedule([&] { notifyRegionSamplingThread(); }));
}

void SurfaceFlinger::notifyRegionSamplingThread() {
    if (!mLumaSampling || !mRegionSamplingThread) {
        return;
    }

    mRegionSamplingThread->onCompositionComplete(mEventQueue->nextExpectedInvalidate());
}

<<<<<<< HEAD
void SurfaceFlinger::setContentFps(uint32_t contentFps) {
    if (mBootFinished && !mSetActiveModePending) {
        if (mDisplayExtnIntf) {
            mDisplayExtnIntf->SetContentFps(contentFps);
        }
    }
}

bool SurfaceFlinger::isInternalDisplay(const sp<DisplayDevice>& display) {
    if (display) {
        const auto connectionType = display->getConnectionType();
        return (connectionType && (*connectionType == ui::DisplayConnectionType::Internal));
    }
    return false;
}

bool SurfaceFlinger::getHwcDisplayId(const sp<DisplayDevice>& display, uint32_t *hwcDisplayId) {
    if (!display) {
        return false;
    }
    const auto displayId = display->getId();
    if (!displayId.value) {
        return false;
    }
    if (display->isVirtual()) {
        const auto virtualDisplayId = HalVirtualDisplayId::tryCast(displayId);
        if (!virtualDisplayId) {
            return false;
        }
        const auto halDisplayId = getHwComposer().fromVirtualDisplayId(*virtualDisplayId);
        if (!halDisplayId) {
            return false;
        }
        *hwcDisplayId = static_cast<uint32_t>(*halDisplayId);
    } else {
        const auto physicalDisplayId = PhysicalDisplayId::tryCast(displayId);
        if (!physicalDisplayId) {
            return false;
        }
        const auto halDisplayId = getHwComposer().fromPhysicalDisplayId(*physicalDisplayId);
        if (!halDisplayId) {
            return false;
        }
        *hwcDisplayId = static_cast<uint32_t>(*halDisplayId);
    }
    return true;
}

void SurfaceFlinger::updateDisplayExtension(uint32_t displayId, uint32_t configId, bool connected) {
    ALOGV("updateDisplayExtn: Display:%d, Config:%d, Connected:%d", displayId, configId, connected);

#ifdef EARLY_WAKEUP_FEATURE
    if (mDisplayExtnIntf) {
        if (connected) {
            mDisplayExtnIntf->RegisterDisplay(displayId);
            mDisplayExtnIntf->SetActiveConfig(displayId, configId);
        } else {
            mDisplayExtnIntf->UnregisterDisplay(displayId);
        }
    }
#endif
}

void SurfaceFlinger::setDisplayExtnActiveConfig(uint32_t displayId, uint32_t activeConfigId) {
    ALOGV("setDisplayExtnActiveConfig: Display:%d, ActiveConfig:%d", displayId, activeConfigId);

#ifdef EARLY_WAKEUP_FEATURE
    if (mDisplayExtnIntf) {
        mDisplayExtnIntf->SetActiveConfig(displayId, activeConfigId);
    }
#endif
}

void SurfaceFlinger::notifyAllDisplaysUpdateImminent() {
    if (!mEarlyWakeUpEnabled) {
        mPowerAdvisor.notifyDisplayUpdateImminent();
        return;
    }

#ifdef EARLY_WAKEUP_FEATURE
    if (mDisplayExtnIntf && mPowerAdvisor.canNotifyDisplayUpdateImminent()) {
        ATRACE_CALL();
        // Notify Display Extn for GPU and Display Early Wakeup
        mDisplayExtnIntf->NotifyEarlyWakeUp(true, true);
    }
#endif
}

void SurfaceFlinger::notifyDisplayUpdateImminent() {
    if (!mEarlyWakeUpEnabled) {
        mPowerAdvisor.notifyDisplayUpdateImminent();
        return;
    }

#ifdef EARLY_WAKEUP_FEATURE
    if (mDisplayExtnIntf && mPowerAdvisor.canNotifyDisplayUpdateImminent()) {
        ATRACE_CALL();

        if (mInternalPresentationDisplays) {
            // Notify Display Extn for GPU Early Wakeup only
            mDisplayExtnIntf->NotifyEarlyWakeUp(true, false);
            wakeUpPresentationDisplays = true;
        } else {
            // Notify Display Extn for GPU and Display Early Wakeup
            mDisplayExtnIntf->NotifyEarlyWakeUp(true, true);
        }
    }
#endif
}

void SurfaceFlinger::handlePresentationDisplaysEarlyWakeup(size_t updatingDisplays,
                                                           uint32_t layerStackId) {
    // Filter-out the updating display(s) for early wake-up in Presentation mode.
    if (mDisplayExtnIntf && mEarlyWakeUpEnabled && mInternalPresentationDisplays) {
        ATRACE_CALL();
        uint32_t hwcDisplayId;
        bool internalDisplay = false;
        bool singleUpdatingDisplay = (updatingDisplays == 1);

        if (singleUpdatingDisplay) {
            Mutex::Autolock lock(mStateLock);
            const sp<DisplayDevice> display = findDisplay(WithLayerStack(layerStackId));
            internalDisplay = isInternalDisplay(display) && getHwcDisplayId(display, &hwcDisplayId);
        }

#ifdef EARLY_WAKEUP_FEATURE
        if (!singleUpdatingDisplay) {
            // Notify Display Extn for Early Wakeup of displays
            mDisplayExtnIntf->NotifyEarlyWakeUp(false, true);
        } else if (internalDisplay) {
            // Notify Display Extn for Early Wakeup of given display
            mDisplayExtnIntf->NotifyDisplayEarlyWakeUp(hwcDisplayId);
        }
#endif

    }
    wakeUpPresentationDisplays = false;
}

void SurfaceFlinger::updateInternalDisplaysPresentationMode() {
    mInternalPresentationDisplays = false;
    if (mDisplaysList.size() <= 1) {
        return;
    }

    bool compareStack = false;
    ui::LayerStack previousStackId;
    for (const auto& display : mDisplaysList) {
        if (isInternalDisplay(display)) {
            auto currentStackId = display->getLayerStack();
            // Compare Layer Stack IDs of Internal Displays
            if (compareStack && (previousStackId != currentStackId)) {
                mInternalPresentationDisplays = true;
                return;
            }
            previousStackId = currentStackId;
            compareStack = true;
        }
    }
}

void SurfaceFlinger::NotifyIdleStatus() {
  mScheduler->setIdleState();
}

void SurfaceFlinger::NotifyResolutionSwitch(int displayId, int32_t width, int32_t height,
                                            int32_t vsyncPeriod) {
#ifdef AIDL_DISPLAY_CONFIG_ENABLED
    const auto dispId = getInternalDisplayId();
    if (!dispId) {
        ALOGE("No internal display found.");
        return;
    }

    sp<IBinder> displayToken = getPhysicalDisplayToken(*dispId);
    sp<DisplayDevice> display = nullptr;
    {
        Mutex::Autolock lock(mStateLock);
        display = (getDisplayDeviceLocked(displayToken));
    }
    if (!display) {
        ALOGE("Attempt to notify resolution switch for invalid display token %p",
               displayToken.get());
        return;
    }

    const auto& supportedModes = display->getSupportedModes();
    int32_t newModeId;
    for (const auto& mode : supportedModes) {

        auto modeWidth = mode->getWidth();
        auto modeHeight = mode->getHeight();
        const int32_t modePeriod = static_cast<int32_t>(mode->getVsyncPeriod());

        if (modeWidth == width && modeHeight == height && vsyncPeriod == modePeriod) {
            newModeId = static_cast<int32_t>(mode->getId().value());
            break;
        }
    }

    if(isSupportedConfigSwitch(displayToken, newModeId) != NO_ERROR) {
        return;
    }
    status_t result = setActiveMode(displayToken, newModeId);
    if (result != NO_ERROR) {
        return;
    }
#endif
}

void SurfaceFlinger::setupDisplayExtnFeatures() {
#ifdef EARLY_WAKEUP_FEATURE
    mEarlyWakeUpEnabled = false;
    mDynamicSfIdleEnabled = false;
    if (!mDisplayExtnIntf) {
        return;
    }

    char propValue[PROPERTY_VALUE_MAX];
    property_get("vendor.display.enable_early_wakeup", propValue, "0");
    bool enableEarlyWakeUp = (atoi(propValue) == 1);

    property_get("vendor.display.disable_dynamic_sf_idle", propValue, "0");
    bool enableDynamicSfIdle = mScheduler->isIdleTimerEnabled() && (atoi(propValue) == 0);

    if (enableEarlyWakeUp || enableDynamicSfIdle) {
        for (const auto& display : mDisplaysList) {
            // Register Internal Physical Displays
            if (isInternalDisplay(display)) {
                uint32_t hwcDisplayId;
                if (getHwcDisplayId(display, &hwcDisplayId)) {
                    const auto displayId = display->getId();
                    auto configId = getHwComposer().getActiveMode(
                        PhysicalDisplayId(displayId.value));
                    LOG_ALWAYS_FATAL_IF(!configId, "HWC returned no active config");
                    updateDisplayExtension(hwcDisplayId, *configId, true);
                    if (enableDynamicSfIdle && display->isPrimary()) {
                        setupIdleTimeoutHandling(hwcDisplayId);
                    }
                }
            }
        }
        mEarlyWakeUpEnabled = enableEarlyWakeUp;
        mDynamicSfIdleEnabled = enableDynamicSfIdle;
    }
    ALOGI("Early Wakeup: %d, Dynamic SF Idle: %d", mEarlyWakeUpEnabled, mDynamicSfIdleEnabled);
#endif
}

void SurfaceFlinger::setEarlyWakeUpConfig(const sp<DisplayDevice>& display, hal::PowerMode mode) {
    if (mEarlyWakeUpEnabled && isInternalDisplay(display)) {
        uint32_t hwcDisplayId;
        if (getHwcDisplayId(display, &hwcDisplayId)) {
            // Enable/disable Early Wake-up feature on a display based on its Power mode.
            bool enable = (mode == hal::PowerMode::ON) || (mode == hal::PowerMode::DOZE);
            ALOGV("setEarlyWakeUpConfig: Display: %d, Enable: %d", hwcDisplayId, enable);
#ifdef DYNAMIC_EARLY_WAKEUP_CONFIG
            if (mDisplayExtnIntf) {
                mDisplayExtnIntf->SetEarlyWakeUpConfig(hwcDisplayId, enable);
            }
#endif
        }
    }
}

void SurfaceFlinger::setupIdleTimeoutHandling(uint32_t displayId) {
#ifdef SMART_DISPLAY_CONFIG
    if (mDisplayExtnIntf) {
        bool isSmartConfig = mDisplayExtnIntf->IsSmartDisplayConfig(displayId);
        mScheduler->handleIdleTimeout(isSmartConfig);
    }
#endif
}

void SurfaceFlinger::getModeFromFps(float fps,DisplayModePtr& outMode) {
    const auto display = ON_MAIN_THREAD(getDefaultDisplayDeviceLocked());
    const auto& supportedModes = display->getSupportedModes();
    auto currMode = display->getActiveMode();

    for (auto mode : supportedModes) {
        if (mode->getWidth() == currMode->getWidth() &&
            mode->getHeight() == currMode->getHeight() &&
            (int32_t)(mode->getFps().getValue()) == (int32_t)(fps)) {
            outMode = mode;
            return;
        }
    }
    outMode = nullptr;
}

void SurfaceFlinger::handleNewLevelFps(float currFps, float newLevelFps, float* fpsToSet) {
    if (!mThermalLevelFps) { // Thermal hint not running already, cache current fps
        mLastCachedFps = currFps;
    }

    if(newLevelFps > mThermalLevelFps) {
        *fpsToSet = std::min(newLevelFps, mLastCachedFps);
    } else if (newLevelFps < mThermalLevelFps && newLevelFps > currFps) {
        *fpsToSet = currFps;
    } else if(newLevelFps < currFps){
        *fpsToSet = newLevelFps;
    }
}

void SurfaceFlinger::setDesiredModeByThermalLevel(float newLevelFps) {
    if (mThermalLevelFps == newLevelFps) {
        return;
    }

    const auto displayId = ON_MAIN_THREAD(getInternalDisplayId());
    const auto display = ON_MAIN_THREAD(getDisplayDeviceLocked
                                        (getPhysicalDisplayToken(*displayId))
                                       );
    auto currRefreshRate = mRefreshRateConfigs->getRefreshRateFromModeId
                                                (display->getActiveMode()->getId());

    float currFps = currRefreshRate.getFps().getValue();

    float fps = 0;
    handleNewLevelFps(currFps, newLevelFps, &fps);

    if (!fps) {
        return;
    }

    auto mode = display->getMode(display->getActiveMode()->getId());
    getModeFromFps(fps, mode);

    if (!mode) {
        return;
    }

    mThermalLevelFps = newLevelFps;

    auto future = schedule([=]() -> status_t {
        int ret = 0;
        if (!display) {
            ALOGE("Attempt to set desired display modes for invalid display token %p",
            getPhysicalDisplayToken(*displayId).get());
            return NAME_NOT_FOUND;
        }
        if (display->isVirtual()) {
            ALOGW("Attempt to set desired display modes for virtual display");
            return INVALID_OPERATION;
        }
        scheduler::RefreshRateConfigs::Policy policy =
                                                  mRefreshRateConfigs->getCurrentPolicy();

        if (fps < policy.primaryRange.min.getValue() ||
            fps < policy.appRequestRange.min.getValue()) {
            return ret;
        }

        policy.primaryRange.max = Fps(fps);
        policy.appRequestRange.max = Fps(fps);
        policy.defaultMode = mode->getId();

        mAllowThermalFpsChange = true;
        ret = setDesiredDisplayModeSpecsInternal(display, policy, false);
        mAllowThermalFpsChange = false;
        return ret;
    });
=======
void SurfaceFlinger::onActiveDisplaySizeChanged(const sp<DisplayDevice>& activeDisplay) {
    mScheduler->onActiveDisplayAreaChanged(activeDisplay->getWidth() * activeDisplay->getHeight());
    getRenderEngine().onActiveDisplaySizeChanged(activeDisplay->getSize());
}

void SurfaceFlinger::onActiveDisplayChangedLocked(const sp<DisplayDevice>& activeDisplay) {
    ATRACE_CALL();

    if (const auto display = getDisplayDeviceLocked(mActiveDisplayToken)) {
        display->getCompositionDisplay()->setLayerCachingTexturePoolEnabled(false);
    }

    if (!activeDisplay) {
        ALOGE("%s: activeDisplay is null", __func__);
        return;
    }
    mActiveDisplayToken = activeDisplay->getDisplayToken();

    activeDisplay->getCompositionDisplay()->setLayerCachingTexturePoolEnabled(true);
    updateInternalDisplayVsyncLocked(activeDisplay);
    mScheduler->setModeChangePending(false);
    mScheduler->setRefreshRateConfigs(activeDisplay->holdRefreshRateConfigs());
    onActiveDisplaySizeChanged(activeDisplay);
}

status_t SurfaceFlinger::addWindowInfosListener(
        const sp<IWindowInfosListener>& windowInfosListener) const {
    mWindowInfosListenerInvoker->addWindowInfosListener(windowInfosListener);
    return NO_ERROR;
}

status_t SurfaceFlinger::removeWindowInfosListener(
        const sp<IWindowInfosListener>& windowInfosListener) const {
    mWindowInfosListenerInvoker->removeWindowInfosListener(windowInfosListener);
    return NO_ERROR;
>>>>>>> 14cf0e8a
}

} // namespace android

#if defined(__gl_h_)
#error "don't include gl/gl.h in this file"
#endif

#if defined(__gl2_h_)
#error "don't include gl2/gl2.h in this file"
#endif

// TODO(b/129481165): remove the #pragma below and fix conversion issues
#pragma clang diagnostic pop // ignored "-Wconversion -Wextra"<|MERGE_RESOLUTION|>--- conflicted
+++ resolved
@@ -166,15 +166,6 @@
         return (expr);                                             \
     }()
 
-<<<<<<< HEAD
-// TODO(b/157175504): Restore NO_THREAD_SAFETY_ANALYSIS prohibition and fix all
-//   identified issues.
-//#undef NO_THREAD_SAFETY_ANALYSIS
-//#define NO_THREAD_SAFETY_ANALYSIS \
-//    _Pragma("GCC error \"Prefer MAIN_THREAD macros or {Conditional,Timed,Unnecessary}Lock.\"")
-
-composer::ComposerExtnLib composer::ComposerExtnLib::g_composer_ext_lib_;
-=======
 #define MAIN_THREAD_GUARD(expr)                                    \
     [&] {                                                          \
         LOG_FATAL_IF(std::this_thread::get_id() != mMainThreadId); \
@@ -182,10 +173,19 @@
         return (expr);                                             \
     }()
 
-#undef NO_THREAD_SAFETY_ANALYSIS
-#define NO_THREAD_SAFETY_ANALYSIS \
-    _Pragma("GCC error \"Prefer MAIN_THREAD macros or {Conditional,Timed,Unnecessary}Lock.\"")
->>>>>>> 14cf0e8a
+#define MAIN_THREAD_GUARD(expr)                                    \
+    [&] {                                                          \
+        LOG_FATAL_IF(std::this_thread::get_id() != mMainThreadId); \
+        MainThreadScopedGuard lock(SF_MAIN_THREAD);                \
+        return (expr);                                             \
+    }()
+// TODO(b/157175504): Restore NO_THREAD_SAFETY_ANALYSIS prohibition and fix all
+//   identified issues.
+//#undef NO_THREAD_SAFETY_ANALYSIS
+//#define NO_THREAD_SAFETY_ANALYSIS \
+//    _Pragma("GCC error \"Prefer MAIN_THREAD macros or {Conditional,Timed,Unnecessary}Lock.\"")
+
+composer::ComposerExtnLib composer::ComposerExtnLib::g_composer_ext_lib_;
 
 namespace android {
 
@@ -863,18 +863,11 @@
         generator.reset();
     }
 }
-
-<<<<<<< HEAD
-VirtualDisplayId SurfaceFlinger::acquireVirtualDisplay(ui::Size resolution, ui::PixelFormat format,
-                                                       ui::LayerStack layerStack,
+VirtualDisplayId SurfaceFlinger::acquireVirtualDisplay(ui::Size resolution,
+                                                       ui::PixelFormat format,
                                                        bool canAllocateHwcForVDS) {
     auto& generator = mVirtualDisplayIdGenerators.hal;
     if (canAllocateHwcForVDS && generator) {
-=======
-VirtualDisplayId SurfaceFlinger::acquireVirtualDisplay(ui::Size resolution,
-                                                       ui::PixelFormat format) {
-    if (auto& generator = mVirtualDisplayIdGenerators.hal) {
->>>>>>> 14cf0e8a
         if (const auto id = generator->generateId()) {
             if (getHwComposer().allocateVirtualDisplay(*id, resolution, &format)) {
                 return *id;
@@ -1098,8 +1091,7 @@
     LOG_ALWAYS_FATAL_IF(!display, "Missing primary display after registering composer callback.");
     const auto displayId = display->getPhysicalId();
     LOG_ALWAYS_FATAL_IF(!getHwComposer().isConnected(displayId),
-<<<<<<< HEAD
-                        "Internal display is disconnected.");
+                        "Primary display is disconnected.");
 #ifdef QTI_DISPLAY_CONFIG_ENABLED
     if (!mDisplayConfigIntf) {
         ALOGE("DisplayConfig HIDL not present\n");
@@ -1109,9 +1101,6 @@
         ALOGI("IsAsyncVDSCreationSupported %d", mAsyncVdsCreationSupported);
     }
 #endif
-=======
-                        "Primary display is disconnected.");
->>>>>>> 14cf0e8a
 
     // initialize our drawing state
     mDrawingState = mCurrentState;
@@ -1157,8 +1146,9 @@
 
         std::vector<float> refreshRates;
 
-        auto iter = mRefreshRateConfigs->getAllRefreshRates().cbegin();
-        while (iter != mRefreshRateConfigs->getAllRefreshRates().cend()) {
+        const auto &allRates = display->refreshRateConfigs().getAllRefreshRates();
+        auto iter = allRates.cbegin();
+        while (iter != allRates.cend()) {
             if (iter->second->getFps().getValue() > 0) {
                 refreshRates.push_back(iter->second->getFps().getValue());
             }
@@ -1470,7 +1460,7 @@
         return false;
     }
 
-    auto requestedRefreshRate = mRefreshRateConfigs->getRefreshRateFromModeId(info.modeId);
+    auto requestedRefreshRate = display->refreshRateConfigs().getRefreshRateFromModeId(info.mode->getId());
     float newFpsRequest = requestedRefreshRate.getFps().getValue();
     if (mAllowThermalFpsChange) {
         return false;
@@ -1486,34 +1476,6 @@
 
 void SurfaceFlinger::setDesiredActiveMode(const ActiveModeInfo& info) {
     ATRACE_CALL();
-<<<<<<< HEAD
-
-    if (isFpsDeferNeeded(info)) {
-        return;
-    }
-
-    auto refreshRate = mRefreshRateConfigs->getRefreshRateFromModeId(info.modeId);
-    mVsyncPeriod = refreshRate.getVsyncPeriod();
-    if (mDolphinWrapper.dolphinSetVsyncPeriod) {
-        mDolphinWrapper.dolphinSetVsyncPeriod(mVsyncPeriod);
-    }
-    ALOGV("setDesiredActiveConfig(%s)", refreshRate.getName().c_str());
-
-    std::lock_guard<std::mutex> lock(mActiveModeLock);
-    if (mDesiredActiveModeChanged) {
-        // If a config change is pending, just cache the latest request in
-        // mDesiredActiveConfig
-        const Scheduler::ModeEvent prevConfig = mDesiredActiveMode.event;
-        mDesiredActiveMode = info;
-        mDesiredActiveMode.event = mDesiredActiveMode.event | prevConfig;
-    } else {
-        // Check if we are already at the desired mode
-        const auto display = getDefaultDisplayDeviceLocked();
-        if (!display || display->getActiveMode()->getId() == refreshRate.getModeId()) {
-            return;
-        }
-=======
->>>>>>> 14cf0e8a
 
     if (!info.mode) {
         ALOGW("requested display mode is null");
@@ -1523,6 +1485,16 @@
     if (!display) {
         ALOGW("%s: display is no longer valid", __func__);
         return;
+    }
+
+
+    if (isFpsDeferNeeded(info)) {
+        return;
+    }
+
+    mVsyncPeriod = info.mode->getVsyncPeriod();
+    if (mDolphinWrapper.dolphinSetVsyncPeriod) {
+        mDolphinWrapper.dolphinSetVsyncPeriod(mVsyncPeriod);
     }
 
     if (display->setDesiredActiveMode(info)) {
@@ -1538,7 +1510,8 @@
         updatePhaseConfiguration(info.mode->getFps());
         mScheduler->setModeChangePending(true);
     }
-    setContentFps(static_cast<uint32_t>(refreshRate.getFps().getValue()));
+
+    setContentFps(static_cast<uint32_t>(info.mode->getFps().getValue()));
 }
 
 status_t SurfaceFlinger::setActiveMode(const sp<IBinder>& displayToken, int modeId) {
@@ -2265,8 +2238,6 @@
         return;
     }
 
-<<<<<<< HEAD
-=======
     const bool isActiveDisplay =
             displayId && getPhysicalDisplayTokenLocked(*displayId) == mActiveDisplayToken;
     if (!isActiveDisplay) {
@@ -2274,7 +2245,6 @@
         return;
     }
 
->>>>>>> 14cf0e8a
     bool periodFlushed = false;
     mScheduler->addResyncSample(timestamp, vsyncPeriod, &periodFlushed);
     if (periodFlushed) {
@@ -2302,8 +2272,7 @@
         return;
     }
 
-<<<<<<< HEAD
-    setDesiredActiveMode({refreshRate.getModeId(), event});
+    setDesiredActiveMode({refreshRate.getMode(), event});
 
     uint32_t hwcDisplayId;
     if (isDisplayExtnEnabled() && getHwcDisplayId(display, &hwcDisplayId)) {
@@ -2312,10 +2281,16 @@
 }
 
 void SurfaceFlinger::setRefreshRateTo(int32_t refreshRate) {
-    auto currentRefreshRate = mRefreshRateConfigs->getCurrentRefreshRate();
-
-    auto iter = mRefreshRateConfigs->getAllRefreshRates().cbegin();
-    while (iter != mRefreshRateConfigs->getAllRefreshRates().cend()) {
+    const auto display = [&]() {
+        ConditionalLock lock(mStateLock, std::this_thread::get_id() != mMainThreadId);
+        return getDefaultDisplayDeviceLocked();
+    }();
+    
+    auto currentRefreshRate = display->refreshRateConfigs().getCurrentRefreshRate();
+
+    const auto& allRates = display->refreshRateConfigs().getAllRefreshRates();
+    auto iter = allRates.cbegin();
+    while (iter != allRates.cend()) {
         if (iter->second->inPolicy(static_cast<android::Fps>(refreshRate), static_cast<android::Fps>(refreshRate))) {
             break;
         }
@@ -2325,9 +2300,6 @@
     if (currentRefreshRate != *iter->second) {
         changeRefreshRate(*iter->second, Scheduler::ModeEvent::Changed);
     }
-=======
-    setDesiredActiveMode({refreshRate.getMode(), event});
->>>>>>> 14cf0e8a
 }
 
 void SurfaceFlinger::onComposerHalHotplug(hal::HWDisplayId hwcDisplayId,
@@ -2396,16 +2368,14 @@
     if (mNextVsyncSource) {
         // Disable current vsync source before enabling the next source
         if (mActiveVsyncSource) {
-            *displayId = mActiveVsyncSource->getPhysicalId();
-            getHwComposer().setVsyncEnabled(*displayId, hal::Vsync::DISABLE);
-        }
-        *displayId = mNextVsyncSource->getPhysicalId();
+            displayId = mActiveVsyncSource->getPhysicalId();
+            getHwComposer().setVsyncEnabled(displayId, hal::Vsync::DISABLE);
+        }
+        displayId = mNextVsyncSource->getPhysicalId();
     } else if (mActiveVsyncSource) {
-        *displayId = mActiveVsyncSource->getPhysicalId();
-    }
-    if (displayId) {
-        getHwComposer().setVsyncEnabled(*displayId, mHWCVsyncPendingState);
-    }
+        displayId = mActiveVsyncSource->getPhysicalId();
+    }
+    getHwComposer().setVsyncEnabled(displayId, mHWCVsyncPendingState);
     if (mNextVsyncSource) {
         mActiveVsyncSource = mNextVsyncSource;
         mNextVsyncSource = NULL;
@@ -3171,7 +3141,7 @@
                 layers.push_back(layerStats);
             }
 
-            fps = mRefreshRateConfigs->getCurrentRefreshRate().getFps().getValue();
+            fps = display->refreshRateConfigs().getCurrentRefreshRate().getFps().getValue();
         }
 
         mSmoMo->UpdateSmomoState(layers, fps);
@@ -3610,12 +3580,7 @@
         builder.setId(physical->id);
         builder.setConnectionType(physical->type);
     } else {
-<<<<<<< HEAD
-        builder.setId(acquireVirtualDisplay(resolution, pixelFormat, state.layerStack,
-                                            canAllocateHwcForVDS));
-=======
-        builder.setId(acquireVirtualDisplay(resolution, pixelFormat));
->>>>>>> 14cf0e8a
+        builder.setId(acquireVirtualDisplay(resolution, pixelFormat, canAllocateHwcForVDS));
     }
 
     builder.setPixels(resolution);
@@ -3659,7 +3624,10 @@
     const auto display = setupNewDisplayDeviceInternal(displayToken, std::move(compositionDisplay),
                                                        state, displaySurface, producer);
     mDisplays.emplace(displayToken, display);
-<<<<<<< HEAD
+    if (display->isPrimary()) {
+        initScheduler(display);
+    }
+
 #ifdef QTI_DISPLAY_CONFIG_ENABLED
     bool supported = false;
     const auto physicalDisplayId = PhysicalDisplayId::tryCast(display->getId());
@@ -3674,11 +3642,6 @@
       display->setPowerModeOverrideConfig(true);
     }
 #endif
-=======
-    if (display->isPrimary()) {
-        initScheduler(display);
-    }
->>>>>>> 14cf0e8a
     if (!state.isVirtual()) {
         sp<DisplayDevice> displayNew = getDisplayDeviceLocked(displayToken);
         if (mPluggableVsyncPrioritized && !isInternalDisplay(displayNew)) {
@@ -3706,12 +3669,7 @@
             }
         }
     }
-<<<<<<< HEAD
-
-    if (display->isPrimary()) {
-        mScheduler->onPrimaryDisplayAreaChanged(display->getWidth() * display->getHeight());
-        getRenderEngine().onPrimaryDisplaySizeChanged(display->getSize());
-    }
+
 #ifdef QTI_UNIFIED_DRAW
     const auto id = HalDisplayId::tryCast(display->getId());
     if (mDisplayExtnIntf && id) {
@@ -3724,8 +3682,6 @@
         }
     }
 #endif
-=======
->>>>>>> 14cf0e8a
 }
 
 void SurfaceFlinger::processDisplayRemoved(const wp<IBinder>& displayToken) {
@@ -3828,23 +3784,14 @@
             if (!displaySizeChanged) {
                 display->setDisplaySize(currentState.width, currentState.height);
 
-<<<<<<< HEAD
-                if (display->isPrimary()) {
-                    mScheduler->onPrimaryDisplayAreaChanged(
-                                   currentState.width * currentState.height);
+                if (isDisplayActiveLocked(display)) {
+                    onActiveDisplaySizeChanged(display);
                 }
-
-                if (mRefreshRateOverlay) {
-                    mRefreshRateOverlay->setViewport(display->getSize());
-                }
-=======
-            if (isDisplayActiveLocked(display)) {
-                onActiveDisplaySizeChanged(display);
->>>>>>> 14cf0e8a
-            }
-        }
-    }
-}
+            }
+        }
+    }
+}
+
 void SurfaceFlinger::updateInternalDisplayVsyncLocked(const sp<DisplayDevice>& activeDisplay) {
     mVsyncConfiguration->reset();
     const Fps refreshRate = activeDisplay->refreshRateConfigs().getCurrentRefreshRate().getFps();
@@ -4703,7 +4650,7 @@
         sp<Layer> layer = nullptr;
         {
             Mutex::Autolock _l(mStateLock);
-            layer = fromHandleLocked(state.surface).promote();
+            layer = fromHandle(state.surface).promote();
             if (layer != nullptr) {
                 layer->getPreviousGfxInfo();
             }
@@ -5619,9 +5566,8 @@
             ALOGW("Couldn't set SCHED_FIFO on display on: %s\n", strerror(errno));
         }
         getHwComposer().setPowerMode(displayId, mode);
-<<<<<<< HEAD
         if (isDummyDisplay) {
-            if (display->isPrimary() && mode != hal::PowerMode::DOZE_SUSPEND) {
+            if (display->isInternal() && mode != hal::PowerMode::DOZE_SUSPEND) {
                 getHwComposer().setVsyncEnabled(displayId, mHWCVsyncPendingState);
                 mScheduler->onScreenAcquired(mAppConnectionHandle);
                 mScheduler->resyncToHardwareVsync(true, vsyncPeriod);
@@ -5629,12 +5575,6 @@
         } else if ((mPluggableVsyncPrioritized && (displayId != getInternalDisplayIdLocked())) ||
                     displayId == getInternalDisplayIdLocked()) {
             updateVsyncSource();
-=======
-        if (display->isInternal() && mode != hal::PowerMode::DOZE_SUSPEND) {
-            getHwComposer().setVsyncEnabled(displayId, mHWCVsyncPendingState);
-            mScheduler->onScreenAcquired(mAppConnectionHandle);
-            mScheduler->resyncToHardwareVsync(true, vsyncPeriod);
->>>>>>> 14cf0e8a
         }
 
         mVisibleRegionsDirty = true;
@@ -5642,7 +5582,6 @@
         repaintEverything();
     } else if (mode == hal::PowerMode::OFF) {
         // Turn off the display
-<<<<<<< HEAD
         if (isDummyDisplay) {
             if (SurfaceFlinger::setSchedFifo(false) != NO_ERROR) {
                 ALOGW("Couldn't set SCHED_OTHER on display off: %s\n", strerror(errno));
@@ -5650,7 +5589,7 @@
             if (SurfaceFlinger::setSchedAttr(false) != NO_ERROR) {
                 ALOGW("Couldn't set uclamp.min on display off: %s\n", strerror(errno));
             }
-            if (display->isPrimary() && currentMode != hal::PowerMode::DOZE_SUSPEND) {
+            if (display->isInternal() && currentMode != hal::PowerMode::DOZE_SUSPEND) {
                 mScheduler->disableHardwareVsync(true);
                 mScheduler->onScreenReleased(mAppConnectionHandle);
             }
@@ -5658,17 +5597,6 @@
             getHwComposer().setVsyncEnabled(displayId, hal::Vsync::DISABLE);
         } else {
             updateVsyncSource();
-=======
-        if (SurfaceFlinger::setSchedFifo(false) != NO_ERROR) {
-            ALOGW("Couldn't set SCHED_OTHER on display off: %s\n", strerror(errno));
-        }
-        if (SurfaceFlinger::setSchedAttr(false) != NO_ERROR) {
-            ALOGW("Couldn't set uclamp.min on display off: %s\n", strerror(errno));
-        }
-        if (display->isInternal() && currentMode != hal::PowerMode::DOZE_SUSPEND) {
-            mScheduler->disableHardwareVsync(true);
-            mScheduler->onScreenReleased(mAppConnectionHandle);
->>>>>>> 14cf0e8a
         }
 
         getHwComposer().setPowerMode(displayId, mode);
@@ -5677,9 +5605,8 @@
     } else if (mode == hal::PowerMode::DOZE || mode == hal::PowerMode::ON) {
         // Update display while dozing
         getHwComposer().setPowerMode(displayId, mode);
-<<<<<<< HEAD
         if (isDummyDisplay) {
-            if (display->isPrimary() && currentMode == hal::PowerMode::DOZE_SUSPEND) {
+            if (display->isInternal() && currentMode == hal::PowerMode::DOZE_SUSPEND) {
                 mScheduler->onScreenAcquired(mAppConnectionHandle);
                 mScheduler->resyncToHardwareVsync(true, vsyncPeriod);
             }
@@ -5689,23 +5616,12 @@
     } else if (mode == hal::PowerMode::DOZE_SUSPEND) {
         // Leave display going to doze
         if (isDummyDisplay) {
-            if (display->isPrimary()) {
+            if (display->isInternal()) {
                 mScheduler->disableHardwareVsync(true);
                 mScheduler->onScreenReleased(mAppConnectionHandle);
             }
         } else {
             updateVsyncSource();
-=======
-        if (display->isInternal() && currentMode == hal::PowerMode::DOZE_SUSPEND) {
-            mScheduler->onScreenAcquired(mAppConnectionHandle);
-            mScheduler->resyncToHardwareVsync(true, vsyncPeriod);
-        }
-    } else if (mode == hal::PowerMode::DOZE_SUSPEND) {
-        // Leave display going to doze
-        if (display->isInternal()) {
-            mScheduler->disableHardwareVsync(true);
-            mScheduler->onScreenReleased(mAppConnectionHandle);
->>>>>>> 14cf0e8a
         }
         getHwComposer().setPowerMode(displayId, mode);
     } else {
@@ -5713,7 +5629,6 @@
         getHwComposer().setPowerMode(displayId, mode);
     }
 
-<<<<<<< HEAD
     const sp<DisplayDevice> vsyncSource = getVsyncSource();
     struct sched_param param = {0};
     if (vsyncSource != NULL) {
@@ -5727,10 +5642,7 @@
         }
     }
 
-    if (display->isPrimary()) {
-=======
     if (display->isInternal()) {
->>>>>>> 14cf0e8a
         mTimeStats->setPowerMode(mode);
         mRefreshRateStats->setPowerMode(mode);
         mScheduler->setDisplayPowerState(mode == hal::PowerMode::ON);
@@ -7052,9 +6964,9 @@
             }
             case 1035: {
                 const int modeId = data.readInt32();
-<<<<<<< HEAD
-                mDebugDisplayModeSetByBackdoor = false;
-                const auto numConfigs = mRefreshRateConfigs->getAllRefreshRates().size();
+
+                const auto display = getDefaultDisplayDevice();
+                const auto numConfigs = display->refreshRateConfigs().getAllRefreshRates().size();
                 if ((modeId >= 0) && (modeId < numConfigs)) {
                     const auto displayId = getInternalDisplayId();
                     if (!displayId) {
@@ -7072,47 +6984,21 @@
                     mDebugDisplayModeSetByBackdoor = true;
                 }
 
-                const auto displayId = [&]() -> std::optional<PhysicalDisplayId> {
-                    uint64_t inputDisplayId = 0;
-                    if (data.readUint64(&inputDisplayId) == NO_ERROR) {
-                        const auto token = getPhysicalDisplayToken(
-                                static_cast<PhysicalDisplayId>(inputDisplayId));
-                        if (!token) {
-                            ALOGE("No display with id: %" PRIu64, inputDisplayId);
-                            return std::nullopt;
-                        }
-=======
->>>>>>> 14cf0e8a
-
-                const auto display = [&]() -> sp<IBinder> {
+                const auto displayToken = [&]() -> sp<IBinder> {
                     uint64_t value;
                     if (data.readUint64(&value) != NO_ERROR) {
                         return getDefaultDisplayDevice()->getDisplayToken().promote();
                     }
-
-<<<<<<< HEAD
-                    return getInternalDisplayId();
-                }();
-
-                if (!displayId) {
-                    ALOGE("No display found");
-                    return NO_ERROR;
-                }
-
-                return NO_ERROR;
-=======
                     if (const auto id = DisplayId::fromValue<PhysicalDisplayId>(value)) {
                         return getPhysicalDisplayToken(*id);
                     }
-
                     ALOGE("Invalid physical display ID");
                     return nullptr;
                 }();
 
-                const status_t result = setActiveMode(display, modeId);
+                const status_t result = setActiveMode(displayToken, modeId);
                 mDebugDisplayModeSetByBackdoor = result == NO_ERROR;
                 return result;
->>>>>>> 14cf0e8a
             }
             case 1036: {
                 if (data.readInt32() > 0) {
@@ -7228,7 +7114,9 @@
                 if (tile_h_loc < 0) {
                     ALOGI("Debug: Set display = %llu, power mode = %d", (unsigned long long)disp,
                           mode);
-                    setPowerMode(getPhysicalDisplayToken(PhysicalDisplayId{disp}), mode);
+                    if (const auto dispId = DisplayId::fromValue<PhysicalDisplayId>(disp); dispId) {
+                        setPowerMode(getPhysicalDisplayToken(dispId.value()), mode);
+                    }
                 } else {
 #if defined(QTI_DISPLAY_CONFIG_ENABLED) && defined(DISPLAY_CONFIG_TILE_DISPLAY_APIS_1_0)
                     ::DisplayConfig::PowerMode hwcMode = ::DisplayConfig::PowerMode::kOff;
@@ -7297,8 +7185,10 @@
                 if (tile_h_loc < 0) {
                     ALOGI("Debug: Set display = %llu, brightness level = %d/255 (%0.2ff)",
                           (unsigned long long)disp, level, levelf);
-                    setDisplayBrightness(getPhysicalDisplayToken(PhysicalDisplayId{disp}),
-                                         brightness);
+                    if (const auto dispId = DisplayId::fromValue<PhysicalDisplayId>(disp); dispId) {
+                        setDisplayBrightness(getPhysicalDisplayToken(dispId.value()),
+                                             brightness);
+                    }
                 } else {
 #if defined(QTI_DISPLAY_CONFIG_ENABLED) && defined(DISPLAY_CONFIG_TILE_DISPLAY_APIS_1_0)
                     // A regular display has one h tile and one v tile.
@@ -8047,45 +7937,6 @@
         return NO_ERROR;
     }
 
-<<<<<<< HEAD
-    if (!display->isPrimary()) {
-        if (!isInternalDisplay(display)) {
-            return NO_ERROR;
-        }
-
-        // TODO(b/144711714): For non-primary displays we should be able to set an active mode
-        // as well. For now, just call directly to initiateModeChange but ideally
-        // it should go thru setDesiredActiveMode, similar to primary display.
-        ALOGV("%s for non-primary display", __func__);
-        const auto displayId = display->getPhysicalId();
-
-        hal::VsyncPeriodChangeConstraints constraints;
-        constraints.desiredTimeNanos = systemTime();
-        constraints.seamlessRequired = false;
-
-        hal::VsyncPeriodChangeTimeline timeline = {0, 0, 0};
-        if (display->initiateModeChange(policy->defaultMode, constraints, &timeline) != NO_ERROR) {
-            return BAD_VALUE;
-        }
-        if (timeline.refreshRequired) {
-            repaintEverythingForHWC();
-        }
-
-        display->setActiveMode(policy->defaultMode);
-        const nsecs_t vsyncPeriod = display->getMode(policy->defaultMode)->getVsyncPeriod();
-        mScheduler->onNonPrimaryDisplayModeChanged(mAppConnectionHandle, displayId,
-                                                   policy->defaultMode, vsyncPeriod);
-
-        uint32_t hwcDisplayId;
-        if (isDisplayExtnEnabled() && getHwcDisplayId(display, &hwcDisplayId)) {
-            setDisplayExtnActiveConfig(hwcDisplayId, policy->defaultMode.value());
-        }
-
-        return NO_ERROR;
-    }
-
-=======
->>>>>>> 14cf0e8a
     status_t setPolicyResult = overridePolicy
             ? display->refreshRateConfigs().setOverridePolicy(policy)
             : display->refreshRateConfigs().setDisplayManagerPolicy(*policy);
@@ -8125,20 +7976,15 @@
 
     if (display->refreshRateConfigs().isModeAllowed(preferredDisplayMode->getId())) {
         ALOGV("switching to Scheduler preferred display mode %d",
-<<<<<<< HEAD
-              preferredRefreshRate.getModeId().value());
-        setDesiredActiveMode({preferredRefreshRate.getModeId(), Scheduler::ModeEvent::Changed});
+              preferredDisplayMode->getId().value());
+        setDesiredActiveMode({preferredDisplayMode, Scheduler::ModeEvent::Changed});
         uint32_t hwcDisplayId;
         if (isDisplayExtnEnabled() && getHwcDisplayId(display, &hwcDisplayId)) {
-            setDisplayExtnActiveConfig(hwcDisplayId, preferredRefreshRate.getModeId().value());
+            setDisplayExtnActiveConfig(hwcDisplayId, preferredDisplayMode->getId().value());
             if (mDynamicSfIdleEnabled) {
                 setupIdleTimeoutHandling(hwcDisplayId);
             }
         }
-=======
-              preferredDisplayMode->getId().value());
-        setDesiredActiveMode({preferredDisplayMode, Scheduler::ModeEvent::Changed});
->>>>>>> 14cf0e8a
     } else {
         LOG_ALWAYS_FATAL("Desired display mode not allowed: %d",
                          preferredDisplayMode->getId().value());
@@ -8592,7 +8438,6 @@
     mRegionSamplingThread->onCompositionComplete(mEventQueue->nextExpectedInvalidate());
 }
 
-<<<<<<< HEAD
 void SurfaceFlinger::setContentFps(uint32_t contentFps) {
     if (mBootFinished && !mSetActiveModePending) {
         if (mDisplayExtnIntf) {
@@ -8714,7 +8559,9 @@
 
         if (singleUpdatingDisplay) {
             Mutex::Autolock lock(mStateLock);
-            const sp<DisplayDevice> display = findDisplay(WithLayerStack(layerStackId));
+            const sp<DisplayDevice> display = findDisplay([layerStackId](const auto& display) {
+                    return display.getLayerStack() == layerStackId;
+                });
             internalDisplay = isInternalDisplay(display) && getHwcDisplayId(display, &hwcDisplayId);
         }
 
@@ -8824,13 +8671,14 @@
             if (isInternalDisplay(display)) {
                 uint32_t hwcDisplayId;
                 if (getHwcDisplayId(display, &hwcDisplayId)) {
-                    const auto displayId = display->getId();
-                    auto configId = getHwComposer().getActiveMode(
-                        PhysicalDisplayId(displayId.value));
-                    LOG_ALWAYS_FATAL_IF(!configId, "HWC returned no active config");
-                    updateDisplayExtension(hwcDisplayId, *configId, true);
-                    if (enableDynamicSfIdle && display->isPrimary()) {
-                        setupIdleTimeoutHandling(hwcDisplayId);
+                    const auto displayId = DisplayId::fromValue<PhysicalDisplayId>( display->getId().value);
+                    if (displayId) {
+                        auto configId = getHwComposer().getActiveMode(displayId.value());
+                        LOG_ALWAYS_FATAL_IF(!configId, "HWC returned no active config");
+                        updateDisplayExtension(hwcDisplayId, *configId, true);
+                        if (enableDynamicSfIdle && display->isPrimary()) {
+                            setupIdleTimeoutHandling(hwcDisplayId);
+                        }
                     }
                 }
             }
@@ -8906,8 +8754,9 @@
     const auto display = ON_MAIN_THREAD(getDisplayDeviceLocked
                                         (getPhysicalDisplayToken(*displayId))
                                        );
-    auto currRefreshRate = mRefreshRateConfigs->getRefreshRateFromModeId
-                                                (display->getActiveMode()->getId());
+
+    auto currRefreshRate = display->refreshRateConfigs().getRefreshRateFromModeId
+                                (display->getActiveMode()->getId());
 
     float currFps = currRefreshRate.getFps().getValue();
 
@@ -8939,7 +8788,7 @@
             return INVALID_OPERATION;
         }
         scheduler::RefreshRateConfigs::Policy policy =
-                                                  mRefreshRateConfigs->getCurrentPolicy();
+                                                  display->refreshRateConfigs().getCurrentPolicy();
 
         if (fps < policy.primaryRange.min.getValue() ||
             fps < policy.appRequestRange.min.getValue()) {
@@ -8955,7 +8804,8 @@
         mAllowThermalFpsChange = false;
         return ret;
     });
-=======
+}
+
 void SurfaceFlinger::onActiveDisplaySizeChanged(const sp<DisplayDevice>& activeDisplay) {
     mScheduler->onActiveDisplayAreaChanged(activeDisplay->getWidth() * activeDisplay->getHeight());
     getRenderEngine().onActiveDisplaySizeChanged(activeDisplay->getSize());
@@ -8991,7 +8841,6 @@
         const sp<IWindowInfosListener>& windowInfosListener) const {
     mWindowInfosListenerInvoker->removeWindowInfosListener(windowInfosListener);
     return NO_ERROR;
->>>>>>> 14cf0e8a
 }
 
 } // namespace android
