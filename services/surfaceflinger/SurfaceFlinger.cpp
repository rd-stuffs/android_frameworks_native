/*
 * Copyright (C) 2007 The Android Open Source Project
 *
 * Licensed under the Apache License, Version 2.0 (the "License");
 * you may not use this file except in compliance with the License.
 * You may obtain a copy of the License at
 *
 *      http://www.apache.org/licenses/LICENSE-2.0
 *
 * Unless required by applicable law or agreed to in writing, software
 * distributed under the License is distributed on an "AS IS" BASIS,
 * WITHOUT WARRANTIES OR CONDITIONS OF ANY KIND, either express or implied.
 * See the License for the specific language governing permissions and
 * limitations under the License.
 */

// TODO(b/129481165): remove the #pragma below and fix conversion issues
#pragma clang diagnostic push
#pragma clang diagnostic ignored "-Wconversion"
#pragma clang diagnostic ignored "-Wextra"

//#define LOG_NDEBUG 0
#define ATRACE_TAG ATRACE_TAG_GRAPHICS

#include "SurfaceFlinger.h"

#include <aidl/vendor/qti/hardware/display/config/IDisplayConfig.h>
#include <aidl/vendor/qti/hardware/display/config/IDisplayConfigCallback.h>
#include <aidl/vendor/qti/hardware/display/config/BnDisplayConfigCallback.h>
#include <android/binder_process.h>
#include <android/binder_manager.h>
#include <android-base/properties.h>
#include <android/configuration.h>
#include <android/gui/IDisplayEventConnection.h>
#include <android/hardware/configstore/1.0/ISurfaceFlingerConfigs.h>
#include <android/hardware/configstore/1.1/ISurfaceFlingerConfigs.h>
#include <android/hardware/configstore/1.1/types.h>
#include <android/hardware/power/Boost.h>
#include <android/native_window.h>
#include <android/os/IInputFlinger.h>
#include <binder/IPCThreadState.h>
#include <binder/IServiceManager.h>
#include <binder/PermissionCache.h>
#include <compositionengine/CompositionEngine.h>
#include <compositionengine/CompositionRefreshArgs.h>
#include <compositionengine/Display.h>
#include <compositionengine/DisplayColorProfile.h>
#include <compositionengine/DisplayCreationArgs.h>
#include <compositionengine/LayerFECompositionState.h>
#include <compositionengine/OutputLayer.h>
#include <compositionengine/RenderSurface.h>
#include <compositionengine/impl/OutputCompositionState.h>
#include <compositionengine/impl/OutputLayerCompositionState.h>
#include <configstore/Utils.h>
#include <cutils/compiler.h>
#include <cutils/properties.h>
#include <ftl/future.h>
#include <gui/BufferQueue.h>
#include <gui/DebugEGLImageTracker.h>
#include <gui/IProducerListener.h>
#include <gui/LayerDebugInfo.h>
#include <gui/LayerMetadata.h>
#include <gui/LayerState.h>
#include <gui/Surface.h>
#include <gui/TraceUtils.h>
#include <hidl/ServiceManagement.h>
#include <layerproto/LayerProtoParser.h>
#include <log/log.h>
#include <private/android_filesystem_config.h>
#include <private/gui/SyncFeatures.h>
#include <processgroup/processgroup.h>
#include <renderengine/RenderEngine.h>
#include <renderengine/impl/ExternalTexture.h>
#include <sys/types.h>
#include <sys/stat.h>
#include <fstream>
#include <ui/ColorSpace.h>
#include <ui/DataspaceUtils.h>
#include <ui/DebugUtils.h>
#include <ui/DisplayId.h>
#include <ui/DisplayMode.h>
#include <ui/DisplayStatInfo.h>
#include <ui/DisplayState.h>
#include <ui/DynamicDisplayInfo.h>
#include <ui/GraphicBufferAllocator.h>
#include <ui/PixelFormat.h>
#include <ui/StaticDisplayInfo.h>
#include <utils/StopWatch.h>
#include <utils/String16.h>
#include <utils/String8.h>
#include <utils/Timers.h>
#include <utils/misc.h>

#include <algorithm>
#include <cerrno>
#include <cinttypes>
#include <cmath>
#include <cstdint>
#include <functional>
#include <mutex>
#include <optional>
#include <type_traits>
#include <unordered_map>

#include <ui/DisplayIdentification.h>
#include "BackgroundExecutor.h"
#include "BufferLayer.h"
#include "BufferQueueLayer.h"
#include "BufferStateLayer.h"
#include "Client.h"
#include "Colorizer.h"
#include "ContainerLayer.h"
#include "DisplayDevice.h"
#include "DisplayHardware/ComposerHal.h"
#include "DisplayHardware/FramebufferSurface.h"
#include "DisplayHardware/HWComposer.h"
#include "DisplayHardware/Hal.h"
#include "DisplayHardware/VirtualDisplaySurface.h"
#include "DisplayRenderArea.h"
#include "EffectLayer.h"
#include "Effects/Daltonizer.h"
#include "FlagManager.h"
#include "FpsReporter.h"
#include "FrameTimeline/FrameTimeline.h"
#include "FrameTracer/FrameTracer.h"
#include "HdrLayerInfoReporter.h"
#include "Layer.h"
#include "LayerProtoHelper.h"
#include "LayerRenderArea.h"
#include "LayerVector.h"
#include "MonitoredProducer.h"
#include "NativeWindowSurface.h"
#include "RefreshRateOverlay.h"
#include "RegionSamplingThread.h"
#include "Scheduler/DispSyncSource.h"
#include "Scheduler/EventThread.h"
#include "Scheduler/LayerHistory.h"
#include "Scheduler/Scheduler.h"
#include "Scheduler/VsyncConfiguration.h"
#include "Scheduler/VsyncController.h"
#include "StartPropertySetThread.h"
#include "SurfaceFlingerProperties.h"
#include "SurfaceInterceptor.h"
#include "TimeStats/TimeStats.h"
#include "TunnelModeEnabledReporter.h"
#include "WindowInfosListenerInvoker.h"
#include "android-base/parseint.h"
#include "android-base/stringprintf.h"
#include "android-base/strings.h"
#include <composer_extn_intf.h>

#include "smomo_interface.h"
#include "QtiGralloc.h"
#include "layer_extn_intf.h"

#ifdef QTI_DISPLAY_CONFIG_ENABLED
#include <hardware/hwcomposer_defs.h>
#include <config/client_interface.h>
namespace DisplayConfig {
class ClientInterface;
}
#endif

#include <aidl/android/hardware/graphics/composer3/DisplayCapability.h>

#define MAIN_THREAD ACQUIRE(mStateLock) RELEASE(mStateLock)

#define ON_MAIN_THREAD(expr)                                       \
    [&] {                                                          \
        LOG_FATAL_IF(std::this_thread::get_id() != mMainThreadId); \
        UnnecessaryLock lock(mStateLock);                          \
        return (expr);                                             \
    }()

#define MAIN_THREAD_GUARD(expr)                                    \
    [&] {                                                          \
        LOG_FATAL_IF(std::this_thread::get_id() != mMainThreadId); \
        MainThreadScopedGuard lock(SF_MAIN_THREAD);                \
        return (expr);                                             \
    }()

#define MAIN_THREAD_GUARD(expr)                                    \
    [&] {                                                          \
        LOG_FATAL_IF(std::this_thread::get_id() != mMainThreadId); \
        MainThreadScopedGuard lock(SF_MAIN_THREAD);                \
        return (expr);                                             \
    }()
// TODO(b/157175504): Restore NO_THREAD_SAFETY_ANALYSIS prohibition and fix all
//   identified issues.
//#undef NO_THREAD_SAFETY_ANALYSIS
//#define NO_THREAD_SAFETY_ANALYSIS \
//    _Pragma("GCC error \"Prefer MAIN_THREAD macros or {Conditional,Timed,Unnecessary}Lock.\"")

composer::ComposerExtnLib composer::ComposerExtnLib::g_composer_ext_lib_;

using aidl::android::hardware::graphics::composer3::DisplayCapability;

namespace android {

using namespace std::string_literals;

using namespace android::hardware::configstore;
using namespace android::hardware::configstore::V1_0;
using namespace android::sysprop;

using android::hardware::power::Boost;
using base::StringAppendF;
using gui::DisplayInfo;
using gui::IDisplayEventConnection;
using gui::IWindowInfosListener;
using gui::WindowInfo;
using ui::ColorMode;
using ui::Dataspace;
using ui::DisplayPrimaries;
using ui::RenderIntent;
using aidl::vendor::qti::hardware::display::config::IDisplayConfig;
using aidl::vendor::qti::hardware::display::config::BnDisplayConfigCallback;
using aidl::vendor::qti::hardware::display::config::Attributes;
using aidl::vendor::qti::hardware::display::config::CameraSmoothOp;

namespace hal = android::hardware::graphics::composer::hal;

namespace {

#pragma clang diagnostic push
#pragma clang diagnostic error "-Wswitch-enum"

bool isWideColorMode(const ColorMode colorMode) {
    switch (colorMode) {
        case ColorMode::DISPLAY_P3:
        case ColorMode::ADOBE_RGB:
        case ColorMode::DCI_P3:
        case ColorMode::BT2020:
        case ColorMode::DISPLAY_BT2020:
        case ColorMode::BT2100_PQ:
        case ColorMode::BT2100_HLG:
            return true;
        case ColorMode::NATIVE:
        case ColorMode::STANDARD_BT601_625:
        case ColorMode::STANDARD_BT601_625_UNADJUSTED:
        case ColorMode::STANDARD_BT601_525:
        case ColorMode::STANDARD_BT601_525_UNADJUSTED:
        case ColorMode::STANDARD_BT709:
        case ColorMode::SRGB:
            return false;
    }
    return false;
}

#pragma clang diagnostic pop

template <typename Mutex>
struct SCOPED_CAPABILITY ConditionalLockGuard {
    ConditionalLockGuard(Mutex& mutex, bool lock) ACQUIRE(mutex) : mutex(mutex), lock(lock) {
        if (lock) mutex.lock();
    }

    ~ConditionalLockGuard() RELEASE() {
        if (lock) mutex.unlock();
    }

    Mutex& mutex;
    const bool lock;
};

using ConditionalLock = ConditionalLockGuard<Mutex>;

struct SCOPED_CAPABILITY TimedLock {
    TimedLock(Mutex& mutex, nsecs_t timeout, const char* whence) ACQUIRE(mutex)
          : mutex(mutex), status(mutex.timedLock(timeout)) {
        ALOGE_IF(!locked(), "%s timed out locking: %s (%d)", whence, strerror(-status), status);
    }

    ~TimedLock() RELEASE() {
        if (locked()) mutex.unlock();
    }

    bool locked() const { return status == NO_ERROR; }

    Mutex& mutex;
    const status_t status;
};

struct SCOPED_CAPABILITY UnnecessaryLock {
    explicit UnnecessaryLock(Mutex& mutex) ACQUIRE(mutex) {}
    ~UnnecessaryLock() RELEASE() {}
};

// TODO(b/141333600): Consolidate with DisplayMode::Builder::getDefaultDensity.
constexpr float FALLBACK_DENSITY = ACONFIGURATION_DENSITY_TV;

float getDensityFromProperty(const char* property, bool required) {
    char value[PROPERTY_VALUE_MAX];
    const float density = property_get(property, value, nullptr) > 0 ? std::atof(value) : 0.f;
    if (!density && required) {
        ALOGE("%s must be defined as a build property", property);
        return FALLBACK_DENSITY;
    }
    return density;
}

// Currently we only support V0_SRGB and DISPLAY_P3 as composition preference.
bool validateCompositionDataspace(Dataspace dataspace) {
    return dataspace == Dataspace::V0_SRGB || dataspace == Dataspace::DISPLAY_P3;
}


enum Permission {
    ACCESS_SURFACE_FLINGER = 0x1,
    ROTATE_SURFACE_FLINGER = 0x2,
    INTERNAL_SYSTEM_WINDOW = 0x4,
};

#ifdef QTI_DISPLAY_CONFIG_ENABLED
class DisplayConfigCallbackHandler : public ::DisplayConfig::ConfigCallback {
public:
    DisplayConfigCallbackHandler(SurfaceFlinger& flinger) : mFlinger(flinger) {
    }
    void NotifyIdleStatus(bool is_idle) {
      ALOGV("received idle notification");
      ATRACE_CALL();
      mFlinger.NotifyIdleStatus();
    }
  private:
    SurfaceFlinger& mFlinger;
};
#endif

#ifdef AIDL_DISPLAY_CONFIG_ENABLED
class DisplayConfigAidlCallbackHandler: public BnDisplayConfigCallback {
 public:
    DisplayConfigAidlCallbackHandler(SurfaceFlinger& flinger) : mFlinger(flinger) {
    }
    virtual ndk::ScopedAStatus notifyCameraSmoothInfo(CameraSmoothOp op, int fps) {
        return ndk::ScopedAStatus::ok();
    }
    virtual ndk::ScopedAStatus notifyCWBBufferDone(int32_t in_error,
                               const ::aidl::android::hardware::common::NativeHandle& in_buffer) {
        return ndk::ScopedAStatus::ok();
    }
    virtual ndk::ScopedAStatus notifyQsyncChange(bool in_qsyncEnabled, int32_t in_refreshRate,
                                                 int32_t in_qsyncRefreshRate) {
        return ndk::ScopedAStatus::ok();
    }
    virtual ndk::ScopedAStatus notifyIdleStatus(bool in_isIdle) {
        return ndk::ScopedAStatus::ok();
    }
    virtual ndk::ScopedAStatus notifyResolutionChange(int32_t displayId, const Attributes& attr) {
        ALOGV("received notification for resolution change");
        ATRACE_CALL();
        mFlinger.NotifyResolutionSwitch(displayId, attr.xRes, attr.yRes, attr.vsyncPeriod);
        return ndk::ScopedAStatus::ok();
    }
 private:
    SurfaceFlinger& mFlinger;
};
#endif
struct IdleTimerConfig {
    int32_t timeoutMs;
    bool supportKernelIdleTimer;
};

IdleTimerConfig getIdleTimerConfiguration(DisplayId displayId) {
    // TODO(adyabr): use ro.surface_flinger.* namespace

    const auto displayIdleTimerMsKey = [displayId] {
        std::stringstream ss;
        ss << "debug.sf.set_idle_timer_ms_" << displayId.value;
        return ss.str();
    }();

    const auto displaySupportKernelIdleTimerKey = [displayId] {
        std::stringstream ss;
        ss << "debug.sf.support_kernel_idle_timer_" << displayId.value;
        return ss.str();
    }();

    const int32_t displayIdleTimerMs = base::GetIntProperty(displayIdleTimerMsKey, 0);
    const auto displaySupportKernelIdleTimer =
            base::GetBoolProperty(displaySupportKernelIdleTimerKey, false);

    if (displayIdleTimerMs > 0) {
        return {displayIdleTimerMs, displaySupportKernelIdleTimer};
    }

    const int32_t setIdleTimerMs = base::GetIntProperty("debug.sf.set_idle_timer_ms", 0);
    const int32_t millis = setIdleTimerMs ? setIdleTimerMs : sysprop::set_idle_timer_ms(0);

    return {millis, sysprop::support_kernel_idle_timer(false)};
}

}  // namespace anonymous

// ---------------------------------------------------------------------------

const String16 sHardwareTest("android.permission.HARDWARE_TEST");
const String16 sAccessSurfaceFlinger("android.permission.ACCESS_SURFACE_FLINGER");
const String16 sRotateSurfaceFlinger("android.permission.ROTATE_SURFACE_FLINGER");
const String16 sReadFramebuffer("android.permission.READ_FRAME_BUFFER");
const String16 sControlDisplayBrightness("android.permission.CONTROL_DISPLAY_BRIGHTNESS");
const String16 sDump("android.permission.DUMP");
const String16 sCaptureBlackoutContent("android.permission.CAPTURE_BLACKOUT_CONTENT");
const String16 sInternalSystemWindow("android.permission.INTERNAL_SYSTEM_WINDOW");

const char* KERNEL_IDLE_TIMER_PROP = "graphics.display.kernel_idle_timer.enabled";

// ---------------------------------------------------------------------------
int64_t SurfaceFlinger::dispSyncPresentTimeOffset;
bool SurfaceFlinger::useHwcForRgbToYuv;
bool SurfaceFlinger::hasSyncFramework;
int64_t SurfaceFlinger::maxFrameBufferAcquiredBuffers;
uint32_t SurfaceFlinger::maxGraphicsWidth;
uint32_t SurfaceFlinger::maxGraphicsHeight;
bool SurfaceFlinger::hasWideColorDisplay;
ui::Rotation SurfaceFlinger::internalDisplayOrientation = ui::ROTATION_0;
bool SurfaceFlinger::useContextPriority;
Dataspace SurfaceFlinger::defaultCompositionDataspace = Dataspace::V0_SRGB;
ui::PixelFormat SurfaceFlinger::defaultCompositionPixelFormat = ui::PixelFormat::RGBA_8888;
Dataspace SurfaceFlinger::wideColorGamutCompositionDataspace = Dataspace::V0_SRGB;
ui::PixelFormat SurfaceFlinger::wideColorGamutCompositionPixelFormat = ui::PixelFormat::RGBA_8888;
bool SurfaceFlinger::sDirectStreaming;
LatchUnsignaledConfig SurfaceFlinger::enableLatchUnsignaledConfig;

#ifdef AIDL_DISPLAY_CONFIG_ENABLED
std::shared_ptr<IDisplayConfig> displayConfigIntf = nullptr;
std::shared_ptr<DisplayConfigAidlCallbackHandler> mAidlCallbackHandler = nullptr;
int64_t callbackClientId = -1;
#endif

#ifdef QTI_DISPLAY_CONFIG_ENABLED
::DisplayConfig::ClientInterface *mDisplayConfigIntf = nullptr;
DisplayConfigCallbackHandler *mDisplayConfigCallbackhandler = nullptr;
#endif

std::string decodeDisplayColorSetting(DisplayColorSetting displayColorSetting) {
    switch(displayColorSetting) {
        case DisplayColorSetting::kManaged:
            return std::string("Managed");
        case DisplayColorSetting::kUnmanaged:
            return std::string("Unmanaged");
        case DisplayColorSetting::kEnhanced:
            return std::string("Enhanced");
        default:
            return std::string("Unknown ") +
                std::to_string(static_cast<int>(displayColorSetting));
    }
}

bool callingThreadHasRotateSurfaceFlingerAccess() {
    IPCThreadState* ipc = IPCThreadState::self();
    const int pid = ipc->getCallingPid();
    const int uid = ipc->getCallingUid();
    return uid == AID_GRAPHICS || uid == AID_SYSTEM ||
            PermissionCache::checkPermission(sRotateSurfaceFlinger, pid, uid);
}

bool callingThreadHasInternalSystemWindowAccess() {
    IPCThreadState* ipc = IPCThreadState::self();
    const int pid = ipc->getCallingPid();
    const int uid = ipc->getCallingUid();
    return uid == AID_GRAPHICS || uid == AID_SYSTEM ||
        PermissionCache::checkPermission(sInternalSystemWindow, pid, uid);
}

bool SmomoWrapper::init() {
    mSmoMoLibHandle = dlopen(SMOMO_LIBRARY_NAME, RTLD_NOW);
    if (!mSmoMoLibHandle) {
        ALOGE("Unable to open SmoMo lib: %s", dlerror());
        return false;
    }

    mSmoMoCreateFunc =
        reinterpret_cast<CreateSmoMoFuncPtr>(dlsym(mSmoMoLibHandle,
            CREATE_SMOMO_INTERFACE_NAME));
    mSmoMoDestroyFunc =
        reinterpret_cast<DestroySmoMoFuncPtr>(dlsym(mSmoMoLibHandle,
            DESTROY_SMOMO_INTERFACE_NAME));

    if (!mSmoMoCreateFunc || !mSmoMoDestroyFunc) {
        ALOGE("Can't load SmoMo symbols: %s", dlerror());
        dlclose(mSmoMoLibHandle);
        return false;
    }

    if (!mSmoMoCreateFunc(SMOMO_VERSION_TAG, &mInst)) {
        ALOGE("Unable to create SmoMo interface");
        dlclose(mSmoMoLibHandle);
        return false;
    }

    return true;
}

SmomoWrapper::~SmomoWrapper() {
    if (mInst) {
        mSmoMoDestroyFunc(mInst);
    }

    if (mSmoMoLibHandle) {
      dlclose(mSmoMoLibHandle);
    }
}

bool LayerExtWrapper::init() {
    mLayerExtLibHandle = dlopen(LAYER_EXTN_LIBRARY_NAME, RTLD_NOW);
    if (!mLayerExtLibHandle) {
        ALOGE("Unable to open layer ext lib: %s", dlerror());
        return false;
    }

    mLayerExtCreateFunc =
        reinterpret_cast<CreateLayerExtnFuncPtr>(dlsym(mLayerExtLibHandle,
            CREATE_LAYER_EXTN_INTERFACE));
    mLayerExtDestroyFunc =
        reinterpret_cast<DestroyLayerExtnFuncPtr>(dlsym(mLayerExtLibHandle,
            DESTROY_LAYER_EXTN_INTERFACE));

    if (!mLayerExtCreateFunc || !mLayerExtDestroyFunc) {
        ALOGE("Can't load layer ext symbols: %s", dlerror());
        dlclose(mLayerExtLibHandle);
        return false;
    }

    if (!mLayerExtCreateFunc(LAYER_EXTN_VERSION_TAG, &mInst)) {
        ALOGE("Unable to create layer ext interface");
        dlclose(mLayerExtLibHandle);
        return false;
    }

    return true;
}

LayerExtWrapper::~LayerExtWrapper() {
    if (mInst) {
        mLayerExtDestroyFunc(mInst);
    }

    if (mLayerExtLibHandle) {
      dlclose(mLayerExtLibHandle);
    }
}

bool DolphinWrapper::init() {
    bool succeed = false;
    mDolphinHandle = dlopen("libdolphin.so", RTLD_NOW);
    if (!mDolphinHandle) {
        ALOGW("Unable to open libdolphin.so: %s.", dlerror());
    } else {
        dolphinInit = (bool (*) ())dlsym(mDolphinHandle, "dolphinInit");
        dolphinSetVsyncPeriod = (void (*) (nsecs_t)) dlsym(mDolphinHandle,
                "dolphinSetVsyncPeriod");
        dolphinTrackBufferIncrement = (void (*) (const char*, int))dlsym(mDolphinHandle,
                "dolphinTrackBufferIncrement");
        dolphinTrackBufferDecrement = (void (*) (const char*, int))dlsym(mDolphinHandle,
                "dolphinTrackBufferDecrement");
        dolphinTrackVsyncSignal = (void (*) (nsecs_t, nsecs_t, nsecs_t))dlsym(mDolphinHandle,
                "dolphinTrackVsyncSignal");
        bool isFunctionsFound = dolphinInit && dolphinSetVsyncPeriod &&
                                dolphinTrackBufferIncrement && dolphinTrackBufferDecrement &&
                                dolphinTrackVsyncSignal;
        if (isFunctionsFound) {
            dolphinInit();
            succeed = true;
        } else {
            dlclose(mDolphinHandle);
            dolphinInit = nullptr;
            dolphinSetVsyncPeriod = nullptr;
            dolphinTrackBufferIncrement = nullptr;
            dolphinTrackBufferDecrement = nullptr;
            dolphinTrackVsyncSignal = nullptr;
        }
    }
    return succeed;
}

DolphinWrapper::~DolphinWrapper() {
    if (mDolphinHandle) {
        dlclose(mDolphinHandle);
    }
}

SurfaceFlinger::SurfaceFlinger(Factory& factory, SkipInitializationTag)
      : mFactory(factory),
        mPid(getpid()),
        mInterceptor(mFactory.createSurfaceInterceptor()),
        mTimeStats(std::make_shared<impl::TimeStats>()),
        mFrameTracer(mFactory.createFrameTracer()),
        mFrameTimeline(mFactory.createFrameTimeline(mTimeStats, mPid)),
        mCompositionEngine(mFactory.createCompositionEngine()),
        mHwcServiceName(base::GetProperty("debug.sf.hwc_service_name"s, "default"s)),
        mTunnelModeEnabledReporter(new TunnelModeEnabledReporter()),
        mInternalDisplayDensity(getDensityFromProperty("ro.sf.lcd_density", true)),
        mEmulatedDisplayDensity(getDensityFromProperty("qemu.sf.lcd_density", false)),
        mPowerAdvisor(*this),
        mWindowInfosListenerInvoker(sp<WindowInfosListenerInvoker>::make(*this)) {
    ALOGI("Using HWComposer service: %s", mHwcServiceName.c_str());
}

SurfaceFlinger::SurfaceFlinger(Factory& factory) : SurfaceFlinger(factory, SkipInitialization) {
    ALOGI("SurfaceFlinger is starting");

    hasSyncFramework = running_without_sync_framework(true);

    dispSyncPresentTimeOffset = present_time_offset_from_vsync_ns(0);

    useHwcForRgbToYuv = force_hwc_copy_for_virtual_displays(false);

    maxFrameBufferAcquiredBuffers = max_frame_buffer_acquired_buffers(2);

    maxGraphicsWidth = std::max(max_graphics_width(0), 0);
    maxGraphicsHeight = std::max(max_graphics_height(0), 0);

    hasWideColorDisplay = has_wide_color_display(false);
    mDefaultCompositionDataspace =
            static_cast<ui::Dataspace>(default_composition_dataspace(Dataspace::V0_SRGB));
    mWideColorGamutCompositionDataspace = static_cast<ui::Dataspace>(wcg_composition_dataspace(
            hasWideColorDisplay ? Dataspace::DISPLAY_P3 : Dataspace::V0_SRGB));
    defaultCompositionDataspace = mDefaultCompositionDataspace;
    wideColorGamutCompositionDataspace = mWideColorGamutCompositionDataspace;
    defaultCompositionPixelFormat = static_cast<ui::PixelFormat>(
            default_composition_pixel_format(ui::PixelFormat::RGBA_8888));
    wideColorGamutCompositionPixelFormat =
            static_cast<ui::PixelFormat>(wcg_composition_pixel_format(ui::PixelFormat::RGBA_8888));

    mColorSpaceAgnosticDataspace =
            static_cast<ui::Dataspace>(color_space_agnostic_dataspace(Dataspace::UNKNOWN));

    mLayerCachingEnabled = [] {
        const bool enable =
                android::sysprop::SurfaceFlingerProperties::enable_layer_caching().value_or(false);
        return base::GetBoolProperty(std::string("debug.sf.enable_layer_caching"), enable);
    }();

    useContextPriority = use_context_priority(true);

    using Values = SurfaceFlingerProperties::primary_display_orientation_values;
    switch (primary_display_orientation(Values::ORIENTATION_0)) {
        case Values::ORIENTATION_0:
            break;
        case Values::ORIENTATION_90:
            internalDisplayOrientation = ui::ROTATION_90;
            break;
        case Values::ORIENTATION_180:
            internalDisplayOrientation = ui::ROTATION_180;
            break;
        case Values::ORIENTATION_270:
            internalDisplayOrientation = ui::ROTATION_270;
            break;
    }
    ALOGV("Internal Display Orientation: %s", toCString(internalDisplayOrientation));

    mInternalDisplayPrimaries = sysprop::getDisplayNativePrimaries();

    // debugging stuff...
    char value[PROPERTY_VALUE_MAX];

    property_get("ro.bq.gpu_to_cpu_unsupported", value, "0");
    mGpuToCpuSupported = !atoi(value);

    property_get("ro.build.type", value, "user");
    mIsUserBuild = strcmp(value, "user") == 0;

    mDebugFlashDelay = base::GetUintProperty("debug.sf.showupdates"s, 0u);

    // DDMS debugging deprecated (b/120782499)
    property_get("debug.sf.ddms", value, "0");
    int debugDdms = atoi(value);
    ALOGI_IF(debugDdms, "DDMS debugging not supported");

    property_get("debug.sf.disable_backpressure", value, "0");
    mPropagateBackpressure = !atoi(value);
    ALOGI_IF(!mPropagateBackpressure, "Disabling backpressure propagation");

    property_get("debug.sf.enable_gl_backpressure", value, "0");
    mPropagateBackpressureClientComposition = atoi(value);
    ALOGI_IF(mPropagateBackpressureClientComposition,
             "Enabling backpressure propagation for Client Composition");

    property_get("ro.surface_flinger.supports_background_blur", value, "0");
    bool supportsBlurs = atoi(value);
    mSupportsBlur = supportsBlurs;
    ALOGI_IF(!mSupportsBlur, "Disabling blur effects, they are not supported.");
    property_get("ro.sf.blurs_are_expensive", value, "0");
    mBlursAreExpensive = atoi(value);

    property_get("vendor.display.enable_fb_scaling", value, "0");
    mUseFbScaling = atoi(value);
    ALOGI_IF(mUseFbScaling, "Enable FrameBuffer Scaling");
    property_get("debug.sf.enable_advanced_sf_phase_offset", value, "0");
    mUseAdvanceSfOffset = atoi(value);
    ALOGI_IF(mUseAdvanceSfOffset, "Enable Advance SF Phase Offset");

    const size_t defaultListSize = ISurfaceComposer::MAX_LAYERS;
    auto listSize = property_get_int32("debug.sf.max_igbp_list_size", int32_t(defaultListSize));
    mMaxGraphicBufferProducerListSize = (listSize > 0) ? size_t(listSize) : defaultListSize;
    mGraphicBufferProducerListSizeLogThreshold =
            std::max(static_cast<int>(0.95 *
                                      static_cast<double>(mMaxGraphicBufferProducerListSize)),
                     1);

    property_get("debug.sf.luma_sampling", value, "1");
    mLumaSampling = atoi(value);

    property_get("debug.sf.disable_client_composition_cache", value, "0");
    mDisableClientCompositionCache = atoi(value);

    char property[PROPERTY_VALUE_MAX] = {0};
    if((property_get("vendor.display.vsync_reliable_on_doze", property, "0") > 0) &&
        (!strncmp(property, "1", PROPERTY_VALUE_MAX ) ||
        (!strncasecmp(property,"true", PROPERTY_VALUE_MAX )))) {
        mVsyncSourceReliableOnDoze = true;
    }

    // If mPluggableVsyncPrioritized is true then the order of priority of V-syncs is Pluggable
    // followed by Primary and Secondary built-ins.
    if((property_get("vendor.display.pluggable_vsync_prioritized", property, "0") > 0) &&
        (!strncmp(property, "1", PROPERTY_VALUE_MAX ) ||
        (!strncasecmp(property,"true", PROPERTY_VALUE_MAX )))) {
        mPluggableVsyncPrioritized = true;
    }

    // We should be reading 'persist.sys.sf.color_saturation' here
    // but since /data may be encrypted, we need to wait until after vold
    // comes online to attempt to read the property. The property is
    // instead read after the boot animation

    if (base::GetBoolProperty("debug.sf.treble_testing_override"s, false)) {
        // Without the override SurfaceFlinger cannot connect to HIDL
        // services that are not listed in the manifests.  Considered
        // deriving the setting from the set service name, but it
        // would be brittle if the name that's not 'default' is used
        // for production purposes later on.
        ALOGI("Enabling Treble testing override");
        android::hardware::details::setTrebleTestingOverride(true);
    }

#ifdef QTI_DISPLAY_CONFIG_ENABLED
    mDisplayConfigCallbackhandler = new DisplayConfigCallbackHandler(*this);
    int ret = ::DisplayConfig::ClientInterface::Create("SurfaceFlinger"+std::to_string(0),
                                                        mDisplayConfigCallbackhandler,
                                                        &mDisplayConfigIntf);
    if (ret || !mDisplayConfigIntf) {
        ALOGE("DisplayConfig HIDL not present\n");
        mDisplayConfigIntf = nullptr;
    } else {
        ALOGV("DisplayConfig HIDL is present\n");
    }

    if (mDisplayConfigIntf) {
#ifdef DISPLAY_CONFIG_API_LEVEL_1
        std::string value = "";
        std::string qsync_prop = "enable_qsync_idle";
        ret = mDisplayConfigIntf->GetDebugProperty(qsync_prop, &value);
        ALOGI("enable_qsync_idle, ret:%d value:%s", ret, value.c_str());
        if (!ret && (value == "1")) {
          mDisplayConfigIntf->ControlIdleStatusCallback(true);
        }
#endif
    }
#endif
    mRefreshRateOverlaySpinner = property_get_bool("sf.debug.show_refresh_rate_overlay_spinner", 0);

#ifdef AIDL_DISPLAY_CONFIG_ENABLED
    ndk::SpAIBinder binder(
         AServiceManager_checkService("vendor.qti.hardware.display.config.IDisplayConfig/default"));

    if (binder.get() == nullptr) {
        ALOGE("DisplayConfig AIDL is not present");
    } else {
        displayConfigIntf = IDisplayConfig::fromBinder(binder);
        if (displayConfigIntf == nullptr) {
            ALOGE("Failed to retrieve DisplayConfig AIDL binder");
        } else {
            mAidlCallbackHandler = std::make_shared<DisplayConfigAidlCallbackHandler>(*this);
            displayConfigIntf->registerCallback(mAidlCallbackHandler, &callbackClientId);
            if (callbackClientId >= 0) {
               ALOGI("Registered to displayconfig aidl service and enabled callback");
            }
        }
    }
#endif

    enableLatchUnsignaledConfig = getLatchUnsignaledConfig();

    if (!mIsUserBuild && base::GetBoolProperty("debug.sf.enable_transaction_tracing"s, true)) {
        mTransactionTracing.emplace();
    }
}

LatchUnsignaledConfig SurfaceFlinger::getLatchUnsignaledConfig() {
    if (base::GetBoolProperty("debug.sf.latch_unsignaled"s, false)) {
        return LatchUnsignaledConfig::Always;
    } else if (base::GetBoolProperty("debug.sf.auto_latch_unsignaled"s, false)) {
        return LatchUnsignaledConfig::Auto;
    } else {
        return LatchUnsignaledConfig::Disabled;
    }
}

SurfaceFlinger::~SurfaceFlinger() {
#ifdef AIDL_DISPLAY_CONFIG_ENABLED
    if (displayConfigIntf && callbackClientId >= 0) {
        displayConfigIntf->unRegisterCallback(callbackClientId);
        callbackClientId = -1;
    }
#endif
}

void SurfaceFlinger::binderDied(const wp<IBinder>&) {
    // the window manager died on us. prepare its eulogy.
    mBootFinished = false;

    // Sever the link to inputflinger since it's gone as well.
    static_cast<void>(mScheduler->schedule([=] { mInputFlinger = nullptr; }));

    // restore initial conditions (default device unblank, etc)
    initializeDisplays();

    // restart the boot-animation
    startBootAnim();
}

void SurfaceFlinger::run() {
    mScheduler->run();
}

sp<ISurfaceComposerClient> SurfaceFlinger::createConnection() {
    const sp<Client> client = new Client(this);
    return client->initCheck() == NO_ERROR ? client : nullptr;
}

sp<IBinder> SurfaceFlinger::createDisplay(const String8& displayName, bool secure) {
    // onTransact already checks for some permissions, but adding an additional check here.
    // This is to ensure that only system and graphics can request to create a secure
    // display. Secure displays can show secure content so we add an additional restriction on it.
    const int uid = IPCThreadState::self()->getCallingUid();
    if (secure && uid != AID_GRAPHICS && uid != AID_SYSTEM) {
        ALOGE("Only privileged processes can create a secure display");
        return nullptr;
    }

    class DisplayToken : public BBinder {
        sp<SurfaceFlinger> flinger;
        virtual ~DisplayToken() {
             // no more references, this display must be terminated
             Mutex::Autolock _l(flinger->mStateLock);
             flinger->mCurrentState.displays.removeItem(this);
             flinger->setTransactionFlags(eDisplayTransactionNeeded);
         }
     public:
        explicit DisplayToken(const sp<SurfaceFlinger>& flinger)
            : flinger(flinger) {
        }
    };

    sp<BBinder> token = new DisplayToken(this);

    Mutex::Autolock _l(mStateLock);
    // Display ID is assigned when virtual display is allocated by HWC.
    DisplayDeviceState state;
    state.isSecure = secure;
    state.displayName = displayName;
    mCurrentState.displays.add(token, state);
    mInterceptor->saveDisplayCreation(state);
    return token;
}

void SurfaceFlinger::destroyDisplay(const sp<IBinder>& displayToken) {
    Mutex::Autolock lock(mStateLock);

    const ssize_t index = mCurrentState.displays.indexOfKey(displayToken);
    if (index < 0) {
        ALOGE("%s: Invalid display token %p", __FUNCTION__, displayToken.get());
        return;
    }

    const DisplayDeviceState& state = mCurrentState.displays.valueAt(index);
    if (state.physical) {
        ALOGE("%s: Invalid operation on physical display", __FUNCTION__);
        return;
    }
    mInterceptor->saveDisplayDeletion(state.sequenceId);
    mCurrentState.displays.removeItemsAt(index);
    setTransactionFlags(eDisplayTransactionNeeded);
}

void SurfaceFlinger::enableHalVirtualDisplays(bool enable) {
    auto& generator = mVirtualDisplayIdGenerators.hal;
    if (!generator && enable) {
        ALOGI("Enabling HAL virtual displays");
        generator.emplace(getHwComposer().getMaxVirtualDisplayCount());
    } else if (generator && !enable) {
        ALOGW_IF(generator->inUse(), "Disabling HAL virtual displays while in use");
        generator.reset();
    }
}
VirtualDisplayId SurfaceFlinger::acquireVirtualDisplay(ui::Size resolution,
                                                       ui::PixelFormat format,
                                                       bool canAllocateHwcForVDS) {
    auto& generator = mVirtualDisplayIdGenerators.hal;
    if (canAllocateHwcForVDS && generator) {
        if (const auto id = generator->generateId()) {
            if (getHwComposer().allocateVirtualDisplay(*id, resolution, &format)) {
                return *id;
            }

            generator->releaseId(*id);
        } else {
            ALOGW("%s: Exhausted HAL virtual displays", __func__);
        }

        ALOGW("%s: Falling back to GPU virtual display", __func__);
    }

    const auto id = mVirtualDisplayIdGenerators.gpu.generateId();
    LOG_ALWAYS_FATAL_IF(!id, "Failed to generate ID for GPU virtual display");
    return *id;
}

void SurfaceFlinger::releaseVirtualDisplay(VirtualDisplayId displayId) {
    if (const auto id = HalVirtualDisplayId::tryCast(displayId)) {
        if (auto& generator = mVirtualDisplayIdGenerators.hal) {
            generator->releaseId(*id);
        }
        return;
    }

    const auto id = GpuVirtualDisplayId::tryCast(displayId);
    LOG_ALWAYS_FATAL_IF(!id);
    mVirtualDisplayIdGenerators.gpu.releaseId(*id);
}

std::vector<PhysicalDisplayId> SurfaceFlinger::getPhysicalDisplayIdsLocked() const {
    std::vector<PhysicalDisplayId> displayIds;
    displayIds.reserve(mPhysicalDisplayTokens.size());
    const auto defaultDisplayId = [this]() REQUIRES(mStateLock) {
        if (const auto display = getDefaultDisplayDeviceLocked()) {
            return display->getPhysicalId();
        }

        // fallback to the internal display id if the active display is unknown
        return getInternalDisplayIdLocked();
    }();
    displayIds.push_back(defaultDisplayId);

    for (const auto& [id, token] : mPhysicalDisplayTokens) {
        if (id != defaultDisplayId) {
            displayIds.push_back(id);
        }
    }

    return displayIds;
}

status_t SurfaceFlinger::getPrimaryPhysicalDisplayId(PhysicalDisplayId* id) const {
    Mutex::Autolock lock(mStateLock);
    *id = getInternalDisplayIdLocked();
    return NO_ERROR;
}

sp<IBinder> SurfaceFlinger::getPhysicalDisplayToken(PhysicalDisplayId displayId) const {
    Mutex::Autolock lock(mStateLock);
    return getPhysicalDisplayTokenLocked(displayId);
}

status_t SurfaceFlinger::getColorManagement(bool* outGetColorManagement) const {
    if (!outGetColorManagement) {
        return BAD_VALUE;
    }
    *outGetColorManagement = useColorManagement;
    return NO_ERROR;
}

HWComposer& SurfaceFlinger::getHwComposer() const {
    return mCompositionEngine->getHwComposer();
}

renderengine::RenderEngine& SurfaceFlinger::getRenderEngine() const {
    return mCompositionEngine->getRenderEngine();
}

compositionengine::CompositionEngine& SurfaceFlinger::getCompositionEngine() const {
    return *mCompositionEngine.get();
}

void SurfaceFlinger::bootFinished() {
    if (mBootFinished == true) {
        ALOGE("Extra call to bootFinished");
        return;
    }
    mBootFinished = true;
    if (mStartPropertySetThread->join() != NO_ERROR) {
        ALOGE("Join StartPropertySetThread failed!");
    }

    if (mRenderEnginePrimeCacheFuture.valid()) {
        mRenderEnginePrimeCacheFuture.get();
    }
    const nsecs_t now = systemTime();
    const nsecs_t duration = now - mBootTime;
    ALOGI("Boot is finished (%ld ms)", long(ns2ms(duration)) );

    mFlagManager = std::make_unique<android::FlagManager>();
    mFrameTracer->initialize();
    mFrameTimeline->onBootFinished();

    // wait patiently for the window manager death
    const String16 name("window");
    mWindowManager = defaultServiceManager()->getService(name);
    if (mWindowManager != 0) {
        mWindowManager->linkToDeath(static_cast<IBinder::DeathRecipient*>(this));
    }

    // stop boot animation
    // formerly we would just kill the process, but we now ask it to exit so it
    // can choose where to stop the animation.
    property_set("service.bootanim.exit", "1");

    const int LOGTAG_SF_STOP_BOOTANIM = 60110;
    LOG_EVENT_LONG(LOGTAG_SF_STOP_BOOTANIM,
                   ns2ms(systemTime(SYSTEM_TIME_MONOTONIC)));

    sp<IBinder> input(defaultServiceManager()->getService(String16("inputflinger")));

    static_cast<void>(mScheduler->schedule([=] {
        if (input == nullptr) {
            ALOGE("Failed to link to input service");
        } else {
            mInputFlinger = interface_cast<os::IInputFlinger>(input);
        }

        readPersistentProperties();
        std::optional<pid_t> renderEngineTid = getRenderEngine().getRenderEngineTid();
        std::vector<int32_t> tidList;
        tidList.emplace_back(gettid());
        if (renderEngineTid.has_value()) {
            tidList.emplace_back(*renderEngineTid);
        }
        mPowerAdvisor.onBootFinished();
        mPowerAdvisor.enablePowerHint(mFlagManager->use_adpf_cpu_hint());
        if (mPowerAdvisor.usePowerHintSession()) {
            mPowerAdvisor.startPowerHintSession(tidList);
        }

        mBootStage = BootStage::FINISHED;

        if (property_get_bool("sf.debug.show_refresh_rate_overlay", false)) {
            ON_MAIN_THREAD(enableRefreshRateOverlay(true));
        }
        if (mUseFbScaling) {
            Mutex::Autolock _l(mStateLock);
            ssize_t index = mCurrentState.displays.indexOfKey(getInternalDisplayTokenLocked());
            if (index < 0) {
                ALOGE("Invalid token %p", getInternalDisplayTokenLocked().get());
            } else {
                const DisplayDeviceState& state = mCurrentState.displays.valueAt(index);
                setFrameBufferSizeForScaling(getDefaultDisplayDeviceLocked(), state);
            }
        }

    }));

    setupDisplayExtnFeatures();

    mRETid = getRenderEngine().getRETid();
    mSFTid = gettid();
}

uint32_t SurfaceFlinger::getNewTexture() {
    {
        std::lock_guard lock(mTexturePoolMutex);
        if (!mTexturePool.empty()) {
            uint32_t name = mTexturePool.back();
            mTexturePool.pop_back();
            ATRACE_INT("TexturePoolSize", mTexturePool.size());
            return name;
        }

        // The pool was too small, so increase it for the future
        ++mTexturePoolSize;
    }

    // The pool was empty, so we need to get a new texture name directly using a
    // blocking call to the main thread
    auto genTextures = [this] {
               uint32_t name = 0;
               getRenderEngine().genTextures(1, &name);
               return name;
    };
    if (std::this_thread::get_id() == mMainThreadId) {
        return genTextures();
    } else {
        return mScheduler->schedule(genTextures).get();
    }
}

void SurfaceFlinger::deleteTextureAsync(uint32_t texture) {
    std::lock_guard lock(mTexturePoolMutex);
    // We don't change the pool size, so the fix-up logic in postComposition will decide whether
    // to actually delete this or not based on mTexturePoolSize
    mTexturePool.push_back(texture);
    ATRACE_INT("TexturePoolSize", mTexturePool.size());
}

static std::optional<renderengine::RenderEngine::RenderEngineType>
chooseRenderEngineTypeViaSysProp() {
    char prop[PROPERTY_VALUE_MAX];
    property_get(PROPERTY_DEBUG_RENDERENGINE_BACKEND, prop, "");

    if (strcmp(prop, "gles") == 0) {
        return renderengine::RenderEngine::RenderEngineType::GLES;
    } else if (strcmp(prop, "threaded") == 0) {
        return renderengine::RenderEngine::RenderEngineType::THREADED;
    } else if (strcmp(prop, "skiagl") == 0) {
        return renderengine::RenderEngine::RenderEngineType::SKIA_GL;
    } else if (strcmp(prop, "skiaglthreaded") == 0) {
        return renderengine::RenderEngine::RenderEngineType::SKIA_GL_THREADED;
    } else {
        ALOGE("Unrecognized RenderEngineType %s; ignoring!", prop);
        return {};
    }
}

// Do not call property_set on main thread which will be blocked by init
// Use StartPropertySetThread instead.
void SurfaceFlinger::init() {
    ALOGI(  "SurfaceFlinger's main thread ready to run. "
            "Initializing graphics H/W...");
    Mutex::Autolock _l(mStateLock);

#if defined(QTI_DISPLAY_CONFIG_ENABLED) && defined(AIDL_DISPLAY_CONFIG_ENABLED)
    if (!mDisplayConfigIntf && !displayConfigIntf) {
        ALOGW("DisplayConfig HIDL and AIDL are both unavailable - disabling composer extensions");
    } else {
        ALOGV("Initializing composer extension interface");
        InitComposerExtn();
    }
#endif
    // Get a RenderEngine for the given display / config (can't fail)
    // TODO(b/77156734): We need to stop casting and use HAL types when possible.
    // Sending maxFrameBufferAcquiredBuffers as the cache size is tightly tuned to single-display.
    auto builder = renderengine::RenderEngineCreationArgs::Builder()
                           .setPixelFormat(static_cast<int32_t>(defaultCompositionPixelFormat))
                           .setImageCacheSize(maxFrameBufferAcquiredBuffers)
                           .setUseColorManagerment(useColorManagement)
                           .setEnableProtectedContext(enable_protected_contents(false))
                           .setPrecacheToneMapperShaderOnly(false)
                           .setSupportsBackgroundBlur(mSupportsBlur)
                           .setContextPriority(
                                   useContextPriority
                                           ? renderengine::RenderEngine::ContextPriority::REALTIME
                                           : renderengine::RenderEngine::ContextPriority::MEDIUM);
    if (auto type = chooseRenderEngineTypeViaSysProp()) {
        builder.setRenderEngineType(type.value());
    }
    mCompositionEngine->setRenderEngine(renderengine::RenderEngine::create(builder.build()));
    mMaxRenderTargetSize =
            std::min(getRenderEngine().getMaxTextureSize(), getRenderEngine().getMaxViewportDims());

    // Set SF main policy after initializing RenderEngine which has its own policy.
    if (!SetTaskProfiles(0, {"SFMainPolicy"})) {
        ALOGW("Failed to set main task profile");
    }

    mCompositionEngine->setTimeStats(mTimeStats);
    mCompositionEngine->setHwComposer(getFactory().createHWComposer(mHwcServiceName));
    mCompositionEngine->getHwComposer().setCallback(this);
    ClientCache::getInstance().setRenderEngine(&getRenderEngine());

    if (base::GetBoolProperty("debug.sf.enable_hwc_vds"s, false)) {
        enableHalVirtualDisplays(true);
    }

    // Process any initial hotplug and resulting display changes.
    processDisplayHotplugEventsLocked();
    const auto display = getDefaultDisplayDeviceLocked();
    LOG_ALWAYS_FATAL_IF(!display, "Missing primary display after registering composer callback.");
    const auto displayId = display->getPhysicalId();
    LOG_ALWAYS_FATAL_IF(!getHwComposer().isConnected(displayId),
                        "Primary display is disconnected.");
#ifdef QTI_DISPLAY_CONFIG_ENABLED
    if (!mDisplayConfigIntf) {
        ALOGE("DisplayConfig HIDL not present\n");
        mDisplayConfigIntf = nullptr;
    } else {
        mDisplayConfigIntf->IsAsyncVDSCreationSupported(&mAsyncVdsCreationSupported);
        ALOGI("IsAsyncVDSCreationSupported %d", mAsyncVdsCreationSupported);
    }
#endif

    // initialize our drawing state
    mDrawingState = mCurrentState;

    // set initial conditions (e.g. unblank default device)
    initializeDisplays();

    mPowerAdvisor.init();

    char primeShaderCache[PROPERTY_VALUE_MAX];
    property_get("service.sf.prime_shader_cache", primeShaderCache, "1");
    if (atoi(primeShaderCache)) {
        if (setSchedFifo(false) != NO_ERROR) {
            ALOGW("Can't set SCHED_OTHER for primeCache");
        }

        mRenderEnginePrimeCacheFuture = getRenderEngine().primeCache();

        if (setSchedFifo(true) != NO_ERROR) {
            ALOGW("Can't set SCHED_OTHER for primeCache");
        }
    }

    onActiveDisplaySizeChanged(display);

    // Inform native graphics APIs whether the present timestamp is supported:

    const bool presentFenceReliable =
            !getHwComposer().hasCapability(hal::Capability::PRESENT_FENCE_IS_NOT_RELIABLE);
    mStartPropertySetThread = getFactory().createStartPropertySetThread(presentFenceReliable);

    if (mStartPropertySetThread->Start() != NO_ERROR) {
        ALOGE("Run StartPropertySetThread failed!");
    }

    char smomoProp[PROPERTY_VALUE_MAX];
    property_get("vendor.display.use_smooth_motion", smomoProp, "0");
    if (atoi(smomoProp) && mSmoMo.init()) {
        mSmoMo->SetChangeRefreshRateCallback(
            [this](int32_t refreshRate) {
                setRefreshRateTo(refreshRate);
            });

        std::vector<float> refreshRates;

        const auto &allRates = display->refreshRateConfigs().getAllRefreshRates();
        auto iter = allRates.cbegin();
        while (iter != allRates.cend()) {
            if (iter->second->getFps().getValue() > 0) {
                refreshRates.push_back(iter->second->getFps().getValue());
            }
            ++iter;
        }
        mSmoMo->SetDisplayRefreshRates(refreshRates);

        ALOGI("SmoMo is enabled");
    }

    char layerExtProp[PROPERTY_VALUE_MAX];
    property_get("vendor.display.use_layer_ext", layerExtProp, "0");
    if (atoi(layerExtProp)) {
        mUseLayerExt = true;
    }
    property_get("vendor.display.split_layer_ext", layerExtProp, "0");
    if (atoi(layerExtProp)) {
        mSplitLayerExt = true;
    }
    if ((mUseLayerExt || mSplitLayerExt) && mLayerExt.init()) {
        ALOGI("Layer Extension is enabled");
    }

#ifdef FPS_MITIGATION_ENABLED
    auto currMode = display->getActiveMode();
    const auto& supportedModes = display->getSupportedModes();
    std::vector<float> fps_list;
    for (auto mode : supportedModes) {
        if (mode->getWidth() == currMode->getWidth() &&
            mode->getHeight() == currMode->getHeight()) {
            fps_list.push_back(int32_t(mode->getFps().getValue()));
        }
    }

    if (mDisplayExtnIntf) {
        mDisplayExtnIntf->SetFpsMitigationCallback(
                          [this](float newLevelFps){
                              setDesiredModeByThermalLevel(newLevelFps);
                          }, fps_list);
    }
#endif

    startUnifiedDraw();

    mRETid = getRenderEngine().getRETid();
    mSFTid = gettid();

    ALOGV("Done initializing");
}

void SurfaceFlinger::InitComposerExtn() {
    mComposerExtnIntf = composer::ComposerExtnLib::GetInstance();
    if (!mComposerExtnIntf) {
        ALOGE("Unable to get composer extension");
        return;
    }
    int ret = mComposerExtnIntf->CreateFrameScheduler(&mFrameSchedulerExtnIntf);
    if (ret) {
        ALOGI("Unable to create frame scheduler extension");
    }

    ret = mComposerExtnIntf->CreateDisplayExtn(&mDisplayExtnIntf);
    if (ret) {
       ALOGI("Unable to create display extension");
    }
    ALOGI("Init: mDisplayExtnIntf: %p", mDisplayExtnIntf);
}

void SurfaceFlinger::startUnifiedDraw() {
#ifdef QTI_UNIFIED_DRAW
    if (mDisplayExtnIntf) {
        // Displays hotplugged at this point.
        for (const auto& display : mDisplaysList) {
            const auto id = HalDisplayId::tryCast(display->getId());
            if (id) {
                uint32_t hwcDisplayId;
                if (!getHwcDisplayId(display, &hwcDisplayId)) {
                   continue;
                }
                ALOGI("calling TryUnifiedDraw for display=%u", hwcDisplayId);
                if (!mDisplayExtnIntf->TryUnifiedDraw(hwcDisplayId, maxFrameBufferAcquiredBuffers)){
                    ALOGI("Calling tryDrawMethod for display=%u", hwcDisplayId);
                    getHwComposer().tryDrawMethod(*id,
                      IQtiComposerClient::DrawMethod::UNIFIED_DRAW);
                }
            }
        }
    }
#endif
}

void SurfaceFlinger::readPersistentProperties() {
    Mutex::Autolock _l(mStateLock);

    char value[PROPERTY_VALUE_MAX];

    property_get("persist.sys.sf.color_saturation", value, "1.0");
    mGlobalSaturationFactor = atof(value);
    updateColorMatrixLocked();
    ALOGV("Saturation is set to %.2f", mGlobalSaturationFactor);

    property_get("persist.sys.sf.native_mode", value, "0");
    mDisplayColorSetting = static_cast<DisplayColorSetting>(atoi(value));

    property_get("persist.sys.sf.color_mode", value, "0");
    mForceColorMode = static_cast<ColorMode>(atoi(value));
}

void SurfaceFlinger::startBootAnim() {
    // Start boot animation service by setting a property mailbox
    // if property setting thread is already running, Start() will be just a NOP
    mStartPropertySetThread->Start();
    // Wait until property was set
    if (mStartPropertySetThread->join() != NO_ERROR) {
        ALOGE("Join StartPropertySetThread failed!");
    }
}

// ----------------------------------------------------------------------------

bool SurfaceFlinger::authenticateSurfaceTexture(
        const sp<IGraphicBufferProducer>& bufferProducer) const {
    Mutex::Autolock _l(mStateLock);
    return authenticateSurfaceTextureLocked(bufferProducer);
}

bool SurfaceFlinger::authenticateSurfaceTextureLocked(
        const sp<IGraphicBufferProducer>& /* bufferProducer */) const {
    return false;
}

status_t SurfaceFlinger::getSupportedFrameTimestamps(
        std::vector<FrameEvent>* outSupported) const {
    *outSupported = {
        FrameEvent::REQUESTED_PRESENT,
        FrameEvent::ACQUIRE,
        FrameEvent::LATCH,
        FrameEvent::FIRST_REFRESH_START,
        FrameEvent::LAST_REFRESH_START,
        FrameEvent::GPU_COMPOSITION_DONE,
        FrameEvent::DEQUEUE_READY,
        FrameEvent::RELEASE,
    };
    ConditionalLock _l(mStateLock,
            std::this_thread::get_id() != mMainThreadId);
    if (!getHwComposer().hasCapability(hal::Capability::PRESENT_FENCE_IS_NOT_RELIABLE)) {
        outSupported->push_back(FrameEvent::DISPLAY_PRESENT);
    }
    return NO_ERROR;
}

status_t SurfaceFlinger::getDisplayState(const sp<IBinder>& displayToken, ui::DisplayState* state) {
    if (!displayToken || !state) {
        return BAD_VALUE;
    }

    Mutex::Autolock lock(mStateLock);

    const auto display = getDisplayDeviceLocked(displayToken);
    if (!display) {
        return NAME_NOT_FOUND;
    }

    state->layerStack = display->getLayerStack();
    state->orientation = display->getOrientation();

    const Rect layerStackRect = display->getLayerStackSpaceRect();
    state->layerStackSpaceRect =
            layerStackRect.isValid() ? layerStackRect.getSize() : display->getSize();

    return NO_ERROR;
}

status_t SurfaceFlinger::getStaticDisplayInfo(const sp<IBinder>& displayToken,
                                              ui::StaticDisplayInfo* info) {
    if (!displayToken || !info) {
        return BAD_VALUE;
    }

    Mutex::Autolock lock(mStateLock);

    const auto display = getDisplayDeviceLocked(displayToken);
    if (!display) {
        return NAME_NOT_FOUND;
    }

    if (const auto connectionType = display->getConnectionType())
        info->connectionType = *connectionType;
    else {
        return INVALID_OPERATION;
    }

    if (mEmulatedDisplayDensity) {
        info->density = mEmulatedDisplayDensity;
    } else {
        info->density = info->connectionType == ui::DisplayConnectionType::Internal
                ? mInternalDisplayDensity
                : FALLBACK_DENSITY;
    }
    info->density /= ACONFIGURATION_DENSITY_MEDIUM;

    info->secure = display->isSecure();
    info->deviceProductInfo = display->getDeviceProductInfo();

    // TODO: Scale this to multiple displays.
    info->installOrientation = display->isPrimary() ? internalDisplayOrientation : ui::ROTATION_0;

    return NO_ERROR;
}

status_t SurfaceFlinger::getDynamicDisplayInfo(const sp<IBinder>& displayToken,
                                               ui::DynamicDisplayInfo* info) {
    if (!displayToken || !info) {
        return BAD_VALUE;
    }

    Mutex::Autolock lock(mStateLock);

    const auto display = getDisplayDeviceLocked(displayToken);
    if (!display) {
        return NAME_NOT_FOUND;
    }

    const auto displayId = PhysicalDisplayId::tryCast(display->getId());
    if (!displayId) {
        return INVALID_OPERATION;
    }

    info->activeDisplayModeId = static_cast<int32_t>(display->getActiveMode()->getId().value());

    const auto& supportedModes = display->getSupportedModes();
    info->supportedDisplayModes.clear();
    info->supportedDisplayModes.reserve(supportedModes.size());
    for (const auto& mode : supportedModes) {
        ui::DisplayMode outMode;
        outMode.id = static_cast<int32_t>(mode->getId().value());

        auto width = mode->getWidth();
        auto height = mode->getHeight();

        auto xDpi = mode->getDpiX();
        auto yDpi = mode->getDpiY();

        if (display->isPrimary() &&
            (internalDisplayOrientation == ui::ROTATION_90 ||
             internalDisplayOrientation == ui::ROTATION_270)) {
            std::swap(width, height);
            std::swap(xDpi, yDpi);
        }

        outMode.resolution = ui::Size(width, height);

        if (mEmulatedDisplayDensity) {
            outMode.xDpi = mEmulatedDisplayDensity;
            outMode.yDpi = mEmulatedDisplayDensity;
        } else {
            outMode.xDpi = xDpi;
            outMode.yDpi = yDpi;
        }

        const nsecs_t period = mode->getVsyncPeriod();
        outMode.refreshRate = Fps::fromPeriodNsecs(period).getValue();

        const auto vsyncConfigSet =
                mVsyncConfiguration->getConfigsForRefreshRate(Fps::fromValue(outMode.refreshRate));
        outMode.appVsyncOffset = vsyncConfigSet.late.appOffset;
        outMode.sfVsyncOffset = vsyncConfigSet.late.sfOffset;
        outMode.group = mode->getGroup();

        // This is how far in advance a buffer must be queued for
        // presentation at a given time.  If you want a buffer to appear
        // on the screen at time N, you must submit the buffer before
        // (N - presentationDeadline).
        //
        // Normally it's one full refresh period (to give SF a chance to
        // latch the buffer), but this can be reduced by configuring a
        // VsyncController offset.  Any additional delays introduced by the hardware
        // composer or panel must be accounted for here.
        //
        // We add an additional 1ms to allow for processing time and
        // differences between the ideal and actual refresh rate.
        outMode.presentationDeadline = period - outMode.sfVsyncOffset + 1000000;

        info->supportedDisplayModes.push_back(outMode);
    }

    info->activeColorMode = display->getCompositionDisplay()->getState().colorMode;
    info->supportedColorModes = getDisplayColorModes(*display);
    info->hdrCapabilities = display->getHdrCapabilities();

    info->autoLowLatencyModeSupported =
            getHwComposer().hasDisplayCapability(*displayId,
                                                 DisplayCapability::AUTO_LOW_LATENCY_MODE);
    std::vector<hal::ContentType> types;
    getHwComposer().getSupportedContentTypes(*displayId, &types);
    info->gameContentTypeSupported = std::any_of(types.begin(), types.end(), [](auto type) {
        return type == hal::ContentType::GAME;
    });

    return NO_ERROR;
}

status_t SurfaceFlinger::getDisplayStats(const sp<IBinder>&, DisplayStatInfo* stats) {
    if (!stats) {
        return BAD_VALUE;
    }

    *stats = mScheduler->getDisplayStatInfo(systemTime());
    return NO_ERROR;
}

bool SurfaceFlinger::isFpsDeferNeeded(const ActiveModeInfo& info) {
    const auto display = ON_MAIN_THREAD(getDefaultDisplayDeviceLocked());
    if (!display || !mThermalLevelFps) {
        return false;
    }

    auto requestedRefreshRate = display->refreshRateConfigs().getRefreshRateFromModeId(info.mode->getId());
    float newFpsRequest = requestedRefreshRate.getFps().getValue();
    if (mAllowThermalFpsChange) {
        return false;
    }

    mLastCachedFps = newFpsRequest;
    if ((int32_t)newFpsRequest > mThermalLevelFps) {
        return true;
    }

    return false;
}

void SurfaceFlinger::setDesiredActiveMode(const ActiveModeInfo& info) {
    ATRACE_CALL();

    if (!info.mode) {
        ALOGW("requested display mode is null");
        return;
    }
    auto display = getDisplayDeviceLocked(info.mode->getPhysicalDisplayId());
    if (!display) {
        ALOGW("%s: display is no longer valid", __func__);
        return;
    }


    if (isFpsDeferNeeded(info)) {
        return;
    }

    mVsyncPeriod = info.mode->getVsyncPeriod();
    if (mDolphinWrapper.dolphinSetVsyncPeriod) {
        mDolphinWrapper.dolphinSetVsyncPeriod(mVsyncPeriod);
    }

    if (display->setDesiredActiveMode(info)) {
        scheduleComposite(FrameHint::kNone);

        // Start receiving vsync samples now, so that we can detect a period
        // switch.
        mScheduler->resyncToHardwareVsync(true, info.mode->getVsyncPeriod());
        // As we called to set period, we will call to onRefreshRateChangeCompleted once
        // VsyncController model is locked.
        modulateVsync(&VsyncModulator::onRefreshRateChangeInitiated);

        updatePhaseConfiguration(info.mode->getFps());
        mScheduler->setModeChangePending(true);
    }

    setContentFps(static_cast<uint32_t>(info.mode->getFps().getValue()));
}

status_t SurfaceFlinger::setActiveModeFromBackdoor(const sp<IBinder>& displayToken, int modeId) {
    ATRACE_CALL();

    if (!displayToken) {
        return BAD_VALUE;
    }

    auto future = mScheduler->schedule([=]() -> status_t {
        const auto display = ON_MAIN_THREAD(getDisplayDeviceLocked(displayToken));
        if (!display) {
            ALOGE("Attempt to set allowed display modes for invalid display token %p",
                  displayToken.get());
            return NAME_NOT_FOUND;
        }

        if (display->isVirtual()) {
            ALOGW("Attempt to set allowed display modes for virtual display");
            return INVALID_OPERATION;
        }

        const auto mode = display->getMode(DisplayModeId{modeId});
        if (!mode) {
            ALOGW("Attempt to switch to an unsupported mode %d.", modeId);
            return BAD_VALUE;
        }

        const auto fps = mode->getFps();
        // Keep the old switching type.
        const auto allowGroupSwitching =
                display->refreshRateConfigs().getCurrentPolicy().allowGroupSwitching;
        const scheduler::RefreshRateConfigs::Policy policy{mode->getId(),
                                                           allowGroupSwitching,
                                                           {fps, fps}};
        constexpr bool kOverridePolicy = false;

        return setDesiredDisplayModeSpecsInternal(display, policy, kOverridePolicy);
    });

    return future.get();
}

void SurfaceFlinger::updateInternalStateWithChangedMode() {
    ATRACE_CALL();

    const auto display = getDefaultDisplayDeviceLocked();
    if (!display) {
        return;
    }

    const auto upcomingModeInfo = MAIN_THREAD_GUARD(display->getUpcomingActiveMode());
    if (!upcomingModeInfo.mode) {
        // There is no pending mode change. This can happen if the active
        // display changed and the mode change happened on a different display.
        return;
    }

    if (display->getActiveMode()->getSize() != upcomingModeInfo.mode->getSize()) {
        auto& state = mCurrentState.displays.editValueFor(display->getDisplayToken());
        // We need to generate new sequenceId in order to recreate the display (and this
        // way the framebuffer).
        state.sequenceId = DisplayDeviceState{}.sequenceId;
        state.physical->activeMode = upcomingModeInfo.mode;
        processDisplayChangesLocked();

        // processDisplayChangesLocked will update all necessary components so we're done here.
        return;
    }

    // We just created this display so we can call even if we are not on
    // the main thread
    MainThreadScopedGuard fakeMainThreadGuard(SF_MAIN_THREAD);
    display->setActiveMode(upcomingModeInfo.mode->getId());

    const Fps refreshRate = upcomingModeInfo.mode->getFps();
    mRefreshRateStats->setRefreshRate(refreshRate);
    updatePhaseConfiguration(refreshRate);

    if (upcomingModeInfo.event != DisplayModeEvent::None) {
        mScheduler->onPrimaryDisplayModeChanged(mAppConnectionHandle, upcomingModeInfo.mode);
    }
}

void SurfaceFlinger::clearDesiredActiveModeState(const sp<DisplayDevice>& display) {
    display->clearDesiredActiveModeState();
    if (isDisplayActiveLocked(display)) {
        mScheduler->setModeChangePending(false);
    }
}

void SurfaceFlinger::desiredActiveModeChangeDone(const sp<DisplayDevice>& display) {
    const auto refreshRate = display->getDesiredActiveMode()->mode->getFps();
    clearDesiredActiveModeState(display);
    mScheduler->resyncToHardwareVsync(true, refreshRate.getPeriodNsecs());
    updatePhaseConfiguration(refreshRate);
}

void SurfaceFlinger::setActiveModeInHwcIfNeeded() {
    ATRACE_CALL();

    std::optional<PhysicalDisplayId> displayToUpdateImmediately;

    for (const auto& iter : mDisplays) {
        const auto& display = iter.second;
        if (!display || !display->isInternal()) {
            continue;
        }

        // Store the local variable to release the lock.
        const auto desiredActiveMode = display->getDesiredActiveMode();
        if (!desiredActiveMode) {
            // No desired active mode pending to be applied
            continue;
        }

        if (!isDisplayActiveLocked(display)) {
            // display is no longer the active display, so abort the mode change
            clearDesiredActiveModeState(display);
            continue;
        }

        const auto desiredMode = display->getMode(desiredActiveMode->mode->getId());
        if (!desiredMode) {
            ALOGW("Desired display mode is no longer supported. Mode ID = %d",
                  desiredActiveMode->mode->getId().value());
            clearDesiredActiveModeState(display);
            continue;
        }

        const auto refreshRate = desiredMode->getFps();
        ALOGV("%s changing active mode to %d(%s) for display %s", __func__,
              desiredMode->getId().value(), to_string(refreshRate).c_str(),
              to_string(display->getId()).c_str());

        if (display->getActiveMode()->getId() == desiredActiveMode->mode->getId()) {
            // we are already in the requested mode, there is nothing left to do
            desiredActiveModeChangeDone(display);
            continue;
        }

        // Desired active mode was set, it is different than the mode currently in use, however
        // allowed modes might have changed by the time we process the refresh.
        // Make sure the desired mode is still allowed
        const auto displayModeAllowed =
                display->refreshRateConfigs().isModeAllowed(desiredActiveMode->mode->getId());
        if (!displayModeAllowed) {
            clearDesiredActiveModeState(display);
            continue;
        }

        // TODO(b/142753666) use constrains
        hal::VsyncPeriodChangeConstraints constraints;
        constraints.desiredTimeNanos = systemTime();
        constraints.seamlessRequired = false;
        hal::VsyncPeriodChangeTimeline outTimeline;

        const auto status = MAIN_THREAD_GUARD(
                display->initiateModeChange(*desiredActiveMode, constraints, &outTimeline));
        if (status != NO_ERROR) {
            // initiateModeChange may fail if a hotplug event is just about
            // to be sent. We just log the error in this case.
            ALOGW("initiateModeChange failed: %d", status);
            continue;
        }
        mScheduler->onNewVsyncPeriodChangeTimeline(outTimeline);

        if (outTimeline.refreshRequired) {
            // Scheduler will submit an empty frame to HWC.
            mSetActiveModePending = true;
        } else {
            // Updating the internal state should be done outside the loop,
            // because it can recreate a DisplayDevice and modify mDisplays
            // which will invalidate the iterator.
            displayToUpdateImmediately = display->getPhysicalId();
        }
    }

    if (displayToUpdateImmediately) {
        updateInternalStateWithChangedMode();

        const auto display = getDisplayDeviceLocked(*displayToUpdateImmediately);
        const auto desiredActiveMode = display->getDesiredActiveMode();
        if (desiredActiveMode &&
            display->getActiveMode()->getId() == desiredActiveMode->mode->getId()) {
            desiredActiveModeChangeDone(display);
        }
    }
}

void SurfaceFlinger::disableExpensiveRendering() {
    auto future = mScheduler->schedule([=]() MAIN_THREAD {
        ATRACE_CALL();
        if (mPowerAdvisor.isUsingExpensiveRendering()) {
            const auto& displays = ON_MAIN_THREAD(mDisplays);
            for (const auto& [_, display] : displays) {
                const static constexpr auto kDisable = false;
                mPowerAdvisor.setExpensiveRenderingExpected(display->getId(), kDisable);
            }
        }
    });

    future.wait();
}

std::vector<ColorMode> SurfaceFlinger::getDisplayColorModes(const DisplayDevice& display) {
    auto modes = getHwComposer().getColorModes(display.getPhysicalId());

    // If the display is internal and the configuration claims it's not wide color capable,
    // filter out all wide color modes. The typical reason why this happens is that the
    // hardware is not good enough to support GPU composition of wide color, and thus the
    // OEMs choose to disable this capability.
    if (display.getConnectionType() == ui::DisplayConnectionType::Internal &&
        !hasWideColorDisplay) {
        const auto newEnd = std::remove_if(modes.begin(), modes.end(), isWideColorMode);
        modes.erase(newEnd, modes.end());
    }

    return modes;
}

status_t SurfaceFlinger::getDisplayNativePrimaries(const sp<IBinder>& displayToken,
                                                   ui::DisplayPrimaries &primaries) {
    if (!displayToken) {
        return BAD_VALUE;
    }

    // Currently we only support this API for a single internal display.
    if (getInternalDisplayToken() != displayToken) {
        return NAME_NOT_FOUND;
    }

    memcpy(&primaries, &mInternalDisplayPrimaries, sizeof(ui::DisplayPrimaries));
    return NO_ERROR;
}

status_t SurfaceFlinger::setActiveColorMode(const sp<IBinder>& displayToken, ColorMode mode) {
    if (!displayToken) {
        return BAD_VALUE;
    }

    auto future = mScheduler->schedule([=]() MAIN_THREAD -> status_t {
        const auto display = getDisplayDeviceLocked(displayToken);
        if (!display) {
            ALOGE("Attempt to set active color mode %s (%d) for invalid display token %p",
                  decodeColorMode(mode).c_str(), mode, displayToken.get());
            return NAME_NOT_FOUND;
        }

        if (display->isVirtual()) {
            ALOGW("Attempt to set active color mode %s (%d) for virtual display",
                  decodeColorMode(mode).c_str(), mode);
            return INVALID_OPERATION;
        }

        const auto modes = getDisplayColorModes(*display);
        const bool exists = std::find(modes.begin(), modes.end(), mode) != modes.end();

        if (mode < ColorMode::NATIVE || !exists) {
            ALOGE("Attempt to set invalid active color mode %s (%d) for display token %p",
                  decodeColorMode(mode).c_str(), mode, displayToken.get());
            return BAD_VALUE;
        }

        display->getCompositionDisplay()->setColorProfile(
                {mode, Dataspace::UNKNOWN, RenderIntent::COLORIMETRIC, Dataspace::UNKNOWN});

        return NO_ERROR;
    });

    // TODO(b/195698395): Propagate error.
    future.wait();
    return NO_ERROR;
}

status_t SurfaceFlinger::getBootDisplayModeSupport(bool* outSupport) const {
    auto future = mScheduler->schedule([=]() MAIN_THREAD mutable -> status_t {
        *outSupport = getHwComposer().getBootDisplayModeSupport();
        return NO_ERROR;
    });
    return future.get();
}

status_t SurfaceFlinger::setBootDisplayMode(const sp<IBinder>& displayToken, ui::DisplayModeId id) {
    auto future = mScheduler->schedule([=]() MAIN_THREAD -> status_t {
        if (const auto displayId = getPhysicalDisplayIdLocked(displayToken)) {
            return getHwComposer().setBootDisplayMode(*displayId, id);
        } else {
            ALOGE("%s: Invalid display token %p", __FUNCTION__, displayToken.get());
            return BAD_VALUE;
        }
    });
    return future.get();
}

status_t SurfaceFlinger::clearBootDisplayMode(const sp<IBinder>& displayToken) {
    auto future = mScheduler->schedule([=]() MAIN_THREAD -> status_t {
        if (const auto displayId = getPhysicalDisplayIdLocked(displayToken)) {
            return getHwComposer().clearBootDisplayMode(*displayId);
        } else {
            ALOGE("%s: Invalid display token %p", __FUNCTION__, displayToken.get());
            return BAD_VALUE;
        }
    });
    return future.get();
}

status_t SurfaceFlinger::getPreferredBootDisplayMode(const sp<IBinder>& displayToken,
                                                     ui::DisplayModeId* id) {
    auto future = mScheduler->schedule([=]() MAIN_THREAD mutable -> status_t {
        if (const auto displayId = getPhysicalDisplayIdLocked(displayToken)) {
            *id = getHwComposer().getPreferredBootDisplayMode(*displayId);
            return NO_ERROR;
        } else {
            ALOGE("%s: Invalid display token %p", __FUNCTION__, displayToken.get());
            return BAD_VALUE;
        }
    });
    return future.get();
}

void SurfaceFlinger::setAutoLowLatencyMode(const sp<IBinder>& displayToken, bool on) {
    const char* const whence = __func__;
    static_cast<void>(mScheduler->schedule([=]() MAIN_THREAD {
        if (const auto displayId = getPhysicalDisplayIdLocked(displayToken)) {
            getHwComposer().setAutoLowLatencyMode(*displayId, on);
        } else {
            ALOGE("%s: Invalid display token %p", whence, displayToken.get());
        }
    }));
}

void SurfaceFlinger::setGameContentType(const sp<IBinder>& displayToken, bool on) {
    const char* const whence = __func__;
    static_cast<void>(mScheduler->schedule([=]() MAIN_THREAD {
        if (const auto displayId = getPhysicalDisplayIdLocked(displayToken)) {
            const auto type = on ? hal::ContentType::GAME : hal::ContentType::NONE;
            getHwComposer().setContentType(*displayId, type);
        } else {
            ALOGE("%s: Invalid display token %p", whence, displayToken.get());
        }
    }));
}

status_t SurfaceFlinger::clearAnimationFrameStats() {
    Mutex::Autolock _l(mStateLock);
    mAnimFrameTracker.clearStats();
    return NO_ERROR;
}

status_t SurfaceFlinger::getAnimationFrameStats(FrameStats* outStats) const {
    Mutex::Autolock _l(mStateLock);
    mAnimFrameTracker.getStats(outStats);
    return NO_ERROR;
}

status_t SurfaceFlinger::overrideHdrTypes(const sp<IBinder>& displayToken,
                                          const std::vector<ui::Hdr>& hdrTypes) {
    Mutex::Autolock lock(mStateLock);

    auto display = getDisplayDeviceLocked(displayToken);
    if (!display) {
        ALOGE("%s: Invalid display token %p", __FUNCTION__, displayToken.get());
        return NAME_NOT_FOUND;
    }

    display->overrideHdrTypes(hdrTypes);
    dispatchDisplayHotplugEvent(display->getPhysicalId(), true /* connected */);
    return NO_ERROR;
}

status_t SurfaceFlinger::onPullAtom(const int32_t atomId, std::string* pulledData, bool* success) {
    *success = mTimeStats->onPullAtom(atomId, pulledData);
    return NO_ERROR;
}

status_t SurfaceFlinger::getDisplayedContentSamplingAttributes(const sp<IBinder>& displayToken,
                                                               ui::PixelFormat* outFormat,
                                                               ui::Dataspace* outDataspace,
                                                               uint8_t* outComponentMask) const {
    if (!outFormat || !outDataspace || !outComponentMask) {
        return BAD_VALUE;
    }

    Mutex::Autolock lock(mStateLock);

    const auto displayId = getPhysicalDisplayIdLocked(displayToken);
    if (!displayId) {
        return NAME_NOT_FOUND;
    }

    return getHwComposer().getDisplayedContentSamplingAttributes(*displayId, outFormat,
                                                                 outDataspace, outComponentMask);
}

status_t SurfaceFlinger::setDisplayContentSamplingEnabled(const sp<IBinder>& displayToken,
                                                          bool enable, uint8_t componentMask,
                                                          uint64_t maxFrames) {
    const char* const whence = __func__;
    auto future = mScheduler->schedule([=]() MAIN_THREAD -> status_t {
        if (const auto displayId = getPhysicalDisplayIdLocked(displayToken)) {
            return getHwComposer().setDisplayContentSamplingEnabled(*displayId, enable,
                                                                    componentMask, maxFrames);
        } else {
            ALOGE("%s: Invalid display token %p", whence, displayToken.get());
            return NAME_NOT_FOUND;
        }
    });

    return future.get();
}

status_t SurfaceFlinger::setDisplayElapseTime(const sp<DisplayDevice>& display,
    std::chrono::steady_clock::time_point earliestPresentTime) const {
    nsecs_t sfOffset = mVsyncConfiguration->getCurrentConfigs().late.sfOffset;
    if (!mUseAdvanceSfOffset || (sfOffset >= 0)) {
        return OK;
    }

    if (mDisplaysList.size() != 1 || display->isVirtual()) {
        // Revisit this for multi displays.
        return OK;
    }

    auto timeStamp =
      std::chrono::time_point_cast<std::chrono::nanoseconds>(earliestPresentTime);
    const auto id = HalDisplayId::tryCast(display->getId());
    if (!id) {
        return BAD_VALUE;
    }
    return getHwComposer().setDisplayElapseTime(*id, timeStamp.time_since_epoch().count());
}

status_t SurfaceFlinger::isSupportedConfigSwitch(const sp<IBinder>& displayToken, int config) {
    sp<DisplayDevice> display = nullptr;
    {
        Mutex::Autolock lock(mStateLock);
        display = (getDisplayDeviceLocked(displayToken));
    }

    if (!display) {
        ALOGE("Attempt to switch config %d for invalid display token %p", config,
               displayToken.get());
        return NAME_NOT_FOUND;
    }
#ifdef AIDL_DISPLAY_CONFIG_ENABLED
    if (displayConfigIntf != nullptr) {
        const auto displayId = PhysicalDisplayId::tryCast(display->getId());
        const auto hwcDisplayId = getHwComposer().fromPhysicalDisplayId(*displayId);
        bool supported = false;
        displayConfigIntf->isSupportedConfigSwitch(*hwcDisplayId, config, &supported);
        if (!supported) {
            ALOGW("AIDL Switching to config:%d is not supported", config);
            return INVALID_OPERATION;
        } else {
            ALOGI("AIDL Switching to config:%d is supported", config);
        }
    }
#elif defined(QTI_DISPLAY_CONFIG_ENABLED)
    const auto displayId = display->getId();
    const auto hwcDisplayId = getHwComposer().fromPhysicalDisplayId(*displayId);
    bool supported = false;
    mDisplayConfigIntf->IsSupportedConfigSwitch(*hwcDisplayId, config, &supported);
    if (!supported) {
        ALOGW("HIDL Switching to config:%d is not supported", config);
        return INVALID_OPERATION;
    }
#endif

    return NO_ERROR;
}

status_t SurfaceFlinger::getDisplayedContentSample(const sp<IBinder>& displayToken,
                                                   uint64_t maxFrames, uint64_t timestamp,
                                                   DisplayedFrameStats* outStats) const {
    Mutex::Autolock lock(mStateLock);

    const auto displayId = getPhysicalDisplayIdLocked(displayToken);
    if (!displayId) {
        return NAME_NOT_FOUND;
    }

    return getHwComposer().getDisplayedContentSample(*displayId, maxFrames, timestamp, outStats);
}

status_t SurfaceFlinger::getProtectedContentSupport(bool* outSupported) const {
    if (!outSupported) {
        return BAD_VALUE;
    }
    *outSupported = getRenderEngine().supportsProtectedContent();
    return NO_ERROR;
}

status_t SurfaceFlinger::isWideColorDisplay(const sp<IBinder>& displayToken,
                                            bool* outIsWideColorDisplay) const {
    if (!displayToken || !outIsWideColorDisplay) {
        return BAD_VALUE;
    }

    Mutex::Autolock lock(mStateLock);
    const auto display = getDisplayDeviceLocked(displayToken);
    if (!display) {
        return NAME_NOT_FOUND;
    }

    *outIsWideColorDisplay =
            display->isPrimary() ? hasWideColorDisplay : display->hasWideColorGamut();
    return NO_ERROR;
}

status_t SurfaceFlinger::isDeviceRCSupported(const sp<IBinder>& displayToken,
                                             bool* outDeviceRCSupported) const {
    if (!displayToken || !outDeviceRCSupported) {
        return BAD_VALUE;
    }

    static bool rc_supported = false;
    static int read_rc_supported = true;
    if (read_rc_supported) {
        read_rc_supported = false;
#ifdef QTI_DISPLAY_CONFIG_ENABLED
        ::DisplayConfig::ClientInterface *DisplayConfigIntf = nullptr;
        ::DisplayConfig::ClientInterface::Create("SurfaceFlinger::Layer" + std::to_string(0),
              nullptr, &DisplayConfigIntf);
        if (DisplayConfigIntf) {
            std::string value = "0";
            std::string rc_prop = "enable_rc_support";
            int ret = DisplayConfigIntf->GetDebugProperty(rc_prop, &value);
            if (!ret && (value == "1")) {
                DisplayConfigIntf->IsRCSupported(0, &rc_supported);
            }
            ::DisplayConfig::ClientInterface::Destroy(DisplayConfigIntf);
        }
#endif  // QTI_DISPLAY_CONFIG_ENABLED
    }
   *outDeviceRCSupported = rc_supported;
    return NO_ERROR;
}

status_t SurfaceFlinger::enableVSyncInjections(bool enable) {
    auto future = mScheduler->schedule([=] {
        Mutex::Autolock lock(mStateLock);

        if (const auto handle = mScheduler->enableVSyncInjection(enable)) {
            mScheduler->setInjector(enable ? mScheduler->getEventConnection(handle) : nullptr);
        }
    });

    future.wait();
    return NO_ERROR;
}

status_t SurfaceFlinger::injectVSync(nsecs_t when) {
    Mutex::Autolock lock(mStateLock);
    const DisplayStatInfo stats = mScheduler->getDisplayStatInfo(when);
    const auto expectedPresent = calculateExpectedPresentTime(stats);
    return mScheduler->injectVSync(when, /*expectedVsyncTime=*/expectedPresent,
                                   /*deadlineTimestamp=*/expectedPresent)
            ? NO_ERROR
            : BAD_VALUE;
}

status_t SurfaceFlinger::getLayerDebugInfo(std::vector<LayerDebugInfo>* outLayers) {
    outLayers->clear();
    auto future = mScheduler->schedule([=] {
        const auto display = ON_MAIN_THREAD(getDefaultDisplayDeviceLocked());
        mDrawingState.traverseInZOrder([&](Layer* layer) {
            outLayers->push_back(layer->getLayerDebugInfo(display.get()));
        });
    });

    future.wait();
    return NO_ERROR;
}

status_t SurfaceFlinger::getCompositionPreference(
        Dataspace* outDataspace, ui::PixelFormat* outPixelFormat,
        Dataspace* outWideColorGamutDataspace,
        ui::PixelFormat* outWideColorGamutPixelFormat) const {
    *outDataspace = mDefaultCompositionDataspace;
    *outPixelFormat = defaultCompositionPixelFormat;
    *outWideColorGamutDataspace = mWideColorGamutCompositionDataspace;
    *outWideColorGamutPixelFormat = wideColorGamutCompositionPixelFormat;
    return NO_ERROR;
}

status_t SurfaceFlinger::addRegionSamplingListener(const Rect& samplingArea,
                                                   const sp<IBinder>& stopLayerHandle,
                                                   const sp<IRegionSamplingListener>& listener) {
    if (!listener || samplingArea == Rect::INVALID_RECT || samplingArea.isEmpty()) {
        return BAD_VALUE;
    }

    const wp<Layer> stopLayer = fromHandle(stopLayerHandle);
    mRegionSamplingThread->addListener(samplingArea, stopLayer, listener);
    return NO_ERROR;
}

status_t SurfaceFlinger::removeRegionSamplingListener(const sp<IRegionSamplingListener>& listener) {
    if (!listener) {
        return BAD_VALUE;
    }
    mRegionSamplingThread->removeListener(listener);
    return NO_ERROR;
}

status_t SurfaceFlinger::addFpsListener(int32_t taskId, const sp<gui::IFpsListener>& listener) {
    if (!listener) {
        return BAD_VALUE;
    }

    mFpsReporter->addListener(listener, taskId);
    return NO_ERROR;
}

status_t SurfaceFlinger::removeFpsListener(const sp<gui::IFpsListener>& listener) {
    if (!listener) {
        return BAD_VALUE;
    }
    mFpsReporter->removeListener(listener);
    return NO_ERROR;
}

status_t SurfaceFlinger::addTunnelModeEnabledListener(
        const sp<gui::ITunnelModeEnabledListener>& listener) {
    if (!listener) {
        return BAD_VALUE;
    }

    mTunnelModeEnabledReporter->addListener(listener);
    return NO_ERROR;
}

status_t SurfaceFlinger::removeTunnelModeEnabledListener(
        const sp<gui::ITunnelModeEnabledListener>& listener) {
    if (!listener) {
        return BAD_VALUE;
    }

    mTunnelModeEnabledReporter->removeListener(listener);
    return NO_ERROR;
}

status_t SurfaceFlinger::getDisplayBrightnessSupport(const sp<IBinder>& displayToken,
                                                     bool* outSupport) const {
    if (!displayToken || !outSupport) {
        return BAD_VALUE;
    }

    Mutex::Autolock lock(mStateLock);

    const auto displayId = getPhysicalDisplayIdLocked(displayToken);
    if (!displayId) {
        return NAME_NOT_FOUND;
    }
    *outSupport = getHwComposer().hasDisplayCapability(*displayId, DisplayCapability::BRIGHTNESS);
    return NO_ERROR;
}

bool SurfaceFlinger::hasVisibleHdrLayer(const sp<DisplayDevice>& display) {
    bool hasHdrLayers = false;
    mDrawingState.traverse([&,
                            compositionDisplay = display->getCompositionDisplay()](Layer* layer) {
        hasHdrLayers |= (layer->isVisible() &&
                         compositionDisplay->includesLayer(layer->getCompositionEngineLayerFE()) &&
                         isHdrDataspace(layer->getDataSpace()));
    });
    return hasHdrLayers;
}

status_t SurfaceFlinger::setDisplayBrightness(const sp<IBinder>& displayToken,
                                              const gui::DisplayBrightness& brightness) {
    if (!displayToken) {
        return BAD_VALUE;
    }

    const char* const whence = __func__;
    return ftl::chain(mScheduler->schedule([=]() MAIN_THREAD {
               if (const auto display = getDisplayDeviceLocked(displayToken)) {
                   const bool supportsDisplayBrightnessCommand =
                           getHwComposer().getComposer()->isSupported(
                                   Hwc2::Composer::OptionalFeature::DisplayBrightnessCommand);
                   // If we support applying display brightness as a command, then we also support
                   // dimming SDR layers.
                   if (supportsDisplayBrightnessCommand) {
                       display->getCompositionDisplay()
                               ->setDisplayBrightness(brightness.sdrWhitePointNits,
                                                      brightness.displayBrightnessNits);
                       MAIN_THREAD_GUARD(display->stageBrightness(brightness.displayBrightness));
                       if (hasVisibleHdrLayer(display)) {
                           scheduleComposite(FrameHint::kNone);
                       } else {
                           scheduleCommit(FrameHint::kNone);
                       }
                       return ftl::yield<status_t>(OK);
                   } else {
                       return getHwComposer()
                               .setDisplayBrightness(display->getPhysicalId(),
                                                     brightness.displayBrightness,
                                                     Hwc2::Composer::DisplayBrightnessOptions{
                                                             .applyImmediately = true});
                   }

               } else {
                   ALOGE("%s: Invalid display token %p", whence, displayToken.get());
                   return ftl::yield<status_t>(NAME_NOT_FOUND);
               }
           }))
            .then([](std::future<status_t> task) { return task; })
            .get();
}

status_t SurfaceFlinger::addHdrLayerInfoListener(const sp<IBinder>& displayToken,
                                                 const sp<gui::IHdrLayerInfoListener>& listener) {
    if (!displayToken) {
        return BAD_VALUE;
    }

    Mutex::Autolock lock(mStateLock);

    const auto display = getDisplayDeviceLocked(displayToken);
    if (!display) {
        return NAME_NOT_FOUND;
    }
    const auto displayId = display->getId();
    sp<HdrLayerInfoReporter>& hdrInfoReporter = mHdrLayerInfoListeners[displayId];
    if (!hdrInfoReporter) {
        hdrInfoReporter = sp<HdrLayerInfoReporter>::make();
    }
    hdrInfoReporter->addListener(listener);


    mAddingHDRLayerInfoListener = true;
    return OK;
}

status_t SurfaceFlinger::removeHdrLayerInfoListener(
        const sp<IBinder>& displayToken, const sp<gui::IHdrLayerInfoListener>& listener) {
    if (!displayToken) {
        return BAD_VALUE;
    }

    Mutex::Autolock lock(mStateLock);

    const auto display = getDisplayDeviceLocked(displayToken);
    if (!display) {
        return NAME_NOT_FOUND;
    }
    const auto displayId = display->getId();
    sp<HdrLayerInfoReporter>& hdrInfoReporter = mHdrLayerInfoListeners[displayId];
    if (hdrInfoReporter) {
        hdrInfoReporter->removeListener(listener);
    }
    return OK;
}

status_t SurfaceFlinger::notifyPowerBoost(int32_t boostId) {
    Boost powerBoost = static_cast<Boost>(boostId);

    if (powerBoost == Boost::INTERACTION) {
        mScheduler->onTouchHint();
    }

    return NO_ERROR;
}

status_t SurfaceFlinger::getDisplayDecorationSupport(const sp<IBinder>& displayToken,
                                                     bool* outSupport) const {
    if (!displayToken || !outSupport) {
        return BAD_VALUE;
    }

    Mutex::Autolock lock(mStateLock);

    const auto displayId = getPhysicalDisplayIdLocked(displayToken);
    if (!displayId) {
        return NAME_NOT_FOUND;
    }
    *outSupport =
            getHwComposer().hasDisplayCapability(*displayId, DisplayCapability::DISPLAY_DECORATION);
    return NO_ERROR;
}

// ----------------------------------------------------------------------------

sp<IDisplayEventConnection> SurfaceFlinger::createDisplayEventConnection(
        ISurfaceComposer::VsyncSource vsyncSource,
        ISurfaceComposer::EventRegistrationFlags eventRegistration) {

    bool triggerRefresh = vsyncSource != eVsyncSourceSurfaceFlinger;
    const auto& handle = triggerRefresh ? mAppConnectionHandle : mSfConnectionHandle;

    return mScheduler->createDisplayEventConnection(handle, triggerRefresh, eventRegistration);
}

void SurfaceFlinger::scheduleCommit(FrameHint hint) {
    if (hint == FrameHint::kActive) {
        mScheduler->resetIdleTimer();
    }
    notifyDisplayUpdateImminent();
    mScheduler->scheduleFrame();
}

void SurfaceFlinger::scheduleComposite(FrameHint hint) {
    mMustComposite = true;
    scheduleCommit(hint);
}

void SurfaceFlinger::scheduleRepaint() {
    mGeometryDirty = true;
    scheduleComposite(FrameHint::kActive);
}

void SurfaceFlinger::scheduleSample() {
    static_cast<void>(mScheduler->schedule([this] { sample(); }));
}

nsecs_t SurfaceFlinger::getVsyncPeriodFromHWC() const {
    auto display = getDefaultDisplayDeviceLocked();
    if (mNextVsyncSource) {
        display = mNextVsyncSource;
    } else if (mActiveVsyncSource) {
        display = mActiveVsyncSource;
    }

    if (display) {
        return display->getVsyncPeriodFromHWC();
    }

    return 0;
}

void SurfaceFlinger::onComposerHalVsync(hal::HWDisplayId hwcDisplayId, int64_t timestamp,
                                        std::optional<hal::VsyncPeriodNanos> vsyncPeriod) {
    const std::string tracePeriod = [vsyncPeriod]() {
        if (ATRACE_ENABLED() && vsyncPeriod) {
            std::stringstream ss;
            ss << "(" << *vsyncPeriod << ")";
            return ss.str();
        }
        return std::string();
    }();
    ATRACE_FORMAT("onComposerHalVsync%s", tracePeriod.c_str());

    Mutex::Autolock lock(mStateLock);
    const auto displayId = getHwComposer().toPhysicalDisplayId(hwcDisplayId);
    if (displayId) {
        const auto token = getPhysicalDisplayTokenLocked(*displayId);
        const auto display = getDisplayDeviceLocked(token);
        display->onVsync(timestamp);
    }

    if (!getHwComposer().onVsync(hwcDisplayId, timestamp)) {
        return;
    }

    const bool isActiveDisplay =
            displayId && getPhysicalDisplayTokenLocked(*displayId) == mActiveDisplayToken;
    if (!isActiveDisplay) {
        // For now, we don't do anything with non active display vsyncs.
        return;
    }

    bool periodFlushed = false;
    mScheduler->addResyncSample(timestamp, vsyncPeriod, &periodFlushed);
    if (periodFlushed) {
        modulateVsync(&VsyncModulator::onRefreshRateChangeCompleted);
    }
}

void SurfaceFlinger::getCompositorTiming(CompositorTiming* compositorTiming) {
    std::lock_guard<std::mutex> lock(getBE().mCompositorTimingLock);
    *compositorTiming = getBE().mCompositorTiming;
}

void SurfaceFlinger::setRefreshRateTo(int32_t refreshRate) {
    const auto display = [&]() {
        ConditionalLock lock(mStateLock, std::this_thread::get_id() != mMainThreadId);
        return getDefaultDisplayDeviceLocked();
    }();
    
    auto currentRefreshRate = display->refreshRateConfigs().getCurrentRefreshRate();

    const auto& allRates = display->refreshRateConfigs().getAllRefreshRates();
    auto iter = allRates.cbegin();
    while (iter != allRates.cend()) {
        if (iter->second->inPolicy(Fps::fromValue(refreshRate), Fps::fromValue(refreshRate))) {
            break;
        }
        ++iter;
    }

    if (currentRefreshRate != *iter->second) {
        changeRefreshRate(*iter->second, DisplayModeEvent::Changed);
    }
}

void SurfaceFlinger::onComposerHalHotplug(hal::HWDisplayId hwcDisplayId,
                                          hal::Connection connection) {
    const bool connected = connection == hal::Connection::CONNECTED;
    ALOGI("%s HAL display %" PRIu64, connected ? "Connecting" : "Disconnecting", hwcDisplayId);

    // Only lock if we're not on the main thread. This function is normally
    // called on a hwbinder thread, but for the primary display it's called on
    // the main thread with the state lock already held, so don't attempt to
    // acquire it here.
    ConditionalLock lock(mStateLock, std::this_thread::get_id() != mMainThreadId);

    mPendingHotplugEvents.emplace_back(HotplugEvent{hwcDisplayId, connection});

    if (connection != hal::Connection::CONNECTED) {
        const std::optional<DisplayIdentificationInfo> info =
           getHwComposer().onHotplug(hwcDisplayId, connection);
        if (info) {
            mDisplaysList.remove(getDisplayDeviceLocked(mPhysicalDisplayTokens[info->id]));
        }
        mNextVsyncSource = getVsyncSource();
    }

    if (std::this_thread::get_id() == mMainThreadId) {
        // Process all pending hot plug events immediately if we are on the main thread.
        processDisplayHotplugEventsLocked();
    }

    setTransactionFlags(eDisplayTransactionNeeded);
}

void SurfaceFlinger::onComposerHalVsyncPeriodTimingChanged(
        hal::HWDisplayId, const hal::VsyncPeriodChangeTimeline& timeline) {
    Mutex::Autolock lock(mStateLock);
    mScheduler->onNewVsyncPeriodChangeTimeline(timeline);
}

void SurfaceFlinger::onComposerHalSeamlessPossible(hal::HWDisplayId) {
    // TODO(b/142753666): use constraints when calling to setActiveModeWithConstraints and
    // use this callback to know when to retry in case of SEAMLESS_NOT_POSSIBLE.
}

void SurfaceFlinger::onComposerHalRefresh(hal::HWDisplayId) {
    Mutex::Autolock lock(mStateLock);
    scheduleComposite(FrameHint::kNone);
}

void SurfaceFlinger::setVsyncEnabled(bool enabled) {
    ATRACE_CALL();

    // Enable / Disable HWVsync from the main thread to avoid race conditions with
    // display power state.
    static_cast<void>(mScheduler->schedule([=]() MAIN_THREAD { setVsyncEnabledInternal(enabled); }));
}

void SurfaceFlinger::setVsyncEnabledInternal(bool enabled) {
    ATRACE_CALL();
    Mutex::Autolock lockVsync(mVsyncLock);
    Mutex::Autolock lock(mStateLock);

    mHWCVsyncPendingState = enabled ? hal::Vsync::ENABLE : hal::Vsync::DISABLE;

    auto displayId = getInternalDisplayIdLocked();

    if (mNextVsyncSource) {
        // Disable current vsync source before enabling the next source
        if (mActiveVsyncSource) {
            displayId = mActiveVsyncSource->getPhysicalId();
            setHWCVsyncEnabled(displayId, hal::Vsync::DISABLE);
        }
        displayId = mNextVsyncSource->getPhysicalId();
    } else if (mActiveVsyncSource) {
        displayId = mActiveVsyncSource->getPhysicalId();
    }
    setHWCVsyncEnabled(displayId, mHWCVsyncPendingState);
    if (mNextVsyncSource) {
        mActiveVsyncSource = mNextVsyncSource;
        mNextVsyncSource = NULL;
    }
}

SurfaceFlinger::FenceWithFenceTime SurfaceFlinger::previousFrameFence() {
    const auto now = systemTime();
    const auto vsyncPeriod = mScheduler->getDisplayStatInfo(now).vsyncPeriod;
    const bool expectedPresentTimeIsTheNextVsync = mExpectedPresentTime - now <= vsyncPeriod;
    return expectedPresentTimeIsTheNextVsync ? mPreviousPresentFences[0]
                                             : mPreviousPresentFences[1];
}

bool SurfaceFlinger::previousFramePending(int graceTimeMs) {
    ATRACE_CALL();
    const std::shared_ptr<FenceTime>& fence = previousFrameFence().fenceTime;

    if (fence == FenceTime::NO_FENCE) {
        return false;
    }

    const status_t status = fence->wait(graceTimeMs);
    // This is the same as Fence::Status::Unsignaled, but it saves a getStatus() call,
    // which calls wait(0) again internally
    return status == -ETIME;
}

nsecs_t SurfaceFlinger::previousFramePresentTime() {
    const std::shared_ptr<FenceTime>& fence = previousFrameFence().fenceTime;

    if (fence == FenceTime::NO_FENCE) {
        return Fence::SIGNAL_TIME_INVALID;
    }

    return fence->getSignalTime();
}

nsecs_t SurfaceFlinger::calculateExpectedPresentTime(DisplayStatInfo stats) const {
    // Inflate the expected present time if we're targetting the next vsync.
    return mVsyncModulator->getVsyncConfig().sfOffset >= 0 ? stats.vsyncTime
                                                           : stats.vsyncTime + stats.vsyncPeriod;
}

void SurfaceFlinger::updateFrameScheduler() NO_THREAD_SAFETY_ANALYSIS {
    if (!mFrameSchedulerExtnIntf) {
        return;
    }

    const sp<Fence>& fence = mVsyncModulator->getVsyncConfig().sfOffset > 0 ? mPreviousPresentFences[0].fence
                                                                            : mPreviousPresentFences[1].fence;

    if (fence == Fence::NO_FENCE) {
        return;
    }
    int fenceFd = fence->get();
    nsecs_t timeStamp = 0;
    int ret = mFrameSchedulerExtnIntf->UpdateFrameScheduling(fenceFd, &timeStamp);
    if (ret <= 0) {
        return;
    }

    const nsecs_t period = getVsyncPeriodFromHWC();
    mScheduler->resyncToHardwareVsync(true, period, true /* force resync */);
    if (timeStamp > 0) {
        bool periodFlushed = false;
        mScheduler->addResyncSample(timeStamp, period, &periodFlushed);
        if (periodFlushed) {
            modulateVsync(&VsyncModulator::onRefreshRateChangeCompleted);
        }
    }
}

bool SurfaceFlinger::commit(nsecs_t frameTime, int64_t vsyncId, nsecs_t expectedVsyncTime) {
    MainThreadScopedGuard mainThreadGuard(SF_MAIN_THREAD);
    // we set this once at the beginning of commit to ensure consistency throughout the whole frame
    mPowerHintSessionData.sessionEnabled = mPowerAdvisor.usePowerHintSession();
    if (mPowerHintSessionData.sessionEnabled) {
        mPowerHintSessionData.commitStart = systemTime();
    }

    // calculate the expected present time once and use the cached
    // value throughout this frame to make sure all layers are
    // seeing this same value.
    if (expectedVsyncTime >= frameTime) {
        mExpectedPresentTime = expectedVsyncTime;
    } else {
        const DisplayStatInfo stats = mScheduler->getDisplayStatInfo(frameTime);
        mExpectedPresentTime = calculateExpectedPresentTime(stats);
    }

    const nsecs_t lastScheduledPresentTime = mScheduledPresentTime;
    mScheduledPresentTime = expectedVsyncTime;
    updateFrameScheduler();

    if (mPowerHintSessionData.sessionEnabled) {
        mPowerAdvisor.setTargetWorkDuration(mExpectedPresentTime -
                                            mPowerHintSessionData.commitStart);
    }
    const auto vsyncIn = [&] {
        if (!ATRACE_ENABLED()) return 0.f;
        return (mExpectedPresentTime - systemTime()) / 1e6f;
    }();
    ATRACE_FORMAT("%s %" PRId64 " vsyncIn %.2fms%s", __func__, vsyncId, vsyncIn,
                  mExpectedPresentTime == expectedVsyncTime ? "" : " (adjusted)");

    // When Backpressure propagation is enabled we want to give a small grace period
    // for the present fence to fire instead of just giving up on this frame to handle cases
    // where present fence is just about to get signaled.
    const int graceTimeForPresentFenceMs =
            (mPropagateBackpressure &&
             (mPropagateBackpressureClientComposition || !mHadClientComposition))
            ? 1
            : 0;

    // Pending frames may trigger backpressure propagation.
    const TracedOrdinal<bool> framePending = {"PrevFramePending",
                                              previousFramePending(graceTimeForPresentFenceMs)};

    // Frame missed counts for metrics tracking.
    // A frame is missed if the prior frame is still pending. If no longer pending,
    // then we still count the frame as missed if the predicted present time
    // was further in the past than when the fence actually fired.

    // Add some slop to correct for drift. This should generally be
    // smaller than a typical frame duration, but should not be so small
    // that it reports reasonable drift as a missed frame.
    const DisplayStatInfo stats = mScheduler->getDisplayStatInfo(systemTime());
    const nsecs_t frameMissedSlop = stats.vsyncPeriod / 2;
    const nsecs_t previousPresentTime = previousFramePresentTime();
    const TracedOrdinal<bool> frameMissed = {"PrevFrameMissed",
                                             framePending ||
                                                     (previousPresentTime >= 0 &&
                                                      (lastScheduledPresentTime <
                                                       previousPresentTime - frameMissedSlop))};
    const TracedOrdinal<bool> hwcFrameMissed = {"PrevHwcFrameMissed",
                                                mHadDeviceComposition && frameMissed};
    const TracedOrdinal<bool> gpuFrameMissed = {"PrevGpuFrameMissed",
                                                mHadClientComposition && frameMissed};

    if (frameMissed) {
        mFrameMissedCount++;
        mTimeStats->incrementMissedFrames();
    }

    if (hwcFrameMissed) {
        mHwcFrameMissedCount++;
    }

    if (gpuFrameMissed) {
        mGpuFrameMissedCount++;
    }

    // If we are in the middle of a mode change and the fence hasn't
    // fired yet just wait for the next commit.
    if (mSetActiveModePending) {
        if (framePending) {
            mScheduler->scheduleFrame();
            return false;
        }

        // We received the present fence from the HWC, so we assume it successfully updated
        // the mode, hence we update SF.
        mSetActiveModePending = false;
        {
            Mutex::Autolock lock(mStateLock);
            updateInternalStateWithChangedMode();
        }
    }

    if (framePending && mPropagateBackpressure) {
        if ((hwcFrameMissed && !gpuFrameMissed) || mPropagateBackpressureClientComposition) {
            scheduleCommit(FrameHint::kNone);
            return false;
        }
    }

    if (mTracingEnabledChanged) {
        mLayerTracingEnabled = mLayerTracing.isEnabled();
        mTracingEnabledChanged = false;
    }

    if (mRefreshRateOverlaySpinner) {
        Mutex::Autolock lock(mStateLock);
        if (const auto display = getDefaultDisplayDeviceLocked()) {
            display->animateRefreshRateOverlay();
        }
    }

    // Composite if transactions were committed, or if requested by HWC.
    bool mustComposite = mMustComposite.exchange(false);
    {
        mFrameTimeline->setSfWakeUp(vsyncId, frameTime, Fps::fromPeriodNsecs(stats.vsyncPeriod));

        bool needsTraversal = false;
        if (clearTransactionFlags(eTransactionFlushNeeded)) {
            needsTraversal |= commitCreatedLayers();
            needsTraversal |= flushTransactionQueues(vsyncId);
        }

        const bool shouldCommit =
                (getTransactionFlags() & ~eTransactionFlushNeeded) || needsTraversal;
        if (shouldCommit) {
            commitTransactions();
        }

        if (transactionFlushNeeded()) {
            setTransactionFlags(eTransactionFlushNeeded);
        }

        mustComposite |= shouldCommit;
        mustComposite |= latchBuffers();

        // This has to be called after latchBuffers because we want to include the layers that have
        // been latched in the commit callback
        if (!needsTraversal) {
            // Invoke empty transaction callbacks early.
            mTransactionCallbackInvoker.sendCallbacks(false /* onCommitOnly */);
        } else {
            // Invoke OnCommit callbacks.
            mTransactionCallbackInvoker.sendCallbacks(true /* onCommitOnly */);
        }

        updateLayerGeometry();
    }

    // Layers need to get updated (in the previous line) before we can use them for
    // choosing the refresh rate.
    // Hold mStateLock as chooseRefreshRateForContent promotes wp<Layer> to sp<Layer>
    // and may eventually call to ~Layer() if it holds the last reference
    {
        Mutex::Autolock _l(mStateLock);
        mScheduler->chooseRefreshRateForContent();
        setActiveModeInHwcIfNeeded();
    }

    updateCursorAsync();
    updateInputFlinger();

<<<<<<< HEAD
#ifdef PASS_COMPOSITOR_TID
    if (!mTidSentSuccessfully && mBootFinished && mDisplayExtnIntf) {
        bool sfTid = mDisplayExtnIntf->SendCompositorTid(composer::PerfHintType::kSurfaceFlinger,
                                                         mSFTid) == 0;
        bool reTid = mDisplayExtnIntf->SendCompositorTid(composer::PerfHintType::kRenderEngine,
                                                         mRETid) == 0;

        if (sfTid && reTid) {
            mTidSentSuccessfully = true;
        }
    }
#endif
=======
    if (mLayerTracingEnabled && !mLayerTracing.flagIsSet(LayerTracing::TRACE_COMPOSITION)) {
        // This will block and tracing should only be enabled for debugging.
        mLayerTracing.notify(mVisibleRegionsDirty, frameTime);
    }
>>>>>>> bbbf2592

    MAIN_THREAD_GUARD(persistDisplayBrightness(mustComposite));

    return mustComposite && CC_LIKELY(mBootStage != BootStage::BOOTLOADER);
}

void SurfaceFlinger::composite(nsecs_t frameTime) {
    ATRACE_CALL();
    MainThreadScopedGuard mainThreadGuard(SF_MAIN_THREAD);
    if (mPowerHintSessionData.sessionEnabled) {
        mPowerHintSessionData.compositeStart = systemTime();
    }

    {
        std::lock_guard lock(mEarlyWakeUpMutex);
        mSendEarlyWakeUp = false;
    }

    compositionengine::CompositionRefreshArgs refreshArgs;
    const auto& displays = ON_MAIN_THREAD(mDisplays);
    refreshArgs.outputs.reserve(displays.size());
    for (const auto& [_, display] : displays) {
        refreshArgs.outputs.push_back(display->getCompositionDisplay());
    }
    mDrawingState.traverseInZOrder([&refreshArgs](Layer* layer) {
        if (auto layerFE = layer->getCompositionEngineLayerFE())
            refreshArgs.layers.push_back(layerFE);
    });
    refreshArgs.layersWithQueuedFrames.reserve(mLayersWithQueuedFrames.size());
    for (auto layer : mLayersWithQueuedFrames) {
        if (auto layerFE = layer->getCompositionEngineLayerFE())
            refreshArgs.layersWithQueuedFrames.push_back(layerFE);
    }

    refreshArgs.outputColorSetting = useColorManagement
            ? mDisplayColorSetting
            : compositionengine::OutputColorSetting::kUnmanaged;
    refreshArgs.colorSpaceAgnosticDataspace = mColorSpaceAgnosticDataspace;
    refreshArgs.forceOutputColorMode = mForceColorMode;

    refreshArgs.updatingOutputGeometryThisFrame = mVisibleRegionsDirty;
    refreshArgs.updatingGeometryThisFrame = mGeometryDirty.exchange(false) || mVisibleRegionsDirty;
    refreshArgs.blursAreExpensive = mBlursAreExpensive;
    refreshArgs.internalDisplayRotationFlags = DisplayDevice::getPrimaryDisplayRotationFlags();

    if (CC_UNLIKELY(mDrawingState.colorMatrixChanged)) {
        refreshArgs.colorTransformMatrix = mDrawingState.colorMatrix;
        mDrawingState.colorMatrixChanged = false;
    }

    refreshArgs.devOptForceClientComposition = mDebugDisableHWC;

    if (mDebugFlashDelay != 0) {
        refreshArgs.devOptForceClientComposition = true;
        refreshArgs.devOptFlashDirtyRegionsDelay = std::chrono::milliseconds(mDebugFlashDelay);
    }

    const auto expectedPresentTime = mExpectedPresentTime.load();
    const auto prevVsyncTime = mScheduler->getPreviousVsyncFrom(expectedPresentTime);
    const auto hwcMinWorkDuration = mVsyncConfiguration->getCurrentConfigs().hwcMinWorkDuration;
    refreshArgs.earliestPresentTime = prevVsyncTime - hwcMinWorkDuration;
    refreshArgs.previousPresentFence = mPreviousPresentFences[0].fenceTime;
    refreshArgs.scheduledFrameTime = mScheduler->getScheduledFrameTime();
    refreshArgs.expectedPresentTime = expectedPresentTime;

    // Store the present time just before calling to the composition engine so we could notify
    // the scheduler.
    const auto presentTime = systemTime();
    dumpDrawCycle(true);
    {
      Mutex::Autolock lock(mStateLock);
      for (const auto& [_, display] : mDisplays) {
           setDisplayElapseTime(display, refreshArgs.earliestPresentTime);
      }
    }
    mCompositionEngine->present(refreshArgs);

    if (mPowerHintSessionData.sessionEnabled) {
        mPowerHintSessionData.presentEnd = systemTime();
    }

    mTimeStats->recordFrameDuration(frameTime, systemTime());

    mScheduler->onPostComposition(presentTime);

    postFrame();
    postComposition();

    const bool prevFrameHadClientComposition = mHadClientComposition;

    mHadClientComposition = std::any_of(displays.cbegin(), displays.cend(), [](const auto& pair) {
        const auto& state = pair.second->getCompositionDisplay()->getState();
        return state.usesClientComposition && !state.reusedClientComposition;
    });
    mHadDeviceComposition = std::any_of(displays.cbegin(), displays.cend(), [](const auto& pair) {
        const auto& state = pair.second->getCompositionDisplay()->getState();
        return state.usesDeviceComposition;
    });
    mReusedClientComposition =
            std::any_of(displays.cbegin(), displays.cend(), [](const auto& pair) {
                const auto& state = pair.second->getCompositionDisplay()->getState();
                return state.reusedClientComposition;
            });
    // Only report a strategy change if we move in and out of client composition
    if (prevFrameHadClientComposition != mHadClientComposition) {
        mTimeStats->incrementCompositionStrategyChanges();
    }

    // TODO: b/160583065 Enable skip validation when SF caches all client composition layers
    const bool usedGpuComposition = mHadClientComposition || mReusedClientComposition;
    modulateVsync(&VsyncModulator::onDisplayRefresh, usedGpuComposition);

    mLayersWithQueuedFrames.clear();
    if (mLayerTracingEnabled && mLayerTracing.flagIsSet(LayerTracing::TRACE_COMPOSITION)) {
        // This will block and should only be used for debugging.
        mLayerTracing.notify(mVisibleRegionsDirty, frameTime);
    }

    mVisibleRegionsWereDirtyThisFrame = mVisibleRegionsDirty; // Cache value for use in post-comp
    mVisibleRegionsDirty = false;

    if (mCompositionEngine->needsAnotherUpdate()) {
        scheduleCommit(FrameHint::kNone);
    }

    // calculate total render time for performance hinting if adpf cpu hint is enabled,
    if (mPowerHintSessionData.sessionEnabled) {
        const nsecs_t flingerDuration =
                (mPowerHintSessionData.presentEnd - mPowerHintSessionData.commitStart);
        mPowerAdvisor.sendActualWorkDuration(flingerDuration, mPowerHintSessionData.presentEnd);
    }
}

void SurfaceFlinger::updateLayerGeometry() {
    ATRACE_CALL();

    if (mVisibleRegionsDirty) {
        computeLayerBounds();
    }

    for (auto& layer : mLayersPendingRefresh) {
        Region visibleReg;
        visibleReg.set(layer->getScreenBounds());
        invalidateLayerStack(layer, visibleReg);
    }

    setDisplayAnimating();

    mLayersPendingRefresh.clear();
}

void SurfaceFlinger::setDisplayAnimating() {
    bool hasScreenshot = false;
    for (const auto& pair : ON_MAIN_THREAD(mDisplays)) {
        const auto& displayDevice = pair.second;
        if (!IsDisplayExternalOrVirtual(displayDevice)) {
           continue;
        }
        const auto display = displayDevice->getCompositionDisplay();
        for (const auto& layer : mDrawingState.layersSortedByZ) {
            // only consider the layers on the given layer stack
            if (layer->getLayerStack() == displayDevice->getLayerStack()) {
               hasScreenshot |= layer->isScreenshot();
            }
        }
        auto layers = displayDevice->getCompositionDisplay()->getOutputLayersOrderedByZ();
        hasScreenshot |= std::any_of(layers.begin(), layers.end(), [](auto* layer) {
                                    return layer->getLayerFE().getCompositionState()->isScreenshot;
                                    });
    }

    for (auto& layer : mLayersPendingRefresh) {
        for (const auto& [token, displayDevice] : ON_MAIN_THREAD(mDisplays)) {
            auto display = displayDevice->getCompositionDisplay();
            if (!IsDisplayExternalOrVirtual(displayDevice)) {
               continue;
            }
            if (display->includesLayer(layer->getOutputFilter())) {
               hasScreenshot |= layer->isScreenshot();
            }
        }
    }
#ifdef QTI_DISPLAY_CONFIG_ENABLED
    for (const auto& [token, displayDevice] : ON_MAIN_THREAD(mDisplays)) {
        if (!IsDisplayExternalOrVirtual(displayDevice)) {
           continue;
        }
        uint32_t hwcDisplayId;
        getHwcDisplayId(displayDevice, &hwcDisplayId);
        if (mDisplayConfigIntf && (hasScreenshot != mHasScreenshot)) {
           mDisplayConfigIntf->SetDisplayAnimating(hwcDisplayId, hasScreenshot);
           mHasScreenshot = hasScreenshot;
        }
    }
#endif
}

bool SurfaceFlinger::IsDisplayExternalOrVirtual(const sp<DisplayDevice>& displayDevice) {
    uint32_t hwcDisplayId;
    bool hasHwcId = getHwcDisplayId(displayDevice, &hwcDisplayId);
    if (displayDevice->isVirtual()) {
      return hasHwcId && displayDevice->isVirtual();
    }
    auto displayId = displayDevice->getId();
    const auto physicalDisplayId = PhysicalDisplayId::tryCast(displayId).value();
    bool isExternal = displayId.value &&
          (getHwComposer().getDisplayConnectionType(physicalDisplayId) ==
           ui::DisplayConnectionType::External);
    return hasHwcId && isExternal;
}

void SurfaceFlinger::updateCompositorTiming(const DisplayStatInfo& stats, nsecs_t compositeTime,
                                            std::shared_ptr<FenceTime>& presentFenceTime) {
    // Update queue of past composite+present times and determine the
    // most recently known composite to present latency.
    getBE().mCompositePresentTimes.push({compositeTime, presentFenceTime});
    nsecs_t compositeToPresentLatency = -1;
    while (!getBE().mCompositePresentTimes.empty()) {
        SurfaceFlingerBE::CompositePresentTime& cpt = getBE().mCompositePresentTimes.front();
        // Cached values should have been updated before calling this method,
        // which helps avoid duplicate syscalls.
        nsecs_t displayTime = cpt.display->getCachedSignalTime();
        if (displayTime == Fence::SIGNAL_TIME_PENDING) {
            break;
        }
        compositeToPresentLatency = displayTime - cpt.composite;
        getBE().mCompositePresentTimes.pop();
    }

    // Don't let mCompositePresentTimes grow unbounded, just in case.
    while (getBE().mCompositePresentTimes.size() > 16) {
        getBE().mCompositePresentTimes.pop();
    }

    setCompositorTimingSnapped(stats, compositeToPresentLatency);
}

void SurfaceFlinger::setCompositorTimingSnapped(const DisplayStatInfo& stats,
                                                nsecs_t compositeToPresentLatency) {
    // Integer division and modulo round toward 0 not -inf, so we need to
    // treat negative and positive offsets differently.
    nsecs_t idealLatency = (mVsyncConfiguration->getCurrentConfigs().late.sfOffset > 0)
            ? (stats.vsyncPeriod -
               (mVsyncConfiguration->getCurrentConfigs().late.sfOffset % stats.vsyncPeriod))
            : ((-mVsyncConfiguration->getCurrentConfigs().late.sfOffset) % stats.vsyncPeriod);

    // Just in case mVsyncConfiguration->getCurrentConfigs().late.sf == -vsyncInterval.
    if (idealLatency <= 0) {
        idealLatency = stats.vsyncPeriod;
    }

    // Snap the latency to a value that removes scheduling jitter from the
    // composition and present times, which often have >1ms of jitter.
    // Reducing jitter is important if an app attempts to extrapolate
    // something (such as user input) to an accurate diasplay time.
    // Snapping also allows an app to precisely calculate
    // mVsyncConfiguration->getCurrentConfigs().late.sf with (presentLatency % interval).
    nsecs_t bias = stats.vsyncPeriod / 2;
    int64_t extraVsyncs = (compositeToPresentLatency - idealLatency + bias) / stats.vsyncPeriod;
    nsecs_t snappedCompositeToPresentLatency =
            (extraVsyncs > 0) ? idealLatency + (extraVsyncs * stats.vsyncPeriod) : idealLatency;

    std::lock_guard<std::mutex> lock(getBE().mCompositorTimingLock);
    getBE().mCompositorTiming.deadline = stats.vsyncTime - idealLatency;
    getBE().mCompositorTiming.interval = stats.vsyncPeriod;
    getBE().mCompositorTiming.presentLatency = snappedCompositeToPresentLatency;
}

void SurfaceFlinger::postComposition() {
    ATRACE_CALL();
    ALOGV("postComposition");

    const auto* display = ON_MAIN_THREAD(getDefaultDisplayDeviceLocked()).get();

    getBE().mGlCompositionDoneTimeline.updateSignalTimes();
    std::shared_ptr<FenceTime> glCompositionDoneFenceTime;
    if (display && display->getCompositionDisplay()->getState().usesClientComposition) {
        glCompositionDoneFenceTime =
                std::make_shared<FenceTime>(display->getCompositionDisplay()
                                                    ->getRenderSurface()
                                                    ->getClientTargetAcquireFence());
        getBE().mGlCompositionDoneTimeline.push(glCompositionDoneFenceTime);
    } else {
        glCompositionDoneFenceTime = FenceTime::NO_FENCE;
    }

    getBE().mDisplayTimeline.updateSignalTimes();
    mPreviousPresentFences[1] = mPreviousPresentFences[0];

    sp<DisplayDevice> vSyncSource = mNextVsyncSource;
    if (mNextVsyncSource == NULL) {
        vSyncSource = mActiveVsyncSource;
    }
    mPreviousPresentFences[0].fence = vSyncSource ?
        getHwComposer().getPresentFence(vSyncSource->getPhysicalId()) : Fence::NO_FENCE;
    mPreviousPresentFences[0].fenceTime =
            std::make_shared<FenceTime>(mPreviousPresentFences[0].fence);

    getBE().mDisplayTimeline.push(mPreviousPresentFences[0].fenceTime);

    nsecs_t now = systemTime();

    // Set presentation information before calling Layer::releasePendingBuffer, such that jank
    // information from previous' frame classification is already available when sending jank info
    // to clients, so they get jank classification as early as possible.
    mFrameTimeline->setSfPresent(/* sfPresentTime */ now, mPreviousPresentFences[0].fenceTime,
                                 glCompositionDoneFenceTime);

    const DisplayStatInfo stats = mScheduler->getDisplayStatInfo(now);

    // We use the CompositionEngine::getLastFrameRefreshTimestamp() which might
    // be sampled a little later than when we started doing work for this frame,
    // but that should be okay since updateCompositorTiming has snapping logic.
    updateCompositorTiming(stats, mCompositionEngine->getLastFrameRefreshTimestamp(),
                           mPreviousPresentFences[0].fenceTime);
    CompositorTiming compositorTiming;
    {
        std::lock_guard<std::mutex> lock(getBE().mCompositorTimingLock);
        compositorTiming = getBE().mCompositorTiming;
    }

    for (const auto& layer: mLayersWithQueuedFrames) {
        layer->onPostComposition(display, glCompositionDoneFenceTime,
                                 mPreviousPresentFences[0].fenceTime, compositorTiming);
        layer->releasePendingBuffer(/*dequeueReadyTime*/ now);
    }

    std::vector<std::pair<std::shared_ptr<compositionengine::Display>, sp<HdrLayerInfoReporter>>>
            hdrInfoListeners;
    bool haveNewListeners = false;
    {
        Mutex::Autolock lock(mStateLock);
        if (mFpsReporter) {
            mFpsReporter->dispatchLayerFps();
        }

        if (mTunnelModeEnabledReporter) {
            mTunnelModeEnabledReporter->updateTunnelModeStatus();
        }
        hdrInfoListeners.reserve(mHdrLayerInfoListeners.size());
        for (const auto& [displayId, reporter] : mHdrLayerInfoListeners) {
            if (reporter && reporter->hasListeners()) {
                if (const auto display = getDisplayDeviceLocked(displayId)) {
                    hdrInfoListeners.emplace_back(display->getCompositionDisplay(), reporter);
                }
            }
        }
        haveNewListeners = mAddingHDRLayerInfoListener; // grab this with state lock
        mAddingHDRLayerInfoListener = false;
    }

    if (haveNewListeners || mSomeDataspaceChanged || mVisibleRegionsWereDirtyThisFrame) {
        for (auto& [compositionDisplay, listener] : hdrInfoListeners) {
            HdrLayerInfoReporter::HdrLayerInfo info;
            int32_t maxArea = 0;
            mDrawingState.traverse([&, compositionDisplay = compositionDisplay](Layer* layer) {
                const auto layerFe = layer->getCompositionEngineLayerFE();
                if (layer->isVisible() && compositionDisplay->includesLayer(layerFe)) {
                    if (isHdrDataspace(layer->getDataSpace())) {
                        const auto* outputLayer =
                            compositionDisplay->getOutputLayerForLayer(layerFe);
                        if (outputLayer) {
                            info.numberOfHdrLayers++;
                            const auto displayFrame = outputLayer->getState().displayFrame;
                            const int32_t area = displayFrame.width() * displayFrame.height();
                            if (area > maxArea) {
                                maxArea = area;
                                info.maxW = displayFrame.width();
                                info.maxH = displayFrame.height();
                            }
                        }
                    }
                }
            });
            listener->dispatchHdrLayerInfo(info);
        }
    }

    mSomeDataspaceChanged = false;
    mVisibleRegionsWereDirtyThisFrame = false;

    mTransactionCallbackInvoker.addPresentFence(mPreviousPresentFences[0].fence);
    mTransactionCallbackInvoker.sendCallbacks(false /* onCommitOnly */);
    mTransactionCallbackInvoker.clearCompletedTransactions();

    if (display && display->isInternal() && display->getPowerMode() == hal::PowerMode::ON &&
        mPreviousPresentFences[0].fenceTime->isValid()) {
        mScheduler->addPresentFence(mPreviousPresentFences[0].fenceTime);
    }

    const bool isDisplayConnected =
            display && getHwComposer().isConnected(display->getPhysicalId());

    if (!hasSyncFramework) {
        if (isDisplayConnected && display->isPoweredOn()) {
            mScheduler->enableHardwareVsync();
        }
    }

    if (mAnimCompositionPending) {
        mAnimCompositionPending = false;

        if (mPreviousPresentFences[0].fenceTime->isValid()) {
            mAnimFrameTracker.setActualPresentFence(mPreviousPresentFences[0].fenceTime);
        } else if (isDisplayConnected) {
            // The HWC doesn't support present fences, so use the refresh
            // timestamp instead.
            const nsecs_t presentTime = display->getRefreshTimestamp();
            mAnimFrameTracker.setActualPresentTime(presentTime);
        }
        mAnimFrameTracker.advanceFrame();
    }

    dumpDrawCycle(false);

    mTimeStats->incrementTotalFrames();
    if (mHadClientComposition) {
        mTimeStats->incrementClientCompositionFrames();
    }

    if (mReusedClientComposition) {
        mTimeStats->incrementClientCompositionReusedFrames();
    }

    mTimeStats->setPresentFenceGlobal(mPreviousPresentFences[0].fenceTime);

    const size_t sfConnections = mScheduler->getEventThreadConnectionCount(mSfConnectionHandle);
    const size_t appConnections = mScheduler->getEventThreadConnectionCount(mAppConnectionHandle);
    mTimeStats->recordDisplayEventConnectionCount(sfConnections + appConnections);

    if (isDisplayConnected && !display->isPoweredOn()) {
        return;
    }

    nsecs_t currentTime = systemTime();
    if (mHasPoweredOff) {
        mHasPoweredOff = false;
    } else {
        nsecs_t elapsedTime = currentTime - getBE().mLastSwapTime;
        size_t numPeriods = static_cast<size_t>(elapsedTime / stats.vsyncPeriod);
        if (numPeriods < SurfaceFlingerBE::NUM_BUCKETS - 1) {
            getBE().mFrameBuckets[numPeriods] += elapsedTime;
        } else {
            getBE().mFrameBuckets[SurfaceFlingerBE::NUM_BUCKETS - 1] += elapsedTime;
        }
        getBE().mTotalTime += elapsedTime;
    }
    getBE().mLastSwapTime = currentTime;

    // Cleanup any outstanding resources due to rendering a prior frame.
    getRenderEngine().cleanupPostRender();

    {
        std::lock_guard lock(mTexturePoolMutex);
        if (mTexturePool.size() < mTexturePoolSize) {
            const size_t refillCount = mTexturePoolSize - mTexturePool.size();
            const size_t offset = mTexturePool.size();
            mTexturePool.resize(mTexturePoolSize);
            getRenderEngine().genTextures(refillCount, mTexturePool.data() + offset);
            ATRACE_INT("TexturePoolSize", mTexturePool.size());
        } else if (mTexturePool.size() > mTexturePoolSize) {
            const size_t deleteCount = mTexturePool.size() - mTexturePoolSize;
            const size_t offset = mTexturePoolSize;
            getRenderEngine().deleteTextures(deleteCount, mTexturePool.data() + offset);
            mTexturePool.resize(mTexturePoolSize);
            ATRACE_INT("TexturePoolSize", mTexturePool.size());
        }
    }

    std::vector<std::string> layerName;
    std::vector<int32_t> layerSequence;
    bool layerExtEnabled = (mSplitLayerExt && mLayerExt);
    bool visibleLayersInfo = false;

    if (mSmoMo || layerExtEnabled) {
        const auto compositionDisplay = display->getCompositionDisplay();
        compositionDisplay->getVisibleLayerInfo(&layerName, &layerSequence);
        visibleLayersInfo = (layerName.size() != 0);
    }

    if (layerExtEnabled && visibleLayersInfo) {
        mLayerExt->UpdateLayerState(layerName, mNumLayers);
    }

    if (mSmoMo && visibleLayersInfo) {
        ATRACE_NAME("SmoMoUpdateState");
        Mutex::Autolock lock(mStateLock);

        uint32_t fps = 0;
        std::vector<smomo::SmomoLayerStats> layers;

        // Disable SmoMo by passing empty layer stack in multiple display case
        if (mDisplays.size() == 1) {
            for (int i = 0; i < layerName.size(); i++) {
                smomo::SmomoLayerStats layerStats;
                layerStats.name = layerName.at(i);
                layerStats.id = layerSequence.at(i);
                layers.push_back(layerStats);
            }

            fps = display->refreshRateConfigs().getCurrentRefreshRate().getFps().getValue();
        }

        mSmoMo->UpdateSmomoState(layers, fps);
        int content_fps = mSmoMo->GetFrameRate();

        bool is_valid_content_fps = false;
        if ((content_fps > 0) && (mLayersWithQueuedFrames.size() == 1)) {
            is_valid_content_fps = mSmomoContentFpsEnabled;
            mSmomoContentFpsEnabled = true;
        } else {
            mSmomoContentFpsEnabled = false;
        }

        setContentFps(is_valid_content_fps ? content_fps : fps);
    }


    // Even though ATRACE_INT64 already checks if tracing is enabled, it doesn't prevent the
    // side-effect of getTotalSize(), so we check that again here
    if (ATRACE_ENABLED()) {
        // getTotalSize returns the total number of buffers that were allocated by SurfaceFlinger
        ATRACE_INT64("Total Buffer Size", GraphicBufferAllocator::get().getTotalSize());
    }
}

FloatRect SurfaceFlinger::getMaxDisplayBounds() {
    // Find the largest width and height among all the displays.
    int32_t maxDisplayWidth = 0;
    int32_t maxDisplayHeight = 0;
    for (const auto& pair : ON_MAIN_THREAD(mDisplays)) {
        const auto& displayDevice = pair.second;
        int32_t width = displayDevice->getWidth();
        int32_t height = displayDevice->getHeight();
        if (width > maxDisplayWidth) {
            maxDisplayWidth = width;
        }
        if (height > maxDisplayHeight) {
            maxDisplayHeight = height;
        }
    }

    // Ignore display bounds for now since they will be computed later. Use a large Rect bound
    // to ensure it's bigger than an actual display will be.
    FloatRect maxBounds = FloatRect(-maxDisplayWidth * 10, -maxDisplayHeight * 10,
                                    maxDisplayWidth * 10, maxDisplayHeight * 10);
    return maxBounds;
}

void SurfaceFlinger::computeLayerBounds() {
    FloatRect maxBounds = getMaxDisplayBounds();
    for (const auto& layer : mDrawingState.layersSortedByZ) {
        layer->computeBounds(maxBounds, ui::Transform(), 0.f /* shadowRadius */);
    }
}

sp<DisplayDevice> SurfaceFlinger::getVsyncSource() {
    // Return the vsync source from the active displays based on the order in which they are
    // connected.
    // Normally the order of priority is Primary (Built-in/Pluggable) followed by Secondary
    // built-ins followed by Pluggable. But if mPluggableVsyncPrioritized is true then the
    // order of priority is Pluggables followed by Primary and Secondary built-ins.

    for (const auto& display : mDisplaysList) {
        hal::PowerMode mode = display->getPowerMode();
        if (display->isVirtual() || (mode == hal::PowerMode::OFF) ||
            (mode == hal::PowerMode::DOZE_SUSPEND)) {
            continue;
        }

        if (mVsyncSourceReliableOnDoze) {
            if ((mode == hal::PowerMode::ON) ||
                (mode == hal::PowerMode::DOZE)) {
              return display;
            }
        } else if (mode == hal::PowerMode::ON) {
            return display;
        }
    }

    // In-case active displays are not present, source the vsync from
    // the display which is in doze mode even if it is unreliable
    // in the same order of display priority as above.
    if (!mVsyncSourceReliableOnDoze) {
        for (const auto& display : mDisplaysList) {
            hal::PowerMode mode = display->getPowerMode();
            if (display->isVirtual()) {
                continue;
            }

            if (mode == hal::PowerMode::DOZE) {
                return display;
            }
        }
    }

    return NULL;
}

void SurfaceFlinger::updateVsyncSource()
            NO_THREAD_SAFETY_ANALYSIS {
    Mutex::Autolock lock(mVsyncLock);
    mNextVsyncSource = getVsyncSource();

    if (mNextVsyncSource == NULL) {
        // Switch off vsync for the last enabled source
        mScheduler->disableHardwareVsync(true);
        mScheduler->onScreenReleased(mAppConnectionHandle);
    } else if (mNextVsyncSource && (mActiveVsyncSource == NULL)) {
        mScheduler->onScreenAcquired(mAppConnectionHandle);
        bool isPrimary = mNextVsyncSource->isPrimary();
        nsecs_t vsync = (isPrimary && (mVsyncPeriod > 0)) ? mVsyncPeriod : getVsyncPeriodFromHWC();
        mScheduler->resyncToHardwareVsync(true, vsync);
    } else if ((mNextVsyncSource != NULL) &&
        (mActiveVsyncSource != NULL)) {
        // Switch vsync to the new source
        mScheduler->disableHardwareVsync(true);
        mScheduler->resyncToHardwareVsync(true, getVsyncPeriodFromHWC());
    }
}

void SurfaceFlinger::postFrame() {
    const auto display = ON_MAIN_THREAD(getDefaultDisplayDeviceLocked());
    if (display && getHwComposer().isConnected(display->getPhysicalId())) {
        uint32_t flipCount = display->getPageFlipCount();
        if (flipCount % LOG_FRAME_STATS_PERIOD == 0) {
            logFrameStats();
        }
    }
}

void SurfaceFlinger::commitTransactions() {
    ATRACE_CALL();

    // Keep a copy of the drawing state (that is going to be overwritten
    // by commitTransactionsLocked) outside of mStateLock so that the side
    // effects of the State assignment don't happen with mStateLock held,
    // which can cause deadlocks.
    State drawingState(mDrawingState);

    Mutex::Autolock lock(mStateLock);
    mDebugInTransaction = systemTime();

    // Here we're guaranteed that some transaction flags are set
    // so we can call commitTransactionsLocked unconditionally.
    // We clear the flags with mStateLock held to guarantee that
    // mCurrentState won't change until the transaction is committed.
    modulateVsync(&VsyncModulator::onTransactionCommit);
    commitTransactionsLocked(clearTransactionFlags(eTransactionMask));

    mDebugInTransaction = 0;
}

void SurfaceFlinger::loadDisplayModes(PhysicalDisplayId displayId, DisplayModes& outModes,
                                      DisplayModePtr& outActiveMode) const {
    std::vector<HWComposer::HWCDisplayMode> hwcModes;
    std::optional<hal::HWDisplayId> activeModeHwcId;
    bool activeModeIsSupported;
    int attempt = 0;
    constexpr int kMaxAttempts = 3;
    do {
        hwcModes = getHwComposer().getModes(displayId);
        activeModeHwcId = getHwComposer().getActiveMode(displayId);
        LOG_ALWAYS_FATAL_IF(!activeModeHwcId, "HWC returned no active mode");

        activeModeIsSupported =
                std::any_of(hwcModes.begin(), hwcModes.end(),
                            [activeModeHwcId](const HWComposer::HWCDisplayMode& mode) {
                                return mode.hwcId == *activeModeHwcId;
                            });
    } while (!activeModeIsSupported && ++attempt < kMaxAttempts);
    LOG_ALWAYS_FATAL_IF(!activeModeIsSupported,
                        "After %d attempts HWC still returns an active mode which is not"
                        " supported. Active mode ID = %" PRIu64 " . Supported modes = %s",
                        kMaxAttempts, *activeModeHwcId, base::Join(hwcModes, ", ").c_str());

    DisplayModes oldModes;

    if (const auto token = getPhysicalDisplayTokenLocked(displayId)) {
        oldModes = getDisplayDeviceLocked(token)->getSupportedModes();
    }

    int largestUsedModeId = -1; // Use int instead of DisplayModeId for signedness
    for (const auto& mode : oldModes) {
        const auto id = static_cast<int>(mode->getId().value());
        if (id > largestUsedModeId) {
            largestUsedModeId = id;
        }
    }

    DisplayModes newModes;
    int32_t nextModeId = largestUsedModeId + 1;
    for (const auto& hwcMode : hwcModes) {
        newModes.push_back(DisplayMode::Builder(hwcMode.hwcId)
                                   .setId(DisplayModeId{nextModeId++})
                                   .setPhysicalDisplayId(displayId)
                                   .setWidth(hwcMode.width)
                                   .setHeight(hwcMode.height)
                                   .setVsyncPeriod(hwcMode.vsyncPeriod)
                                   .setDpiX(hwcMode.dpiX)
                                   .setDpiY(hwcMode.dpiY)
                                   .setGroup(hwcMode.configGroup)
                                   .build());
    }

    const bool modesAreSame =
            std::equal(newModes.begin(), newModes.end(), oldModes.begin(), oldModes.end(),
                       [](DisplayModePtr left, DisplayModePtr right) {
                           return left->equalsExceptDisplayModeId(right);
                       });

    if (modesAreSame) {
        // The supported modes have not changed, keep the old IDs.
        outModes = oldModes;
    } else {
        outModes = newModes;
    }

    outActiveMode = *std::find_if(outModes.begin(), outModes.end(),
                                  [activeModeHwcId](const DisplayModePtr& mode) {
                                      return mode->getHwcId() == *activeModeHwcId;
                                  });
}

void SurfaceFlinger::processDisplayHotplugEventsLocked() {
    for (const auto& event : mPendingHotplugEvents) {
        std::optional<DisplayIdentificationInfo> info =
                getHwComposer().onHotplug(event.hwcDisplayId, event.connection);

        if (!info) {
            continue;
        }

        const auto displayId = info->id;
        const auto it = mPhysicalDisplayTokens.find(displayId);
        bool isInternalDisplay = (getHwComposer().getDisplayConnectionType(displayId) ==
                                  ui::DisplayConnectionType::Internal);

        if (event.connection == hal::Connection::CONNECTED) {
            DisplayModes supportedModes;
            DisplayModePtr activeMode;
            loadDisplayModes(displayId, supportedModes, activeMode);

            if (it == mPhysicalDisplayTokens.end()) {
                ALOGV("Creating display %s", to_string(displayId).c_str());

                DisplayDeviceState state;
                state.physical = {.id = displayId,
                                  .type = getHwComposer().getDisplayConnectionType(displayId),
                                  .hwcDisplayId = event.hwcDisplayId,
                                  .deviceProductInfo = std::move(info->deviceProductInfo),
                                  .supportedModes = std::move(supportedModes),
                                  .activeMode = activeMode};
                state.isSecure = true; // All physical displays are currently considered secure.
                state.displayName = std::move(info->name);

                sp<IBinder> token = new BBinder();
                mCurrentState.displays.add(token, state);
                mPhysicalDisplayTokens.emplace(displayId, std::move(token));
                mInterceptor->saveDisplayCreation(state);
            } else {
                ALOGV("Recreating display %s", to_string(displayId).c_str());

                const auto token = it->second;
                auto& state = mCurrentState.displays.editValueFor(token);
                state.sequenceId = DisplayDeviceState{}.sequenceId; // Generate new sequenceId
                state.physical->supportedModes = std::move(supportedModes);
                state.physical->activeMode = activeMode;
                if (getHwComposer().updatesDeviceProductInfoOnHotplugReconnect()) {
                    state.physical->deviceProductInfo = std::move(info->deviceProductInfo);
                }
            }
        } else {
            ALOGV("Removing display %s", to_string(displayId).c_str());

            const ssize_t index = mCurrentState.displays.indexOfKey(it->second);
            if (index >= 0) {
                const DisplayDeviceState& state = mCurrentState.displays.valueAt(index);
                mInterceptor->saveDisplayDeletion(state.sequenceId);
                mCurrentState.displays.removeItemsAt(index);
            }
            mPhysicalDisplayTokens.erase(it);
            updateVsyncSource();
            if (mInternalPresentationDisplays && isInternalDisplay) {
                // Update mInternalPresentationDisplays flag
                updateInternalDisplaysPresentationMode();
            }
        }

        if (isDisplayExtnEnabled() && isInternalDisplay) {
            uint32_t hwcDisplayId = static_cast<uint32_t>(event.hwcDisplayId);
            bool isConnected = (event.connection == hal::Connection::CONNECTED);
            auto activeConfigId = getHwComposer().getActiveMode(displayId);
            LOG_ALWAYS_FATAL_IF(!activeConfigId, "HWC returned no active config");
            updateDisplayExtension(hwcDisplayId, *activeConfigId, isConnected);
        }
        processDisplayChangesLocked();
    }

    mPendingHotplugEvents.clear();
}

void SurfaceFlinger::dispatchDisplayHotplugEvent(PhysicalDisplayId displayId, bool connected) {
    ALOGI("Dispatching display hotplug event displayId=%s, connected=%d",
          to_string(displayId).c_str(), connected);
    mScheduler->onHotplugReceived(mAppConnectionHandle, displayId, connected);
    mScheduler->onHotplugReceived(mSfConnectionHandle, displayId, connected);
}

sp<DisplayDevice> SurfaceFlinger::setupNewDisplayDeviceInternal(
        const wp<IBinder>& displayToken,
        std::shared_ptr<compositionengine::Display> compositionDisplay,
        const DisplayDeviceState& state,
        const sp<compositionengine::DisplaySurface>& displaySurface,
        const sp<IGraphicBufferProducer>& producer) {
    DisplayDeviceCreationArgs creationArgs(this, getHwComposer(), displayToken, compositionDisplay);
    creationArgs.sequenceId = state.sequenceId;
    creationArgs.isSecure = state.isSecure;
    creationArgs.displaySurface = displaySurface;
    creationArgs.hasWideColorGamut = false;
    creationArgs.supportedPerFrameMetadata = 0;

    if (const auto& physical = state.physical) {
        creationArgs.connectionType = physical->type;
        creationArgs.supportedModes = physical->supportedModes;
        creationArgs.activeModeId = physical->activeMode->getId();
        const auto [idleTimerTimeoutMs, supportKernelIdleTimer] =
                getIdleTimerConfiguration(compositionDisplay->getId());
        scheduler::RefreshRateConfigs::Config config =
                {.enableFrameRateOverride = android::sysprop::enable_frame_rate_override(false),
                 .frameRateMultipleThreshold =
                         base::GetIntProperty("debug.sf.frame_rate_multiple_threshold", 0),
                 .idleTimerTimeoutMs = idleTimerTimeoutMs,
                 .supportKernelIdleTimer = supportKernelIdleTimer};
        creationArgs.refreshRateConfigs =
                std::make_shared<scheduler::RefreshRateConfigs>(creationArgs.supportedModes,
                                                                creationArgs.activeModeId, config);
    }

    if (const auto id = PhysicalDisplayId::tryCast(compositionDisplay->getId())) {
        creationArgs.isPrimary = id == getInternalDisplayIdLocked();

        if (useColorManagement) {
            std::vector<ColorMode> modes = getHwComposer().getColorModes(*id);
            for (ColorMode colorMode : modes) {
                if (isWideColorMode(colorMode)) {
                    creationArgs.hasWideColorGamut = true;
                }

                std::vector<RenderIntent> renderIntents =
                        getHwComposer().getRenderIntents(*id, colorMode);
                creationArgs.hwcColorModes.emplace(colorMode, renderIntents);
            }
        }
    }

    if (const auto id = HalDisplayId::tryCast(compositionDisplay->getId())) {
        getHwComposer().getHdrCapabilities(*id, &creationArgs.hdrCapabilities);
        creationArgs.supportedPerFrameMetadata = getHwComposer().getSupportedPerFrameMetadata(*id);
    }

    auto nativeWindowSurface = getFactory().createNativeWindowSurface(producer);
    auto nativeWindow = nativeWindowSurface->getNativeWindow();
    creationArgs.nativeWindow = nativeWindow;

    // Make sure that composition can never be stalled by a virtual display
    // consumer that isn't processing buffers fast enough. We have to do this
    // here, in case the display is composed entirely by HWC.
    if (state.isVirtual()) {
        nativeWindow->setSwapInterval(nativeWindow.get(), 0);
    }

    creationArgs.physicalOrientation =
            creationArgs.isPrimary ? internalDisplayOrientation : ui::ROTATION_0;

    // virtual displays are always considered enabled
    creationArgs.initialPowerMode = state.isVirtual() ? hal::PowerMode::ON : hal::PowerMode::OFF;

    sp<DisplayDevice> display = getFactory().createDisplayDevice(creationArgs);

    nativeWindowSurface->preallocateBuffers();

    ColorMode defaultColorMode = ColorMode::NATIVE;
    Dataspace defaultDataSpace = Dataspace::UNKNOWN;
    if (display->hasWideColorGamut()) {
        defaultColorMode = ColorMode::SRGB;
        defaultDataSpace = Dataspace::V0_SRGB;
    }
    display->getCompositionDisplay()->setColorProfile(
            compositionengine::Output::ColorProfile{defaultColorMode, defaultDataSpace,
                                                    RenderIntent::COLORIMETRIC,
                                                    Dataspace::UNKNOWN});
    if (!state.isVirtual()) {
        MAIN_THREAD_GUARD(display->setActiveMode(state.physical->activeMode->getId()));
        display->setDeviceProductInfo(state.physical->deviceProductInfo);
    }

    display->setLayerStack(state.layerStack);
    display->setProjection(state.orientation, state.layerStackSpaceRect,
                           state.orientedDisplaySpaceRect);
    display->setDisplayName(state.displayName);
    display->setFlags(state.flags);

    return display;
}

void SurfaceFlinger::processDisplayAdded(const wp<IBinder>& displayToken,
                                         const DisplayDeviceState& state) {
    bool canAllocateHwcForVDS = false;
    ui::Size resolution(0, 0);

    ui::PixelFormat pixelFormat = static_cast<ui::PixelFormat>(PIXEL_FORMAT_UNKNOWN);
    if (state.physical) {
        resolution = state.physical->activeMode->getSize();
        pixelFormat = static_cast<ui::PixelFormat>(PIXEL_FORMAT_RGBA_8888);
    } else if (state.surface != nullptr) {
        int status = state.surface->query(NATIVE_WINDOW_WIDTH, &resolution.width);
        ALOGE_IF(status != NO_ERROR, "Unable to query width (%d)", status);
        status = state.surface->query(NATIVE_WINDOW_HEIGHT, &resolution.height);
        ALOGE_IF(status != NO_ERROR, "Unable to query height (%d)", status);
        int format;
        status = state.surface->query(NATIVE_WINDOW_FORMAT, &format);
        ALOGE_IF(status != NO_ERROR, "Unable to query format (%d)", status);
        pixelFormat = static_cast<ui::PixelFormat>(format);
        if (mVirtualDisplayIdGenerators.hal) {
            size_t maxVirtualDisplaySize = getHwComposer().getMaxVirtualDisplayDimension();
            if (maxVirtualDisplaySize == 0 ||
                ((uint64_t)resolution.width <= maxVirtualDisplaySize &&
                (uint64_t)resolution.height <= maxVirtualDisplaySize)) {
                uint64_t usage = 0;
                // Replace with native_window_get_consumer_usage ?
                status = state .surface->getConsumerUsage(&usage);
                ALOGW_IF(status != NO_ERROR, "Unable to query usage (%d)", status);
                if ((status == NO_ERROR) && canAllocateHwcDisplayIdForVDS(usage)) {
                   canAllocateHwcForVDS = true;
               }
            }
        }

    } else {
        // Virtual displays without a surface are dormant:
        // they have external state (layer stack, projection,
        // etc.) but no internal state (i.e. a DisplayDevice).
        return;
    }

    compositionengine::DisplayCreationArgsBuilder builder;
    if (const auto& physical = state.physical) {
        builder.setId(physical->id);
    } else {
        builder.setId(acquireVirtualDisplay(resolution, pixelFormat, canAllocateHwcForVDS));
    }

    builder.setPixels(resolution);
    builder.setIsSecure(state.isSecure);
    builder.setPowerAdvisor(&mPowerAdvisor);
    builder.setName(state.displayName);
    builder.setDisplayExtnIntf(mDisplayExtnIntf);
    auto compositionDisplay = getCompositionEngine().createDisplay(builder.build());
    compositionDisplay->setLayerCachingEnabled(mLayerCachingEnabled);

    sp<compositionengine::DisplaySurface> displaySurface;
    sp<IGraphicBufferProducer> producer;
    sp<IGraphicBufferProducer> bqProducer;
    sp<IGraphicBufferConsumer> bqConsumer;
    getFactory().createBufferQueue(&bqProducer, &bqConsumer, /*consumerIsSurfaceFlinger =*/false);

    if (state.isVirtual()) {
        const auto displayId = VirtualDisplayId::tryCast(compositionDisplay->getId());
        LOG_FATAL_IF(!displayId);
        auto surface = sp<VirtualDisplaySurface>::make(getHwComposer(), *displayId, state.surface,
                                                       bqProducer, bqConsumer, state.displayName,
                                                       state.isSecure);
        displaySurface = surface;
        producer = std::move(surface);
    } else {
        ALOGE_IF(state.surface != nullptr,
                 "adding a supported display, but rendering "
                 "surface is provided (%p), ignoring it",
                 state.surface.get());
        const auto displayId = PhysicalDisplayId::tryCast(compositionDisplay->getId());
        LOG_FATAL_IF(!displayId);
        displaySurface =
                sp<FramebufferSurface>::make(getHwComposer(), *displayId, bqConsumer,
                                             state.physical->activeMode->getSize(),
                                             ui::Size(maxGraphicsWidth, maxGraphicsHeight));
        producer = bqProducer;
    }

    LOG_FATAL_IF(!displaySurface);
    const auto display = setupNewDisplayDeviceInternal(displayToken, std::move(compositionDisplay),
                                                       state, displaySurface, producer);
    mDisplays.emplace(displayToken, display);
    if (display->isPrimary()) {
        initScheduler(display);
    }

#ifdef QTI_DISPLAY_CONFIG_ENABLED
    bool supported = false;
    const auto physicalDisplayId = PhysicalDisplayId::tryCast(display->getId());
    if (physicalDisplayId) {
        const auto hwcDisplayId = getHwComposer().fromPhysicalDisplayId(*physicalDisplayId);
        if (mDisplayConfigIntf) {
            mDisplayConfigIntf->IsPowerModeOverrideSupported(*hwcDisplayId, &supported);
        }
    }
    if (supported) {
      sp<DisplayDevice> display = getDisplayDeviceLocked(displayToken);
      display->setPowerModeOverrideConfig(true);
    }
#endif
    if (!state.isVirtual()) {
        sp<DisplayDevice> displayNew = getDisplayDeviceLocked(displayToken);
        if (mPluggableVsyncPrioritized && !isInternalDisplay(displayNew)) {
            // Insert the pluggable display just before the first built-in display
            // so that the earlier pluggable display remains the V-sync source.
            auto it = mDisplaysList.begin();
            for (; it != mDisplaysList.end(); it++ ) {
                if(isInternalDisplay(*it)) {
                    break;
                }
            }
            mDisplaysList.insert(it, displayNew);
        } else {
            mDisplaysList.push_back(displayNew);
        }
        dispatchDisplayHotplugEvent(display->getPhysicalId(), true);

        if (!display->isPrimary() && isInternalDisplay(display)) {
            const auto defaultDisplay = getDefaultDisplayDeviceLocked();
            if (defaultDisplay && defaultDisplay->isPrimary()) {
                if (state.layerStack != defaultDisplay->getLayerStack()) {
                    // Internal Physical Displays are in Presentation Mode
                    mInternalPresentationDisplays = true;
                }
            }
        }
    }

#ifdef QTI_UNIFIED_DRAW
    const auto id = HalDisplayId::tryCast(display->getId());
    if (mDisplayExtnIntf && id) {
        uint32_t hwcDisplayId;
        if (!getHwcDisplayId(display, &hwcDisplayId)) {
           return;
        }
        if (!mDisplayExtnIntf->TryUnifiedDraw(hwcDisplayId, maxFrameBufferAcquiredBuffers)){
            getHwComposer().tryDrawMethod(*id, IQtiComposerClient::DrawMethod::UNIFIED_DRAW);
        }
    }
#endif
}

void SurfaceFlinger::processDisplayRemoved(const wp<IBinder>& displayToken) {
    auto display = getDisplayDeviceLocked(displayToken);
    if (display) {
        display->disconnect();

        if (display->isVirtual()) {
            releaseVirtualDisplay(display->getVirtualId());
        } else {
            dispatchDisplayHotplugEvent(display->getPhysicalId(), false);
        }
    }

    mDisplays.erase(displayToken);

    if (display && display->isVirtual()) {
        static_cast<void>(mScheduler->schedule([display = std::move(display)] {
            // Destroy the display without holding the mStateLock.
            // This is a temporary solution until we can manage transaction queues without
            // holding the mStateLock.
            // With blast, the IGBP that is passed to the VirtualDisplaySurface is owned by the
            // client. When the IGBP is disconnected, its buffer cache in SF will be cleared
            // via SurfaceComposerClient::doUncacheBufferTransaction. This call from the client
            // ends up running on the main thread causing a deadlock since setTransactionstate
            // will try to acquire the mStateLock. Instead we extend the lifetime of
            // DisplayDevice and destroy it in the main thread without holding the mStateLock.
            // The display will be disconnected and removed from the mDisplays list so it will
            // not be accessible.
        }));
    }
}

void SurfaceFlinger::processDisplayChanged(const wp<IBinder>& displayToken,
                                           const DisplayDeviceState& currentState,
                                           const DisplayDeviceState& drawingState) {
    const sp<IBinder> currentBinder = IInterface::asBinder(currentState.surface);
    const sp<IBinder> drawingBinder = IInterface::asBinder(drawingState.surface);

    // Recreate the DisplayDevice if the surface or sequence ID changed.
    if (currentBinder != drawingBinder || currentState.sequenceId != drawingState.sequenceId) {
        getRenderEngine().cleanFramebufferCache();

        if (const auto display = getDisplayDeviceLocked(displayToken)) {
            display->disconnect();
            if (display->isVirtual()) {
                releaseVirtualDisplay(display->getVirtualId());
            }
        }

        mDisplays.erase(displayToken);

        if (const auto& physical = currentState.physical) {
            getHwComposer().allocatePhysicalDisplay(physical->hwcDisplayId, physical->id);
        }

        processDisplayAdded(displayToken, currentState);

        if (currentState.physical) {
            const auto display = getDisplayDeviceLocked(displayToken);
            setPowerModeInternal(display, hal::PowerMode::ON);

            // TODO(b/175678251) Call a listener instead.
            if (currentState.physical->hwcDisplayId == getHwComposer().getPrimaryHwcDisplayId()) {
                updateInternalDisplayVsyncLocked(display);
            }
        }
        return;
    }

    if (const auto display = getDisplayDeviceLocked(displayToken)) {
        bool displaySizeChanged = false;
        if (currentState.layerStack != drawingState.layerStack) {
            display->setLayerStack(currentState.layerStack);
        }
        if (currentState.flags != drawingState.flags) {
            display->setFlags(currentState.flags);
        }
        if ((currentState.orientation != drawingState.orientation) ||
            (currentState.layerStackSpaceRect != drawingState.layerStackSpaceRect) ||
            (currentState.orientedDisplaySpaceRect != drawingState.orientedDisplaySpaceRect)) {
            if (mUseFbScaling && display->isPrimary()) {
                const ssize_t index = mCurrentState.displays.indexOfKey(displayToken);
                DisplayDeviceState& tmpState = mCurrentState.displays.editValueAt(index);
                tmpState.width =  currentState.layerStackSpaceRect.width();
                tmpState.height = currentState.layerStackSpaceRect.height();
                tmpState.orientedDisplaySpaceRect =  currentState.layerStackSpaceRect;
                setFrameBufferSizeForScaling(display, currentState);
                displaySizeChanged = true;
            } else {
                display->setProjection(currentState.orientation, currentState.layerStackSpaceRect,
                                       currentState.orientedDisplaySpaceRect);
            }
            if (isDisplayActiveLocked(display)) {
                mActiveDisplayTransformHint = display->getTransformHint();
            }
        }
        if (currentState.width != drawingState.width ||
            currentState.height != drawingState.height) {
            if (!displaySizeChanged) {
                display->setDisplaySize(currentState.width, currentState.height);

                if (isDisplayActiveLocked(display)) {
                    onActiveDisplaySizeChanged(display);
                }
            }
        }
    }
}

void SurfaceFlinger::updateInternalDisplayVsyncLocked(const sp<DisplayDevice>& activeDisplay) {
    mVsyncConfiguration->reset();
    const Fps refreshRate = activeDisplay->refreshRateConfigs().getCurrentRefreshRate().getFps();
    updatePhaseConfiguration(refreshRate);
    mRefreshRateStats->setRefreshRate(refreshRate);
}

void SurfaceFlinger::setFrameBufferSizeForScaling(sp<DisplayDevice> displayDevice,
                                                  const DisplayDeviceState& state) {
    base::unique_fd fd;
    auto display = displayDevice->getCompositionDisplay();
    int newWidth = state.layerStackSpaceRect.width();
    int newHeight = state.layerStackSpaceRect.height();
    if (state.orientation == ui::ROTATION_90 || state.orientation == ui::ROTATION_270){
        std::swap(newWidth, newHeight);
    }
    if (displayDevice->getWidth() == newWidth && displayDevice->getHeight() == newHeight) {
        displayDevice->setProjection(state.orientation, state.layerStackSpaceRect, state.layerStackSpaceRect);
        return;
    }

    if (mBootStage == BootStage::FINISHED) {
        displayDevice->setDisplaySize(newWidth, newHeight);
        displayDevice->setProjection(state.orientation, state.layerStackSpaceRect, state.layerStackSpaceRect);
        display->getRenderSurface()->setViewportAndProjection();
        display->getRenderSurface()->flipClientTarget(true);
        // queue a scratch buffer to flip Client Target with updated size
        display->getRenderSurface()->queueBuffer(std::move(fd));
        display->getRenderSurface()->flipClientTarget(false);
        // releases the FrameBuffer that was acquired as part of queueBuffer()
        display->getRenderSurface()->onPresentDisplayCompleted();
    }
}
void SurfaceFlinger::processDisplayChangesLocked() {
    // here we take advantage of Vector's copy-on-write semantics to
    // improve performance by skipping the transaction entirely when
    // know that the lists are identical
    const KeyedVector<wp<IBinder>, DisplayDeviceState>& curr(mCurrentState.displays);
    const KeyedVector<wp<IBinder>, DisplayDeviceState>& draw(mDrawingState.displays);
    if (!curr.isIdenticalTo(draw)) {
        mVisibleRegionsDirty = true;

        // find the displays that were removed
        // (ie: in drawing state but not in current state)
        // also handle displays that changed
        // (ie: displays that are in both lists)
        for (size_t i = 0; i < draw.size(); i++) {
            const wp<IBinder>& displayToken = draw.keyAt(i);
            const ssize_t j = curr.indexOfKey(displayToken);
            if (j < 0) {
                // in drawing state but not in current state
                processDisplayRemoved(displayToken);
            } else {
                // this display is in both lists. see if something changed.
                const DisplayDeviceState& currentState = curr[j];
                const DisplayDeviceState& drawingState = draw[i];
                processDisplayChanged(displayToken, currentState, drawingState);
            }
        }

        // find displays that were added
        // (ie: in current state but not in drawing state)
        for (size_t i = 0; i < curr.size(); i++) {
            const wp<IBinder>& displayToken = curr.keyAt(i);
            if (draw.indexOfKey(displayToken) < 0) {
                processDisplayAdded(displayToken, curr[i]);
            }
        }
    }

    mDrawingState.displays = mCurrentState.displays;
}

void SurfaceFlinger::commitTransactionsLocked(uint32_t transactionFlags) {
    // Commit display transactions.
    const bool displayTransactionNeeded = transactionFlags & eDisplayTransactionNeeded;
    if (displayTransactionNeeded) {
        processDisplayChangesLocked();
        processDisplayHotplugEventsLocked();
    }
    mForceTransactionDisplayChange = displayTransactionNeeded;

    if (mSomeChildrenChanged) {
        mVisibleRegionsDirty = true;
        mSomeChildrenChanged = false;
    }

    // Update transform hint.
    if (transactionFlags & (eTransformHintUpdateNeeded | eDisplayTransactionNeeded)) {
        // Layers and/or displays have changed, so update the transform hint for each layer.
        //
        // NOTE: we do this here, rather than when presenting the display so that
        // the hint is set before we acquire a buffer from the surface texture.
        //
        // NOTE: layer transactions have taken place already, so we use their
        // drawing state. However, SurfaceFlinger's own transaction has not
        // happened yet, so we must use the current state layer list
        // (soon to become the drawing state list).
        //
        sp<const DisplayDevice> hintDisplay;
        ui::LayerStack layerStack;

        mCurrentState.traverse([&](Layer* layer) REQUIRES(mStateLock) {
            // NOTE: we rely on the fact that layers are sorted by
            // layerStack first (so we don't have to traverse the list
            // of displays for every layer).
            if (const auto filter = layer->getOutputFilter(); layerStack != filter.layerStack) {
                layerStack = filter.layerStack;
                hintDisplay = nullptr;

                // Find the display that includes the layer.
                for (const auto& [token, display] : mDisplays) {
                    if (!display->getCompositionDisplay()->includesLayer(filter)) {
                        continue;
                    }

                    // Pick the primary display if another display mirrors the layer.
                    if (hintDisplay) {
                        hintDisplay = nullptr;
                        break;
                    }

                    hintDisplay = display;
                }
            }

            if (!hintDisplay) {
                // NOTE: TEMPORARY FIX ONLY. Real fix should cause layers to
                // redraw after transform hint changes. See bug 8508397.

                // could be null when this layer is using a layerStack
                // that is not visible on any display. Also can occur at
                // screen off/on times.
                hintDisplay = getDefaultDisplayDeviceLocked();
            }

            layer->updateTransformHint(hintDisplay->getTransformHint());
        });
    }

    if (mLayersAdded) {
        mLayersAdded = false;
        // Layers have been added.
        mVisibleRegionsDirty = true;
    }

    // some layers might have been removed, so
    // we need to update the regions they're exposing.
    if (mLayersRemoved) {
        mLayersRemoved = false;
        mVisibleRegionsDirty = true;
        mDrawingState.traverseInZOrder([&](Layer* layer) {
            if (mLayersPendingRemoval.indexOf(layer) >= 0) {
                // this layer is not visible anymore
                Region visibleReg;
                visibleReg.set(layer->getScreenBounds());
                invalidateLayerStack(layer, visibleReg);
            }
        });
    }

    doCommitTransactions();
    signalSynchronousTransactions(CountDownLatch::eSyncTransaction);
    mAnimTransactionPending = false;
}

void SurfaceFlinger::updateInputFlinger() {
    ATRACE_CALL();
    if (!mInputFlinger) {
        return;
    }

    std::vector<WindowInfo> windowInfos;
    std::vector<DisplayInfo> displayInfos;
    bool updateWindowInfo = false;
    if (mVisibleRegionsDirty || mInputInfoChanged) {
        mInputInfoChanged = false;
        updateWindowInfo = true;
        buildWindowInfos(windowInfos, displayInfos);
    }
    if (!updateWindowInfo && mInputWindowCommands.empty()) {
        return;
    }
    BackgroundExecutor::getInstance().execute([updateWindowInfo,
                                               windowInfos = std::move(windowInfos),
                                               displayInfos = std::move(displayInfos),
                                               inputWindowCommands =
                                                       std::move(mInputWindowCommands),
                                               inputFlinger = mInputFlinger, this]() {
        ATRACE_NAME("BackgroundExecutor::updateInputFlinger");
        if (updateWindowInfo) {
            mWindowInfosListenerInvoker->windowInfosChanged(windowInfos, displayInfos,
                                                            inputWindowCommands.syncInputWindows);
        } else if (inputWindowCommands.syncInputWindows) {
            // If the caller requested to sync input windows, but there are no
            // changes to input windows, notify immediately.
            windowInfosReported();
        }
        for (const auto& focusRequest : inputWindowCommands.focusRequests) {
            inputFlinger->setFocusedWindow(focusRequest);
        }
    });

    mInputWindowCommands.clear();
}

void SurfaceFlinger::persistDisplayBrightness(bool needsComposite) {
    const bool supportsDisplayBrightnessCommand = getHwComposer().getComposer()->isSupported(
            Hwc2::Composer::OptionalFeature::DisplayBrightnessCommand);
    if (!supportsDisplayBrightnessCommand) {
        return;
    }

    const auto& displays = ON_MAIN_THREAD(mDisplays);

    for (const auto& [_, display] : displays) {
        if (const auto brightness = display->getStagedBrightness(); brightness) {
            if (!needsComposite) {
                const status_t error =
                        getHwComposer()
                                .setDisplayBrightness(display->getPhysicalId(), *brightness,
                                                      Hwc2::Composer::DisplayBrightnessOptions{
                                                              .applyImmediately = true})
                                .get();

                ALOGE_IF(error != NO_ERROR,
                         "Error setting display brightness for display %s: %d (%s)",
                         display->getDebugName().c_str(), error, strerror(error));
            }
            display->persistBrightness(needsComposite);
        }
    }
}

void SurfaceFlinger::buildWindowInfos(std::vector<WindowInfo>& outWindowInfos,
                                      std::vector<DisplayInfo>& outDisplayInfos) {
    struct Details {
        Details(bool receivesInput, bool isSecure, const ui::Transform& transform,
                const DisplayInfo& info)
              : receivesInput(receivesInput),
                isSecure(isSecure),
                transform(std::move(transform)),
                info(std::move(info)) {}
        bool receivesInput;
        bool isSecure;
        ui::Transform transform;
        DisplayInfo info;
    };
    std::unordered_map<uint32_t /*layerStackId*/, Details> inputDisplayDetails;
    for (const auto& [_, display] : ON_MAIN_THREAD(mDisplays)) {
        const uint32_t layerStackId = display->getLayerStack().id;
        const auto& [info, transform] = display->getInputInfo();
        const auto& [it, emplaced] =
                inputDisplayDetails.try_emplace(layerStackId, display->receivesInput(),
                                                display->isSecure(), transform, info);
        if (emplaced) {
            continue;
        }

        // There is more than one display for the layerStack. In this case, the display that is
        // configured to receive input takes precedence.
        auto& details = it->second;
        if (!display->receivesInput()) {
            continue;
        }
        ALOGE_IF(details.receivesInput,
                 "Multiple displays claim to accept input for the same layer stack: %u",
                 layerStackId);
        details.receivesInput = display->receivesInput();
        details.isSecure = display->isSecure();
        details.transform = std::move(transform);
        details.info = std::move(info);
    }

    mDrawingState.traverseInReverseZOrder([&](Layer* layer) {
        if (!layer->needsInputInfo()) return;

        const uint32_t layerStackId = layer->getLayerStack().id;
        const auto it = inputDisplayDetails.find(layerStackId);
        if (it == inputDisplayDetails.end()) {
            // Do not create WindowInfos for windows on displays that cannot receive input.
            return;
        }

        const auto& details = it->second;
        outWindowInfos.push_back(layer->fillInputInfo(details.transform, details.isSecure));
    });

    for (const auto& [_, details] : inputDisplayDetails) {
        outDisplayInfos.push_back(std::move(details.info));
    }
}

void SurfaceFlinger::updateCursorAsync() {
    compositionengine::CompositionRefreshArgs refreshArgs;
    for (const auto& [_, display] : ON_MAIN_THREAD(mDisplays)) {
        if (HalDisplayId::tryCast(display->getId())) {
            refreshArgs.outputs.push_back(display->getCompositionDisplay());
        }
    }

    mCompositionEngine->updateCursorAsync(refreshArgs);
}

void SurfaceFlinger::changeRefreshRate(const RefreshRate& refreshRate, DisplayModeEvent event) {
    // If this is called from the main thread mStateLock must be locked before
    // Currently the only way to call this function from the main thread is from
    // Scheduler::chooseRefreshRateForContent

    ConditionalLock lock(mStateLock, std::this_thread::get_id() != mMainThreadId);

    const auto display = getDefaultDisplayDeviceLocked();
    if (!display || mBootStage != BootStage::FINISHED) {
        return;
    }
    ATRACE_CALL();

    // Don't do any updating if the current fps is the same as the new one.
    if (!display->refreshRateConfigs().isModeAllowed(refreshRate.getModeId())) {
        ALOGV("Skipping mode %d as it is not part of allowed modes",
              refreshRate.getModeId().value());
        return;
    }

    setDesiredActiveMode({refreshRate.getMode(), event});

    uint32_t hwcDisplayId;
    if (isDisplayExtnEnabled() && getHwcDisplayId(display, &hwcDisplayId)) {
        setDisplayExtnActiveConfig(hwcDisplayId, refreshRate.getModeId().value());
    }
}

void SurfaceFlinger::triggerOnFrameRateOverridesChanged() {
    PhysicalDisplayId displayId = [&]() {
        ConditionalLock lock(mStateLock, std::this_thread::get_id() != mMainThreadId);
        return getDefaultDisplayDeviceLocked()->getPhysicalId();
    }();

    mScheduler->onFrameRateOverridesChanged(mAppConnectionHandle, displayId);
}

void SurfaceFlinger::initScheduler(const sp<DisplayDevice>& display) {
    if (mScheduler) {
        // If the scheduler is already initialized, this means that we received
        // a hotplug(connected) on the primary display. In that case we should
        // update the scheduler with the most recent display information.
        ALOGW("Scheduler already initialized, updating instead");
        mScheduler->setRefreshRateConfigs(display->holdRefreshRateConfigs());
        return;
    }
    const auto currRefreshRate = display->getActiveMode()->getFps();
    mRefreshRateStats = std::make_unique<scheduler::RefreshRateStats>(*mTimeStats, currRefreshRate,
                                                                      hal::PowerMode::OFF);

    mVsyncConfiguration = getFactory().createVsyncConfiguration(currRefreshRate);
    mVsyncModulator = sp<VsyncModulator>::make(mVsyncConfiguration->getCurrentConfigs());

    using Feature = scheduler::Feature;
    scheduler::FeatureFlags features;

    if (sysprop::use_content_detection_for_refresh_rate(false)) {
        features |= Feature::kContentDetection;
    }
    if (base::GetBoolProperty("debug.sf.show_predicted_vsync"s, false)) {
        features |= Feature::kTracePredictedVsync;
    }
    if (!base::GetBoolProperty("debug.sf.vsync_reactor_ignore_present_fences"s, false) &&
        !getHwComposer().hasCapability(hal::Capability::PRESENT_FENCE_IS_NOT_RELIABLE)) {
        features |= Feature::kPresentFences;
    }

    mScheduler = std::make_unique<scheduler::Scheduler>(static_cast<ICompositor&>(*this),
                                                        static_cast<ISchedulerCallback&>(*this),
                                                        features);
    {
        auto configs = display->holdRefreshRateConfigs();
        if (configs->supportsKernelIdleTimer()) {
            features |= Feature::kKernelIdleTimer;
        }

        mScheduler->createVsyncSchedule(features);
        mScheduler->setRefreshRateConfigs(std::move(configs));
    }
    setVsyncEnabled(false);
    mScheduler->startTimers();

    const auto configs = mVsyncConfiguration->getCurrentConfigs();
    const nsecs_t vsyncPeriod = currRefreshRate.getPeriodNsecs();
    mAppConnectionHandle =
            mScheduler->createConnection("app", mFrameTimeline->getTokenManager(),
                                         /*workDuration=*/configs.late.appWorkDuration,
                                         /*readyDuration=*/configs.late.sfWorkDuration,
                                         impl::EventThread::InterceptVSyncsCallback());
    mSfConnectionHandle =
            mScheduler->createConnection("appSf", mFrameTimeline->getTokenManager(),
                                         /*workDuration=*/std::chrono::nanoseconds(vsyncPeriod),
                                         /*readyDuration=*/configs.late.sfWorkDuration,
                                         [this](nsecs_t timestamp) {
                                             mInterceptor->saveVSyncEvent(timestamp);
                                         });

    mScheduler->initVsync(mScheduler->getVsyncDispatch(), *mFrameTimeline->getTokenManager(),
                          configs.late.sfWorkDuration);

    mRegionSamplingThread =
            new RegionSamplingThread(*this, RegionSamplingThread::EnvironmentTimingTunables());
    mFpsReporter = new FpsReporter(*mFrameTimeline, *this);
    // Dispatch a mode change request for the primary display on scheduler
    // initialization, so that the EventThreads always contain a reference to a
    // prior configuration.
    //
    // This is a bit hacky, but this avoids a back-pointer into the main SF
    // classes from EventThread, and there should be no run-time binder cost
    // anyway since there are no connected apps at this point.
    mScheduler->onPrimaryDisplayModeChanged(mAppConnectionHandle, display->getActiveMode());
}

void SurfaceFlinger::updatePhaseConfiguration(const Fps& refreshRate) {
    mVsyncConfiguration->setRefreshRateFps(refreshRate);
    setVsyncConfig(mVsyncModulator->setVsyncConfigSet(mVsyncConfiguration->getCurrentConfigs()),
                   refreshRate.getPeriodNsecs());
}

void SurfaceFlinger::setVsyncConfig(const VsyncModulator::VsyncConfig& config,
                                    nsecs_t vsyncPeriod) {
    mScheduler->setDuration(mAppConnectionHandle,
                            /*workDuration=*/config.appWorkDuration,
                            /*readyDuration=*/config.sfWorkDuration);
    mScheduler->setDuration(mSfConnectionHandle,
                            /*workDuration=*/std::chrono::nanoseconds(vsyncPeriod),
                            /*readyDuration=*/config.sfWorkDuration);
    mScheduler->setDuration(config.sfWorkDuration);
}

void SurfaceFlinger::doCommitTransactions() {
    ATRACE_CALL();

    if (!mLayersPendingRemoval.isEmpty()) {
        // Notify removed layers now that they can't be drawn from
        for (const auto& l : mLayersPendingRemoval) {
            // Ensure any buffers set to display on any children are released.
            if (l->isRemovedFromCurrentState()) {
                l->latchAndReleaseBuffer();
            }

            // If the layer has been removed and has no parent, then it will not be reachable
            // when traversing layers on screen. Add the layer to the offscreenLayers set to
            // ensure we can copy its current to drawing state.
            if (!l->getParent()) {
                mOffscreenLayers.emplace(l.get());
            }
        }
        mLayersPendingRemoval.clear();
    }

    // If this transaction is part of a window animation then the next frame
    // we composite should be considered an animation as well.
    mAnimCompositionPending = mAnimTransactionPending;

    mDrawingState = mCurrentState;
    // clear the "changed" flags in current state
    mCurrentState.colorMatrixChanged = false;

    if (mVisibleRegionsDirty) {
        for (const auto& rootLayer : mDrawingState.layersSortedByZ) {
            rootLayer->commitChildList();
        }
    }

    commitOffscreenLayers();
    if (mNumClones > 0) {
        mDrawingState.traverse([&](Layer* layer) { layer->updateMirrorInfo(); });
    }
}

void SurfaceFlinger::commitOffscreenLayers() {
    for (Layer* offscreenLayer : mOffscreenLayers) {
        offscreenLayer->traverse(LayerVector::StateSet::Drawing, [](Layer* layer) {
            if (layer->clearTransactionFlags(eTransactionNeeded)) {
                layer->doTransaction(0);
                layer->commitChildList();
            }
        });
    }
}

void SurfaceFlinger::invalidateLayerStack(const sp<const Layer>& layer, const Region& dirty) {
    for (const auto& [token, displayDevice] : ON_MAIN_THREAD(mDisplays)) {
        auto display = displayDevice->getCompositionDisplay();
        if (display->includesLayer(layer->getOutputFilter())) {
            display->editState().dirtyRegion.orSelf(dirty);
        }
    }
}

bool SurfaceFlinger::latchBuffers() {
    ATRACE_CALL();

    const nsecs_t latchTime = systemTime();

    bool visibleRegions = false;
    bool frameQueued = false;
    bool newDataLatched = false;
    std::set<uint32_t> layerStackIds;
    uint32_t layerStackId = 0;

    const nsecs_t expectedPresentTime = mExpectedPresentTime.load();

    // Store the set of layers that need updates. This set must not change as
    // buffers are being latched, as this could result in a deadlock.
    // Example: Two producers share the same command stream and:
    // 1.) Layer 0 is latched
    // 2.) Layer 0 gets a new frame
    // 2.) Layer 1 gets a new frame
    // 3.) Layer 1 is latched.
    // Display is now waiting on Layer 1's frame, which is behind layer 0's
    // second frame. But layer 0's second frame could be waiting on display.
    mDrawingState.traverse([&](Layer* layer) {
        if (layer->clearTransactionFlags(eTransactionNeeded) || mForceTransactionDisplayChange) {
            const uint32_t flags = layer->doTransaction(0);
            if (flags & Layer::eVisibleRegion) {
                mVisibleRegionsDirty = true;
            }
        }

        if (layer->hasReadyFrame()) {
            frameQueued = true;
            if (layer->shouldPresentNow(expectedPresentTime)) {
                mLayersWithQueuedFrames.emplace(layer);
                if (wakeUpPresentationDisplays) {
                    layerStackId = layer->getLayerStack().id;
                    layerStackIds.insert(layerStackId);
                }
            } else {
                ATRACE_NAME("!layer->shouldPresentNow()");
                layer->useEmptyDamage();
            }
        } else {
            layer->useEmptyDamage();
        }
    });
    mForceTransactionDisplayChange = false;

    if (wakeUpPresentationDisplays && !mLayersWithQueuedFrames.empty()) {
        handlePresentationDisplaysEarlyWakeup(layerStackIds.size(), layerStackId);
    }

    // The client can continue submitting buffers for offscreen layers, but they will not
    // be shown on screen. Therefore, we need to latch and release buffers of offscreen
    // layers to ensure dequeueBuffer doesn't block indefinitely.
    for (Layer* offscreenLayer : mOffscreenLayers) {
        offscreenLayer->traverse(LayerVector::StateSet::Drawing,
                                         [&](Layer* l) { l->latchAndReleaseBuffer(); });
    }

    if (!mLayersWithQueuedFrames.empty()) {
        // mStateLock is needed for latchBuffer as LayerRejecter::reject()
        // writes to Layer current state. See also b/119481871
        Mutex::Autolock lock(mStateLock);

        for (const auto& layer : mLayersWithQueuedFrames) {
            if (layer->latchBuffer(visibleRegions, latchTime, expectedPresentTime)) {
                mLayersPendingRefresh.push_back(layer);
            }
            layer->useSurfaceDamage();
            if (layer->isBufferLatched()) {
                newDataLatched = true;
            }
        }
    }

    mVisibleRegionsDirty |= visibleRegions;

    // If we will need to wake up at some time in the future to deal with a
    // queued frame that shouldn't be displayed during this vsync period, wake
    // up during the next vsync period to check again.
    if (frameQueued && (mLayersWithQueuedFrames.empty() || !newDataLatched)) {
        scheduleCommit(FrameHint::kNone);
    }

    // enter boot animation on first buffer latch
    if (CC_UNLIKELY(mBootStage == BootStage::BOOTLOADER && newDataLatched)) {
        ALOGI("Enter boot animation");
        mBootStage = BootStage::BOOTANIMATION;
    }

    if (mNumClones > 0) {
        mDrawingState.traverse([&](Layer* layer) { layer->updateCloneBufferInfo(); });
    }

    // Only continue with the refresh if there is actually new work to do
    return !mLayersWithQueuedFrames.empty() && newDataLatched;
}

status_t SurfaceFlinger::addClientLayer(const sp<Client>& client, const sp<IBinder>& handle,
                                        const sp<Layer>& layer, const wp<Layer>& parent,
                                        bool addToRoot, uint32_t* outTransformHint) {
    if (mNumLayers >= ISurfaceComposer::MAX_LAYERS) {
        ALOGE("AddClientLayer failed, mNumLayers (%zu) >= MAX_LAYERS (%zu)", mNumLayers.load(),
               ISurfaceComposer::MAX_LAYERS);
        mCurrentState.traverseInZOrder([&](Layer* layer) {
               const auto& p = layer->getParent();
               ALOGE("layer (%s) ::  parent (%s).",
               layer->getName().c_str(),
               (p != nullptr) ? p->getName().c_str() : "no-parent");
        });
        return NO_MEMORY;
    }

    {
        std::scoped_lock<std::mutex> lock(mCreatedLayersLock);
        mCreatedLayers.emplace_back(layer, parent, addToRoot);
    }

    layer->updateTransformHint(mActiveDisplayTransformHint);
    if (outTransformHint) {
        *outTransformHint = mActiveDisplayTransformHint;
    }
    // attach this layer to the client
    if (client != nullptr) {
        client->attachLayer(handle, layer);
    }

    setTransactionFlags(eTransactionNeeded);
    return NO_ERROR;
}

uint32_t SurfaceFlinger::getTransactionFlags() const {
    return mTransactionFlags;
}

uint32_t SurfaceFlinger::clearTransactionFlags(uint32_t mask) {
    return mTransactionFlags.fetch_and(~mask) & mask;
}

uint32_t SurfaceFlinger::setTransactionFlags(uint32_t mask) {
    return setTransactionFlags(mask, TransactionSchedule::Late);
}

uint32_t SurfaceFlinger::setTransactionFlags(uint32_t mask, TransactionSchedule schedule,
                                             const sp<IBinder>& applyToken) {
    const uint32_t old = mTransactionFlags.fetch_or(mask);
    modulateVsync(&VsyncModulator::setTransactionSchedule, schedule, applyToken);
    if ((old & mask) == 0) scheduleCommit(FrameHint::kActive);
    return old;
}

bool SurfaceFlinger::flushTransactionQueues(int64_t vsyncId) {
    // to prevent onHandleDestroyed from being called while the lock is held,
    // we must keep a copy of the transactions (specifically the composer
    // states) around outside the scope of the lock
    std::vector<TransactionState> transactions;
    // Layer handles that have transactions with buffers that are ready to be applied.
    std::unordered_set<sp<IBinder>, ISurfaceComposer::SpHash<IBinder>> bufferLayersReadyToPresent;
    {
        Mutex::Autolock _l(mStateLock);
        {
            Mutex::Autolock _l(mQueueLock);
            // allowLatchUnsignaled acts as a filter condition when latch unsignaled is either auto
            // or always. auto: in this case we let buffer latch unsignaled if we have only one
            // applyToken and if only first transaction is latch unsignaled. If more than one
            // applyToken we don't latch unsignaled.
            bool allowLatchUnsignaled = allowedLatchUnsignaled();
            bool isFirstUnsignaledTransactionApplied = false;
            // Collect transactions from pending transaction queue.
            auto it = mPendingTransactionQueues.begin();
            while (it != mPendingTransactionQueues.end()) {
                auto& [applyToken, transactionQueue] = *it;
                while (!transactionQueue.empty()) {
                    auto& transaction = transactionQueue.front();
                    if (!transactionIsReadyToBeApplied(transaction.frameTimelineInfo,
                                                       transaction.isAutoTimestamp,
                                                       transaction.desiredPresentTime,
                                                       transaction.originUid, transaction.states,
                                                       bufferLayersReadyToPresent,
                                                       allowLatchUnsignaled)) {
                        setTransactionFlags(eTransactionFlushNeeded);
                        break;
                    }
                    transaction.traverseStatesWithBuffers([&](const layer_state_t& state) {
                        bufferLayersReadyToPresent.insert(state.surface);
                    });
                    transactions.emplace_back(std::move(transaction));
                    transactionQueue.pop();
                    if (allowLatchUnsignaled &&
                        enableLatchUnsignaledConfig == LatchUnsignaledConfig::Auto) {
                        // if allowLatchUnsignaled && we are in LatchUnsignaledConfig::Auto
                        // then we should have only one applyToken for processing.
                        // so we can stop further transactions on this applyToken.
                        isFirstUnsignaledTransactionApplied = true;
                        break;
                    }
                }

                if (transactionQueue.empty()) {
                    it = mPendingTransactionQueues.erase(it);
                    mTransactionQueueCV.broadcast();
                } else {
                    it = std::next(it, 1);
                }
            }

            // Collect transactions from current transaction queue or queue to pending transactions.
            // Case 1: push to pending when transactionIsReadyToBeApplied is false
            // or the first transaction was unsignaled.
            // Case 2: push to pending when there exist a pending queue.
            // Case 3: others are the transactions that are ready to apply.
            while (!mTransactionQueue.empty()) {
                auto& transaction = mTransactionQueue.front();
                bool pendingTransactions = mPendingTransactionQueues.find(transaction.applyToken) !=
                        mPendingTransactionQueues.end();
                if (isFirstUnsignaledTransactionApplied || pendingTransactions ||
                    !transactionIsReadyToBeApplied(transaction.frameTimelineInfo,
                                                   transaction.isAutoTimestamp,
                                                   transaction.desiredPresentTime,
                                                   transaction.originUid, transaction.states,
                                                   bufferLayersReadyToPresent,
                                                   allowLatchUnsignaled)) {
                    mPendingTransactionQueues[transaction.applyToken].push(std::move(transaction));
                } else {
                    transaction.traverseStatesWithBuffers([&](const layer_state_t& state) {
                        bufferLayersReadyToPresent.insert(state.surface);
                    });
                    transactions.emplace_back(std::move(transaction));
                    if (allowLatchUnsignaled &&
                        enableLatchUnsignaledConfig == LatchUnsignaledConfig::Auto) {
                        isFirstUnsignaledTransactionApplied = true;
                    }
                }
                mTransactionQueue.pop_front();
                ATRACE_INT("TransactionQueue", mTransactionQueue.size());
            }

            return applyTransactions(transactions, vsyncId);
        }
    }
}

bool SurfaceFlinger::applyTransactions(std::vector<TransactionState>& transactions,
                                       int64_t vsyncId) {
    bool needsTraversal = false;
    // Now apply all transactions.
    for (const auto& transaction : transactions) {
        needsTraversal |=
                applyTransactionState(transaction.frameTimelineInfo, transaction.states,
                                      transaction.displays, transaction.flags,
                                      transaction.inputWindowCommands,
                                      transaction.desiredPresentTime, transaction.isAutoTimestamp,
                                      transaction.buffer, transaction.postTime,
                                      transaction.permissions, transaction.hasListenerCallbacks,
                                      transaction.listenerCallbacks, transaction.originPid,
                                      transaction.originUid, transaction.id);
        if (transaction.transactionCommittedSignal) {
            mTransactionCommittedSignals.emplace_back(
                    std::move(transaction.transactionCommittedSignal));
        }
    }

    if (mTransactionTracing) {
        mTransactionTracing->addCommittedTransactions(transactions, vsyncId);
    }
    return needsTraversal;
}

bool SurfaceFlinger::allowedLatchUnsignaled() {
    if (enableLatchUnsignaledConfig == LatchUnsignaledConfig::Disabled) {
        return false;
    }
    // Always mode matches the current latch unsignaled behavior.
    // This behavior is currently used by the partners and we would like
    // to keep it until we are completely migrated to Auto mode successfully
    // and we we have our fallback based implementation in place.
    if (enableLatchUnsignaledConfig == LatchUnsignaledConfig::Always) {
        return true;
    }

    //  if enableLatchUnsignaledConfig == LatchUnsignaledConfig::Auto
    //  we don't latch unsignaled if more than one applyToken, as it can backpressure
    //  the other transactions.
    if (mPendingTransactionQueues.size() > 1) {
        return false;
    }
    std::optional<sp<IBinder>> applyToken = std::nullopt;
    bool isPendingTransactionQueuesItem = false;
    if (!mPendingTransactionQueues.empty()) {
        applyToken = mPendingTransactionQueues.begin()->first;
        isPendingTransactionQueuesItem = true;
    }

    for (const auto& item : mTransactionQueue) {
        if (!applyToken.has_value()) {
            applyToken = item.applyToken;
        } else if (applyToken.has_value() && applyToken != item.applyToken) {
            return false;
        }
    }

    if (isPendingTransactionQueuesItem) {
        return checkTransactionCanLatchUnsignaled(
                mPendingTransactionQueues.begin()->second.front());
    } else if (applyToken.has_value()) {
        return checkTransactionCanLatchUnsignaled((mTransactionQueue.front()));
    }
    return false;
}

bool SurfaceFlinger::checkTransactionCanLatchUnsignaled(const TransactionState& transaction) {
    if (transaction.states.size() == 1) {
        const auto& state = transaction.states.begin()->state;
        if ((state.flags & ~layer_state_t::eBufferChanged) == 0 &&
            state.bufferData->flags.test(BufferData::BufferDataChange::fenceChanged) &&
            state.bufferData->acquireFence &&
            state.bufferData->acquireFence->getStatus() == Fence::Status::Unsignaled) {
            ATRACE_NAME("transactionCanLatchUnsignaled");
            return true;
        }
    }
    return false;
}

bool SurfaceFlinger::transactionFlushNeeded() {
    Mutex::Autolock _l(mQueueLock);
    return !mPendingTransactionQueues.empty() || !mTransactionQueue.empty();
}

bool SurfaceFlinger::frameIsEarly(nsecs_t expectedPresentTime, int64_t vsyncId) const {
    // The amount of time SF can delay a frame if it is considered early based
    // on the VsyncModulator::VsyncConfig::appWorkDuration
    constexpr static std::chrono::nanoseconds kEarlyLatchMaxThreshold = 100ms;

    const auto currentVsyncPeriod = mScheduler->getDisplayStatInfo(systemTime()).vsyncPeriod;
    const auto earlyLatchVsyncThreshold = currentVsyncPeriod / 2;

    const auto prediction = mFrameTimeline->getTokenManager()->getPredictionsForToken(vsyncId);
    if (!prediction.has_value()) {
        return false;
    }

    if (std::abs(prediction->presentTime - expectedPresentTime) >=
        kEarlyLatchMaxThreshold.count()) {
        return false;
    }

    return prediction->presentTime >= expectedPresentTime &&
            prediction->presentTime - expectedPresentTime >= earlyLatchVsyncThreshold;
}

bool SurfaceFlinger::transactionIsReadyToBeApplied(
        const FrameTimelineInfo& info, bool isAutoTimestamp, int64_t desiredPresentTime,
        uid_t originUid, const Vector<ComposerState>& states,
        const std::unordered_set<sp<IBinder>, ISurfaceComposer::SpHash<IBinder>>&
                bufferLayersReadyToPresent,
        bool allowLatchUnsignaled) const {
    ATRACE_FORMAT("transactionIsReadyToBeApplied vsyncId: %" PRId64, info.vsyncId);
    const nsecs_t expectedPresentTime = mExpectedPresentTime.load();
    // Do not present if the desiredPresentTime has not passed unless it is more than one second
    // in the future. We ignore timestamps more than 1 second in the future for stability reasons.
    if (!isAutoTimestamp && desiredPresentTime >= expectedPresentTime &&
        desiredPresentTime < expectedPresentTime + s2ns(1)) {
        ATRACE_NAME("not current");
        return false;
    }

    if (!mScheduler->isVsyncValid(expectedPresentTime, originUid)) {
        ATRACE_NAME("!isVsyncValid");
        return false;
    }

    // If the client didn't specify desiredPresentTime, use the vsyncId to determine the expected
    // present time of this transaction.
    if (isAutoTimestamp && frameIsEarly(expectedPresentTime, info.vsyncId)) {
        ATRACE_NAME("frameIsEarly");
        return false;
    }

    for (const ComposerState& state : states) {
        const layer_state_t& s = state.state;
        const bool acquireFenceChanged = s.bufferData &&
                s.bufferData->flags.test(BufferData::BufferDataChange::fenceChanged);
        if (BufferLayer::latchUnsignaledBuffers() && acquireFenceChanged &&
            s.bufferData->acquireFence && !allowLatchUnsignaled &&
            s.bufferData->acquireFence->getStatus() == Fence::Status::Unsignaled) {
            ATRACE_NAME("fence unsignaled");
            return false;
        }

        sp<Layer> layer = nullptr;
        if (s.surface) {
            layer = fromHandle(s.surface).promote();
        } else if (s.hasBufferChanges()) {
            ALOGW("Transaction with buffer, but no Layer?");
            continue;
        }
        if (!layer) {
            continue;
        }

        ATRACE_NAME(layer->getName().c_str());

        if (s.hasBufferChanges()) {
            // If backpressure is enabled and we already have a buffer to commit, keep the
            // transaction in the queue.
            const bool hasPendingBuffer =
                    bufferLayersReadyToPresent.find(s.surface) != bufferLayersReadyToPresent.end();
            if (layer->backpressureEnabled() && hasPendingBuffer && isAutoTimestamp) {
                ATRACE_NAME("hasPendingBuffer");
                return false;
            }
        }
    }
    return true;
}

void SurfaceFlinger::queueTransaction(TransactionState& state) {
    Mutex::Autolock _l(mQueueLock);

    // If its TransactionQueue already has a pending TransactionState or if it is pending
    auto itr = mPendingTransactionQueues.find(state.applyToken);
    // if this is an animation frame, wait until prior animation frame has
    // been applied by SF
    if (state.flags & eAnimation) {
        while (itr != mPendingTransactionQueues.end()) {
            status_t err = mTransactionQueueCV.waitRelative(mQueueLock, s2ns(5));
            if (CC_UNLIKELY(err != NO_ERROR)) {
                ALOGW_IF(err == TIMED_OUT,
                         "setTransactionState timed out "
                         "waiting for animation frame to apply");
                break;
            }
            itr = mPendingTransactionQueues.find(state.applyToken);
        }
    }

    // Generate a CountDownLatch pending state if this is a synchronous transaction.
    if ((state.flags & eSynchronous) || state.inputWindowCommands.syncInputWindows) {
        state.transactionCommittedSignal = std::make_shared<CountDownLatch>(
                (state.inputWindowCommands.syncInputWindows
                         ? (CountDownLatch::eSyncInputWindows | CountDownLatch::eSyncTransaction)
                         : CountDownLatch::eSyncTransaction));
    }

    mTransactionQueue.emplace_back(state);
    ATRACE_INT("TransactionQueue", mTransactionQueue.size());

    const auto schedule = [](uint32_t flags) {
        if (flags & eEarlyWakeupEnd) return TransactionSchedule::EarlyEnd;
        if (flags & eEarlyWakeupStart) return TransactionSchedule::EarlyStart;
        return TransactionSchedule::Late;
    }(state.flags);

    setTransactionFlags(eTransactionFlushNeeded, schedule, state.applyToken);
}

void SurfaceFlinger::waitForSynchronousTransaction(
        const CountDownLatch& transactionCommittedSignal) {
    // applyTransactionState is called on the main SF thread.  While a given process may wish
    // to wait on synchronous transactions, the main SF thread should apply the transaction and
    // set the value to notify this after committed.
    if (!transactionCommittedSignal.wait_until(std::chrono::seconds(5))) {
        ALOGE("setTransactionState timed out!");
    }
}

void SurfaceFlinger::signalSynchronousTransactions(const uint32_t flag) {
    for (auto it = mTransactionCommittedSignals.begin();
         it != mTransactionCommittedSignals.end();) {
        if ((*it)->countDown(flag)) {
            it = mTransactionCommittedSignals.erase(it);
        } else {
            it++;
        }
    }
}

status_t SurfaceFlinger::setTransactionState(
        const FrameTimelineInfo& frameTimelineInfo, const Vector<ComposerState>& states,
        const Vector<DisplayState>& displays, uint32_t flags, const sp<IBinder>& applyToken,
        const InputWindowCommands& inputWindowCommands, int64_t desiredPresentTime,
        bool isAutoTimestamp, const client_cache_t& uncacheBuffer, bool hasListenerCallbacks,
        const std::vector<ListenerCallbacks>& listenerCallbacks, uint64_t transactionId) {
    ATRACE_CALL();

    uint32_t permissions =
            callingThreadHasUnscopedSurfaceFlingerAccess() ? Permission::ACCESS_SURFACE_FLINGER : 0;
    // Avoid checking for rotation permissions if the caller already has ACCESS_SURFACE_FLINGER
    // permissions.
    if ((permissions & Permission::ACCESS_SURFACE_FLINGER) ||
        callingThreadHasRotateSurfaceFlingerAccess()) {
        permissions |= Permission::ROTATE_SURFACE_FLINGER;
    }

    if (callingThreadHasInternalSystemWindowAccess()) {
        permissions |= Permission::INTERNAL_SYSTEM_WINDOW;
    }

    if (!(permissions & Permission::ACCESS_SURFACE_FLINGER) &&
        (flags & (eEarlyWakeupStart | eEarlyWakeupEnd))) {
        ALOGE("Only WindowManager is allowed to use eEarlyWakeup[Start|End] flags");
        flags &= ~(eEarlyWakeupStart | eEarlyWakeupEnd);
    }

    const int64_t postTime = systemTime();

    if (mAsyncVdsCreationSupported) {
       checkVirtualDisplayHint(displays);
    }

    IPCThreadState* ipc = IPCThreadState::self();
    const int originPid = ipc->getCallingPid();
    const int originUid = ipc->getCallingUid();
    TransactionState state{frameTimelineInfo,  states,
                           displays,           flags,
                           applyToken,         inputWindowCommands,
                           desiredPresentTime, isAutoTimestamp,
                           uncacheBuffer,      postTime,
                           permissions,        hasListenerCallbacks,
                           listenerCallbacks,  originPid,
                           originUid,          transactionId};

    // Check for incoming buffer updates and increment the pending buffer count.
    state.traverseStatesWithBuffers([&](const layer_state_t& state) {
        sp<Layer> layer = nullptr;
        {
            Mutex::Autolock _l(mStateLock);
            layer = fromHandle(state.surface).promote();
            if (layer != nullptr) {
                layer->getPreviousGfxInfo();
            }
        }
        mBufferCountTracker.increment(state.surface->localBinder());
    });

    if (mTransactionTracing) {
        mTransactionTracing->addQueuedTransaction(state);
    }
    queueTransaction(state);

    // Check the pending state to make sure the transaction is synchronous.
    if (state.transactionCommittedSignal) {
        waitForSynchronousTransaction(*state.transactionCommittedSignal);
    }

    return NO_ERROR;
}

bool SurfaceFlinger::applyTransactionState(const FrameTimelineInfo& frameTimelineInfo,
                                           const Vector<ComposerState>& states,
                                           const Vector<DisplayState>& displays, uint32_t flags,
                                           const InputWindowCommands& inputWindowCommands,
                                           const int64_t desiredPresentTime, bool isAutoTimestamp,
                                           const client_cache_t& uncacheBuffer,
                                           const int64_t postTime, uint32_t permissions,
                                           bool hasListenerCallbacks,
                                           const std::vector<ListenerCallbacks>& listenerCallbacks,
                                           int originPid, int originUid, uint64_t transactionId) {
    uint32_t transactionFlags = 0;
    for (const DisplayState& display : displays) {
        transactionFlags |= setDisplayStateLocked(display);
    }

    // start and end registration for listeners w/ no surface so they can get their callback.  Note
    // that listeners with SurfaceControls will start registration during setClientStateLocked
    // below.
    for (const auto& listener : listenerCallbacks) {
        mTransactionCallbackInvoker.addEmptyTransaction(listener);
    }

    uint32_t clientStateFlags = 0;
    for (const ComposerState& state : states) {
        clientStateFlags |= setClientStateLocked(frameTimelineInfo, state, desiredPresentTime,
                                                 isAutoTimestamp, postTime, permissions);
        if ((flags & eAnimation) && state.state.surface) {
            if (const auto layer = fromHandle(state.state.surface).promote()) {
                using LayerUpdateType = scheduler::LayerHistory::LayerUpdateType;
                mScheduler->recordLayerHistory(layer.get(),
                                               isAutoTimestamp ? 0 : desiredPresentTime,
                                               LayerUpdateType::AnimationTX);
            }
        }
    }

    transactionFlags |= clientStateFlags;

    if (permissions & Permission::ACCESS_SURFACE_FLINGER) {
        transactionFlags |= addInputWindowCommands(inputWindowCommands);
    } else if (!inputWindowCommands.empty()) {
        ALOGE("Only privileged callers are allowed to send input commands.");
    }

    if (uncacheBuffer.isValid()) {
        ClientCache::getInstance().erase(uncacheBuffer);
    }

    // If a synchronous transaction is explicitly requested without any changes, force a transaction
    // anyway. This can be used as a flush mechanism for previous async transactions.
    // Empty animation transaction can be used to simulate back-pressure, so also force a
    // transaction for empty animation transactions.
    if (transactionFlags == 0 &&
            ((flags & eSynchronous) || (flags & eAnimation))) {
        transactionFlags = eTransactionNeeded;
    }

    bool needsTraversal = false;
    if (transactionFlags) {
        if (mInterceptor->isEnabled()) {
            mInterceptor->saveTransaction(states, mCurrentState.displays, displays, flags,
                                          originPid, originUid, transactionId);
        }

        // We are on the main thread, we are about to preform a traversal. Clear the traversal bit
        // so we don't have to wake up again next frame to preform an unnecessary traversal.
        if (transactionFlags & eTraversalNeeded) {
            transactionFlags = transactionFlags & (~eTraversalNeeded);
            needsTraversal = true;
        }
        if (transactionFlags) {
            setTransactionFlags(transactionFlags);
        }

        if (flags & eAnimation) {
            mAnimTransactionPending = true;
        }
    }

    return needsTraversal;
}

void SurfaceFlinger::checkVirtualDisplayHint(const Vector<DisplayState>& displays) {
    for (const DisplayState& s : displays) {
        const ssize_t index = mCurrentState.displays.indexOfKey(s.token);
        if (index < 0)
            continue;

        DisplayDeviceState& state = mCurrentState.displays.editValueAt(index);
        const uint32_t what = s.what;
        if (what & DisplayState::eSurfaceChanged) {
            if (IInterface::asBinder(state.surface) != IInterface::asBinder(s.surface)) {
                if (state.isVirtual() && s.surface != nullptr &&
                    mVirtualDisplayIdGenerators.hal) {
                    int width = 0;
                    int status = s.surface->query(NATIVE_WINDOW_WIDTH, &width);
                    ALOGE_IF(status != NO_ERROR, "Unable to query width (%d)", status);
                    int height = 0;
                    status = s.surface->query(NATIVE_WINDOW_HEIGHT, &height);
                    ALOGE_IF(status != NO_ERROR, "Unable to query height (%d)", status);
                    int format = 0;
                    status = s.surface->query(NATIVE_WINDOW_FORMAT, &format);
                    ALOGE_IF(status != NO_ERROR, "Unable to query format (%d)", status);
#ifdef QTI_DISPLAY_CONFIG_ENABLED
                    size_t maxVirtualDisplaySize =
                        getHwComposer().getMaxVirtualDisplayDimension();
                    if ((mDisplayConfigIntf) && (maxVirtualDisplaySize == 0 ||
                        ((uint64_t)width <= maxVirtualDisplaySize &&
                        (uint64_t)height <= maxVirtualDisplaySize))) {
                        uint64_t usage = 0;
                        // Replace with native_window_get_consumer_usage ?
                        status = s.surface->getConsumerUsage(&usage);
                        ALOGW_IF(status != NO_ERROR, "Unable to query usage (%d)", status);
                        if ((status == NO_ERROR) && canAllocateHwcDisplayIdForVDS(usage)) {
                            mDisplayConfigIntf->CreateVirtualDisplay(width, height, format);
                            return;
                        }
                    }
#endif
                }
            }
        }
    }
}

uint32_t SurfaceFlinger::setDisplayStateLocked(const DisplayState& s) {
    const ssize_t index = mCurrentState.displays.indexOfKey(s.token);
    if (index < 0) return 0;

    uint32_t flags = 0;
    DisplayDeviceState& state = mCurrentState.displays.editValueAt(index);

    const uint32_t what = s.what;
    if (what & DisplayState::eSurfaceChanged) {
        if (IInterface::asBinder(state.surface) != IInterface::asBinder(s.surface)) {
            state.surface = s.surface;
            flags |= eDisplayTransactionNeeded;
        }
    }
    if (what & DisplayState::eLayerStackChanged) {
        if (state.layerStack != s.layerStack) {
            state.layerStack = s.layerStack;
            flags |= eDisplayTransactionNeeded;
        }
    }
    if (what & DisplayState::eFlagsChanged) {
        if (state.flags != s.flags) {
            state.flags = s.flags;
            flags |= eDisplayTransactionNeeded;
        }
    }
    if (what & DisplayState::eDisplayProjectionChanged) {
        if (state.orientation != s.orientation) {
            state.orientation = s.orientation;
            flags |= eDisplayTransactionNeeded;
        }
        if (state.orientedDisplaySpaceRect != s.orientedDisplaySpaceRect) {
            state.orientedDisplaySpaceRect = s.orientedDisplaySpaceRect;
            flags |= eDisplayTransactionNeeded;
        }
        if (state.layerStackSpaceRect != s.layerStackSpaceRect) {
            state.layerStackSpaceRect = s.layerStackSpaceRect;
            flags |= eDisplayTransactionNeeded;
        }
    }
    if (what & DisplayState::eDisplaySizeChanged) {
        if (state.width != s.width) {
            state.width = s.width;
            flags |= eDisplayTransactionNeeded;
        }
        if (state.height != s.height) {
            state.height = s.height;
            flags |= eDisplayTransactionNeeded;
        }
    }

    return flags;
}

bool SurfaceFlinger::callingThreadHasUnscopedSurfaceFlingerAccess(bool usePermissionCache) {
    IPCThreadState* ipc = IPCThreadState::self();
    const int pid = ipc->getCallingPid();
    const int uid = ipc->getCallingUid();
    if ((uid != AID_GRAPHICS && uid != AID_SYSTEM) &&
        (usePermissionCache ? !PermissionCache::checkPermission(sAccessSurfaceFlinger, pid, uid)
                            : !checkPermission(sAccessSurfaceFlinger, pid, uid))) {
        return false;
    }
    return true;
}

uint32_t SurfaceFlinger::setClientStateLocked(const FrameTimelineInfo& frameTimelineInfo,
                                              const ComposerState& composerState,
                                              int64_t desiredPresentTime, bool isAutoTimestamp,
                                              int64_t postTime, uint32_t permissions) {
    const layer_state_t& s = composerState.state;
    const bool privileged = permissions & Permission::ACCESS_SURFACE_FLINGER;

    std::vector<ListenerCallbacks> filteredListeners;
    for (auto& listener : s.listeners) {
        // Starts a registration but separates the callback ids according to callback type. This
        // allows the callback invoker to send on latch callbacks earlier.
        // note that startRegistration will not re-register if the listener has
        // already be registered for a prior surface control

        ListenerCallbacks onCommitCallbacks = listener.filter(CallbackId::Type::ON_COMMIT);
        if (!onCommitCallbacks.callbackIds.empty()) {
            filteredListeners.push_back(onCommitCallbacks);
        }

        ListenerCallbacks onCompleteCallbacks = listener.filter(CallbackId::Type::ON_COMPLETE);
        if (!onCompleteCallbacks.callbackIds.empty()) {
            filteredListeners.push_back(onCompleteCallbacks);
        }
    }

    const uint64_t what = s.what;
    uint32_t flags = 0;
    sp<Layer> layer = nullptr;
    if (s.surface) {
        layer = fromHandle(s.surface).promote();
    } else {
        // The client may provide us a null handle. Treat it as if the layer was removed.
        ALOGW("Attempt to set client state with a null layer handle");
    }
    if (layer == nullptr) {
        for (auto& [listener, callbackIds] : s.listeners) {
            mTransactionCallbackInvoker.registerUnpresentedCallbackHandle(
                    new CallbackHandle(listener, callbackIds, s.surface));
        }
        return 0;
    }

    // Only set by BLAST adapter layers
    if (what & layer_state_t::eProducerDisconnect) {
        layer->onDisconnect();
    }

    if (what & layer_state_t::ePositionChanged) {
        if (layer->setPosition(s.x, s.y)) {
            flags |= eTraversalNeeded;
        }
    }
    if (what & layer_state_t::eLayerChanged) {
        // NOTE: index needs to be calculated before we update the state
        const auto& p = layer->getParent();
        if (p == nullptr) {
            ssize_t idx = mCurrentState.layersSortedByZ.indexOf(layer);
            if (layer->setLayer(s.z) && idx >= 0) {
                mCurrentState.layersSortedByZ.removeAt(idx);
                mCurrentState.layersSortedByZ.add(layer);
                // we need traversal (state changed)
                // AND transaction (list changed)
                flags |= eTransactionNeeded|eTraversalNeeded;
            }
        } else {
            if (p->setChildLayer(layer, s.z)) {
                flags |= eTransactionNeeded|eTraversalNeeded;
            }
        }
    }
    if (what & layer_state_t::eRelativeLayerChanged) {
        // NOTE: index needs to be calculated before we update the state
        const auto& p = layer->getParent();
        const auto& relativeHandle = s.relativeLayerSurfaceControl ?
                s.relativeLayerSurfaceControl->getHandle() : nullptr;
        if (p == nullptr) {
            ssize_t idx = mCurrentState.layersSortedByZ.indexOf(layer);
            if (layer->setRelativeLayer(relativeHandle, s.z) &&
                idx >= 0) {
                mCurrentState.layersSortedByZ.removeAt(idx);
                mCurrentState.layersSortedByZ.add(layer);
                // we need traversal (state changed)
                // AND transaction (list changed)
                flags |= eTransactionNeeded|eTraversalNeeded;
            }
        } else {
            if (p->setChildRelativeLayer(layer, relativeHandle, s.z)) {
                flags |= eTransactionNeeded|eTraversalNeeded;
            }
        }
    }
    if (what & layer_state_t::eSizeChanged) {
        if (layer->setSize(s.w, s.h)) {
            flags |= eTraversalNeeded;
        }
    }
    if (what & layer_state_t::eAlphaChanged) {
        if (layer->setAlpha(s.alpha))
            flags |= eTraversalNeeded;
    }
    if (what & layer_state_t::eColorChanged) {
        if (layer->setColor(s.color))
            flags |= eTraversalNeeded;
    }
    if (what & layer_state_t::eColorTransformChanged) {
        if (layer->setColorTransform(s.colorTransform)) {
            flags |= eTraversalNeeded;
        }
    }
    if (what & layer_state_t::eBackgroundColorChanged) {
        if (layer->setBackgroundColor(s.color, s.bgColorAlpha, s.bgColorDataspace)) {
            flags |= eTraversalNeeded;
        }
    }
    if (what & layer_state_t::eMatrixChanged) {
        // TODO: b/109894387
        //
        // SurfaceFlinger's renderer is not prepared to handle cropping in the face of arbitrary
        // rotation. To see the problem observe that if we have a square parent, and a child
        // of the same size, then we rotate the child 45 degrees around it's center, the child
        // must now be cropped to a non rectangular 8 sided region.
        //
        // Of course we can fix this in the future. For now, we are lucky, SurfaceControl is
        // private API, and arbitrary rotation is used in limited use cases, for instance:
        // - WindowManager only uses rotation in one case, which is on a top level layer in which
        //   cropping is not an issue.
        // - Launcher, as a privileged app, uses this to transition an application to PiP
        //   (picture-in-picture) mode.
        //
        // However given that abuse of rotation matrices could lead to surfaces extending outside
        // of cropped areas, we need to prevent non-root clients without permission
        // ACCESS_SURFACE_FLINGER nor ROTATE_SURFACE_FLINGER
        // (a.k.a. everyone except WindowManager / tests / Launcher) from setting non rectangle
        // preserving transformations.
        const bool allowNonRectPreservingTransforms =
                permissions & Permission::ROTATE_SURFACE_FLINGER;
        if (layer->setMatrix(s.matrix, allowNonRectPreservingTransforms)) flags |= eTraversalNeeded;
    }
    if (what & layer_state_t::eTransparentRegionChanged) {
        if (layer->setTransparentRegionHint(s.transparentRegion))
            flags |= eTraversalNeeded;
    }
    if (what & layer_state_t::eFlagsChanged) {
        auto changedFlags = s.flags;
        if (changedFlags & layer_state_t::eLayerIsDisplayDecoration) {
            if ((permissions & Permission::INTERNAL_SYSTEM_WINDOW) == 0) {
                changedFlags &= ~layer_state_t::eLayerIsDisplayDecoration;
                ALOGE("Attempt to use eLayerIsDisplayDecoration without permission "
                      "INTERNAL_SYSTEM_WINDOW!");
            }
        }
        if (layer->setFlags(changedFlags, s.mask)) flags |= eTraversalNeeded;
    }
    if (what & layer_state_t::eCornerRadiusChanged) {
        if (layer->setCornerRadius(s.cornerRadius))
            flags |= eTraversalNeeded;
    }
    if (what & layer_state_t::eBackgroundBlurRadiusChanged && mSupportsBlur) {
        if (layer->setBackgroundBlurRadius(s.backgroundBlurRadius)) flags |= eTraversalNeeded;
    }
    if (what & layer_state_t::eBlurRegionsChanged) {
        if (layer->setBlurRegions(s.blurRegions)) flags |= eTraversalNeeded;
    }
    if (what & layer_state_t::eLayerStackChanged) {
        ssize_t idx = mCurrentState.layersSortedByZ.indexOf(layer);
        // We only allow setting layer stacks for top level layers,
        // everything else inherits layer stack from its parent.
        if (layer->hasParent()) {
            ALOGE("Attempt to set layer stack on layer with parent (%s) is invalid",
                  layer->getDebugName());
        } else if (idx < 0) {
            ALOGE("Attempt to set layer stack on layer without parent (%s) that "
                  "that also does not appear in the top level layer list. Something"
                  " has gone wrong.",
                  layer->getDebugName());
        } else if (layer->setLayerStack(s.layerStack)) {
            mCurrentState.layersSortedByZ.removeAt(idx);
            mCurrentState.layersSortedByZ.add(layer);
            // we need traversal (state changed)
            // AND transaction (list changed)
            flags |= eTransactionNeeded | eTraversalNeeded | eTransformHintUpdateNeeded;
        }
    }
    if (what & layer_state_t::eTransformChanged) {
        if (layer->setTransform(s.transform)) flags |= eTraversalNeeded;
    }
    if (what & layer_state_t::eTransformToDisplayInverseChanged) {
        if (layer->setTransformToDisplayInverse(s.transformToDisplayInverse))
            flags |= eTraversalNeeded;
    }
    if (what & layer_state_t::eCropChanged) {
        if (layer->setCrop(s.crop)) flags |= eTraversalNeeded;
    }
    if (what & layer_state_t::eDataspaceChanged) {
        if (layer->setDataspace(s.dataspace)) flags |= eTraversalNeeded;
    }
    if (what & layer_state_t::eHdrMetadataChanged) {
        if (layer->setHdrMetadata(s.hdrMetadata)) flags |= eTraversalNeeded;
    }
    if (what & layer_state_t::eSurfaceDamageRegionChanged) {
        if (layer->setSurfaceDamageRegion(s.surfaceDamageRegion)) flags |= eTraversalNeeded;
    }
    if (what & layer_state_t::eApiChanged) {
        if (layer->setApi(s.api)) flags |= eTraversalNeeded;
    }
    if (what & layer_state_t::eSidebandStreamChanged) {
        if (layer->setSidebandStream(s.sidebandStream)) flags |= eTraversalNeeded;
    }
    if (what & layer_state_t::eInputInfoChanged) {
        if (privileged) {
            layer->setInputInfo(*s.windowInfoHandle->getInfo());
            flags |= eTraversalNeeded;
        } else {
            ALOGE("Attempt to update WindowInfo without permission ACCESS_SURFACE_FLINGER");
        }
    }
    std::optional<nsecs_t> dequeueBufferTimestamp;
    if (what & layer_state_t::eMetadataChanged) {
        dequeueBufferTimestamp = s.metadata.getInt64(METADATA_DEQUEUE_TIME);

        if (const int32_t gameMode = s.metadata.getInt32(METADATA_GAME_MODE, -1); gameMode != -1) {
            // The transaction will be received on the Task layer and needs to be applied to all
            // child layers. Child layers that are added at a later point will obtain the game mode
            // info through addChild().
            layer->setGameModeForTree(static_cast<GameMode>(gameMode));
        }

        if (layer->setMetadata(s.metadata)) flags |= eTraversalNeeded;
    }
    if (what & layer_state_t::eColorSpaceAgnosticChanged) {
        if (layer->setColorSpaceAgnostic(s.colorSpaceAgnostic)) {
            flags |= eTraversalNeeded;
        }
    }
    if (what & layer_state_t::eShadowRadiusChanged) {
        if (layer->setShadowRadius(s.shadowRadius)) flags |= eTraversalNeeded;
    }
    if (what & layer_state_t::eFrameRateSelectionPriority) {
        if (privileged && layer->setFrameRateSelectionPriority(s.frameRateSelectionPriority)) {
            flags |= eTraversalNeeded;
        }
    }
    if (what & layer_state_t::eFrameRateChanged) {
        if (ValidateFrameRate(s.frameRate, s.frameRateCompatibility, s.changeFrameRateStrategy,
                              "SurfaceFlinger::setClientStateLocked", privileged)) {
            const auto compatibility =
                    Layer::FrameRate::convertCompatibility(s.frameRateCompatibility);
            const auto strategy =
                    Layer::FrameRate::convertChangeFrameRateStrategy(s.changeFrameRateStrategy);

            if (layer->setFrameRate(
                        Layer::FrameRate(Fps::fromValue(s.frameRate), compatibility, strategy))) {
                flags |= eTraversalNeeded;
            }
        }
    }
    if (what & layer_state_t::eFixedTransformHintChanged) {
        if (layer->setFixedTransformHint(s.fixedTransformHint)) {
            flags |= eTraversalNeeded | eTransformHintUpdateNeeded;
        }
    }
    if (what & layer_state_t::eAutoRefreshChanged) {
        layer->setAutoRefresh(s.autoRefresh);
    }
    if (what & layer_state_t::eTrustedOverlayChanged) {
        if (privileged) {
            if (layer->setTrustedOverlay(s.isTrustedOverlay)) {
                flags |= eTraversalNeeded;
            }
        } else {
            ALOGE("Attempt to set trusted overlay without permission ACCESS_SURFACE_FLINGER");
        }
    }
    if (what & layer_state_t::eStretchChanged) {
        if (layer->setStretchEffect(s.stretchEffect)) {
            flags |= eTraversalNeeded;
        }
    }
    if (what & layer_state_t::eBufferCropChanged) {
        if (layer->setBufferCrop(s.bufferCrop)) {
            flags |= eTraversalNeeded;
        }
    }
    if (what & layer_state_t::eDestinationFrameChanged) {
        if (layer->setDestinationFrame(s.destinationFrame)) {
            flags |= eTraversalNeeded;
        }
    }
    if (what & layer_state_t::eDropInputModeChanged) {
        if (privileged) {
            if (layer->setDropInputMode(s.dropInputMode)) {
                flags |= eTraversalNeeded;
                mInputInfoChanged = true;
            }
        } else {
            ALOGE("Attempt to update DropInputMode without permission ACCESS_SURFACE_FLINGER");
        }
    }
    // This has to happen after we reparent children because when we reparent to null we remove
    // child layers from current state and remove its relative z. If the children are reparented in
    // the same transaction, then we have to make sure we reparent the children first so we do not
    // lose its relative z order.
    if (what & layer_state_t::eReparent) {
        bool hadParent = layer->hasParent();
        auto parentHandle = (s.parentSurfaceControlForChild)
                ? s.parentSurfaceControlForChild->getHandle()
                : nullptr;
        if (layer->reparent(parentHandle)) {
            if (!hadParent) {
                layer->setIsAtRoot(false);
                mCurrentState.layersSortedByZ.remove(layer);
            }
            flags |= eTransactionNeeded | eTraversalNeeded;
        }
    }
    std::vector<sp<CallbackHandle>> callbackHandles;
    if ((what & layer_state_t::eHasListenerCallbacksChanged) && (!filteredListeners.empty())) {
        for (auto& [listener, callbackIds] : filteredListeners) {
            callbackHandles.emplace_back(new CallbackHandle(listener, callbackIds, s.surface));
        }
    }

    if (what & layer_state_t::eBufferChanged) {
        std::shared_ptr<renderengine::ExternalTexture> buffer =
                getExternalTextureFromBufferData(*s.bufferData, layer->getDebugName());
        if (layer->setBuffer(buffer, *s.bufferData, postTime, desiredPresentTime, isAutoTimestamp,
                             dequeueBufferTimestamp, frameTimelineInfo)) {
            flags |= eTraversalNeeded;
        }
    } else if (frameTimelineInfo.vsyncId != FrameTimelineInfo::INVALID_VSYNC_ID) {
        layer->setFrameTimelineVsyncForBufferlessTransaction(frameTimelineInfo, postTime);
    }

    if (layer->setTransactionCompletedListeners(callbackHandles)) flags |= eTraversalNeeded;
    // Do not put anything that updates layer state or modifies flags after
    // setTransactionCompletedListener
    return flags;
}

uint32_t SurfaceFlinger::addInputWindowCommands(const InputWindowCommands& inputWindowCommands) {
    bool hasChanges = mInputWindowCommands.merge(inputWindowCommands);
    return hasChanges ? eTraversalNeeded : 0;
}

status_t SurfaceFlinger::mirrorLayer(const LayerCreationArgs& args,
                                     const sp<IBinder>& mirrorFromHandle, sp<IBinder>* outHandle,
                                     int32_t* outLayerId) {
    if (!mirrorFromHandle) {
        return NAME_NOT_FOUND;
    }

    sp<Layer> mirrorLayer;
    sp<Layer> mirrorFrom;
    {
        Mutex::Autolock _l(mStateLock);
        mirrorFrom = fromHandle(mirrorFromHandle).promote();
        if (!mirrorFrom) {
            return NAME_NOT_FOUND;
        }
        status_t result = createContainerLayer(args, outHandle, &mirrorLayer);
        if (result != NO_ERROR) {
            return result;
        }

        mirrorLayer->setClonedChild(mirrorFrom->createClone());
    }

    *outLayerId = mirrorLayer->sequence;
    if (mTransactionTracing) {
        mTransactionTracing->onMirrorLayerAdded((*outHandle)->localBinder(), mirrorLayer->sequence,
                                                args.name, mirrorFrom->sequence);
    }
    return addClientLayer(args.client, *outHandle, mirrorLayer /* layer */, nullptr /* parent */,
                          false /* addToRoot */, nullptr /* outTransformHint */);
}

status_t SurfaceFlinger::createLayer(LayerCreationArgs& args, sp<IBinder>* outHandle,
                                     const sp<IBinder>& parentHandle, int32_t* outLayerId,
                                     const sp<Layer>& parentLayer, uint32_t* outTransformHint) {
    ALOG_ASSERT(parentLayer == nullptr || parentHandle == nullptr,
            "Expected only one of parentLayer or parentHandle to be non-null. "
            "Programmer error?");

    status_t result = NO_ERROR;

    sp<Layer> layer;

    switch (args.flags & ISurfaceComposerClient::eFXSurfaceMask) {
        case ISurfaceComposerClient::eFXSurfaceBufferQueue:
        case ISurfaceComposerClient::eFXSurfaceBufferState: {
            result = createBufferStateLayer(args, outHandle, &layer);
            std::atomic<int32_t>* pendingBufferCounter = layer->getPendingBufferCounter();
            if (pendingBufferCounter) {
                std::string counterName = layer->getPendingBufferCounterName();
                mBufferCountTracker.add((*outHandle)->localBinder(), counterName,
                                        pendingBufferCounter);
            }
        } break;
        case ISurfaceComposerClient::eFXSurfaceEffect:
            result = createEffectLayer(args, outHandle, &layer);
            break;
        case ISurfaceComposerClient::eFXSurfaceContainer:
            result = createContainerLayer(args, outHandle, &layer);
            break;
        default:
            result = BAD_VALUE;
            break;
    }

    if (result != NO_ERROR) {
        return result;
    }

    bool addToRoot = args.addToRoot && callingThreadHasUnscopedSurfaceFlingerAccess();
    wp<Layer> parent(parentHandle != nullptr ? fromHandle(parentHandle) : parentLayer);
    if (parentHandle != nullptr && parent == nullptr) {
        ALOGE("Invalid parent handle %p.", parentHandle.get());
        addToRoot = false;
    }
    if (parentLayer != nullptr) {
        addToRoot = false;
    }

    int parentId = -1;
    // We can safely promote the layer in binder thread because we have a strong reference
    // to the layer's handle inside this scope or we were passed in a sp reference to the layer.
    sp<Layer> parentSp = parent.promote();
    if (parentSp != nullptr) {
        parentId = parentSp->getSequence();
    }
    if (mTransactionTracing) {
        mTransactionTracing->onLayerAdded((*outHandle)->localBinder(), layer->sequence, args.name,
                                          args.flags, parentId);
    }

    result = addClientLayer(args.client, *outHandle, layer, parent, addToRoot, outTransformHint);
    if (result != NO_ERROR) {
        return result;
    }

    *outLayerId = layer->sequence;
    return result;
}

status_t SurfaceFlinger::createBufferQueueLayer(LayerCreationArgs& args, PixelFormat& format,
                                                sp<IBinder>* handle,
                                                sp<IGraphicBufferProducer>* gbp,
                                                sp<Layer>* outLayer) {
    // initialize the surfaces
    switch (format) {
    case PIXEL_FORMAT_TRANSPARENT:
    case PIXEL_FORMAT_TRANSLUCENT:
        format = PIXEL_FORMAT_RGBA_8888;
        break;
    case PIXEL_FORMAT_OPAQUE:
        format = PIXEL_FORMAT_RGBX_8888;
        break;
    }

    sp<BufferQueueLayer> layer;
    args.textureName = getNewTexture();
    {
        // Grab the SF state lock during this since it's the only safe way to access
        // RenderEngine when creating a BufferLayerConsumer
        // TODO: Check if this lock is still needed here
        Mutex::Autolock lock(mStateLock);
        layer = getFactory().createBufferQueueLayer(args);
    }

    status_t err = layer->setDefaultBufferProperties(0, 0, format);
    if (err == NO_ERROR) {
        *handle = layer->getHandle();
        *gbp = layer->getProducer();
        *outLayer = layer;
    }

    ALOGE_IF(err, "createBufferQueueLayer() failed (%s)", strerror(-err));
    return err;
}

status_t SurfaceFlinger::createBufferStateLayer(LayerCreationArgs& args, sp<IBinder>* handle,
                                                sp<Layer>* outLayer) {
    args.textureName = getNewTexture();
    *outLayer = getFactory().createBufferStateLayer(args);
    *handle = (*outLayer)->getHandle();
    return NO_ERROR;
}

status_t SurfaceFlinger::createEffectLayer(const LayerCreationArgs& args, sp<IBinder>* handle,
                                           sp<Layer>* outLayer) {
    *outLayer = getFactory().createEffectLayer(args);
    *handle = (*outLayer)->getHandle();
    return NO_ERROR;
}

status_t SurfaceFlinger::createContainerLayer(const LayerCreationArgs& args, sp<IBinder>* handle,
                                              sp<Layer>* outLayer) {
    *outLayer = getFactory().createContainerLayer(args);
    *handle = (*outLayer)->getHandle();
    return NO_ERROR;
}

void SurfaceFlinger::markLayerPendingRemovalLocked(const sp<Layer>& layer) {
    mLayersPendingRemoval.add(layer);
    mLayersRemoved = true;
    setTransactionFlags(eTransactionNeeded);
}

void SurfaceFlinger::onHandleDestroyed(BBinder* handle, sp<Layer>& layer) {
    Mutex::Autolock lock(mStateLock);
    // If a layer has a parent, we allow it to out-live it's handle
    // with the idea that the parent holds a reference and will eventually
    // be cleaned up. However no one cleans up the top-level so we do so
    // here.
    if (layer->isAtRoot()) {
        layer->setIsAtRoot(false);
        mCurrentState.layersSortedByZ.remove(layer);
    }
    markLayerPendingRemovalLocked(layer);
    mBufferCountTracker.remove(handle);
    layer.clear();
    if (mTransactionTracing) {
        mTransactionTracing->onHandleRemoved(handle);
    }
}

// ---------------------------------------------------------------------------

void SurfaceFlinger::onInitializeDisplays() {
    const auto display = getDefaultDisplayDeviceLocked();
    if (!display) return;

    const sp<IBinder> token = display->getDisplayToken().promote();
    LOG_ALWAYS_FATAL_IF(token == nullptr);

    // reset screen orientation and use primary layer stack
    Vector<ComposerState> state;
    Vector<DisplayState> displays;
    DisplayState d;
    d.what = DisplayState::eDisplayProjectionChanged |
             DisplayState::eLayerStackChanged;
    d.token = token;
    d.layerStack = ui::DEFAULT_LAYER_STACK;
    d.orientation = ui::ROTATION_0;
    d.orientedDisplaySpaceRect.makeInvalid();
    d.layerStackSpaceRect.makeInvalid();
    d.width = 0;
    d.height = 0;
    displays.add(d);

    nsecs_t now = systemTime();

    int64_t transactionId = (((int64_t)mPid) << 32) | mUniqueTransactionId++;
    // It should be on the main thread, apply it directly.
    applyTransactionState(FrameTimelineInfo{}, state, displays, 0, mInputWindowCommands,
                          /* desiredPresentTime */ now, true, {}, /* postTime */ now, true, false,
                          {}, mPid, getuid(), transactionId);

    setPowerModeInternal(display, hal::PowerMode::ON);
    const nsecs_t vsyncPeriod =
            display->refreshRateConfigs().getCurrentRefreshRate().getVsyncPeriod();
    mAnimFrameTracker.setDisplayRefreshPeriod(vsyncPeriod);
    mActiveDisplayTransformHint = display->getTransformHint();
    // Use phase of 0 since phase is not known.
    // Use latency of 0, which will snap to the ideal latency.
    DisplayStatInfo stats{0 /* vsyncTime */, vsyncPeriod};
    setCompositorTimingSnapped(stats, 0);
}

void SurfaceFlinger::initializeDisplays() {
    // Async since we may be called from the main thread.
    static_cast<void>(mScheduler->schedule([this]() MAIN_THREAD { onInitializeDisplays(); }));
}

void SurfaceFlinger::setPowerModeInternal(const sp<DisplayDevice>& display, hal::PowerMode mode) {
    if (display->isVirtual()) {
        ALOGE("%s: Invalid operation on virtual display", __FUNCTION__);
        return;
    }

    const auto displayId = display->getPhysicalId();
    ALOGD("Setting power mode %d on display %s", mode, to_string(displayId).c_str());

    const hal::PowerMode currentMode = display->getPowerMode();
    if (mode == currentMode) {
        return;
    }

    mActiveVsyncSource = getVsyncSource();

    const auto activeDisplay = getDisplayDeviceLocked(mActiveDisplayToken);
    if (activeDisplay != display && display->isInternal() && activeDisplay &&
        activeDisplay->isPoweredOn()) {
        ALOGW("Trying to change power mode on non active display while the active display is ON");
    }

    display->setPowerMode(mode);

    // Dummy display created by LibSurfaceFlinger unit test
    // for setPowerModeInternal test cases.
    bool isDummyDisplay = (std::find(mDisplaysList.begin(),
        mDisplaysList.end(), display) == mDisplaysList.end());

    if (mInterceptor->isEnabled()) {
        mInterceptor->savePowerModeUpdate(display->getSequenceId(), static_cast<int32_t>(mode));
    }
    const auto vsyncPeriod = display->refreshRateConfigs().getCurrentRefreshRate().getVsyncPeriod();
    if (currentMode == hal::PowerMode::OFF) {
        // Turn on the display
        if (display->isInternal() && (!activeDisplay || !activeDisplay->isPoweredOn())) {
            onActiveDisplayChangedLocked(display);
        }
        // Keep uclamp in a separate syscall and set it before changing to RT due to b/190237315.
        // We can merge the syscall later.
        if (SurfaceFlinger::setSchedAttr(true) != NO_ERROR) {
            ALOGW("Couldn't set uclamp.min on display on: %s\n", strerror(errno));
        }
        if (SurfaceFlinger::setSchedFifo(true) != NO_ERROR) {
            ALOGW("Couldn't set SCHED_FIFO on display on: %s\n", strerror(errno));
        }
        getHwComposer().setPowerMode(displayId, mode);
        if (isDummyDisplay) {
            if (isDisplayActiveLocked(display) && mode != hal::PowerMode::DOZE_SUSPEND) {
                setHWCVsyncEnabled(displayId, mHWCVsyncPendingState);
                mScheduler->onScreenAcquired(mAppConnectionHandle);
                mScheduler->resyncToHardwareVsync(true, vsyncPeriod);
            }
        } else if ((mPluggableVsyncPrioritized && (displayId != getInternalDisplayIdLocked())) ||
                    displayId == getInternalDisplayIdLocked()) {
            updateVsyncSource();

        }

        mVisibleRegionsDirty = true;
        mHasPoweredOff = true;
        scheduleComposite(FrameHint::kActive);
    } else if (mode == hal::PowerMode::OFF) {
        // Turn off the display
        if (isDummyDisplay) {
            if (SurfaceFlinger::setSchedFifo(false) != NO_ERROR) {
                ALOGW("Couldn't set SCHED_OTHER on display off: %s\n", strerror(errno));
            }
            if (SurfaceFlinger::setSchedAttr(false) != NO_ERROR) {
                ALOGW("Couldn't set uclamp.min on display off: %s\n", strerror(errno));
            }
	    if (isDisplayActiveLocked(display) && currentMode != hal::PowerMode::DOZE_SUSPEND) {
                mScheduler->disableHardwareVsync(true);
                mScheduler->onScreenReleased(mAppConnectionHandle);
            }
            // Make sure HWVsync is disabled before turning off the display
	    setHWCVsyncEnabled(displayId, hal::Vsync::DISABLE);
        } else {
            updateVsyncSource();
        }

        getHwComposer().setPowerMode(displayId, mode);
        mVisibleRegionsDirty = true;
        // from this point on, SF will stop drawing on this display
    } else if (mode == hal::PowerMode::DOZE || mode == hal::PowerMode::ON) {
        // Update display while dozing
        getHwComposer().setPowerMode(displayId, mode);
	if (isDummyDisplay) {
	    if (isDisplayActiveLocked(display) && currentMode == hal::PowerMode::DOZE_SUSPEND) {
                mScheduler->onScreenAcquired(mAppConnectionHandle);
                mScheduler->resyncToHardwareVsync(true, vsyncPeriod);
            }
        } else {
            updateVsyncSource();
        }
    } else if (mode == hal::PowerMode::DOZE_SUSPEND) {
        // Leave display going to doze
        if (isDummyDisplay) {
            if (isDisplayActiveLocked(display)) {
                mScheduler->disableHardwareVsync(true);
                mScheduler->onScreenReleased(mAppConnectionHandle);
            }
        } else {
            updateVsyncSource();
        }
        getHwComposer().setPowerMode(displayId, mode);
    } else {
        ALOGE("Attempting to set unknown power mode: %d\n", mode);
        getHwComposer().setPowerMode(displayId, mode);
    }

    const sp<DisplayDevice> vsyncSource = getVsyncSource();
    struct sched_param param = {0};
    if (vsyncSource != NULL) {
        param.sched_priority = 1;
        if (sched_setscheduler(0, SCHED_FIFO, &param) != 0) {
            ALOGW("Couldn't set SCHED_FIFO on display on");
        }
    } else {
        if (sched_setscheduler(0, SCHED_OTHER, &param) != 0) {
            ALOGW("Couldn't set SCHED_OTHER on display off");
        }
    }

    if (isDisplayActiveLocked(display)) {
        mTimeStats->setPowerMode(mode);
        mRefreshRateStats->setPowerMode(mode);
        mScheduler->setDisplayPowerState(mode == hal::PowerMode::ON);
    }

    setEarlyWakeUpConfig(display, mode);
    ALOGD("Finished setting power mode %d on display %s", mode, to_string(displayId).c_str());
}

void SurfaceFlinger::setPowerModeOnMainThread(const sp<IBinder>& displayToken, int mode) {
    auto future = mScheduler->schedule([=]() MAIN_THREAD {
        const auto display = getDisplayDeviceLocked(displayToken);
        if (!display) {
            ALOGE("Attempt to set power mode %d for invalid display token %p", mode,
                  displayToken.get());
        } else if (display->isVirtual()) {
            ALOGW("Attempt to set power mode %d for virtual display", mode);
        } else {
            setPowerModeInternal(display, static_cast<hal::PowerMode>(mode));
        }
    });

    future.wait();
}

void SurfaceFlinger::setPowerMode(const sp<IBinder>& displayToken, int mode) {
    sp<DisplayDevice> display = nullptr;
    {
        Mutex::Autolock lock(mStateLock);
        display = (getDisplayDeviceLocked(displayToken));
    }
    if (!display) {
        ALOGE("Attempt to set power mode %d for invalid display token %p", mode,
               displayToken.get());
        return;
    } else if (display->isVirtual()) {
         ALOGW("Attempt to set power mode %d for virtual display", mode);
         return;
    }

#ifdef QTI_DISPLAY_CONFIG_ENABLED
    if (mode < 0 || mode > (int)hal::PowerMode::DOZE_SUSPEND) {
        ALOGW("Attempt to set invalid power mode %d", mode);
        return;
    }

    hal::PowerMode power_mode = static_cast<hal::PowerMode>(mode);
    const auto displayId = display->getId();
    const auto physicalDisplayId = PhysicalDisplayId::tryCast(displayId);
    if (!physicalDisplayId) {
      return;
    }
    const auto hwcDisplayId = getHwComposer().fromPhysicalDisplayId(*physicalDisplayId);
    const hal::PowerMode currentDisplayPowerMode = display->getPowerMode();
    const hal::PowerMode newDisplayPowerMode = static_cast<hal::PowerMode>(mode);
    // Fallback to default power state behavior as HWC does not support power mode override.
    if (!display->getPowerModeOverrideConfig() ||
        !((currentDisplayPowerMode  ==  hal::PowerMode::OFF &&
        newDisplayPowerMode == hal::PowerMode::ON) ||
        (currentDisplayPowerMode  ==  hal::PowerMode::ON &&
        newDisplayPowerMode == hal::PowerMode::OFF))) {
        setPowerModeOnMainThread(displayToken, mode);
        return;
    }

    ::DisplayConfig::PowerMode hwcMode = ::DisplayConfig::PowerMode::kOff;
    switch (power_mode) {
        case hal::PowerMode::ON: hwcMode = ::DisplayConfig::PowerMode::kOn; break;
        case hal::PowerMode::DOZE: hwcMode = ::DisplayConfig::PowerMode::kDoze; break;
        case hal::PowerMode::DOZE_SUSPEND:
            hwcMode = ::DisplayConfig::PowerMode::kDozeSuspend; break;
        default: hwcMode = ::DisplayConfig::PowerMode::kOff; break;
    }

    bool step_up = false;
    if (currentDisplayPowerMode == hal::PowerMode::OFF) {
        if (newDisplayPowerMode == hal::PowerMode::DOZE ||
            newDisplayPowerMode == hal::PowerMode::ON) {
            step_up = true;
        }
    } else if (currentDisplayPowerMode == hal::PowerMode::DOZE_SUSPEND) {
        if (newDisplayPowerMode == hal::PowerMode::DOZE ||
            newDisplayPowerMode == hal::PowerMode::ON) {
            step_up = true;
        }
    } else if (currentDisplayPowerMode == hal::PowerMode::DOZE) {
        if (newDisplayPowerMode == hal::PowerMode::ON) {
            step_up = true;
        }
    }
    // Change hardware state first while stepping up.
    if (step_up) {
        mDisplayConfigIntf->SetPowerMode(*hwcDisplayId, hwcMode);
    }
    // Change SF state now.
    setPowerModeOnMainThread(displayToken, mode);
    // Change hardware state now while stepping down.

    if (!step_up) {
        mDisplayConfigIntf->SetPowerMode(*hwcDisplayId, hwcMode);
    }
#else
    setPowerModeOnMainThread(displayToken, mode);
#endif
}

status_t SurfaceFlinger::doDump(int fd, const DumpArgs& args, bool asProto) {
    size_t numArgs = args.size();
    if (numArgs && ((args[0] == String16("--file")) ||
        (args[0] == String16("--allocated_buffers")))) {
        return doDumpContinuous(fd, args);
    }
    std::string result;

    IPCThreadState* ipc = IPCThreadState::self();
    const int pid = ipc->getCallingPid();
    const int uid = ipc->getCallingUid();

    if ((uid != AID_SHELL) &&
            !PermissionCache::checkPermission(sDump, pid, uid)) {
        StringAppendF(&result, "Permission Denial: can't dump SurfaceFlinger from pid=%d, uid=%d\n",
                      pid, uid);
    } else {
        static const std::unordered_map<std::string, Dumper> dumpers = {
                {"--display-id"s, dumper(&SurfaceFlinger::dumpDisplayIdentificationData)},
                {"--dispsync"s, dumper([this](std::string& s) { mScheduler->dumpVsync(s); })},
                {"--edid"s, argsDumper(&SurfaceFlinger::dumpRawDisplayIdentificationData)},
                {"--frame-events"s, dumper(&SurfaceFlinger::dumpFrameEventsLocked)},
                {"--latency"s, argsDumper(&SurfaceFlinger::dumpStatsLocked)},
                {"--latency-clear"s, argsDumper(&SurfaceFlinger::clearStatsLocked)},
                {"--list"s, dumper(&SurfaceFlinger::listLayersLocked)},
                {"--planner"s, argsDumper(&SurfaceFlinger::dumpPlannerInfo)},
                {"--static-screen"s, dumper(&SurfaceFlinger::dumpStaticScreenStats)},
                {"--timestats"s, protoDumper(&SurfaceFlinger::dumpTimeStats)},
                {"--vsync"s, dumper(&SurfaceFlinger::dumpVSync)},
                {"--wide-color"s, dumper(&SurfaceFlinger::dumpWideColorInfo)},
                {"--frametimeline"s, argsDumper(&SurfaceFlinger::dumpFrameTimeline)},
        };

        const auto flag = args.empty() ? ""s : std::string(String8(args[0]));

        bool dumpLayers = true;
        {
            TimedLock lock(mStateLock, s2ns(1), __FUNCTION__);
            if (!lock.locked()) {
                StringAppendF(&result, "Dumping without lock after timeout: %s (%d)\n",
                              strerror(-lock.status), lock.status);
            }

            if (const auto it = dumpers.find(flag); it != dumpers.end()) {
                (it->second)(args, asProto, result);
                dumpLayers = false;
            } else if (!asProto) {
                // selection of mini dumpsys (Format: adb shell dumpsys SurfaceFlinger --mini)
                if (numArgs && ((args[0] == String16("--mini")))) {
                    dumpMini(result);
                    dumpLayers = false;
                } else {
                    dumpAllLocked(args, result);
                }
            }
        }

        if (dumpLayers) {
            LayersTraceFileProto traceFileProto = mLayerTracing.createTraceFileProto();
            LayersTraceProto* layersTrace = traceFileProto.add_entry();
            LayersProto layersProto = dumpProtoFromMainThread();
            layersTrace->mutable_layers()->Swap(&layersProto);
            dumpDisplayProto(*layersTrace);

            if (asProto) {
                result.append(traceFileProto.SerializeAsString());
            } else {
                // Dump info that we need to access from the main thread
                const auto layerTree = LayerProtoParser::generateLayerTree(layersTrace->layers());
                result.append(LayerProtoParser::layerTreeToString(layerTree));
                result.append("\n");
                dumpOffscreenLayers(result);
            }
        }
    }
    write(fd, result.c_str(), result.size());
    return NO_ERROR;
}

status_t SurfaceFlinger::doDumpContinuous(int fd, const DumpArgs& args) {
    // Format: adb shell dumpsys SurfaceFlinger --file --no-limit
    size_t numArgs = args.size();
    status_t err = NO_ERROR;

    if (args[0] == String16("--allocated_buffers")) {
        std::string dumpsys;
        GraphicBufferAllocator& alloc(GraphicBufferAllocator::get());
        alloc.dump(dumpsys);
        write(fd, dumpsys.c_str(), dumpsys.size());
        return NO_ERROR;
    }

    Mutex::Autolock _l(mFileDump.lock);
    // Same command is used to start and end dump.
    mFileDump.running = !mFileDump.running;
    // selection of full dumpsys or not (defualt, dumpsys will be minimum required)
    // Format: adb shell dumpsys SurfaceFlinger --file --no-limit --full-dump
    if (numArgs >= 3 && (args[2] == String16("--full-dump"))) {
                 mFileDump.fullDump = true;
    }
    if (mFileDump.running) {
        std::ofstream ofs;
        ofs.open(mFileDump.name, std::ofstream::out | std::ofstream::trunc);
        if (!ofs) {
            mFileDump.running = false;
            err = UNKNOWN_ERROR;
        } else {
            ofs.close();
            mFileDump.position = 0;
            if (numArgs >= 2 && (args[1] == String16("--no-limit"))) {
            mFileDump.noLimit = true;
            } else {
                mFileDump.noLimit = false;
            }
        }
    }

    std::string result;
    result += mFileDump.running ? "Start" : "End";
    result += mFileDump.noLimit ? " unlimited" : " fixed limit";
    result += " dumpsys to file : ";
    result += mFileDump.name;
    result += "\n";
    write(fd, result.c_str(), result.size());

    return NO_ERROR;
}

void SurfaceFlinger::dumpDrawCycle(bool prePrepare) {
    Mutex::Autolock _l(mFileDump.lock);

    // User might stop dump collection in middle of prepare & commit.
    // Collect dumpsys again after commit and replace.
    if (!mFileDump.running && !mFileDump.replaceAfterCommit) {
        return;
    }
    Vector<String16> args;
    std::string dumpsys;
    {
        Mutex::Autolock lock(mStateLock);
        if (mFileDump.fullDump) {
            dumpAllLocked(args, dumpsys);
        } else {
            dumpMini(dumpsys);
        }
    }

    if (mFileDump.fullDump) {
        const LayersProto layersProto = dumpDrawingStateProto(LayerTracing::TRACE_ALL);
        const auto layerTree = LayerProtoParser::generateLayerTree(layersProto);
        dumpsys.append(LayerProtoParser::layerTreeToString(layerTree));
        dumpsys.append("\n");
        dumpsys.append("Offscreen Layers:\n");
        for (Layer* offscreenLayer : mOffscreenLayers) {
            offscreenLayer->traverse(LayerVector::StateSet::Drawing,
                                     [&](Layer* layer) {
                                         layer->dumpCallingUidPid(dumpsys);
                                     });
        }
    }

    char timeStamp[32];
    char dataSize[32];
    char hms[32];
    long millis;
    struct timeval tv;
    struct tm *ptm;
    gettimeofday(&tv, NULL);
    ptm = localtime(&tv.tv_sec);
    strftime (hms, sizeof (hms), "%H:%M:%S", ptm);
    millis = tv.tv_usec / 1000;
    snprintf(timeStamp, sizeof(timeStamp), "Timestamp: %s.%03ld", hms, millis);
    snprintf(dataSize, sizeof(dataSize), "Size: %8zu", dumpsys.size());
    std::fstream fs;
    fs.open(mFileDump.name, std::ios::app);
    if (!fs) {
        ALOGE("Failed to open %s file for dumpsys", mFileDump.name);
        return;
    }
    // Format:
    //    | start code | after commit? | time stamp | dump size | dump data |
    fs.seekp(mFileDump.position, std::ios::beg);
    fs << "#@#@-- DUMPSYS START --@#@#" << std::endl;
    fs << "PostCommit: " << ( prePrepare ? "false" : "true" ) << std::endl;
    fs << timeStamp << std::endl;
    fs << dataSize << std::endl;
    fs << dumpsys << std::endl;

    if (prePrepare) {
        mFileDump.replaceAfterCommit = true;
    } else {
        mFileDump.replaceAfterCommit = false;
        // Reposition only after commit.
        // Keep file size to appx 20 MB limit by default, wrap around if exceeds.
        mFileDump.position = fs.tellp();
        if (!mFileDump.noLimit && (mFileDump.position > (20 * 1024 * 1024))) {
            mFileDump.position = 0;
        }
    }
    fs.close();
}

status_t SurfaceFlinger::dumpCritical(int fd, const DumpArgs&, bool asProto) {
    if (asProto) {
        mLayerTracing.writeToFile();
        if (mTransactionTracing) {
            mTransactionTracing->writeToFile();
        }
    }

    return doDump(fd, DumpArgs(), asProto);
}

void SurfaceFlinger::listLayersLocked(std::string& result) const {
    mCurrentState.traverseInZOrder(
            [&](Layer* layer) { StringAppendF(&result, "%s\n", layer->getDebugName()); });
}

void SurfaceFlinger::dumpStatsLocked(const DumpArgs& args, std::string& result) const {
    StringAppendF(&result, "%" PRId64 "\n", getVsyncPeriodFromHWC());

    if (args.size() > 1) {
        const auto name = String8(args[1]);
        mCurrentState.traverseInZOrder([&](Layer* layer) {
            if (layer->getName() == name.string()) {
                layer->dumpFrameStats(result);
            }
        });
    } else {
        mAnimFrameTracker.dumpStats(result);
    }
}

void SurfaceFlinger::clearStatsLocked(const DumpArgs& args, std::string&) {
    const bool clearAll = args.size() < 2;
    const auto name = clearAll ? String8() : String8(args[1]);

    mCurrentState.traverse([&](Layer* layer) {
        if (clearAll || layer->getName() == name.string()) {
            layer->clearFrameStats();
        }
    });

    mAnimFrameTracker.clearStats();
}

void SurfaceFlinger::dumpTimeStats(const DumpArgs& args, bool asProto, std::string& result) const {
    mTimeStats->parseArgs(asProto, args, result);
}

void SurfaceFlinger::dumpFrameTimeline(const DumpArgs& args, std::string& result) const {
    mFrameTimeline->parseArgs(args, result);
}

// This should only be called from the main thread.  Otherwise it would need
// the lock and should use mCurrentState rather than mDrawingState.
void SurfaceFlinger::logFrameStats() {
    mDrawingState.traverse([&](Layer* layer) {
        layer->logFrameStats();
    });

    mAnimFrameTracker.logAndResetStats("<win-anim>");
}

void SurfaceFlinger::appendSfConfigString(std::string& result) const {
    result.append(" [sf");

    StringAppendF(&result, " PRESENT_TIME_OFFSET=%" PRId64, dispSyncPresentTimeOffset);
    StringAppendF(&result, " FORCE_HWC_FOR_RBG_TO_YUV=%d", useHwcForRgbToYuv);
    StringAppendF(&result, " MAX_VIRT_DISPLAY_DIM=%zu",
                  getHwComposer().getMaxVirtualDisplayDimension());
    StringAppendF(&result, " RUNNING_WITHOUT_SYNC_FRAMEWORK=%d", !hasSyncFramework);
    StringAppendF(&result, " NUM_FRAMEBUFFER_SURFACE_BUFFERS=%" PRId64,
                  maxFrameBufferAcquiredBuffers);
    result.append("]");
}

void SurfaceFlinger::dumpVSync(std::string& result) const {
    mScheduler->dump(result);

    mRefreshRateStats->dump(result);
    result.append("\n");

    mVsyncConfiguration->dump(result);
    StringAppendF(&result,
                  "      present offset: %9" PRId64 " ns\t     VSYNC period: %9" PRId64 " ns\n\n",
                  dispSyncPresentTimeOffset, getVsyncPeriodFromHWC());

    StringAppendF(&result, "(mode override by backdoor: %s)\n\n",
                  mDebugDisplayModeSetByBackdoor ? "yes" : "no");

    mScheduler->dump(mAppConnectionHandle, result);
    mScheduler->dumpVsync(result);
    StringAppendF(&result, "mHWCVsyncPendingState=%s mLastHWCVsyncState=%s\n",
                  to_string(mHWCVsyncPendingState).c_str(), to_string(mLastHWCVsyncState).c_str());
}

void SurfaceFlinger::dumpPlannerInfo(const DumpArgs& args, std::string& result) const {
    for (const auto& [token, display] : mDisplays) {
        const auto compositionDisplay = display->getCompositionDisplay();
        compositionDisplay->dumpPlannerInfo(args, result);
    }
}

void SurfaceFlinger::dumpStaticScreenStats(std::string& result) const {
    result.append("Static screen stats:\n");
    for (size_t b = 0; b < SurfaceFlingerBE::NUM_BUCKETS - 1; ++b) {
        float bucketTimeSec = getBE().mFrameBuckets[b] / 1e9;
        float percent = 100.0f *
                static_cast<float>(getBE().mFrameBuckets[b]) / getBE().mTotalTime;
        StringAppendF(&result, "  < %zd frames: %.3f s (%.1f%%)\n", b + 1, bucketTimeSec, percent);
    }
    float bucketTimeSec = getBE().mFrameBuckets[SurfaceFlingerBE::NUM_BUCKETS - 1] / 1e9;
    float percent = 100.0f *
            static_cast<float>(getBE().mFrameBuckets[SurfaceFlingerBE::NUM_BUCKETS - 1]) / getBE().mTotalTime;
    StringAppendF(&result, "  %zd+ frames: %.3f s (%.1f%%)\n", SurfaceFlingerBE::NUM_BUCKETS - 1,
                  bucketTimeSec, percent);
}

void SurfaceFlinger::dumpFrameEventsLocked(std::string& result) {
    result.append("Layer frame timestamps:\n");
    // Traverse all layers to dump frame-events for each layer
    mCurrentState.traverseInZOrder(
        [&] (Layer* layer) { layer->dumpFrameEvents(result); });
}

void SurfaceFlinger::dumpDisplayIdentificationData(std::string& result) const {
    for (const auto& [token, display] : mDisplays) {
        const auto displayId = PhysicalDisplayId::tryCast(display->getId());
        if (!displayId) {
            continue;
        }
        const auto hwcDisplayId = getHwComposer().fromPhysicalDisplayId(*displayId);
        if (!hwcDisplayId) {
            continue;
        }

        StringAppendF(&result,
                      "Display %s (HWC display %" PRIu64 "): ", to_string(*displayId).c_str(),
                      *hwcDisplayId);
        uint8_t port;
        DisplayIdentificationData data;
        if (!getHwComposer().getDisplayIdentificationData(*hwcDisplayId, &port, &data)) {
            result.append("no identification data\n");
            continue;
        }

        if (!isEdid(data)) {
            result.append("unknown identification data\n");
            continue;
        }

        const auto edid = parseEdid(data);
        if (!edid) {
            result.append("invalid EDID\n");
            continue;
        }

        StringAppendF(&result, "port=%u pnpId=%s displayName=\"", port, edid->pnpId.data());
        result.append(edid->displayName.data(), edid->displayName.length());
        result.append("\"\n");
    }
}

void SurfaceFlinger::dumpRawDisplayIdentificationData(const DumpArgs& args,
                                                      std::string& result) const {
    hal::HWDisplayId hwcDisplayId;
    uint8_t port;
    DisplayIdentificationData data;

    if (args.size() > 1 && base::ParseUint(String8(args[1]), &hwcDisplayId) &&
        getHwComposer().getDisplayIdentificationData(hwcDisplayId, &port, &data)) {
        result.append(reinterpret_cast<const char*>(data.data()), data.size());
    }
}

void SurfaceFlinger::dumpWideColorInfo(std::string& result) const {
    StringAppendF(&result, "Device has wide color built-in display: %d\n", hasWideColorDisplay);
    StringAppendF(&result, "Device uses color management: %d\n", useColorManagement);
    StringAppendF(&result, "DisplayColorSetting: %s\n",
                  decodeDisplayColorSetting(mDisplayColorSetting).c_str());

    // TODO: print out if wide-color mode is active or not

    for (const auto& [token, display] : mDisplays) {
        const auto displayId = PhysicalDisplayId::tryCast(display->getId());
        if (!displayId) {
            continue;
        }

        StringAppendF(&result, "Display %s color modes:\n", to_string(*displayId).c_str());
        std::vector<ColorMode> modes = getHwComposer().getColorModes(*displayId);
        for (auto&& mode : modes) {
            StringAppendF(&result, "    %s (%d)\n", decodeColorMode(mode).c_str(), mode);
        }

        ColorMode currentMode = display->getCompositionDisplay()->getState().colorMode;
        StringAppendF(&result, "    Current color mode: %s (%d)\n",
                      decodeColorMode(currentMode).c_str(), currentMode);
    }
    result.append("\n");
}

LayersProto SurfaceFlinger::dumpDrawingStateProto(uint32_t traceFlags) const {
    const auto display = ON_MAIN_THREAD(getDefaultDisplayDeviceLocked());

    LayersProto layersProto;
    for (const sp<Layer>& layer : mDrawingState.layersSortedByZ) {
        layer->writeToProto(layersProto, traceFlags, display.get());
    }

    return layersProto;
}

void SurfaceFlinger::dumpDisplayProto(LayersTraceProto& layersTraceProto) const {
    for (const auto& [_, display] : ON_MAIN_THREAD(mDisplays)) {
        DisplayProto* displayProto = layersTraceProto.add_displays();
        displayProto->set_id(display->getId().value);
        displayProto->set_name(display->getDisplayName());
        displayProto->set_layer_stack(display->getLayerStack().id);
        LayerProtoHelper::writeSizeToProto(display->getWidth(), display->getHeight(),
                                           [&]() { return displayProto->mutable_size(); });
        LayerProtoHelper::writeToProto(display->getLayerStackSpaceRect(), [&]() {
            return displayProto->mutable_layer_stack_space_rect();
        });
        LayerProtoHelper::writeTransformToProto(display->getTransform(),
                                                displayProto->mutable_transform());
        displayProto->set_is_virtual(display->isVirtual());
    }
}

void SurfaceFlinger::dumpHwc(std::string& result) const {
    getHwComposer().dump(result);
}

void SurfaceFlinger::dumpOffscreenLayersProto(LayersProto& layersProto, uint32_t traceFlags) const {
    // Add a fake invisible root layer to the proto output and parent all the offscreen layers to
    // it.
    LayerProto* rootProto = layersProto.add_layers();
    const int32_t offscreenRootLayerId = INT32_MAX - 2;
    rootProto->set_id(offscreenRootLayerId);
    rootProto->set_name("Offscreen Root");
    rootProto->set_parent(-1);

    for (Layer* offscreenLayer : mOffscreenLayers) {
        // Add layer as child of the fake root
        rootProto->add_children(offscreenLayer->sequence);

        // Add layer
        LayerProto* layerProto =
                offscreenLayer->writeToProto(layersProto, traceFlags, nullptr /*device*/);
        layerProto->set_parent(offscreenRootLayerId);
    }
}

LayersProto SurfaceFlinger::dumpProtoFromMainThread(uint32_t traceFlags) {
    return mScheduler->schedule([=] { return dumpDrawingStateProto(traceFlags); }).get();
}

void SurfaceFlinger::dumpOffscreenLayers(std::string& result) {
    auto future = mScheduler->schedule([this] {
        std::string result;
        for (Layer* offscreenLayer : mOffscreenLayers) {
            offscreenLayer->traverse(LayerVector::StateSet::Drawing,
                                     [&](Layer* layer) { layer->dumpCallingUidPid(result); });
        }
        return result;
    });

    result.append("Offscreen Layers:\n");
    result.append(future.get());
}

void SurfaceFlinger::dumpMini(std::string& result) const {
    /*
     *      * Dump Display state
     *           */
    StringAppendF(&result, "Displays (%zu entries)\n", mDisplays.size());
    for (const auto& [token, display] : mDisplays) {
        display->dump(result);
    }
    result.append("\n");

    /*
     * HWC layer minidump
     */
    for (const auto& [token, display] : mDisplays) {
        const auto displayId = PhysicalDisplayId::tryCast(display->getId());
        if (!displayId) {
            continue;
        }

        StringAppendF(&result, "Display %s HWC layers:\n", to_string(*displayId).c_str());
        Layer::miniDumpHeader(result);
        const DisplayDevice& displayDevice = *display;
        mCurrentState.traverseInZOrder(
                [&](Layer* layer) { layer->miniDump(result, displayDevice); });
        result.append("\n");
    }

    /*
     * Dump HWComposer state
     */
    result.append("h/w composer state:\n");
    bool hwcDisabled = mDebugDisableHWC || mDebugRegion;
    StringAppendF(&result, "  h/w composer %s\n", hwcDisabled ? "disabled" : "enabled");
    getHwComposer().dump(result);
}

void SurfaceFlinger::dumpAllLocked(const DumpArgs& args, std::string& result) const {
    const bool colorize = !args.empty() && args[0] == String16("--color");
    Colorizer colorizer(colorize);

    // figure out if we're stuck somewhere
    const nsecs_t now = systemTime();
    const nsecs_t inTransaction(mDebugInTransaction);
    nsecs_t inTransactionDuration = (inTransaction) ? now-inTransaction : 0;

    /*
     * Dump library configuration.
     */

    colorizer.bold(result);
    result.append("Build configuration:");
    colorizer.reset(result);
    appendSfConfigString(result);
    result.append("\n");

    result.append("\nDisplay identification data:\n");
    dumpDisplayIdentificationData(result);

    result.append("\nWide-Color information:\n");
    dumpWideColorInfo(result);

    colorizer.bold(result);
    result.append("Sync configuration: ");
    colorizer.reset(result);
    result.append(SyncFeatures::getInstance().toString());
    result.append("\n\n");

    colorizer.bold(result);
    result.append("Scheduler:\n");
    colorizer.reset(result);
    dumpVSync(result);
    result.append("\n");

    dumpStaticScreenStats(result);
    result.append("\n");

    StringAppendF(&result, "Total missed frame count: %u\n", mFrameMissedCount.load());
    StringAppendF(&result, "HWC missed frame count: %u\n", mHwcFrameMissedCount.load());
    StringAppendF(&result, "GPU missed frame count: %u\n\n", mGpuFrameMissedCount.load());

    /*
     * Dump the visible layer list
     */
    colorizer.bold(result);
    StringAppendF(&result, "Visible layers (count = %zu)\n", mNumLayers.load());
    colorizer.reset(result);

    {
        StringAppendF(&result, "Composition layers\n");
        mDrawingState.traverseInZOrder([&](Layer* layer) {
            auto* compositionState = layer->getCompositionState();
            if (!compositionState || !compositionState->isVisible) return;

            android::base::StringAppendF(&result, "* Layer %p (%s)\n", layer,
                                         layer->getDebugName() ? layer->getDebugName()
                                                               : "<unknown>");
            compositionState->dump(result);
        });
    }

    /*
     * Dump Display state
     */

    colorizer.bold(result);
    StringAppendF(&result, "Displays (%zu entries)\n", mDisplays.size());
    colorizer.reset(result);
    for (const auto& [token, display] : mDisplays) {
        display->dump(result);
    }
    result.append("\n");

    /*
     * Dump CompositionEngine state
     */

    mCompositionEngine->dump(result);

    /*
     * Dump SurfaceFlinger global state
     */

    colorizer.bold(result);
    result.append("SurfaceFlinger global state:\n");
    colorizer.reset(result);

    getRenderEngine().dump(result);

    result.append("ClientCache state:\n");
    ClientCache::getInstance().dump(result);
    DebugEGLImageTracker::getInstance()->dump(result);

    if (const auto display = getDefaultDisplayDeviceLocked()) {
        display->getCompositionDisplay()->getState().undefinedRegion.dump(result,
                                                                          "undefinedRegion");
        StringAppendF(&result, "  orientation=%s, isPoweredOn=%d\n",
                      toCString(display->getOrientation()), display->isPoweredOn());
    }
    StringAppendF(&result,
                  "  transaction-flags         : %08x\n"
                  "  gpu_to_cpu_unsupported    : %d\n",
                  mTransactionFlags.load(), !mGpuToCpuSupported);

    if (const auto display = getDefaultDisplayDeviceLocked()) {
        std::string fps, xDpi, yDpi;
        if (const auto activeMode = display->getActiveMode()) {
            fps = to_string(activeMode->getFps());
            xDpi = base::StringPrintf("%.2f", activeMode->getDpiX());
            yDpi = base::StringPrintf("%.2f", activeMode->getDpiY());
        } else {
            fps = "unknown";
            xDpi = "unknown";
            yDpi = "unknown";
        }
        StringAppendF(&result,
                      "  refresh-rate              : %s\n"
                      "  x-dpi                     : %s\n"
                      "  y-dpi                     : %s\n",
                      fps.c_str(), xDpi.c_str(), yDpi.c_str());
    }

    StringAppendF(&result, "  transaction time: %f us\n", inTransactionDuration / 1000.0);

    /*
     * Tracing state
     */
    mLayerTracing.dump(result);

    result.append("\nTransaction tracing: ");
    if (mTransactionTracing) {
        result.append("enabled\n");
        mTransactionTracing->dump(result);
    } else {
        result.append("disabled\n");
    }
    result.push_back('\n');

    /*
     * HWC layer minidump
     */
    for (const auto& [token, display] : mDisplays) {
        const auto displayId = HalDisplayId::tryCast(display->getId());
        if (!displayId) {
            continue;
        }

        StringAppendF(&result, "Display %s (%s) HWC layers:\n", to_string(*displayId).c_str(),
                      (isDisplayActiveLocked(display) ? "active" : "inactive"));
        Layer::miniDumpHeader(result);

        const DisplayDevice& ref = *display;
        mCurrentState.traverseInZOrder([&](Layer* layer) { layer->miniDump(result, ref); });
        result.append("\n");
    }

    {
        DumpArgs plannerArgs;
        plannerArgs.add(); // first argument is ignored
        plannerArgs.add(String16("--layers"));
        dumpPlannerInfo(plannerArgs, result);
    }

    /*
     * Dump HWComposer state
     */
    colorizer.bold(result);
    result.append("h/w composer state:\n");
    colorizer.reset(result);
    const bool hwcDisabled = mDebugDisableHWC || mDebugFlashDelay;
    StringAppendF(&result, "  h/w composer %s\n", hwcDisabled ? "disabled" : "enabled");
    getHwComposer().dump(result);

    /*
     * Dump gralloc state
     */
    const GraphicBufferAllocator& alloc(GraphicBufferAllocator::get());
    alloc.dump(result);

    /*
     * Dump flag/property manager state
     */
    mFlagManager->dump(result);

    result.append(mTimeStats->miniDump());
    result.append("\n");
}

mat4 SurfaceFlinger::calculateColorMatrix(float saturation) {
    if (saturation == 1) {
        return mat4();
    }

    float3 luminance{0.213f, 0.715f, 0.072f};
    luminance *= 1.0f - saturation;
    mat4 saturationMatrix = mat4(vec4{luminance.r + saturation, luminance.r, luminance.r, 0.0f},
                                 vec4{luminance.g, luminance.g + saturation, luminance.g, 0.0f},
                                 vec4{luminance.b, luminance.b, luminance.b + saturation, 0.0f},
                                 vec4{0.0f, 0.0f, 0.0f, 1.0f});
    return saturationMatrix;
}

void SurfaceFlinger::updateColorMatrixLocked() {
    mat4 colorMatrix =
            mClientColorMatrix * calculateColorMatrix(mGlobalSaturationFactor) * mDaltonizer();

    if (mCurrentState.colorMatrix != colorMatrix) {
        mCurrentState.colorMatrix = colorMatrix;
        mCurrentState.colorMatrixChanged = true;
        setTransactionFlags(eTransactionNeeded);
    }
}

status_t SurfaceFlinger::CheckTransactCodeCredentials(uint32_t code) {
#pragma clang diagnostic push
#pragma clang diagnostic error "-Wswitch-enum"
    switch (static_cast<ISurfaceComposerTag>(code)) {
        case ENABLE_VSYNC_INJECTIONS:
        case INJECT_VSYNC:
            if (!hasMockHwc()) return PERMISSION_DENIED;
            [[fallthrough]];
        // These methods should at minimum make sure that the client requested
        // access to SF.
        case BOOT_FINISHED:
        case CLEAR_ANIMATION_FRAME_STATS:
        case CREATE_DISPLAY:
        case DESTROY_DISPLAY:
        case GET_ANIMATION_FRAME_STATS:
        case OVERRIDE_HDR_TYPES:
        case GET_HDR_CAPABILITIES:
        case SET_DESIRED_DISPLAY_MODE_SPECS:
        case GET_DESIRED_DISPLAY_MODE_SPECS:
        case SET_ACTIVE_COLOR_MODE:
        case GET_BOOT_DISPLAY_MODE_SUPPORT:
        case SET_BOOT_DISPLAY_MODE:
        case CLEAR_BOOT_DISPLAY_MODE:
        case GET_PREFERRED_BOOT_DISPLAY_MODE:
        case GET_AUTO_LOW_LATENCY_MODE_SUPPORT:
        case SET_AUTO_LOW_LATENCY_MODE:
        case GET_GAME_CONTENT_TYPE_SUPPORT:
        case SET_GAME_CONTENT_TYPE:
        case SET_POWER_MODE:
        case GET_DISPLAYED_CONTENT_SAMPLING_ATTRIBUTES:
        case SET_DISPLAY_CONTENT_SAMPLING_ENABLED:
        case GET_DISPLAYED_CONTENT_SAMPLE:
        case ADD_TUNNEL_MODE_ENABLED_LISTENER:
        case REMOVE_TUNNEL_MODE_ENABLED_LISTENER:
        case NOTIFY_POWER_BOOST:
        case SET_GLOBAL_SHADOW_SETTINGS:
        case GET_PRIMARY_PHYSICAL_DISPLAY_ID:
        case ACQUIRE_FRAME_RATE_FLEXIBILITY_TOKEN: {
            // OVERRIDE_HDR_TYPES is used by CTS tests, which acquire the necessary
            // permission dynamically. Don't use the permission cache for this check.
            bool usePermissionCache = code != OVERRIDE_HDR_TYPES;
            if (!callingThreadHasUnscopedSurfaceFlingerAccess(usePermissionCache)) {
                IPCThreadState* ipc = IPCThreadState::self();
                ALOGE("Permission Denial: can't access SurfaceFlinger pid=%d, uid=%d",
                        ipc->getCallingPid(), ipc->getCallingUid());
                return PERMISSION_DENIED;
            }
            return OK;
        }
        case GET_LAYER_DEBUG_INFO: {
            IPCThreadState* ipc = IPCThreadState::self();
            const int pid = ipc->getCallingPid();
            const int uid = ipc->getCallingUid();
            if ((uid != AID_SHELL) && !PermissionCache::checkPermission(sDump, pid, uid)) {
                ALOGE("Layer debug info permission denied for pid=%d, uid=%d", pid, uid);
                return PERMISSION_DENIED;
            }
            return OK;
        }
        // Used by apps to hook Choreographer to SurfaceFlinger.
        case CREATE_DISPLAY_EVENT_CONNECTION:
        // The following calls are currently used by clients that do not
        // request necessary permissions. However, they do not expose any secret
        // information, so it is OK to pass them.
        case AUTHENTICATE_SURFACE:
        case GET_ACTIVE_COLOR_MODE:
        case GET_ACTIVE_DISPLAY_MODE:
        case GET_PHYSICAL_DISPLAY_IDS:
        case GET_PHYSICAL_DISPLAY_TOKEN:
        case GET_DISPLAY_COLOR_MODES:
        case GET_DISPLAY_NATIVE_PRIMARIES:
        case GET_STATIC_DISPLAY_INFO:
        case GET_DYNAMIC_DISPLAY_INFO:
        case GET_DISPLAY_MODES:
        case GET_DISPLAY_STATE:
        case GET_DISPLAY_STATS:
        case GET_SUPPORTED_FRAME_TIMESTAMPS:
        // Calling setTransactionState is safe, because you need to have been
        // granted a reference to Client* and Handle* to do anything with it.
        case SET_TRANSACTION_STATE:
        case CREATE_CONNECTION:
        case GET_COLOR_MANAGEMENT:
        case GET_COMPOSITION_PREFERENCE:
        case GET_PROTECTED_CONTENT_SUPPORT:
        case IS_WIDE_COLOR_DISPLAY:
        case IS_HARDWARE_RC_DISPLAY:
        // setFrameRate() is deliberately available for apps to call without any
        // special permissions.
        case SET_FRAME_RATE:
        case GET_DISPLAY_BRIGHTNESS_SUPPORT:
        case GET_DISPLAY_DECORATION_SUPPORT:
        // captureLayers and captureDisplay will handle the permission check in the function
        case CAPTURE_LAYERS:
        case CAPTURE_DISPLAY:
        case SET_DISPLAY_BRIGHTNESS:
        case SET_FRAME_TIMELINE_INFO:
        case GET_GPU_CONTEXT_PRIORITY:
        case GET_MAX_ACQUIRED_BUFFER_COUNT: {
            // This is not sensitive information, so should not require permission control.
            return OK;
        }
        case ADD_HDR_LAYER_INFO_LISTENER:
        case REMOVE_HDR_LAYER_INFO_LISTENER: {
            // TODO (b/183985553): Should getting & setting brightness be part of this...?
            // codes that require permission check
            IPCThreadState* ipc = IPCThreadState::self();
            const int pid = ipc->getCallingPid();
            const int uid = ipc->getCallingUid();
            if ((uid != AID_GRAPHICS) &&
                !PermissionCache::checkPermission(sControlDisplayBrightness, pid, uid)) {
                ALOGE("Permission Denial: can't control brightness pid=%d, uid=%d", pid, uid);
                return PERMISSION_DENIED;
            }
            return OK;
        }
        case ADD_FPS_LISTENER:
        case REMOVE_FPS_LISTENER:
        case ADD_REGION_SAMPLING_LISTENER:
        case REMOVE_REGION_SAMPLING_LISTENER: {
            // codes that require permission check
            IPCThreadState* ipc = IPCThreadState::self();
            const int pid = ipc->getCallingPid();
            const int uid = ipc->getCallingUid();
            if ((uid != AID_GRAPHICS) &&
                !PermissionCache::checkPermission(sReadFramebuffer, pid, uid)) {
                ALOGE("Permission Denial: can't read framebuffer pid=%d, uid=%d", pid, uid);
                return PERMISSION_DENIED;
            }
            return OK;
        }
        case ADD_TRANSACTION_TRACE_LISTENER:
        case CAPTURE_DISPLAY_BY_ID: {
            IPCThreadState* ipc = IPCThreadState::self();
            const int uid = ipc->getCallingUid();
            if (uid == AID_ROOT || uid == AID_GRAPHICS || uid == AID_SYSTEM || uid == AID_SHELL) {
                return OK;
            }
            return PERMISSION_DENIED;
        }
        case SET_OVERRIDE_FRAME_RATE:
        case ON_PULL_ATOM: {
            const int uid = IPCThreadState::self()->getCallingUid();
            if (uid == AID_SYSTEM) {
                return OK;
            }
            return PERMISSION_DENIED;
        }
        case ADD_WINDOW_INFOS_LISTENER:
        case REMOVE_WINDOW_INFOS_LISTENER: {
            const int uid = IPCThreadState::self()->getCallingUid();
            if (uid == AID_SYSTEM || uid == AID_GRAPHICS) {
                return OK;
            }
            return PERMISSION_DENIED;
        }
    }

    // These codes are used for the IBinder protocol to either interrogate the recipient
    // side of the transaction for its canonical interface descriptor or to dump its state.
    // We let them pass by default.
    if (code == IBinder::INTERFACE_TRANSACTION || code == IBinder::DUMP_TRANSACTION ||
        code == IBinder::PING_TRANSACTION || code == IBinder::SHELL_COMMAND_TRANSACTION ||
        code == IBinder::SYSPROPS_TRANSACTION) {
        return OK;
    }
<<<<<<< HEAD
    // Numbers from 1000 to 1041 and 20000 to 20002 are currently used for backdoors. The code
    // in onTransact verifies that the user is root, and has access to use SF.
    if ((code >= 1000 && code <= 1041) || (code >= 20000 && code <= 20002)) {
=======
    // Numbers from 1000 to 1042 are currently used for backdoors. The code
    // in onTransact verifies that the user is root, and has access to use SF.
    if (code >= 1000 && code <= 1042) {
>>>>>>> bbbf2592
        ALOGV("Accessing SurfaceFlinger through backdoor code: %u", code);
        return OK;
    }
    ALOGE("Permission Denial: SurfaceFlinger did not recognize request code: %u", code);
    return PERMISSION_DENIED;
#pragma clang diagnostic pop
}

status_t SurfaceFlinger::onTransact(uint32_t code, const Parcel& data, Parcel* reply,
                                    uint32_t flags) {
    if (const status_t error = CheckTransactCodeCredentials(code); error != OK) {
        return error;
    }

    status_t err = BnSurfaceComposer::onTransact(code, data, reply, flags);
    if (err == UNKNOWN_TRANSACTION || err == PERMISSION_DENIED) {
        CHECK_INTERFACE(ISurfaceComposer, data, reply);
        IPCThreadState* ipc = IPCThreadState::self();
        const int uid = ipc->getCallingUid();
        if (CC_UNLIKELY(uid != AID_SYSTEM
                && !PermissionCache::checkCallingPermission(sHardwareTest))) {
            const int pid = ipc->getCallingPid();
            ALOGE("Permission Denial: "
                    "can't access SurfaceFlinger pid=%d, uid=%d", pid, uid);
            return PERMISSION_DENIED;
        }
        int n;
        switch (code) {
            case 1000: // Unused.
            case 1001:
                return NAME_NOT_FOUND;
            case 1002: // Toggle flashing on surface damage.
                if (const int delay = data.readInt32(); delay > 0) {
                    mDebugFlashDelay = delay;
                } else {
                    mDebugFlashDelay = mDebugFlashDelay ? 0 : 1;
                }
                scheduleRepaint();
                return NO_ERROR;
            case 1004: // Force composite ahead of next VSYNC.
            case 1006:
                scheduleComposite(FrameHint::kActive);
                return NO_ERROR;
            case 1005: { // Force commit ahead of next VSYNC.
                Mutex::Autolock lock(mStateLock);
                setTransactionFlags(eTransactionNeeded | eDisplayTransactionNeeded |
                                    eTraversalNeeded);
                return NO_ERROR;
            }
            case 1007: // Unused.
                return NAME_NOT_FOUND;
            case 1008: // Toggle forced GPU composition.
                mDebugDisableHWC = data.readInt32() != 0;
                scheduleRepaint();
                return NO_ERROR;
            case 1009: // Toggle use of transform hint.
                mDebugDisableTransformHint = data.readInt32() != 0;
                scheduleRepaint();
                return NO_ERROR;
            case 1010: // Interrogate.
                reply->writeInt32(0);
                reply->writeInt32(0);
                reply->writeInt32(mDebugFlashDelay);
                reply->writeInt32(0);
                reply->writeInt32(mDebugDisableHWC);
                return NO_ERROR;
            case 1013: {
                const auto display = getDefaultDisplayDevice();
                if (!display) {
                    return NAME_NOT_FOUND;
                }

                reply->writeInt32(display->getPageFlipCount());
                return NO_ERROR;
            }
            case 1014: {
                Mutex::Autolock _l(mStateLock);
                // daltonize
                n = data.readInt32();
                switch (n % 10) {
                    case 1:
                        mDaltonizer.setType(ColorBlindnessType::Protanomaly);
                        break;
                    case 2:
                        mDaltonizer.setType(ColorBlindnessType::Deuteranomaly);
                        break;
                    case 3:
                        mDaltonizer.setType(ColorBlindnessType::Tritanomaly);
                        break;
                    default:
                        mDaltonizer.setType(ColorBlindnessType::None);
                        break;
                }
                if (n >= 10) {
                    mDaltonizer.setMode(ColorBlindnessMode::Correction);
                } else {
                    mDaltonizer.setMode(ColorBlindnessMode::Simulation);
                }

                updateColorMatrixLocked();
                return NO_ERROR;
            }
            case 1015: {
                Mutex::Autolock _l(mStateLock);
                // apply a color matrix
                n = data.readInt32();
                if (n) {
                    // color matrix is sent as a column-major mat4 matrix
                    for (size_t i = 0 ; i < 4; i++) {
                        for (size_t j = 0; j < 4; j++) {
                            mClientColorMatrix[i][j] = data.readFloat();
                        }
                    }
                } else {
                    mClientColorMatrix = mat4();
                }

                // Check that supplied matrix's last row is {0,0,0,1} so we can avoid
                // the division by w in the fragment shader
                float4 lastRow(transpose(mClientColorMatrix)[3]);
                if (any(greaterThan(abs(lastRow - float4{0, 0, 0, 1}), float4{1e-4f}))) {
                    ALOGE("The color transform's last row must be (0, 0, 0, 1)");
                }

                updateColorMatrixLocked();
                return NO_ERROR;
            }
            case 1016: { // Unused.
                return NAME_NOT_FOUND;
            }
            case 1017: {
                n = data.readInt32();
                mForceFullDamage = n != 0;
                return NO_ERROR;
            }
            case 1018: { // Modify Choreographer's duration
                n = data.readInt32();
                mScheduler->setDuration(mAppConnectionHandle, std::chrono::nanoseconds(n), 0ns);
                return NO_ERROR;
            }
            case 1019: { // Modify SurfaceFlinger's duration
                n = data.readInt32();
                mScheduler->setDuration(mSfConnectionHandle, std::chrono::nanoseconds(n), 0ns);
                return NO_ERROR;
            }
            case 1020: { // Layer updates interceptor
                n = data.readInt32();
                if (n) {
                    ALOGV("Interceptor enabled");
                    mInterceptor->enable(mDrawingState.layersSortedByZ, mDrawingState.displays);
                }
                else{
                    ALOGV("Interceptor disabled");
                    mInterceptor->disable();
                }
                return NO_ERROR;
            }
            case 1021: { // Disable HWC virtual displays
                const bool enable = data.readInt32() != 0;
                static_cast<void>(
                        mScheduler->schedule([this, enable] { enableHalVirtualDisplays(enable); }));
                return NO_ERROR;
            }
            case 1022: { // Set saturation boost
                Mutex::Autolock _l(mStateLock);
                mGlobalSaturationFactor = std::max(0.0f, std::min(data.readFloat(), 2.0f));

                updateColorMatrixLocked();
                return NO_ERROR;
            }
            case 1023: { // Set native mode
                int32_t colorMode;

                mDisplayColorSetting = static_cast<DisplayColorSetting>(data.readInt32());
                if (data.readInt32(&colorMode) == NO_ERROR) {
                    mForceColorMode = static_cast<ColorMode>(colorMode);
                }
                scheduleRepaint();
                return NO_ERROR;
            }
            // Deprecate, use 1030 to check whether the device is color managed.
            case 1024: {
                return NAME_NOT_FOUND;
            }
            case 1025: { // Set layer tracing
                n = data.readInt32();
                int64_t fixedStartingTime = data.readInt64();
                bool tracingEnabledChanged;
                if (n) {
                    ALOGD("LayerTracing enabled");
                    tracingEnabledChanged = mLayerTracing.enable();
                    if (tracingEnabledChanged) {
                        int64_t startingTime =
                                (fixedStartingTime) ? fixedStartingTime : systemTime();
                        mScheduler
                                ->schedule([&]() MAIN_THREAD {
                                    mLayerTracing.notify("start", startingTime);
                                })
                                .wait();
                    }
                } else {
                    ALOGD("LayerTracing disabled");
                    tracingEnabledChanged = mLayerTracing.disable();
                }
                mTracingEnabledChanged = tracingEnabledChanged;
                reply->writeInt32(NO_ERROR);
                return NO_ERROR;
            }
            case 1026: { // Get layer tracing status
                reply->writeBool(mLayerTracing.isEnabled());
                return NO_ERROR;
            }
            // Is a DisplayColorSetting supported?
            case 1027: {
                const auto display = getDefaultDisplayDevice();
                if (!display) {
                    return NAME_NOT_FOUND;
                }

                DisplayColorSetting setting = static_cast<DisplayColorSetting>(data.readInt32());
                switch (setting) {
                    case DisplayColorSetting::kManaged:
                        reply->writeBool(useColorManagement);
                        break;
                    case DisplayColorSetting::kUnmanaged:
                        reply->writeBool(true);
                        break;
                    case DisplayColorSetting::kEnhanced:
                        reply->writeBool(display->hasRenderIntent(RenderIntent::ENHANCE));
                        break;
                    default: // vendor display color setting
                        reply->writeBool(
                                display->hasRenderIntent(static_cast<RenderIntent>(setting)));
                        break;
                }
                return NO_ERROR;
            }
            case 1028: { // Unused.
                return NAME_NOT_FOUND;
            }
            // Set buffer size for SF tracing (value in KB)
            case 1029: {
                n = data.readInt32();
                if (n <= 0 || n > MAX_TRACING_MEMORY) {
                    ALOGW("Invalid buffer size: %d KB", n);
                    reply->writeInt32(BAD_VALUE);
                    return BAD_VALUE;
                }

                ALOGD("Updating trace buffer to %d KB", n);
                mLayerTracing.setBufferSize(n * 1024);
                reply->writeInt32(NO_ERROR);
                return NO_ERROR;
            }
            // Is device color managed?
            case 1030: {
                reply->writeBool(useColorManagement);
                return NO_ERROR;
            }
            // Override default composition data space
            // adb shell service call SurfaceFlinger 1031 i32 1 DATASPACE_NUMBER DATASPACE_NUMBER \
            // && adb shell stop zygote && adb shell start zygote
            // to restore: adb shell service call SurfaceFlinger 1031 i32 0 && \
            // adb shell stop zygote && adb shell start zygote
            case 1031: {
                Mutex::Autolock _l(mStateLock);
                n = data.readInt32();
                if (n) {
                    n = data.readInt32();
                    if (n) {
                        Dataspace dataspace = static_cast<Dataspace>(n);
                        if (!validateCompositionDataspace(dataspace)) {
                            return BAD_VALUE;
                        }
                        mDefaultCompositionDataspace = dataspace;
                    }
                    n = data.readInt32();
                    if (n) {
                        Dataspace dataspace = static_cast<Dataspace>(n);
                        if (!validateCompositionDataspace(dataspace)) {
                            return BAD_VALUE;
                        }
                        mWideColorGamutCompositionDataspace = dataspace;
                    }
                } else {
                    // restore composition data space.
                    mDefaultCompositionDataspace = defaultCompositionDataspace;
                    mWideColorGamutCompositionDataspace = wideColorGamutCompositionDataspace;
                }
                return NO_ERROR;
            }
            // Set trace flags
            case 1033: {
                n = data.readUint32();
                ALOGD("Updating trace flags to 0x%x", n);
                mLayerTracing.setTraceFlags(n);
                reply->writeInt32(NO_ERROR);
                return NO_ERROR;
            }
            case 1034: {
                auto future = mScheduler->schedule([&] {
                    switch (n = data.readInt32()) {
                        case 0:
                        case 1:
                            ON_MAIN_THREAD(enableRefreshRateOverlay(static_cast<bool>(n)));
                            break;
                        default: {
                            reply->writeBool(ON_MAIN_THREAD(isRefreshRateOverlayEnabled()));
                        }
                    }
                });

                future.wait();
                return NO_ERROR;
            }
            case 1035: {
                const int modeId = data.readInt32();

                const auto display = getDefaultDisplayDevice();
                const auto numConfigs = display->refreshRateConfigs().getAllRefreshRates().size();
                if ((modeId >= 0) && (modeId < numConfigs)) {
                    const auto displayId = getInternalDisplayId();
                    if (!displayId) {
                        ALOGE("No internal display found.");
                        return NO_ERROR;
                    }
                    if(isSupportedConfigSwitch(getPhysicalDisplayToken(*displayId),
                    modeId) != NO_ERROR) {
                       return BAD_VALUE;
                    }
                    status_t result = setActiveModeFromBackdoor(getPhysicalDisplayToken(*displayId), modeId);
                    if (result != NO_ERROR) {
                        return result;
                    }
                    mDebugDisplayModeSetByBackdoor = true;
                }

                const auto displayToken = [&]() -> sp<IBinder> {
                    uint64_t value;
                    if (data.readUint64(&value) != NO_ERROR) {
                        return getDefaultDisplayDevice()->getDisplayToken().promote();
                    }
                    if (const auto id = DisplayId::fromValue<PhysicalDisplayId>(value)) {
                        return getPhysicalDisplayToken(*id);
                    }
                    ALOGE("Invalid physical display ID");
                    return nullptr;
                }();

                mDebugDisplayModeSetByBackdoor = false;
                const status_t result = setActiveModeFromBackdoor(displayToken, modeId);
                mDebugDisplayModeSetByBackdoor = result == NO_ERROR;
                return result;
            }
            // Turn on/off frame rate flexibility mode. When turned on it overrides the display
            // manager frame rate policy a new policy which allows switching between all refresh
            // rates.
            case 1036: {
                if (data.readInt32() > 0) { // turn on
                    return mScheduler
                            ->schedule([this] {
                                const auto display =
                                        ON_MAIN_THREAD(getDefaultDisplayDeviceLocked());

                                // This is a little racy, but not in a way that hurts anything. As
                                // we grab the defaultMode from the display manager policy, we could
                                // be setting a new display manager policy, leaving us using a stale
                                // defaultMode. The defaultMode doesn't matter for the override
                                // policy though, since we set allowGroupSwitching to true, so it's
                                // not a problem.
                                scheduler::RefreshRateConfigs::Policy overridePolicy;
                                overridePolicy.defaultMode = display->refreshRateConfigs()
                                                                     .getDisplayManagerPolicy()
                                                                     .defaultMode;
                                overridePolicy.allowGroupSwitching = true;
                                constexpr bool kOverridePolicy = true;
                                return setDesiredDisplayModeSpecsInternal(display, overridePolicy,
                                                                          kOverridePolicy);
                            })
                            .get();
                } else { // turn off
                    return mScheduler
                            ->schedule([this] {
                                const auto display =
                                        ON_MAIN_THREAD(getDefaultDisplayDeviceLocked());
                                constexpr bool kOverridePolicy = true;
                                return setDesiredDisplayModeSpecsInternal(display, {},
                                                                          kOverridePolicy);
                            })
                            .get();
                }
            }
            // Inject a hotplug connected event for the primary display. This will deallocate and
            // reallocate the display state including framebuffers.
            case 1037: {
                const hal::HWDisplayId hwcId =
                        (Mutex::Autolock(mStateLock), getHwComposer().getPrimaryHwcDisplayId());

                onComposerHalHotplug(hwcId, hal::Connection::CONNECTED);
                return NO_ERROR;
            }
            // Modify the max number of display frames stored within FrameTimeline
            case 1038: {
                n = data.readInt32();
                if (n < 0 || n > MAX_ALLOWED_DISPLAY_FRAMES) {
                    ALOGW("Invalid max size. Maximum allowed is %d", MAX_ALLOWED_DISPLAY_FRAMES);
                    return BAD_VALUE;
                }
                if (n == 0) {
                    // restore to default
                    mFrameTimeline->reset();
                    return NO_ERROR;
                }
                mFrameTimeline->setMaxDisplayFrames(n);
                return NO_ERROR;
            }
            case 1039: {
                PhysicalDisplayId displayId = [&]() {
                    Mutex::Autolock lock(mStateLock);
                    return getDefaultDisplayDeviceLocked()->getPhysicalId();
                }();

                auto inUid = static_cast<uid_t>(data.readInt32());
                const auto refreshRate = data.readFloat();
                mScheduler->setPreferredRefreshRateForUid(FrameRateOverride{inUid, refreshRate});
                mScheduler->onFrameRateOverridesChanged(mAppConnectionHandle, displayId);
                return NO_ERROR;
            }
            // Toggle caching feature
            // First argument is an int32 - nonzero enables caching and zero disables caching
            // Second argument is an optional uint64 - if present, then limits enabling/disabling
            // caching to a particular physical display
            case 1040: {
                auto future = mScheduler->schedule([&] {
                    n = data.readInt32();
                    std::optional<PhysicalDisplayId> inputId = std::nullopt;
                    if (uint64_t inputDisplayId; data.readUint64(&inputDisplayId) == NO_ERROR) {
                        inputId = DisplayId::fromValue<PhysicalDisplayId>(inputDisplayId);
                        if (!inputId || getPhysicalDisplayToken(*inputId)) {
                            ALOGE("No display with id: %" PRIu64, inputDisplayId);
                            return NAME_NOT_FOUND;
                        }
                    }
                    {
                        Mutex::Autolock lock(mStateLock);
                        mLayerCachingEnabled = n != 0;
                        for (const auto& [_, display] : mDisplays) {
                            if (!inputId || *inputId == display->getPhysicalId()) {
                                display->enableLayerCaching(mLayerCachingEnabled);
                            }
                        }
                    }
                    return OK;
                });

                if (const status_t error = future.get(); error != OK) {
                    return error;
                }
                scheduleRepaint();
                return NO_ERROR;
            }
            case 1041: { // Transaction tracing
                if (mTransactionTracing) {
                    if (data.readInt32()) {
                        // Transaction tracing is always running but allow the user to temporarily
                        // increase the buffer when actively debugging.
                        mTransactionTracing->setBufferSize(
                                TransactionTracing::ACTIVE_TRACING_BUFFER_SIZE);
                    } else {
                        mTransactionTracing->setBufferSize(
                                TransactionTracing::CONTINUOUS_TRACING_BUFFER_SIZE);
                        mTransactionTracing->writeToFile();
                    }
                }
                reply->writeInt32(NO_ERROR);
                return NO_ERROR;
            }
<<<<<<< HEAD
            case 20000: {
              uint64_t disp = 0;
              hal::PowerMode power_mode = hal::PowerMode::ON;
              int32_t tile_h_loc = -1;
              int32_t tile_v_loc = -1;
               uint32_t num_h_tiles = 1;
                uint32_t num_v_tiles = 1;
                if (data.readUint64(&disp) != NO_ERROR) {
                    err = BAD_TYPE;
                    ALOGE("Invalid 64-bit unsigned-int display id parameter.");
                    break;
                }

                int32_t mode = 0;
                if (data.readInt32(&mode) != NO_ERROR) {
                    err = BAD_TYPE;
                    ALOGE("Invalid 32-bit signed-int power mode parameter.");
                    break;
                }
                power_mode = static_cast<hal::PowerMode>(mode);

                if (data.readInt32(&tile_h_loc) != NO_ERROR) {
                    tile_h_loc = -1;
                }
                if (data.readInt32(&tile_v_loc) != NO_ERROR) {
                    tile_v_loc = 0;
                }
                if (tile_h_loc < 0) {
                    ALOGI("Debug: Set display = %llu, power mode = %d", (unsigned long long)disp,
                          mode);
                    if (const auto dispId = DisplayId::fromValue<PhysicalDisplayId>(disp); dispId) {
                        setPowerMode(getPhysicalDisplayToken(dispId.value()), mode);
                    }
                } else {
#if defined(QTI_DISPLAY_CONFIG_ENABLED) && defined(DISPLAY_CONFIG_TILE_DISPLAY_APIS_1_0)
                    ::DisplayConfig::PowerMode hwcMode = ::DisplayConfig::PowerMode::kOff;
                    switch (power_mode) {
                        case hal::PowerMode::DOZE:
                            hwcMode = ::DisplayConfig::PowerMode::kDoze;
                            break;
                        case hal::PowerMode::ON:
                            hwcMode = ::DisplayConfig::PowerMode::kOn;
                            break;
                        case hal::PowerMode::DOZE_SUSPEND:
                            hwcMode = ::DisplayConfig::PowerMode::kDozeSuspend;
                            break;
                        default:
                            break;
                    }
                    // A regular display has one h tile and one v tile.
                    mDisplayConfigIntf->GetDisplayTileCount(disp, &num_h_tiles, &num_v_tiles);
                    if (((num_h_tiles * num_v_tiles) < 2) || tile_h_loc >= num_h_tiles
                        || tile_v_loc >= num_v_tiles) {
                        ALOGE("Debug: Display %llu has only %u h tiles and %u v tiles. Not a true "
                              "tile display or invalid tile h or v locations given.",
                              (unsigned long long)disp, num_h_tiles, num_v_tiles);
                    } else {
                        err = mDisplayConfigIntf->SetPowerModeTiled(disp, hwcMode, tile_h_loc,
                                                                    tile_v_loc);
                        if (NO_ERROR != err) {
                            ALOGE("Debug: DisplayConfig::SetPowerModeTiled() returned error %d",
                                  err);
                            break;
                        }
                    }
#endif
                    ALOGI("Debug: Set display = %llu, power mode = %d at tile h loc = %d, tile v "
                          "loc = %d (Has %u h tiles and %u v tiles)", (unsigned long long)disp,
                          mode, tile_h_loc, tile_v_loc, num_h_tiles, num_v_tiles);
                }
              return NO_ERROR;
            }
            case 20001: {
                uint64_t disp = 0;
                int32_t level = 0;
                int32_t tile_h_loc = -1;
                int32_t tile_v_loc = -1;
                uint32_t num_h_tiles = 1;
                uint32_t num_v_tiles = 1;
                if (data.readUint64(&disp) != NO_ERROR) {
                    err = BAD_TYPE;
                    ALOGE("Invalid 64-bit unsigned-int display id parameter.");
                    break;
                }
                if (data.readInt32(&level) != NO_ERROR) {
                    err = BAD_TYPE;
                    ALOGE("Invalid 32-bit signed-int brightess parameter.");
                    break;
                }
                float levelf = static_cast<float>(level)/255.0f;
                gui::DisplayBrightness brightness;
                brightness.displayBrightness = levelf;
                if (data.readInt32(&tile_h_loc) != NO_ERROR) {
                    tile_h_loc = -1;
                }
                if (data.readInt32(&tile_v_loc) != NO_ERROR) {
                    tile_v_loc = 0;
                }
                if (tile_h_loc < 0) {
                    ALOGI("Debug: Set display = %llu, brightness level = %d/255 (%0.2ff)",
                          (unsigned long long)disp, level, levelf);
                    if (const auto dispId = DisplayId::fromValue<PhysicalDisplayId>(disp); dispId) {
                        setDisplayBrightness(getPhysicalDisplayToken(dispId.value()),
                                             brightness);
                    }
                } else {
#if defined(QTI_DISPLAY_CONFIG_ENABLED) && defined(DISPLAY_CONFIG_TILE_DISPLAY_APIS_1_0)
                    // A regular display has one h tile and one v tile.
                    mDisplayConfigIntf->GetDisplayTileCount(disp, &num_h_tiles, &num_v_tiles);
                    if (((num_h_tiles * num_v_tiles) < 2) || tile_h_loc >= num_h_tiles
                        || tile_v_loc >= num_v_tiles) {
                        ALOGE("Debug: Display %llu has only %u h tiles and %u v tiles. Not a true "
                              "tile display or invalid tile h or v locations given.",
                              (unsigned long long)disp, num_h_tiles, num_v_tiles);
                    } else {
                        err = mDisplayConfigIntf->SetPanelBrightnessTiled(disp, level, tile_h_loc,
                                                                          tile_v_loc);
                        if (NO_ERROR != err) {
                            ALOGE("Debug: DisplayConfig::SetPanelBrightnessTiled() returned error "
                                  "%d", err);
                            break;
                        }
                    }
#endif
                    ALOGI("Debug: Set display = %llu, brightness level = %d/255 (%0.2ff) at tile h "
                          "loc = %d, tile v loc = %d (Has %u h tiles and %u v tiles)",
                          (unsigned long long)disp, level, levelf, tile_h_loc, tile_v_loc,
                          num_h_tiles, num_v_tiles);
                }
                return NO_ERROR;
            }
            case 20002: {
                uint64_t disp = 0;
                int32_t pref = 0;
                if (data.readUint64(&disp) != NO_ERROR) {
                    err = BAD_TYPE;
                    ALOGE("Invalid 64-bit unsigned-int display id parameter.");
                    break;
                }
                if (data.readInt32(&pref) != NO_ERROR) {
                    err = BAD_TYPE;
                    ALOGE("Invalid 32-bit signed-int wider-mode preference parameter.");
                    break;
                }
                ALOGI("Debug: Set display = %llu, wider-mode preference = %d",
                      (unsigned long long)disp, pref);
#if defined(QTI_DISPLAY_CONFIG_ENABLED) && defined(DISPLAY_CONFIG_TILE_DISPLAY_APIS_1_0)
                ::DisplayConfig::WiderModePref wider_mode_pref =
                    ::DisplayConfig::WiderModePref::kNoPreference;
                switch (pref) {
                    case 1:
                        wider_mode_pref = ::DisplayConfig::WiderModePref::kWiderAsyncMode;
                        break;
                    case 2:
                        wider_mode_pref = ::DisplayConfig::WiderModePref::kWiderSyncMode;
                        break;
                    default:
                        // Use default DisplayConfig::WiderModePref::kNoPreference.
                        break;
                }
                err = mDisplayConfigIntf->SetWiderModePreference(disp, wider_mode_pref);
                if (NO_ERROR != err) {
                    ALOGE("Debug: DisplayConfig::SetWiderModePreference() returned error %d", err);
                    break;
                }
#endif
=======
            case 1042: { // Write layers trace or transaction trace to file
                if (mTransactionTracing) {
                    mTransactionTracing->writeToFile();
                }
                if (mLayerTracingEnabled) {
                    mLayerTracing.writeToFile();
                }
                reply->writeInt32(NO_ERROR);
>>>>>>> bbbf2592
                return NO_ERROR;
            }
        }
    }
    return err;
}

void SurfaceFlinger::kernelTimerChanged(bool expired) {
    static bool updateOverlay =
            property_get_bool("debug.sf.kernel_idle_timer_update_overlay", true);
    if (!updateOverlay) return;
    if (Mutex::Autolock lock(mStateLock); !isRefreshRateOverlayEnabled()) return;

    // Update the overlay on the main thread to avoid race conditions with
    // mRefreshRateConfigs->getCurrentRefreshRate()
    static_cast<void>(mScheduler->schedule([=] {
        const auto display = ON_MAIN_THREAD(getDefaultDisplayDeviceLocked());
        if (!display) {
            ALOGW("%s: default display is null", __func__);
            return;
        }

        const auto desiredActiveMode = display->getDesiredActiveMode();
        const std::optional<DisplayModeId> desiredModeId = desiredActiveMode
                ? std::make_optional(desiredActiveMode->mode->getId())
                : std::nullopt;

        const bool timerExpired = mKernelIdleTimerEnabled && expired;

        if (display->onKernelTimerChanged(desiredModeId, timerExpired)) {
            mScheduler->scheduleFrame();
        }
    }));
}

void SurfaceFlinger::toggleKernelIdleTimer() {
    using KernelIdleTimerAction = scheduler::RefreshRateConfigs::KernelIdleTimerAction;

    const auto display = getDefaultDisplayDeviceLocked();
    if (!display) {
        ALOGW("%s: default display is null", __func__);
        return;
    }

    // If the support for kernel idle timer is disabled for the active display,
    // don't do anything.
    if (!display->refreshRateConfigs().supportsKernelIdleTimer()) {
        return;
    }

    const KernelIdleTimerAction action = display->refreshRateConfigs().getIdleTimerAction();
    switch (action) {
        case KernelIdleTimerAction::TurnOff:
            if (mKernelIdleTimerEnabled) {
                ATRACE_INT("KernelIdleTimer", 0);
                base::SetProperty(KERNEL_IDLE_TIMER_PROP, "false");
                mKernelIdleTimerEnabled = false;
            }
            break;
        case KernelIdleTimerAction::TurnOn:
            if (!mKernelIdleTimerEnabled) {
                ATRACE_INT("KernelIdleTimer", 1);
                base::SetProperty(KERNEL_IDLE_TIMER_PROP, "true");
                mKernelIdleTimerEnabled = true;
            }
            break;
    }
}

// A simple RAII class to disconnect from an ANativeWindow* when it goes out of scope
class WindowDisconnector {
public:
    WindowDisconnector(ANativeWindow* window, int api) : mWindow(window), mApi(api) {}
    ~WindowDisconnector() {
        native_window_api_disconnect(mWindow, mApi);
    }

private:
    ANativeWindow* mWindow;
    const int mApi;
};

static Dataspace pickDataspaceFromColorMode(const ColorMode colorMode) {
    switch (colorMode) {
        case ColorMode::DISPLAY_P3:
        case ColorMode::BT2100_PQ:
        case ColorMode::BT2100_HLG:
        case ColorMode::DISPLAY_BT2020:
            return Dataspace::DISPLAY_P3;
        default:
            return Dataspace::V0_SRGB;
    }
}

static bool hasCaptureBlackoutContentPermission() {
    IPCThreadState* ipc = IPCThreadState::self();
    const int pid = ipc->getCallingPid();
    const int uid = ipc->getCallingUid();
    return uid == AID_GRAPHICS || uid == AID_SYSTEM ||
            PermissionCache::checkPermission(sCaptureBlackoutContent, pid, uid);
}

static status_t validateScreenshotPermissions(const CaptureArgs& captureArgs) {
    IPCThreadState* ipc = IPCThreadState::self();
    const int pid = ipc->getCallingPid();
    const int uid = ipc->getCallingUid();
    if (uid == AID_GRAPHICS || PermissionCache::checkPermission(sReadFramebuffer, pid, uid)) {
        return OK;
    }

    // If the caller doesn't have the correct permissions but is only attempting to screenshot
    // itself, we allow it to continue.
    if (captureArgs.uid == uid) {
        return OK;
    }

    ALOGE("Permission Denial: can't take screenshot pid=%d, uid=%d", pid, uid);
    return PERMISSION_DENIED;
}

status_t SurfaceFlinger::setSchedFifo(bool enabled) {
    static constexpr int kFifoPriority = 2;
    static constexpr int kOtherPriority = 0;

    struct sched_param param = {0};
    int sched_policy;
    if (enabled) {
        sched_policy = SCHED_FIFO;
        param.sched_priority = kFifoPriority;
    } else {
        sched_policy = SCHED_OTHER;
        param.sched_priority = kOtherPriority;
    }

    if (sched_setscheduler(0, sched_policy, &param) != 0) {
        return -errno;
    }

    return NO_ERROR;
}

status_t SurfaceFlinger::setSchedAttr(bool enabled) {
    static const unsigned int kUclampMin =
            base::GetUintProperty<unsigned int>("ro.surface_flinger.uclamp.min", 0U);

    if (!kUclampMin) {
        // uclamp.min set to 0 (default), skip setting
        return NO_ERROR;
    }

    // Currently, there is no wrapper in bionic: b/183240349.
    struct sched_attr {
        uint32_t size;
        uint32_t sched_policy;
        uint64_t sched_flags;
        int32_t sched_nice;
        uint32_t sched_priority;
        uint64_t sched_runtime;
        uint64_t sched_deadline;
        uint64_t sched_period;
        uint32_t sched_util_min;
        uint32_t sched_util_max;
    };

    sched_attr attr = {};
    attr.size = sizeof(attr);

    attr.sched_flags = (SCHED_FLAG_KEEP_ALL | SCHED_FLAG_UTIL_CLAMP);
    attr.sched_util_min = enabled ? kUclampMin : 0;
    attr.sched_util_max = 1024;

    if (syscall(__NR_sched_setattr, 0, &attr, 0)) {
        return -errno;
    }

    return NO_ERROR;
}

status_t SurfaceFlinger::captureDisplay(const DisplayCaptureArgs& args,
                                        const sp<IScreenCaptureListener>& captureListener) {
    ATRACE_CALL();

    status_t validate = validateScreenshotPermissions(args);
    if (validate != OK) {
        return validate;
    }

    if (!args.displayToken) return BAD_VALUE;

    wp<const DisplayDevice> displayWeak;
    ui::LayerStack layerStack;
    ui::Size reqSize(args.width, args.height);
    ui::Dataspace dataspace;
    {
        Mutex::Autolock lock(mStateLock);
        sp<DisplayDevice> display = getDisplayDeviceLocked(args.displayToken);
        if (!display) return NAME_NOT_FOUND;
        displayWeak = display;
        layerStack = display->getLayerStack();

        // set the requested width/height to the logical display layer stack rect size by default
        if (args.width == 0 || args.height == 0) {
            reqSize = display->getLayerStackSpaceRect().getSize();
        }

        // The dataspace is depended on the color mode of display, that could use non-native mode
        // (ex. displayP3) to enhance the content, but some cases are checking native RGB in bytes,
        // and failed if display is not in native mode. This provide a way to force using native
        // colors when capture.
        dataspace = args.dataspace;
        if (dataspace == ui::Dataspace::UNKNOWN) {
            const ui::ColorMode colorMode = display->getCompositionDisplay()->getState().colorMode;
            dataspace = pickDataspaceFromColorMode(colorMode);
        }
    }

    RenderAreaFuture renderAreaFuture = ftl::defer([=] {
        return DisplayRenderArea::create(displayWeak, args.sourceCrop, reqSize, dataspace,
                                         args.useIdentityTransform, args.captureSecureLayers);
    });

    auto traverseLayers = [this, args, layerStack](const LayerVector::Visitor& visitor) {
        traverseLayersInLayerStack(layerStack, args.uid, visitor);
    };

    auto captureResultFuture = captureScreenCommon(std::move(renderAreaFuture), traverseLayers,
                                                   reqSize, args.pixelFormat, args.allowProtected,
                                                   args.grayscale, captureListener);
    return captureResultFuture.get().status;
}

status_t SurfaceFlinger::captureDisplay(DisplayId displayId,
                                        const sp<IScreenCaptureListener>& captureListener) {
    ui::LayerStack layerStack;
    wp<const DisplayDevice> displayWeak;
    ui::Size size;
    ui::Dataspace dataspace;
    {
        Mutex::Autolock lock(mStateLock);

        const auto display = getDisplayDeviceLocked(displayId);
        if (!display) {
            return NAME_NOT_FOUND;
        }

        displayWeak = display;
        layerStack = display->getLayerStack();
        size = display->getLayerStackSpaceRect().getSize();

        dataspace =
                pickDataspaceFromColorMode(display->getCompositionDisplay()->getState().colorMode);
    }

    RenderAreaFuture renderAreaFuture = ftl::defer([=] {
        return DisplayRenderArea::create(displayWeak, Rect(), size, dataspace,
                                         false /* useIdentityTransform */,
                                         false /* captureSecureLayers */);
    });

    auto traverseLayers = [this, layerStack](const LayerVector::Visitor& visitor) {
        traverseLayersInLayerStack(layerStack, CaptureArgs::UNSET_UID, visitor);
    };

    if (captureListener == nullptr) {
        ALOGE("capture screen must provide a capture listener callback");
        return BAD_VALUE;
    }
    auto captureResultFuture =
            captureScreenCommon(std::move(renderAreaFuture), traverseLayers, size,
                                ui::PixelFormat::RGBA_8888, false /* allowProtected */,
                                false /* grayscale */, captureListener);
    return captureResultFuture.get().status;
}

status_t SurfaceFlinger::captureLayers(const LayerCaptureArgs& args,
                                       const sp<IScreenCaptureListener>& captureListener) {
    ATRACE_CALL();

    status_t validate = validateScreenshotPermissions(args);
    if (validate != OK) {
        return validate;
    }

    ui::Size reqSize;
    sp<Layer> parent;
    Rect crop(args.sourceCrop);
    std::unordered_set<sp<Layer>, ISurfaceComposer::SpHash<Layer>> excludeLayers;
    ui::Dataspace dataspace;

    // Call this before holding mStateLock to avoid any deadlocking.
    bool canCaptureBlackoutContent = hasCaptureBlackoutContentPermission();

    {
        Mutex::Autolock lock(mStateLock);

        parent = fromHandle(args.layerHandle).promote();
        if (parent == nullptr) {
            ALOGE("captureLayers called with an invalid or removed parent");
            return NAME_NOT_FOUND;
        }

        if (!canCaptureBlackoutContent &&
            parent->getDrawingState().flags & layer_state_t::eLayerSecure) {
            ALOGW("Attempting to capture secure layer: PERMISSION_DENIED");
            return PERMISSION_DENIED;
        }

        Rect parentSourceBounds = parent->getCroppedBufferSize(parent->getDrawingState());
        if (args.sourceCrop.width() <= 0) {
            crop.left = 0;
            crop.right = parentSourceBounds.getWidth();
        }

        if (args.sourceCrop.height() <= 0) {
            crop.top = 0;
            crop.bottom = parentSourceBounds.getHeight();
        }

        if (crop.isEmpty() || args.frameScaleX <= 0.0f || args.frameScaleY <= 0.0f) {
            // Error out if the layer has no source bounds (i.e. they are boundless) and a source
            // crop was not specified, or an invalid frame scale was provided.
            return BAD_VALUE;
        }
        reqSize = ui::Size(crop.width() * args.frameScaleX, crop.height() * args.frameScaleY);

        for (const auto& handle : args.excludeHandles) {
            sp<Layer> excludeLayer = fromHandle(handle).promote();
            if (excludeLayer != nullptr) {
                excludeLayers.emplace(excludeLayer);
            } else {
                ALOGW("Invalid layer handle passed as excludeLayer to captureLayers");
                return NAME_NOT_FOUND;
            }
        }

        // The dataspace is depended on the color mode of display, that could use non-native mode
        // (ex. displayP3) to enhance the content, but some cases are checking native RGB in bytes,
        // and failed if display is not in native mode. This provide a way to force using native
        // colors when capture.
        dataspace = args.dataspace;
        if (dataspace == ui::Dataspace::UNKNOWN) {
            auto display = findDisplay([layerStack = parent->getLayerStack()](const auto& display) {
                return display.getLayerStack() == layerStack;
            });
            if (!display) {
                // If the layer is not on a display, use the dataspace for the default display.
                display = getDefaultDisplayDeviceLocked();
            }

            const ui::ColorMode colorMode = display->getCompositionDisplay()->getState().colorMode;
            dataspace = pickDataspaceFromColorMode(colorMode);
        }

    } // mStateLock

    // really small crop or frameScale
    if (reqSize.width <= 0 || reqSize.height <= 0) {
        ALOGW("Failed to captureLayes: crop or scale too small");
        return BAD_VALUE;
    }

    Rect layerStackSpaceRect(0, 0, reqSize.width, reqSize.height);
    bool childrenOnly = args.childrenOnly;
    RenderAreaFuture renderAreaFuture = ftl::defer([=]() -> std::unique_ptr<RenderArea> {
        return std::make_unique<LayerRenderArea>(*this, parent, crop, reqSize, dataspace,
                                                 childrenOnly, layerStackSpaceRect,
                                                 args.captureSecureLayers);
    });

    auto traverseLayers = [parent, args, excludeLayers](const LayerVector::Visitor& visitor) {
        parent->traverseChildrenInZOrder(LayerVector::StateSet::Drawing, [&](Layer* layer) {
            if (!layer->isVisible()) {
                return;
            } else if (args.childrenOnly && layer == parent.get()) {
                return;
            } else if (args.uid != CaptureArgs::UNSET_UID && args.uid != layer->getOwnerUid()) {
                return;
            }

            sp<Layer> p = layer;
            while (p != nullptr) {
                if (excludeLayers.count(p) != 0) {
                    return;
                }
                p = p->getParent();
            }

            visitor(layer);
        });
    };

    if (captureListener == nullptr) {
        ALOGE("capture screen must provide a capture listener callback");
        return BAD_VALUE;
    }

    auto captureResultFuture = captureScreenCommon(std::move(renderAreaFuture), traverseLayers,
                                                   reqSize, args.pixelFormat, args.allowProtected,
                                                   args.grayscale, captureListener);
    return captureResultFuture.get().status;
}

std::shared_future<renderengine::RenderEngineResult> SurfaceFlinger::captureScreenCommon(
        RenderAreaFuture renderAreaFuture, TraverseLayersFunction traverseLayers,
        ui::Size bufferSize, ui::PixelFormat reqPixelFormat, bool allowProtected, bool grayscale,
        const sp<IScreenCaptureListener>& captureListener) {
    ATRACE_CALL();

    if (exceedsMaxRenderTargetSize(bufferSize.getWidth(), bufferSize.getHeight())) {
        ALOGE("Attempted to capture screen with size (%" PRId32 ", %" PRId32
              ") that exceeds render target size limit.",
              bufferSize.getWidth(), bufferSize.getHeight());
        return ftl::yield<renderengine::RenderEngineResult>({BAD_VALUE, base::unique_fd()}).share();
    }

    // Loop over all visible layers to see whether there's any protected layer. A protected layer is
    // typically a layer with DRM contents, or have the GRALLOC_USAGE_PROTECTED set on the buffer.
    // A protected layer has no implication on whether it's secure, which is explicitly set by
    // application to avoid being screenshot or drawn via unsecure display.
    const bool supportsProtected = getRenderEngine().supportsProtectedContent();
    bool hasProtectedLayer = false;
    if (allowProtected && supportsProtected) {
        auto future = mScheduler->schedule([=]() {
            bool protectedLayerFound = false;
            traverseLayers([&](Layer* layer) {
                protectedLayerFound =
                        protectedLayerFound || (layer->isVisible() && layer->isProtected());
            });
            return protectedLayerFound;
        });
        hasProtectedLayer = future.get();
    }

    const uint32_t usage = GRALLOC_USAGE_HW_COMPOSER | GRALLOC_USAGE_HW_RENDER |
            GRALLOC_USAGE_HW_TEXTURE |
            (hasProtectedLayer && allowProtected && supportsProtected
                     ? GRALLOC_USAGE_PROTECTED
                     : GRALLOC_USAGE_SW_READ_OFTEN | GRALLOC_USAGE_SW_WRITE_OFTEN);
    sp<GraphicBuffer> buffer =
            getFactory().createGraphicBuffer(bufferSize.getWidth(), bufferSize.getHeight(),
                                             static_cast<android_pixel_format>(reqPixelFormat),
                                             1 /* layerCount */, usage, "screenshot");

    const status_t bufferStatus = buffer->initCheck();
    LOG_ALWAYS_FATAL_IF(bufferStatus != OK, "captureScreenCommon: Buffer failed to allocate: %d",
                        bufferStatus);
    const std::shared_ptr<renderengine::ExternalTexture> texture = std::make_shared<
            renderengine::impl::ExternalTexture>(buffer, getRenderEngine(),
                                                 renderengine::impl::ExternalTexture::Usage::
                                                         WRITEABLE);
    return captureScreenCommon(std::move(renderAreaFuture), traverseLayers, texture,
                               false /* regionSampling */, grayscale, captureListener);
}

std::shared_future<renderengine::RenderEngineResult> SurfaceFlinger::captureScreenCommon(
        RenderAreaFuture renderAreaFuture, TraverseLayersFunction traverseLayers,
        const std::shared_ptr<renderengine::ExternalTexture>& buffer, bool regionSampling,
        bool grayscale, const sp<IScreenCaptureListener>& captureListener) {
    ATRACE_CALL();

    bool canCaptureBlackoutContent = hasCaptureBlackoutContentPermission();

    auto scheduleResultFuture = mScheduler->schedule([=,
                                                      renderAreaFuture =
                                                              std::move(renderAreaFuture)]() mutable
                                                     -> std::shared_future<
                                                             renderengine::RenderEngineResult> {
        ScreenCaptureResults captureResults;
        std::unique_ptr<RenderArea> renderArea = renderAreaFuture.get();
        if (!renderArea) {
            ALOGW("Skipping screen capture because of invalid render area.");
            captureResults.result = NO_MEMORY;
            captureListener->onScreenCaptureCompleted(captureResults);
            return ftl::yield<renderengine::RenderEngineResult>({NO_ERROR, base::unique_fd()})
                    .share();
        }

        std::shared_future<renderengine::RenderEngineResult> renderEngineResultFuture;

        renderArea->render([&] {
            renderEngineResultFuture =
                    renderScreenImplLocked(*renderArea, traverseLayers, buffer,
                                           canCaptureBlackoutContent, regionSampling, grayscale,
                                           captureResults);
        });
        // spring up a thread to unblock SF main thread and wait for
        // RenderEngineResult to be available
        if (captureListener != nullptr) {
            std::async([=]() mutable {
                ATRACE_NAME("captureListener is nonnull!");
                auto& [status, drawFence] = renderEngineResultFuture.get();
                captureResults.result = status;
                captureResults.fence = new Fence(dup(drawFence));
                captureListener->onScreenCaptureCompleted(captureResults);
            });
        }
        return renderEngineResultFuture;
    });

    // flatten scheduleResultFuture object to single shared_future object
    if (captureListener == nullptr) {
        std::future<renderengine::RenderEngineResult> captureScreenResultFuture =
                ftl::chain(std::move(scheduleResultFuture))
                        .then([=](std::shared_future<renderengine::RenderEngineResult> futureObject)
                                      -> renderengine::RenderEngineResult {
                            auto& [status, drawFence] = futureObject.get();
                            return {status, base::unique_fd(dup(drawFence))};
                        });
        return captureScreenResultFuture.share();
    } else {
        return ftl::yield<renderengine::RenderEngineResult>({NO_ERROR, base::unique_fd()}).share();
    }
}

std::shared_future<renderengine::RenderEngineResult> SurfaceFlinger::renderScreenImplLocked(
        const RenderArea& renderArea, TraverseLayersFunction traverseLayers,
        const std::shared_ptr<renderengine::ExternalTexture>& buffer,
        bool canCaptureBlackoutContent, bool regionSampling, bool grayscale,
        ScreenCaptureResults& captureResults) {
    ATRACE_CALL();

    traverseLayers([&](Layer* layer) {
        captureResults.capturedSecureLayers =
                captureResults.capturedSecureLayers || (layer->isVisible() && layer->isSecure());
    });

    const bool useProtected = buffer->getUsage() & GRALLOC_USAGE_PROTECTED;

    // We allow the system server to take screenshots of secure layers for
    // use in situations like the Screen-rotation animation and place
    // the impetus on WindowManager to not persist them.
    if (captureResults.capturedSecureLayers && !canCaptureBlackoutContent) {
        ALOGW("FB is protected: PERMISSION_DENIED");
        return ftl::yield<renderengine::RenderEngineResult>({PERMISSION_DENIED, base::unique_fd()})
                .share();
    }

    captureResults.buffer = buffer->getBuffer();
    captureResults.capturedDataspace = renderArea.getReqDataSpace();

    const auto reqWidth = renderArea.getReqWidth();
    const auto reqHeight = renderArea.getReqHeight();
    const auto sourceCrop = renderArea.getSourceCrop();
    const auto transform = renderArea.getTransform();
    const auto rotation = renderArea.getRotationFlags();
    const auto& layerStackSpaceRect = renderArea.getLayerStackSpaceRect();

    renderengine::DisplaySettings clientCompositionDisplay;
    std::vector<compositionengine::LayerFE::LayerSettings> clientCompositionLayers;

    // assume that bounds are never offset, and that they are the same as the
    // buffer bounds.
    clientCompositionDisplay.physicalDisplay = Rect(reqWidth, reqHeight);
    clientCompositionDisplay.clip = sourceCrop;
    clientCompositionDisplay.orientation = rotation;

    clientCompositionDisplay.outputDataspace = renderArea.getReqDataSpace();
    clientCompositionDisplay.maxLuminance = DisplayDevice::sDefaultMaxLumiance;

    const float colorSaturation = grayscale ? 0 : 1;
    clientCompositionDisplay.colorTransform = calculateColorMatrix(colorSaturation);

    const float alpha = RenderArea::getCaptureFillValue(renderArea.getCaptureFill());

    compositionengine::LayerFE::LayerSettings fillLayer;
    fillLayer.source.buffer.buffer = nullptr;
    fillLayer.source.solidColor = half3(0.0, 0.0, 0.0);
    fillLayer.geometry.boundaries =
            FloatRect(sourceCrop.left, sourceCrop.top, sourceCrop.right, sourceCrop.bottom);
    fillLayer.alpha = half(alpha);
    clientCompositionLayers.push_back(fillLayer);

    const auto display = renderArea.getDisplayDevice();
    std::vector<Layer*> renderedLayers;
    bool disableBlurs = false;
    traverseLayers([&](Layer* layer) {
        if (layer->isSecureDisplay()) {
            return;
        }
        disableBlurs |= layer->getDrawingState().sidebandStream != nullptr;

        Region clip(renderArea.getBounds());
        compositionengine::LayerFE::ClientCompositionTargetSettings targetSettings{
                clip,
                layer->needsFilteringForScreenshots(display.get(), transform) ||
                        renderArea.needsFiltering(),
                renderArea.isSecure(),
                useProtected,
                layerStackSpaceRect,
                clientCompositionDisplay.outputDataspace,
                true,  /* realContentIsVisible */
                false, /* clearContent */
                disableBlurs ? compositionengine::LayerFE::ClientCompositionTargetSettings::
                                       BlurSetting::Disabled
                             : compositionengine::LayerFE::ClientCompositionTargetSettings::
                                       BlurSetting::Enabled,
                DisplayDevice::sDefaultMaxLumiance,

        };
        std::vector<compositionengine::LayerFE::LayerSettings> results =
                layer->prepareClientCompositionList(targetSettings);
        if (results.size() > 0) {
            for (auto& settings : results) {
                settings.geometry.positionTransform =
                        transform.asMatrix4() * settings.geometry.positionTransform;
                // There's no need to process blurs when we're executing region sampling,
                // we're just trying to understand what we're drawing, and doing so without
                // blurs is already a pretty good approximation.
                if (regionSampling) {
                    settings.backgroundBlurRadius = 0;
                }
            }

            clientCompositionLayers.insert(clientCompositionLayers.end(),
                                           std::make_move_iterator(results.begin()),
                                           std::make_move_iterator(results.end()));
            renderedLayers.push_back(layer);
        }

    });

    std::vector<renderengine::LayerSettings> clientRenderEngineLayers;
    clientRenderEngineLayers.reserve(clientCompositionLayers.size());
    std::transform(clientCompositionLayers.begin(), clientCompositionLayers.end(),
                   std::back_inserter(clientRenderEngineLayers),
                   [](compositionengine::LayerFE::LayerSettings& settings)
                           -> renderengine::LayerSettings { return settings; });

    // Use an empty fence for the buffer fence, since we just created the buffer so
    // there is no need for synchronization with the GPU.
    base::unique_fd bufferFence;
    getRenderEngine().useProtectedContext(useProtected);

    const constexpr bool kUseFramebufferCache = false;
    std::future<renderengine::RenderEngineResult> drawLayersResult =
            getRenderEngine().drawLayers(clientCompositionDisplay, clientRenderEngineLayers, buffer,
                                         kUseFramebufferCache, std::move(bufferFence));

    std::shared_future<renderengine::RenderEngineResult> drawLayersResultFuture =
            drawLayersResult.share(); // drawLayersResult will be moved to shared one

    for (auto* layer : renderedLayers) {
        // make a copy of shared_future object for each layer
        layer->onLayerDisplayed(drawLayersResultFuture);
    }

    // Always switch back to unprotected context.
    getRenderEngine().useProtectedContext(false);

    return drawLayersResultFuture;
}

void SurfaceFlinger::windowInfosReported() {
    Mutex::Autolock _l(mStateLock);
    signalSynchronousTransactions(CountDownLatch::eSyncInputWindows);
}

// ---------------------------------------------------------------------------

void SurfaceFlinger::State::traverse(const LayerVector::Visitor& visitor) const {
    layersSortedByZ.traverse(visitor);
}

void SurfaceFlinger::State::traverseInZOrder(const LayerVector::Visitor& visitor) const {
    layersSortedByZ.traverseInZOrder(stateSet, visitor);
}

void SurfaceFlinger::State::traverseInReverseZOrder(const LayerVector::Visitor& visitor) const {
    layersSortedByZ.traverseInReverseZOrder(stateSet, visitor);
}

void SurfaceFlinger::traverseLayersInLayerStack(ui::LayerStack layerStack, const int32_t uid,
                                                const LayerVector::Visitor& visitor) {
    // We loop through the first level of layers without traversing,
    // as we need to determine which layers belong to the requested display.
    for (const auto& layer : mDrawingState.layersSortedByZ) {
        if (layer->getLayerStack() != layerStack) {
            continue;
        }
        // relative layers are traversed in Layer::traverseInZOrder
        layer->traverseInZOrder(LayerVector::StateSet::Drawing, [&](Layer* layer) {
            if (layer->isInternalDisplayOverlay()) {
                return;
            }
            if (!layer->isVisible()) {
                return;
            }
            if (uid != CaptureArgs::UNSET_UID && layer->getOwnerUid() != uid) {
                return;
            }
            visitor(layer);
        });
    }
}

status_t SurfaceFlinger::setDesiredDisplayModeSpecsInternal(
        const sp<DisplayDevice>& display,
        const std::optional<scheduler::RefreshRateConfigs::Policy>& policy, bool overridePolicy) {
    Mutex::Autolock lock(mStateLock);

    if (mDebugDisplayModeSetByBackdoor) {
        // ignore this request as mode is overridden by backdoor
        return NO_ERROR;
    }

    status_t setPolicyResult = overridePolicy
            ? display->refreshRateConfigs().setOverridePolicy(policy)
            : display->refreshRateConfigs().setDisplayManagerPolicy(*policy);
    if (setPolicyResult < 0) {
        return BAD_VALUE;
    }
    if (setPolicyResult == scheduler::RefreshRateConfigs::CURRENT_POLICY_UNCHANGED) {
        return NO_ERROR;
    }

    scheduler::RefreshRateConfigs::Policy currentPolicy =
            display->refreshRateConfigs().getCurrentPolicy();

    ALOGV("Setting desired display mode specs: %s", currentPolicy.toString().c_str());

    // TODO(b/140204874): Leave the event in until we do proper testing with all apps that might
    // be depending in this callback.
    const auto activeMode = display->getActiveMode();
    if (isDisplayActiveLocked(display)) {
        mScheduler->onPrimaryDisplayModeChanged(mAppConnectionHandle, activeMode);
        toggleKernelIdleTimer();
    } else {
        mScheduler->onNonPrimaryDisplayModeChanged(mAppConnectionHandle, activeMode);
    }

    const DisplayModePtr preferredDisplayMode = [&] {
        const auto schedulerMode = mScheduler->getPreferredDisplayMode();
        if (schedulerMode && schedulerMode->getPhysicalDisplayId() == display->getPhysicalId()) {
            return schedulerMode;
        }

        return display->getMode(currentPolicy.defaultMode);
    }();

    ALOGV("trying to switch to Scheduler preferred mode %d (%s)",
          preferredDisplayMode->getId().value(), to_string(preferredDisplayMode->getFps()).c_str());

    if (display->refreshRateConfigs().isModeAllowed(preferredDisplayMode->getId())) {
        ALOGV("switching to Scheduler preferred display mode %d",
              preferredDisplayMode->getId().value());
        setDesiredActiveMode({preferredDisplayMode, DisplayModeEvent::Changed});
        uint32_t hwcDisplayId;
        if (isDisplayExtnEnabled() && getHwcDisplayId(display, &hwcDisplayId)) {
            setDisplayExtnActiveConfig(hwcDisplayId, preferredDisplayMode->getId().value());
            if (mDynamicSfIdleEnabled) {
                setupIdleTimeoutHandling(hwcDisplayId);
            }
        }
    } else {
        LOG_ALWAYS_FATAL("Desired display mode not allowed: %d",
                         preferredDisplayMode->getId().value());
    }

    return NO_ERROR;
}

bool SurfaceFlinger::canAllocateHwcDisplayIdForVDS(uint64_t usage) {
    uint64_t flag_mask_pvt_wfd = ~0;
    uint64_t flag_mask_hw_video = ~0;
    char value[PROPERTY_VALUE_MAX] = {};
    property_get("vendor.display.vds_allow_hwc", value, "0");
    int allowHwcForVDS = atoi(value);
    // Reserve hardware acceleration for WFD use-case
    // GRALLOC_USAGE_PRIVATE_WFD + GRALLOC_USAGE_HW_VIDEO_ENCODER = WFD using HW composer.
    flag_mask_pvt_wfd = GRALLOC_USAGE_PRIVATE_WFD;
    flag_mask_hw_video = GRALLOC_USAGE_HW_VIDEO_ENCODER;
    // GRALLOC_USAGE_PRIVATE_WFD + GRALLOC_USAGE_SW_READ_OFTEN
    // WFD using GLES (directstreaming).
    sDirectStreaming = ((usage & GRALLOC_USAGE_PRIVATE_WFD) &&
                        (usage & GRALLOC_USAGE_SW_READ_OFTEN));
    return (allowHwcForVDS || ((usage & flag_mask_pvt_wfd) &&
            (usage & flag_mask_hw_video)));
}

bool SurfaceFlinger::skipColorLayer(const char* layerType) {
    return (sDirectStreaming && !strncmp(layerType, "ColorLayer", strlen("ColorLayer")));
}
status_t SurfaceFlinger::setDesiredDisplayModeSpecs(
        const sp<IBinder>& displayToken, ui::DisplayModeId defaultMode, bool allowGroupSwitching,
        float primaryRefreshRateMin, float primaryRefreshRateMax, float appRequestRefreshRateMin,
        float appRequestRefreshRateMax) {
    ATRACE_CALL();

    if (!displayToken) {
        return BAD_VALUE;
    }

    auto future = mScheduler->schedule([=]() -> status_t {
        const auto display = ON_MAIN_THREAD(getDisplayDeviceLocked(displayToken));
        if (!display) {
            ALOGE("Attempt to set desired display modes for invalid display token %p",
                  displayToken.get());
            return NAME_NOT_FOUND;
        } else if (display->isVirtual()) {
            ALOGW("Attempt to set desired display modes for virtual display");
            return INVALID_OPERATION;
        } else {
            using Policy = scheduler::RefreshRateConfigs::Policy;
            const Policy policy{DisplayModeId(defaultMode),
                                allowGroupSwitching,
                                {Fps::fromValue(primaryRefreshRateMin),
                                 Fps::fromValue(primaryRefreshRateMax)},
                                {Fps::fromValue(appRequestRefreshRateMin),
                                 Fps::fromValue(appRequestRefreshRateMax)}};
            constexpr bool kOverridePolicy = false;

            return setDesiredDisplayModeSpecsInternal(display, policy, kOverridePolicy);
        }
    });

    return future.get();
}

status_t SurfaceFlinger::getDesiredDisplayModeSpecs(const sp<IBinder>& displayToken,
                                                    ui::DisplayModeId* outDefaultMode,
                                                    bool* outAllowGroupSwitching,
                                                    float* outPrimaryRefreshRateMin,
                                                    float* outPrimaryRefreshRateMax,
                                                    float* outAppRequestRefreshRateMin,
                                                    float* outAppRequestRefreshRateMax) {
    ATRACE_CALL();

    if (!displayToken || !outDefaultMode || !outPrimaryRefreshRateMin ||
        !outPrimaryRefreshRateMax || !outAppRequestRefreshRateMin || !outAppRequestRefreshRateMax) {
        return BAD_VALUE;
    }

    Mutex::Autolock lock(mStateLock);
    const auto display = getDisplayDeviceLocked(displayToken);
    if (!display) {
        return NAME_NOT_FOUND;
    }

    if (display->isVirtual()) {
        return INVALID_OPERATION;
    }

    scheduler::RefreshRateConfigs::Policy policy =
            display->refreshRateConfigs().getDisplayManagerPolicy();
    *outDefaultMode = policy.defaultMode.value();
    *outAllowGroupSwitching = policy.allowGroupSwitching;
    *outPrimaryRefreshRateMin = policy.primaryRange.min.getValue();
    *outPrimaryRefreshRateMax = policy.primaryRange.max.getValue();
    *outAppRequestRefreshRateMin = policy.appRequestRange.min.getValue();
    *outAppRequestRefreshRateMax = policy.appRequestRange.max.getValue();
    return NO_ERROR;
}

wp<Layer> SurfaceFlinger::fromHandle(const sp<IBinder>& handle) const {
    return Layer::fromHandle(handle);
}

void SurfaceFlinger::onLayerFirstRef(Layer* layer) {
    mNumLayers++;
    if (!layer->isRemovedFromCurrentState()) {
        mScheduler->registerLayer(layer);
    }
}

void SurfaceFlinger::onLayerDestroyed(Layer* layer) {
    mNumLayers--;
    removeHierarchyFromOffscreenLayers(layer);
    if (!layer->isRemovedFromCurrentState()) {
        mScheduler->deregisterLayer(layer);
    }
    if (mTransactionTracing) {
        mTransactionTracing->onLayerRemoved(layer->getSequence());
    }
}

void SurfaceFlinger::onLayerUpdate() {
    scheduleCommit(FrameHint::kActive);
}

// WARNING: ONLY CALL THIS FROM LAYER DTOR
// Here we add children in the current state to offscreen layers and remove the
// layer itself from the offscreen layer list.  Since
// this is the dtor, it is safe to access the current state.  This keeps us
// from dangling children layers such that they are not reachable from the
// Drawing state nor the offscreen layer list
// See b/141111965
void SurfaceFlinger::removeHierarchyFromOffscreenLayers(Layer* layer) {
    for (auto& child : layer->getCurrentChildren()) {
        mOffscreenLayers.emplace(child.get());
    }
    mOffscreenLayers.erase(layer);
}

void SurfaceFlinger::removeFromOffscreenLayers(Layer* layer) {
    mOffscreenLayers.erase(layer);
}

status_t SurfaceFlinger::setGlobalShadowSettings(const half4& ambientColor, const half4& spotColor,
                                                 float lightPosY, float lightPosZ,
                                                 float lightRadius) {
    Mutex::Autolock _l(mStateLock);
    mCurrentState.globalShadowSettings.ambientColor = vec4(ambientColor);
    mCurrentState.globalShadowSettings.spotColor = vec4(spotColor);
    mCurrentState.globalShadowSettings.lightPos.y = lightPosY;
    mCurrentState.globalShadowSettings.lightPos.z = lightPosZ;
    mCurrentState.globalShadowSettings.lightRadius = lightRadius;

    // these values are overridden when calculating the shadow settings for a layer.
    mCurrentState.globalShadowSettings.lightPos.x = 0.f;
    mCurrentState.globalShadowSettings.length = 0.f;
    return NO_ERROR;
}

const std::unordered_map<std::string, uint32_t>& SurfaceFlinger::getGenericLayerMetadataKeyMap()
        const {
    // TODO(b/149500060): Remove this fixed/static mapping. Please prefer taking
    // on the work to remove the table in that bug rather than adding more to
    // it.
    static const std::unordered_map<std::string, uint32_t> genericLayerMetadataKeyMap{
            {"org.chromium.arc.V1_0.TaskId", METADATA_TASK_ID},
            {"org.chromium.arc.V1_0.CursorInfo", METADATA_MOUSE_CURSOR},
    };
    return genericLayerMetadataKeyMap;
}

status_t SurfaceFlinger::setFrameRate(const sp<IGraphicBufferProducer>& surface, float frameRate,
                                      int8_t compatibility, int8_t changeFrameRateStrategy) {
    if (!ValidateFrameRate(frameRate, compatibility, changeFrameRateStrategy,
                           "SurfaceFlinger::setFrameRate")) {
        return BAD_VALUE;
    }

    static_cast<void>(mScheduler->schedule([=] {
        Mutex::Autolock lock(mStateLock);
        if (authenticateSurfaceTextureLocked(surface)) {
            sp<Layer> layer = (static_cast<MonitoredProducer*>(surface.get()))->getLayer();
            if (layer == nullptr) {
                ALOGE("Attempt to set frame rate on a layer that no longer exists");
                return BAD_VALUE;
            }
            const auto strategy =
                    Layer::FrameRate::convertChangeFrameRateStrategy(changeFrameRateStrategy);
            if (layer->setFrameRate(
                        Layer::FrameRate(Fps::fromValue(frameRate),
                                         Layer::FrameRate::convertCompatibility(compatibility),
                                         strategy))) {
                setTransactionFlags(eTraversalNeeded);
            }
        } else {
            ALOGE("Attempt to set frame rate on an unrecognized IGraphicBufferProducer");
            return BAD_VALUE;
        }
        return NO_ERROR;
    }));

    return NO_ERROR;
}

status_t SurfaceFlinger::setOverrideFrameRate(uid_t uid, float frameRate) {
    PhysicalDisplayId displayId = [&]() {
        Mutex::Autolock lock(mStateLock);
        return getDefaultDisplayDeviceLocked()->getPhysicalId();
    }();

    mScheduler->setGameModeRefreshRateForUid(FrameRateOverride{static_cast<uid_t>(uid), frameRate});
    mScheduler->onFrameRateOverridesChanged(mAppConnectionHandle, displayId);
    return NO_ERROR;
}

status_t SurfaceFlinger::setFrameTimelineInfo(const sp<IGraphicBufferProducer>& surface,
                                              const FrameTimelineInfo& frameTimelineInfo) {
    Mutex::Autolock lock(mStateLock);
    if (!authenticateSurfaceTextureLocked(surface)) {
        ALOGE("Attempt to set frame timeline info on an unrecognized IGraphicBufferProducer");
        return BAD_VALUE;
    }

    sp<Layer> layer = (static_cast<MonitoredProducer*>(surface.get()))->getLayer();
    if (layer == nullptr) {
        ALOGE("Attempt to set frame timeline info on a layer that no longer exists");
        return BAD_VALUE;
    }

    layer->setFrameTimelineInfoForBuffer(frameTimelineInfo);
    return NO_ERROR;
}

void SurfaceFlinger::enableRefreshRateOverlay(bool enable) {
    for (const auto& [ignored, display] : mDisplays) {
        if (display->isInternal()) {
            display->enableRefreshRateOverlay(enable, mRefreshRateOverlaySpinner);
        }
    }
}

status_t SurfaceFlinger::addTransactionTraceListener(
        const sp<gui::ITransactionTraceListener>& listener) {
    if (!listener) {
        return BAD_VALUE;
    }

    mInterceptor->addTransactionTraceListener(listener);

    return NO_ERROR;
}

int SurfaceFlinger::getGPUContextPriority() {
    return getRenderEngine().getContextPriority();
}

int SurfaceFlinger::calculateMaxAcquiredBufferCount(Fps refreshRate,
                                                    std::chrono::nanoseconds presentLatency) {
    auto pipelineDepth = presentLatency.count() / refreshRate.getPeriodNsecs();
    if (presentLatency.count() % refreshRate.getPeriodNsecs()) {
        pipelineDepth++;
    }
    return std::max(1ll, pipelineDepth - 1);
}

status_t SurfaceFlinger::getMaxAcquiredBufferCount(int* buffers) const {
    Fps maxRefreshRate = 60_Hz;

    if (!getHwComposer().isHeadless()) {
        if (const auto display = getDefaultDisplayDevice()) {
            maxRefreshRate = display->refreshRateConfigs().getSupportedRefreshRateRange().max;
        }
    }

    *buffers = getMaxAcquiredBufferCountForRefreshRate(maxRefreshRate);
    return NO_ERROR;
}

uint32_t SurfaceFlinger::getMaxAcquiredBufferCountForCurrentRefreshRate(uid_t uid) const {
    Fps refreshRate = 60_Hz;

    if (const auto frameRateOverride = mScheduler->getFrameRateOverride(uid)) {
        refreshRate = *frameRateOverride;
    } else if (!getHwComposer().isHeadless()) {
        if (const auto display = ON_MAIN_THREAD(getDefaultDisplayDeviceLocked())) {
            refreshRate = display->refreshRateConfigs().getCurrentRefreshRate().getFps();
        }
    }

    return getMaxAcquiredBufferCountForRefreshRate(refreshRate);
}

int SurfaceFlinger::getMaxAcquiredBufferCountForRefreshRate(Fps refreshRate) const {
    const auto vsyncConfig = mVsyncConfiguration->getConfigsForRefreshRate(refreshRate).late;
    const auto presentLatency = vsyncConfig.appWorkDuration + vsyncConfig.sfWorkDuration;
    return calculateMaxAcquiredBufferCount(refreshRate, presentLatency);
}

void TransactionState::traverseStatesWithBuffers(
        std::function<void(const layer_state_t&)> visitor) {
    for (const auto& state : states) {
        if (state.state.hasBufferChanges() && state.state.hasValidBuffer() && state.state.surface) {
            visitor(state.state);
        }
    }
}

void SurfaceFlinger::handleLayerCreatedLocked(const LayerCreatedState& state) {
    sp<Layer> layer = state.layer.promote();
    if (!layer) {
        ALOGD("Layer was destroyed soon after creation %p", state.layer.unsafe_get());
        return;
    }

    sp<Layer> parent;
    bool addToRoot = state.addToRoot;
    if (state.initialParent != nullptr) {
        parent = state.initialParent.promote();
        if (parent == nullptr) {
            ALOGD("Parent was destroyed soon after creation %p", state.initialParent.unsafe_get());
            addToRoot = false;
        }
    }

    if (parent == nullptr && addToRoot) {
        layer->setIsAtRoot(true);
        mCurrentState.layersSortedByZ.add(layer);
    } else if (parent == nullptr) {
        layer->onRemovedFromCurrentState();
    } else if (parent->isRemovedFromCurrentState()) {
        parent->addChild(layer);
        layer->onRemovedFromCurrentState();
    } else {
        parent->addChild(layer);
    }

    layer->updateTransformHint(mActiveDisplayTransformHint);

    mInterceptor->saveSurfaceCreation(layer);
}

void SurfaceFlinger::sample() {
    if (!mLumaSampling || !mRegionSamplingThread) {
        return;
    }

    mRegionSamplingThread->onCompositionComplete(mScheduler->getScheduledFrameTime());
}

void SurfaceFlinger::setContentFps(uint32_t contentFps) {
    if (mBootFinished && !mSetActiveModePending) {
        if (mDisplayExtnIntf) {
            mDisplayExtnIntf->SetContentFps(contentFps);
        }
    }
}

bool SurfaceFlinger::isInternalDisplay(const sp<DisplayDevice>& display) {
    if (display) {
        const auto connectionType = display->getConnectionType();
        return (connectionType && (*connectionType == ui::DisplayConnectionType::Internal));
    }
    return false;
}

bool SurfaceFlinger::getHwcDisplayId(const sp<DisplayDevice>& display, uint32_t *hwcDisplayId) {
    if (!display) {
        return false;
    }
    const auto displayId = display->getId();
    if (!displayId.value) {
        return false;
    }
    if (display->isVirtual()) {
        const auto virtualDisplayId = HalVirtualDisplayId::tryCast(displayId);
        if (!virtualDisplayId) {
            return false;
        }
        const auto halDisplayId = getHwComposer().fromVirtualDisplayId(*virtualDisplayId);
        if (!halDisplayId) {
            return false;
        }
        *hwcDisplayId = static_cast<uint32_t>(*halDisplayId);
    } else {
        const auto physicalDisplayId = PhysicalDisplayId::tryCast(displayId);
        if (!physicalDisplayId) {
            return false;
        }
        const auto halDisplayId = getHwComposer().fromPhysicalDisplayId(*physicalDisplayId);
        if (!halDisplayId) {
            return false;
        }
        *hwcDisplayId = static_cast<uint32_t>(*halDisplayId);
    }
    return true;
}

void SurfaceFlinger::updateDisplayExtension(uint32_t displayId, uint32_t configId, bool connected) {
    ALOGV("updateDisplayExtn: Display:%d, Config:%d, Connected:%d", displayId, configId, connected);

#ifdef EARLY_WAKEUP_FEATURE
    if (mDisplayExtnIntf) {
        if (connected) {
            mDisplayExtnIntf->RegisterDisplay(displayId);
            mDisplayExtnIntf->SetActiveConfig(displayId, configId);
        } else {
            mDisplayExtnIntf->UnregisterDisplay(displayId);
        }
    }
#endif
}

void SurfaceFlinger::setDisplayExtnActiveConfig(uint32_t displayId, uint32_t activeConfigId) {
    ALOGV("setDisplayExtnActiveConfig: Display:%d, ActiveConfig:%d", displayId, activeConfigId);

#ifdef EARLY_WAKEUP_FEATURE
    if (mDisplayExtnIntf) {
        mDisplayExtnIntf->SetActiveConfig(displayId, activeConfigId);
    }
#endif
}

void SurfaceFlinger::notifyAllDisplaysUpdateImminent() {
    if (!mEarlyWakeUpEnabled) {
        mPowerAdvisor.notifyDisplayUpdateImminent();
        return;
    }

#ifdef EARLY_WAKEUP_FEATURE
    bool doEarlyWakeUp = false;
    {
        // Synchronize the critical section.
        std::lock_guard lock(mEarlyWakeUpMutex);
        if (!mSendEarlyWakeUp) {
            mSendEarlyWakeUp = mPowerAdvisor.canNotifyDisplayUpdateImminent();
            doEarlyWakeUp = mSendEarlyWakeUp;
        }
    }

    if (mDisplayExtnIntf && doEarlyWakeUp) {
        ATRACE_CALL();
        // Notify Display Extn for GPU and Display Early Wakeup
        mDisplayExtnIntf->NotifyEarlyWakeUp(true, true);
    }
#endif
}

void SurfaceFlinger::notifyDisplayUpdateImminent() {
    if (!mEarlyWakeUpEnabled) {
        mPowerAdvisor.notifyDisplayUpdateImminent();
        return;
    }

#ifdef EARLY_WAKEUP_FEATURE
    bool doEarlyWakeUp = false;
    {
        // Synchronize the critical section.
        std::lock_guard lock(mEarlyWakeUpMutex);
        if (!mSendEarlyWakeUp) {
            mSendEarlyWakeUp = mPowerAdvisor.canNotifyDisplayUpdateImminent();
            doEarlyWakeUp = mSendEarlyWakeUp;
        }
    }

    if (mDisplayExtnIntf && doEarlyWakeUp) {
        ATRACE_CALL();

        if (mInternalPresentationDisplays) {
            // Notify Display Extn for GPU Early Wakeup only
            mDisplayExtnIntf->NotifyEarlyWakeUp(true, false);
            wakeUpPresentationDisplays = true;
        } else {
            // Notify Display Extn for GPU and Display Early Wakeup
            mDisplayExtnIntf->NotifyEarlyWakeUp(true, true);
        }
    }
#endif
}

void SurfaceFlinger::handlePresentationDisplaysEarlyWakeup(size_t updatingDisplays,
                                                           uint32_t layerStackId) {
    // Filter-out the updating display(s) for early wake-up in Presentation mode.
    if (mDisplayExtnIntf && mEarlyWakeUpEnabled && mInternalPresentationDisplays) {
        ATRACE_CALL();
        uint32_t hwcDisplayId;
        bool internalDisplay = false;
        bool singleUpdatingDisplay = (updatingDisplays == 1);

        if (singleUpdatingDisplay) {
            Mutex::Autolock lock(mStateLock);
            const sp<DisplayDevice> display = findDisplay([layerStackId](const auto& display) {
                    return display.getLayerStack().id == layerStackId;
                });
            internalDisplay = isInternalDisplay(display) && getHwcDisplayId(display, &hwcDisplayId);
        }

#ifdef EARLY_WAKEUP_FEATURE
        if (!singleUpdatingDisplay) {
            // Notify Display Extn for Early Wakeup of displays
            mDisplayExtnIntf->NotifyEarlyWakeUp(false, true);
        } else if (internalDisplay) {
            // Notify Display Extn for Early Wakeup of given display
            mDisplayExtnIntf->NotifyDisplayEarlyWakeUp(hwcDisplayId);
        }
#endif

    }
    wakeUpPresentationDisplays = false;
}

void SurfaceFlinger::updateInternalDisplaysPresentationMode() {
    mInternalPresentationDisplays = false;
    if (mDisplaysList.size() <= 1) {
        return;
    }

    bool compareStack = false;
    ui::LayerStack previousStackId;
    for (const auto& display : mDisplaysList) {
        if (isInternalDisplay(display)) {
            auto currentStackId = display->getLayerStack();
            // Compare Layer Stack IDs of Internal Displays
            if (compareStack && (previousStackId != currentStackId)) {
                mInternalPresentationDisplays = true;
                return;
            }
            previousStackId = currentStackId;
            compareStack = true;
        }
    }
}

void SurfaceFlinger::NotifyIdleStatus() {
  mScheduler->setIdleState();
}

void SurfaceFlinger::NotifyResolutionSwitch(int displayId, int32_t width, int32_t height,
                                            int32_t vsyncPeriod) {
#ifdef AIDL_DISPLAY_CONFIG_ENABLED
    const auto dispId = getInternalDisplayId();
    if (!dispId) {
        ALOGE("No internal display found.");
        return;
    }

    sp<IBinder> displayToken = getPhysicalDisplayToken(*dispId);
    sp<DisplayDevice> display = nullptr;
    {
        Mutex::Autolock lock(mStateLock);
        display = (getDisplayDeviceLocked(displayToken));
    }
    if (!display) {
        ALOGE("Attempt to notify resolution switch for invalid display token %p",
               displayToken.get());
        return;
    }

    const auto& supportedModes = display->getSupportedModes();
    int32_t newModeId;
    for (const auto& mode : supportedModes) {

        auto modeWidth = mode->getWidth();
        auto modeHeight = mode->getHeight();
        const int32_t modePeriod = static_cast<int32_t>(mode->getVsyncPeriod());

        if (modeWidth == width && modeHeight == height && vsyncPeriod == modePeriod) {
            newModeId = static_cast<int32_t>(mode->getId().value());
            break;
        }
    }

    if(isSupportedConfigSwitch(displayToken, newModeId) != NO_ERROR) {
        return;
    }
    status_t result = setActiveModeFromBackdoor(displayToken, newModeId);
    if (result != NO_ERROR) {
        return;
    }
#endif
}

void SurfaceFlinger::setupDisplayExtnFeatures() {
#ifdef EARLY_WAKEUP_FEATURE
    mEarlyWakeUpEnabled = false;
    mDynamicSfIdleEnabled = false;
    if (!mDisplayExtnIntf) {
        return;
    }

    char propValue[PROPERTY_VALUE_MAX];
    property_get("vendor.display.enable_early_wakeup", propValue, "0");
    bool enableEarlyWakeUp = (atoi(propValue) == 1);

    property_get("vendor.display.disable_dynamic_sf_idle", propValue, "0");
    // TODO(b/204208295): idle timer was replaced with refresh rate configs
    bool enableDynamicSfIdle = (atoi(propValue) == 0);

    if (enableEarlyWakeUp || enableDynamicSfIdle) {
        for (const auto& display : mDisplaysList) {
            // Register Internal Physical Displays
            if (isInternalDisplay(display)) {
                uint32_t hwcDisplayId;
                if (getHwcDisplayId(display, &hwcDisplayId)) {
                    const auto displayId = DisplayId::fromValue<PhysicalDisplayId>( display->getId().value);
                    if (displayId) {
                        auto configId = getHwComposer().getActiveMode(displayId.value());
                        LOG_ALWAYS_FATAL_IF(!configId, "HWC returned no active config");
                        updateDisplayExtension(hwcDisplayId, *configId, true);
                        if (enableDynamicSfIdle && display->isPrimary()) {
                            setupIdleTimeoutHandling(hwcDisplayId);
                        }
                    }
                }
            }
        }
        mEarlyWakeUpEnabled = enableEarlyWakeUp;
        mDynamicSfIdleEnabled = enableDynamicSfIdle;
    }
    ALOGI("Early Wakeup: %d, Dynamic SF Idle: %d", mEarlyWakeUpEnabled, mDynamicSfIdleEnabled);
#endif
}

void SurfaceFlinger::setEarlyWakeUpConfig(const sp<DisplayDevice>& display, hal::PowerMode mode) {
    if (mEarlyWakeUpEnabled && isInternalDisplay(display)) {
        uint32_t hwcDisplayId;
        if (getHwcDisplayId(display, &hwcDisplayId)) {
            // Enable/disable Early Wake-up feature on a display based on its Power mode.
            bool enable = (mode == hal::PowerMode::ON) || (mode == hal::PowerMode::DOZE);
            ALOGV("setEarlyWakeUpConfig: Display: %d, Enable: %d", hwcDisplayId, enable);
#ifdef DYNAMIC_EARLY_WAKEUP_CONFIG
            if (mDisplayExtnIntf) {
                mDisplayExtnIntf->SetEarlyWakeUpConfig(hwcDisplayId, enable);
            }
#endif
        }
    }
}

void SurfaceFlinger::setupIdleTimeoutHandling(uint32_t displayId) {
#ifdef SMART_DISPLAY_CONFIG
    if (mDisplayExtnIntf) {
        bool isSmartConfig = mDisplayExtnIntf->IsSmartDisplayConfig(displayId);
        mScheduler->handleIdleTimeout(isSmartConfig);
    }
#endif
}

void SurfaceFlinger::getModeFromFps(float fps,DisplayModePtr& outMode) {
    const auto display = ON_MAIN_THREAD(getDefaultDisplayDeviceLocked());
    const auto& supportedModes = display->getSupportedModes();
    auto currMode = display->getActiveMode();

    for (auto mode : supportedModes) {
        if (mode->getWidth() == currMode->getWidth() &&
            mode->getHeight() == currMode->getHeight() &&
            (int32_t)(mode->getFps().getValue()) == (int32_t)(fps)) {
            outMode = mode;
            return;
        }
    }
    outMode = nullptr;
}

void SurfaceFlinger::handleNewLevelFps(float currFps, float newLevelFps, float* fpsToSet) {
    if (!mThermalLevelFps) { // Thermal hint not running already, cache current fps
        mLastCachedFps = currFps;
    }

    if(newLevelFps > mThermalLevelFps) {
        *fpsToSet = std::min(newLevelFps, mLastCachedFps);
    } else if (newLevelFps < mThermalLevelFps && newLevelFps > currFps) {
        *fpsToSet = currFps;
    } else if(newLevelFps < currFps){
        *fpsToSet = newLevelFps;
    }
}

void SurfaceFlinger::setDesiredModeByThermalLevel(float newLevelFps) {
    if (mThermalLevelFps == newLevelFps) {
        return;
    }

    const auto displayId = ON_MAIN_THREAD(getInternalDisplayId());
    const auto display = ON_MAIN_THREAD(getDisplayDeviceLocked
                                        (getPhysicalDisplayToken(*displayId))
                                       );

    auto currRefreshRate = display->refreshRateConfigs().getRefreshRateFromModeId
                                (display->getActiveMode()->getId());

    float currFps = currRefreshRate.getFps().getValue();

    float fps = 0;
    handleNewLevelFps(currFps, newLevelFps, &fps);

    if (!fps) {
        return;
    }

    auto mode = display->getMode(display->getActiveMode()->getId());
    getModeFromFps(fps, mode);

    if (!mode) {
        return;
    }

    mThermalLevelFps = newLevelFps;

    auto future = mScheduler->schedule([=]() -> status_t {
        int ret = 0;
        if (!display) {
            ALOGE("Attempt to set desired display modes for invalid display token %p",
            getPhysicalDisplayToken(*displayId).get());
            return NAME_NOT_FOUND;
        }
        if (display->isVirtual()) {
            ALOGW("Attempt to set desired display modes for virtual display");
            return INVALID_OPERATION;
        }
        scheduler::RefreshRateConfigs::Policy policy =
                                                  display->refreshRateConfigs().getCurrentPolicy();

        if (fps < policy.primaryRange.min.getValue() ||
            fps < policy.appRequestRange.min.getValue()) {
            return ret;
        }

        policy.primaryRange.max = Fps::fromValue(fps);
        policy.appRequestRange.max = Fps::fromValue(fps);
        policy.defaultMode = mode->getId();

        mAllowThermalFpsChange = true;
        ret = setDesiredDisplayModeSpecsInternal(display, policy, false);
        mAllowThermalFpsChange = false;
        return ret;
    });
}

void SurfaceFlinger::onActiveDisplaySizeChanged(const sp<DisplayDevice>& activeDisplay) {
    mScheduler->onActiveDisplayAreaChanged(activeDisplay->getWidth() * activeDisplay->getHeight());
    getRenderEngine().onActiveDisplaySizeChanged(activeDisplay->getSize());
}

void SurfaceFlinger::onActiveDisplayChangedLocked(const sp<DisplayDevice>& activeDisplay) {
    ATRACE_CALL();

    if (const auto display = getDisplayDeviceLocked(mActiveDisplayToken)) {
        display->getCompositionDisplay()->setLayerCachingTexturePoolEnabled(false);
    }

    if (!activeDisplay) {
        ALOGE("%s: activeDisplay is null", __func__);
        return;
    }
    mActiveDisplayToken = activeDisplay->getDisplayToken();
    activeDisplay->getCompositionDisplay()->setLayerCachingTexturePoolEnabled(true);
    updateInternalDisplayVsyncLocked(activeDisplay);
    mScheduler->setModeChangePending(false);
    mScheduler->setRefreshRateConfigs(activeDisplay->holdRefreshRateConfigs());
    onActiveDisplaySizeChanged(activeDisplay);
    mActiveDisplayTransformHint = activeDisplay->getTransformHint();

    // Update the kernel timer for the current active display, since the policy
    // for this display might have changed when it was not the active display.
    toggleKernelIdleTimer();
}

status_t SurfaceFlinger::addWindowInfosListener(
        const sp<IWindowInfosListener>& windowInfosListener) const {
    mWindowInfosListenerInvoker->addWindowInfosListener(windowInfosListener);
    return NO_ERROR;
}

status_t SurfaceFlinger::removeWindowInfosListener(
        const sp<IWindowInfosListener>& windowInfosListener) const {
    mWindowInfosListenerInvoker->removeWindowInfosListener(windowInfosListener);
    return NO_ERROR;
}

std::shared_ptr<renderengine::ExternalTexture> SurfaceFlinger::getExternalTextureFromBufferData(
        const BufferData& bufferData, const char* layerName) const {
    bool cacheIdChanged = bufferData.flags.test(BufferData::BufferDataChange::cachedBufferChanged);
    bool bufferSizeExceedsLimit = false;
    std::shared_ptr<renderengine::ExternalTexture> buffer = nullptr;
    if (cacheIdChanged && bufferData.buffer != nullptr) {
        bufferSizeExceedsLimit = exceedsMaxRenderTargetSize(bufferData.buffer->getWidth(),
                                                            bufferData.buffer->getHeight());
        if (!bufferSizeExceedsLimit) {
            ClientCache::getInstance().add(bufferData.cachedBuffer, bufferData.buffer);
            buffer = ClientCache::getInstance().get(bufferData.cachedBuffer);
        }
    } else if (cacheIdChanged) {
        buffer = ClientCache::getInstance().get(bufferData.cachedBuffer);
    } else if (bufferData.buffer != nullptr) {
        bufferSizeExceedsLimit = exceedsMaxRenderTargetSize(bufferData.buffer->getWidth(),
                                                            bufferData.buffer->getHeight());
        if (!bufferSizeExceedsLimit) {
            buffer = std::make_shared<
                    renderengine::impl::ExternalTexture>(bufferData.buffer, getRenderEngine(),
                                                         renderengine::impl::ExternalTexture::
                                                                 Usage::READABLE);
        }
    }
    ALOGE_IF(bufferSizeExceedsLimit,
             "Attempted to create an ExternalTexture for layer %s that exceeds render target size "
             "limit.",
             layerName);
    return buffer;
}

bool SurfaceFlinger::commitCreatedLayers() {
    std::vector<LayerCreatedState> createdLayers;
    {
        std::scoped_lock<std::mutex> lock(mCreatedLayersLock);
        createdLayers = std::move(mCreatedLayers);
        mCreatedLayers.clear();
        if (createdLayers.size() == 0) {
            return false;
        }
    }

    Mutex::Autolock _l(mStateLock);
    for (const auto& createdLayer : createdLayers) {
        handleLayerCreatedLocked(createdLayer);
    }
    createdLayers.clear();
    mLayersAdded = true;
    return true;
}
} // namespace android

#if defined(__gl_h_)
#error "don't include gl/gl.h in this file"
#endif

#if defined(__gl2_h_)
#error "don't include gl2/gl2.h in this file"
#endif

// TODO(b/129481165): remove the #pragma below and fix conversion issues
#pragma clang diagnostic pop // ignored "-Wconversion -Wextra"<|MERGE_RESOLUTION|>--- conflicted
+++ resolved
@@ -2814,7 +2814,11 @@
     updateCursorAsync();
     updateInputFlinger();
 
-<<<<<<< HEAD
+    if (mLayerTracingEnabled && !mLayerTracing.flagIsSet(LayerTracing::TRACE_COMPOSITION)) {
+        // This will block and tracing should only be enabled for debugging.
+        mLayerTracing.notify(mVisibleRegionsDirty, frameTime);
+    }
+
 #ifdef PASS_COMPOSITOR_TID
     if (!mTidSentSuccessfully && mBootFinished && mDisplayExtnIntf) {
         bool sfTid = mDisplayExtnIntf->SendCompositorTid(composer::PerfHintType::kSurfaceFlinger,
@@ -2827,12 +2831,6 @@
         }
     }
 #endif
-=======
-    if (mLayerTracingEnabled && !mLayerTracing.flagIsSet(LayerTracing::TRACE_COMPOSITION)) {
-        // This will block and tracing should only be enabled for debugging.
-        mLayerTracing.notify(mVisibleRegionsDirty, frameTime);
-    }
->>>>>>> bbbf2592
 
     MAIN_THREAD_GUARD(persistDisplayBrightness(mustComposite));
 
@@ -6925,15 +6923,9 @@
         code == IBinder::SYSPROPS_TRANSACTION) {
         return OK;
     }
-<<<<<<< HEAD
-    // Numbers from 1000 to 1041 and 20000 to 20002 are currently used for backdoors. The code
+    // Numbers from 1000 to 1042 and 20000 to 20002 are currently used for backdoors. The code
     // in onTransact verifies that the user is root, and has access to use SF.
-    if ((code >= 1000 && code <= 1041) || (code >= 20000 && code <= 20002)) {
-=======
-    // Numbers from 1000 to 1042 are currently used for backdoors. The code
-    // in onTransact verifies that the user is root, and has access to use SF.
-    if (code >= 1000 && code <= 1042) {
->>>>>>> bbbf2592
+    if ((code >= 1000 && code <= 1042) || (code >= 20000 && code <= 20002)) {
         ALOGV("Accessing SurfaceFlinger through backdoor code: %u", code);
         return OK;
     }
@@ -7411,7 +7403,16 @@
                 reply->writeInt32(NO_ERROR);
                 return NO_ERROR;
             }
-<<<<<<< HEAD
+            case 1042: { // Write layers trace or transaction trace to file
+                if (mTransactionTracing) {
+                    mTransactionTracing->writeToFile();
+                }
+                if (mLayerTracingEnabled) {
+                    mLayerTracing.writeToFile();
+                }
+                reply->writeInt32(NO_ERROR);
+                return NO_ERROR;
+            }
             case 20000: {
               uint64_t disp = 0;
               hal::PowerMode power_mode = hal::PowerMode::ON;
@@ -7578,16 +7579,6 @@
                     break;
                 }
 #endif
-=======
-            case 1042: { // Write layers trace or transaction trace to file
-                if (mTransactionTracing) {
-                    mTransactionTracing->writeToFile();
-                }
-                if (mLayerTracingEnabled) {
-                    mLayerTracing.writeToFile();
-                }
-                reply->writeInt32(NO_ERROR);
->>>>>>> bbbf2592
                 return NO_ERROR;
             }
         }
