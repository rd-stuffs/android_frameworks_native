/*
 * Copyright (C) 2007 The Android Open Source Project
 *
 * Licensed under the Apache License, Version 2.0 (the "License");
 * you may not use this file except in compliance with the License.
 * You may obtain a copy of the License at
 *
 *      http://www.apache.org/licenses/LICENSE-2.0
 *
 * Unless required by applicable law or agreed to in writing, software
 * distributed under the License is distributed on an "AS IS" BASIS,
 * WITHOUT WARRANTIES OR CONDITIONS OF ANY KIND, either express or implied.
 * See the License for the specific language governing permissions and
 * limitations under the License.
 */

// #define LOG_NDEBUG 0
#define ATRACE_TAG ATRACE_TAG_GRAPHICS

#include <stdint.h>
#include <sys/types.h>
#include <algorithm>
#include <errno.h>
#include <math.h>
#include <mutex>
#include <dlfcn.h>
#include <inttypes.h>
#include <stdatomic.h>
#include <optional>

#include <cutils/properties.h>
#include <log/log.h>

#include <binder/IPCThreadState.h>
#include <binder/IServiceManager.h>
#include <binder/PermissionCache.h>

#include <dvr/vr_flinger.h>

#include <ui/ColorSpace.h>
#include <ui/DebugUtils.h>
#include <ui/DisplayInfo.h>
#include <ui/DisplayStatInfo.h>

#include <gui/BufferQueue.h>
#include <gui/GuiConfig.h>
#include <gui/IDisplayEventConnection.h>
#include <gui/LayerDebugInfo.h>
#include <gui/Surface.h>

#include <ui/GraphicBufferAllocator.h>
#include <ui/PixelFormat.h>
#include <ui/UiConfig.h>

#include <utils/misc.h>
#include <utils/String8.h>
#include <utils/String16.h>
#include <utils/StopWatch.h>
#include <utils/Timers.h>
#include <utils/Trace.h>

#include <private/android_filesystem_config.h>
#include <private/gui/SyncFeatures.h>

#include "BufferLayer.h"
#include "BufferQueueLayer.h"
#include "BufferStateLayer.h"
#include "Client.h"
#include "ColorLayer.h"
#include "Colorizer.h"
#include "ContainerLayer.h"
#include "DdmConnection.h"
#include "DisplayDevice.h"
#include "Layer.h"
#include "LayerVector.h"
#include "MonitoredProducer.h"
#include "SurfaceFlinger.h"

#include "DisplayUtils.h"
#include "DisplayHardware/ComposerHal.h"
#include "DisplayHardware/DisplayIdentification.h"
#include "DisplayHardware/FramebufferSurface.h"
#include "DisplayHardware/HWComposer.h"
#include "DisplayHardware/VirtualDisplaySurface.h"
#include "Effects/Daltonizer.h"
#include "RenderEngine/RenderEngine.h"
#include "Scheduler/DispSync.h"
#include "Scheduler/DispSyncSource.h"
#include "Scheduler/EventControlThread.h"
#include "Scheduler/EventThread.h"
#include "Scheduler/InjectVSyncSource.h"

#include <cutils/compiler.h>

#include <android/hardware/configstore/1.0/ISurfaceFlingerConfigs.h>
#include <android/hardware/configstore/1.1/ISurfaceFlingerConfigs.h>
#include <android/hardware/configstore/1.2/ISurfaceFlingerConfigs.h>
#include <android/hardware/configstore/1.1/types.h>
#include <configstore/Utils.h>

#include <layerproto/LayerProtoParser.h>

#define DISPLAY_COUNT       1

/*
 * DEBUG_SCREENSHOTS: set to true to check that screenshots are not all
 * black pixels.
 */
#define DEBUG_SCREENSHOTS   false

namespace android {

using namespace android::hardware::configstore;
using namespace android::hardware::configstore::V1_0;
using ui::ColorMode;
using ui::Dataspace;
using ui::Hdr;
using ui::RenderIntent;

namespace {

#pragma clang diagnostic push
#pragma clang diagnostic error "-Wswitch-enum"

bool isWideColorMode(const ColorMode colorMode) {
    switch (colorMode) {
        case ColorMode::DISPLAY_P3:
        case ColorMode::ADOBE_RGB:
        case ColorMode::DCI_P3:
        case ColorMode::BT2020:
        case ColorMode::BT2100_PQ:
        case ColorMode::BT2100_HLG:
            return true;
        case ColorMode::NATIVE:
        case ColorMode::STANDARD_BT601_625:
        case ColorMode::STANDARD_BT601_625_UNADJUSTED:
        case ColorMode::STANDARD_BT601_525:
        case ColorMode::STANDARD_BT601_525_UNADJUSTED:
        case ColorMode::STANDARD_BT709:
        case ColorMode::SRGB:
            return false;
    }
    return false;
}

#pragma clang diagnostic pop

class ConditionalLock {
public:
    ConditionalLock(Mutex& mutex, bool lock) : mMutex(mutex), mLocked(lock) {
        if (lock) {
            mMutex.lock();
        }
    }
    ~ConditionalLock() { if (mLocked) mMutex.unlock(); }
private:
    Mutex& mMutex;
    bool mLocked;
};

}  // namespace anonymous

// ---------------------------------------------------------------------------

const String16 sHardwareTest("android.permission.HARDWARE_TEST");
const String16 sAccessSurfaceFlinger("android.permission.ACCESS_SURFACE_FLINGER");
const String16 sReadFramebuffer("android.permission.READ_FRAME_BUFFER");
const String16 sDump("android.permission.DUMP");

// ---------------------------------------------------------------------------
int64_t SurfaceFlinger::vsyncPhaseOffsetNs;
int64_t SurfaceFlinger::sfVsyncPhaseOffsetNs;
int64_t SurfaceFlinger::dispSyncPresentTimeOffset;
bool SurfaceFlinger::useHwcForRgbToYuv;
uint64_t SurfaceFlinger::maxVirtualDisplaySize;
bool SurfaceFlinger::hasSyncFramework;
bool SurfaceFlinger::useVrFlinger;
int64_t SurfaceFlinger::maxFrameBufferAcquiredBuffers;
// TODO(courtneygo): Rename hasWideColorDisplay to clarify its actual meaning.
bool SurfaceFlinger::hasWideColorDisplay;
bool SurfaceFlinger::useColorManagement;


std::string getHwcServiceName() {
    char value[PROPERTY_VALUE_MAX] = {};
    property_get("debug.sf.hwc_service_name", value, "default");
    ALOGI("Using HWComposer service: '%s'", value);
    return std::string(value);
}

bool useTrebleTestingOverride() {
    char value[PROPERTY_VALUE_MAX] = {};
    property_get("debug.sf.treble_testing_override", value, "false");
    ALOGI("Treble testing override: '%s'", value);
    return std::string(value) == "true";
}

std::string decodeDisplayColorSetting(DisplayColorSetting displayColorSetting) {
    switch(displayColorSetting) {
        case DisplayColorSetting::MANAGED:
            return std::string("Managed");
        case DisplayColorSetting::UNMANAGED:
            return std::string("Unmanaged");
        case DisplayColorSetting::ENHANCED:
            return std::string("Enhanced");
        default:
            return std::string("Unknown ") +
                std::to_string(static_cast<int>(displayColorSetting));
    }
}

NativeWindowSurface::~NativeWindowSurface() = default;

namespace impl {

class NativeWindowSurface final : public android::NativeWindowSurface {
public:
    static std::unique_ptr<android::NativeWindowSurface> create(
            const sp<IGraphicBufferProducer>& producer) {
        return std::make_unique<NativeWindowSurface>(producer);
    }

    explicit NativeWindowSurface(const sp<IGraphicBufferProducer>& producer)
          : surface(new Surface(producer, false)) {}

    ~NativeWindowSurface() override = default;

private:
    sp<ANativeWindow> getNativeWindow() const override { return surface; }

    void preallocateBuffers() override { surface->allocateBuffers(); }

    sp<Surface> surface;
};

} // namespace impl

SurfaceFlingerBE::SurfaceFlingerBE()
      : mHwcServiceName(getHwcServiceName()),
        mRenderEngine(nullptr),
        mFrameBuckets(),
        mTotalTime(0),
        mLastSwapTime(0),
        mComposerSequenceId(0) {
}

SurfaceFlinger::SurfaceFlinger(SurfaceFlinger::SkipInitializationTag)
      : BnSurfaceComposer(),
        mTransactionFlags(0),
        mTransactionPending(false),
        mAnimTransactionPending(false),
        mLayersRemoved(false),
        mLayersAdded(false),
        mRepaintEverything(0),
        mBootTime(systemTime()),
        mDisplayTokens(),
        mVisibleRegionsDirty(false),
        mGeometryInvalid(false),
        mAnimCompositionPending(false),
        mBootStage(BootStage::BOOTLOADER),
        mActiveDisplays(0),
        mBuiltInBitmask(0),
        mDebugRegion(0),
        mDebugDDMS(0),
        mDebugDisableHWC(0),
        mDebugDisableTransformHint(0),
        mDebugInTransaction(0),
        mLastTransactionTime(0),
        mForceFullDamage(false),
        mPrimaryHWVsyncEnabled(false),
        mHWVsyncAvailable(false),
        mRefreshStartTime(0),
        mHasPoweredOff(false),
        mNumLayers(0),
        mVrFlingerRequestsDisplay(false),
        mMainThreadId(std::this_thread::get_id()),
        mCreateBufferQueue(&BufferQueue::createBufferQueue),
        mCreateNativeWindowSurface(&impl::NativeWindowSurface::create) {}

SurfaceFlinger::SurfaceFlinger() : SurfaceFlinger(SkipInitialization) {
    ALOGI("SurfaceFlinger is starting");

    vsyncPhaseOffsetNs = getInt64< ISurfaceFlingerConfigs,
            &ISurfaceFlingerConfigs::vsyncEventPhaseOffsetNs>(1000000);

    sfVsyncPhaseOffsetNs = getInt64< ISurfaceFlingerConfigs,
            &ISurfaceFlingerConfigs::vsyncSfEventPhaseOffsetNs>(1000000);

    hasSyncFramework = getBool< ISurfaceFlingerConfigs,
            &ISurfaceFlingerConfigs::hasSyncFramework>(true);

    dispSyncPresentTimeOffset = getInt64< ISurfaceFlingerConfigs,
            &ISurfaceFlingerConfigs::presentTimeOffsetFromVSyncNs>(0);

    useHwcForRgbToYuv = getBool< ISurfaceFlingerConfigs,
            &ISurfaceFlingerConfigs::useHwcForRGBtoYUV>(false);

    maxVirtualDisplaySize = getUInt64<ISurfaceFlingerConfigs,
            &ISurfaceFlingerConfigs::maxVirtualDisplaySize>(0);

    // Vr flinger is only enabled on Daydream ready devices.
    useVrFlinger = getBool< ISurfaceFlingerConfigs,
            &ISurfaceFlingerConfigs::useVrFlinger>(false);

    maxFrameBufferAcquiredBuffers = getInt64< ISurfaceFlingerConfigs,
            &ISurfaceFlingerConfigs::maxFrameBufferAcquiredBuffers>(2);

    hasWideColorDisplay =
            getBool<ISurfaceFlingerConfigs, &ISurfaceFlingerConfigs::hasWideColorDisplay>(false);
    useColorManagement =
            getBool<V1_2::ISurfaceFlingerConfigs, &V1_2::ISurfaceFlingerConfigs::useColorManagement>(false);

    V1_1::DisplayOrientation primaryDisplayOrientation =
        getDisplayOrientation< V1_1::ISurfaceFlingerConfigs, &V1_1::ISurfaceFlingerConfigs::primaryDisplayOrientation>(
            V1_1::DisplayOrientation::ORIENTATION_0);

    switch (primaryDisplayOrientation) {
        case V1_1::DisplayOrientation::ORIENTATION_90:
            mPrimaryDisplayOrientation = DisplayState::eOrientation90;
            break;
        case V1_1::DisplayOrientation::ORIENTATION_180:
            mPrimaryDisplayOrientation = DisplayState::eOrientation180;
            break;
        case V1_1::DisplayOrientation::ORIENTATION_270:
            mPrimaryDisplayOrientation = DisplayState::eOrientation270;
            break;
        default:
            mPrimaryDisplayOrientation = DisplayState::eOrientationDefault;
            break;
    }
    ALOGV("Primary Display Orientation is set to %2d.", mPrimaryDisplayOrientation);

    // Note: We create a local temporary with the real DispSync implementation
    // type temporarily so we can initialize it with the configured values,
    // before storing it for more generic use using the interface type.
    auto primaryDispSync = std::make_unique<impl::DispSync>("PrimaryDispSync");
    primaryDispSync->init(SurfaceFlinger::hasSyncFramework,
                          SurfaceFlinger::dispSyncPresentTimeOffset);
    mPrimaryDispSync = std::move(primaryDispSync);

    // debugging stuff...
    char value[PROPERTY_VALUE_MAX];

    property_get("ro.bq.gpu_to_cpu_unsupported", value, "0");
    mGpuToCpuSupported = !atoi(value);

    property_get("debug.sf.showupdates", value, "0");
    mDebugRegion = atoi(value);

    property_get("debug.sf.ddms", value, "0");
    mDebugDDMS = atoi(value);
    if (mDebugDDMS) {
        if (!startDdmConnection()) {
            // start failed, and DDMS debugging not enabled
            mDebugDDMS = 0;
        }
    }
    ALOGI_IF(mDebugRegion, "showupdates enabled");
    ALOGI_IF(mDebugDDMS, "DDMS debugging enabled");

    property_get("debug.sf.disable_backpressure", value, "0");
    mPropagateBackpressure = !atoi(value);
    ALOGI_IF(!mPropagateBackpressure, "Disabling backpressure propagation");

    property_get("debug.sf.enable_hwc_vds", value, "0");
    mUseHwcVirtualDisplays = atoi(value);
    ALOGI_IF(mUseHwcVirtualDisplays, "Enabling HWC virtual displays");

    property_get("ro.sf.disable_triple_buffer", value, "1");
    mLayerTripleBufferingDisabled = atoi(value);
    ALOGI_IF(mLayerTripleBufferingDisabled, "Disabling Triple Buffering");

    const size_t defaultListSize = MAX_LAYERS;
    auto listSize = property_get_int32("debug.sf.max_igbp_list_size", int32_t(defaultListSize));
    mMaxGraphicBufferProducerListSize = (listSize > 0) ? size_t(listSize) : defaultListSize;

    property_get("debug.sf.early_phase_offset_ns", value, "-1");
    const int earlySfOffsetNs = atoi(value);

    property_get("debug.sf.early_gl_phase_offset_ns", value, "-1");
    const int earlyGlSfOffsetNs = atoi(value);

    property_get("debug.sf.early_app_phase_offset_ns", value, "-1");
    const int earlyAppOffsetNs = atoi(value);

    property_get("debug.sf.early_gl_app_phase_offset_ns", value, "-1");
    const int earlyGlAppOffsetNs = atoi(value);

    const VSyncModulator::Offsets earlyOffsets =
            {earlySfOffsetNs != -1 ? earlySfOffsetNs : sfVsyncPhaseOffsetNs,
            earlyAppOffsetNs != -1 ? earlyAppOffsetNs : vsyncPhaseOffsetNs};
    const VSyncModulator::Offsets earlyGlOffsets =
            {earlyGlSfOffsetNs != -1 ? earlyGlSfOffsetNs : sfVsyncPhaseOffsetNs,
            earlyGlAppOffsetNs != -1 ? earlyGlAppOffsetNs : vsyncPhaseOffsetNs};
    mVsyncModulator.setPhaseOffsets(earlyOffsets, earlyGlOffsets,
            {sfVsyncPhaseOffsetNs, vsyncPhaseOffsetNs});

    // We should be reading 'persist.sys.sf.color_saturation' here
    // but since /data may be encrypted, we need to wait until after vold
    // comes online to attempt to read the property. The property is
    // instead read after the boot animation

    if (useTrebleTestingOverride()) {
        // Without the override SurfaceFlinger cannot connect to HIDL
        // services that are not listed in the manifests.  Considered
        // deriving the setting from the set service name, but it
        // would be brittle if the name that's not 'default' is used
        // for production purposes later on.
        setenv("TREBLE_TESTING_OVERRIDE", "true", true);
    }
}

void SurfaceFlinger::onFirstRef()
{
    mEventQueue->init(this);
}

SurfaceFlinger::~SurfaceFlinger()
{
}

void SurfaceFlinger::binderDied(const wp<IBinder>& /* who */)
{
    // the window manager died on us. prepare its eulogy.

    // restore initial conditions (default device unblank, etc)
    initializeDisplays();

    // restart the boot-animation
    startBootAnim();
}

static sp<ISurfaceComposerClient> initClient(const sp<Client>& client) {
    status_t err = client->initCheck();
    if (err == NO_ERROR) {
        return client;
    }
    return nullptr;
}

sp<ISurfaceComposerClient> SurfaceFlinger::createConnection() {
    return initClient(new Client(this));
}

sp<ISurfaceComposerClient> SurfaceFlinger::createScopedConnection(
        const sp<IGraphicBufferProducer>& gbp) {
    if (authenticateSurfaceTexture(gbp) == false) {
        return nullptr;
    }
    const auto& layer = (static_cast<MonitoredProducer*>(gbp.get()))->getLayer();
    if (layer == nullptr) {
        return nullptr;
    }

   return initClient(new Client(this, layer));
}

sp<IBinder> SurfaceFlinger::createDisplay(const String8& displayName,
        bool secure)
{
    class DisplayToken : public BBinder {
        sp<SurfaceFlinger> flinger;
        virtual ~DisplayToken() {
             // no more references, this display must be terminated
             Mutex::Autolock _l(flinger->mStateLock);
             flinger->mCurrentState.displays.removeItem(this);
             flinger->setTransactionFlags(eDisplayTransactionNeeded);
         }
     public:
        explicit DisplayToken(const sp<SurfaceFlinger>& flinger)
            : flinger(flinger) {
        }
    };

    sp<BBinder> token = new DisplayToken(this);

    Mutex::Autolock _l(mStateLock);
    DisplayDeviceState info;
    info.type = DisplayDevice::DISPLAY_VIRTUAL;
    info.displayName = displayName;
    info.isSecure = secure;
    mCurrentState.displays.add(token, info);
    mInterceptor->saveDisplayCreation(info);
    return token;
}

void SurfaceFlinger::destroyDisplay(const sp<IBinder>& displayToken) {
    Mutex::Autolock _l(mStateLock);

    ssize_t idx = mCurrentState.displays.indexOfKey(displayToken);
    if (idx < 0) {
        ALOGE("destroyDisplay: Invalid display token %p", displayToken.get());
        return;
    }

    const DisplayDeviceState& info(mCurrentState.displays.valueAt(idx));
    if (!info.isVirtual()) {
        ALOGE("destroyDisplay called for non-virtual display");
        return;
    }
    mInterceptor->saveDisplayDeletion(info.sequenceId);
    mCurrentState.displays.removeItemsAt(idx);
    setTransactionFlags(eDisplayTransactionNeeded);
}

sp<IBinder> SurfaceFlinger::getBuiltInDisplay(int32_t id) {
    if (uint32_t(id) >= DisplayDevice::NUM_BUILTIN_DISPLAY_TYPES) {
        ALOGE("getDefaultDisplay: id=%d is not a valid default display id", id);
        return nullptr;
    }
    return mDisplayTokens[id];
}

void SurfaceFlinger::bootFinished()
{
    if (mStartPropertySetThread->join() != NO_ERROR) {
        ALOGE("Join StartPropertySetThread failed!");
    }
    const nsecs_t now = systemTime();
    const nsecs_t duration = now - mBootTime;
    ALOGI("Boot is finished (%ld ms)", long(ns2ms(duration)) );

    // wait patiently for the window manager death
    const String16 name("window");
    sp<IBinder> window(defaultServiceManager()->getService(name));
    if (window != 0) {
        window->linkToDeath(static_cast<IBinder::DeathRecipient*>(this));
    }

    if (mVrFlinger) {
      mVrFlinger->OnBootFinished();
    }

    // stop boot animation
    // formerly we would just kill the process, but we now ask it to exit so it
    // can choose where to stop the animation.
    property_set("service.bootanim.exit", "1");

    const int LOGTAG_SF_STOP_BOOTANIM = 60110;
    LOG_EVENT_LONG(LOGTAG_SF_STOP_BOOTANIM,
                   ns2ms(systemTime(SYSTEM_TIME_MONOTONIC)));

    postMessageAsync(new LambdaMessage([this] {
        readPersistentProperties();
        mBootStage = BootStage::FINISHED;
    }));
}

uint32_t SurfaceFlinger::getNewTexture() {
    {
        std::lock_guard lock(mTexturePoolMutex);
        if (!mTexturePool.empty()) {
            uint32_t name = mTexturePool.back();
            mTexturePool.pop_back();
            ATRACE_INT("TexturePoolSize", mTexturePool.size());
            return name;
        }

        // The pool was too small, so increase it for the future
        ++mTexturePoolSize;
    }

    // The pool was empty, so we need to get a new texture name directly using a
    // blocking call to the main thread
    uint32_t name = 0;
    postMessageSync(new LambdaMessage([&]() { getRenderEngine().genTextures(1, &name); }));
    return name;
}

void SurfaceFlinger::deleteTextureAsync(uint32_t texture) {
    postMessageAsync(new LambdaMessage([=] { getRenderEngine().deleteTextures(1, &texture); }));
}

// Do not call property_set on main thread which will be blocked by init
// Use StartPropertySetThread instead.
void SurfaceFlinger::init() {
    ALOGI(  "SurfaceFlinger's main thread ready to run. "
            "Initializing graphics H/W...");

    ALOGI("Phase offest NS: %" PRId64 "", vsyncPhaseOffsetNs);

    Mutex::Autolock _l(mStateLock);

    // start the EventThread
    mEventThreadSource =
            std::make_unique<DispSyncSource>(mPrimaryDispSync.get(),
                                             SurfaceFlinger::vsyncPhaseOffsetNs, true, "app");
    mEventThread = std::make_unique<impl::EventThread>(mEventThreadSource.get(),
                                                       [this] { resyncWithRateLimit(); },
                                                       impl::EventThread::InterceptVSyncsCallback(),
                                                       "appEventThread");
    mSfEventThreadSource =
            std::make_unique<DispSyncSource>(mPrimaryDispSync.get(),
                                             SurfaceFlinger::sfVsyncPhaseOffsetNs, true, "sf");

    mSFEventThread =
            std::make_unique<impl::EventThread>(mSfEventThreadSource.get(),
                                                [this] { resyncWithRateLimit(); },
                                                [this](nsecs_t timestamp) {
                                                    mInterceptor->saveVSyncEvent(timestamp);
                                                },
                                                "sfEventThread");
    mEventQueue->setEventThread(mSFEventThread.get());
    mVsyncModulator.setEventThreads(mSFEventThread.get(), mEventThread.get());

    // Get a RenderEngine for the given display / config (can't fail)
    int32_t renderEngineFeature = 0;
    renderEngineFeature |= (useColorManagement ? RE::RenderEngine::USE_COLOR_MANAGEMENT : 0);
    getBE().mRenderEngine =
            RE::impl::RenderEngine::create(HAL_PIXEL_FORMAT_RGBA_8888, renderEngineFeature);
    LOG_ALWAYS_FATAL_IF(getBE().mRenderEngine == nullptr, "couldn't create RenderEngine");

    LOG_ALWAYS_FATAL_IF(mVrFlingerRequestsDisplay,
            "Starting with vr flinger active is not currently supported.");
    getBE().mHwc.reset(
            new HWComposer(std::make_unique<Hwc2::impl::Composer>(getBE().mHwcServiceName)));
    getBE().mHwc->registerCallback(this, getBE().mComposerSequenceId);
    // Process any initial hotplug and resulting display changes.
    processDisplayHotplugEventsLocked();
    const auto display = getDefaultDisplayDeviceLocked();
    LOG_ALWAYS_FATAL_IF(!display, "Missing internal display after registering composer callback.");
    LOG_ALWAYS_FATAL_IF(!getHwComposer().isConnected(display->getId()),
                        "Internal display is disconnected.");

    // make the default display GLContext current so that we can create textures
    // when creating Layers (which may happens before we render something)
    display->makeCurrent();

    if (useVrFlinger) {
        auto vrFlingerRequestDisplayCallback = [this](bool requestDisplay) {
            // This callback is called from the vr flinger dispatch thread. We
            // need to call signalTransaction(), which requires holding
            // mStateLock when we're not on the main thread. Acquiring
            // mStateLock from the vr flinger dispatch thread might trigger a
            // deadlock in surface flinger (see b/66916578), so post a message
            // to be handled on the main thread instead.
            postMessageAsync(new LambdaMessage([=] {
                ALOGI("VR request display mode: requestDisplay=%d", requestDisplay);
                mVrFlingerRequestsDisplay = requestDisplay;
                signalTransaction();
            }));
        };
        mVrFlinger = dvr::VrFlinger::Create(getHwComposer().getComposer(),
                                            getHwComposer()
                                                    .getHwcDisplayId(display->getId())
                                                    .value_or(0),
                                            vrFlingerRequestDisplayCallback);
        if (!mVrFlinger) {
            ALOGE("Failed to start vrflinger");
        }
    }

    mEventControlThread = std::make_unique<impl::EventControlThread>(
            [this](bool enabled) { setVsyncEnabled(HWC_DISPLAY_PRIMARY, enabled); });

    // initialize our drawing state
    mDrawingState = mCurrentState;

    // set initial conditions (e.g. unblank default device)
    initializeDisplays();

    getBE().mRenderEngine->primeCache();

    // Inform native graphics APIs whether the present timestamp is supported:
    if (getHwComposer().hasCapability(
            HWC2::Capability::PresentFenceIsNotReliable)) {
        mStartPropertySetThread = new StartPropertySetThread(false);
    } else {
        mStartPropertySetThread = new StartPropertySetThread(true);
    }

    if (mStartPropertySetThread->Start() != NO_ERROR) {
        ALOGE("Run StartPropertySetThread failed!");
    }

    // This is a hack. Per definition of getDataspaceSaturationMatrix, the returned matrix
    // is used to saturate legacy sRGB content. However, to make sure the same color under
    // Display P3 will be saturated to the same color, we intentionally break the API spec
    // and apply this saturation matrix on Display P3 content. Unless the risk of applying
    // such saturation matrix on Display P3 is understood fully, the API should always return
    // identify matrix.
    mEnhancedSaturationMatrix = getBE().mHwc->getDataspaceSaturationMatrix(display->getId(),
            Dataspace::SRGB_LINEAR);

    // we will apply this on Display P3.
    if (mEnhancedSaturationMatrix != mat4()) {
        ColorSpace srgb(ColorSpace::sRGB());
        ColorSpace displayP3(ColorSpace::DisplayP3());
        mat4 srgbToP3 = mat4(ColorSpaceConnector(srgb, displayP3).getTransform());
        mat4 p3ToSrgb = mat4(ColorSpaceConnector(displayP3, srgb).getTransform());
        mEnhancedSaturationMatrix = srgbToP3 * mEnhancedSaturationMatrix * p3ToSrgb;
    }

    mBuiltInBitmask.set(HWC_DISPLAY_PRIMARY);
    for (int disp = HWC_DISPLAY_BUILTIN_2; disp <= HWC_DISPLAY_BUILTIN_4; disp++) {
      mBuiltInBitmask.set(disp);
    }
    ALOGV("Done initializing");
}

void SurfaceFlinger::readPersistentProperties() {
    Mutex::Autolock _l(mStateLock);

    char value[PROPERTY_VALUE_MAX];

    property_get("persist.sys.sf.color_saturation", value, "1.0");
    mGlobalSaturationFactor = atof(value);
    updateColorMatrixLocked();
    ALOGV("Saturation is set to %.2f", mGlobalSaturationFactor);

    property_get("persist.sys.sf.native_mode", value, "0");
    mDisplayColorSetting = static_cast<DisplayColorSetting>(atoi(value));
}

void SurfaceFlinger::startBootAnim() {
    // Start boot animation service by setting a property mailbox
    // if property setting thread is already running, Start() will be just a NOP
    mStartPropertySetThread->Start();
    // Wait until property was set
    if (mStartPropertySetThread->join() != NO_ERROR) {
        ALOGE("Join StartPropertySetThread failed!");
    }
}

size_t SurfaceFlinger::getMaxTextureSize() const {
    return getBE().mRenderEngine->getMaxTextureSize();
}

size_t SurfaceFlinger::getMaxViewportDims() const {
    return getBE().mRenderEngine->getMaxViewportDims();
}

// ----------------------------------------------------------------------------

bool SurfaceFlinger::authenticateSurfaceTexture(
        const sp<IGraphicBufferProducer>& bufferProducer) const {
    Mutex::Autolock _l(mStateLock);
    return authenticateSurfaceTextureLocked(bufferProducer);
}

bool SurfaceFlinger::authenticateSurfaceTextureLocked(
        const sp<IGraphicBufferProducer>& bufferProducer) const {
    sp<IBinder> surfaceTextureBinder(IInterface::asBinder(bufferProducer));
    return mGraphicBufferProducerList.count(surfaceTextureBinder.get()) > 0;
}

status_t SurfaceFlinger::getSupportedFrameTimestamps(
        std::vector<FrameEvent>* outSupported) const {
    *outSupported = {
        FrameEvent::REQUESTED_PRESENT,
        FrameEvent::ACQUIRE,
        FrameEvent::LATCH,
        FrameEvent::FIRST_REFRESH_START,
        FrameEvent::LAST_REFRESH_START,
        FrameEvent::GPU_COMPOSITION_DONE,
        FrameEvent::DEQUEUE_READY,
        FrameEvent::RELEASE,
    };
    ConditionalLock _l(mStateLock,
            std::this_thread::get_id() != mMainThreadId);
    if (!getHwComposer().hasCapability(
            HWC2::Capability::PresentFenceIsNotReliable)) {
        outSupported->push_back(FrameEvent::DISPLAY_PRESENT);
    }
    return NO_ERROR;
}

status_t SurfaceFlinger::getDisplayConfigs(const sp<IBinder>& displayToken,
                                           Vector<DisplayInfo>* configs) {
    if (!displayToken || !configs) {
        return BAD_VALUE;
    }

    int32_t type = NAME_NOT_FOUND;
    for (int i = 0; i < DisplayDevice::NUM_BUILTIN_DISPLAY_TYPES; ++i) {
        if (displayToken == mDisplayTokens[i]) {
            type = i;
            break;
        }
    }

    if (type < 0) {
        return type;
    }

    // TODO: Not sure if display density should handled by SF any longer
    class Density {
        static int getDensityFromProperty(char const* propName) {
            char property[PROPERTY_VALUE_MAX];
            int density = 0;
            if (property_get(propName, property, nullptr) > 0) {
                density = atoi(property);
            }
            return density;
        }
    public:
        static int getEmuDensity() {
            return getDensityFromProperty("qemu.sf.lcd_density"); }
        static int getBuildDensity()  {
            return getDensityFromProperty("ro.sf.lcd_density"); }
    };

    configs->clear();

    ConditionalLock _l(mStateLock,
            std::this_thread::get_id() != mMainThreadId);
    for (const auto& hwConfig : getHwComposer().getConfigs(type)) {
        DisplayInfo info = DisplayInfo();

        float xdpi = hwConfig->getDpiX();
        float ydpi = hwConfig->getDpiY();

        if (type == DisplayDevice::DISPLAY_PRIMARY) {
            // The density of the device is provided by a build property
            float density = Density::getBuildDensity() / 160.0f;
            if (density == 0) {
                // the build doesn't provide a density -- this is wrong!
                // use xdpi instead
                ALOGE("ro.sf.lcd_density must be defined as a build property");
                density = xdpi / 160.0f;
            }
            if (Density::getEmuDensity()) {
                // if "qemu.sf.lcd_density" is specified, it overrides everything
                xdpi = ydpi = density = Density::getEmuDensity();
                density /= 160.0f;
            }
            info.density = density;

            // TODO: this needs to go away (currently needed only by webkit)
            const auto display = getDefaultDisplayDeviceLocked();
            info.orientation = display ? display->getOrientation() : 0;
        } else {
            // TODO: where should this value come from?
            static const int TV_DENSITY = 213;
            info.density = TV_DENSITY / 160.0f;
            info.orientation = 0;
        }

        info.w = hwConfig->getWidth();
        info.h = hwConfig->getHeight();
        info.xdpi = xdpi;
        info.ydpi = ydpi;
        info.fps = 1e9 / hwConfig->getVsyncPeriod();
        info.appVsyncOffset = vsyncPhaseOffsetNs;

        // This is how far in advance a buffer must be queued for
        // presentation at a given time.  If you want a buffer to appear
        // on the screen at time N, you must submit the buffer before
        // (N - presentationDeadline).
        //
        // Normally it's one full refresh period (to give SF a chance to
        // latch the buffer), but this can be reduced by configuring a
        // DispSync offset.  Any additional delays introduced by the hardware
        // composer or panel must be accounted for here.
        //
        // We add an additional 1ms to allow for processing time and
        // differences between the ideal and actual refresh rate.
        info.presentationDeadline = hwConfig->getVsyncPeriod() -
                sfVsyncPhaseOffsetNs + 1000000;

        // All non-virtual displays are currently considered secure.
        info.secure = true;

        if (type == DisplayDevice::DISPLAY_PRIMARY &&
            mPrimaryDisplayOrientation & DisplayState::eOrientationSwapMask) {
            std::swap(info.w, info.h);
        }

        configs->push_back(info);
    }

    return NO_ERROR;
}

status_t SurfaceFlinger::getDisplayStats(const sp<IBinder>&, DisplayStatInfo* stats) {
    if (!stats) {
        return BAD_VALUE;
    }

    // FIXME for now we always return stats for the primary display
    memset(stats, 0, sizeof(*stats));
    stats->vsyncTime = mPrimaryDispSync->computeNextRefresh(0);
    stats->vsyncPeriod = mPrimaryDispSync->getPeriod();
    return NO_ERROR;
}

status_t SurfaceFlinger::getDisplayViewport(const sp<IBinder>& display, Rect* outViewport) {
    if (outViewport == nullptr || display.get() == nullptr) {
        return BAD_VALUE;
    }

    sp<const DisplayDevice> device(getDisplayDevice(display));
    if (device == nullptr) {
        return BAD_VALUE;
    }

    *outViewport = device->getViewport();

    return NO_ERROR;
}

int SurfaceFlinger::getActiveConfig(const sp<IBinder>& displayToken) {
    const auto display = getDisplayDevice(displayToken);
    if (!display) {
        ALOGE("getActiveConfig: Invalid display token %p", displayToken.get());
        return BAD_VALUE;
    }

    return display->getActiveConfig();
}

void SurfaceFlinger::setActiveConfigInternal(const sp<DisplayDevice>& display, int mode) {
    int currentMode = display->getActiveConfig();
    if (mode == currentMode) {
        return;
    }

    if (display->isVirtual()) {
        ALOGW("Trying to set config for virtual display");
        return;
    }


    status_t status = getHwComposer().setActiveConfig(display->getDisplayType(), mode);
    if (status == NO_ERROR) {
        display->setActiveConfig(mode);
    }
}

status_t SurfaceFlinger::setActiveConfig(const sp<IBinder>& displayToken, int mode) {
    postMessageSync(new LambdaMessage([&] {
        Vector<DisplayInfo> configs;
        getDisplayConfigs(displayToken, &configs);
        if (mode < 0 || mode >= static_cast<int>(configs.size())) {
            ALOGE("Attempt to set active config %d for display with %zu configs", mode,
                  configs.size());
            return;
        }
        const auto display = getDisplayDevice(displayToken);
        if (!display) {
            ALOGE("Attempt to set active config %d for invalid display token %p", mode,
                  displayToken.get());
        } else if (display->isVirtual()) {
            ALOGW("Attempt to set active config %d for virtual display", mode);
        } else {
            setActiveConfigInternal(display, mode);
        }
    }));

    return NO_ERROR;
}
status_t SurfaceFlinger::getDisplayColorModes(const sp<IBinder>& displayToken,
                                              Vector<ColorMode>* outColorModes) {
    if (!displayToken || !outColorModes) {
        return BAD_VALUE;
    }

    int32_t type = NAME_NOT_FOUND;
    for (int i = 0; i < DisplayDevice::NUM_BUILTIN_DISPLAY_TYPES; ++i) {
        if (displayToken == mDisplayTokens[i]) {
            type = i;
            break;
        }
    }

    if (type < 0) {
        return type;
    }

    std::vector<ColorMode> modes;
    {
        ConditionalLock _l(mStateLock,
                std::this_thread::get_id() != mMainThreadId);
        modes = getHwComposer().getColorModes(type);
    }
    outColorModes->clear();
    std::copy(modes.cbegin(), modes.cend(), std::back_inserter(*outColorModes));

    return NO_ERROR;
}

ColorMode SurfaceFlinger::getActiveColorMode(const sp<IBinder>& displayToken) {
    if (const auto display = getDisplayDevice(displayToken)) {
        return display->getActiveColorMode();
    }
    return static_cast<ColorMode>(BAD_VALUE);
}

void SurfaceFlinger::setActiveColorModeInternal(const sp<DisplayDevice>& display, ColorMode mode,
                                                Dataspace dataSpace, RenderIntent renderIntent) {
    ColorMode currentMode = display->getActiveColorMode();
    Dataspace currentDataSpace = display->getCompositionDataSpace();
    RenderIntent currentRenderIntent = display->getActiveRenderIntent();

    if (mode == currentMode && dataSpace == currentDataSpace &&
        renderIntent == currentRenderIntent) {
        return;
    }

    if (display->isVirtual()) {
        ALOGW("Trying to set config for virtual display");
        return;
    }

    display->setActiveColorMode(mode);
    display->setCompositionDataSpace(dataSpace);
    display->setActiveRenderIntent(renderIntent);
    getHwComposer().setActiveColorMode(display->getDisplayType(), mode, renderIntent);

    ALOGV("Set active color mode: %s (%d), active render intent: %s (%d), type=%d",
          decodeColorMode(mode).c_str(), mode, decodeRenderIntent(renderIntent).c_str(),
          renderIntent, display->getDisplayType());
}

status_t SurfaceFlinger::setActiveColorMode(const sp<IBinder>& displayToken, ColorMode mode) {
    postMessageSync(new LambdaMessage([&] {
        Vector<ColorMode> modes;
        getDisplayColorModes(displayToken, &modes);
        bool exists = std::find(std::begin(modes), std::end(modes), mode) != std::end(modes);
        if (mode < ColorMode::NATIVE || !exists) {
            ALOGE("Attempt to set invalid active color mode %s (%d) for display token %p",
                  decodeColorMode(mode).c_str(), mode, displayToken.get());
            return;
        }
        const auto display = getDisplayDevice(displayToken);
        if (!display) {
            ALOGE("Attempt to set active color mode %s (%d) for invalid display token %p",
                  decodeColorMode(mode).c_str(), mode, displayToken.get());
        } else if (display->isVirtual()) {
            ALOGW("Attempt to set active color mode %s (%d) for virtual display",
                  decodeColorMode(mode).c_str(), mode);
        } else {
            setActiveColorModeInternal(display, mode, Dataspace::UNKNOWN,
                                       RenderIntent::COLORIMETRIC);
        }
    }));

    return NO_ERROR;
}

status_t SurfaceFlinger::clearAnimationFrameStats() {
    Mutex::Autolock _l(mStateLock);
    mAnimFrameTracker.clearStats();
    return NO_ERROR;
}

status_t SurfaceFlinger::getAnimationFrameStats(FrameStats* outStats) const {
    Mutex::Autolock _l(mStateLock);
    mAnimFrameTracker.getStats(outStats);
    return NO_ERROR;
}

status_t SurfaceFlinger::getHdrCapabilities(const sp<IBinder>& displayToken,
                                            HdrCapabilities* outCapabilities) const {
    Mutex::Autolock _l(mStateLock);

    const auto display = getDisplayDeviceLocked(displayToken);
    if (!display) {
        ALOGE("getHdrCapabilities: Invalid display token %p", displayToken.get());
        return BAD_VALUE;
    }

    // At this point the DisplayDeivce should already be set up,
    // meaning the luminance information is already queried from
    // hardware composer and stored properly.
    const HdrCapabilities& capabilities = display->getHdrCapabilities();
    *outCapabilities = HdrCapabilities(capabilities.getSupportedHdrTypes(),
                                       capabilities.getDesiredMaxLuminance(),
                                       capabilities.getDesiredMaxAverageLuminance(),
                                       capabilities.getDesiredMinLuminance());

    return NO_ERROR;
}

status_t SurfaceFlinger::enableVSyncInjections(bool enable) {
    postMessageSync(new LambdaMessage([&] {
        Mutex::Autolock _l(mStateLock);

        if (mInjectVSyncs == enable) {
            return;
        }

        if (enable) {
            ALOGV("VSync Injections enabled");
            if (mVSyncInjector.get() == nullptr) {
                mVSyncInjector = std::make_unique<InjectVSyncSource>();
                mInjectorEventThread = std::make_unique<
                        impl::EventThread>(mVSyncInjector.get(), [this] { resyncWithRateLimit(); },
                                           impl::EventThread::InterceptVSyncsCallback(),
                                           "injEventThread");
            }
            mEventQueue->setEventThread(mInjectorEventThread.get());
        } else {
            ALOGV("VSync Injections disabled");
            mEventQueue->setEventThread(mSFEventThread.get());
        }

        mInjectVSyncs = enable;
    }));

    return NO_ERROR;
}

status_t SurfaceFlinger::injectVSync(nsecs_t when) {
    Mutex::Autolock _l(mStateLock);

    if (!mInjectVSyncs) {
        ALOGE("VSync Injections not enabled");
        return BAD_VALUE;
    }
    if (mInjectVSyncs && mInjectorEventThread.get() != nullptr) {
        ALOGV("Injecting VSync inside SurfaceFlinger");
        mVSyncInjector->onInjectSyncEvent(when);
    }
    return NO_ERROR;
}

status_t SurfaceFlinger::getLayerDebugInfo(std::vector<LayerDebugInfo>* outLayers) const
        NO_THREAD_SAFETY_ANALYSIS {
    // Try to acquire a lock for 1s, fail gracefully
    const status_t err = mStateLock.timedLock(s2ns(1));
    const bool locked = (err == NO_ERROR);
    if (!locked) {
        ALOGE("LayerDebugInfo: SurfaceFlinger unresponsive (%s [%d]) - exit", strerror(-err), err);
        return TIMED_OUT;
    }

    outLayers->clear();
    mCurrentState.traverseInZOrder([&](Layer* layer) {
        outLayers->push_back(layer->getLayerDebugInfo());
    });

    mStateLock.unlock();
    return NO_ERROR;
}

// ----------------------------------------------------------------------------

sp<IDisplayEventConnection> SurfaceFlinger::createDisplayEventConnection(
        ISurfaceComposer::VsyncSource vsyncSource) {
    if (vsyncSource == eVsyncSourceSurfaceFlinger) {
        return mSFEventThread->createEventConnection();
    } else {
        return mEventThread->createEventConnection();
    }
}

// ----------------------------------------------------------------------------

void SurfaceFlinger::waitForEvent() {
    mEventQueue->waitMessage();
}

void SurfaceFlinger::signalTransaction() {
    mEventQueue->invalidate();
}

void SurfaceFlinger::signalLayerUpdate() {
    mEventQueue->invalidate();
}

void SurfaceFlinger::signalRefresh() {
    mRefreshPending = true;
    mEventQueue->refresh();
}

status_t SurfaceFlinger::postMessageAsync(const sp<MessageBase>& msg,
        nsecs_t reltime, uint32_t /* flags */) {
    return mEventQueue->postMessage(msg, reltime);
}

status_t SurfaceFlinger::postMessageSync(const sp<MessageBase>& msg,
        nsecs_t reltime, uint32_t /* flags */) {
    status_t res = mEventQueue->postMessage(msg, reltime);
    if (res == NO_ERROR) {
        msg->wait();
    }
    return res;
}

void SurfaceFlinger::run() {
    do {
        waitForEvent();
    } while (true);
}

void SurfaceFlinger::enableHardwareVsync() {
    Mutex::Autolock _l(mHWVsyncLock);
    if (!mPrimaryHWVsyncEnabled && mHWVsyncAvailable) {
        mPrimaryDispSync->beginResync();
        mEventControlThread->setVsyncEnabled(true);
        mPrimaryHWVsyncEnabled = true;
    }
}

void SurfaceFlinger::resyncToHardwareVsync(bool makeAvailable) {
    Mutex::Autolock _l(mHWVsyncLock);

    if (makeAvailable) {
        mHWVsyncAvailable = true;
    } else if (!mHWVsyncAvailable) {
        // Hardware vsync is not currently available, so abort the resync
        // attempt for now
        return;
    }

    const auto displayId = DisplayDevice::DISPLAY_PRIMARY;
    if (!getHwComposer().isConnected(displayId)) {
        return;
    }

    const auto activeConfig = getHwComposer().getActiveConfig(displayId);
    const nsecs_t period = activeConfig->getVsyncPeriod();

    mPrimaryDispSync->reset();
    mPrimaryDispSync->setPeriod(period);

    if (!mPrimaryHWVsyncEnabled) {
        mPrimaryDispSync->beginResync();
        mEventControlThread->setVsyncEnabled(true);
        mPrimaryHWVsyncEnabled = true;
    }
}

void SurfaceFlinger::disableHardwareVsync(bool makeUnavailable) {
    Mutex::Autolock _l(mHWVsyncLock);
    if (mPrimaryHWVsyncEnabled) {
        mEventControlThread->setVsyncEnabled(false);
        mPrimaryDispSync->endResync();
        mPrimaryHWVsyncEnabled = false;
    }
    if (makeUnavailable) {
        mHWVsyncAvailable = false;
    }
}

void SurfaceFlinger::resyncWithRateLimit() {
    static constexpr nsecs_t kIgnoreDelay = ms2ns(500);

    // No explicit locking is needed here since EventThread holds a lock while calling this method
    static nsecs_t sLastResyncAttempted = 0;
    const nsecs_t now = systemTime();
    if (now - sLastResyncAttempted > kIgnoreDelay) {
        resyncToHardwareVsync(false);
    }
    sLastResyncAttempted = now;
}

void SurfaceFlinger::onVsyncReceived(int32_t sequenceId, hwc2_display_t hwcDisplayId,
                                     int64_t timestamp) {
    ATRACE_NAME("SF onVsync");

    Mutex::Autolock lock(mStateLock);
    // Ignore any vsyncs from a previous hardware composer.
    if (sequenceId != getBE().mComposerSequenceId) {
        return;
    }

    int32_t type;
    if (!getBE().mHwc->onVsync(hwcDisplayId, timestamp, &type)) {
        return;
    }

    if (type != DisplayDevice::DISPLAY_PRIMARY) {
        // For now, we don't do anything with external display vsyncs.
        return;
    }

    bool needsHwVsync = false;

    { // Scope for the lock
        Mutex::Autolock _l(mHWVsyncLock);
        if (mPrimaryHWVsyncEnabled) {
            needsHwVsync = mPrimaryDispSync->addResyncSample(timestamp);
        }
    }

    if (needsHwVsync) {
        enableHardwareVsync();
    } else {
        disableHardwareVsync(false);
    }
}

void SurfaceFlinger::getCompositorTiming(CompositorTiming* compositorTiming) {
    std::lock_guard<std::mutex> lock(getBE().mCompositorTimingLock);
    *compositorTiming = getBE().mCompositorTiming;
}

void SurfaceFlinger::onHotplugReceived(int32_t sequenceId, hwc2_display_t hwcDisplayId,
                                       HWC2::Connection connection) {
    ALOGV("%s(%d, %" PRIu64 ", %s)", __FUNCTION__, sequenceId, hwcDisplayId,
          connection == HWC2::Connection::Connected ? "connected" : "disconnected");

    // Ignore events that do not have the right sequenceId.
    if (sequenceId != getBE().mComposerSequenceId) {
        return;
    }

    // Only lock if we're not on the main thread. This function is normally
    // called on a hwbinder thread, but for the primary display it's called on
    // the main thread with the state lock already held, so don't attempt to
    // acquire it here.
    ConditionalLock lock(mStateLock, std::this_thread::get_id() != mMainThreadId);

    mPendingHotplugEvents.emplace_back(HotplugEvent{hwcDisplayId, connection});

    if (std::this_thread::get_id() == mMainThreadId) {
        // Process all pending hot plug events immediately if we are on the main thread.
        processDisplayHotplugEventsLocked();
    }

    setTransactionFlags(eDisplayTransactionNeeded);
}

void SurfaceFlinger::onRefreshReceived(int sequenceId, hwc2_display_t /*hwcDisplayId*/) {
    Mutex::Autolock lock(mStateLock);
    if (sequenceId != getBE().mComposerSequenceId) {
        return;
    }
    repaintEverything();
}

void SurfaceFlinger::setVsyncEnabled(int disp, int enabled) {
    ATRACE_CALL();
    Mutex::Autolock lock(mStateLock);
    getHwComposer().setVsyncEnabled(disp,
            enabled ? HWC2::Vsync::Enable : HWC2::Vsync::Disable);
}

// Note: it is assumed the caller holds |mStateLock| when this is called
void SurfaceFlinger::resetDisplayState() {
    disableHardwareVsync(true);
    // Clear the drawing state so that the logic inside of
    // handleTransactionLocked will fire. It will determine the delta between
    // mCurrentState and mDrawingState and re-apply all changes when we make the
    // transition.
    mDrawingState.displays.clear();
    getRenderEngine().resetCurrentSurface();
    mDisplays.clear();
}

void SurfaceFlinger::updateVrFlinger() {
    if (!mVrFlinger)
        return;
    bool vrFlingerRequestsDisplay = mVrFlingerRequestsDisplay;
    if (vrFlingerRequestsDisplay == getBE().mHwc->isUsingVrComposer()) {
        return;
    }

    if (vrFlingerRequestsDisplay && !getBE().mHwc->getComposer()->isRemote()) {
        ALOGE("Vr flinger is only supported for remote hardware composer"
              " service connections. Ignoring request to transition to vr"
              " flinger.");
        mVrFlingerRequestsDisplay = false;
        return;
    }

    Mutex::Autolock _l(mStateLock);

    sp<DisplayDevice> display = getDefaultDisplayDeviceLocked();
    LOG_ALWAYS_FATAL_IF(!display);
    const int currentDisplayPowerMode = display->getPowerMode();
    // This DisplayDevice will no longer be relevant once resetDisplayState() is
    // called below. Clear the reference now so we don't accidentally use it
    // later.
    display.clear();

    if (!vrFlingerRequestsDisplay) {
        mVrFlinger->SeizeDisplayOwnership();
    }

    resetDisplayState();
    getBE().mHwc.reset(); // Delete the current instance before creating the new one
    getBE().mHwc.reset(new HWComposer(std::make_unique<Hwc2::impl::Composer>(
            vrFlingerRequestsDisplay ? "vr" : getBE().mHwcServiceName)));
    getBE().mHwc->registerCallback(this, ++getBE().mComposerSequenceId);

    LOG_ALWAYS_FATAL_IF(!getBE().mHwc->getComposer()->isRemote(),
                        "Switched to non-remote hardware composer");

    if (vrFlingerRequestsDisplay) {
        mVrFlinger->GrantDisplayOwnership();
    }

    mVisibleRegionsDirty = true;
    invalidateHwcGeometry();

    // Re-enable default display.
    display = getDefaultDisplayDeviceLocked();
    LOG_ALWAYS_FATAL_IF(!display);
    setPowerModeInternal(display, currentDisplayPowerMode, /*stateLockHeld*/ true);

    // Reset the timing values to account for the period of the swapped in HWC
    const auto activeConfig = getHwComposer().getActiveConfig(display->getId());
    const nsecs_t period = activeConfig->getVsyncPeriod();
    mAnimFrameTracker.setDisplayRefreshPeriod(period);

    // The present fences returned from vr_hwc are not an accurate
    // representation of vsync times.
    mPrimaryDispSync->setIgnorePresentFences(getBE().mHwc->isUsingVrComposer() ||
                                             !hasSyncFramework);

    // Use phase of 0 since phase is not known.
    // Use latency of 0, which will snap to the ideal latency.
    setCompositorTimingSnapped(0, period, 0);

    resyncToHardwareVsync(false);

    android_atomic_or(1, &mRepaintEverything);
    setTransactionFlags(eDisplayTransactionNeeded);
}

void SurfaceFlinger::onMessageReceived(int32_t what) {
    ATRACE_CALL();
    switch (what) {
        case MessageQueue::INVALIDATE: {
            bool frameMissed = !mHadClientComposition &&
                    mPreviousPresentFence != Fence::NO_FENCE &&
                    (mPreviousPresentFence->getSignalTime() ==
                            Fence::SIGNAL_TIME_PENDING);
            mFrameMissedCount += frameMissed;
            ATRACE_INT("FrameMissed", static_cast<int>(frameMissed));
            if (frameMissed) {
                mTimeStats.incrementMissedFrames();
                if (mPropagateBackpressure) {
                    signalLayerUpdate();
                    break;
                }
            }

            // Now that we're going to make it to the handleMessageTransaction()
            // call below it's safe to call updateVrFlinger(), which will
            // potentially trigger a display handoff.
            updateVrFlinger();

            bool refreshNeeded = handleMessageTransaction();
            refreshNeeded |= handleMessageInvalidate();
            refreshNeeded |= mRepaintEverything;
            if (refreshNeeded && CC_LIKELY(mBootStage != BootStage::BOOTLOADER)) {
                // Signal a refresh if a transaction modified the window state,
                // a new buffer was latched, or if HWC has requested a full
                // repaint
                signalRefresh();
            }
            break;
        }
        case MessageQueue::REFRESH: {
            handleMessageRefresh();
            break;
        }
    }
}

bool SurfaceFlinger::handleMessageTransaction() {
    uint32_t transactionFlags = peekTransactionFlags();
    if (transactionFlags) {
        handleTransaction(transactionFlags);
        return true;
    }
    return false;
}

void SurfaceFlinger::handleMessageRefresh() {
    ATRACE_CALL();

    mRefreshPending = false;

    const bool repaintEverything = android_atomic_and(0, &mRepaintEverything);
    preComposition();
    rebuildLayerStacks();
    calculateWorkingSet();
    for (const auto& [token, display] : mDisplays) {
        beginFrame(display);
        prepareFrame(display);
        doDebugFlashRegions(display, repaintEverything);
        doComposition(display, repaintEverything);
    }

    doTracing("handleRefresh");
    logLayerStats();

    postFrame();
    postComposition();

    mHadClientComposition = false;
    for (const auto& [token, display] : mDisplays) {
        mHadClientComposition = mHadClientComposition ||
                getBE().mHwc->hasClientComposition(display->getId());
    }

    mVsyncModulator.onRefreshed(mHadClientComposition);

    mLayersWithQueuedFrames.clear();
    for (auto& compositionInfo : getBE().mCompositionInfo) {
        compositionInfo.hwc.hwcLayer = nullptr;
    }
}


bool SurfaceFlinger::handleMessageInvalidate() {
    ATRACE_CALL();
    return handlePageFlip();
}

void SurfaceFlinger::calculateWorkingSet() {
    ATRACE_CALL();
    ALOGV(__FUNCTION__);

    // build the h/w work list
    if (CC_UNLIKELY(mGeometryInvalid)) {
        mGeometryInvalid = false;
        for (const auto& [token, display] : mDisplays) {
            const auto displayId = display->getId();
            if (displayId >= 0) {
                const Vector<sp<Layer>>& currentLayers(
                        display->getVisibleLayersSortedByZ());
                for (size_t i = 0; i < currentLayers.size(); i++) {
                    const auto& layer = currentLayers[i];

                    if (!layer->hasHwcLayer(displayId)) {
                        if (!layer->createHwcLayer(getBE().mHwc.get(), displayId)) {
                            layer->forceClientComposition(displayId);
                            continue;
                        }
                    }

                    layer->setGeometry(display, i);
                    if (mDebugDisableHWC || mDebugRegion) {
                        layer->forceClientComposition(displayId);
                    }
                }
            }
        }
    }

    // Set the per-frame data
    for (const auto& [token, display] : mDisplays) {
        const auto displayId = display->getId();
        if (displayId < 0) {
            continue;
        }

        if (mDrawingState.colorMatrixChanged) {
            display->setColorTransform(mDrawingState.colorMatrix);
            status_t result = getBE().mHwc->setColorTransform(displayId, mDrawingState.colorMatrix);
            ALOGE_IF(result != NO_ERROR, "Failed to set color transform on "
                    "display %d: %d", displayId, result);
        }
        for (auto& layer : display->getVisibleLayersSortedByZ()) {
            if (layer->isHdrY410()) {
                layer->forceClientComposition(displayId);
            } else if ((layer->getDataSpace() == Dataspace::BT2020_PQ ||
                        layer->getDataSpace() == Dataspace::BT2020_ITU_PQ) &&
                    !display->hasHDR10Support()) {
                layer->forceClientComposition(displayId);
            } else if ((layer->getDataSpace() == Dataspace::BT2020_HLG ||
                        layer->getDataSpace() == Dataspace::BT2020_ITU_HLG) &&
                    !display->hasHLGSupport()) {
                layer->forceClientComposition(displayId);
            }

            if (layer->getForceClientComposition(displayId)) {
                ALOGV("[%s] Requesting Client composition", layer->getName().string());
                layer->setCompositionType(displayId, HWC2::Composition::Client);
                continue;
            }

            layer->setPerFrameData(display);
        }

        if (useColorManagement) {
            ColorMode  colorMode;
            Dataspace dataSpace;
            RenderIntent renderIntent;
            pickColorMode(display, &colorMode, &dataSpace, &renderIntent);
            setActiveColorModeInternal(display, colorMode, dataSpace, renderIntent);
        }
    }

    mDrawingState.colorMatrixChanged = false;
    getBE().mCompositionInfo.clear();

    for (const auto& [token, display] : mDisplays) {
        for (auto& layer : display->getVisibleLayersSortedByZ()) {
            auto displayId = display->getId();
            layer->getBE().compositionInfo.compositionType = layer->getCompositionType(displayId);
            if (!layer->setHwcLayer(displayId)) {
                ALOGV("Need to create HWCLayer for %s", layer->getName().string());
            }
            getBE().mCompositionInfo.push_back(layer->getBE().compositionInfo);
            layer->getBE().compositionInfo.hwc.hwcLayer = nullptr;
        }
    }
}

void SurfaceFlinger::doDebugFlashRegions(const sp<DisplayDevice>& display, bool repaintEverything)
{
    // is debugging enabled
    if (CC_LIKELY(!mDebugRegion))
        return;

    if (display->isPoweredOn()) {
        // transform the dirty region into this screen's coordinate space
        const Region dirtyRegion(display->getDirtyRegion(repaintEverything));
        if (!dirtyRegion.isEmpty()) {
            // redraw the whole screen
            doComposeSurfaces(display);

            // and draw the dirty region
            const int32_t height = display->getHeight();
            auto& engine(getRenderEngine());
            engine.fillRegionWithColor(dirtyRegion, height, 1, 0, 1, 1);

            display->swapBuffers(getHwComposer());
        }
    }

    postFramebuffer(display);

    if (mDebugRegion > 1) {
        usleep(mDebugRegion * 1000);
    }

    if (display->isPoweredOn()) {
        status_t result = display->prepareFrame(*getBE().mHwc);
        ALOGE_IF(result != NO_ERROR,
                 "prepareFrame for display %d failed:"
                 " %d (%s)",
                 display->getId(), result, strerror(-result));
    }
}

void SurfaceFlinger::doTracing(const char* where) {
    ATRACE_CALL();
    ATRACE_NAME(where);
    if (CC_UNLIKELY(mTracing.isEnabled())) {
        mTracing.traceLayers(where, dumpProtoInfo(LayerVector::StateSet::Drawing));
    }
}

void SurfaceFlinger::logLayerStats() {
    ATRACE_CALL();
    if (CC_UNLIKELY(mLayerStats.isEnabled())) {
        for (const auto& [token, display] : mDisplays) {
            if (display->isPrimary()) {
                mLayerStats.logLayerStats(dumpVisibleLayersProtoInfo(*display));
                return;
            }
        }

        ALOGE("logLayerStats: no primary display");
    }
}

void SurfaceFlinger::preComposition()
{
    ATRACE_CALL();
    ALOGV("preComposition");

    mRefreshStartTime = systemTime(SYSTEM_TIME_MONOTONIC);

    bool needExtraInvalidate = false;
    mDrawingState.traverseInZOrder([&](Layer* layer) {
        if (layer->onPreComposition(mRefreshStartTime)) {
            needExtraInvalidate = true;
        }
    });

    if (needExtraInvalidate) {
        signalLayerUpdate();
    }
}

void SurfaceFlinger::updateCompositorTiming(
        nsecs_t vsyncPhase, nsecs_t vsyncInterval, nsecs_t compositeTime,
        std::shared_ptr<FenceTime>& presentFenceTime) {
    // Update queue of past composite+present times and determine the
    // most recently known composite to present latency.
    getBE().mCompositePresentTimes.push({compositeTime, presentFenceTime});
    nsecs_t compositeToPresentLatency = -1;
    while (!getBE().mCompositePresentTimes.empty()) {
        SurfaceFlingerBE::CompositePresentTime& cpt = getBE().mCompositePresentTimes.front();
        // Cached values should have been updated before calling this method,
        // which helps avoid duplicate syscalls.
        nsecs_t displayTime = cpt.display->getCachedSignalTime();
        if (displayTime == Fence::SIGNAL_TIME_PENDING) {
            break;
        }
        compositeToPresentLatency = displayTime - cpt.composite;
        getBE().mCompositePresentTimes.pop();
    }

    // Don't let mCompositePresentTimes grow unbounded, just in case.
    while (getBE().mCompositePresentTimes.size() > 16) {
        getBE().mCompositePresentTimes.pop();
    }

    setCompositorTimingSnapped(
            vsyncPhase, vsyncInterval, compositeToPresentLatency);
}

void SurfaceFlinger::setCompositorTimingSnapped(nsecs_t vsyncPhase,
        nsecs_t vsyncInterval, nsecs_t compositeToPresentLatency) {
    // Integer division and modulo round toward 0 not -inf, so we need to
    // treat negative and positive offsets differently.
    nsecs_t idealLatency = (sfVsyncPhaseOffsetNs > 0) ?
            (vsyncInterval - (sfVsyncPhaseOffsetNs % vsyncInterval)) :
            ((-sfVsyncPhaseOffsetNs) % vsyncInterval);

    // Just in case sfVsyncPhaseOffsetNs == -vsyncInterval.
    if (idealLatency <= 0) {
        idealLatency = vsyncInterval;
    }

    // Snap the latency to a value that removes scheduling jitter from the
    // composition and present times, which often have >1ms of jitter.
    // Reducing jitter is important if an app attempts to extrapolate
    // something (such as user input) to an accurate diasplay time.
    // Snapping also allows an app to precisely calculate sfVsyncPhaseOffsetNs
    // with (presentLatency % interval).
    nsecs_t bias = vsyncInterval / 2;
    int64_t extraVsyncs =
            (compositeToPresentLatency - idealLatency + bias) / vsyncInterval;
    nsecs_t snappedCompositeToPresentLatency = (extraVsyncs > 0) ?
            idealLatency + (extraVsyncs * vsyncInterval) : idealLatency;

    std::lock_guard<std::mutex> lock(getBE().mCompositorTimingLock);
    getBE().mCompositorTiming.deadline = vsyncPhase - idealLatency;
    getBE().mCompositorTiming.interval = vsyncInterval;
    getBE().mCompositorTiming.presentLatency = snappedCompositeToPresentLatency;
}

void SurfaceFlinger::postComposition()
{
    ATRACE_CALL();
    ALOGV("postComposition");

    // Release any buffers which were replaced this frame
    nsecs_t dequeueReadyTime = systemTime();
    for (auto& layer : mLayersWithQueuedFrames) {
        layer->releasePendingBuffer(dequeueReadyTime);
    }

    // |mStateLock| not needed as we are on the main thread
    const auto display = getDefaultDisplayDeviceLocked();

    getBE().mGlCompositionDoneTimeline.updateSignalTimes();
    std::shared_ptr<FenceTime> glCompositionDoneFenceTime;
    if (display && getHwComposer().hasClientComposition(display->getId())) {
        glCompositionDoneFenceTime =
                std::make_shared<FenceTime>(display->getClientTargetAcquireFence());
        getBE().mGlCompositionDoneTimeline.push(glCompositionDoneFenceTime);
    } else {
        glCompositionDoneFenceTime = FenceTime::NO_FENCE;
    }

    getBE().mDisplayTimeline.updateSignalTimes();
    mPreviousPresentFence =
            display ? getHwComposer().getPresentFence(display->getId()) : Fence::NO_FENCE;
    auto presentFenceTime = std::make_shared<FenceTime>(mPreviousPresentFence);
    getBE().mDisplayTimeline.push(presentFenceTime);

    nsecs_t vsyncPhase = mPrimaryDispSync->computeNextRefresh(0);
    nsecs_t vsyncInterval = mPrimaryDispSync->getPeriod();

    // We use the mRefreshStartTime which might be sampled a little later than
    // when we started doing work for this frame, but that should be okay
    // since updateCompositorTiming has snapping logic.
    updateCompositorTiming(
        vsyncPhase, vsyncInterval, mRefreshStartTime, presentFenceTime);
    CompositorTiming compositorTiming;
    {
        std::lock_guard<std::mutex> lock(getBE().mCompositorTimingLock);
        compositorTiming = getBE().mCompositorTiming;
    }

    mDrawingState.traverseInZOrder([&](Layer* layer) {
        bool frameLatched = layer->onPostComposition(glCompositionDoneFenceTime,
                presentFenceTime, compositorTiming);
        if (frameLatched) {
            recordBufferingStats(layer->getName().string(),
                    layer->getOccupancyHistory(false));
        }
    });

    if (presentFenceTime->isValid()) {
        if (mPrimaryDispSync->addPresentFence(presentFenceTime)) {
            enableHardwareVsync();
        } else {
            disableHardwareVsync(false);
        }
    }

    if (!hasSyncFramework) {
        if (display && getHwComposer().isConnected(display->getId()) && display->isPoweredOn()) {
            enableHardwareVsync();
        }
    }

    if (mAnimCompositionPending) {
        mAnimCompositionPending = false;

        if (presentFenceTime->isValid()) {
            mAnimFrameTracker.setActualPresentFence(
                    std::move(presentFenceTime));
        } else if (display && getHwComposer().isConnected(display->getId())) {
            // The HWC doesn't support present fences, so use the refresh
            // timestamp instead.
            const nsecs_t presentTime = getHwComposer().getRefreshTimestamp(display->getId());
            mAnimFrameTracker.setActualPresentTime(presentTime);
        }
        mAnimFrameTracker.advanceFrame();
    }

    dumpDrawCycle(false);

    mTimeStats.incrementTotalFrames();
    if (mHadClientComposition) {
        mTimeStats.incrementClientCompositionFrames();
    }

    if (display && getHwComposer().isConnected(display->getId()) &&
        display->getPowerMode() == HWC_POWER_MODE_OFF) {
        return;
    }

    nsecs_t currentTime = systemTime();
    if (mHasPoweredOff) {
        mHasPoweredOff = false;
    } else {
        nsecs_t elapsedTime = currentTime - getBE().mLastSwapTime;
        size_t numPeriods = static_cast<size_t>(elapsedTime / vsyncInterval);
        if (numPeriods < SurfaceFlingerBE::NUM_BUCKETS - 1) {
            getBE().mFrameBuckets[numPeriods] += elapsedTime;
        } else {
            getBE().mFrameBuckets[SurfaceFlingerBE::NUM_BUCKETS - 1] += elapsedTime;
        }
        getBE().mTotalTime += elapsedTime;
    }
    getBE().mLastSwapTime = currentTime;

    {
        std::lock_guard lock(mTexturePoolMutex);
        const size_t refillCount = mTexturePoolSize - mTexturePool.size();
        if (refillCount > 0) {
            const size_t offset = mTexturePool.size();
            mTexturePool.resize(mTexturePoolSize);
            getRenderEngine().genTextures(refillCount, mTexturePool.data() + offset);
            ATRACE_INT("TexturePoolSize", mTexturePool.size());
        }
    }
}

void SurfaceFlinger::rebuildLayerStacks() {
    ATRACE_CALL();
    ALOGV("rebuildLayerStacks");

    // rebuild the visible layer list per screen
    if (CC_UNLIKELY(mVisibleRegionsDirty)) {
        ATRACE_NAME("rebuildLayerStacks VR Dirty");
        mVisibleRegionsDirty = false;
        invalidateHwcGeometry();

        for (const auto& pair : mDisplays) {
            const auto& display = pair.second;
            Region opaqueRegion;
            Region dirtyRegion;
            Vector<sp<Layer>> layersSortedByZ;
            Vector<sp<Layer>> layersNeedingFences;
            const ui::Transform& tr = display->getTransform();
            const Rect bounds = display->getBounds();
            if (display->isPoweredOn()) {
                computeVisibleRegions(display, dirtyRegion, opaqueRegion);

                mDrawingState.traverseInZOrder([&](Layer* layer) {
                    bool hwcLayerDestroyed = false;
                    if (layer->belongsToDisplay(display->getLayerStack(), display->isPrimary())) {
                        Region drawRegion(tr.transform(
                                layer->visibleNonTransparentRegion));
                        drawRegion.andSelf(bounds);
                        if (!drawRegion.isEmpty()) {
                            layersSortedByZ.add(layer);
                        } else {
                            // Clear out the HWC layer if this layer was
                            // previously visible, but no longer is
                            hwcLayerDestroyed = layer->destroyHwcLayer(display->getId());
                        }
                    } else {
                        // WM changes display->layerStack upon sleep/awake.
                        // Here we make sure we delete the HWC layers even if
                        // WM changed their layer stack.
                        hwcLayerDestroyed = layer->destroyHwcLayer(display->getId());
                    }

                    // If a layer is not going to get a release fence because
                    // it is invisible, but it is also going to release its
                    // old buffer, add it to the list of layers needing
                    // fences.
                    if (hwcLayerDestroyed) {
                        auto found = std::find(mLayersWithQueuedFrames.cbegin(),
                                mLayersWithQueuedFrames.cend(), layer);
                        if (found != mLayersWithQueuedFrames.cend()) {
                            layersNeedingFences.add(layer);
                        }
                    }
                });
            }
            display->setVisibleLayersSortedByZ(layersSortedByZ);
            display->setLayersNeedingFences(layersNeedingFences);
            display->undefinedRegion.set(bounds);
            display->undefinedRegion.subtractSelf(tr.transform(opaqueRegion));
            display->dirtyRegion.orSelf(dirtyRegion);
        }
    }
}

// Returns a data space that fits all visible layers.  The returned data space
// can only be one of
//  - Dataspace::SRGB (use legacy dataspace and let HWC saturate when colors are enhanced)
//  - Dataspace::DISPLAY_P3
// The returned HDR data space is one of
//  - Dataspace::UNKNOWN
//  - Dataspace::BT2020_HLG
//  - Dataspace::BT2020_PQ
Dataspace SurfaceFlinger::getBestDataspace(const sp<const DisplayDevice>& display,
                                           Dataspace* outHdrDataSpace) const {
    Dataspace bestDataSpace = Dataspace::SRGB;
    *outHdrDataSpace = Dataspace::UNKNOWN;

    for (const auto& layer : display->getVisibleLayersSortedByZ()) {
        switch (layer->getDataSpace()) {
            case Dataspace::V0_SCRGB:
            case Dataspace::V0_SCRGB_LINEAR:
            case Dataspace::DISPLAY_P3:
                bestDataSpace = Dataspace::DISPLAY_P3;
                break;
            case Dataspace::BT2020_PQ:
            case Dataspace::BT2020_ITU_PQ:
                bestDataSpace = Dataspace::DISPLAY_P3;
                *outHdrDataSpace = Dataspace::BT2020_PQ;
                break;
            case Dataspace::BT2020_HLG:
            case Dataspace::BT2020_ITU_HLG:
                bestDataSpace = Dataspace::DISPLAY_P3;
                // When there's mixed PQ content and HLG content, we set the HDR
                // data space to be BT2020_PQ and convert HLG to PQ.
                if (*outHdrDataSpace == Dataspace::UNKNOWN) {
                    *outHdrDataSpace = Dataspace::BT2020_HLG;
                }
                break;
            default:
                break;
        }
    }

    return bestDataSpace;
}

// Pick the ColorMode / Dataspace for the display device.
void SurfaceFlinger::pickColorMode(const sp<DisplayDevice>& display, ColorMode* outMode,
                                   Dataspace* outDataSpace, RenderIntent* outRenderIntent) const {
    if (mDisplayColorSetting == DisplayColorSetting::UNMANAGED) {
        *outMode = ColorMode::NATIVE;
        *outDataSpace = Dataspace::UNKNOWN;
        *outRenderIntent = RenderIntent::COLORIMETRIC;
        return;
    }

    Dataspace hdrDataSpace;
    Dataspace bestDataSpace = getBestDataspace(display, &hdrDataSpace);

    // respect hdrDataSpace only when there is no legacy HDR support
    const bool isHdr = hdrDataSpace != Dataspace::UNKNOWN &&
        !display->hasLegacyHdrSupport(hdrDataSpace);
    if (isHdr) {
        bestDataSpace = hdrDataSpace;
    }

    RenderIntent intent;
    switch (mDisplayColorSetting) {
        case DisplayColorSetting::MANAGED:
        case DisplayColorSetting::UNMANAGED:
            intent = isHdr ? RenderIntent::TONE_MAP_COLORIMETRIC : RenderIntent::COLORIMETRIC;
            break;
        case DisplayColorSetting::ENHANCED:
            intent = isHdr ? RenderIntent::TONE_MAP_ENHANCE : RenderIntent::ENHANCE;
            break;
        default: // vendor display color setting
            intent = static_cast<RenderIntent>(mDisplayColorSetting);
            break;
    }

    display->getBestColorMode(bestDataSpace, intent, outDataSpace, outMode, outRenderIntent);
}

void SurfaceFlinger::beginFrame(const sp<DisplayDevice>& display)
{
    bool dirty = !display->getDirtyRegion(false).isEmpty();
    bool empty = display->getVisibleLayersSortedByZ().size() == 0;
    bool wasEmpty = !display->lastCompositionHadVisibleLayers;

    // If nothing has changed (!dirty), don't recompose.
    // If something changed, but we don't currently have any visible layers,
    //   and didn't when we last did a composition, then skip it this time.
    // The second rule does two things:
    // - When all layers are removed from a display, we'll emit one black
    //   frame, then nothing more until we get new layers.
    // - When a display is created with a private layer stack, we won't
    //   emit any black frames until a layer is added to the layer stack.
    bool mustRecompose = dirty && !(empty && wasEmpty);

    ALOGV_IF(display->getDisplayType() == DisplayDevice::DISPLAY_VIRTUAL,
            "id[%d]: %s composition (%sdirty %sempty %swasEmpty)", display->getId(),
            mustRecompose ? "doing" : "skipping",
            dirty ? "+" : "-",
            empty ? "+" : "-",
            wasEmpty ? "+" : "-");

    display->beginFrame(mustRecompose);

    if (mustRecompose) {
        display->lastCompositionHadVisibleLayers = !empty;
    }
}

void SurfaceFlinger::prepareFrame(const sp<DisplayDevice>& display)
{
    if (!display->isPoweredOn()) {
        return;
    }

    status_t result = display->prepareFrame(*getBE().mHwc);
    ALOGE_IF(result != NO_ERROR,
             "prepareFrame for display %d failed:"
             " %d (%s)",
             display->getId(), result, strerror(-result));
}

void SurfaceFlinger::doComposition(const sp<DisplayDevice>& display, bool repaintEverything) {
    ATRACE_CALL();
    ALOGV("doComposition");

    if (display->isPoweredOn()) {
        // transform the dirty region into this screen's coordinate space
        const Region dirtyRegion(display->getDirtyRegion(repaintEverything));

        // repaint the framebuffer (if needed)
        doDisplayComposition(display, dirtyRegion);

        display->dirtyRegion.clear();
        display->flip();
    }
    postFramebuffer(display);
}

void SurfaceFlinger::postFrame()
{
    // |mStateLock| not needed as we are on the main thread
    if (getBE().mHwc->isConnected(HWC_DISPLAY_PRIMARY)) {
        uint32_t flipCount = getDefaultDisplayDeviceLocked()->getPageFlipCount();
        if (flipCount % LOG_FRAME_STATS_PERIOD == 0) {
            logFrameStats();
        }
    }
}

void SurfaceFlinger::postFramebuffer(const sp<DisplayDevice>& display)
{
    ATRACE_CALL();
    ALOGV("postFramebuffer");

    mPostFramebufferTime = systemTime();

    if (display->isPoweredOn()) {
        const auto displayId = display->getId();
        if (displayId >= 0) {
            getBE().mHwc->presentAndGetReleaseFences(displayId);
        }
        display->onSwapBuffersCompleted();
        display->makeCurrent();
        for (auto& layer : display->getVisibleLayersSortedByZ()) {
            sp<Fence> releaseFence = Fence::NO_FENCE;

            // The layer buffer from the previous frame (if any) is released
            // by HWC only when the release fence from this frame (if any) is
            // signaled.  Always get the release fence from HWC first.
<<<<<<< HEAD
            sp<Fence> releaseFence = Fence::NO_FENCE;
            if (displayId >= 0) {
                auto hwcLayer = layer->getHwcLayer(displayId);
                releaseFence = getBE().mHwc->getLayerReleaseFence(displayId, hwcLayer);
            }
=======
            auto hwcLayer = layer->getHwcLayer(displayId);
            if (displayId >= 0) {
                releaseFence = getBE().mHwc->getLayerReleaseFence(displayId, hwcLayer);
            }

>>>>>>> 9ec0324a
            // If the layer was client composited in the previous frame, we
            // need to merge with the previous client target acquire fence.
            // Since we do not track that, always merge with the current
            // client target acquire fence when it is available, even though
            // this is suboptimal.
            if (layer->getCompositionType(displayId) == HWC2::Composition::Client) {
                releaseFence = Fence::merge("LayerRelease", releaseFence,
                                            display->getClientTargetAcquireFence());
            }

            layer->getBE().onLayerDisplayed(releaseFence);
        }

        // We've got a list of layers needing fences, that are disjoint with
        // display->getVisibleLayersSortedByZ.  The best we can do is to
        // supply them with the present fence.
        if (!display->getLayersNeedingFences().isEmpty()) {
            sp<Fence> presentFence = getBE().mHwc->getPresentFence(displayId);
            for (auto& layer : display->getLayersNeedingFences()) {
                layer->getBE().onLayerDisplayed(presentFence);
            }
        }

        if (displayId >= 0) {
            getBE().mHwc->clearReleaseFences(displayId);
        }
    }
}

void SurfaceFlinger::handleTransaction(uint32_t transactionFlags)
{
    ATRACE_CALL();

    // here we keep a copy of the drawing state (that is the state that's
    // going to be overwritten by handleTransactionLocked()) outside of
    // mStateLock so that the side-effects of the State assignment
    // don't happen with mStateLock held (which can cause deadlocks).
    State drawingState(mDrawingState);

    Mutex::Autolock _l(mStateLock);
    const nsecs_t now = systemTime();
    mDebugInTransaction = now;

    // Here we're guaranteed that some transaction flags are set
    // so we can call handleTransactionLocked() unconditionally.
    // We call getTransactionFlags(), which will also clear the flags,
    // with mStateLock held to guarantee that mCurrentState won't change
    // until the transaction is committed.

    mVsyncModulator.onTransactionHandled();
    transactionFlags = getTransactionFlags(eTransactionMask);
    handleTransactionLocked(transactionFlags);

    mLastTransactionTime = systemTime() - now;
    mDebugInTransaction = 0;
    invalidateHwcGeometry();
    // here the transaction has been committed
}

DisplayDevice::DisplayType SurfaceFlinger::determineDisplayType(hwc2_display_t hwcDisplayId,
                                                                HWC2::Connection connection) const {
    // Figure out whether the event is for the primary display or an
    // external display by matching the Hwc display id against one for a
    // connected display. If we did not find a match, we then check what
    // displays are not already connected to determine the type. If we don't
    // have a connected primary display, we assume the new display is meant to
    // be the primary display, and then if we don't have an external display,
    // we assume it is that.
    const auto primaryHwcDisplayId = getBE().mHwc->getHwcDisplayId(DisplayDevice::DISPLAY_PRIMARY);
    const auto externalHwcDisplayId =
            getBE().mHwc->getHwcDisplayId(DisplayDevice::DISPLAY_EXTERNAL);
    if (primaryHwcDisplayId && primaryHwcDisplayId == hwcDisplayId) {
        return DisplayDevice::DISPLAY_PRIMARY;
    } else if (externalHwcDisplayId && externalHwcDisplayId == hwcDisplayId) {
        return DisplayDevice::DISPLAY_EXTERNAL;
    } else if (connection == HWC2::Connection::Connected && !primaryHwcDisplayId) {
        return DisplayDevice::DISPLAY_PRIMARY;
    } else if (connection == HWC2::Connection::Connected && !externalHwcDisplayId) {
        return DisplayDevice::DISPLAY_EXTERNAL;
    }

    return DisplayDevice::DISPLAY_ID_INVALID;
}

void SurfaceFlinger::processDisplayHotplugEventsLocked() {
    for (const auto& event : mPendingHotplugEvents) {
        auto displayType = determineDisplayType(event.hwcDisplayId, event.connection);
        if (displayType == DisplayDevice::DISPLAY_ID_INVALID) {
            ALOGW("Unable to determine the display type for display %" PRIu64, event.hwcDisplayId);
            continue;
        }

        if (getBE().mHwc->isUsingVrComposer() && displayType == DisplayDevice::DISPLAY_EXTERNAL) {
            ALOGE("External displays are not supported by the vr hardware composer.");
            continue;
        }

        const auto displayId =
                getBE().mHwc->onHotplug(event.hwcDisplayId, displayType, event.connection);
        if (displayId) {
            ALOGV("Display %" PRIu64 " has stable ID %" PRIu64, event.hwcDisplayId, *displayId);
        }

        if (event.connection == HWC2::Connection::Connected) {
            if (!mDisplayTokens[displayType].get()) {
                ALOGV("Creating built in display %d", displayType);
                mDisplayTokens[displayType] = new BBinder();
                DisplayDeviceState info;
                info.type = displayType;
                info.displayName = displayType == DisplayDevice::DISPLAY_PRIMARY ?
                        "Built-in Screen" : "External Screen";
                info.isSecure = true; // All physical displays are currently considered secure.
                mCurrentState.displays.add(mDisplayTokens[displayType], info);
                mInterceptor->saveDisplayCreation(info);
            }
        } else {
            ALOGV("Removing built in display %d", displayType);

            ssize_t idx = mCurrentState.displays.indexOfKey(mDisplayTokens[displayType]);
            if (idx >= 0) {
                const DisplayDeviceState& info(mCurrentState.displays.valueAt(idx));
                mInterceptor->saveDisplayDeletion(info.sequenceId);
                mCurrentState.displays.removeItemsAt(idx);
            }
            mDisplayTokens[displayType].clear();
        }

        processDisplayChangesLocked();
    }

    mPendingHotplugEvents.clear();
}

sp<DisplayDevice> SurfaceFlinger::setupNewDisplayDeviceInternal(
        const wp<IBinder>& displayToken, int32_t displayId, const DisplayDeviceState& state,
        const sp<DisplaySurface>& dispSurface, const sp<IGraphicBufferProducer>& producer) {
    bool hasWideColorGamut = false;
    std::unordered_map<ColorMode, std::vector<RenderIntent>> hwcColorModes;
    HdrCapabilities hdrCapabilities;
    int32_t supportedPerFrameMetadata = 0;

    if (useColorManagement && displayId >= 0) {
        std::vector<ColorMode> modes = getHwComposer().getColorModes(displayId);
        for (ColorMode colorMode : modes) {
            if (isWideColorMode(colorMode)) {
                hasWideColorGamut = true;
            }

            std::vector<RenderIntent> renderIntents =
                    getHwComposer().getRenderIntents(displayId, colorMode);
            hwcColorModes.emplace(colorMode, renderIntents);
        }
    }

    if (displayId >= 0) {
        getHwComposer().getHdrCapabilities(displayId, &hdrCapabilities);
        supportedPerFrameMetadata = getHwComposer().getSupportedPerFrameMetadata(displayId);
    }

    auto nativeWindowSurface = mCreateNativeWindowSurface(producer);
    auto nativeWindow = nativeWindowSurface->getNativeWindow();

    /*
     * Create our display's surface
     */
    std::unique_ptr<RE::Surface> renderSurface = getRenderEngine().createSurface();
    renderSurface->setCritical(state.type == DisplayDevice::DISPLAY_PRIMARY);
    renderSurface->setAsync(state.isVirtual());
    renderSurface->setNativeWindow(nativeWindow.get());
    const int displayWidth = renderSurface->queryWidth();
    const int displayHeight = renderSurface->queryHeight();

    // Make sure that composition can never be stalled by a virtual display
    // consumer that isn't processing buffers fast enough. We have to do this
    // in two places:
    // * Here, in case the display is composed entirely by HWC.
    // * In makeCurrent(), using eglSwapInterval. Some EGL drivers set the
    //   window's swap interval in eglMakeCurrent, so they'll override the
    //   interval we set here.
    if (state.isVirtual()) {
        nativeWindow->setSwapInterval(nativeWindow.get(), 0);
    }

    // virtual displays are always considered enabled
    auto initialPowerMode = state.isVirtual() ? HWC_POWER_MODE_NORMAL : HWC_POWER_MODE_OFF;

    sp<DisplayDevice> display =
            new DisplayDevice(this, state.type, displayId, state.isSecure, displayToken,
                              nativeWindow, dispSurface, std::move(renderSurface), displayWidth,
                              displayHeight, hasWideColorGamut, hdrCapabilities,
                              supportedPerFrameMetadata, hwcColorModes, initialPowerMode);

    if (maxFrameBufferAcquiredBuffers >= 3) {
        nativeWindowSurface->preallocateBuffers();
    }

    ColorMode defaultColorMode = ColorMode::NATIVE;
    Dataspace defaultDataSpace = Dataspace::UNKNOWN;
    if (hasWideColorGamut) {
        defaultColorMode = ColorMode::SRGB;
        defaultDataSpace = Dataspace::SRGB;
    }
    setActiveColorModeInternal(display, defaultColorMode, defaultDataSpace,
                               RenderIntent::COLORIMETRIC);
    if (state.type < DisplayDevice::DISPLAY_VIRTUAL) {
        display->setActiveConfig(getHwComposer().getActiveConfigIndex(state.type));
    }
    display->setLayerStack(state.layerStack);
    display->setProjection(state.orientation, state.viewport, state.frame);
    display->setDisplayName(state.displayName);

    return display;
}

void SurfaceFlinger::processDisplayChangesLocked() {
    // here we take advantage of Vector's copy-on-write semantics to
    // improve performance by skipping the transaction entirely when
    // know that the lists are identical
    const KeyedVector<wp<IBinder>, DisplayDeviceState>& curr(mCurrentState.displays);
    const KeyedVector<wp<IBinder>, DisplayDeviceState>& draw(mDrawingState.displays);
    if (!curr.isIdenticalTo(draw)) {
        mVisibleRegionsDirty = true;
        const size_t cc = curr.size();
        size_t dc = draw.size();

        // find the displays that were removed
        // (ie: in drawing state but not in current state)
        // also handle displays that changed
        // (ie: displays that are in both lists)
        for (size_t i = 0; i < dc;) {
            const ssize_t j = curr.indexOfKey(draw.keyAt(i));
            if (j < 0) {
                // in drawing state but not in current state
                // Call makeCurrent() on the primary display so we can
                // be sure that nothing associated with this display
                // is current.
                if (const auto defaultDisplay = getDefaultDisplayDeviceLocked()) {
                    defaultDisplay->makeCurrent();
                }
                if (const auto display = getDisplayDeviceLocked(draw.keyAt(i))) {
                    display->disconnect(getHwComposer());
                }
                if (draw[i].type == DisplayDevice::DISPLAY_PRIMARY) {
                    mEventThread->onHotplugReceived(EventThread::DisplayType::Primary, false);
                } else if (draw[i].type == DisplayDevice::DISPLAY_EXTERNAL) {
                    mEventThread->onHotplugReceived(EventThread::DisplayType::External, false);
                }
                mDisplays.erase(draw.keyAt(i));
            } else {
                // this display is in both lists. see if something changed.
                const DisplayDeviceState& state(curr[j]);
                const wp<IBinder>& displayToken = curr.keyAt(j);
                const sp<IBinder> state_binder = IInterface::asBinder(state.surface);
                const sp<IBinder> draw_binder = IInterface::asBinder(draw[i].surface);
                if (state_binder != draw_binder) {
                    // changing the surface is like destroying and
                    // recreating the DisplayDevice, so we just remove it
                    // from the drawing state, so that it get re-added
                    // below.
                    if (const auto display = getDisplayDeviceLocked(displayToken)) {
                        display->disconnect(getHwComposer());
                    }
                    mDisplays.erase(displayToken);
                    mDrawingState.displays.removeItemsAt(i);
                    dc--;
                    // at this point we must loop to the next item
                    continue;
                }

                if (const auto display = getDisplayDeviceLocked(displayToken)) {
                    if (state.layerStack != draw[i].layerStack) {
                        display->setLayerStack(state.layerStack);
                    }
                    if ((state.orientation != draw[i].orientation) ||
                        (state.viewport != draw[i].viewport) || (state.frame != draw[i].frame)) {
                        display->setProjection(state.orientation, state.viewport, state.frame);
                    }
                    if (state.width != draw[i].width || state.height != draw[i].height) {
                        display->setDisplaySize(state.width, state.height);
                    }
                }
            }
            ++i;
        }

        // find displays that were added
        // (ie: in current state but not in drawing state)
        for (size_t i = 0; i < cc; i++) {
            if (draw.indexOfKey(curr.keyAt(i)) < 0) {
                const DisplayDeviceState& state(curr[i]);

                sp<DisplaySurface> dispSurface;
                sp<IGraphicBufferProducer> producer;
                sp<IGraphicBufferProducer> bqProducer;
                sp<IGraphicBufferConsumer> bqConsumer;
                mCreateBufferQueue(&bqProducer, &bqConsumer, false);

                int32_t displayId = -1;
                if (state.isVirtual()) {
                    // Virtual displays without a surface are dormant:
                    // they have external state (layer stack, projection,
                    // etc.) but no internal state (i.e. a DisplayDevice).
                    if (state.surface != nullptr) {
                        // Allow VR composer to use virtual displays.
                        if (mUseHwcVirtualDisplays || getBE().mHwc->isUsingVrComposer()) {
                            DisplayUtils *displayUtils = DisplayUtils::getInstance();
                            int width = 0;
                            int status = state.surface->query(NATIVE_WINDOW_WIDTH, &width);
                            ALOGE_IF(status != NO_ERROR, "Unable to query width (%d)", status);
                            int height = 0;
                            status = state.surface->query(NATIVE_WINDOW_HEIGHT, &height);
                            ALOGE_IF(status != NO_ERROR, "Unable to query height (%d)", status);
                            int intFormat = 0;
                            status = state.surface->query(NATIVE_WINDOW_FORMAT, &intFormat);
                            ALOGE_IF(status != NO_ERROR, "Unable to query format (%d)", status);
                            auto format = static_cast<ui::PixelFormat>(intFormat);

                            if (maxVirtualDisplaySize == 0 ||
                                 ( (uint64_t)width <= maxVirtualDisplaySize &&
                                 (uint64_t)height <= maxVirtualDisplaySize)) {
                                uint64_t usage = 0;
                                // Replace with native_window_get_consumer_usage ?
                                status = state.surface->getConsumerUsage(&usage);
                                ALOGW_IF(status != NO_ERROR, "Unable to query usage (%d)", status);
                                if ( (status == NO_ERROR) &&
                                     displayUtils->canAllocateHwcDisplayIdForVDS(usage)) {
                                    getBE().mHwc->allocateVirtualDisplay(
                                            width, height, &format, &displayId);
                                 }
                            }
                        }

                        // TODO: Plumb requested format back up to consumer
                        DisplayUtils::getInstance()->initVDSInstance(*getBE().mHwc,
                                                        displayId, state.surface,
                                                        dispSurface, producer,
                                                        bqProducer, bqConsumer,
                                                        state.displayName, state.isSecure);
                    }
                } else {
                    ALOGE_IF(state.surface != nullptr,
                             "adding a supported display, but rendering "
                             "surface is provided (%p), ignoring it",
                             state.surface.get());

                    displayId = state.type;
                    dispSurface = new FramebufferSurface(*getBE().mHwc, displayId, bqConsumer);
                    producer = bqProducer;
                }

                const wp<IBinder>& displayToken = curr.keyAt(i);
                if (dispSurface != nullptr) {
                    mDisplays.emplace(displayToken,
                                      setupNewDisplayDeviceInternal(displayToken, displayId, state,
                                                                    dispSurface, producer));
                    if (!state.isVirtual()) {
                        if (state.type == DisplayDevice::DISPLAY_PRIMARY) {
                            mEventThread->onHotplugReceived(EventThread::DisplayType::Primary,
                                                            true);
                        } else if (state.type == DisplayDevice::DISPLAY_EXTERNAL) {
                            mEventThread->onHotplugReceived(EventThread::DisplayType::External,
                                                            true);
                        }
                    }
                }
            }
        }
    }

    mDrawingState.displays = mCurrentState.displays;
}

void SurfaceFlinger::handleTransactionLocked(uint32_t transactionFlags)
{
    // Notify all layers of available frames
    mCurrentState.traverseInZOrder([](Layer* layer) {
        layer->notifyAvailableFrames();
    });

    /*
     * Traversal of the children
     * (perform the transaction for each of them if needed)
     */

    if (transactionFlags & eTraversalNeeded) {
        mCurrentState.traverseInZOrder([&](Layer* layer) {
            uint32_t trFlags = layer->getTransactionFlags(eTransactionNeeded);
            if (!trFlags) return;

            const uint32_t flags = layer->doTransaction(0);
            if (flags & Layer::eVisibleRegion)
                mVisibleRegionsDirty = true;
        });
    }

    /*
     * Perform display own transactions if needed
     */

    if (transactionFlags & eDisplayTransactionNeeded) {
        processDisplayChangesLocked();
        processDisplayHotplugEventsLocked();
    }

    if (transactionFlags & (eDisplayLayerStackChanged|eDisplayTransactionNeeded)) {
        // The transform hint might have changed for some layers
        // (either because a display has changed, or because a layer
        // as changed).
        //
        // Walk through all the layers in currentLayers,
        // and update their transform hint.
        //
        // If a layer is visible only on a single display, then that
        // display is used to calculate the hint, otherwise we use the
        // default display.
        //
        // NOTE: we do this here, rather than in rebuildLayerStacks() so that
        // the hint is set before we acquire a buffer from the surface texture.
        //
        // NOTE: layer transactions have taken place already, so we use their
        // drawing state. However, SurfaceFlinger's own transaction has not
        // happened yet, so we must use the current state layer list
        // (soon to become the drawing state list).
        //
        sp<const DisplayDevice> hintDisplay;
        uint32_t currentlayerStack = 0;
        bool first = true;
        mCurrentState.traverseInZOrder([&](Layer* layer) {
            // NOTE: we rely on the fact that layers are sorted by
            // layerStack first (so we don't have to traverse the list
            // of displays for every layer).
            uint32_t layerStack = layer->getLayerStack();
            if (first || currentlayerStack != layerStack) {
                currentlayerStack = layerStack;
                // figure out if this layerstack is mirrored
                // (more than one display) if so, pick the default display,
                // if not, pick the only display it's on.
                hintDisplay = nullptr;
                for (const auto& [token, display] : mDisplays) {
                    if (layer->belongsToDisplay(display->getLayerStack(), display->isPrimary())) {
                        if (hintDisplay) {
                            hintDisplay = nullptr;
                            break;
                        } else {
                            hintDisplay = display;
                        }
                    }
                }
            }

            if (!hintDisplay) {
                // NOTE: TEMPORARY FIX ONLY. Real fix should cause layers to
                // redraw after transform hint changes. See bug 8508397.

                // could be null when this layer is using a layerStack
                // that is not visible on any display. Also can occur at
                // screen off/on times.
                hintDisplay = getDefaultDisplayDeviceLocked();
            }

            // could be null if there is no display available at all to get
            // the transform hint from.
            if (hintDisplay) {
                layer->updateTransformHint(hintDisplay);
            }

            first = false;
        });
    }


    /*
     * Perform our own transaction if needed
     */

    if (mLayersAdded) {
        mLayersAdded = false;
        // Layers have been added.
        mVisibleRegionsDirty = true;
    }

    // some layers might have been removed, so
    // we need to update the regions they're exposing.
    if (mLayersRemoved) {
        mLayersRemoved = false;
        mVisibleRegionsDirty = true;
        mDrawingState.traverseInZOrder([&](Layer* layer) {
            if (mLayersPendingRemoval.indexOf(layer) >= 0) {
                // this layer is not visible anymore
                // TODO: we could traverse the tree from front to back and
                //       compute the actual visible region
                // TODO: we could cache the transformed region
                Region visibleReg;
                visibleReg.set(layer->computeScreenBounds());
                invalidateLayerStack(layer, visibleReg);
            }
        });
    }

    commitTransaction();

    updateCursorAsync();
}

void SurfaceFlinger::updateCursorAsync()
{
    for (const auto& [token, display] : mDisplays) {
        if (display->getId() < 0) {
            continue;
        }

        for (auto& layer : display->getVisibleLayersSortedByZ()) {
            layer->updateCursorPosition(display);
        }
    }
}

void SurfaceFlinger::commitTransaction()
{
    if (!mLayersPendingRemoval.isEmpty()) {
        // Notify removed layers now that they can't be drawn from
        for (const auto& l : mLayersPendingRemoval) {
            recordBufferingStats(l->getName().string(),
                    l->getOccupancyHistory(true));
            l->onRemoved();
        }
        mLayersPendingRemoval.clear();
    }

    // If this transaction is part of a window animation then the next frame
    // we composite should be considered an animation as well.
    mAnimCompositionPending = mAnimTransactionPending;

    mDrawingState = mCurrentState;
    // clear the "changed" flags in current state
    mCurrentState.colorMatrixChanged = false;

    mDrawingState.traverseInZOrder([](Layer* layer) {
        layer->commitChildList();
    });
    mTransactionPending = false;
    mAnimTransactionPending = false;
    mTransactionCV.broadcast();
}

void SurfaceFlinger::computeVisibleRegions(const sp<const DisplayDevice>& display,
                                           Region& outDirtyRegion, Region& outOpaqueRegion) {
    ATRACE_CALL();
    ALOGV("computeVisibleRegions");

    Region aboveOpaqueLayers;
    Region aboveCoveredLayers;
    Region dirty;

    outDirtyRegion.clear();

    Layer* layerOfInterest = NULL;
    bool bIgnoreLayer = false;
    mDrawingState.traverseInReverseZOrder([&](Layer* layer) {
        if (layer->isSecureDisplay()) {
            bIgnoreLayer = true;
            const int32_t displayId = display->getId();
            const auto hwcDisplayId = getHwComposer().getHwcDisplayId(displayId);
            if (!hwcDisplayId) {
                layerOfInterest = layer;
            }
            return;
        }
    });

    mDrawingState.traverseInReverseZOrder([&](Layer* layer) {
        // start with the whole surface at its current location
        const Layer::State& s(layer->getDrawingState());

        // only consider the layers on the given layer stack
        if (!layer->belongsToDisplay(display->getLayerStack(), display->isPrimary())) {
            return;
        }

        if (bIgnoreLayer && layerOfInterest != layer) {
            Region visibleNonTransRegion;
            visibleNonTransRegion.set(Rect(0, 0));
            layer->setVisibleNonTransparentRegion(visibleNonTransRegion);
            return;
        }

        /*
         * opaqueRegion: area of a surface that is fully opaque.
         */
        Region opaqueRegion;

        /*
         * visibleRegion: area of a surface that is visible on screen
         * and not fully transparent. This is essentially the layer's
         * footprint minus the opaque regions above it.
         * Areas covered by a translucent surface are considered visible.
         */
        Region visibleRegion;

        /*
         * coveredRegion: area of a surface that is covered by all
         * visible regions above it (which includes the translucent areas).
         */
        Region coveredRegion;

        /*
         * transparentRegion: area of a surface that is hinted to be completely
         * transparent. This is only used to tell when the layer has no visible
         * non-transparent regions and can be removed from the layer list. It
         * does not affect the visibleRegion of this layer or any layers
         * beneath it. The hint may not be correct if apps don't respect the
         * SurfaceView restrictions (which, sadly, some don't).
         */
        Region transparentRegion;


        // handle hidden surfaces by setting the visible region to empty
        if (CC_LIKELY(layer->isVisible())) {
            const bool translucent = !layer->isOpaque(s);
            Rect bounds(layer->computeScreenBounds());
            visibleRegion.set(bounds);
            ui::Transform tr = layer->getTransform();
            if (!visibleRegion.isEmpty()) {
                // Remove the transparent area from the visible region
                if (translucent) {
                    if (tr.preserveRects()) {
                        // transform the transparent region
                        transparentRegion = tr.transform(layer->getActiveTransparentRegion(s));
                    } else {
                        // transformation too complex, can't do the
                        // transparent region optimization.
                        transparentRegion.clear();
                    }
                }

                // compute the opaque region
                const int32_t layerOrientation = tr.getOrientation();
                if (layer->getAlpha() == 1.0f && !translucent &&
                        ((layerOrientation & ui::Transform::ROT_INVALID) == false)) {
                    // the opaque region is the layer's footprint
                    opaqueRegion = visibleRegion;
                }
            }
        }

        if (visibleRegion.isEmpty()) {
            layer->clearVisibilityRegions();
            return;
        }

        // Clip the covered region to the visible region
        coveredRegion = aboveCoveredLayers.intersect(visibleRegion);

        // Update aboveCoveredLayers for next (lower) layer
        aboveCoveredLayers.orSelf(visibleRegion);

        // subtract the opaque region covered by the layers above us
        visibleRegion.subtractSelf(aboveOpaqueLayers);

        // compute this layer's dirty region
        if (layer->contentDirty) {
            // we need to invalidate the whole region
            dirty = visibleRegion;
            // as well, as the old visible region
            dirty.orSelf(layer->visibleRegion);
            layer->contentDirty = false;
        } else {
            /* compute the exposed region:
             *   the exposed region consists of two components:
             *   1) what's VISIBLE now and was COVERED before
             *   2) what's EXPOSED now less what was EXPOSED before
             *
             * note that (1) is conservative, we start with the whole
             * visible region but only keep what used to be covered by
             * something -- which mean it may have been exposed.
             *
             * (2) handles areas that were not covered by anything but got
             * exposed because of a resize.
             */
            const Region newExposed = visibleRegion - coveredRegion;
            const Region oldVisibleRegion = layer->visibleRegion;
            const Region oldCoveredRegion = layer->coveredRegion;
            const Region oldExposed = oldVisibleRegion - oldCoveredRegion;
            dirty = (visibleRegion&oldCoveredRegion) | (newExposed-oldExposed);
        }
        dirty.subtractSelf(aboveOpaqueLayers);

        // accumulate to the screen dirty region
        outDirtyRegion.orSelf(dirty);

        // Update aboveOpaqueLayers for next (lower) layer
        aboveOpaqueLayers.orSelf(opaqueRegion);

        // Store the visible region in screen space
        layer->setVisibleRegion(visibleRegion);
        layer->setCoveredRegion(coveredRegion);
        layer->setVisibleNonTransparentRegion(
                visibleRegion.subtract(transparentRegion));
    });

    outOpaqueRegion = aboveOpaqueLayers;
}

void SurfaceFlinger::invalidateLayerStack(const sp<const Layer>& layer, const Region& dirty) {
    for (const auto& [token, display] : mDisplays) {
        if (layer->belongsToDisplay(display->getLayerStack(), display->isPrimary())) {
            display->dirtyRegion.orSelf(dirty);
        }
    }
}

bool SurfaceFlinger::handlePageFlip()
{
    ALOGV("handlePageFlip");

    nsecs_t latchTime = systemTime();

    bool visibleRegions = false;
    bool frameQueued = false;
    bool newDataLatched = false;

    // Store the set of layers that need updates. This set must not change as
    // buffers are being latched, as this could result in a deadlock.
    // Example: Two producers share the same command stream and:
    // 1.) Layer 0 is latched
    // 2.) Layer 0 gets a new frame
    // 2.) Layer 1 gets a new frame
    // 3.) Layer 1 is latched.
    // Display is now waiting on Layer 1's frame, which is behind layer 0's
    // second frame. But layer 0's second frame could be waiting on display.
    mDrawingState.traverseInZOrder([&](Layer* layer) {
        if (layer->hasReadyFrame()) {
            frameQueued = true;
            if (layer->shouldPresentNow(*mPrimaryDispSync)) {
                mLayersWithQueuedFrames.push_back(layer);
            } else {
                layer->useEmptyDamage();
            }
        } else {
            layer->useEmptyDamage();
        }
    });

    for (auto& layer : mLayersWithQueuedFrames) {
        const Region dirty(layer->latchBuffer(visibleRegions, latchTime));
        layer->useSurfaceDamage();
        invalidateLayerStack(layer, dirty);
        if (layer->isBufferLatched()) {
            newDataLatched = true;
        }
    }

    mVisibleRegionsDirty |= visibleRegions;

    // If we will need to wake up at some time in the future to deal with a
    // queued frame that shouldn't be displayed during this vsync period, wake
    // up during the next vsync period to check again.
    if (frameQueued && (mLayersWithQueuedFrames.empty() || !newDataLatched)) {
        signalLayerUpdate();
    }

    // enter boot animation on first buffer latch
    if (CC_UNLIKELY(mBootStage == BootStage::BOOTLOADER && newDataLatched)) {
        ALOGI("Enter boot animation");
        mBootStage = BootStage::BOOTANIMATION;
    }

    // Only continue with the refresh if there is actually new work to do
    return !mLayersWithQueuedFrames.empty() && newDataLatched;
}

void SurfaceFlinger::invalidateHwcGeometry()
{
    mGeometryInvalid = true;
}

void SurfaceFlinger::doDisplayComposition(const sp<const DisplayDevice>& display,
                                          const Region& inDirtyRegion) {
    // We only need to actually compose the display if:
    // 1) It is being handled by hardware composer, which may need this to
    //    keep its virtual display state machine in sync, or
    // 2) There is work to be done (the dirty region isn't empty)
    bool isHwcDisplay = display->getId() >= 0;
    if (!isHwcDisplay && inDirtyRegion.isEmpty()) {
        ALOGV("Skipping display composition");
        return;
    }

    ALOGV("doDisplayComposition");
    if (!doComposeSurfaces(display)) return;

    // swap buffers (presentation)
    display->swapBuffers(getHwComposer());
}

bool SurfaceFlinger::doComposeSurfaces(const sp<const DisplayDevice>& display) {
    ALOGV("doComposeSurfaces");

    const Region bounds(display->bounds());
    const DisplayRenderArea renderArea(display);
    const auto displayId = display->getId();
    const bool hasClientComposition = getBE().mHwc->hasClientComposition(displayId);
    ATRACE_INT("hasClientComposition", hasClientComposition);

    bool applyColorMatrix = false;
    bool needsEnhancedColorMatrix = false;

    if (hasClientComposition) {
        ALOGV("hasClientComposition");

        Dataspace outputDataspace = Dataspace::UNKNOWN;
        if (display->hasWideColorGamut()) {
            outputDataspace = display->getCompositionDataSpace();
        }
        getBE().mRenderEngine->setOutputDataSpace(outputDataspace);
        getBE().mRenderEngine->setDisplayMaxLuminance(
                display->getHdrCapabilities().getDesiredMaxLuminance());

        const bool hasDeviceComposition = getBE().mHwc->hasDeviceComposition(displayId);
        const bool skipClientColorTransform = getBE().mHwc->hasCapability(
            HWC2::Capability::SkipClientColorTransform);

        mat4 colorMatrix;
        applyColorMatrix = !hasDeviceComposition && !skipClientColorTransform;
        if (applyColorMatrix) {
            colorMatrix = mDrawingState.colorMatrix;
        }

        // The current enhanced saturation matrix is designed to enhance Display P3,
        // thus we only apply this matrix when the render intent is not colorimetric
        // and the output color space is Display P3.
        needsEnhancedColorMatrix =
            (display->getActiveRenderIntent() >= RenderIntent::ENHANCE &&
             outputDataspace == Dataspace::DISPLAY_P3);
        if (needsEnhancedColorMatrix) {
            colorMatrix *= mEnhancedSaturationMatrix;
        }

        getRenderEngine().setupColorTransform(colorMatrix);

        if (!display->makeCurrent()) {
            ALOGW("DisplayDevice::makeCurrent failed. Aborting surface composition for display %s",
                  display->getDisplayName().c_str());
            getRenderEngine().resetCurrentSurface();

            // |mStateLock| not needed as we are on the main thread
            const auto defaultDisplay = getDefaultDisplayDeviceLocked();
            if (!defaultDisplay || !defaultDisplay->makeCurrent()) {
                ALOGE("DisplayDevice::makeCurrent on default display failed. Aborting.");
            }
            return false;
        }

        // Never touch the framebuffer if we don't have any framebuffer layers
        if (hasDeviceComposition) {
            // when using overlays, we assume a fully transparent framebuffer
            // NOTE: we could reduce how much we need to clear, for instance
            // remove where there are opaque FB layers. however, on some
            // GPUs doing a "clean slate" clear might be more efficient.
            // We'll revisit later if needed.
            getBE().mRenderEngine->clearWithColor(0, 0, 0, 0);
        } else {
            // we start with the whole screen area and remove the scissor part
            // we're left with the letterbox region
            // (common case is that letterbox ends-up being empty)
            const Region letterbox = bounds.subtract(display->getScissor());

            // compute the area to clear
            const Region region = display->undefinedRegion.merge(letterbox);

            // screen is already cleared here
            if (!region.isEmpty()) {
                // can happen with SurfaceView
                drawWormhole(display, region);
            }
        }

        const Rect& bounds = display->getBounds();
        const Rect& scissor = display->getScissor();
        if (scissor != bounds) {
            // scissor doesn't match the screen's dimensions, so we
            // need to clear everything outside of it and enable
            // the GL scissor so we don't draw anything where we shouldn't

            // enable scissor for this frame
            const uint32_t height = display->getHeight();
            getBE().mRenderEngine->setScissor(scissor.left, height - scissor.bottom,
                                              scissor.getWidth(), scissor.getHeight());
        }
    }

    /*
     * and then, render the layers targeted at the framebuffer
     */

    ALOGV("Rendering client layers");
    const ui::Transform& displayTransform = display->getTransform();
    bool firstLayer = true;
    for (auto& layer : display->getVisibleLayersSortedByZ()) {
        const Region clip(bounds.intersect(
                displayTransform.transform(layer->visibleRegion)));
        ALOGV("Layer: %s", layer->getName().string());
        ALOGV("  Composition type: %s", to_string(layer->getCompositionType(displayId)).c_str());
        if (!clip.isEmpty()) {
            switch (layer->getCompositionType(displayId)) {
                case HWC2::Composition::Cursor:
                case HWC2::Composition::Device:
                case HWC2::Composition::Sideband:
                case HWC2::Composition::SolidColor: {
                    const Layer::State& state(layer->getDrawingState());
                    if (layer->getClearClientTarget(displayId) && !firstLayer &&
                        layer->isOpaque(state) && (layer->getAlpha() == 1.0f) &&
                        hasClientComposition) {
                        // never clear the very first layer since we're
                        // guaranteed the FB is already cleared
                        layer->clearWithOpenGL(renderArea);
                    }
                    break;
                }
                case HWC2::Composition::Client: {
                    layer->draw(renderArea, clip);
                    break;
                }
                default:
                    break;
            }
        } else {
            ALOGV("  Skipping for empty clip");
        }
        firstLayer = false;
    }

    if (applyColorMatrix || needsEnhancedColorMatrix) {
        getRenderEngine().setupColorTransform(mat4());
    }

    // disable scissor at the end of the frame
    getBE().mRenderEngine->disableScissor();
    return true;
}

void SurfaceFlinger::drawWormhole(const sp<const DisplayDevice>& display,
                                  const Region& region) const {
    const int32_t height = display->getHeight();
    auto& engine(getRenderEngine());
    engine.fillRegionWithColor(region, height, 0, 0, 0, 0);
}

status_t SurfaceFlinger::addClientLayer(const sp<Client>& client,
        const sp<IBinder>& handle,
        const sp<IGraphicBufferProducer>& gbc,
        const sp<Layer>& lbc,
        const sp<Layer>& parent)
{
    // add this layer to the current state list
    {
        Mutex::Autolock _l(mStateLock);
        if (mNumLayers >= MAX_LAYERS) {
            ALOGE("AddClientLayer failed, mNumLayers (%zu) >= MAX_LAYERS (%zu)", mNumLayers,
                  MAX_LAYERS);
            return NO_MEMORY;
        }
        if (parent == nullptr) {
            mCurrentState.layersSortedByZ.add(lbc);
        } else {
            if (parent->isPendingRemoval()) {
                ALOGE("addClientLayer called with a removed parent");
                return NAME_NOT_FOUND;
            }
            parent->addChild(lbc);
        }

        if (gbc != nullptr) {
            mGraphicBufferProducerList.insert(IInterface::asBinder(gbc).get());
            ALOGE_IF(mGraphicBufferProducerList.size() >
                                        mMaxGraphicBufferProducerListSize,
                                "Suspected IGBP leak: %zu IGBPs (%zu max), %zu Layers",
                                mGraphicBufferProducerList.size(),
                                mMaxGraphicBufferProducerListSize, mNumLayers);
        }
        mLayersAdded = true;
        mNumLayers++;
    }

    // attach this layer to the client
    client->attachLayer(handle, lbc);

    return NO_ERROR;
}

status_t SurfaceFlinger::removeLayer(const sp<Layer>& layer, bool topLevelOnly) {
    Mutex::Autolock _l(mStateLock);
    return removeLayerLocked(mStateLock, layer, topLevelOnly);
}

status_t SurfaceFlinger::removeLayerLocked(const Mutex&, const sp<Layer>& layer,
                                           bool topLevelOnly) {
    if (layer->isPendingRemoval()) {
        return NO_ERROR;
    }

    const auto& p = layer->getParent();
    ssize_t index;
    if (p != nullptr) {
        if (topLevelOnly) {
            return NO_ERROR;
        }

        sp<Layer> ancestor = p;
        while (ancestor->getParent() != nullptr) {
            ancestor = ancestor->getParent();
        }
        if (mCurrentState.layersSortedByZ.indexOf(ancestor) < 0) {
            ALOGE("removeLayer called with a layer whose parent has been removed");
            return NAME_NOT_FOUND;
        }

        index = p->removeChild(layer);
    } else {
        index = mCurrentState.layersSortedByZ.remove(layer);
    }

    // As a matter of normal operation, the LayerCleaner will produce a second
    // attempt to remove the surface. The Layer will be kept alive in mDrawingState
    // so we will succeed in promoting it, but it's already been removed
    // from mCurrentState. As long as we can find it in mDrawingState we have no problem
    // otherwise something has gone wrong and we are leaking the layer.
    if (index < 0 && mDrawingState.layersSortedByZ.indexOf(layer) < 0) {
        ALOGE("Failed to find layer (%s) in layer parent (%s).",
                layer->getName().string(),
                (p != nullptr) ? p->getName().string() : "no-parent");
        return BAD_VALUE;
    } else if (index < 0) {
        return NO_ERROR;
    }

    layer->onRemovedFromCurrentState();
    mLayersPendingRemoval.add(layer);
    mLayersRemoved = true;
    mNumLayers -= 1 + layer->getChildrenCount();
    setTransactionFlags(eTransactionNeeded);
    return NO_ERROR;
}

uint32_t SurfaceFlinger::peekTransactionFlags() {
    return android_atomic_release_load(&mTransactionFlags);
}

uint32_t SurfaceFlinger::getTransactionFlags(uint32_t flags) {
    return android_atomic_and(~flags, &mTransactionFlags) & flags;
}

uint32_t SurfaceFlinger::setTransactionFlags(uint32_t flags) {
    return setTransactionFlags(flags, VSyncModulator::TransactionStart::NORMAL);
}

uint32_t SurfaceFlinger::setTransactionFlags(uint32_t flags,
        VSyncModulator::TransactionStart transactionStart) {
    uint32_t old = android_atomic_or(flags, &mTransactionFlags);
    mVsyncModulator.setTransactionStart(transactionStart);
    if ((old & flags)==0) { // wake the server up
        signalTransaction();
    }
    return old;
}

bool SurfaceFlinger::containsAnyInvalidClientState(const Vector<ComposerState>& states) {
    for (const ComposerState& state : states) {
        // Here we need to check that the interface we're given is indeed
        // one of our own. A malicious client could give us a nullptr
        // IInterface, or one of its own or even one of our own but a
        // different type. All these situations would cause us to crash.
        if (state.client == nullptr) {
            return true;
        }

        sp<IBinder> binder = IInterface::asBinder(state.client);
        if (binder == nullptr) {
            return true;
        }

        if (binder->queryLocalInterface(ISurfaceComposerClient::descriptor) == nullptr) {
            return true;
        }
    }
    return false;
}

void SurfaceFlinger::setTransactionState(
        const Vector<ComposerState>& states,
        const Vector<DisplayState>& displays,
        uint32_t flags)
{
    ATRACE_CALL();
    Mutex::Autolock _l(mStateLock);
    uint32_t transactionFlags = 0;

    if (containsAnyInvalidClientState(states)) {
        return;
    }

    if (flags & eAnimation) {
        // For window updates that are part of an animation we must wait for
        // previous animation "frames" to be handled.
        while (mAnimTransactionPending) {
            status_t err = mTransactionCV.waitRelative(mStateLock, s2ns(5));
            if (CC_UNLIKELY(err != NO_ERROR)) {
                // just in case something goes wrong in SF, return to the
                // caller after a few seconds.
                ALOGW_IF(err == TIMED_OUT, "setTransactionState timed out "
                        "waiting for previous animation frame");
                mAnimTransactionPending = false;
                break;
            }
        }
    }

    for (const DisplayState& display : displays) {
        transactionFlags |= setDisplayStateLocked(display);
    }

    for (const ComposerState& state : states) {
        transactionFlags |= setClientStateLocked(state);
    }

    // Iterate through all layers again to determine if any need to be destroyed. Marking layers
    // as destroyed should only occur after setting all other states. This is to allow for a
    // child re-parent to happen before marking its original parent as destroyed (which would
    // then mark the child as destroyed).
    for (const ComposerState& state : states) {
        setDestroyStateLocked(state);
    }

    // If a synchronous transaction is explicitly requested without any changes, force a transaction
    // anyway. This can be used as a flush mechanism for previous async transactions.
    // Empty animation transaction can be used to simulate back-pressure, so also force a
    // transaction for empty animation transactions.
    if (transactionFlags == 0 &&
            ((flags & eSynchronous) || (flags & eAnimation))) {
        transactionFlags = eTransactionNeeded;
    }

    if (transactionFlags) {
        if (mInterceptor->isEnabled()) {
            mInterceptor->saveTransaction(states, mCurrentState.displays, displays, flags);
        }

        // this triggers the transaction
        const auto start = (flags & eEarlyWakeup)
                ? VSyncModulator::TransactionStart::EARLY
                : VSyncModulator::TransactionStart::NORMAL;
        setTransactionFlags(transactionFlags, start);

        // if this is a synchronous transaction, wait for it to take effect
        // before returning.
        if (flags & eSynchronous) {
            mTransactionPending = true;
        }
        if (flags & eAnimation) {
            mAnimTransactionPending = true;
        }
        while (mTransactionPending) {
            status_t err = mTransactionCV.waitRelative(mStateLock, s2ns(5));
            if (CC_UNLIKELY(err != NO_ERROR)) {
                // just in case something goes wrong in SF, return to the
                // called after a few seconds.
                ALOGW_IF(err == TIMED_OUT, "setTransactionState timed out!");
                mTransactionPending = false;
                break;
            }
        }
    }
}

uint32_t SurfaceFlinger::setDisplayStateLocked(const DisplayState& s) {
    const ssize_t index = mCurrentState.displays.indexOfKey(s.token);
    if (index < 0) return 0;

    uint32_t flags = 0;
    DisplayDeviceState& state = mCurrentState.displays.editValueAt(index);

    const uint32_t what = s.what;
    if (what & DisplayState::eSurfaceChanged) {
        if (IInterface::asBinder(state.surface) != IInterface::asBinder(s.surface)) {
            state.surface = s.surface;
            flags |= eDisplayTransactionNeeded;
        }
    }
    if (what & DisplayState::eLayerStackChanged) {
        if (state.layerStack != s.layerStack) {
            state.layerStack = s.layerStack;
            flags |= eDisplayTransactionNeeded;
        }
    }
    if (what & DisplayState::eDisplayProjectionChanged) {
        if (state.orientation != s.orientation) {
            state.orientation = s.orientation;
            flags |= eDisplayTransactionNeeded;
        }
        if (state.frame != s.frame) {
            state.frame = s.frame;
            flags |= eDisplayTransactionNeeded;
        }
        if (state.viewport != s.viewport) {
            state.viewport = s.viewport;
            flags |= eDisplayTransactionNeeded;
        }
    }
    if (what & DisplayState::eDisplaySizeChanged) {
        if (state.width != s.width) {
            state.width = s.width;
            flags |= eDisplayTransactionNeeded;
        }
        if (state.height != s.height) {
            state.height = s.height;
            flags |= eDisplayTransactionNeeded;
        }
    }

    return flags;
}

bool callingThreadHasUnscopedSurfaceFlingerAccess() {
    IPCThreadState* ipc = IPCThreadState::self();
    const int pid = ipc->getCallingPid();
    const int uid = ipc->getCallingUid();
    if ((uid != AID_GRAPHICS && uid != AID_SYSTEM) &&
        !PermissionCache::checkPermission(sAccessSurfaceFlinger, pid, uid)) {
        return false;
    }
    return true;
}

uint32_t SurfaceFlinger::setClientStateLocked(const ComposerState& composerState) {
    const layer_state_t& s = composerState.state;
    sp<Client> client(static_cast<Client*>(composerState.client.get()));

    sp<Layer> layer(client->getLayerUser(s.surface));
    if (layer == nullptr) {
        return 0;
    }

    if (layer->isPendingRemoval()) {
        ALOGW("Attempting to set client state on removed layer: %s", layer->getName().string());
        return 0;
    }

    uint32_t flags = 0;

    const uint32_t what = s.what;
    bool geometryAppliesWithResize =
            what & layer_state_t::eGeometryAppliesWithResize;

    // If we are deferring transaction, make sure to push the pending state, as otherwise the
    // pending state will also be deferred.
    if (what & layer_state_t::eDeferTransaction_legacy) {
        layer->pushPendingState();
    }

    if (what & layer_state_t::ePositionChanged) {
        if (layer->setPosition(s.x, s.y, !geometryAppliesWithResize)) {
            flags |= eTraversalNeeded;
        }
    }
    if (what & layer_state_t::eLayerChanged) {
        // NOTE: index needs to be calculated before we update the state
        const auto& p = layer->getParent();
        if (p == nullptr) {
            ssize_t idx = mCurrentState.layersSortedByZ.indexOf(layer);
            if (layer->setLayer(s.z) && idx >= 0) {
                mCurrentState.layersSortedByZ.removeAt(idx);
                mCurrentState.layersSortedByZ.add(layer);
                // we need traversal (state changed)
                // AND transaction (list changed)
                flags |= eTransactionNeeded|eTraversalNeeded;
            }
        } else {
            if (p->setChildLayer(layer, s.z)) {
                flags |= eTransactionNeeded|eTraversalNeeded;
            }
        }
    }
    if (what & layer_state_t::eRelativeLayerChanged) {
        // NOTE: index needs to be calculated before we update the state
        const auto& p = layer->getParent();
        if (p == nullptr) {
            ssize_t idx = mCurrentState.layersSortedByZ.indexOf(layer);
            if (layer->setRelativeLayer(s.relativeLayerHandle, s.z) && idx >= 0) {
                mCurrentState.layersSortedByZ.removeAt(idx);
                mCurrentState.layersSortedByZ.add(layer);
                // we need traversal (state changed)
                // AND transaction (list changed)
                flags |= eTransactionNeeded|eTraversalNeeded;
            }
        } else {
            if (p->setChildRelativeLayer(layer, s.relativeLayerHandle, s.z)) {
                flags |= eTransactionNeeded|eTraversalNeeded;
            }
        }
    }
    if (what & layer_state_t::eSizeChanged) {
        if (layer->setSize(s.w, s.h)) {
            flags |= eTraversalNeeded;
        }
    }
    if (what & layer_state_t::eAlphaChanged) {
        if (layer->setAlpha(s.alpha))
            flags |= eTraversalNeeded;
    }
    if (what & layer_state_t::eColorChanged) {
        if (layer->setColor(s.color))
            flags |= eTraversalNeeded;
    }
    if (what & layer_state_t::eMatrixChanged) {
        // TODO: b/109894387
        //
        // SurfaceFlinger's renderer is not prepared to handle cropping in the face of arbitrary
        // rotation. To see the problem observe that if we have a square parent, and a child
        // of the same size, then we rotate the child 45 degrees around it's center, the child
        // must now be cropped to a non rectangular 8 sided region.
        //
        // Of course we can fix this in the future. For now, we are lucky, SurfaceControl is
        // private API, and the WindowManager only uses rotation in one case, which is on a top
        // level layer in which cropping is not an issue.
        //
        // However given that abuse of rotation matrices could lead to surfaces extending outside
        // of cropped areas, we need to prevent non-root clients without permission ACCESS_SURFACE_FLINGER
        // (a.k.a. everyone except WindowManager and tests) from setting non rectangle preserving
        // transformations.
        if (layer->setMatrix(s.matrix, callingThreadHasUnscopedSurfaceFlingerAccess()))
            flags |= eTraversalNeeded;
    }
    if (what & layer_state_t::eTransparentRegionChanged) {
        if (layer->setTransparentRegionHint(s.transparentRegion))
            flags |= eTraversalNeeded;
    }
    if (what & layer_state_t::eFlagsChanged) {
        if (layer->setFlags(s.flags, s.mask))
            flags |= eTraversalNeeded;
    }
    if (what & layer_state_t::eCropChanged_legacy) {
        if (layer->setCrop_legacy(s.crop_legacy, !geometryAppliesWithResize))
            flags |= eTraversalNeeded;
    }
    if (what & layer_state_t::eFinalCropChanged_legacy) {
        if (layer->setFinalCrop_legacy(s.finalCrop_legacy, !geometryAppliesWithResize))
            flags |= eTraversalNeeded;
    }
    if (what & layer_state_t::eLayerStackChanged) {
        ssize_t idx = mCurrentState.layersSortedByZ.indexOf(layer);
        // We only allow setting layer stacks for top level layers,
        // everything else inherits layer stack from its parent.
        if (layer->hasParent()) {
            ALOGE("Attempt to set layer stack on layer with parent (%s) is invalid",
                    layer->getName().string());
        } else if (idx < 0) {
            ALOGE("Attempt to set layer stack on layer without parent (%s) that "
                    "that also does not appear in the top level layer list. Something"
                    " has gone wrong.", layer->getName().string());
        } else if (layer->setLayerStack(s.layerStack)) {
            mCurrentState.layersSortedByZ.removeAt(idx);
            mCurrentState.layersSortedByZ.add(layer);
            // we need traversal (state changed)
            // AND transaction (list changed)
            flags |= eTransactionNeeded|eTraversalNeeded|eDisplayLayerStackChanged;
        }
    }
    if (what & layer_state_t::eDeferTransaction_legacy) {
        if (s.barrierHandle_legacy != nullptr) {
            layer->deferTransactionUntil_legacy(s.barrierHandle_legacy, s.frameNumber_legacy);
        } else if (s.barrierGbp_legacy != nullptr) {
            const sp<IGraphicBufferProducer>& gbp = s.barrierGbp_legacy;
            if (authenticateSurfaceTextureLocked(gbp)) {
                const auto& otherLayer =
                    (static_cast<MonitoredProducer*>(gbp.get()))->getLayer();
                layer->deferTransactionUntil_legacy(otherLayer, s.frameNumber_legacy);
            } else {
                ALOGE("Attempt to defer transaction to to an"
                        " unrecognized GraphicBufferProducer");
            }
        }
        // We don't trigger a traversal here because if no other state is
        // changed, we don't want this to cause any more work
    }
    if (what & layer_state_t::eReparent) {
        bool hadParent = layer->hasParent();
        if (layer->reparent(s.parentHandleForChild)) {
            if (!hadParent) {
                mCurrentState.layersSortedByZ.remove(layer);
            }
            flags |= eTransactionNeeded|eTraversalNeeded;
        }
    }
    if (what & layer_state_t::eReparentChildren) {
        if (layer->reparentChildren(s.reparentHandle)) {
            flags |= eTransactionNeeded|eTraversalNeeded;
        }
    }
    if (what & layer_state_t::eDetachChildren) {
        layer->detachChildren();
    }
    if (what & layer_state_t::eOverrideScalingModeChanged) {
        layer->setOverrideScalingMode(s.overrideScalingMode);
        // We don't trigger a traversal here because if no other state is
        // changed, we don't want this to cause any more work
    }
    if (what & layer_state_t::eTransformChanged) {
        if (layer->setTransform(s.transform)) flags |= eTraversalNeeded;
    }
    if (what & layer_state_t::eTransformToDisplayInverseChanged) {
        if (layer->setTransformToDisplayInverse(s.transformToDisplayInverse))
            flags |= eTraversalNeeded;
    }
    if (what & layer_state_t::eCropChanged) {
        if (layer->setCrop(s.crop)) flags |= eTraversalNeeded;
    }
    if (what & layer_state_t::eBufferChanged) {
        if (layer->setBuffer(s.buffer)) flags |= eTraversalNeeded;
    }
    if (what & layer_state_t::eAcquireFenceChanged) {
        if (layer->setAcquireFence(s.acquireFence)) flags |= eTraversalNeeded;
    }
    if (what & layer_state_t::eDataspaceChanged) {
        if (layer->setDataspace(s.dataspace)) flags |= eTraversalNeeded;
    }
    if (what & layer_state_t::eHdrMetadataChanged) {
        if (layer->setHdrMetadata(s.hdrMetadata)) flags |= eTraversalNeeded;
    }
    if (what & layer_state_t::eSurfaceDamageRegionChanged) {
        if (layer->setSurfaceDamageRegion(s.surfaceDamageRegion)) flags |= eTraversalNeeded;
    }
    if (what & layer_state_t::eApiChanged) {
        if (layer->setApi(s.api)) flags |= eTraversalNeeded;
    }
    if (what & layer_state_t::eSidebandStreamChanged) {
        if (layer->setSidebandStream(s.sidebandStream)) flags |= eTraversalNeeded;
    }
    return flags;
}

void SurfaceFlinger::setDestroyStateLocked(const ComposerState& composerState) {
    const layer_state_t& state = composerState.state;
    sp<Client> client(static_cast<Client*>(composerState.client.get()));

    sp<Layer> layer(client->getLayerUser(state.surface));
    if (layer == nullptr) {
        return;
    }

    if (layer->isPendingRemoval()) {
        ALOGW("Attempting to destroy on removed layer: %s", layer->getName().string());
        return;
    }

    if (state.what & layer_state_t::eDestroySurface) {
        removeLayerLocked(mStateLock, layer);
    }
}

status_t SurfaceFlinger::createLayer(
        const String8& name,
        const sp<Client>& client,
        uint32_t w, uint32_t h, PixelFormat format, uint32_t flags,
        int32_t windowType, int32_t ownerUid, sp<IBinder>* handle,
        sp<IGraphicBufferProducer>* gbp, sp<Layer>* parent)
{
    if (int32_t(w|h) < 0) {
        ALOGE("createLayer() failed, w or h is negative (w=%d, h=%d)",
                int(w), int(h));
        return BAD_VALUE;
    }

    status_t result = NO_ERROR;

    sp<Layer> layer;

    String8 uniqueName = getUniqueLayerName(name);

    switch (flags & ISurfaceComposerClient::eFXSurfaceMask) {
        case ISurfaceComposerClient::eFXSurfaceBufferQueue:
            result = createBufferQueueLayer(client, uniqueName, w, h, flags, format, handle, gbp,
                                            &layer);

            break;
        case ISurfaceComposerClient::eFXSurfaceBufferState:
            result = createBufferStateLayer(client, uniqueName, w, h, flags, handle, &layer);
            break;
        case ISurfaceComposerClient::eFXSurfaceColor:
            result = createColorLayer(client,
                    uniqueName, w, h, flags,
                    handle, &layer);
            break;
        default:
            result = BAD_VALUE;
            break;
    }

    if (result != NO_ERROR) {
        return result;
    }

    // window type is WINDOW_TYPE_DONT_SCREENSHOT from SurfaceControl.java
    // TODO b/64227542
    if (windowType == 441731) {
        windowType = 2024; // TYPE_NAVIGATION_BAR_PANEL
        layer->setPrimaryDisplayOnly();
    }

    layer->setInfo(windowType, ownerUid);

    result = addClientLayer(client, *handle, *gbp, layer, *parent);
    if (result != NO_ERROR) {
        return result;
    }
    mInterceptor->saveSurfaceCreation(layer);

    setTransactionFlags(eTransactionNeeded);
    return result;
}

String8 SurfaceFlinger::getUniqueLayerName(const String8& name)
{
    bool matchFound = true;
    uint32_t dupeCounter = 0;

    // Tack on our counter whether there is a hit or not, so everyone gets a tag
    String8 uniqueName = name + "#" + String8(std::to_string(dupeCounter).c_str());

    // Grab the state lock since we're accessing mCurrentState
    Mutex::Autolock lock(mStateLock);

    // Loop over layers until we're sure there is no matching name
    while (matchFound) {
        matchFound = false;
        mCurrentState.traverseInZOrder([&](Layer* layer) {
            if (layer->getName() == uniqueName) {
                matchFound = true;
                uniqueName = name + "#" + String8(std::to_string(++dupeCounter).c_str());
            }
        });
    }

    ALOGV_IF(dupeCounter > 0, "duplicate layer name: changing %s to %s", name.c_str(),
             uniqueName.c_str());

    return uniqueName;
}

status_t SurfaceFlinger::createBufferQueueLayer(const sp<Client>& client, const String8& name,
                                                uint32_t w, uint32_t h, uint32_t flags,
                                                PixelFormat& format, sp<IBinder>* handle,
                                                sp<IGraphicBufferProducer>* gbp,
                                                sp<Layer>* outLayer) {
    // initialize the surfaces
    switch (format) {
    case PIXEL_FORMAT_TRANSPARENT:
    case PIXEL_FORMAT_TRANSLUCENT:
        format = PIXEL_FORMAT_RGBA_8888;
        break;
    case PIXEL_FORMAT_OPAQUE:
        format = PIXEL_FORMAT_RGBX_8888;
        break;
    }

<<<<<<< HEAD
    sp<BufferLayer> layer = DisplayUtils::getInstance()->getBufferLayerInstance(
                            this, client, name, w, h, flags);
    status_t err = layer->setBuffers(w, h, format, flags);
=======
    sp<BufferQueueLayer> layer = new BufferQueueLayer(this, client, name, w, h, flags);
    status_t err = layer->setDefaultBufferProperties(w, h, format);
>>>>>>> 9ec0324a
    if (err == NO_ERROR) {
        *handle = layer->getHandle();
        *gbp = layer->getProducer();
        *outLayer = layer;
    }

    ALOGE_IF(err, "createBufferQueueLayer() failed (%s)", strerror(-err));
    return err;
}

status_t SurfaceFlinger::createBufferStateLayer(const sp<Client>& client, const String8& name,
                                                uint32_t w, uint32_t h, uint32_t flags,
                                                sp<IBinder>* handle, sp<Layer>* outLayer) {
    sp<BufferStateLayer> layer = new BufferStateLayer(this, client, name, w, h, flags);
    *handle = layer->getHandle();
    *outLayer = layer;

    return NO_ERROR;
}

status_t SurfaceFlinger::createColorLayer(const sp<Client>& client,
        const String8& name, uint32_t w, uint32_t h, uint32_t flags,
        sp<IBinder>* handle, sp<Layer>* outLayer)
{
    *outLayer = new ColorLayer(this, client, name, w, h, flags);
    *handle = (*outLayer)->getHandle();
    return NO_ERROR;
}

status_t SurfaceFlinger::onLayerRemoved(const sp<Client>& client, const sp<IBinder>& handle)
{
    // called by a client when it wants to remove a Layer
    status_t err = NO_ERROR;
    sp<Layer> l(client->getLayerUser(handle));
    if (l != nullptr) {
        mInterceptor->saveSurfaceDeletion(l);
        err = removeLayer(l);
        ALOGE_IF(err<0 && err != NAME_NOT_FOUND,
                "error removing layer=%p (%s)", l.get(), strerror(-err));
    }
    return err;
}

status_t SurfaceFlinger::onLayerDestroyed(const wp<Layer>& layer)
{
    // called by ~LayerCleaner() when all references to the IBinder (handle)
    // are gone
    sp<Layer> l = layer.promote();
    if (l == nullptr) {
        // The layer has already been removed, carry on
        return NO_ERROR;
    }
    // If we have a parent, then we can continue to live as long as it does.
    return removeLayer(l, true);
}

// ---------------------------------------------------------------------------

void SurfaceFlinger::onInitializeDisplays() {
    const auto displayToken = mDisplayTokens[DisplayDevice::DISPLAY_PRIMARY];
    if (!displayToken) return;

    // reset screen orientation and use primary layer stack
    Vector<ComposerState> state;
    Vector<DisplayState> displays;
    DisplayState d;
    d.what = DisplayState::eDisplayProjectionChanged |
             DisplayState::eLayerStackChanged;
    d.token = displayToken;
    d.layerStack = 0;
    d.orientation = DisplayState::eOrientationDefault;
    d.frame.makeInvalid();
    d.viewport.makeInvalid();
    d.width = 0;
    d.height = 0;
    displays.add(d);
    setTransactionState(state, displays, 0);

    const auto display = getDisplayDevice(displayToken);
    if (!display) return;

    setPowerModeInternal(display, HWC_POWER_MODE_NORMAL, /*stateLockHeld*/ false);

    const auto activeConfig = getHwComposer().getActiveConfig(display->getId());
    const nsecs_t period = activeConfig->getVsyncPeriod();
    mAnimFrameTracker.setDisplayRefreshPeriod(period);

    // Use phase of 0 since phase is not known.
    // Use latency of 0, which will snap to the ideal latency.
    setCompositorTimingSnapped(0, period, 0);
}

void SurfaceFlinger::initializeDisplays() {
    // Async since we may be called from the main thread.
    postMessageAsync(new LambdaMessage([this] { onInitializeDisplays(); }));
}

void SurfaceFlinger::setPowerModeInternal(const sp<DisplayDevice>& display, int mode,
                                          bool stateLockHeld) {
    const int32_t displayId = display->getId();
    ALOGD("Setting power mode %d on display %d", mode, displayId);

    int currentMode = display->getPowerMode();
    if (mode == currentMode) {
        return;
    }

    if (display->isVirtual()) {
        ALOGW("Trying to set power mode for virtual display");
        return;
    }

    display->setPowerMode(mode);

    if (mInterceptor->isEnabled()) {
        ConditionalLock lock(mStateLock, !stateLockHeld);
        ssize_t idx = mCurrentState.displays.indexOfKey(display->getDisplayToken());
        if (idx < 0) {
            ALOGW("Surface Interceptor SavePowerMode: invalid display token");
            return;
        }
        mInterceptor->savePowerModeUpdate(mCurrentState.displays.valueAt(idx).sequenceId, mode);
    }

    int32_t type = display->getDisplayType();
    mActiveDisplays[type] = (mode != HWC_POWER_MODE_OFF && mode != HWC_POWER_MODE_DOZE_SUSPEND);
    if (currentMode == HWC_POWER_MODE_OFF) {
        // Turn on the display
        getHwComposer().setPowerMode(type, mode);
        if (mActiveDisplays.any() &&
            mode != HWC_POWER_MODE_DOZE_SUSPEND) {
            // FIXME: eventthread only knows about the main display right now
            mEventThread->onScreenAcquired();
            resyncToHardwareVsync(true);
        }

        mVisibleRegionsDirty = true;
        mHasPoweredOff = true;
        repaintEverything();

        struct sched_param param = {0};
        param.sched_priority = 1;
        if (sched_setscheduler(0, SCHED_FIFO, &param) != 0) {
            ALOGW("Couldn't set SCHED_FIFO on display on");
        }
    } else if (mode == HWC_POWER_MODE_OFF) {
        // Turn off the display
        struct sched_param param = {0};
        if (sched_setscheduler(0, SCHED_OTHER, &param) != 0) {
            ALOGW("Couldn't set SCHED_OTHER on display off");
        }

        if (mActiveDisplays.none()) {
            disableHardwareVsync(true); // also cancels any in-progress resync

            // FIXME: eventthread only knows about the main display right now
            mEventThread->onScreenReleased();
        }

        getHwComposer().setPowerMode(type, mode);
        mVisibleRegionsDirty = true;
        // from this point on, SF will stop drawing on this display
    } else if (mode == HWC_POWER_MODE_DOZE ||
               mode == HWC_POWER_MODE_NORMAL) {
        // Update display while dozing
        getHwComposer().setPowerMode(type, mode);
        if (mActiveDisplays.any()) {
            // FIXME: eventthread only knows about the main display right now
            mEventThread->onScreenAcquired();
            resyncToHardwareVsync(true);
        }
    } else if (mode == HWC_POWER_MODE_DOZE_SUSPEND) {
        // Leave display going to doze
        if (mActiveDisplays.none()) {
            disableHardwareVsync(true); // also cancels any in-progress resync
            // FIXME: eventthread only knows about the main display right now
            mEventThread->onScreenReleased();
        }
        getHwComposer().setPowerMode(type, mode);
    } else {
        ALOGE("Attempting to set unknown power mode: %d\n", mode);
        getHwComposer().setPowerMode(type, mode);
    }

    ALOGD("Finished setting power mode %d on display %d", mode, displayId);
}

void SurfaceFlinger::setPowerMode(const sp<IBinder>& displayToken, int mode) {
    postMessageSync(new LambdaMessage([&] {
        const auto display = getDisplayDevice(displayToken);
        if (!display) {
            ALOGE("Attempt to set power mode %d for invalid display token %p", mode,
                  displayToken.get());
        } else if (display->isVirtual()) {
            ALOGW("Attempt to set power mode %d for virtual display", mode);
        } else {
            setPowerModeInternal(display, mode, /*stateLockHeld*/ false);
        }
    }));
}

// ---------------------------------------------------------------------------

status_t SurfaceFlinger::doDump(int fd, const Vector<String16>& args, bool asProto)
        NO_THREAD_SAFETY_ANALYSIS {
    String8 result;

    IPCThreadState* ipc = IPCThreadState::self();
    const int pid = ipc->getCallingPid();
    const int uid = ipc->getCallingUid();

    if ((uid != AID_SHELL) &&
            !PermissionCache::checkPermission(sDump, pid, uid)) {
        result.appendFormat("Permission Denial: "
                "can't dump SurfaceFlinger from pid=%d, uid=%d\n", pid, uid);
    } else {
        // Try to get the main lock, but give up after one second
        // (this would indicate SF is stuck, but we want to be able to
        // print something in dumpsys).
        status_t err = mStateLock.timedLock(s2ns(1));
        bool locked = (err == NO_ERROR);
        if (!locked) {
            result.appendFormat(
                    "SurfaceFlinger appears to be unresponsive (%s [%d]), "
                    "dumping anyways (no locks held)\n", strerror(-err), err);
        }

        bool dumpAll = true;
        bool enableRegionDump = false;
        size_t index = 0;
        size_t numArgs = args.size();

        if (numArgs) {
            if ((index < numArgs) &&
                    (args[index] == String16("--list"))) {
                index++;
                listLayersLocked(args, index, result);
                dumpAll = false;
            }

            if ((index < numArgs) &&
                    (args[index] == String16("--latency"))) {
                index++;
                dumpStatsLocked(args, index, result);
                dumpAll = false;
            }

            if ((index < numArgs) &&
                    (args[index] == String16("--latency-clear"))) {
                index++;
                clearStatsLocked(args, index, result);
                dumpAll = false;
            }

            if ((index < numArgs) &&
                    (args[index] == String16("--dispsync"))) {
                index++;
                mPrimaryDispSync->dump(result);
                dumpAll = false;
            }

            if ((index < numArgs) &&
                    (args[index] == String16("--static-screen"))) {
                index++;
                dumpStaticScreenStats(result);
                dumpAll = false;
            }

            if ((index < numArgs) &&
                    (args[index] == String16("--frame-events"))) {
                index++;
                dumpFrameEventsLocked(result);
                dumpAll = false;
            }

            if ((index < numArgs) && (args[index] == String16("--wide-color"))) {
                index++;
                dumpWideColorInfo(result);
                dumpAll = false;
            }

            if ((index < numArgs) &&
                (args[index] == String16("--enable-layer-stats"))) {
                index++;
                mLayerStats.enable();
                dumpAll = false;
            }

            if ((index < numArgs) &&
                (args[index] == String16("--disable-layer-stats"))) {
                index++;
                mLayerStats.disable();
                dumpAll = false;
            }

            if ((index < numArgs) &&
                (args[index] == String16("--clear-layer-stats"))) {
                index++;
                mLayerStats.clear();
                dumpAll = false;
            }

            if ((index < numArgs) &&
                (args[index] == String16("--dump-layer-stats"))) {
                index++;
                mLayerStats.dump(result);
                dumpAll = false;
            }

            if ((index < numArgs) &&
                (args[index] == String16("--display-identification"))) {
                index++;
                dumpDisplayIdentificationData(result);
                dumpAll = false;
            }

            if ((index < numArgs) &&
                (args[index] == String16("--region-dump"))) {
                index++;
                enableRegionDump = true;
            }

            if ((index < numArgs) && (args[index] == String16("--timestats"))) {
                index++;
                mTimeStats.parseArgs(asProto, args, index, result);
                dumpAll = false;
            }
        }

        if (dumpAll) {
            if (asProto) {
                LayersProto layersProto = dumpProtoInfo(LayerVector::StateSet::Current,
                        enableRegionDump);
                result.append(layersProto.SerializeAsString().c_str(), layersProto.ByteSize());
            } else {
                dumpAllLocked(args, index, result, enableRegionDump);
            }
        }

        if (locked) {
            mStateLock.unlock();
        }
    }
    write(fd, result.string(), result.size());
    return NO_ERROR;
}

void SurfaceFlinger::listLayersLocked(const Vector<String16>& /* args */,
        size_t& /* index */, String8& result) const
{
    mCurrentState.traverseInZOrder([&](Layer* layer) {
        result.appendFormat("%s\n", layer->getName().string());
    });
}

void SurfaceFlinger::dumpStatsLocked(const Vector<String16>& args, size_t& index,
        String8& result) const
{
    String8 name;
    if (index < args.size()) {
        name = String8(args[index]);
        index++;
    }

    if (const auto displayId = DisplayDevice::DISPLAY_PRIMARY;
        getHwComposer().isConnected(displayId)) {
        const auto activeConfig = getBE().mHwc->getActiveConfig(displayId);
        const nsecs_t period = activeConfig->getVsyncPeriod();
        result.appendFormat("%" PRId64 "\n", period);
    }

    if (name.isEmpty()) {
        mAnimFrameTracker.dumpStats(result);
    } else {
        mCurrentState.traverseInZOrder([&](Layer* layer) {
            if (name == layer->getName()) {
                layer->dumpFrameStats(result);
            }
        });
    }
}

void SurfaceFlinger::clearStatsLocked(const Vector<String16>& args, size_t& index,
        String8& /* result */)
{
    String8 name;
    if (index < args.size()) {
        name = String8(args[index]);
        index++;
    }

    mCurrentState.traverseInZOrder([&](Layer* layer) {
        if (name.isEmpty() || (name == layer->getName())) {
            layer->clearFrameStats();
        }
    });

    mAnimFrameTracker.clearStats();
}

// This should only be called from the main thread.  Otherwise it would need
// the lock and should use mCurrentState rather than mDrawingState.
void SurfaceFlinger::logFrameStats() {
    mDrawingState.traverseInZOrder([&](Layer* layer) {
        layer->logFrameStats();
    });

    mAnimFrameTracker.logAndResetStats(String8("<win-anim>"));
}

void SurfaceFlinger::appendSfConfigString(String8& result) const
{
    result.append(" [sf");

    if (isLayerTripleBufferingDisabled())
        result.append(" DISABLE_TRIPLE_BUFFERING");

    result.appendFormat(" PRESENT_TIME_OFFSET=%" PRId64 , dispSyncPresentTimeOffset);
    result.appendFormat(" FORCE_HWC_FOR_RBG_TO_YUV=%d", useHwcForRgbToYuv);
    result.appendFormat(" MAX_VIRT_DISPLAY_DIM=%" PRIu64, maxVirtualDisplaySize);
    result.appendFormat(" RUNNING_WITHOUT_SYNC_FRAMEWORK=%d", !hasSyncFramework);
    result.appendFormat(" NUM_FRAMEBUFFER_SURFACE_BUFFERS=%" PRId64,
                        maxFrameBufferAcquiredBuffers);
    result.append("]");
}

void SurfaceFlinger::dumpStaticScreenStats(String8& result) const
{
    result.appendFormat("Static screen stats:\n");
    for (size_t b = 0; b < SurfaceFlingerBE::NUM_BUCKETS - 1; ++b) {
        float bucketTimeSec = getBE().mFrameBuckets[b] / 1e9;
        float percent = 100.0f *
                static_cast<float>(getBE().mFrameBuckets[b]) / getBE().mTotalTime;
        result.appendFormat("  < %zd frames: %.3f s (%.1f%%)\n",
                b + 1, bucketTimeSec, percent);
    }
    float bucketTimeSec = getBE().mFrameBuckets[SurfaceFlingerBE::NUM_BUCKETS - 1] / 1e9;
    float percent = 100.0f *
            static_cast<float>(getBE().mFrameBuckets[SurfaceFlingerBE::NUM_BUCKETS - 1]) / getBE().mTotalTime;
    result.appendFormat("  %zd+ frames: %.3f s (%.1f%%)\n",
            SurfaceFlingerBE::NUM_BUCKETS - 1, bucketTimeSec, percent);
}

void SurfaceFlinger::recordBufferingStats(const char* layerName,
        std::vector<OccupancyTracker::Segment>&& history) {
    Mutex::Autolock lock(getBE().mBufferingStatsMutex);
    auto& stats = getBE().mBufferingStats[layerName];
    for (const auto& segment : history) {
        if (!segment.usedThirdBuffer) {
            stats.twoBufferTime += segment.totalTime;
        }
        if (segment.occupancyAverage < 1.0f) {
            stats.doubleBufferedTime += segment.totalTime;
        } else if (segment.occupancyAverage < 2.0f) {
            stats.tripleBufferedTime += segment.totalTime;
        }
        ++stats.numSegments;
        stats.totalTime += segment.totalTime;
    }
}

void SurfaceFlinger::dumpFrameEventsLocked(String8& result) {
    result.appendFormat("Layer frame timestamps:\n");

    const LayerVector& currentLayers = mCurrentState.layersSortedByZ;
    const size_t count = currentLayers.size();
    for (size_t i=0 ; i<count ; i++) {
        currentLayers[i]->dumpFrameEvents(result);
    }
}

void SurfaceFlinger::dumpBufferingStats(String8& result) const {
    result.append("Buffering stats:\n");
    result.append("  [Layer name] <Active time> <Two buffer> "
            "<Double buffered> <Triple buffered>\n");
    Mutex::Autolock lock(getBE().mBufferingStatsMutex);
    typedef std::tuple<std::string, float, float, float> BufferTuple;
    std::map<float, BufferTuple, std::greater<float>> sorted;
    for (const auto& statsPair : getBE().mBufferingStats) {
        const char* name = statsPair.first.c_str();
        const SurfaceFlingerBE::BufferingStats& stats = statsPair.second;
        if (stats.numSegments == 0) {
            continue;
        }
        float activeTime = ns2ms(stats.totalTime) / 1000.0f;
        float twoBufferRatio = static_cast<float>(stats.twoBufferTime) /
                stats.totalTime;
        float doubleBufferRatio = static_cast<float>(
                stats.doubleBufferedTime) / stats.totalTime;
        float tripleBufferRatio = static_cast<float>(
                stats.tripleBufferedTime) / stats.totalTime;
        sorted.insert({activeTime, {name, twoBufferRatio,
                doubleBufferRatio, tripleBufferRatio}});
    }
    for (const auto& sortedPair : sorted) {
        float activeTime = sortedPair.first;
        const BufferTuple& values = sortedPair.second;
        result.appendFormat("  [%s] %.2f %.3f %.3f %.3f\n",
                std::get<0>(values).c_str(), activeTime,
                std::get<1>(values), std::get<2>(values),
                std::get<3>(values));
    }
    result.append("\n");
}

void SurfaceFlinger::dumpDisplayIdentificationData(String8& result) const {
    for (const auto& [token, display] : mDisplays) {
        const int32_t displayId = display->getId();
        const auto hwcDisplayId = getHwComposer().getHwcDisplayId(displayId);
        if (!hwcDisplayId) {
            continue;
        }

        result.appendFormat("Display %d (HWC display %" PRIu64 "): ", displayId, *hwcDisplayId);
        uint8_t port;
        DisplayIdentificationData data;
        if (!getHwComposer().getDisplayIdentificationData(*hwcDisplayId, &port, &data)) {
            result.append("no identification data\n");
            continue;
        }

        if (!isEdid(data)) {
            result.append("unknown identification data: ");
            for (uint8_t byte : data) {
                result.appendFormat("%x ", byte);
            }
            result.append("\n");
            continue;
        }

        const auto edid = parseEdid(data);
        if (!edid) {
            result.append("invalid EDID: ");
            for (uint8_t byte : data) {
                result.appendFormat("%x ", byte);
            }
            result.append("\n");
            continue;
        }

        result.appendFormat("port=%u pnpId=%s displayName=\"", port, edid->pnpId.data());
        result.append(edid->displayName.data(), edid->displayName.length());
        result.append("\"\n");
    }
    result.append("\n");
}

void SurfaceFlinger::dumpWideColorInfo(String8& result) const {
    result.appendFormat("Device has wide color display: %d\n", hasWideColorDisplay);
    result.appendFormat("Device uses color management: %d\n", useColorManagement);
    result.appendFormat("DisplayColorSetting: %s\n",
            decodeDisplayColorSetting(mDisplayColorSetting).c_str());

    // TODO: print out if wide-color mode is active or not

    for (const auto& [token, display] : mDisplays) {
        const int32_t displayId = display->getId();
        if (displayId == DisplayDevice::DISPLAY_ID_INVALID) {
            continue;
        }

        result.appendFormat("Display %d color modes:\n", displayId);
        std::vector<ColorMode> modes = getHwComposer().getColorModes(displayId);
        for (auto&& mode : modes) {
            result.appendFormat("    %s (%d)\n", decodeColorMode(mode).c_str(), mode);
        }

        ColorMode currentMode = display->getActiveColorMode();
        result.appendFormat("    Current color mode: %s (%d)\n",
                            decodeColorMode(currentMode).c_str(), currentMode);
    }
    result.append("\n");
}

LayersProto SurfaceFlinger::dumpProtoInfo(LayerVector::StateSet stateSet,
                                          bool enableRegionDump) const {
    LayersProto layersProto;
    const bool useDrawing = stateSet == LayerVector::StateSet::Drawing;
    const State& state = useDrawing ? mDrawingState : mCurrentState;
    state.traverseInZOrder([&](Layer* layer) {
        LayerProto* layerProto = layersProto.add_layers();
        layer->writeToProto(layerProto, stateSet, enableRegionDump);
    });

    return layersProto;
}

LayersProto SurfaceFlinger::dumpVisibleLayersProtoInfo(const DisplayDevice& display) const {
    LayersProto layersProto;

    SizeProto* resolution = layersProto.mutable_resolution();
    resolution->set_w(display.getWidth());
    resolution->set_h(display.getHeight());

    layersProto.set_color_mode(decodeColorMode(display.getActiveColorMode()));
    layersProto.set_color_transform(decodeColorTransform(display.getColorTransform()));
    layersProto.set_global_transform(static_cast<int32_t>(display.getOrientationTransform()));

    const int32_t displayId = display.getId();
    mDrawingState.traverseInZOrder([&](Layer* layer) {
        if (!layer->visibleRegion.isEmpty() && layer->getBE().mHwcLayers.count(displayId)) {
            LayerProto* layerProto = layersProto.add_layers();
            layer->writeToProto(layerProto, displayId);
        }
    });

    return layersProto;
}

void SurfaceFlinger::dumpAllLocked(const Vector<String16>& args, size_t& index,
        String8& result, bool enableRegionDump) const
{
    bool colorize = false;
    if (index < args.size()
            && (args[index] == String16("--color"))) {
        colorize = true;
        index++;
    }

    Colorizer colorizer(colorize);

    // figure out if we're stuck somewhere
    const nsecs_t now = systemTime();
    const nsecs_t inTransaction(mDebugInTransaction);
    nsecs_t inTransactionDuration = (inTransaction) ? now-inTransaction : 0;

    /*
     * Dump library configuration.
     */

    colorizer.bold(result);
    result.append("Build configuration:");
    colorizer.reset(result);
    appendSfConfigString(result);
    appendUiConfigString(result);
    appendGuiConfigString(result);
    result.append("\n");

    result.append("\nDisplay identification data:\n");
    dumpDisplayIdentificationData(result);

    result.append("\nWide-Color information:\n");
    dumpWideColorInfo(result);

    colorizer.bold(result);
    result.append("Sync configuration: ");
    colorizer.reset(result);
    result.append(SyncFeatures::getInstance().toString());
    result.append("\n");

    colorizer.bold(result);
    result.append("DispSync configuration:\n");
    colorizer.reset(result);

    const auto [sfEarlyOffset, appEarlyOffset] = mVsyncModulator.getEarlyOffsets();
    const auto [sfEarlyGlOffset, appEarlyGlOffset] = mVsyncModulator.getEarlyGlOffsets();
    if (const auto displayId = DisplayDevice::DISPLAY_PRIMARY;
        getHwComposer().isConnected(displayId)) {
        const auto activeConfig = getHwComposer().getActiveConfig(displayId);
        result.appendFormat("Display %d: "
                "app phase %" PRId64 " ns, "
                "sf phase %" PRId64 " ns, "
                "early app phase %" PRId64 " ns, "
                "early sf phase %" PRId64 " ns, "
                "early app gl phase %" PRId64 " ns, "
                "early sf gl phase %" PRId64 " ns, "
                "present offset %" PRId64 " ns (refresh %" PRId64 " ns)",
                displayId,
                vsyncPhaseOffsetNs,
                sfVsyncPhaseOffsetNs,
                appEarlyOffset,
                sfEarlyOffset,
                appEarlyGlOffset,
                sfEarlyGlOffset,
                dispSyncPresentTimeOffset, activeConfig->getVsyncPeriod());
    }
    result.append("\n");

    // Dump static screen stats
    result.append("\n");
    dumpStaticScreenStats(result);
    result.append("\n");

    result.appendFormat("Missed frame count: %u\n\n", mFrameMissedCount.load());

    dumpBufferingStats(result);

    /*
     * Dump the visible layer list
     */
    colorizer.bold(result);
    result.appendFormat("Visible layers (count = %zu)\n", mNumLayers);
    result.appendFormat("GraphicBufferProducers: %zu, max %zu\n",
                        mGraphicBufferProducerList.size(), mMaxGraphicBufferProducerListSize);
    colorizer.reset(result);

    LayersProto layersProto = dumpProtoInfo(LayerVector::StateSet::Current, enableRegionDump);
    auto layerTree = LayerProtoParser::generateLayerTree(layersProto);
    result.append(LayerProtoParser::layersToString(std::move(layerTree)).c_str());
    result.append("\n");

    /*
     * Dump Display state
     */

    colorizer.bold(result);
    result.appendFormat("Displays (%zu entries)\n", mDisplays.size());
    colorizer.reset(result);
    for (const auto& [token, display] : mDisplays) {
        display->dump(result);
    }
    result.append("\n");

    /*
     * Dump SurfaceFlinger global state
     */

    colorizer.bold(result);
    result.append("SurfaceFlinger global state:\n");
    colorizer.reset(result);

    HWComposer& hwc(getHwComposer());
    const auto display = getDefaultDisplayDeviceLocked();

    getBE().mRenderEngine->dump(result);

    if (display) {
        display->undefinedRegion.dump(result, "undefinedRegion");
        result.appendFormat("  orientation=%d, isPoweredOn=%d\n", display->getOrientation(),
                            display->isPoweredOn());
    }
    result.appendFormat("  transaction-flags         : %08x\n"
                        "  gpu_to_cpu_unsupported    : %d\n",
                        mTransactionFlags, !mGpuToCpuSupported);

    if (display) {
        const auto activeConfig = getHwComposer().getActiveConfig(display->getId());
        result.appendFormat("  refresh-rate              : %f fps\n"
                            "  x-dpi                     : %f\n"
                            "  y-dpi                     : %f\n",
                            1e9 / activeConfig->getVsyncPeriod(), activeConfig->getDpiX(),
                            activeConfig->getDpiY());
    }

    result.appendFormat("  transaction time: %f us\n",
            inTransactionDuration/1000.0);

    /*
     * VSYNC state
     */
    mEventThread->dump(result);
    result.append("\n");

    /*
     * HWC layer minidump
     */
    for (const auto& [token, display] : mDisplays) {
        const int32_t displayId = display->getId();
        if (displayId == DisplayDevice::DISPLAY_ID_INVALID) {
            continue;
        }

        result.appendFormat("Display %d HWC layers:\n", displayId);
        Layer::miniDumpHeader(result);
        mCurrentState.traverseInZOrder([&](Layer* layer) { layer->miniDump(result, displayId); });
        result.append("\n");
    }

    /*
     * Dump HWComposer state
     */
    colorizer.bold(result);
    result.append("h/w composer state:\n");
    colorizer.reset(result);
    bool hwcDisabled = mDebugDisableHWC || mDebugRegion;
    result.appendFormat("  h/w composer %s\n",
            hwcDisabled ? "disabled" : "enabled");
    hwc.dump(result);

    /*
     * Dump gralloc state
     */
    const GraphicBufferAllocator& alloc(GraphicBufferAllocator::get());
    alloc.dump(result);

    /*
     * Dump VrFlinger state if in use.
     */
    if (mVrFlingerRequestsDisplay && mVrFlinger) {
        result.append("VrFlinger state:\n");
        result.append(mVrFlinger->Dump().c_str());
        result.append("\n");
    }
}

const Vector<sp<Layer>>& SurfaceFlinger::getLayerSortedByZForHwcDisplay(int32_t displayId) {
    // Note: mStateLock is held here
    for (const auto& [token, display] : mDisplays) {
        if (display->getId() == displayId) {
            return getDisplayDeviceLocked(token)->getVisibleLayersSortedByZ();
        }
    }

    ALOGE("%s: Invalid display %d", __FUNCTION__, displayId);
    static const Vector<sp<Layer>> empty;
    return empty;
}

bool SurfaceFlinger::startDdmConnection()
{
    void* libddmconnection_dso =
            dlopen("libsurfaceflinger_ddmconnection.so", RTLD_NOW);
    if (!libddmconnection_dso) {
        return false;
    }
    void (*DdmConnection_start)(const char* name);
    DdmConnection_start =
            (decltype(DdmConnection_start))dlsym(libddmconnection_dso, "DdmConnection_start");
    if (!DdmConnection_start) {
        dlclose(libddmconnection_dso);
        return false;
    }
    (*DdmConnection_start)(getServiceName());
    return true;
}

void SurfaceFlinger::updateColorMatrixLocked() {
    mat4 colorMatrix;
    if (mGlobalSaturationFactor != 1.0f) {
        // Rec.709 luma coefficients
        float3 luminance{0.213f, 0.715f, 0.072f};
        luminance *= 1.0f - mGlobalSaturationFactor;
        mat4 saturationMatrix = mat4(
            vec4{luminance.r + mGlobalSaturationFactor, luminance.r, luminance.r, 0.0f},
            vec4{luminance.g, luminance.g + mGlobalSaturationFactor, luminance.g, 0.0f},
            vec4{luminance.b, luminance.b, luminance.b + mGlobalSaturationFactor, 0.0f},
            vec4{0.0f, 0.0f, 0.0f, 1.0f}
        );
        colorMatrix = mClientColorMatrix * saturationMatrix * mDaltonizer();
    } else {
        colorMatrix = mClientColorMatrix * mDaltonizer();
    }

    if (mCurrentState.colorMatrix != colorMatrix) {
        mCurrentState.colorMatrix = colorMatrix;
        mCurrentState.colorMatrixChanged = true;
        setTransactionFlags(eTransactionNeeded);
    }
}

status_t SurfaceFlinger::CheckTransactCodeCredentials(uint32_t code) {
#pragma clang diagnostic push
#pragma clang diagnostic error "-Wswitch-enum"
    switch (static_cast<ISurfaceComposerTag>(code)) {
        // These methods should at minimum make sure that the client requested
        // access to SF.
        case BOOT_FINISHED:
        case CLEAR_ANIMATION_FRAME_STATS:
        case CREATE_CONNECTION:
        case CREATE_DISPLAY:
        case DESTROY_DISPLAY:
        case ENABLE_VSYNC_INJECTIONS:
        case GET_ACTIVE_COLOR_MODE:
        case GET_ANIMATION_FRAME_STATS:
        case GET_HDR_CAPABILITIES:
        case SET_ACTIVE_CONFIG:
        case SET_ACTIVE_COLOR_MODE:
        case INJECT_VSYNC:
        case SET_POWER_MODE: {
            if (!callingThreadHasUnscopedSurfaceFlingerAccess()) {
                IPCThreadState* ipc = IPCThreadState::self();
                ALOGE("Permission Denial: can't access SurfaceFlinger pid=%d, uid=%d",
                        ipc->getCallingPid(), ipc->getCallingUid());
                return PERMISSION_DENIED;
            }
            return OK;
        }
        case GET_LAYER_DEBUG_INFO: {
            IPCThreadState* ipc = IPCThreadState::self();
            const int pid = ipc->getCallingPid();
            const int uid = ipc->getCallingUid();
            if ((uid != AID_SHELL) && !PermissionCache::checkPermission(sDump, pid, uid)) {
                ALOGE("Layer debug info permission denied for pid=%d, uid=%d", pid, uid);
                return PERMISSION_DENIED;
            }
            return OK;
        }
        // Used by apps to hook Choreographer to SurfaceFlinger.
        case CREATE_DISPLAY_EVENT_CONNECTION:
        // The following calls are currently used by clients that do not
        // request necessary permissions. However, they do not expose any secret
        // information, so it is OK to pass them.
        case AUTHENTICATE_SURFACE:
        case GET_ACTIVE_CONFIG:
        case GET_BUILT_IN_DISPLAY:
        case GET_DISPLAY_COLOR_MODES:
        case GET_DISPLAY_CONFIGS:
        case GET_DISPLAY_STATS:
        case GET_DISPLAY_VIEWPORT:
        case GET_SUPPORTED_FRAME_TIMESTAMPS:
        // Calling setTransactionState is safe, because you need to have been
        // granted a reference to Client* and Handle* to do anything with it.
        case SET_TRANSACTION_STATE:
        // Creating a scoped connection is safe, as per discussion in ISurfaceComposer.h
        case CREATE_SCOPED_CONNECTION: {
            return OK;
        }
        case CAPTURE_LAYERS:
        case CAPTURE_SCREEN: {
            // codes that require permission check
            IPCThreadState* ipc = IPCThreadState::self();
            const int pid = ipc->getCallingPid();
            const int uid = ipc->getCallingUid();
            if ((uid != AID_GRAPHICS) &&
                !PermissionCache::checkPermission(sReadFramebuffer, pid, uid)) {
                ALOGE("Permission Denial: can't read framebuffer pid=%d, uid=%d", pid, uid);
                return PERMISSION_DENIED;
            }
            return OK;
        }
        // The following codes are deprecated and should never be allowed to access SF.
        case CONNECT_DISPLAY_UNUSED:
        case CREATE_GRAPHIC_BUFFER_ALLOC_UNUSED: {
            ALOGE("Attempting to access SurfaceFlinger with unused code: %u", code);
            return PERMISSION_DENIED;
        }
    }

    // These codes are used for the IBinder protocol to either interrogate the recipient
    // side of the transaction for its canonical interface descriptor or to dump its state.
    // We let them pass by default.
    if (code == IBinder::INTERFACE_TRANSACTION || code == IBinder::DUMP_TRANSACTION ||
        code == IBinder::PING_TRANSACTION || code == IBinder::SHELL_COMMAND_TRANSACTION ||
        code == IBinder::SYSPROPS_TRANSACTION) {
        return OK;
    }
    // Numbers from 1000 to 1029 are currently use for backdoors. The code
    // in onTransact verifies that the user is root, and has access to use SF.
    if (code >= 1000 && code <= 1029) {
        ALOGV("Accessing SurfaceFlinger through backdoor code: %u", code);
        return OK;
    }
    ALOGE("Permission Denial: SurfaceFlinger did not recognize request code: %u", code);
    return PERMISSION_DENIED;
#pragma clang diagnostic pop
}

status_t SurfaceFlinger::onTransact(uint32_t code, const Parcel& data, Parcel* reply,
                                    uint32_t flags) {
    status_t credentialCheck = CheckTransactCodeCredentials(code);
    if (credentialCheck != OK) {
        return credentialCheck;
    }

    status_t err = BnSurfaceComposer::onTransact(code, data, reply, flags);
    if (err == UNKNOWN_TRANSACTION || err == PERMISSION_DENIED) {
        CHECK_INTERFACE(ISurfaceComposer, data, reply);
        IPCThreadState* ipc = IPCThreadState::self();
        const int uid = ipc->getCallingUid();
        if (CC_UNLIKELY(uid != AID_SYSTEM
                && !PermissionCache::checkCallingPermission(sHardwareTest))) {
            const int pid = ipc->getCallingPid();
            ALOGE("Permission Denial: "
                    "can't access SurfaceFlinger pid=%d, uid=%d", pid, uid);
            return PERMISSION_DENIED;
        }
        int n;
        switch (code) {
            case 1000: // SHOW_CPU, NOT SUPPORTED ANYMORE
            case 1001: // SHOW_FPS, NOT SUPPORTED ANYMORE
                return NO_ERROR;
            case 1002:  // SHOW_UPDATES
                n = data.readInt32();
                mDebugRegion = n ? n : (mDebugRegion ? 0 : 1);
                invalidateHwcGeometry();
                repaintEverything();
                return NO_ERROR;
            case 1004:{ // repaint everything
                repaintEverything();
                return NO_ERROR;
            }
            case 1005:{ // force transaction
                Mutex::Autolock _l(mStateLock);
                setTransactionFlags(
                        eTransactionNeeded|
                        eDisplayTransactionNeeded|
                        eTraversalNeeded);
                return NO_ERROR;
            }
            case 1006:{ // send empty update
                signalRefresh();
                return NO_ERROR;
            }
            case 1008:  // toggle use of hw composer
                n = data.readInt32();
                mDebugDisableHWC = n ? 1 : 0;
                invalidateHwcGeometry();
                repaintEverything();
                return NO_ERROR;
            case 1009:  // toggle use of transform hint
                n = data.readInt32();
                mDebugDisableTransformHint = n ? 1 : 0;
                invalidateHwcGeometry();
                repaintEverything();
                return NO_ERROR;
            case 1010:  // interrogate.
                reply->writeInt32(0);
                reply->writeInt32(0);
                reply->writeInt32(mDebugRegion);
                reply->writeInt32(0);
                reply->writeInt32(mDebugDisableHWC);
                return NO_ERROR;
            case 1013: {
                const auto display = getDefaultDisplayDevice();
                if (!display) {
                    return NAME_NOT_FOUND;
                }

                reply->writeInt32(display->getPageFlipCount());
                return NO_ERROR;
            }
            case 1014: {
                Mutex::Autolock _l(mStateLock);
                // daltonize
                n = data.readInt32();
                switch (n % 10) {
                    case 1:
                        mDaltonizer.setType(ColorBlindnessType::Protanomaly);
                        break;
                    case 2:
                        mDaltonizer.setType(ColorBlindnessType::Deuteranomaly);
                        break;
                    case 3:
                        mDaltonizer.setType(ColorBlindnessType::Tritanomaly);
                        break;
                    default:
                        mDaltonizer.setType(ColorBlindnessType::None);
                        break;
                }
                if (n >= 10) {
                    mDaltonizer.setMode(ColorBlindnessMode::Correction);
                } else {
                    mDaltonizer.setMode(ColorBlindnessMode::Simulation);
                }

                updateColorMatrixLocked();
                return NO_ERROR;
            }
            case 1015: {
                Mutex::Autolock _l(mStateLock);
                // apply a color matrix
                n = data.readInt32();
                if (n) {
                    // color matrix is sent as a column-major mat4 matrix
                    for (size_t i = 0 ; i < 4; i++) {
                        for (size_t j = 0; j < 4; j++) {
                            mClientColorMatrix[i][j] = data.readFloat();
                        }
                    }
                } else {
                    mClientColorMatrix = mat4();
                }

                // Check that supplied matrix's last row is {0,0,0,1} so we can avoid
                // the division by w in the fragment shader
                float4 lastRow(transpose(mClientColorMatrix)[3]);
                if (any(greaterThan(abs(lastRow - float4{0, 0, 0, 1}), float4{1e-4f}))) {
                    ALOGE("The color transform's last row must be (0, 0, 0, 1)");
                }

                updateColorMatrixLocked();
                return NO_ERROR;
            }
            // This is an experimental interface
            // Needs to be shifted to proper binder interface when we productize
            case 1016: {
                n = data.readInt32();
                mPrimaryDispSync->setRefreshSkipCount(n);
                return NO_ERROR;
            }
            case 1017: {
                n = data.readInt32();
                mForceFullDamage = static_cast<bool>(n);
                return NO_ERROR;
            }
            case 1018: { // Modify Choreographer's phase offset
                n = data.readInt32();
                mEventThread->setPhaseOffset(static_cast<nsecs_t>(n));
                return NO_ERROR;
            }
            case 1019: { // Modify SurfaceFlinger's phase offset
                n = data.readInt32();
                mSFEventThread->setPhaseOffset(static_cast<nsecs_t>(n));
                return NO_ERROR;
            }
            case 1020: { // Layer updates interceptor
                n = data.readInt32();
                if (n) {
                    ALOGV("Interceptor enabled");
                    mInterceptor->enable(mDrawingState.layersSortedByZ, mDrawingState.displays);
                }
                else{
                    ALOGV("Interceptor disabled");
                    mInterceptor->disable();
                }
                return NO_ERROR;
            }
            case 1021: { // Disable HWC virtual displays
                n = data.readInt32();
                mUseHwcVirtualDisplays = !n;
                return NO_ERROR;
            }
            case 1022: { // Set saturation boost
                Mutex::Autolock _l(mStateLock);
                mGlobalSaturationFactor = std::max(0.0f, std::min(data.readFloat(), 2.0f));

                updateColorMatrixLocked();
                return NO_ERROR;
            }
            case 1023: { // Set native mode
                mDisplayColorSetting = static_cast<DisplayColorSetting>(data.readInt32());
                invalidateHwcGeometry();
                repaintEverything();
                return NO_ERROR;
            }
            // TODO(b/111505327): Find out whether the usage of 1024 can switch to 1030,
            // deprecate 1024 if they can.
            case 1024: { // Does device have wide color gamut display?
                reply->writeBool(hasWideColorDisplay);
                return NO_ERROR;
            }
            case 1025: { // Set layer tracing
                n = data.readInt32();
                if (n) {
                    ALOGV("LayerTracing enabled");
                    mTracing.enable();
                    doTracing("tracing.enable");
                    reply->writeInt32(NO_ERROR);
                } else {
                    ALOGV("LayerTracing disabled");
                    status_t err = mTracing.disable();
                    reply->writeInt32(err);
                }
                return NO_ERROR;
            }
            case 1026: { // Get layer tracing status
                reply->writeBool(mTracing.isEnabled());
                return NO_ERROR;
            }
            // Is a DisplayColorSetting supported?
            case 1027: {
                const auto display = getDefaultDisplayDevice();
                if (!display) {
                    return NAME_NOT_FOUND;
                }

                DisplayColorSetting setting = static_cast<DisplayColorSetting>(data.readInt32());
                switch (setting) {
                    case DisplayColorSetting::MANAGED:
                        reply->writeBool(useColorManagement);
                        break;
                    case DisplayColorSetting::UNMANAGED:
                        reply->writeBool(true);
                        break;
                    case DisplayColorSetting::ENHANCED:
                        reply->writeBool(display->hasRenderIntent(RenderIntent::ENHANCE));
                        break;
                    default: // vendor display color setting
                        reply->writeBool(
                                display->hasRenderIntent(static_cast<RenderIntent>(setting)));
                        break;
                }
                return NO_ERROR;
            }
            // Is VrFlinger active?
            case 1028: {
                Mutex::Autolock _l(mStateLock);
                reply->writeBool(getBE().mHwc->isUsingVrComposer());
                return NO_ERROR;
            }
<<<<<<< HEAD
            case 10000: { // Get frame stats of specific layer
                Layer* rightLayer = nullptr;
                bool isSurfaceView = false;
                FrameStats frameStats;
                size_t arraySize = 0;
                String8 activityName = String8(data.readString16());
                String8 surfaceView = String8("SurfaceView -");
                mCurrentState.traverseInZOrder([&](Layer* layer) {
                    if (!isSurfaceView && layer->getName().contains(activityName)) {
                        rightLayer = layer;
                        if (strncmp(layer->getName().string(), surfaceView.string(),
                                surfaceView.size()) == 0) {
                            isSurfaceView = true;
                        }
                    }
                });
                if (rightLayer != nullptr) {
                    rightLayer->getFrameStats(&frameStats);
                    arraySize = frameStats.actualPresentTimesNano.size();
                }
                reply->writeInt32(arraySize);
                if (arraySize > 0) {
                    reply->write(frameStats.actualPresentTimesNano.array(), 8*arraySize);
                }
                return NO_ERROR;
            }
            case 20000: {
              int disp = data.readInt32();
              int mode = data.readInt32();
              ALOGI("Debug: Set display = %d, power mode = %d", disp, mode);
              setPowerMode(getBuiltInDisplay(disp), mode);
              return NO_ERROR;
=======
            case 1029: {
                // Code 1029 is an experimental feature that allows applications to
                // simulate a high frequency panel by setting a multiplier and divisor
                // on the VSYNC-sf clock.  If either the multiplier or divisor are
                // 0, then the code will set both to 1 to return the VSYNC-sf clock
                // to it's normal frequency.
                int multiplier = data.readInt32();
                int divisor = data.readInt32();

                if ((multiplier == 0) || (divisor == 0)) {
                    multiplier = 1;
                    divisor = 1;
                }

                if ((multiplier == 1) && (divisor == 1)) {
                    enableHardwareVsync();
                } else {
                    disableHardwareVsync(true);
                }
                getBE().mHwc->getActiveConfig(DisplayDevice::DISPLAY_PRIMARY)
                    ->scalePanelFrequency(multiplier, divisor);
                mPrimaryDispSync->scalePeriod(multiplier, divisor);

                ATRACE_INT("PeriodMultiplier", multiplier);
                ATRACE_INT("PeriodDivisor", divisor);
                return NO_ERROR;
            }
            // Is device color managed?
            case 1030: {
                reply->writeBool(useColorManagement);
                return NO_ERROR;
>>>>>>> 9ec0324a
            }
        }
    }
    return err;
}

void SurfaceFlinger::repaintEverything() {
    android_atomic_or(1, &mRepaintEverything);
    signalTransaction();
}

// A simple RAII class to disconnect from an ANativeWindow* when it goes out of scope
class WindowDisconnector {
public:
    WindowDisconnector(ANativeWindow* window, int api) : mWindow(window), mApi(api) {}
    ~WindowDisconnector() {
        native_window_api_disconnect(mWindow, mApi);
    }

private:
    ANativeWindow* mWindow;
    const int mApi;
};

status_t SurfaceFlinger::captureScreen(const sp<IBinder>& displayToken,
                                       sp<GraphicBuffer>* outBuffer, Rect sourceCrop,
                                       uint32_t reqWidth, uint32_t reqHeight, int32_t minLayerZ,
                                       int32_t maxLayerZ, bool useIdentityTransform,
                                       ISurfaceComposer::Rotation rotation) {
    ATRACE_CALL();

    if (!displayToken) return BAD_VALUE;

    const auto display = getDisplayDeviceLocked(displayToken);
    if (!display) return BAD_VALUE;

    const Rect& dispScissor = display->getScissor();
    if (!dispScissor.isEmpty()) {
        sourceCrop.set(dispScissor);
        // adb shell screencap will default reqWidth and reqHeight to zeros.
        if (reqWidth == 0 || reqHeight == 0) {
            reqWidth = uint32_t(display->getViewport().width());
            reqHeight = uint32_t(display->getViewport().height());
        }
    }

    DisplayRenderArea renderArea(display, sourceCrop, reqHeight, reqWidth, rotation);

    auto traverseLayers = std::bind(std::mem_fn(&SurfaceFlinger::traverseLayersInDisplay), this,
                                    display, minLayerZ, maxLayerZ, std::placeholders::_1);
    return captureScreenCommon(renderArea, traverseLayers, outBuffer, useIdentityTransform);
}

status_t SurfaceFlinger::captureLayers(const sp<IBinder>& layerHandleBinder,
                                       sp<GraphicBuffer>* outBuffer, const Rect& sourceCrop,
                                       float frameScale, bool childrenOnly) {
    ATRACE_CALL();

    class LayerRenderArea : public RenderArea {
    public:
        LayerRenderArea(SurfaceFlinger* flinger, const sp<Layer>& layer, const Rect crop,
                        int32_t reqWidth, int32_t reqHeight, bool childrenOnly)
              : RenderArea(reqHeight, reqWidth, CaptureFill::CLEAR),
                mLayer(layer),
                mCrop(crop),
                mFlinger(flinger),
                mChildrenOnly(childrenOnly) {}
        const ui::Transform& getTransform() const override { return mTransform; }
        Rect getBounds() const override {
            const Layer::State& layerState(mLayer->getDrawingState());
            return Rect(mLayer->getActiveWidth(layerState), mLayer->getActiveHeight(layerState));
        }
        int getHeight() const override {
            return mLayer->getActiveHeight(mLayer->getDrawingState());
        }
        int getWidth() const override { return mLayer->getActiveWidth(mLayer->getDrawingState()); }
        bool isSecure() const override { return false; }
        bool needsFiltering() const override { return false; }
        Rect getSourceCrop() const override {
            if (mCrop.isEmpty()) {
                return getBounds();
            } else {
                return mCrop;
            }
        }
        class ReparentForDrawing {
        public:
            const sp<Layer>& oldParent;
            const sp<Layer>& newParent;

            ReparentForDrawing(const sp<Layer>& oldParent, const sp<Layer>& newParent)
                  : oldParent(oldParent), newParent(newParent) {
                oldParent->setChildrenDrawingParent(newParent);
            }
            ~ReparentForDrawing() { oldParent->setChildrenDrawingParent(oldParent); }
        };

        void render(std::function<void()> drawLayers) override {
            if (!mChildrenOnly) {
                mTransform = mLayer->getTransform().inverse();
                drawLayers();
            } else {
                Rect bounds = getBounds();
                screenshotParentLayer =
                        new ContainerLayer(mFlinger, nullptr, String8("Screenshot Parent"),
                                           bounds.getWidth(), bounds.getHeight(), 0);

                ReparentForDrawing reparent(mLayer, screenshotParentLayer);
                drawLayers();
            }
        }

        std::string getType() const override { return "LayerRenderArea"; }

    private:
        const sp<Layer> mLayer;
        const Rect mCrop;

        // In the "childrenOnly" case we reparent the children to a screenshot
        // layer which has no properties set and which does not draw.
        sp<ContainerLayer> screenshotParentLayer;
        ui::Transform mTransform;

        SurfaceFlinger* mFlinger;
        const bool mChildrenOnly;
    };

    auto layerHandle = reinterpret_cast<Layer::Handle*>(layerHandleBinder.get());
    auto parent = layerHandle->owner.promote();

    if (parent == nullptr || parent->isPendingRemoval()) {
        ALOGE("captureLayers called with a removed parent");
        return NAME_NOT_FOUND;
    }

    const int uid = IPCThreadState::self()->getCallingUid();
    const bool forSystem = uid == AID_GRAPHICS || uid == AID_SYSTEM;
    if (!forSystem && parent->getCurrentState().flags & layer_state_t::eLayerSecure) {
        ALOGW("Attempting to capture secure layer: PERMISSION_DENIED");
        return PERMISSION_DENIED;
    }

    Rect crop(sourceCrop);
    if (sourceCrop.width() <= 0) {
        crop.left = 0;
        crop.right = parent->getActiveWidth(parent->getCurrentState());
    }

    if (sourceCrop.height() <= 0) {
        crop.top = 0;
        crop.bottom = parent->getActiveHeight(parent->getCurrentState());
    }

    int32_t reqWidth = crop.width() * frameScale;
    int32_t reqHeight = crop.height() * frameScale;

    LayerRenderArea renderArea(this, parent, crop, reqWidth, reqHeight, childrenOnly);

    auto traverseLayers = [parent, childrenOnly](const LayerVector::Visitor& visitor) {
        parent->traverseChildrenInZOrder(LayerVector::StateSet::Drawing, [&](Layer* layer) {
            if (!layer->isVisible()) {
                return;
            } else if (childrenOnly && layer == parent.get()) {
                return;
            }
            visitor(layer);
        });
    };
    return captureScreenCommon(renderArea, traverseLayers, outBuffer, false);
}

status_t SurfaceFlinger::captureScreenCommon(RenderArea& renderArea,
                                             TraverseLayersFunction traverseLayers,
                                             sp<GraphicBuffer>* outBuffer,
                                             bool useIdentityTransform) {
    ATRACE_CALL();

    renderArea.updateDimensions(mPrimaryDisplayOrientation);

    const uint32_t usage = GRALLOC_USAGE_SW_READ_OFTEN | GRALLOC_USAGE_SW_WRITE_OFTEN |
            GRALLOC_USAGE_HW_RENDER | GRALLOC_USAGE_HW_TEXTURE;
    *outBuffer = new GraphicBuffer(renderArea.getReqWidth(), renderArea.getReqHeight(),
                                   HAL_PIXEL_FORMAT_RGBA_8888, 1, usage, "screenshot");

    // This mutex protects syncFd and captureResult for communication of the return values from the
    // main thread back to this Binder thread
    std::mutex captureMutex;
    std::condition_variable captureCondition;
    std::unique_lock<std::mutex> captureLock(captureMutex);
    int syncFd = -1;
    std::optional<status_t> captureResult;

    const int uid = IPCThreadState::self()->getCallingUid();
    const bool forSystem = uid == AID_GRAPHICS || uid == AID_SYSTEM;

    sp<LambdaMessage> message = new LambdaMessage([&] {
        // If there is a refresh pending, bug out early and tell the binder thread to try again
        // after the refresh.
        if (mRefreshPending) {
            ATRACE_NAME("Skipping screenshot for now");
            std::unique_lock<std::mutex> captureLock(captureMutex);
            captureResult = std::make_optional<status_t>(EAGAIN);
            captureCondition.notify_one();
            return;
        }

        status_t result = NO_ERROR;
        int fd = -1;
        {
            Mutex::Autolock _l(mStateLock);
            renderArea.render([&] {
                result = captureScreenImplLocked(renderArea, traverseLayers, (*outBuffer).get(),
                                                 useIdentityTransform, forSystem, &fd);
            });
        }

        {
            std::unique_lock<std::mutex> captureLock(captureMutex);
            syncFd = fd;
            captureResult = std::make_optional<status_t>(result);
            captureCondition.notify_one();
        }
    });

    status_t result = postMessageAsync(message);
    if (result == NO_ERROR) {
        captureCondition.wait(captureLock, [&] { return captureResult; });
        while (*captureResult == EAGAIN) {
            captureResult.reset();
            result = postMessageAsync(message);
            if (result != NO_ERROR) {
                return result;
            }
            captureCondition.wait(captureLock, [&] { return captureResult; });
        }
        result = *captureResult;
    }

    if (result == NO_ERROR) {
        sync_wait(syncFd, -1);
        close(syncFd);
    }

    return result;
}

void SurfaceFlinger::renderScreenImplLocked(const RenderArea& renderArea,
                                            TraverseLayersFunction traverseLayers, bool yswap,
                                            bool useIdentityTransform) {
    ATRACE_CALL();

    auto& engine(getRenderEngine());

    // get screen geometry
    const auto raWidth = renderArea.getWidth();
    const auto raHeight = renderArea.getHeight();

    const auto reqWidth = renderArea.getReqWidth();
    const auto reqHeight = renderArea.getReqHeight();
    Rect sourceCrop = renderArea.getSourceCrop();

    bool filtering = false;
    if (mPrimaryDisplayOrientation & DisplayState::eOrientationSwapMask) {
        filtering = static_cast<int32_t>(reqWidth) != raHeight ||
                static_cast<int32_t>(reqHeight) != raWidth;
    } else {
        filtering = static_cast<int32_t>(reqWidth) != raWidth ||
                static_cast<int32_t>(reqHeight) != raHeight;
    }

    // if a default or invalid sourceCrop is passed in, set reasonable values
    if (sourceCrop.width() == 0 || sourceCrop.height() == 0 || !sourceCrop.isValid()) {
        sourceCrop.setLeftTop(Point(0, 0));
        sourceCrop.setRightBottom(Point(raWidth, raHeight));
    } else if (mPrimaryDisplayOrientation != DisplayState::eOrientationDefault) {
        ui::Transform tr;
        uint32_t flags = 0x00;
        switch (mPrimaryDisplayOrientation) {
            case DisplayState::eOrientation90:
                flags = ui::Transform::ROT_90;
                break;
            case DisplayState::eOrientation180:
                flags = ui::Transform::ROT_180;
                break;
            case DisplayState::eOrientation270:
                flags = ui::Transform::ROT_270;
                break;
        }
        tr.set(flags, raWidth, raHeight);
        sourceCrop = tr.transform(sourceCrop);
    }

    // ensure that sourceCrop is inside screen
    if (sourceCrop.left < 0) {
        ALOGE("Invalid crop rect: l = %d (< 0)", sourceCrop.left);
    }
    if (sourceCrop.right > raWidth) {
        ALOGE("Invalid crop rect: r = %d (> %d)", sourceCrop.right, raWidth);
    }
    if (sourceCrop.top < 0) {
        ALOGE("Invalid crop rect: t = %d (< 0)", sourceCrop.top);
    }
    if (sourceCrop.bottom > raHeight) {
        ALOGE("Invalid crop rect: b = %d (> %d)", sourceCrop.bottom, raHeight);
    }

    // assume ColorMode::SRGB / RenderIntent::COLORIMETRIC
    engine.setOutputDataSpace(Dataspace::SRGB);
    engine.setDisplayMaxLuminance(DisplayDevice::sDefaultMaxLumiance);

    // make sure to clear all GL error flags
    engine.checkErrors();

    ui::Transform::orientation_flags rotation = renderArea.getRotationFlags();
    if (mPrimaryDisplayOrientation != DisplayState::eOrientationDefault) {
        // convert hw orientation into flag presentation
        // here inverse transform needed
        uint8_t hw_rot_90  = 0x00;
        uint8_t hw_flip_hv = 0x00;
        switch (mPrimaryDisplayOrientation) {
            case DisplayState::eOrientation90:
                hw_rot_90 = ui::Transform::ROT_90;
                hw_flip_hv = ui::Transform::ROT_180;
                break;
            case DisplayState::eOrientation180:
                hw_flip_hv = ui::Transform::ROT_180;
                break;
            case DisplayState::eOrientation270:
                hw_rot_90  = ui::Transform::ROT_90;
                break;
        }

        // transform flags operation
        // 1) flip H V if both have ROT_90 flag
        // 2) XOR these flags
        uint8_t rotation_rot_90  = rotation & ui::Transform::ROT_90;
        uint8_t rotation_flip_hv = rotation & ui::Transform::ROT_180;
        if (rotation_rot_90 & hw_rot_90) {
            rotation_flip_hv = (~rotation_flip_hv) & ui::Transform::ROT_180;
        }
        rotation = static_cast<ui::Transform::orientation_flags>
                   ((rotation_rot_90 ^ hw_rot_90) | (rotation_flip_hv ^ hw_flip_hv));
    }
    // set-up our viewport
    engine.setViewportAndProjection(reqWidth, reqHeight, sourceCrop, raHeight, yswap,
                                    rotation);
    engine.disableTexturing();

    const float alpha = RenderArea::getCaptureFillValue(renderArea.getCaptureFill());
    // redraw the screen entirely...
    engine.clearWithColor(0, 0, 0, alpha);

    traverseLayers([&](Layer* layer) {
        if (layer->isSecureDisplay()) {
            return;
        }
        if (filtering) layer->setFiltering(true);
        layer->drawNow(renderArea, useIdentityTransform);
        if (filtering) layer->setFiltering(false);
    });
}

status_t SurfaceFlinger::captureScreenImplLocked(const RenderArea& renderArea,
                                                 TraverseLayersFunction traverseLayers,
                                                 ANativeWindowBuffer* buffer,
                                                 bool useIdentityTransform,
                                                 bool forSystem,
                                                 int* outSyncFd) {
    ATRACE_CALL();

    bool secureLayerIsVisible = false;

    traverseLayers([&](Layer* layer) {
        secureLayerIsVisible = secureLayerIsVisible || (layer->isVisible() && layer->isSecure());
    });

    // We allow the system server to take screenshots of secure layers for
    // use in situations like the Screen-rotation animation and place
    // the impetus on WindowManager to not persist them.
    if (secureLayerIsVisible && !forSystem) {
        ALOGW("FB is protected: PERMISSION_DENIED");
        return PERMISSION_DENIED;
    }

    // this binds the given EGLImage as a framebuffer for the
    // duration of this scope.
    RE::BindNativeBufferAsFramebuffer bufferBond(getRenderEngine(), buffer);
    if (bufferBond.getStatus() != NO_ERROR) {
        ALOGE("got ANWB binding error while taking screenshot");
        return INVALID_OPERATION;
    }

    // this will in fact render into our dequeued buffer
    // via an FBO, which means we didn't have to create
    // an EGLSurface and therefore we're not
    // dependent on the context's EGLConfig.
    renderScreenImplLocked(renderArea, traverseLayers, true, useIdentityTransform);

    if (DEBUG_SCREENSHOTS) {
        getRenderEngine().finish();
        *outSyncFd = -1;

        const auto reqWidth = renderArea.getReqWidth();
        const auto reqHeight = renderArea.getReqHeight();

        uint32_t* pixels = new uint32_t[reqWidth*reqHeight];
        getRenderEngine().readPixels(0, 0, reqWidth, reqHeight, pixels);
        checkScreenshot(reqWidth, reqHeight, reqWidth, pixels, traverseLayers);
        delete [] pixels;
    } else {
        base::unique_fd syncFd = getRenderEngine().flush();
        if (syncFd < 0) {
            getRenderEngine().finish();
        }
        *outSyncFd = syncFd.release();
    }

    return NO_ERROR;
}

void SurfaceFlinger::checkScreenshot(size_t w, size_t s, size_t h, void const* vaddr,
                                     TraverseLayersFunction traverseLayers) {
    if (DEBUG_SCREENSHOTS) {
        for (size_t y = 0; y < h; y++) {
            uint32_t const* p = (uint32_t const*)vaddr + y * s;
            for (size_t x = 0; x < w; x++) {
                if (p[x] != 0xFF000000) return;
            }
        }
        ALOGE("*** we just took a black screenshot ***");

        size_t i = 0;
        traverseLayers([&](Layer* layer) {
            const Layer::State& state(layer->getDrawingState());
            ALOGE("%c index=%zu, name=%s, layerStack=%d, z=%d, visible=%d, flags=%x, alpha=%.3f",
                  layer->isVisible() ? '+' : '-', i, layer->getName().string(),
                  layer->getLayerStack(), state.z, layer->isVisible(), state.flags,
                  static_cast<float>(state.color.a));
            i++;
        });
    }
}

// ---------------------------------------------------------------------------

void SurfaceFlinger::State::traverseInZOrder(const LayerVector::Visitor& visitor) const {
    layersSortedByZ.traverseInZOrder(stateSet, visitor);
}

void SurfaceFlinger::State::traverseInReverseZOrder(const LayerVector::Visitor& visitor) const {
    layersSortedByZ.traverseInReverseZOrder(stateSet, visitor);
}

void SurfaceFlinger::traverseLayersInDisplay(const sp<const DisplayDevice>& display,
                                             int32_t minLayerZ, int32_t maxLayerZ,
                                             const LayerVector::Visitor& visitor) {
    // We loop through the first level of layers without traversing,
    // as we need to interpret min/max layer Z in the top level Z space.
    for (const auto& layer : mDrawingState.layersSortedByZ) {
        if (!layer->belongsToDisplay(display->getLayerStack(), false)) {
            continue;
        }
        const Layer::State& state(layer->getDrawingState());
        // relative layers are traversed in Layer::traverseInZOrder
        if (state.zOrderRelativeOf != nullptr || state.z < minLayerZ || state.z > maxLayerZ) {
            continue;
        }
        layer->traverseInZOrder(LayerVector::StateSet::Drawing, [&](Layer* layer) {
            if (!layer->belongsToDisplay(display->getLayerStack(), false)) {
                return;
            }
            if (!layer->isVisible()) {
                return;
            }
            visitor(layer);
        });
    }
}

}; // namespace android


#if defined(__gl_h_)
#error "don't include gl/gl.h in this file"
#endif

#if defined(__gl2_h_)
#error "don't include gl2/gl2.h in this file"
#endif<|MERGE_RESOLUTION|>--- conflicted
+++ resolved
@@ -2085,19 +2085,11 @@
             // The layer buffer from the previous frame (if any) is released
             // by HWC only when the release fence from this frame (if any) is
             // signaled.  Always get the release fence from HWC first.
-<<<<<<< HEAD
-            sp<Fence> releaseFence = Fence::NO_FENCE;
-            if (displayId >= 0) {
-                auto hwcLayer = layer->getHwcLayer(displayId);
-                releaseFence = getBE().mHwc->getLayerReleaseFence(displayId, hwcLayer);
-            }
-=======
             auto hwcLayer = layer->getHwcLayer(displayId);
             if (displayId >= 0) {
                 releaseFence = getBE().mHwc->getLayerReleaseFence(displayId, hwcLayer);
             }
 
->>>>>>> 9ec0324a
             // If the layer was client composited in the previous frame, we
             // need to merge with the previous client target acquire fence.
             // Since we do not track that, always merge with the current
@@ -3662,14 +3654,8 @@
         break;
     }
 
-<<<<<<< HEAD
-    sp<BufferLayer> layer = DisplayUtils::getInstance()->getBufferLayerInstance(
-                            this, client, name, w, h, flags);
-    status_t err = layer->setBuffers(w, h, format, flags);
-=======
     sp<BufferQueueLayer> layer = new BufferQueueLayer(this, client, name, w, h, flags);
     status_t err = layer->setDefaultBufferProperties(w, h, format);
->>>>>>> 9ec0324a
     if (err == NO_ERROR) {
         *handle = layer->getHandle();
         *gbp = layer->getProducer();
@@ -4850,7 +4836,38 @@
                 reply->writeBool(getBE().mHwc->isUsingVrComposer());
                 return NO_ERROR;
             }
-<<<<<<< HEAD
+            case 1029: {
+                // Code 1029 is an experimental feature that allows applications to
+                // simulate a high frequency panel by setting a multiplier and divisor
+                // on the VSYNC-sf clock.  If either the multiplier or divisor are
+                // 0, then the code will set both to 1 to return the VSYNC-sf clock
+                // to it's normal frequency.
+                int multiplier = data.readInt32();
+                int divisor = data.readInt32();
+
+                if ((multiplier == 0) || (divisor == 0)) {
+                    multiplier = 1;
+                    divisor = 1;
+                }
+
+                if ((multiplier == 1) && (divisor == 1)) {
+                    enableHardwareVsync();
+                } else {
+                    disableHardwareVsync(true);
+                }
+                getBE().mHwc->getActiveConfig(DisplayDevice::DISPLAY_PRIMARY)
+                    ->scalePanelFrequency(multiplier, divisor);
+                mPrimaryDispSync->scalePeriod(multiplier, divisor);
+
+                ATRACE_INT("PeriodMultiplier", multiplier);
+                ATRACE_INT("PeriodDivisor", divisor);
+                return NO_ERROR;
+            }
+            // Is device color managed?
+            case 1030: {
+                reply->writeBool(useColorManagement);
+                return NO_ERROR;
+            }
             case 10000: { // Get frame stats of specific layer
                 Layer* rightLayer = nullptr;
                 bool isSurfaceView = false;
@@ -4883,39 +4900,6 @@
               ALOGI("Debug: Set display = %d, power mode = %d", disp, mode);
               setPowerMode(getBuiltInDisplay(disp), mode);
               return NO_ERROR;
-=======
-            case 1029: {
-                // Code 1029 is an experimental feature that allows applications to
-                // simulate a high frequency panel by setting a multiplier and divisor
-                // on the VSYNC-sf clock.  If either the multiplier or divisor are
-                // 0, then the code will set both to 1 to return the VSYNC-sf clock
-                // to it's normal frequency.
-                int multiplier = data.readInt32();
-                int divisor = data.readInt32();
-
-                if ((multiplier == 0) || (divisor == 0)) {
-                    multiplier = 1;
-                    divisor = 1;
-                }
-
-                if ((multiplier == 1) && (divisor == 1)) {
-                    enableHardwareVsync();
-                } else {
-                    disableHardwareVsync(true);
-                }
-                getBE().mHwc->getActiveConfig(DisplayDevice::DISPLAY_PRIMARY)
-                    ->scalePanelFrequency(multiplier, divisor);
-                mPrimaryDispSync->scalePeriod(multiplier, divisor);
-
-                ATRACE_INT("PeriodMultiplier", multiplier);
-                ATRACE_INT("PeriodDivisor", divisor);
-                return NO_ERROR;
-            }
-            // Is device color managed?
-            case 1030: {
-                reply->writeBool(useColorManagement);
-                return NO_ERROR;
->>>>>>> 9ec0324a
             }
         }
     }
