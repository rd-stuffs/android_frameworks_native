/*
 * Copyright (C) 2007 The Android Open Source Project
 *
 * Licensed under the Apache License, Version 2.0 (the "License");
 * you may not use this file except in compliance with the License.
 * You may obtain a copy of the License at
 *
 *      http://www.apache.org/licenses/LICENSE-2.0
 *
 * Unless required by applicable law or agreed to in writing, software
 * distributed under the License is distributed on an "AS IS" BASIS,
 * WITHOUT WARRANTIES OR CONDITIONS OF ANY KIND, either express or implied.
 * See the License for the specific language governing permissions and
 * limitations under the License.
 */

/* Changes from Qualcomm Innovation Center are provided under the following license:
 *
 * Copyright (c) 2023 Qualcomm Innovation Center, Inc. All rights reserved.
 * SPDX-License-Identifier: BSD-3-Clause-Clear
 */

// TODO(b/129481165): remove the #pragma below and fix conversion issues
#pragma clang diagnostic push
#pragma clang diagnostic ignored "-Wconversion"
#pragma clang diagnostic ignored "-Wextra"

//#define LOG_NDEBUG 0
#define ATRACE_TAG ATRACE_TAG_GRAPHICS

#include "SurfaceFlinger.h"

#include <aidl/android/hardware/power/Boost.h>
#include <android-base/parseint.h>
#include <android-base/properties.h>
#include <android-base/stringprintf.h>
#include <android-base/strings.h>
#include <android/configuration.h>
#include <android/gui/IDisplayEventConnection.h>
#include <android/gui/StaticDisplayInfo.h>
#include <android/hardware/configstore/1.0/ISurfaceFlingerConfigs.h>
#include <android/hardware/configstore/1.1/ISurfaceFlingerConfigs.h>
#include <android/hardware/configstore/1.1/types.h>
#include <android/native_window.h>
#include <android/os/IInputFlinger.h>
#include <binder/IPCThreadState.h>
#include <binder/IServiceManager.h>
#include <binder/PermissionCache.h>
#include <compositionengine/CompositionEngine.h>
#include <compositionengine/CompositionRefreshArgs.h>
#include <compositionengine/Display.h>
#include <compositionengine/DisplayColorProfile.h>
#include <compositionengine/DisplayColorProfileCreationArgs.h>
#include <compositionengine/DisplayCreationArgs.h>
#include <compositionengine/LayerFECompositionState.h>
#include <compositionengine/OutputLayer.h>
#include <compositionengine/RenderSurface.h>
#include <compositionengine/impl/DisplayColorProfile.h>
#include <compositionengine/impl/OutputCompositionState.h>
#include <compositionengine/impl/OutputLayerCompositionState.h>
#include <configstore/Utils.h>
#include <cutils/compiler.h>
#include <cutils/properties.h>
#include <ftl/algorithm.h>
#include <ftl/concat.h>
#include <ftl/fake_guard.h>
#include <ftl/future.h>
#include <ftl/unit.h>
#include <gui/AidlStatusUtil.h>
#include <gui/BufferQueue.h>
#include <gui/DebugEGLImageTracker.h>
#include <gui/IProducerListener.h>
#include <gui/LayerDebugInfo.h>
#include <gui/LayerMetadata.h>
#include <gui/LayerState.h>
#include <gui/Surface.h>
#include <gui/SurfaceComposerClient.h>
#include <gui/TraceUtils.h>
#include <hidl/ServiceManagement.h>
#include <layerproto/LayerProtoParser.h>
#include <log/log.h>
#include <private/android_filesystem_config.h>
#include <private/gui/SyncFeatures.h>
#include <processgroup/processgroup.h>
#include <renderengine/RenderEngine.h>
#include <renderengine/impl/ExternalTexture.h>
#include <scheduler/FrameTargeter.h>
#include <sys/types.h>
#include <ui/ColorSpace.h>
#include <ui/DebugUtils.h>
#include <ui/DisplayId.h>
#include <ui/DisplayMode.h>
#include <ui/DisplayStatInfo.h>
#include <ui/DisplayState.h>
#include <ui/DynamicDisplayInfo.h>
#include <ui/GraphicBufferAllocator.h>
#include <ui/HdrRenderTypeUtils.h>
#include <ui/LayerStack.h>
#include <ui/PixelFormat.h>
#include <ui/StaticDisplayInfo.h>
#include <unistd.h>
#include <utils/StopWatch.h>
#include <utils/String16.h>
#include <utils/String8.h>
#include <utils/Timers.h>
#include <utils/misc.h>
#include <algorithm>
#include <cerrno>
#include <cinttypes>
#include <cmath>
#include <cstdint>
#include <functional>
#include <memory>
#include <mutex>
#include <optional>
#include <string>
#include <type_traits>
#include <unordered_map>
#include <vector>

#include <gui/LayerStatePermissions.h>
#include <gui/SchedulingPolicy.h>
#include <ui/DisplayIdentification.h>
#include "BackgroundExecutor.h"
#include "Client.h"
#include "ClientCache.h"
#include "Colorizer.h"
#include "DisplayDevice.h"
#include "DisplayHardware/ComposerHal.h"
#include "DisplayHardware/FramebufferSurface.h"
#include "DisplayHardware/HWComposer.h"
#include "DisplayHardware/Hal.h"
#include "DisplayHardware/PowerAdvisor.h"
#include "DisplayHardware/VirtualDisplaySurface.h"
#include "DisplayRenderArea.h"
#include "Effects/Daltonizer.h"
#include "FlagManager.h"
#include "FpsReporter.h"
#include "FrameTimeline/FrameTimeline.h"
#include "FrameTracer/FrameTracer.h"
#include "FrontEnd/LayerCreationArgs.h"
#include "FrontEnd/LayerHandle.h"
#include "FrontEnd/LayerLifecycleManager.h"
#include "FrontEnd/LayerLog.h"
#include "FrontEnd/LayerSnapshot.h"
#include "HdrLayerInfoReporter.h"
#include "Layer.h"
#include "LayerProtoHelper.h"
#include "LayerRenderArea.h"
#include "LayerVector.h"
#include "MutexUtils.h"
#include "NativeWindowSurface.h"
/* QTI_BEGIN */
#include "QtiExtension/QtiSurfaceFlingerExtensionIntf.h"
#include "QtiExtension/QtiSurfaceFlingerExtensionFactory.h"
#include "QtiExtension/QtiExtensionContext.h"
/* QTI_END */
#include "RegionSamplingThread.h"
#include "Scheduler/EventThread.h"
#include "Scheduler/LayerHistory.h"
#include "Scheduler/Scheduler.h"
#include "Scheduler/VsyncConfiguration.h"
#include "Scheduler/VsyncModulator.h"
#include "ScreenCaptureOutput.h"
#include "StartPropertySetThread.h"
#include "SurfaceFlingerProperties.h"
#include "TimeStats/TimeStats.h"
#include "TunnelModeEnabledReporter.h"
#include "Utils/Dumper.h"
#include "Utils/FlagUtils.h"
#include "WindowInfosListenerInvoker.h"

#include <aidl/android/hardware/graphics/common/DisplayDecorationSupport.h>
#include <aidl/android/hardware/graphics/composer3/DisplayCapability.h>
#include <aidl/android/hardware/graphics/composer3/RenderIntent.h>

#include <com_android_graphics_surfaceflinger_flags.h>

#undef NO_THREAD_SAFETY_ANALYSIS
#define NO_THREAD_SAFETY_ANALYSIS \
    _Pragma("GCC error \"Prefer <ftl/fake_guard.h> or MutexUtils.h helpers.\"")

// To enable layer borders in the system, change the below flag to true.
#undef DOES_CONTAIN_BORDER
#define DOES_CONTAIN_BORDER false

namespace android {
using namespace com::android::graphics::surfaceflinger;

using namespace std::chrono_literals;
using namespace std::string_literals;
using namespace std::string_view_literals;

using namespace hardware::configstore;
using namespace hardware::configstore::V1_0;
using namespace sysprop;
using ftl::Flags;
using namespace ftl::flag_operators;

using aidl::android::hardware::graphics::common::DisplayDecorationSupport;
using aidl::android::hardware::graphics::composer3::Capability;
using aidl::android::hardware::graphics::composer3::DisplayCapability;
using CompositionStrategyPredictionState = android::compositionengine::impl::
        OutputCompositionState::CompositionStrategyPredictionState;

using base::StringAppendF;
using display::PhysicalDisplay;
using display::PhysicalDisplays;
using frontend::TransactionHandler;
using gui::DisplayInfo;
using gui::GameMode;
using gui::IDisplayEventConnection;
using gui::IWindowInfosListener;
using gui::LayerMetadata;
using gui::WindowInfo;
using gui::aidl_utils::binderStatusFromStatusT;
using scheduler::VsyncModulator;
using ui::Dataspace;
using ui::DisplayPrimaries;
using ui::RenderIntent;

using KernelIdleTimerController = scheduler::RefreshRateSelector::KernelIdleTimerController;

namespace hal = android::hardware::graphics::composer::hal;

namespace {

static constexpr int FOUR_K_WIDTH = 3840;
static constexpr int FOUR_K_HEIGHT = 2160;

// TODO(b/141333600): Consolidate with DisplayMode::Builder::getDefaultDensity.
constexpr float FALLBACK_DENSITY = ACONFIGURATION_DENSITY_TV;

float getDensityFromProperty(const char* property, bool required) {
    char value[PROPERTY_VALUE_MAX];
    const float density = property_get(property, value, nullptr) > 0 ? std::atof(value) : 0.f;
    if (!density && required) {
        ALOGE("%s must be defined as a build property", property);
        return FALLBACK_DENSITY;
    }
    return density;
}

// Currently we only support V0_SRGB and DISPLAY_P3 as composition preference.
bool validateCompositionDataspace(Dataspace dataspace) {
    return dataspace == Dataspace::V0_SRGB || dataspace == Dataspace::DISPLAY_P3;
}

std::chrono::milliseconds getIdleTimerTimeout(DisplayId displayId) {
    const auto displayIdleTimerMsKey = [displayId] {
        std::stringstream ss;
        ss << "debug.sf.set_idle_timer_ms_" << displayId.value;
        return ss.str();
    }();

    const int32_t displayIdleTimerMs = base::GetIntProperty(displayIdleTimerMsKey, 0);
    if (displayIdleTimerMs > 0) {
        return std::chrono::milliseconds(displayIdleTimerMs);
    }

    const int32_t setIdleTimerMs = base::GetIntProperty("debug.sf.set_idle_timer_ms", 0);
    const int32_t millis = setIdleTimerMs ? setIdleTimerMs : sysprop::set_idle_timer_ms(0);
    return std::chrono::milliseconds(millis);
}

bool getKernelIdleTimerSyspropConfig(DisplayId displayId) {
    const auto displaySupportKernelIdleTimerKey = [displayId] {
        std::stringstream ss;
        ss << "debug.sf.support_kernel_idle_timer_" << displayId.value;
        return ss.str();
    }();

    const auto displaySupportKernelIdleTimer =
            base::GetBoolProperty(displaySupportKernelIdleTimerKey, false);
    return displaySupportKernelIdleTimer || sysprop::support_kernel_idle_timer(false);
}

bool isAbove4k30(const ui::DisplayMode& outMode) {
    using fps_approx_ops::operator>;
    Fps refreshRate = Fps::fromValue(outMode.refreshRate);
    return outMode.resolution.getWidth() >= FOUR_K_WIDTH &&
            outMode.resolution.getHeight() >= FOUR_K_HEIGHT && refreshRate > 30_Hz;
}

void excludeDolbyVisionIf4k30Present(const std::vector<ui::Hdr>& displayHdrTypes,
                                     ui::DisplayMode& outMode) {
    if (isAbove4k30(outMode) &&
        std::any_of(displayHdrTypes.begin(), displayHdrTypes.end(),
                    [](ui::Hdr type) { return type == ui::Hdr::DOLBY_VISION_4K30; })) {
        for (ui::Hdr type : displayHdrTypes) {
            if (type != ui::Hdr::DOLBY_VISION_4K30 && type != ui::Hdr::DOLBY_VISION) {
                outMode.supportedHdrTypes.push_back(type);
            }
        }
    } else {
        for (ui::Hdr type : displayHdrTypes) {
            if (type != ui::Hdr::DOLBY_VISION_4K30) {
                outMode.supportedHdrTypes.push_back(type);
            }
        }
    }
}

HdrCapabilities filterOut4k30(const HdrCapabilities& displayHdrCapabilities) {
    std::vector<ui::Hdr> hdrTypes;
    for (ui::Hdr type : displayHdrCapabilities.getSupportedHdrTypes()) {
        if (type != ui::Hdr::DOLBY_VISION_4K30) {
            hdrTypes.push_back(type);
        }
    }
    return {hdrTypes, displayHdrCapabilities.getDesiredMaxLuminance(),
            displayHdrCapabilities.getDesiredMaxAverageLuminance(),
            displayHdrCapabilities.getDesiredMinLuminance()};
}

uint32_t getLayerIdFromSurfaceControl(sp<SurfaceControl> surfaceControl) {
    if (!surfaceControl) {
        return UNASSIGNED_LAYER_ID;
    }
    return LayerHandle::getLayerId(surfaceControl->getHandle());
}

}  // namespace anonymous

// ---------------------------------------------------------------------------

const String16 sHardwareTest("android.permission.HARDWARE_TEST");
const String16 sAccessSurfaceFlinger("android.permission.ACCESS_SURFACE_FLINGER");
const String16 sRotateSurfaceFlinger("android.permission.ROTATE_SURFACE_FLINGER");
const String16 sReadFramebuffer("android.permission.READ_FRAME_BUFFER");
const String16 sControlDisplayBrightness("android.permission.CONTROL_DISPLAY_BRIGHTNESS");
const String16 sDump("android.permission.DUMP");
const String16 sCaptureBlackoutContent("android.permission.CAPTURE_BLACKOUT_CONTENT");
const String16 sInternalSystemWindow("android.permission.INTERNAL_SYSTEM_WINDOW");
const String16 sWakeupSurfaceFlinger("android.permission.WAKEUP_SURFACE_FLINGER");

const char* KERNEL_IDLE_TIMER_PROP = "graphics.display.kernel_idle_timer.enabled";

// ---------------------------------------------------------------------------
int64_t SurfaceFlinger::dispSyncPresentTimeOffset;
bool SurfaceFlinger::useHwcForRgbToYuv;
bool SurfaceFlinger::hasSyncFramework;
int64_t SurfaceFlinger::maxFrameBufferAcquiredBuffers;
int64_t SurfaceFlinger::minAcquiredBuffers = 1;
uint32_t SurfaceFlinger::maxGraphicsWidth;
uint32_t SurfaceFlinger::maxGraphicsHeight;
bool SurfaceFlinger::useContextPriority;
Dataspace SurfaceFlinger::defaultCompositionDataspace = Dataspace::V0_SRGB;
ui::PixelFormat SurfaceFlinger::defaultCompositionPixelFormat = ui::PixelFormat::RGBA_8888;
Dataspace SurfaceFlinger::wideColorGamutCompositionDataspace = Dataspace::V0_SRGB;
ui::PixelFormat SurfaceFlinger::wideColorGamutCompositionPixelFormat = ui::PixelFormat::RGBA_8888;
LatchUnsignaledConfig SurfaceFlinger::enableLatchUnsignaledConfig;

std::string decodeDisplayColorSetting(DisplayColorSetting displayColorSetting) {
    switch(displayColorSetting) {
        case DisplayColorSetting::kManaged:
            return std::string("Managed");
        case DisplayColorSetting::kUnmanaged:
            return std::string("Unmanaged");
        case DisplayColorSetting::kEnhanced:
            return std::string("Enhanced");
        default:
            return std::string("Unknown ") +
                std::to_string(static_cast<int>(displayColorSetting));
    }
}

bool callingThreadHasPermission(const String16& permission) {
    IPCThreadState* ipc = IPCThreadState::self();
    const int pid = ipc->getCallingPid();
    const int uid = ipc->getCallingUid();
    return uid == AID_GRAPHICS || uid == AID_SYSTEM ||
            PermissionCache::checkPermission(permission, pid, uid);
}

ui::Transform::RotationFlags SurfaceFlinger::sActiveDisplayRotationFlags = ui::Transform::ROT_0;

SurfaceFlinger::SurfaceFlinger(Factory& factory, SkipInitializationTag)
      : mFactory(factory),
        mPid(getpid()),
        mTimeStats(std::make_shared<impl::TimeStats>()),
        mFrameTracer(mFactory.createFrameTracer()),
        mFrameTimeline(mFactory.createFrameTimeline(mTimeStats, mPid)),
        mCompositionEngine(mFactory.createCompositionEngine()),
        mHwcServiceName(base::GetProperty("debug.sf.hwc_service_name"s, "default"s)),
        mTunnelModeEnabledReporter(sp<TunnelModeEnabledReporter>::make()),
        mEmulatedDisplayDensity(getDensityFromProperty("qemu.sf.lcd_density", false)),
        mInternalDisplayDensity(
                getDensityFromProperty("ro.sf.lcd_density", !mEmulatedDisplayDensity)),
        mPowerAdvisor(std::make_unique<Hwc2::impl::PowerAdvisor>(*this)),
        mWindowInfosListenerInvoker(sp<WindowInfosListenerInvoker>::make()) {
    ALOGI("Using HWComposer service: %s", mHwcServiceName.c_str());
}

SurfaceFlinger::SurfaceFlinger(Factory& factory) : SurfaceFlinger(factory, SkipInitialization) {
    ATRACE_CALL();
    ALOGI("SurfaceFlinger is starting");

    hasSyncFramework = running_without_sync_framework(true);

    dispSyncPresentTimeOffset = present_time_offset_from_vsync_ns(0);

    useHwcForRgbToYuv = force_hwc_copy_for_virtual_displays(false);

    maxFrameBufferAcquiredBuffers = max_frame_buffer_acquired_buffers(2);
    minAcquiredBuffers =
            SurfaceFlingerProperties::min_acquired_buffers().value_or(minAcquiredBuffers);

    maxGraphicsWidth = std::max(max_graphics_width(0), 0);
    maxGraphicsHeight = std::max(max_graphics_height(0), 0);

    mSupportsWideColor = has_wide_color_display(false);
    mDefaultCompositionDataspace =
            static_cast<ui::Dataspace>(default_composition_dataspace(Dataspace::V0_SRGB));
    mWideColorGamutCompositionDataspace = static_cast<ui::Dataspace>(wcg_composition_dataspace(
            mSupportsWideColor ? Dataspace::DISPLAY_P3 : Dataspace::V0_SRGB));
    defaultCompositionDataspace = mDefaultCompositionDataspace;
    wideColorGamutCompositionDataspace = mWideColorGamutCompositionDataspace;
    defaultCompositionPixelFormat = static_cast<ui::PixelFormat>(
            default_composition_pixel_format(ui::PixelFormat::RGBA_8888));
    wideColorGamutCompositionPixelFormat =
            static_cast<ui::PixelFormat>(wcg_composition_pixel_format(ui::PixelFormat::RGBA_8888));

    mLayerCachingEnabled = [] {
        const bool enable =
                android::sysprop::SurfaceFlingerProperties::enable_layer_caching().value_or(false);
        return base::GetBoolProperty(std::string("debug.sf.enable_layer_caching"), enable);
    }();

    useContextPriority = use_context_priority(true);

    mInternalDisplayPrimaries = sysprop::getDisplayNativePrimaries();

    // debugging stuff...
    char value[PROPERTY_VALUE_MAX];

    property_get("ro.build.type", value, "user");
    mIsUserBuild = strcmp(value, "user") == 0;

    mDebugFlashDelay = base::GetUintProperty("debug.sf.showupdates"s, 0u);

    mBackpressureGpuComposition = base::GetBoolProperty("debug.sf.enable_gl_backpressure"s, true);
    ALOGI_IF(mBackpressureGpuComposition, "Enabling backpressure for GPU composition");

    property_get("ro.surface_flinger.supports_background_blur", value, "0");
    bool supportsBlurs = atoi(value);
    mSupportsBlur = supportsBlurs;
    ALOGI_IF(!mSupportsBlur, "Disabling blur effects, they are not supported.");

    const size_t defaultListSize = MAX_LAYERS;
    auto listSize = property_get_int32("debug.sf.max_igbp_list_size", int32_t(defaultListSize));
    mMaxGraphicBufferProducerListSize = (listSize > 0) ? size_t(listSize) : defaultListSize;
    mGraphicBufferProducerListSizeLogThreshold =
            std::max(static_cast<int>(0.95 *
                                      static_cast<double>(mMaxGraphicBufferProducerListSize)),
                     1);

    property_get("debug.sf.luma_sampling", value, "1");
    mLumaSampling = atoi(value);

    property_get("debug.sf.disable_client_composition_cache", value, "0");
    mDisableClientCompositionCache = atoi(value);

    property_get("debug.sf.predict_hwc_composition_strategy", value, "1");
    mPredictCompositionStrategy = atoi(value);

    property_get("debug.sf.treat_170m_as_sRGB", value, "0");
    mTreat170mAsSrgb = atoi(value);

    property_get("debug.sf.dim_in_gamma_in_enhanced_screenshots", value, 0);
    mDimInGammaSpaceForEnhancedScreenshots = atoi(value);

    mIgnoreHwcPhysicalDisplayOrientation =
            base::GetBoolProperty("debug.sf.ignore_hwc_physical_display_orientation"s, false);

    // We should be reading 'persist.sys.sf.color_saturation' here
    // but since /data may be encrypted, we need to wait until after vold
    // comes online to attempt to read the property. The property is
    // instead read after the boot animation

    if (base::GetBoolProperty("debug.sf.treble_testing_override"s, false)) {
        // Without the override SurfaceFlinger cannot connect to HIDL
        // services that are not listed in the manifests.  Considered
        // deriving the setting from the set service name, but it
        // would be brittle if the name that's not 'default' is used
        // for production purposes later on.
        ALOGI("Enabling Treble testing override");
        android::hardware::details::setTrebleTestingOverride(true);
    }

    // TODO (b/270966065) Update the HWC based refresh rate overlay to support spinner
    mRefreshRateOverlaySpinner = property_get_bool("debug.sf.show_refresh_rate_overlay_spinner", 0);
    mRefreshRateOverlayRenderRate =
            property_get_bool("debug.sf.show_refresh_rate_overlay_render_rate", 0);
    mRefreshRateOverlayShowInMiddle =
            property_get_bool("debug.sf.show_refresh_rate_overlay_in_middle", 0);

    if (!mIsUserBuild && base::GetBoolProperty("debug.sf.enable_transaction_tracing"s, true)) {
        mTransactionTracing.emplace();
        mLayerTracing.setTransactionTracing(*mTransactionTracing);
    }

    /* QTI_BEGIN */
    mQtiSFExtnIntf = surfaceflingerextension::qtiCreateSurfaceFlingerExtension(this);
    surfaceflingerextension::QtiExtensionContext::instance().setQtiSurfaceFlingerExtn(mQtiSFExtnIntf);
    mQtiSFExtnIntf->qtiInit(this);
    ALOGI("Created SF Extension %p", mQtiSFExtnIntf);
    /* QTI_END */

    mIgnoreHdrCameraLayers = ignore_hdr_camera_layers(false);

    mLayerLifecycleManagerEnabled =
            base::GetBoolProperty("persist.debug.sf.enable_layer_lifecycle_manager"s, true);
    mLegacyFrontEndEnabled = !mLayerLifecycleManagerEnabled ||
            base::GetBoolProperty("persist.debug.sf.enable_legacy_frontend"s, false);

    // Trunk-Stable flags
    mMiscFlagValue = flags::misc1();
    mConnectedDisplayFlagValue = flags::connected_display();
    mMisc2FlagEarlyBootValue = flags::late_boot_misc2();
}

LatchUnsignaledConfig SurfaceFlinger::getLatchUnsignaledConfig() {
    if (base::GetBoolProperty("debug.sf.auto_latch_unsignaled"s, true)) {
        return LatchUnsignaledConfig::AutoSingleLayer;
    }

    return LatchUnsignaledConfig::Disabled;
}

SurfaceFlinger::~SurfaceFlinger() = default;

void SurfaceFlinger::binderDied(const wp<IBinder>&) {
    // the window manager died on us. prepare its eulogy.
    mBootFinished = false;

    static_cast<void>(mScheduler->schedule([this]() FTL_FAKE_GUARD(kMainThreadContext) {
        // Sever the link to inputflinger since it's gone as well.
        mInputFlinger.clear();

        initializeDisplays();
    }));

    startBootAnim();
}

void SurfaceFlinger::run() {
    mScheduler->run();
}

sp<IBinder> SurfaceFlinger::createDisplay(const String8& displayName, bool secure,
                                          float requestedRefreshRate) {
    // onTransact already checks for some permissions, but adding an additional check here.
    // This is to ensure that only system and graphics can request to create a secure
    // display. Secure displays can show secure content so we add an additional restriction on it.
    const int uid = IPCThreadState::self()->getCallingUid();
    if (secure && uid != AID_GRAPHICS && uid != AID_SYSTEM) {
        ALOGE("Only privileged processes can create a secure display");
        return nullptr;
    }

    class DisplayToken : public BBinder {
        sp<SurfaceFlinger> flinger;
        virtual ~DisplayToken() {
             // no more references, this display must be terminated
             Mutex::Autolock _l(flinger->mStateLock);
             flinger->mCurrentState.displays.removeItem(wp<IBinder>::fromExisting(this));
             flinger->setTransactionFlags(eDisplayTransactionNeeded);
         }
     public:
        explicit DisplayToken(const sp<SurfaceFlinger>& flinger)
            : flinger(flinger) {
        }
    };

    sp<BBinder> token = sp<DisplayToken>::make(sp<SurfaceFlinger>::fromExisting(this));

    Mutex::Autolock _l(mStateLock);
    // Display ID is assigned when virtual display is allocated by HWC.
    DisplayDeviceState state;
    state.isSecure = secure;
    state.displayName = displayName;
    state.requestedRefreshRate = Fps::fromValue(requestedRefreshRate);
    mCurrentState.displays.add(token, state);
    return token;
}

void SurfaceFlinger::destroyDisplay(const sp<IBinder>& displayToken) {
    Mutex::Autolock lock(mStateLock);

    const ssize_t index = mCurrentState.displays.indexOfKey(displayToken);
    if (index < 0) {
        ALOGE("%s: Invalid display token %p", __func__, displayToken.get());
        return;
    }

    const DisplayDeviceState& state = mCurrentState.displays.valueAt(index);
    if (state.physical) {
        ALOGE("%s: Invalid operation on physical display", __func__);
        return;
    }
    mCurrentState.displays.removeItemsAt(index);
    setTransactionFlags(eDisplayTransactionNeeded);
}

void SurfaceFlinger::enableHalVirtualDisplays(bool enable) {
    auto& generator = mVirtualDisplayIdGenerators.hal;
    if (!generator && enable) {
        ALOGI("Enabling HAL virtual displays");
        generator.emplace(getHwComposer().getMaxVirtualDisplayCount());
    } else if (generator && !enable) {
        ALOGW_IF(generator->inUse(), "Disabling HAL virtual displays while in use");
        generator.reset();
    }
}

VirtualDisplayId SurfaceFlinger::acquireVirtualDisplay(ui::Size resolution,
                                                       ui::PixelFormat format) {
    if (auto& generator = mVirtualDisplayIdGenerators.hal) {
        if (const auto id = generator->generateId()) {
            if (getHwComposer().allocateVirtualDisplay(*id, resolution, &format)) {
                return *id;
            }

            generator->releaseId(*id);
        } else {
            ALOGW("%s: Exhausted HAL virtual displays", __func__);
        }

        ALOGW("%s: Falling back to GPU virtual display", __func__);
    }

    const auto id = mVirtualDisplayIdGenerators.gpu.generateId();
    LOG_ALWAYS_FATAL_IF(!id, "Failed to generate ID for GPU virtual display");
    return *id;
}

void SurfaceFlinger::releaseVirtualDisplay(VirtualDisplayId displayId) {
    if (const auto id = HalVirtualDisplayId::tryCast(displayId)) {
        if (auto& generator = mVirtualDisplayIdGenerators.hal) {
            generator->releaseId(*id);
        }
        return;
    }

    const auto id = GpuVirtualDisplayId::tryCast(displayId);
    LOG_ALWAYS_FATAL_IF(!id);
    mVirtualDisplayIdGenerators.gpu.releaseId(*id);
}

std::vector<PhysicalDisplayId> SurfaceFlinger::getPhysicalDisplayIdsLocked() const {
    std::vector<PhysicalDisplayId> displayIds;
    displayIds.reserve(mPhysicalDisplays.size());

    const auto defaultDisplayId = getDefaultDisplayDeviceLocked()->getPhysicalId();
    displayIds.push_back(defaultDisplayId);

    for (const auto& [id, display] : mPhysicalDisplays) {
        if (id != defaultDisplayId) {
            displayIds.push_back(id);
        }
    }

    return displayIds;
}

std::optional<PhysicalDisplayId> SurfaceFlinger::getPhysicalDisplayIdLocked(
        const sp<display::DisplayToken>& displayToken) const {
    return ftl::find_if(mPhysicalDisplays, PhysicalDisplay::hasToken(displayToken))
            .transform(&ftl::to_key<PhysicalDisplays>);
}

sp<IBinder> SurfaceFlinger::getPhysicalDisplayToken(PhysicalDisplayId displayId) const {
    Mutex::Autolock lock(mStateLock);
    return getPhysicalDisplayTokenLocked(displayId);
}

HWComposer& SurfaceFlinger::getHwComposer() const {
    return mCompositionEngine->getHwComposer();
}

renderengine::RenderEngine& SurfaceFlinger::getRenderEngine() const {
    return *mRenderEngine;
}

compositionengine::CompositionEngine& SurfaceFlinger::getCompositionEngine() const {
    return *mCompositionEngine.get();
}

void SurfaceFlinger::bootFinished() {
    if (mBootFinished == true) {
        ALOGE("Extra call to bootFinished");
        return;
    }
    mBootFinished = true;
    if (mStartPropertySetThread->join() != NO_ERROR) {
        ALOGE("Join StartPropertySetThread failed!");
    }

    if (mRenderEnginePrimeCacheFuture.valid()) {
        mRenderEnginePrimeCacheFuture.get();
    }
    const nsecs_t now = systemTime();
    const nsecs_t duration = now - mBootTime;
    ALOGI("Boot is finished (%ld ms)", long(ns2ms(duration)) );

    mFrameTracer->initialize();
    mFrameTimeline->onBootFinished();
    getRenderEngine().setEnableTracing(mFlagManager.use_skia_tracing());

    // wait patiently for the window manager death
    const String16 name("window");
    mWindowManager = defaultServiceManager()->waitForService(name);
    if (mWindowManager != 0) {
        mWindowManager->linkToDeath(sp<IBinder::DeathRecipient>::fromExisting(this));
    }

    // stop boot animation
    // formerly we would just kill the process, but we now ask it to exit so it
    // can choose where to stop the animation.
    property_set("service.bootanim.exit", "1");

    const int LOGTAG_SF_STOP_BOOTANIM = 60110;
    LOG_EVENT_LONG(LOGTAG_SF_STOP_BOOTANIM,
                   ns2ms(systemTime(SYSTEM_TIME_MONOTONIC)));

    sp<IBinder> input(defaultServiceManager()->waitForService(String16("inputflinger")));

    static_cast<void>(mScheduler->schedule([=]() FTL_FAKE_GUARD(kMainThreadContext) {
        if (input == nullptr) {
            ALOGE("Failed to link to input service");
        } else {
            mInputFlinger = interface_cast<os::IInputFlinger>(input);
        }

        readPersistentProperties();
        mPowerAdvisor->onBootFinished();
        const bool hintSessionEnabled = mFlagManager.use_adpf_cpu_hint();
        mPowerAdvisor->enablePowerHintSession(hintSessionEnabled);
        const bool hintSessionUsed = mPowerAdvisor->usePowerHintSession();
        ALOGD("Power hint is %s",
              hintSessionUsed ? "supported" : (hintSessionEnabled ? "unsupported" : "disabled"));
        if (hintSessionUsed) {
            std::optional<pid_t> renderEngineTid = getRenderEngine().getRenderEngineTid();
            std::vector<int32_t> tidList;
            tidList.emplace_back(gettid());
            if (renderEngineTid.has_value()) {
                tidList.emplace_back(*renderEngineTid);
            }
            if (!mPowerAdvisor->startPowerHintSession(tidList)) {
                ALOGW("Cannot start power hint session");
            }
        }

        mBootStage = BootStage::FINISHED;

        if (base::GetBoolProperty("sf.debug.show_refresh_rate_overlay"s, false)) {
            ftl::FakeGuard guard(mStateLock);
            enableRefreshRateOverlay(true);
        }
    }));

    LOG_ALWAYS_FATAL_IF(flags::misc1() != mMiscFlagValue, "misc1 flag is not boot stable!");

    mMisc2FlagLateBootValue = flags::late_boot_misc2();
}

static std::optional<renderengine::RenderEngine::RenderEngineType>
chooseRenderEngineTypeViaSysProp() {
    char prop[PROPERTY_VALUE_MAX];
    property_get(PROPERTY_DEBUG_RENDERENGINE_BACKEND, prop, "skiaglthreaded");

    if (strcmp(prop, "skiagl") == 0) {
        return renderengine::RenderEngine::RenderEngineType::SKIA_GL;
    } else if (strcmp(prop, "skiaglthreaded") == 0) {
        return renderengine::RenderEngine::RenderEngineType::SKIA_GL_THREADED;
    } else if (strcmp(prop, "skiavk") == 0) {
        return renderengine::RenderEngine::RenderEngineType::SKIA_VK;
    } else if (strcmp(prop, "skiavkthreaded") == 0) {
        return renderengine::RenderEngine::RenderEngineType::SKIA_VK_THREADED;
    } else {
        ALOGE("Unrecognized RenderEngineType %s; ignoring!", prop);
        return {};
    }
}

// Do not call property_set on main thread which will be blocked by init
// Use StartPropertySetThread instead.
void SurfaceFlinger::init() FTL_FAKE_GUARD(kMainThreadContext) {
    ATRACE_CALL();
    ALOGI(  "SurfaceFlinger's main thread ready to run. "
            "Initializing graphics H/W...");
    addTransactionReadyFilters();
    Mutex::Autolock lock(mStateLock);

    // Get a RenderEngine for the given display / config (can't fail)
    // TODO(b/77156734): We need to stop casting and use HAL types when possible.
    // Sending maxFrameBufferAcquiredBuffers as the cache size is tightly tuned to single-display.
    auto builder = renderengine::RenderEngineCreationArgs::Builder()
                           .setPixelFormat(static_cast<int32_t>(defaultCompositionPixelFormat))
                           .setImageCacheSize(maxFrameBufferAcquiredBuffers)
                           .setEnableProtectedContext(enable_protected_contents(false))
                           .setPrecacheToneMapperShaderOnly(false)
                           .setSupportsBackgroundBlur(mSupportsBlur)
                           .setContextPriority(
                                   useContextPriority
                                           ? renderengine::RenderEngine::ContextPriority::REALTIME
                                           : renderengine::RenderEngine::ContextPriority::MEDIUM);
    if (auto type = chooseRenderEngineTypeViaSysProp()) {
        builder.setRenderEngineType(type.value());
    }
    mRenderEngine = renderengine::RenderEngine::create(builder.build());
    mCompositionEngine->setRenderEngine(mRenderEngine.get());
    mMaxRenderTargetSize =
            std::min(getRenderEngine().getMaxTextureSize(), getRenderEngine().getMaxViewportDims());

    // Set SF main policy after initializing RenderEngine which has its own policy.
    if (!SetTaskProfiles(0, {"SFMainPolicy"})) {
        ALOGW("Failed to set main task profile");
    }

    mCompositionEngine->setTimeStats(mTimeStats);
    mCompositionEngine->setHwComposer(getFactory().createHWComposer(mHwcServiceName));
    mCompositionEngine->getHwComposer().setCallback(*this);
    ClientCache::getInstance().setRenderEngine(&getRenderEngine());

    enableLatchUnsignaledConfig = getLatchUnsignaledConfig();

    if (base::GetBoolProperty("debug.sf.enable_hwc_vds"s, false)) {
        enableHalVirtualDisplays(true);
    }

    // Process hotplug for displays connected at boot.
    LOG_ALWAYS_FATAL_IF(!configureLocked(),
                        "Initial display configuration failed: HWC did not hotplug");

    // Commit primary display.
    sp<const DisplayDevice> display;
    if (const auto indexOpt = mCurrentState.getDisplayIndex(getPrimaryDisplayIdLocked())) {
        const auto& displays = mCurrentState.displays;

        const auto& token = displays.keyAt(*indexOpt);
        const auto& state = displays.valueAt(*indexOpt);

        processDisplayAdded(token, state);
        mDrawingState.displays.add(token, state);

        display = getDefaultDisplayDeviceLocked();
    }

    LOG_ALWAYS_FATAL_IF(!display, "Failed to configure the primary display");
    LOG_ALWAYS_FATAL_IF(!getHwComposer().isConnected(display->getPhysicalId()),
                        "Primary display is disconnected");

    // TODO(b/241285876): The Scheduler needlessly depends on creating the CompositionEngine part of
    // the DisplayDevice, hence the above commit of the primary display. Remove that special case by
    // initializing the Scheduler after configureLocked, once decoupled from DisplayDevice.
    initScheduler(display);
    dispatchDisplayHotplugEvent(display->getPhysicalId(), true);

    mLayerTracing.setTakeLayersSnapshotProtoFunction([&](uint32_t traceFlags) {
        auto snapshot = perfetto::protos::LayersSnapshotProto{};
        mScheduler
                ->schedule([&]() FTL_FAKE_GUARD(mStateLock) FTL_FAKE_GUARD(kMainThreadContext) {
                    snapshot = takeLayersSnapshotProto(traceFlags, TimePoint::now(),
                                                       mLastCommittedVsyncId, true);
                })
                .wait();
        return snapshot;
    });

    // Commit secondary display(s).
    processDisplayChangesLocked();

    // initialize our drawing state
    mDrawingState = mCurrentState;

    onActiveDisplayChangedLocked(nullptr, *display);

    static_cast<void>(mScheduler->schedule(
            [this]() FTL_FAKE_GUARD(kMainThreadContext) { initializeDisplays(); }));

    mPowerAdvisor->init();

    char primeShaderCache[PROPERTY_VALUE_MAX];
    property_get("service.sf.prime_shader_cache", primeShaderCache, "1");
    if (atoi(primeShaderCache)) {
        if (setSchedFifo(false) != NO_ERROR) {
            ALOGW("Can't set SCHED_OTHER for primeCache");
        }

        mRenderEnginePrimeCacheFuture = getRenderEngine().primeCache();

        if (setSchedFifo(true) != NO_ERROR) {
            ALOGW("Can't set SCHED_OTHER for primeCache");
        }
    }

    // Inform native graphics APIs whether the present timestamp is supported:

    const bool presentFenceReliable =
            !getHwComposer().hasCapability(Capability::PRESENT_FENCE_IS_NOT_RELIABLE);
    mStartPropertySetThread = getFactory().createStartPropertySetThread(presentFenceReliable);

    if (mStartPropertySetThread->Start() != NO_ERROR) {
        ALOGE("Run StartPropertySetThread failed!");
    }

    initTransactionTraceWriter();
    /* QTI_BEGIN */
    mQtiSFExtnIntf =
            mQtiSFExtnIntf->qtiPostInit(static_cast<android::impl::HWComposer&>(
                                                mCompositionEngine->getHwComposer()),
                                        static_cast<Hwc2::impl::PowerAdvisor*>(mPowerAdvisor.get()),
                                        mVsyncConfiguration.get(), getHwComposer().getComposer());
   surfaceflingerextension::QtiExtensionContext::instance().setCompositionEngine(
            &getCompositionEngine());
    mQtiSFExtnIntf->qtiStartUnifiedDraw();
    /* QTI_END */

    ALOGV("Done initializing");
}

void SurfaceFlinger::initTransactionTraceWriter() {
    if (!mTransactionTracing) {
        return;
    }
    TransactionTraceWriter::getInstance().setWriterFunction(
            [&](const std::string& filename, bool overwrite) {
                auto writeFn = [&]() {
                    if (!overwrite && access(filename.c_str(), F_OK) == 0) {
                        ALOGD("TransactionTraceWriter: file=%s already exists", filename.c_str());
                        return;
                    }
                    mTransactionTracing->flush();
                    mTransactionTracing->writeToFile(filename);
                };
                if (std::this_thread::get_id() == mMainThreadId) {
                    writeFn();
                } else {
                    mScheduler->schedule(writeFn).get();
                }
            });
}

void SurfaceFlinger::readPersistentProperties() {
    Mutex::Autolock _l(mStateLock);

    char value[PROPERTY_VALUE_MAX];

    property_get("persist.sys.sf.color_saturation", value, "1.0");
    mGlobalSaturationFactor = atof(value);
    updateColorMatrixLocked();
    ALOGV("Saturation is set to %.2f", mGlobalSaturationFactor);

    property_get("persist.sys.sf.native_mode", value, "0");
    mDisplayColorSetting = static_cast<DisplayColorSetting>(atoi(value));

    mForceColorMode =
            static_cast<ui::ColorMode>(base::GetIntProperty("persist.sys.sf.color_mode"s, 0));
}

void SurfaceFlinger::startBootAnim() {
    // Start boot animation service by setting a property mailbox
    // if property setting thread is already running, Start() will be just a NOP
    mStartPropertySetThread->Start();
    // Wait until property was set
    if (mStartPropertySetThread->join() != NO_ERROR) {
        ALOGE("Join StartPropertySetThread failed!");
    }
}

// ----------------------------------------------------------------------------

status_t SurfaceFlinger::getSupportedFrameTimestamps(
        std::vector<FrameEvent>* outSupported) const {
    *outSupported = {
        FrameEvent::REQUESTED_PRESENT,
        FrameEvent::ACQUIRE,
        FrameEvent::LATCH,
        FrameEvent::FIRST_REFRESH_START,
        FrameEvent::LAST_REFRESH_START,
        FrameEvent::GPU_COMPOSITION_DONE,
        FrameEvent::DEQUEUE_READY,
        FrameEvent::RELEASE,
    };

    ConditionalLock lock(mStateLock, std::this_thread::get_id() != mMainThreadId);

    if (!getHwComposer().hasCapability(Capability::PRESENT_FENCE_IS_NOT_RELIABLE)) {
        outSupported->push_back(FrameEvent::DISPLAY_PRESENT);
    }
    return NO_ERROR;
}

status_t SurfaceFlinger::getDisplayState(const sp<IBinder>& displayToken, ui::DisplayState* state) {
    if (!displayToken || !state) {
        return BAD_VALUE;
    }

    Mutex::Autolock lock(mStateLock);

    const auto display = getDisplayDeviceLocked(displayToken);
    if (!display) {
        return NAME_NOT_FOUND;
    }

    state->layerStack = display->getLayerStack();
    state->orientation = display->getOrientation();

    const Rect layerStackRect = display->getLayerStackSpaceRect();
    state->layerStackSpaceRect =
            layerStackRect.isValid() ? layerStackRect.getSize() : display->getSize();

    return NO_ERROR;
}

status_t SurfaceFlinger::getStaticDisplayInfo(int64_t displayId, ui::StaticDisplayInfo* info) {
    if (!info) {
        return BAD_VALUE;
    }

    Mutex::Autolock lock(mStateLock);
    const auto id = DisplayId::fromValue<PhysicalDisplayId>(static_cast<uint64_t>(displayId));
    const auto displayOpt = mPhysicalDisplays.get(*id).and_then(getDisplayDeviceAndSnapshot());

    if (!displayOpt) {
        return NAME_NOT_FOUND;
    }

    const auto& [display, snapshotRef] = *displayOpt;
    const auto& snapshot = snapshotRef.get();

    info->connectionType = snapshot.connectionType();
    info->deviceProductInfo = snapshot.deviceProductInfo();

    if (mEmulatedDisplayDensity) {
        info->density = mEmulatedDisplayDensity;
    } else {
        info->density = info->connectionType == ui::DisplayConnectionType::Internal
                ? mInternalDisplayDensity
                : FALLBACK_DENSITY;
    }
    info->density /= ACONFIGURATION_DENSITY_MEDIUM;

    info->secure = display->isSecure();
    info->installOrientation = display->getPhysicalOrientation();

    return NO_ERROR;
}

void SurfaceFlinger::getDynamicDisplayInfoInternal(ui::DynamicDisplayInfo*& info,
                                                   const sp<DisplayDevice>& display,
                                                   const display::DisplaySnapshot& snapshot) {
    const auto& displayModes = snapshot.displayModes();
    info->supportedDisplayModes.clear();
    info->supportedDisplayModes.reserve(displayModes.size());

    for (const auto& [id, mode] : displayModes) {
        ui::DisplayMode outMode;
        outMode.id = static_cast<int32_t>(id.value());

        auto [width, height] = mode->getResolution();
        auto [xDpi, yDpi] = mode->getDpi();

        if (const auto physicalOrientation = display->getPhysicalOrientation();
            physicalOrientation == ui::ROTATION_90 || physicalOrientation == ui::ROTATION_270) {
            std::swap(width, height);
            std::swap(xDpi, yDpi);
        }

        outMode.resolution = ui::Size(width, height);

        outMode.xDpi = xDpi;
        outMode.yDpi = yDpi;

        const auto peakFps = mode->getPeakFps();
        outMode.refreshRate = peakFps.getValue();

        const auto vsyncConfigSet =
                mVsyncConfiguration->getConfigsForRefreshRate(Fps::fromValue(outMode.refreshRate));
        outMode.appVsyncOffset = vsyncConfigSet.late.appOffset;
        outMode.sfVsyncOffset = vsyncConfigSet.late.sfOffset;
        outMode.group = mode->getGroup();

        // This is how far in advance a buffer must be queued for
        // presentation at a given time.  If you want a buffer to appear
        // on the screen at time N, you must submit the buffer before
        // (N - presentationDeadline).
        //
        // Normally it's one full refresh period (to give SF a chance to
        // latch the buffer), but this can be reduced by configuring a
        // VsyncController offset.  Any additional delays introduced by the hardware
        // composer or panel must be accounted for here.
        //
        // We add an additional 1ms to allow for processing time and
        // differences between the ideal and actual refresh rate.
        outMode.presentationDeadline = peakFps.getPeriodNsecs() - outMode.sfVsyncOffset + 1000000;
        excludeDolbyVisionIf4k30Present(display->getHdrCapabilities().getSupportedHdrTypes(),
                                        outMode);
        info->supportedDisplayModes.push_back(outMode);
    }

    info->supportedColorModes = snapshot.filterColorModes(mSupportsWideColor);

    const PhysicalDisplayId displayId = snapshot.displayId();

    const auto mode = display->refreshRateSelector().getActiveMode();
    info->activeDisplayModeId = mode.modePtr->getId().value();
    info->renderFrameRate = mode.fps.getValue();
    info->activeColorMode = display->getCompositionDisplay()->getState().colorMode;
    info->hdrCapabilities = filterOut4k30(display->getHdrCapabilities());

    info->autoLowLatencyModeSupported =
            getHwComposer().hasDisplayCapability(displayId,
                                                 DisplayCapability::AUTO_LOW_LATENCY_MODE);
    info->gameContentTypeSupported =
            getHwComposer().supportsContentType(displayId, hal::ContentType::GAME);

    info->preferredBootDisplayMode = static_cast<ui::DisplayModeId>(-1);

    if (getHwComposer().hasCapability(Capability::BOOT_DISPLAY_CONFIG)) {
        if (const auto hwcId = getHwComposer().getPreferredBootDisplayMode(displayId)) {
            if (const auto modeId = snapshot.translateModeId(*hwcId)) {
                info->preferredBootDisplayMode = modeId->value();
            }
        }
    }
}

status_t SurfaceFlinger::getDynamicDisplayInfoFromId(int64_t physicalDisplayId,
                                                     ui::DynamicDisplayInfo* info) {
    if (!info) {
        return BAD_VALUE;
    }

    Mutex::Autolock lock(mStateLock);

    const auto id_ =
            DisplayId::fromValue<PhysicalDisplayId>(static_cast<uint64_t>(physicalDisplayId));
    const auto displayOpt = mPhysicalDisplays.get(*id_).and_then(getDisplayDeviceAndSnapshot());

    if (!displayOpt) {
        return NAME_NOT_FOUND;
    }

    const auto& [display, snapshotRef] = *displayOpt;
    getDynamicDisplayInfoInternal(info, display, snapshotRef.get());
    return NO_ERROR;
}

status_t SurfaceFlinger::getDynamicDisplayInfoFromToken(const sp<IBinder>& displayToken,
                                                        ui::DynamicDisplayInfo* info) {
    if (!displayToken || !info) {
        return BAD_VALUE;
    }

    Mutex::Autolock lock(mStateLock);

    const auto displayOpt = ftl::find_if(mPhysicalDisplays, PhysicalDisplay::hasToken(displayToken))
                                    .transform(&ftl::to_mapped_ref<PhysicalDisplays>)
                                    .and_then(getDisplayDeviceAndSnapshot());

    if (!displayOpt) {
        return NAME_NOT_FOUND;
    }

    const auto& [display, snapshotRef] = *displayOpt;
    getDynamicDisplayInfoInternal(info, display, snapshotRef.get());
    return NO_ERROR;
}

status_t SurfaceFlinger::getDisplayStats(const sp<IBinder>& displayToken,
                                         DisplayStatInfo* outStats) {
    if (!outStats) {
        return BAD_VALUE;
    }

    std::optional<PhysicalDisplayId> displayIdOpt;
    {
        Mutex::Autolock lock(mStateLock);
        if (displayToken) {
            displayIdOpt = getPhysicalDisplayIdLocked(displayToken);
            if (!displayIdOpt) {
                ALOGW("%s: Invalid physical display token %p", __func__, displayToken.get());
                return NAME_NOT_FOUND;
            }
        } else {
            // TODO (b/277364366): Clients should be updated to pass in the display they
            // want, rather than us picking an arbitrary one (the active display, in this
            // case).
            displayIdOpt = mActiveDisplayId;
        }
    }

    const auto schedule = mScheduler->getVsyncSchedule(displayIdOpt);
    if (!schedule) {
        ALOGE("%s: Missing VSYNC schedule for display %s!", __func__,
              to_string(*displayIdOpt).c_str());
        return NAME_NOT_FOUND;
    }
    outStats->vsyncTime = schedule->vsyncDeadlineAfter(TimePoint::now()).ns();
    outStats->vsyncPeriod = schedule->period().ns();
    return NO_ERROR;
}

void SurfaceFlinger::setDesiredActiveMode(display::DisplayModeRequest&& request, bool force) {
    const auto displayId = request.mode.modePtr->getPhysicalDisplayId();
    ATRACE_NAME(ftl::Concat(__func__, ' ', displayId.value).c_str());

    const auto display = getDisplayDeviceLocked(displayId);
    if (!display) {
        ALOGW("%s: display is no longer valid", __func__);
        return;
    }

    /* QTI_BEGIN */
    if (mQtiSFExtnIntf->qtiIsFpsDeferNeeded(request.mode.fps.getValue())) {
        return;
    }
    /* QTI_END */

    const auto mode = request.mode;
    const bool emitEvent = request.emitEvent;

    switch (display->setDesiredActiveMode(DisplayDevice::ActiveModeInfo(std::move(request)),
                                          force)) {
        case DisplayDevice::DesiredActiveModeAction::InitiateDisplayModeSwitch:
            // Set the render rate as setDesiredActiveMode updated it.
            mScheduler->setRenderRate(displayId,
                                      display->refreshRateSelector().getActiveMode().fps);

            // Schedule a new frame to initiate the display mode switch.
            scheduleComposite(FrameHint::kNone);

            // Start receiving vsync samples now, so that we can detect a period
            // switch.
            mScheduler->resyncToHardwareVsync(displayId, true /* allowToEnable */,
                                              mode.modePtr->getVsyncRate());

            // As we called to set period, we will call to onRefreshRateChangeCompleted once
            // VsyncController model is locked.
            mScheduler->modulateVsync(displayId, &VsyncModulator::onRefreshRateChangeInitiated);

            if (displayId == mActiveDisplayId) {
                updatePhaseConfiguration(mode.fps);
            }

            mScheduler->setModeChangePending(true);
            break;
        case DisplayDevice::DesiredActiveModeAction::InitiateRenderRateSwitch:
            mScheduler->setRenderRate(displayId, mode.fps);

            if (displayId == mActiveDisplayId) {
                updatePhaseConfiguration(mode.fps);
                mRefreshRateStats->setRefreshRate(mode.fps);
            }

            if (emitEvent) {
                dispatchDisplayModeChangeEvent(displayId, mode);
            }
            break;
        case DisplayDevice::DesiredActiveModeAction::None:
            break;
    }

    /* QTI_BEGIN */
    mQtiSFExtnIntf->qtiSetContentFps(request.mode.fps.getValue());
    mQtiSFExtnIntf->qtiDolphinSetVsyncPeriod(request.mode.fps.getPeriodNsecs());
    /* QTI_END */
}

status_t SurfaceFlinger::setActiveModeFromBackdoor(const sp<display::DisplayToken>& displayToken,
                                                   DisplayModeId modeId) {
    ATRACE_CALL();

    if (!displayToken) {
        return BAD_VALUE;
    }

    const char* const whence = __func__;
    auto future = mScheduler->schedule([=]() FTL_FAKE_GUARD(kMainThreadContext) -> status_t {
        const auto displayOpt =
                FTL_FAKE_GUARD(mStateLock,
                               ftl::find_if(mPhysicalDisplays,
                                            PhysicalDisplay::hasToken(displayToken))
                                       .transform(&ftl::to_mapped_ref<PhysicalDisplays>)
                                       .and_then(getDisplayDeviceAndSnapshot()));
        if (!displayOpt) {
            ALOGE("%s: Invalid physical display token %p", whence, displayToken.get());
            return NAME_NOT_FOUND;
        }

        const auto& [display, snapshotRef] = *displayOpt;
        const auto& snapshot = snapshotRef.get();

        const auto fpsOpt = snapshot.displayModes().get(modeId).transform(
                [](const DisplayModePtr& mode) { return mode->getPeakFps(); });

        if (!fpsOpt) {
            ALOGE("%s: Invalid mode %d for display %s", whence, modeId.value(),
                  to_string(snapshot.displayId()).c_str());
            return BAD_VALUE;
        }

        const Fps fps = *fpsOpt;

        // Keep the old switching type.
        const bool allowGroupSwitching =
                display->refreshRateSelector().getCurrentPolicy().allowGroupSwitching;

        const scheduler::RefreshRateSelector::DisplayManagerPolicy policy{modeId,
                                                                          {fps, fps},
                                                                          allowGroupSwitching};

        return setDesiredDisplayModeSpecsInternal(display, policy);
    });

    return future.get();
}

void SurfaceFlinger::finalizeDisplayModeChange(DisplayDevice& display) {
    const auto displayId = display.getPhysicalId();
    ATRACE_NAME(ftl::Concat(__func__, ' ', displayId.value).c_str());

    const auto upcomingModeInfo = display.getUpcomingActiveMode();
    if (!upcomingModeInfo.modeOpt) {
        // There is no pending mode change. This can happen if the active
        // display changed and the mode change happened on a different display.
        return;
    }

    if (display.getActiveMode().modePtr->getResolution() !=
        upcomingModeInfo.modeOpt->modePtr->getResolution()) {
        auto& state = mCurrentState.displays.editValueFor(display.getDisplayToken());
        // We need to generate new sequenceId in order to recreate the display (and this
        // way the framebuffer).
        state.sequenceId = DisplayDeviceState{}.sequenceId;
        state.physical->activeMode = upcomingModeInfo.modeOpt->modePtr.get();
        processDisplayChangesLocked();

        // processDisplayChangesLocked will update all necessary components so we're done here.
        return;
    }

    const auto& activeMode = *upcomingModeInfo.modeOpt;
    display.finalizeModeChange(activeMode.modePtr->getId(), activeMode.modePtr->getVsyncRate(),
                               activeMode.fps);

    if (displayId == mActiveDisplayId) {
        mRefreshRateStats->setRefreshRate(activeMode.fps);
        updatePhaseConfiguration(activeMode.fps);
    }

    if (upcomingModeInfo.event != scheduler::DisplayModeEvent::None) {
        dispatchDisplayModeChangeEvent(displayId, activeMode);
    }
}

void SurfaceFlinger::clearDesiredActiveModeState(const sp<DisplayDevice>& display) {
    display->clearDesiredActiveModeState();
    if (display->getPhysicalId() == mActiveDisplayId) {
        // TODO(b/255635711): Check for pending mode changes on other displays.
        mScheduler->setModeChangePending(false);
    }
}

void SurfaceFlinger::desiredActiveModeChangeDone(const sp<DisplayDevice>& display) {
    const auto desiredActiveMode = display->getDesiredActiveMode();
    const auto& modeOpt = desiredActiveMode->modeOpt;
    const auto displayId = modeOpt->modePtr->getPhysicalDisplayId();
    const auto vsyncRate = modeOpt->modePtr->getVsyncRate();
    const auto renderFps = modeOpt->fps;
    clearDesiredActiveModeState(display);
    mScheduler->resyncToHardwareVsync(displayId, true /* allowToEnable */, vsyncRate);
    mScheduler->setRenderRate(displayId, renderFps);

    if (displayId == mActiveDisplayId) {
        updatePhaseConfiguration(renderFps);
    }
}

void SurfaceFlinger::initiateDisplayModeChanges() {
    ATRACE_CALL();

    std::optional<PhysicalDisplayId> displayToUpdateImmediately;

    for (const auto& [id, physical] : mPhysicalDisplays) {
        const auto display = getDisplayDeviceLocked(id);
        if (!display) continue;

        // Store the local variable to release the lock.
        const auto desiredActiveMode = display->getDesiredActiveMode();
        if (!desiredActiveMode) {
            // No desired active mode pending to be applied.
            continue;
        }

        if (!shouldApplyRefreshRateSelectorPolicy(*display)) {
            clearDesiredActiveModeState(display);
            continue;
        }

        const auto desiredModeId = desiredActiveMode->modeOpt->modePtr->getId();
        const auto displayModePtrOpt = physical.snapshot().displayModes().get(desiredModeId);

        if (!displayModePtrOpt) {
            ALOGW("Desired display mode is no longer supported. Mode ID = %d",
                  desiredModeId.value());
            clearDesiredActiveModeState(display);
            continue;
        }

        ALOGV("%s changing active mode to %d(%s) for display %s", __func__, desiredModeId.value(),
              to_string(displayModePtrOpt->get()->getVsyncRate()).c_str(),
              to_string(display->getId()).c_str());

        if (display->getActiveMode() == desiredActiveMode->modeOpt) {
            // we are already in the requested mode, there is nothing left to do
            desiredActiveModeChangeDone(display);
            continue;
        }

        // Desired active mode was set, it is different than the mode currently in use, however
        // allowed modes might have changed by the time we process the refresh.
        // Make sure the desired mode is still allowed
        const auto displayModeAllowed =
                display->refreshRateSelector().isModeAllowed(*desiredActiveMode->modeOpt);
        if (!displayModeAllowed) {
            clearDesiredActiveModeState(display);
            continue;
        }

        // TODO(b/142753666) use constrains
        hal::VsyncPeriodChangeConstraints constraints;
        constraints.desiredTimeNanos = systemTime();
        constraints.seamlessRequired = false;
        hal::VsyncPeriodChangeTimeline outTimeline;

        const auto status =
                display->initiateModeChange(*desiredActiveMode, constraints, &outTimeline);

        if (status != NO_ERROR) {
            // initiateModeChange may fail if a hotplug event is just about
            // to be sent. We just log the error in this case.
            ALOGW("initiateModeChange failed: %d", status);
            continue;
        }

        display->refreshRateSelector().onModeChangeInitiated();
        mScheduler->onNewVsyncPeriodChangeTimeline(outTimeline);

        if (outTimeline.refreshRequired) {
            scheduleComposite(FrameHint::kNone);
        } else {
            // TODO(b/255635711): Remove `displayToUpdateImmediately` to `finalizeDisplayModeChange`
            // for all displays. This was only needed when the loop iterated over `mDisplays` rather
            // than `mPhysicalDisplays`.
            displayToUpdateImmediately = display->getPhysicalId();
        }
    }

    if (displayToUpdateImmediately) {
        const auto display = getDisplayDeviceLocked(*displayToUpdateImmediately);
        finalizeDisplayModeChange(*display);

        const auto desiredActiveMode = display->getDesiredActiveMode();
        if (desiredActiveMode && display->getActiveMode() == desiredActiveMode->modeOpt) {
            desiredActiveModeChangeDone(display);
        }
    }
}

void SurfaceFlinger::disableExpensiveRendering() {
    const char* const whence = __func__;
    auto future = mScheduler->schedule([=]() FTL_FAKE_GUARD(mStateLock) {
        ATRACE_NAME(whence);
        if (mPowerAdvisor->isUsingExpensiveRendering()) {
            for (const auto& [_, display] : mDisplays) {
                constexpr bool kDisable = false;
                mPowerAdvisor->setExpensiveRenderingExpected(display->getId(), kDisable);
            }
        }
    });

    future.wait();
}

status_t SurfaceFlinger::getDisplayNativePrimaries(const sp<IBinder>& displayToken,
                                                   ui::DisplayPrimaries& primaries) {
    if (!displayToken) {
        return BAD_VALUE;
    }

    Mutex::Autolock lock(mStateLock);

    const auto display = ftl::find_if(mPhysicalDisplays, PhysicalDisplay::hasToken(displayToken))
                                 .transform(&ftl::to_mapped_ref<PhysicalDisplays>);
    if (!display) {
        return NAME_NOT_FOUND;
    }

    if (!display.transform(&PhysicalDisplay::isInternal).value()) {
        return INVALID_OPERATION;
    }

    // TODO(b/229846990): For now, assume that all internal displays have the same primaries.
    primaries = mInternalDisplayPrimaries;
    return NO_ERROR;
}

status_t SurfaceFlinger::setActiveColorMode(const sp<IBinder>& displayToken, ui::ColorMode mode) {
    if (!displayToken) {
        return BAD_VALUE;
    }

    const char* const whence = __func__;
    auto future = mScheduler->schedule([=]() FTL_FAKE_GUARD(mStateLock) -> status_t {
        const auto displayOpt =
                ftl::find_if(mPhysicalDisplays, PhysicalDisplay::hasToken(displayToken))
                        .transform(&ftl::to_mapped_ref<PhysicalDisplays>)
                        .and_then(getDisplayDeviceAndSnapshot());

        if (!displayOpt) {
            ALOGE("%s: Invalid physical display token %p", whence, displayToken.get());
            return NAME_NOT_FOUND;
        }

        const auto& [display, snapshotRef] = *displayOpt;
        const auto& snapshot = snapshotRef.get();

        const auto modes = snapshot.filterColorModes(mSupportsWideColor);
        const bool exists = std::find(modes.begin(), modes.end(), mode) != modes.end();

        if (mode < ui::ColorMode::NATIVE || !exists) {
            ALOGE("%s: Invalid color mode %s (%d) for display %s", whence,
                  decodeColorMode(mode).c_str(), mode, to_string(snapshot.displayId()).c_str());
            return BAD_VALUE;
        }

        display->getCompositionDisplay()->setColorProfile(
                {mode, Dataspace::UNKNOWN, RenderIntent::COLORIMETRIC});

        return NO_ERROR;
    });

    // TODO(b/195698395): Propagate error.
    future.wait();
    return NO_ERROR;
}

status_t SurfaceFlinger::getBootDisplayModeSupport(bool* outSupport) const {
    auto future = mScheduler->schedule(
            [this] { return getHwComposer().hasCapability(Capability::BOOT_DISPLAY_CONFIG); });

    *outSupport = future.get();
    return NO_ERROR;
}

status_t SurfaceFlinger::getOverlaySupport(gui::OverlayProperties* outProperties) const {
    const auto& aidlProperties = getHwComposer().getOverlaySupport();
    // convert aidl OverlayProperties to gui::OverlayProperties
    outProperties->combinations.reserve(aidlProperties.combinations.size());
    for (const auto& combination : aidlProperties.combinations) {
        std::vector<int32_t> pixelFormats;
        pixelFormats.reserve(combination.pixelFormats.size());
        std::transform(combination.pixelFormats.cbegin(), combination.pixelFormats.cend(),
                       std::back_inserter(pixelFormats),
                       [](const auto& val) { return static_cast<int32_t>(val); });
        std::vector<int32_t> standards;
        standards.reserve(combination.standards.size());
        std::transform(combination.standards.cbegin(), combination.standards.cend(),
                       std::back_inserter(standards),
                       [](const auto& val) { return static_cast<int32_t>(val); });
        std::vector<int32_t> transfers;
        transfers.reserve(combination.transfers.size());
        std::transform(combination.transfers.cbegin(), combination.transfers.cend(),
                       std::back_inserter(transfers),
                       [](const auto& val) { return static_cast<int32_t>(val); });
        std::vector<int32_t> ranges;
        ranges.reserve(combination.ranges.size());
        std::transform(combination.ranges.cbegin(), combination.ranges.cend(),
                       std::back_inserter(ranges),
                       [](const auto& val) { return static_cast<int32_t>(val); });
        gui::OverlayProperties::SupportedBufferCombinations outCombination;
        outCombination.pixelFormats = std::move(pixelFormats);
        outCombination.standards = std::move(standards);
        outCombination.transfers = std::move(transfers);
        outCombination.ranges = std::move(ranges);
        outProperties->combinations.emplace_back(outCombination);
    }
    outProperties->supportMixedColorSpaces = aidlProperties.supportMixedColorSpaces;
    return NO_ERROR;
}

status_t SurfaceFlinger::setBootDisplayMode(const sp<display::DisplayToken>& displayToken,
                                            DisplayModeId modeId) {
    const char* const whence = __func__;
    auto future = mScheduler->schedule([=]() FTL_FAKE_GUARD(mStateLock) -> status_t {
        const auto snapshotOpt =
                ftl::find_if(mPhysicalDisplays, PhysicalDisplay::hasToken(displayToken))
                        .transform(&ftl::to_mapped_ref<PhysicalDisplays>)
                        .transform(&PhysicalDisplay::snapshotRef);

        if (!snapshotOpt) {
            ALOGE("%s: Invalid physical display token %p", whence, displayToken.get());
            return NAME_NOT_FOUND;
        }

        const auto& snapshot = snapshotOpt->get();
        const auto hwcIdOpt = snapshot.displayModes().get(modeId).transform(
                [](const DisplayModePtr& mode) { return mode->getHwcId(); });

        if (!hwcIdOpt) {
            ALOGE("%s: Invalid mode %d for display %s", whence, modeId.value(),
                  to_string(snapshot.displayId()).c_str());
            return BAD_VALUE;
        }

        return getHwComposer().setBootDisplayMode(snapshot.displayId(), *hwcIdOpt);
    });
    return future.get();
}

status_t SurfaceFlinger::clearBootDisplayMode(const sp<IBinder>& displayToken) {
    const char* const whence = __func__;
    auto future = mScheduler->schedule([=]() FTL_FAKE_GUARD(mStateLock) -> status_t {
        if (const auto displayId = getPhysicalDisplayIdLocked(displayToken)) {
            return getHwComposer().clearBootDisplayMode(*displayId);
        } else {
            ALOGE("%s: Invalid display token %p", whence, displayToken.get());
            return BAD_VALUE;
        }
    });
    return future.get();
}

status_t SurfaceFlinger::getHdrConversionCapabilities(
        std::vector<gui::HdrConversionCapability>* hdrConversionCapabilities) const {
    bool hdrOutputConversionSupport;
    getHdrOutputConversionSupport(&hdrOutputConversionSupport);
    if (hdrOutputConversionSupport == false) {
        ALOGE("hdrOutputConversion is not supported by this device.");
        return INVALID_OPERATION;
    }
    const auto aidlConversionCapability = getHwComposer().getHdrConversionCapabilities();
    for (auto capability : aidlConversionCapability) {
        gui::HdrConversionCapability tempCapability;
        tempCapability.sourceType = static_cast<int>(capability.sourceType);
        tempCapability.outputType = static_cast<int>(capability.outputType);
        tempCapability.addsLatency = capability.addsLatency;
        hdrConversionCapabilities->push_back(tempCapability);
    }
    return NO_ERROR;
}

status_t SurfaceFlinger::setHdrConversionStrategy(
        const gui::HdrConversionStrategy& hdrConversionStrategy,
        int32_t* outPreferredHdrOutputType) {
    bool hdrOutputConversionSupport;
    getHdrOutputConversionSupport(&hdrOutputConversionSupport);
    if (hdrOutputConversionSupport == false) {
        ALOGE("hdrOutputConversion is not supported by this device.");
        return INVALID_OPERATION;
    }
    auto future = mScheduler->schedule([=]() FTL_FAKE_GUARD(mStateLock) mutable -> status_t {
        using AidlHdrConversionStrategy =
                aidl::android::hardware::graphics::common::HdrConversionStrategy;
        using GuiHdrConversionStrategyTag = gui::HdrConversionStrategy::Tag;
        AidlHdrConversionStrategy aidlConversionStrategy;
        status_t status;
        aidl::android::hardware::graphics::common::Hdr aidlPreferredHdrOutputType;
        switch (hdrConversionStrategy.getTag()) {
            case GuiHdrConversionStrategyTag::passthrough: {
                aidlConversionStrategy.set<AidlHdrConversionStrategy::Tag::passthrough>(
                        hdrConversionStrategy.get<GuiHdrConversionStrategyTag::passthrough>());
                status = getHwComposer().setHdrConversionStrategy(aidlConversionStrategy,
                                                                  &aidlPreferredHdrOutputType);
                *outPreferredHdrOutputType = static_cast<int32_t>(aidlPreferredHdrOutputType);
                return status;
            }
            case GuiHdrConversionStrategyTag::autoAllowedHdrTypes: {
                auto autoHdrTypes =
                        hdrConversionStrategy
                                .get<GuiHdrConversionStrategyTag::autoAllowedHdrTypes>();
                std::vector<aidl::android::hardware::graphics::common::Hdr> aidlAutoHdrTypes;
                for (auto type : autoHdrTypes) {
                    aidlAutoHdrTypes.push_back(
                            static_cast<aidl::android::hardware::graphics::common::Hdr>(type));
                }
                aidlConversionStrategy.set<AidlHdrConversionStrategy::Tag::autoAllowedHdrTypes>(
                        aidlAutoHdrTypes);
                status = getHwComposer().setHdrConversionStrategy(aidlConversionStrategy,
                                                                  &aidlPreferredHdrOutputType);
                *outPreferredHdrOutputType = static_cast<int32_t>(aidlPreferredHdrOutputType);
                return status;
            }
            case GuiHdrConversionStrategyTag::forceHdrConversion: {
                auto forceHdrConversion =
                        hdrConversionStrategy
                                .get<GuiHdrConversionStrategyTag::forceHdrConversion>();
                aidlConversionStrategy.set<AidlHdrConversionStrategy::Tag::forceHdrConversion>(
                        static_cast<aidl::android::hardware::graphics::common::Hdr>(
                                forceHdrConversion));
                status = getHwComposer().setHdrConversionStrategy(aidlConversionStrategy,
                                                                  &aidlPreferredHdrOutputType);
                *outPreferredHdrOutputType = static_cast<int32_t>(aidlPreferredHdrOutputType);
                return status;
            }
        }
    });
    return future.get();
}

status_t SurfaceFlinger::getHdrOutputConversionSupport(bool* outSupport) const {
    auto future = mScheduler->schedule([this] {
        return getHwComposer().hasCapability(Capability::HDR_OUTPUT_CONVERSION_CONFIG);
    });

    *outSupport = future.get();
    return NO_ERROR;
}

void SurfaceFlinger::setAutoLowLatencyMode(const sp<IBinder>& displayToken, bool on) {
    const char* const whence = __func__;
    static_cast<void>(mScheduler->schedule([=]() FTL_FAKE_GUARD(mStateLock) {
        if (const auto displayId = getPhysicalDisplayIdLocked(displayToken)) {
            getHwComposer().setAutoLowLatencyMode(*displayId, on);
        } else {
            ALOGE("%s: Invalid display token %p", whence, displayToken.get());
        }
    }));
}

void SurfaceFlinger::setGameContentType(const sp<IBinder>& displayToken, bool on) {
    const char* const whence = __func__;
    static_cast<void>(mScheduler->schedule([=]() FTL_FAKE_GUARD(mStateLock) {
        if (const auto displayId = getPhysicalDisplayIdLocked(displayToken)) {
            const auto type = on ? hal::ContentType::GAME : hal::ContentType::NONE;
            getHwComposer().setContentType(*displayId, type);
        } else {
            ALOGE("%s: Invalid display token %p", whence, displayToken.get());
        }
    }));
}

status_t SurfaceFlinger::overrideHdrTypes(const sp<IBinder>& displayToken,
                                          const std::vector<ui::Hdr>& hdrTypes) {
    Mutex::Autolock lock(mStateLock);

    auto display = getDisplayDeviceLocked(displayToken);
    if (!display) {
        ALOGE("%s: Invalid display token %p", __func__, displayToken.get());
        return NAME_NOT_FOUND;
    }

    display->overrideHdrTypes(hdrTypes);
    dispatchDisplayHotplugEvent(display->getPhysicalId(), true /* connected */);
    return NO_ERROR;
}

status_t SurfaceFlinger::onPullAtom(const int32_t atomId, std::vector<uint8_t>* pulledData,
                                    bool* success) {
    *success = mTimeStats->onPullAtom(atomId, pulledData);
    return NO_ERROR;
}

status_t SurfaceFlinger::getDisplayedContentSamplingAttributes(const sp<IBinder>& displayToken,
                                                               ui::PixelFormat* outFormat,
                                                               ui::Dataspace* outDataspace,
                                                               uint8_t* outComponentMask) const {
    if (!outFormat || !outDataspace || !outComponentMask) {
        return BAD_VALUE;
    }

    Mutex::Autolock lock(mStateLock);

    const auto displayId = getPhysicalDisplayIdLocked(displayToken);
    if (!displayId) {
        return NAME_NOT_FOUND;
    }

    return getHwComposer().getDisplayedContentSamplingAttributes(*displayId, outFormat,
                                                                 outDataspace, outComponentMask);
}

status_t SurfaceFlinger::setDisplayContentSamplingEnabled(const sp<IBinder>& displayToken,
                                                          bool enable, uint8_t componentMask,
                                                          uint64_t maxFrames) {
    const char* const whence = __func__;
    auto future = mScheduler->schedule([=]() FTL_FAKE_GUARD(mStateLock) -> status_t {
        if (const auto displayId = getPhysicalDisplayIdLocked(displayToken)) {
            return getHwComposer().setDisplayContentSamplingEnabled(*displayId, enable,
                                                                    componentMask, maxFrames);
        } else {
            ALOGE("%s: Invalid display token %p", whence, displayToken.get());
            return NAME_NOT_FOUND;
        }
    });

    return future.get();
}

status_t SurfaceFlinger::getDisplayedContentSample(const sp<IBinder>& displayToken,
                                                   uint64_t maxFrames, uint64_t timestamp,
                                                   DisplayedFrameStats* outStats) const {
    Mutex::Autolock lock(mStateLock);

    const auto displayId = getPhysicalDisplayIdLocked(displayToken);
    if (!displayId) {
        return NAME_NOT_FOUND;
    }

    return getHwComposer().getDisplayedContentSample(*displayId, maxFrames, timestamp, outStats);
}

status_t SurfaceFlinger::getProtectedContentSupport(bool* outSupported) const {
    if (!outSupported) {
        return BAD_VALUE;
    }
    *outSupported = getRenderEngine().supportsProtectedContent();
    return NO_ERROR;
}

status_t SurfaceFlinger::isWideColorDisplay(const sp<IBinder>& displayToken,
                                            bool* outIsWideColorDisplay) const {
    if (!displayToken || !outIsWideColorDisplay) {
        return BAD_VALUE;
    }

    Mutex::Autolock lock(mStateLock);
    const auto display = getDisplayDeviceLocked(displayToken);
    if (!display) {
        return NAME_NOT_FOUND;
    }

    *outIsWideColorDisplay =
            display->isPrimary() ? mSupportsWideColor : display->hasWideColorGamut();
    return NO_ERROR;
}

status_t SurfaceFlinger::getLayerDebugInfo(std::vector<gui::LayerDebugInfo>* outLayers) {
    outLayers->clear();
    auto future = mScheduler->schedule([=] {
        const auto display = FTL_FAKE_GUARD(mStateLock, getDefaultDisplayDeviceLocked());
        mDrawingState.traverseInZOrder([&](Layer* layer) {
            outLayers->push_back(layer->getLayerDebugInfo(display.get()));
        });
    });

    future.wait();
    return NO_ERROR;
}

status_t SurfaceFlinger::getCompositionPreference(
        Dataspace* outDataspace, ui::PixelFormat* outPixelFormat,
        Dataspace* outWideColorGamutDataspace,
        ui::PixelFormat* outWideColorGamutPixelFormat) const {
    *outDataspace = mDefaultCompositionDataspace;
    *outPixelFormat = defaultCompositionPixelFormat;
    *outWideColorGamutDataspace = mWideColorGamutCompositionDataspace;
    *outWideColorGamutPixelFormat = wideColorGamutCompositionPixelFormat;
    return NO_ERROR;
}

status_t SurfaceFlinger::addRegionSamplingListener(const Rect& samplingArea,
                                                   const sp<IBinder>& stopLayerHandle,
                                                   const sp<IRegionSamplingListener>& listener) {
    if (!listener || samplingArea == Rect::INVALID_RECT || samplingArea.isEmpty()) {
        return BAD_VALUE;
    }

    // LayerHandle::getLayer promotes the layer object in a binder thread but we will not destroy
    // the layer here since the caller has a strong ref to the layer's handle.
    const sp<Layer> stopLayer = LayerHandle::getLayer(stopLayerHandle);
    mRegionSamplingThread->addListener(samplingArea,
                                       stopLayer ? stopLayer->getSequence() : UNASSIGNED_LAYER_ID,
                                       listener);
    return NO_ERROR;
}

status_t SurfaceFlinger::removeRegionSamplingListener(const sp<IRegionSamplingListener>& listener) {
    if (!listener) {
        return BAD_VALUE;
    }
    mRegionSamplingThread->removeListener(listener);
    return NO_ERROR;
}

status_t SurfaceFlinger::addFpsListener(int32_t taskId, const sp<gui::IFpsListener>& listener) {
    if (!listener) {
        return BAD_VALUE;
    }

    mFpsReporter->addListener(listener, taskId);
    return NO_ERROR;
}

status_t SurfaceFlinger::removeFpsListener(const sp<gui::IFpsListener>& listener) {
    if (!listener) {
        return BAD_VALUE;
    }
    mFpsReporter->removeListener(listener);
    return NO_ERROR;
}

status_t SurfaceFlinger::addTunnelModeEnabledListener(
        const sp<gui::ITunnelModeEnabledListener>& listener) {
    if (!listener) {
        return BAD_VALUE;
    }

    mTunnelModeEnabledReporter->addListener(listener);
    return NO_ERROR;
}

status_t SurfaceFlinger::removeTunnelModeEnabledListener(
        const sp<gui::ITunnelModeEnabledListener>& listener) {
    if (!listener) {
        return BAD_VALUE;
    }

    mTunnelModeEnabledReporter->removeListener(listener);
    return NO_ERROR;
}

status_t SurfaceFlinger::getDisplayBrightnessSupport(const sp<IBinder>& displayToken,
                                                     bool* outSupport) const {
    if (!displayToken || !outSupport) {
        return BAD_VALUE;
    }

    Mutex::Autolock lock(mStateLock);

    const auto displayId = getPhysicalDisplayIdLocked(displayToken);
    if (!displayId) {
        return NAME_NOT_FOUND;
    }
    *outSupport = getHwComposer().hasDisplayCapability(*displayId, DisplayCapability::BRIGHTNESS);
    return NO_ERROR;
}

status_t SurfaceFlinger::setDisplayBrightness(const sp<IBinder>& displayToken,
                                              const gui::DisplayBrightness& brightness) {
    if (!displayToken) {
        return BAD_VALUE;
    }

    const char* const whence = __func__;
    return ftl::Future(mScheduler->schedule([=]() FTL_FAKE_GUARD(mStateLock) {
               if (const auto display = getDisplayDeviceLocked(displayToken)) {
                   const bool supportsDisplayBrightnessCommand =
                           getHwComposer().getComposer()->isSupported(
                                   Hwc2::Composer::OptionalFeature::DisplayBrightnessCommand);
                   // If we support applying display brightness as a command, then we also support
                   // dimming SDR layers.
                   if (supportsDisplayBrightnessCommand) {
                       auto compositionDisplay = display->getCompositionDisplay();
                       float currentDimmingRatio =
                               compositionDisplay->editState().sdrWhitePointNits /
                               compositionDisplay->editState().displayBrightnessNits;
                       static constexpr float kDimmingThreshold = 0.02f;
                       if (brightness.sdrWhitePointNits == 0.f ||
                           abs(brightness.sdrWhitePointNits - brightness.displayBrightnessNits) /
                                           brightness.sdrWhitePointNits >=
                                   kDimmingThreshold) {
                           // to optimize, skip brightness setter if the brightness difference ratio
                           // is lower than threshold
                           compositionDisplay
                                   ->setDisplayBrightness(brightness.sdrWhitePointNits,
                                                          brightness.displayBrightnessNits);
                       } else {
                           compositionDisplay->setDisplayBrightness(brightness.sdrWhitePointNits,
                                                                    brightness.sdrWhitePointNits);
                       }

                       FTL_FAKE_GUARD(kMainThreadContext,
                                      display->stageBrightness(brightness.displayBrightness));
                       float currentHdrSdrRatio =
                               compositionDisplay->editState().displayBrightnessNits /
                               compositionDisplay->editState().sdrWhitePointNits;
                       FTL_FAKE_GUARD(kMainThreadContext,
                                      display->updateHdrSdrRatioOverlayRatio(currentHdrSdrRatio));

                       if (brightness.sdrWhitePointNits / brightness.displayBrightnessNits !=
                           currentDimmingRatio) {
                           scheduleComposite(FrameHint::kNone);
                       } else {
                           scheduleCommit(FrameHint::kNone);
                       }
                       return ftl::yield<status_t>(OK);
                   } else {
                       return getHwComposer()
                               .setDisplayBrightness(display->getPhysicalId(),
                                                     brightness.displayBrightness,
                                                     brightness.displayBrightnessNits,
                                                     Hwc2::Composer::DisplayBrightnessOptions{
                                                             .applyImmediately = true});
                   }

               } else {
                   ALOGE("%s: Invalid display token %p", whence, displayToken.get());
                   return ftl::yield<status_t>(NAME_NOT_FOUND);
               }
           }))
            .then([](ftl::Future<status_t> task) { return task; })
            .get();
}

status_t SurfaceFlinger::addHdrLayerInfoListener(const sp<IBinder>& displayToken,
                                                 const sp<gui::IHdrLayerInfoListener>& listener) {
    if (!displayToken) {
        return BAD_VALUE;
    }

    Mutex::Autolock lock(mStateLock);

    const auto display = getDisplayDeviceLocked(displayToken);
    if (!display) {
        return NAME_NOT_FOUND;
    }
    const auto displayId = display->getId();
    sp<HdrLayerInfoReporter>& hdrInfoReporter = mHdrLayerInfoListeners[displayId];
    if (!hdrInfoReporter) {
        hdrInfoReporter = sp<HdrLayerInfoReporter>::make();
    }
    hdrInfoReporter->addListener(listener);


    mAddingHDRLayerInfoListener = true;
    return OK;
}

status_t SurfaceFlinger::removeHdrLayerInfoListener(
        const sp<IBinder>& displayToken, const sp<gui::IHdrLayerInfoListener>& listener) {
    if (!displayToken) {
        return BAD_VALUE;
    }

    Mutex::Autolock lock(mStateLock);

    const auto display = getDisplayDeviceLocked(displayToken);
    if (!display) {
        return NAME_NOT_FOUND;
    }
    const auto displayId = display->getId();
    sp<HdrLayerInfoReporter>& hdrInfoReporter = mHdrLayerInfoListeners[displayId];
    if (hdrInfoReporter) {
        hdrInfoReporter->removeListener(listener);
    }
    return OK;
}

status_t SurfaceFlinger::notifyPowerBoost(int32_t boostId) {
    using aidl::android::hardware::power::Boost;
    Boost powerBoost = static_cast<Boost>(boostId);

    if (powerBoost == Boost::INTERACTION) {
        mScheduler->onTouchHint();
    }

    return NO_ERROR;
}

status_t SurfaceFlinger::getDisplayDecorationSupport(
        const sp<IBinder>& displayToken,
        std::optional<DisplayDecorationSupport>* outSupport) const {
    if (!displayToken || !outSupport) {
        return BAD_VALUE;
    }

    Mutex::Autolock lock(mStateLock);

    const auto displayId = getPhysicalDisplayIdLocked(displayToken);
    if (!displayId) {
        return NAME_NOT_FOUND;
    }
    getHwComposer().getDisplayDecorationSupport(*displayId, outSupport);
    return NO_ERROR;
}

// ----------------------------------------------------------------------------

sp<IDisplayEventConnection> SurfaceFlinger::createDisplayEventConnection(
        gui::ISurfaceComposer::VsyncSource vsyncSource, EventRegistrationFlags eventRegistration,
        const sp<IBinder>& layerHandle) {
    const auto& handle =
            vsyncSource == gui::ISurfaceComposer::VsyncSource::eVsyncSourceSurfaceFlinger
            ? mSfConnectionHandle
            : mAppConnectionHandle;

    return mScheduler->createDisplayEventConnection(handle, eventRegistration, layerHandle);
}

void SurfaceFlinger::scheduleCommit(FrameHint hint) {
    if (hint == FrameHint::kActive) {
        mScheduler->resetIdleTimer();
    }
    /* QTI_BEGIN */
    mQtiSFExtnIntf->qtiNotifyDisplayUpdateImminent();
    /* QTI_END */
    mScheduler->scheduleFrame();
}

void SurfaceFlinger::scheduleComposite(FrameHint hint) {
    mMustComposite = true;
    scheduleCommit(hint);
}

void SurfaceFlinger::scheduleRepaint() {
    mGeometryDirty = true;
    scheduleComposite(FrameHint::kActive);
}

void SurfaceFlinger::scheduleSample() {
    static_cast<void>(mScheduler->schedule([this] { sample(); }));
}

nsecs_t SurfaceFlinger::getVsyncPeriodFromHWC() const {
    if (const auto display = getDefaultDisplayDeviceLocked()) {
        return display->getVsyncPeriodFromHWC();
    }

    return 0;
}

void SurfaceFlinger::onComposerHalVsync(hal::HWDisplayId hwcDisplayId, int64_t timestamp,
                                        std::optional<hal::VsyncPeriodNanos> vsyncPeriod) {
    if (mConnectedDisplayFlagValue) {
        // use ~0 instead of -1 as AidlComposerHal.cpp passes the param as unsigned int32
        if (mIsHotplugErrViaNegVsync && timestamp < 0 && vsyncPeriod.has_value() &&
            vsyncPeriod.value() == ~0) {
            int hotplugErrorCode = static_cast<int32_t>(-timestamp);
            ALOGD("SurfaceFlinger got hotplugErrorCode=%d", hotplugErrorCode);
            mScheduler->onHotplugConnectionError(mAppConnectionHandle, hotplugErrorCode);
            return;
        }
    }

    ATRACE_NAME(vsyncPeriod
                        ? ftl::Concat(__func__, ' ', hwcDisplayId, ' ', *vsyncPeriod, "ns").c_str()
                        : ftl::Concat(__func__, ' ', hwcDisplayId).c_str());

    Mutex::Autolock lock(mStateLock);
    if (const auto displayIdOpt = getHwComposer().onVsync(hwcDisplayId, timestamp)) {
        if (mScheduler->addResyncSample(*displayIdOpt, timestamp, vsyncPeriod)) {
            // period flushed
            mScheduler->modulateVsync(displayIdOpt, &VsyncModulator::onRefreshRateChangeCompleted);
        }
    }
}

void SurfaceFlinger::onComposerHalHotplug(hal::HWDisplayId hwcDisplayId,
                                          hal::Connection connection) {
    {
        std::lock_guard<std::mutex> lock(mHotplugMutex);
        mPendingHotplugEvents.push_back(HotplugEvent{hwcDisplayId, connection});
    }

    if (mScheduler) {
        mScheduler->scheduleConfigure();
    }
}

void SurfaceFlinger::onComposerHalVsyncPeriodTimingChanged(
        hal::HWDisplayId, const hal::VsyncPeriodChangeTimeline& timeline) {
    Mutex::Autolock lock(mStateLock);
    mScheduler->onNewVsyncPeriodChangeTimeline(timeline);

    if (timeline.refreshRequired) {
        scheduleComposite(FrameHint::kNone);
    }
}

void SurfaceFlinger::onComposerHalSeamlessPossible(hal::HWDisplayId) {
    // TODO(b/142753666): use constraints when calling to setActiveModeWithConstraints and
    // use this callback to know when to retry in case of SEAMLESS_NOT_POSSIBLE.
}

void SurfaceFlinger::onComposerHalRefresh(hal::HWDisplayId) {
    Mutex::Autolock lock(mStateLock);
    scheduleComposite(FrameHint::kNone);
}

void SurfaceFlinger::onComposerHalVsyncIdle(hal::HWDisplayId) {
    ATRACE_CALL();
    mScheduler->forceNextResync();
}

void SurfaceFlinger::onRefreshRateChangedDebug(const RefreshRateChangedDebugData& data) {
    ATRACE_CALL();
    if (const auto displayId = getHwComposer().toPhysicalDisplayId(data.display); displayId) {
        const Fps fps = Fps::fromPeriodNsecs(data.vsyncPeriodNanos);
        ATRACE_FORMAT("%s Fps %d", __func__, fps.getIntValue());
        static_cast<void>(mScheduler->schedule([=]() FTL_FAKE_GUARD(mStateLock) {
            {
                {
                    const auto display = getDisplayDeviceLocked(*displayId);
                    FTL_FAKE_GUARD(kMainThreadContext,
                                   display->updateRefreshRateOverlayRate(fps,
                                                                         display->getActiveMode()
                                                                                 .fps,
                                                                         /* setByHwc */ true));
                }
            }
        }));
    }
}

void SurfaceFlinger::configure() {
    Mutex::Autolock lock(mStateLock);
    if (configureLocked()) {
        setTransactionFlags(eDisplayTransactionNeeded);
    }
}

bool SurfaceFlinger::updateLayerSnapshotsLegacy(VsyncId vsyncId, nsecs_t frameTimeNs,
                                                bool flushTransactions,
                                                bool& outTransactionsAreEmpty) {
    ATRACE_CALL();
    frontend::Update update;
    if (flushTransactions) {
        update = flushLifecycleUpdates();
        if (mTransactionTracing) {
            mTransactionTracing->addCommittedTransactions(ftl::to_underlying(vsyncId), frameTimeNs,
                                                          update, mFrontEndDisplayInfos,
                                                          mFrontEndDisplayInfosChanged);
        }
    }

    bool needsTraversal = false;
    if (flushTransactions) {
        needsTraversal |= commitMirrorDisplays(vsyncId);
        needsTraversal |= commitCreatedLayers(vsyncId, update.layerCreatedStates);
        needsTraversal |= applyTransactions(update.transactions, vsyncId);
    }
    outTransactionsAreEmpty = !needsTraversal;
    const bool shouldCommit = (getTransactionFlags() & ~eTransactionFlushNeeded) || needsTraversal;
    if (shouldCommit) {
        commitTransactions();
    }

    bool mustComposite = latchBuffers() || shouldCommit;
    updateLayerGeometry();
    return mustComposite;
}

void SurfaceFlinger::updateLayerHistory(const frontend::LayerSnapshot& snapshot) {
    using Changes = frontend::RequestedLayerState::Changes;
    if (snapshot.path.isClone()) {
        return;
    }

    if (!snapshot.changes.any(Changes::FrameRate | Changes::Buffer | Changes::Animation) &&
        (snapshot.clientChanges & layer_state_t::eDefaultFrameRateCompatibilityChanged) == 0) {
        return;
    }

    const auto layerProps = scheduler::LayerProps{
            .visible = snapshot.isVisible,
            .bounds = snapshot.geomLayerBounds,
            .transform = snapshot.geomLayerTransform,
            .setFrameRateVote = snapshot.frameRate,
            .frameRateSelectionPriority = snapshot.frameRateSelectionPriority,
    };

    auto it = mLegacyLayers.find(snapshot.sequence);
    LOG_ALWAYS_FATAL_IF(it == mLegacyLayers.end(), "Couldnt find layer object for %s",
                        snapshot.getDebugString().c_str());

    if (snapshot.changes.test(Changes::Animation)) {
        it->second->recordLayerHistoryAnimationTx(layerProps);
    }

    if (snapshot.clientChanges & layer_state_t::eDefaultFrameRateCompatibilityChanged) {
        mScheduler->setDefaultFrameRateCompatibility(snapshot.sequence,
                                                     snapshot.defaultFrameRateCompatibility);
    }

    if (snapshot.changes.test(Changes::FrameRate)) {
        it->second->setFrameRateForLayerTree(snapshot.frameRate, layerProps);
    }

    if (snapshot.changes.test(Changes::Buffer)) {
        it->second->recordLayerHistoryBufferUpdate(layerProps);
    }
}

bool SurfaceFlinger::updateLayerSnapshots(VsyncId vsyncId, nsecs_t frameTimeNs,
                                          bool flushTransactions, bool& outTransactionsAreEmpty) {
    using Changes = frontend::RequestedLayerState::Changes;
    ATRACE_CALL();
    frontend::Update update;
    if (flushTransactions) {
        ATRACE_NAME("TransactionHandler:flushTransactions");
        // Locking:
        // 1. to prevent onHandleDestroyed from being called while the state lock is held,
        // we must keep a copy of the transactions (specifically the composer
        // states) around outside the scope of the lock.
        // 2. Transactions and created layers do not share a lock. To prevent applying
        // transactions with layers still in the createdLayer queue, collect the transactions
        // before committing the created layers.
        // 3. Transactions can only be flushed after adding layers, since the layer can be a newly
        // created one
        mTransactionHandler.collectTransactions();
        {
            // TODO(b/238781169) lockless queue this and keep order.
            std::scoped_lock<std::mutex> lock(mCreatedLayersLock);
            update.layerCreatedStates = std::move(mCreatedLayers);
            mCreatedLayers.clear();
            update.newLayers = std::move(mNewLayers);
            mNewLayers.clear();
            update.layerCreationArgs = std::move(mNewLayerArgs);
            mNewLayerArgs.clear();
            update.destroyedHandles = std::move(mDestroyedHandles);
            mDestroyedHandles.clear();
        }

        mLayerLifecycleManager.addLayers(std::move(update.newLayers));
        update.transactions = mTransactionHandler.flushTransactions();
        if (mTransactionTracing) {
            mTransactionTracing->addCommittedTransactions(ftl::to_underlying(vsyncId), frameTimeNs,
                                                          update, mFrontEndDisplayInfos,
                                                          mFrontEndDisplayInfosChanged);
        }
        mLayerLifecycleManager.applyTransactions(update.transactions);
        mLayerLifecycleManager.onHandlesDestroyed(update.destroyedHandles);
        for (auto& legacyLayer : update.layerCreatedStates) {
            sp<Layer> layer = legacyLayer.layer.promote();
            if (layer) {
                mLegacyLayers[layer->sequence] = layer;
            }
        }
        if (mLayerLifecycleManager.getGlobalChanges().test(Changes::Hierarchy)) {
            ATRACE_NAME("LayerHierarchyBuilder:update");
            mLayerHierarchyBuilder.update(mLayerLifecycleManager.getLayers(),
                                          mLayerLifecycleManager.getDestroyedLayers());
        }
    }

    bool mustComposite = false;
    mustComposite |= applyAndCommitDisplayTransactionStates(update.transactions);

    {
        ATRACE_NAME("LayerSnapshotBuilder:update");
        frontend::LayerSnapshotBuilder::Args
                args{.root = mLayerHierarchyBuilder.getHierarchy(),
                     .layerLifecycleManager = mLayerLifecycleManager,
                     .displays = mFrontEndDisplayInfos,
                     .displayChanges = mFrontEndDisplayInfosChanged,
                     .globalShadowSettings = mDrawingState.globalShadowSettings,
                     .supportsBlur = mSupportsBlur,
                     .forceFullDamage = mForceFullDamage,
                     .supportedLayerGenericMetadata =
                             getHwComposer().getSupportedLayerGenericMetadata(),
                     .genericLayerMetadataKeyMap = getGenericLayerMetadataKeyMap(),
                     .skipRoundCornersWhenProtected =
                             !getRenderEngine().supportsProtectedContent()};
        mLayerSnapshotBuilder.update(args);
    }

    if (mLayerLifecycleManager.getGlobalChanges().any(Changes::Geometry | Changes::Input |
                                                      Changes::Hierarchy | Changes::Visibility)) {
        mUpdateInputInfo = true;
    }
    if (mLayerLifecycleManager.getGlobalChanges().any(Changes::VisibleRegion | Changes::Hierarchy |
                                                      Changes::Visibility | Changes::Geometry)) {
        mVisibleRegionsDirty = true;
    }
    if (mLayerLifecycleManager.getGlobalChanges().any(Changes::Hierarchy | Changes::FrameRate)) {
        // The frame rate of attached choreographers can only change as a result of a
        // FrameRate change (including when Hierarchy changes).
        mUpdateAttachedChoreographer = true;
    }
    outTransactionsAreEmpty = mLayerLifecycleManager.getGlobalChanges().get() == 0;
    mustComposite |= mLayerLifecycleManager.getGlobalChanges().get() != 0;

    bool newDataLatched = false;
    if (!mLegacyFrontEndEnabled) {
        ATRACE_NAME("DisplayCallbackAndStatsUpdates");
        mustComposite |= applyTransactions(update.transactions, vsyncId);
        traverseLegacyLayers([&](Layer* layer) { layer->commitTransaction(); });
        const nsecs_t latchTime = systemTime();
        bool unused = false;

        for (auto& layer : mLayerLifecycleManager.getLayers()) {
            if (layer->changes.test(frontend::RequestedLayerState::Changes::Created) &&
                layer->bgColorLayer) {
                sp<Layer> bgColorLayer = getFactory().createEffectLayer(
                        LayerCreationArgs(this, nullptr, layer->name,
                                          ISurfaceComposerClient::eFXSurfaceEffect, LayerMetadata(),
                                          std::make_optional(layer->id), true));
                mLegacyLayers[bgColorLayer->sequence] = bgColorLayer;
            }
            const bool willReleaseBufferOnLatch = layer->willReleaseBufferOnLatch();

            auto it = mLegacyLayers.find(layer->id);
            LOG_ALWAYS_FATAL_IF(it == mLegacyLayers.end(), "Couldnt find layer object for %s",
                                layer->getDebugString().c_str());
            if (!layer->hasReadyFrame() && !willReleaseBufferOnLatch) {
                if (!it->second->hasBuffer()) {
                    // The last latch time is used to classify a missed frame as buffer stuffing
                    // instead of a missed frame. This is used to identify scenarios where we
                    // could not latch a buffer or apply a transaction due to backpressure.
                    // We only update the latch time for buffer less layers here, the latch time
                    // is updated for buffer layers when the buffer is latched.
                    it->second->updateLastLatchTime(latchTime);
                }
                continue;
            }

            const bool bgColorOnly =
                    !layer->externalTexture && (layer->bgColorLayerId != UNASSIGNED_LAYER_ID);
            if (willReleaseBufferOnLatch) {
                mLayersWithBuffersRemoved.emplace(it->second);
            }
            it->second->latchBufferImpl(unused, latchTime, bgColorOnly);
            newDataLatched = true;

            mLayersWithQueuedFrames.emplace(it->second);
            mLayersIdsWithQueuedFrames.emplace(it->second->sequence);
        }

        mLayerSnapshotBuilder.forEachVisibleSnapshot([&](const frontend::LayerSnapshot& snapshot) {
            updateLayerHistory(snapshot);
            if (mLayersIdsWithQueuedFrames.find(snapshot.path.id) ==
                mLayersIdsWithQueuedFrames.end())
                return;
            Region visibleReg;
            visibleReg.set(snapshot.transformedBoundsWithoutTransparentRegion);
            invalidateLayerStack(snapshot.outputFilter, visibleReg);
        });

        for (auto& destroyedLayer : mLayerLifecycleManager.getDestroyedLayers()) {
            mLegacyLayers.erase(destroyedLayer->id);
        }

        {
            ATRACE_NAME("LLM:commitChanges");
            mLayerLifecycleManager.commitChanges();
        }

        commitTransactions();

        // enter boot animation on first buffer latch
        if (CC_UNLIKELY(mBootStage == BootStage::BOOTLOADER && newDataLatched)) {
            ALOGI("Enter boot animation");
            mBootStage = BootStage::BOOTANIMATION;
        }
    }
    mustComposite |= (getTransactionFlags() & ~eTransactionFlushNeeded) || newDataLatched;
    return mustComposite;
}

bool SurfaceFlinger::commit(PhysicalDisplayId pacesetterId,
                            const scheduler::FrameTargets& frameTargets) {
    /* QTI_BEGIN */
    // mQtiSFExtnIntf->qtiDolphinTrackVsyncSignal();
    /* QTI_END */

    // The expectedVsyncTime, which was predicted when this frame was scheduled, is normally in the
    // future relative to frameTime, but may not be for delayed frames. Adjust mExpectedPresentTime
    // accordingly, but not mScheduledPresentTime.
    // const TimePoint lastScheduledPresentTime = mScheduledPresentTime;
    const scheduler::FrameTarget& pacesetterFrameTarget = *frameTargets.get(pacesetterId)->get();

    const VsyncId vsyncId = pacesetterFrameTarget.vsyncId();
    ATRACE_NAME(ftl::Concat(__func__, ' ', ftl::to_underlying(vsyncId)).c_str());

    /* QTI_BEGIN */
    // mQtiSFExtnIntf->qtiOnVsync(expectedVsyncTime.ns());
    /* QTI_END */

    // mScheduledPresentTime = expectedVsyncTime;

    // Calculate the expected present time once and use the cached value throughout this frame to
    // make sure all layers are seeing this same value.
    // mExpectedPresentTime = expectedVsyncTime >= frameTime ? expectedVsyncTime
    //                                                       : calculateExpectedPresentTime(frameTime);

    // ATRACE_FORMAT("%s %" PRId64 " vsyncIn %.2fms%s", __func__, ftl::to_underlying(vsyncId),
    //               ticks<std::milli, float>(mExpectedPresentTime - TimePoint::now()),
    //               mExpectedPresentTime == expectedVsyncTime ? "" : " (adjusted)");

    /* QTI_BEGIN */
    // mQtiSFExtnIntf->qtiUpdateFrameScheduler();
    // mQtiSFExtnIntf->qtiSyncToDisplayHardware();
    // TODO(rmedel): Handle locking for early wake up
    // mQtiSFExtnIntf->qtiResetEarlyWakeUp();
    /* QTI_END */

    // const Period vsyncPeriod = mScheduler->getVsyncSchedule()->period();
    // const FenceTimePtr& previousPresentFence = getPreviousPresentFence(frameTime, vsyncPeriod);

    // When backpressure propagation is enabled, we want to give a small grace period of 1ms
    // for the present fence to fire instead of just giving up on this frame to handle cases
    // where present fence is just about to get signaled.
    // const int graceTimeForPresentFenceMs = static_cast<int>(
    //         mBackpressureGpuComposition || !mCompositionCoverage.test(CompositionCoverage::Gpu));

    // Pending frames may trigger backpressure propagation.
    // const TracedOrdinal<bool> framePending = {"PrevFramePending",
    //                                           isFencePending(previousPresentFence,
    //                                                          graceTimeForPresentFenceMs)};

    // Frame missed counts for metrics tracking.
    // A frame is missed if the prior frame is still pending. If no longer pending,
    // then we still count the frame as missed if the predicted present time
    // was further in the past than when the fence actually fired.

    // Add some slop to correct for drift. This should generally be
    // smaller than a typical frame duration, but should not be so small
    // that it reports reasonable drift as a missed frame.
    // const nsecs_t frameMissedSlop = vsyncPeriod.ns() / 2;
    // const nsecs_t previousPresentTime = previousPresentFence->getSignalTime();
    // const TracedOrdinal<bool> frameMissed = {"PrevFrameMissed",
    //                                          framePending ||
    //                                                  (previousPresentTime >= 0 &&
    //                                                   (lastScheduledPresentTime.ns() <
    //                                                    previousPresentTime - frameMissedSlop))};
    // const TracedOrdinal<bool> hwcFrameMissed = {"PrevHwcFrameMissed",
    //                                             frameMissed &&
    //                                                     mCompositionCoverage.test(
    //                                                             CompositionCoverage::Hwc)};

    // const TracedOrdinal<bool> gpuFrameMissed = {"PrevGpuFrameMissed",
    //                                             frameMissed &&
    //                                                     mCompositionCoverage.test(
    //                                                             CompositionCoverage::Gpu)};

    if (pacesetterFrameTarget.didMissFrame()) {
        mTimeStats->incrementMissedFrames();
    }

    // If a mode set is pending and the fence hasn't fired yet, wait for the next commit.
    if (std::any_of(frameTargets.begin(), frameTargets.end(),
                    [this](const auto& pair) FTL_FAKE_GUARD(mStateLock)
                            FTL_FAKE_GUARD(kMainThreadContext) {
                                if (!pair.second->isFramePending()) return false;

                                if (const auto display = getDisplayDeviceLocked(pair.first)) {
                                    return display->isModeSetPending();
                                }

                                return false;
                            })) {
        mScheduler->scheduleFrame();
        return false;
    }

    {
        Mutex::Autolock lock(mStateLock);

        for (const auto [id, target] : frameTargets) {
            // TODO(b/241285876): This is `nullptr` when the DisplayDevice is about to be removed in
            // this commit, since the PhysicalDisplay has already been removed. Rather than checking
            // for `nullptr` below, change Scheduler::onFrameSignal to filter out the FrameTarget of
            // the removed display.
            const auto display = getDisplayDeviceLocked(id);

            if (display && display->isModeSetPending()) {
                finalizeDisplayModeChange(*display);
            }
        }
    }

    if (pacesetterFrameTarget.isFramePending()) {
        if (mBackpressureGpuComposition || pacesetterFrameTarget.didMissHwcFrame()) {
            scheduleCommit(FrameHint::kNone);
            return false;
        }
    }

    const Period vsyncPeriod = mScheduler->getVsyncSchedule()->period();

    // Save this once per commit + composite to ensure consistency
    // TODO (b/240619471): consider removing active display check once AOD is fixed
    const auto activeDisplay = FTL_FAKE_GUARD(mStateLock, getDisplayDeviceLocked(mActiveDisplayId));
    mPowerHintSessionEnabled = mPowerAdvisor->usePowerHintSession() && activeDisplay &&
            activeDisplay->getPowerMode() == hal::PowerMode::ON;
    if (mPowerHintSessionEnabled) {
        mPowerAdvisor->setCommitStart(pacesetterFrameTarget.frameBeginTime());
        mPowerAdvisor->setExpectedPresentTime(pacesetterFrameTarget.expectedPresentTime());

        // Frame delay is how long we should have minus how long we actually have.
        const Duration idealSfWorkDuration =
                mScheduler->vsyncModulator().getVsyncConfig().sfWorkDuration;
        const Duration frameDelay =
                idealSfWorkDuration - pacesetterFrameTarget.expectedFrameDuration();

        mPowerAdvisor->setFrameDelay(frameDelay);
        mPowerAdvisor->setTotalFrameTargetWorkDuration(idealSfWorkDuration);

        const auto& display = FTL_FAKE_GUARD(mStateLock, getDefaultDisplayDeviceLocked()).get();
        const Period idealVsyncPeriod = display->getActiveMode().fps.getPeriod();
        mPowerAdvisor->updateTargetWorkDuration(idealVsyncPeriod);
    }

    if (mRefreshRateOverlaySpinner || mHdrSdrRatioOverlay) {
        Mutex::Autolock lock(mStateLock);
        if (const auto display = getDefaultDisplayDeviceLocked()) {
            display->animateOverlay();
        }
    }

    // Composite if transactions were committed, or if requested by HWC.
    bool mustComposite = mMustComposite.exchange(false);
    {
        mFrameTimeline->setSfWakeUp(ftl::to_underlying(vsyncId),
                                    pacesetterFrameTarget.frameBeginTime().ns(),
                                    Fps::fromPeriodNsecs(vsyncPeriod.ns()));

        const bool flushTransactions = clearTransactionFlags(eTransactionFlushNeeded);
        bool transactionsAreEmpty;
        if (mLegacyFrontEndEnabled) {
            mustComposite |=
                    updateLayerSnapshotsLegacy(vsyncId, pacesetterFrameTarget.frameBeginTime().ns(),
                                               flushTransactions, transactionsAreEmpty);
        }
        if (mLayerLifecycleManagerEnabled) {
            mustComposite |=
                    updateLayerSnapshots(vsyncId, pacesetterFrameTarget.frameBeginTime().ns(),
                                         flushTransactions, transactionsAreEmpty);
        }

        if (transactionFlushNeeded()) {
            setTransactionFlags(eTransactionFlushNeeded);
        }

        // This has to be called after latchBuffers because we want to include the layers that have
        // been latched in the commit callback
        if (transactionsAreEmpty) {
            // Invoke empty transaction callbacks early.
            mTransactionCallbackInvoker.sendCallbacks(false /* onCommitOnly */);
        } else {
            // Invoke OnCommit callbacks.
            mTransactionCallbackInvoker.sendCallbacks(true /* onCommitOnly */);
        }
    }

    // Layers need to get updated (in the previous line) before we can use them for
    // choosing the refresh rate.
    // Hold mStateLock as chooseRefreshRateForContent promotes wp<Layer> to sp<Layer>
    // and may eventually call to ~Layer() if it holds the last reference
    {
        bool updateAttachedChoreographer = mUpdateAttachedChoreographer;
        mUpdateAttachedChoreographer = false;

        Mutex::Autolock lock(mStateLock);
        mScheduler->chooseRefreshRateForContent(mLayerLifecycleManagerEnabled
                                                        ? &mLayerHierarchyBuilder.getHierarchy()
                                                        : nullptr,
                                                updateAttachedChoreographer);
        initiateDisplayModeChanges();
    }

    updateCursorAsync();
    if (!mustComposite) {
        updateInputFlinger(vsyncId, pacesetterFrameTarget.frameBeginTime());
    }
    doActiveLayersTracingIfNeeded(false, mVisibleRegionsDirty,
                                  pacesetterFrameTarget.frameBeginTime(), vsyncId);

    mLastCommittedVsyncId = vsyncId;

    persistDisplayBrightness(mustComposite);

    /* QTI_BEGIN */
    // mQtiSFExtnIntf->qtiSendCompositorTid();
    /* QTI_END */

    return mustComposite && CC_LIKELY(mBootStage != BootStage::BOOTLOADER);
}

CompositeResultsPerDisplay SurfaceFlinger::composite(
        PhysicalDisplayId pacesetterId, const scheduler::FrameTargeters& frameTargeters) {
    const scheduler::FrameTarget& pacesetterTarget =
            frameTargeters.get(pacesetterId)->get()->target();

    const VsyncId vsyncId = pacesetterTarget.vsyncId();
    ATRACE_NAME(ftl::Concat(__func__, ' ', ftl::to_underlying(vsyncId)).c_str());

    compositionengine::CompositionRefreshArgs refreshArgs;
    refreshArgs.powerCallback = this;
    const auto& displays = FTL_FAKE_GUARD(mStateLock, mDisplays);
    refreshArgs.outputs.reserve(displays.size());

    // Add outputs for physical displays.
    for (const auto& [id, targeter] : frameTargeters) {
        ftl::FakeGuard guard(mStateLock);

        if (const auto display = getCompositionDisplayLocked(id)) {
            refreshArgs.outputs.push_back(display);
        }
    }

    std::vector<DisplayId> displayIds;
    for (const auto& [_, display] : displays) {
        displayIds.push_back(display->getId());
        display->tracePowerMode();

        // Add outputs for virtual displays.
        if (display->isVirtual()) {
            const Fps refreshRate = display->getAdjustedRefreshRate();

            if (!refreshRate.isValid() ||
                mScheduler->isVsyncInPhase(pacesetterTarget.frameBeginTime(), refreshRate)) {
                refreshArgs.outputs.push_back(display->getCompositionDisplay());
            }
        }
    }
    mPowerAdvisor->setDisplays(displayIds);

    const bool updateTaskMetadata = mCompositionEngine->getFeatureFlags().test(
            compositionengine::Feature::kSnapshotLayerMetadata);
    if (updateTaskMetadata && (mVisibleRegionsDirty || mLayerMetadataSnapshotNeeded)) {
        updateLayerMetadataSnapshot();
        mLayerMetadataSnapshotNeeded = false;
    }

    if (DOES_CONTAIN_BORDER) {
        refreshArgs.borderInfoList.clear();
        mDrawingState.traverse([&refreshArgs](Layer* layer) {
            if (layer->isBorderEnabled()) {
                compositionengine::BorderRenderInfo info;
                info.width = layer->getBorderWidth();
                info.color = layer->getBorderColor();
                layer->traverse(LayerVector::StateSet::Drawing, [&info](Layer* ilayer) {
                    info.layerIds.push_back(ilayer->getSequence());
                });
                refreshArgs.borderInfoList.emplace_back(std::move(info));
            }
        });
    }

    refreshArgs.bufferIdsToUncache = std::move(mBufferIdsToUncache);

    refreshArgs.layersWithQueuedFrames.reserve(mLayersWithQueuedFrames.size());
    for (auto layer : mLayersWithQueuedFrames) {
        if (auto layerFE = layer->getCompositionEngineLayerFE())
            refreshArgs.layersWithQueuedFrames.push_back(layerFE);
    }

    refreshArgs.outputColorSetting = mDisplayColorSetting;
    refreshArgs.forceOutputColorMode = mForceColorMode;

    refreshArgs.updatingOutputGeometryThisFrame = mVisibleRegionsDirty;
    refreshArgs.updatingGeometryThisFrame = mGeometryDirty.exchange(false) || mVisibleRegionsDirty;
    refreshArgs.internalDisplayRotationFlags = getActiveDisplayRotationFlags();

    if (CC_UNLIKELY(mDrawingState.colorMatrixChanged)) {
        refreshArgs.colorTransformMatrix = mDrawingState.colorMatrix;
        mDrawingState.colorMatrixChanged = false;
    }

    refreshArgs.devOptForceClientComposition = mDebugDisableHWC;

    if (mDebugFlashDelay != 0) {
        refreshArgs.devOptForceClientComposition = true;
        refreshArgs.devOptFlashDirtyRegionsDelay = std::chrono::milliseconds(mDebugFlashDelay);
    }

    const Period vsyncPeriod = mScheduler->getVsyncSchedule()->period();

    if (!getHwComposer().getComposer()->isSupported(
                Hwc2::Composer::OptionalFeature::ExpectedPresentTime) &&
        pacesetterTarget.wouldPresentEarly(vsyncPeriod)) {
        const auto hwcMinWorkDuration = mVsyncConfiguration->getCurrentConfigs().hwcMinWorkDuration;

        // TODO(b/255601557): Calculate and pass per-display values for each FrameTarget.
        refreshArgs.earliestPresentTime =
                pacesetterTarget.previousFrameVsyncTime(vsyncPeriod) - hwcMinWorkDuration;
    }

    refreshArgs.scheduledFrameTime = mScheduler->getScheduledFrameTime();
    refreshArgs.expectedPresentTime = pacesetterTarget.expectedPresentTime().ns();
    refreshArgs.hasTrustedPresentationListener = mNumTrustedPresentationListeners > 0;

    // Store the present time just before calling to the composition engine so we could notify
    // the scheduler.
    const auto presentTime = systemTime();

    /* QTI_BEGIN */
    mQtiSFExtnIntf->qtiSetDisplayElapseTime(refreshArgs.earliestPresentTime);
    /* QTI_END */

    constexpr bool kCursorOnly = false;
    const auto layers = moveSnapshotsToCompositionArgs(refreshArgs, kCursorOnly);

    if (mLayerLifecycleManagerEnabled && !mVisibleRegionsDirty) {
        for (const auto& [token, display] : FTL_FAKE_GUARD(mStateLock, mDisplays)) {
            auto compositionDisplay = display->getCompositionDisplay();
            if (!compositionDisplay->getState().isEnabled) continue;
            for (auto outputLayer : compositionDisplay->getOutputLayersOrderedByZ()) {
                if (outputLayer->getLayerFE().getCompositionState() == nullptr) {
                    // This is unexpected but instead of crashing, capture traces to disk
                    // and recover gracefully by forcing CE to rebuild layer stack.
                    ALOGE("Output layer %s for display %s %" PRIu64 " has a null "
                          "snapshot. Forcing mVisibleRegionsDirty",
                          outputLayer->getLayerFE().getDebugName(),
                          compositionDisplay->getName().c_str(), compositionDisplay->getId().value);

                    TransactionTraceWriter::getInstance().invoke(__func__, /* overwrite= */ false);
                    mVisibleRegionsDirty = true;
                    refreshArgs.updatingOutputGeometryThisFrame = mVisibleRegionsDirty;
                    refreshArgs.updatingGeometryThisFrame = mVisibleRegionsDirty;
                }
            }
        }
    }

    mCompositionEngine->present(refreshArgs);
    moveSnapshotsFromCompositionArgs(refreshArgs, layers);

    for (auto [layer, layerFE] : layers) {
        CompositionResult compositionResult{layerFE->stealCompositionResult()};
        layer->onPreComposition(compositionResult.refreshStartTime);
        for (auto& [releaseFence, layerStack] : compositionResult.releaseFences) {
            Layer* clonedFrom = layer->getClonedFrom().get();
            auto owningLayer = clonedFrom ? clonedFrom : layer;
            owningLayer->onLayerDisplayed(std::move(releaseFence), layerStack);
        }
        if (compositionResult.lastClientCompositionFence) {
            layer->setWasClientComposed(compositionResult.lastClientCompositionFence);
        }
    }

    mTimeStats->recordFrameDuration(pacesetterTarget.frameBeginTime().ns(), systemTime());

    // Send a power hint after presentation is finished.
    if (mPowerHintSessionEnabled) {
        // Now that the current frame has been presented above, PowerAdvisor needs the present time
        // of the previous frame (whose fence is signaled by now) to determine how long the HWC had
        // waited on that fence to retire before presenting.
        const auto& previousPresentFence = pacesetterTarget.presentFenceForPreviousFrame();

        mPowerAdvisor->setSfPresentTiming(TimePoint::fromNs(previousPresentFence->getSignalTime()),
                                          TimePoint::now());
        mPowerAdvisor->reportActualWorkDuration();
    }

    if (mScheduler->onPostComposition(presentTime)) {
        scheduleComposite(FrameHint::kNone);
    }

    postComposition(pacesetterId, frameTargeters, presentTime);

    const bool hadGpuComposited =
            multiDisplayUnion(mCompositionCoverage).test(CompositionCoverage::Gpu);
    mCompositionCoverage.clear();

    TimeStats::ClientCompositionRecord clientCompositionRecord;

    for (const auto& [_, display] : displays) {
        const auto& state = display->getCompositionDisplay()->getState();
        CompositionCoverageFlags& flags =
                mCompositionCoverage.try_emplace(display->getId()).first->second;

        if (state.usesDeviceComposition) {
            flags |= CompositionCoverage::Hwc;
        }

        if (state.reusedClientComposition) {
            flags |= CompositionCoverage::GpuReuse;
        } else if (state.usesClientComposition) {
            flags |= CompositionCoverage::Gpu;
        }

        clientCompositionRecord.predicted |=
                (state.strategyPrediction != CompositionStrategyPredictionState::DISABLED);
        clientCompositionRecord.predictionSucceeded |=
                (state.strategyPrediction == CompositionStrategyPredictionState::SUCCESS);
    }

    const auto coverage = multiDisplayUnion(mCompositionCoverage);
    const bool hasGpuComposited = coverage.test(CompositionCoverage::Gpu);

    clientCompositionRecord.hadClientComposition = hasGpuComposited;
    clientCompositionRecord.reused = coverage.test(CompositionCoverage::GpuReuse);
    clientCompositionRecord.changed = hadGpuComposited != hasGpuComposited;

    mTimeStats->pushCompositionStrategyState(clientCompositionRecord);

    using namespace ftl::flag_operators;

    // TODO(b/160583065): Enable skip validation when SF caches all client composition layers.
    const bool hasGpuUseOrReuse =
            coverage.any(CompositionCoverage::Gpu | CompositionCoverage::GpuReuse);
    mScheduler->modulateVsync({}, &VsyncModulator::onDisplayRefresh, hasGpuUseOrReuse);

    mLayersWithQueuedFrames.clear();
    mLayersIdsWithQueuedFrames.clear();
    doActiveLayersTracingIfNeeded(true, mVisibleRegionsDirty, pacesetterTarget.frameBeginTime(),
                                  vsyncId);

    updateInputFlinger(vsyncId, pacesetterTarget.frameBeginTime());

    if (mVisibleRegionsDirty) mHdrLayerInfoChanged = true;
    mVisibleRegionsDirty = false;

    if (mCompositionEngine->needsAnotherUpdate()) {
        scheduleCommit(FrameHint::kNone);
    }

    if (mPowerHintSessionEnabled) {
        mPowerAdvisor->setCompositeEnd(TimePoint::now());
    }

    CompositeResultsPerDisplay resultsPerDisplay;

    // Filter out virtual displays.
    for (const auto& [id, coverage] : mCompositionCoverage) {
        if (const auto idOpt = PhysicalDisplayId::tryCast(id)) {
            resultsPerDisplay.try_emplace(*idOpt, CompositeResult{coverage});
        }
    }

    return resultsPerDisplay;
}

void SurfaceFlinger::updateLayerGeometry() {
    ATRACE_CALL();

    if (mVisibleRegionsDirty) {
        computeLayerBounds();
    }

    for (auto& layer : mLayersPendingRefresh) {
        Region visibleReg;
        visibleReg.set(layer->getScreenBounds());
        invalidateLayerStack(layer->getOutputFilter(), visibleReg);
    }
    mLayersPendingRefresh.clear();
}

bool SurfaceFlinger::isHdrLayer(const frontend::LayerSnapshot& snapshot) const {
    // Even though the camera layer may be using an HDR transfer function or otherwise be "HDR"
    // the device may need to avoid boosting the brightness as a result of these layers to
    // reduce power consumption during camera recording
    if (mIgnoreHdrCameraLayers) {
        if (snapshot.externalTexture &&
            (snapshot.externalTexture->getUsage() & GRALLOC_USAGE_HW_CAMERA_WRITE) != 0) {
            return false;
        }
    }
    // RANGE_EXTENDED layer may identify themselves as being "HDR"
    // via a desired hdr/sdr ratio
    auto pixelFormat = snapshot.buffer
            ? std::make_optional(static_cast<ui::PixelFormat>(snapshot.buffer->getPixelFormat()))
            : std::nullopt;

    if (getHdrRenderType(snapshot.dataspace, pixelFormat, snapshot.desiredHdrSdrRatio) !=
        HdrRenderType::SDR) {
        return true;
    }
    // If the layer is not allowed to be dimmed, treat it as HDR. WindowManager may disable
    // dimming in order to keep animations invoking SDR screenshots of HDR layers seamless.
    // Treat such tagged layers as HDR so that DisplayManagerService does not try to change
    // the screen brightness
    if (!snapshot.dimmingEnabled) {
        return true;
    }
    return false;
}

ui::Rotation SurfaceFlinger::getPhysicalDisplayOrientation(DisplayId displayId,
                                                           bool isPrimary) const {
    const auto id = PhysicalDisplayId::tryCast(displayId);
    if (!id) {
        return ui::ROTATION_0;
    }
    if (!mIgnoreHwcPhysicalDisplayOrientation &&
        getHwComposer().getComposer()->isSupported(
                Hwc2::Composer::OptionalFeature::PhysicalDisplayOrientation)) {
        switch (getHwComposer().getPhysicalDisplayOrientation(*id)) {
            case Hwc2::AidlTransform::ROT_90:
                return ui::ROTATION_90;
            case Hwc2::AidlTransform::ROT_180:
                return ui::ROTATION_180;
            case Hwc2::AidlTransform::ROT_270:
                return ui::ROTATION_270;
            default:
                return ui::ROTATION_0;
        }
    }

    if (isPrimary) {
        using Values = SurfaceFlingerProperties::primary_display_orientation_values;
        switch (primary_display_orientation(Values::ORIENTATION_0)) {
            case Values::ORIENTATION_90:
                return ui::ROTATION_90;
            case Values::ORIENTATION_180:
                return ui::ROTATION_180;
            case Values::ORIENTATION_270:
                return ui::ROTATION_270;
            default:
                break;
        }
    }
    return ui::ROTATION_0;
}

void SurfaceFlinger::postComposition(PhysicalDisplayId pacesetterId,
                                     const scheduler::FrameTargeters& frameTargeters,
                                     nsecs_t presentStartTime) {
    ATRACE_CALL();
    ALOGV(__func__);

    ui::PhysicalDisplayMap<PhysicalDisplayId, std::shared_ptr<FenceTime>> presentFences;
    ui::PhysicalDisplayMap<PhysicalDisplayId, const sp<Fence>> gpuCompositionDoneFences;

    for (const auto& [id, targeter] : frameTargeters) {
        auto presentFence = getHwComposer().getPresentFence(id);

        if (id == pacesetterId) {
            mTransactionCallbackInvoker.addPresentFence(presentFence);
        }

        if (auto fenceTime = targeter->setPresentFence(std::move(presentFence));
            fenceTime->isValid()) {
            presentFences.try_emplace(id, std::move(fenceTime));
        }

        ftl::FakeGuard guard(mStateLock);
        if (const auto display = getCompositionDisplayLocked(id);
            display && display->getState().usesClientComposition) {
            gpuCompositionDoneFences
                    .try_emplace(id, display->getRenderSurface()->getClientTargetAcquireFence());
        }
    }

    const auto pacesetterDisplay = FTL_FAKE_GUARD(mStateLock, getDisplayDeviceLocked(pacesetterId));

    std::shared_ptr<FenceTime> pacesetterPresentFenceTime =
            presentFences.get(pacesetterId)
                    .transform([](const FenceTimePtr& ptr) { return ptr; })
                    .value_or(FenceTime::NO_FENCE);

    std::shared_ptr<FenceTime> pacesetterGpuCompositionDoneFenceTime =
            gpuCompositionDoneFences.get(pacesetterId)
                    .transform([](sp<Fence> fence) {
                        return std::make_shared<FenceTime>(std::move(fence));
                    })
                    .value_or(FenceTime::NO_FENCE);

    const TimePoint presentTime = TimePoint::now();

    // Set presentation information before calling Layer::releasePendingBuffer, such that jank
    // information from previous' frame classification is already available when sending jank info
    // to clients, so they get jank classification as early as possible.
    mFrameTimeline->setSfPresent(presentTime.ns(), pacesetterPresentFenceTime,
                                 pacesetterGpuCompositionDoneFenceTime);

    // We use the CompositionEngine::getLastFrameRefreshTimestamp() which might
    // be sampled a little later than when we started doing work for this frame,
    // but that should be okay since CompositorTiming has snapping logic.
    const TimePoint compositeTime =
            TimePoint::fromNs(mCompositionEngine->getLastFrameRefreshTimestamp());
    const Duration presentLatency =
            getHwComposer().hasCapability(Capability::PRESENT_FENCE_IS_NOT_RELIABLE)
            ? Duration::zero()
            : mPresentLatencyTracker.trackPendingFrame(compositeTime, pacesetterPresentFenceTime);

    const auto schedule = mScheduler->getVsyncSchedule();
    const TimePoint vsyncDeadline = schedule->vsyncDeadlineAfter(presentTime);
    const Period vsyncPeriod = schedule->period();
    const nsecs_t vsyncPhase = mVsyncConfiguration->getCurrentConfigs().late.sfOffset;

    const CompositorTiming compositorTiming(vsyncDeadline.ns(), vsyncPeriod.ns(), vsyncPhase,
                                            presentLatency.ns());

    ui::DisplayMap<ui::LayerStack, const DisplayDevice*> layerStackToDisplay;
    {
        if (!mLayersWithBuffersRemoved.empty() || mNumTrustedPresentationListeners > 0) {
            Mutex::Autolock lock(mStateLock);
            for (const auto& [token, display] : mDisplays) {
                layerStackToDisplay.emplace_or_replace(display->getLayerStack(), display.get());
            }
        }
    }

    for (auto layer : mLayersWithBuffersRemoved) {
        std::vector<ui::LayerStack> previouslyPresentedLayerStacks =
                std::move(layer->mPreviouslyPresentedLayerStacks);
        layer->mPreviouslyPresentedLayerStacks.clear();
        for (auto layerStack : previouslyPresentedLayerStacks) {
            auto optDisplay = layerStackToDisplay.get(layerStack);
            if (optDisplay && !optDisplay->get()->isVirtual()) {
                auto fence = getHwComposer().getPresentFence(optDisplay->get()->getPhysicalId());
                layer->onLayerDisplayed(ftl::yield<FenceResult>(fence).share(),
                                        ui::INVALID_LAYER_STACK);
            }
        }
        layer->releasePendingBuffer(presentTime.ns());
    }
    mLayersWithBuffersRemoved.clear();

    for (const auto& layer: mLayersWithQueuedFrames) {
        layer->onPostComposition(pacesetterDisplay.get(), pacesetterGpuCompositionDoneFenceTime,
                                 pacesetterPresentFenceTime, compositorTiming);
        layer->releasePendingBuffer(presentTime.ns());
    }

    std::vector<std::pair<std::shared_ptr<compositionengine::Display>, sp<HdrLayerInfoReporter>>>
            hdrInfoListeners;
    bool haveNewListeners = false;
    {
        Mutex::Autolock lock(mStateLock);
        if (mFpsReporter) {
            mFpsReporter->dispatchLayerFps();
        }

        if (mTunnelModeEnabledReporter) {
            mTunnelModeEnabledReporter->updateTunnelModeStatus();
        }
        hdrInfoListeners.reserve(mHdrLayerInfoListeners.size());
        for (const auto& [displayId, reporter] : mHdrLayerInfoListeners) {
            if (reporter && reporter->hasListeners()) {
                if (const auto display = getDisplayDeviceLocked(displayId)) {
                    hdrInfoListeners.emplace_back(display->getCompositionDisplay(), reporter);
                }
            }
        }
        haveNewListeners = mAddingHDRLayerInfoListener; // grab this with state lock
        mAddingHDRLayerInfoListener = false;
    }

    if (haveNewListeners || mHdrLayerInfoChanged) {
        for (auto& [compositionDisplay, listener] : hdrInfoListeners) {
            HdrLayerInfoReporter::HdrLayerInfo info;
            int32_t maxArea = 0;
            auto updateInfoFn =
                    [&](const std::shared_ptr<compositionengine::Display>& compositionDisplay,
                        const frontend::LayerSnapshot& snapshot, const sp<LayerFE>& layerFe) {
                        if (snapshot.isVisible &&
                            compositionDisplay->includesLayer(snapshot.outputFilter)) {
                            if (isHdrLayer(snapshot)) {
                                const auto* outputLayer =
                                        compositionDisplay->getOutputLayerForLayer(layerFe);
                                if (outputLayer) {
                                    const float desiredHdrSdrRatio =
                                            snapshot.desiredHdrSdrRatio <= 1.f
                                            ? std::numeric_limits<float>::infinity()
                                            : snapshot.desiredHdrSdrRatio;
                                    info.mergeDesiredRatio(desiredHdrSdrRatio);
                                    info.numberOfHdrLayers++;
                                    const auto displayFrame = outputLayer->getState().displayFrame;
                                    const int32_t area =
                                            displayFrame.width() * displayFrame.height();
                                    if (area > maxArea) {
                                        maxArea = area;
                                        info.maxW = displayFrame.width();
                                        info.maxH = displayFrame.height();
                                    }
                                }
                            }
                        }
                    };

            if (mLayerLifecycleManagerEnabled) {
                mLayerSnapshotBuilder.forEachVisibleSnapshot(
                        [&, compositionDisplay = compositionDisplay](
                                std::unique_ptr<frontend::LayerSnapshot>& snapshot) {
                            auto it = mLegacyLayers.find(snapshot->sequence);
                            LOG_ALWAYS_FATAL_IF(it == mLegacyLayers.end(),
                                                "Couldnt find layer object for %s",
                                                snapshot->getDebugString().c_str());
                            auto& legacyLayer = it->second;
                            sp<LayerFE> layerFe =
                                    legacyLayer->getCompositionEngineLayerFE(snapshot->path);

                            updateInfoFn(compositionDisplay, *snapshot, layerFe);
                        });
            } else {
                mDrawingState.traverse([&, compositionDisplay = compositionDisplay](Layer* layer) {
                    const auto layerFe = layer->getCompositionEngineLayerFE();
                    const frontend::LayerSnapshot& snapshot = *layer->getLayerSnapshot();
                    updateInfoFn(compositionDisplay, snapshot, layerFe);
                });
            }
            listener->dispatchHdrLayerInfo(info);
        }
    }

    mHdrLayerInfoChanged = false;

    mTransactionCallbackInvoker.sendCallbacks(false /* onCommitOnly */);
    mTransactionCallbackInvoker.clearCompletedTransactions();

    mTimeStats->incrementTotalFrames();
    mTimeStats->setPresentFenceGlobal(pacesetterPresentFenceTime);

    for (auto&& [id, presentFence] : presentFences) {
        ftl::FakeGuard guard(mStateLock);
        const bool isInternalDisplay =
                mPhysicalDisplays.get(id).transform(&PhysicalDisplay::isInternal).value_or(false);

        if (isInternalDisplay) {
            mScheduler->addPresentFence(id, std::move(presentFence));
        }
    }

    const bool hasPacesetterDisplay =
            pacesetterDisplay && getHwComposer().isConnected(pacesetterId);

    if (!hasSyncFramework) {
        if (hasPacesetterDisplay && pacesetterDisplay->isPoweredOn()) {
            mScheduler->enableHardwareVsync(pacesetterId);
        }
    }

    /* QTI_BEGIN */
    mQtiSFExtnIntf->qtiUpdateSmomoState();
    /* QTI_END */
    if (hasPacesetterDisplay && !pacesetterDisplay->isPoweredOn()) {
        getRenderEngine().cleanupPostRender();
        return;
    }

    // Cleanup any outstanding resources due to rendering a prior frame.
    getRenderEngine().cleanupPostRender();

    if (mNumTrustedPresentationListeners > 0) {
        // We avoid any reverse traversal upwards so this shouldn't be too expensive
        traverseLegacyLayers([&](Layer* layer) {
            if (!layer->hasTrustedPresentationListener()) {
                return;
            }
            const frontend::LayerSnapshot* snapshot = mLayerLifecycleManagerEnabled
                    ? mLayerSnapshotBuilder.getSnapshot(layer->sequence)
                    : layer->getLayerSnapshot();
            std::optional<const DisplayDevice*> displayOpt = std::nullopt;
            if (snapshot) {
                displayOpt = layerStackToDisplay.get(snapshot->outputFilter.layerStack);
            }
            const DisplayDevice* display = displayOpt.value_or(nullptr);
            layer->updateTrustedPresentationState(display, snapshot,
                                                  nanoseconds_to_milliseconds(presentStartTime),
                                                  false);
        });
    }

    /* QTI_BEGIN */
    mQtiSFExtnIntf->qtiUpdateLayerState(mNumLayers);
    /* QTI_END */

    // Even though ATRACE_INT64 already checks if tracing is enabled, it doesn't prevent the
    // side-effect of getTotalSize(), so we check that again here
    if (ATRACE_ENABLED()) {
        // getTotalSize returns the total number of buffers that were allocated by SurfaceFlinger
        ATRACE_INT64("Total Buffer Size", GraphicBufferAllocator::get().getTotalSize());
    }

    logFrameStats(presentTime);
    /* QTI_BEGIN */
    mQtiSFExtnIntf->qtiSendInitialFps(
            pacesetterDisplay->refreshRateSelector().getActiveMode().fps.getValue());
    /* QTI_END */
}

FloatRect SurfaceFlinger::getMaxDisplayBounds() {
    const ui::Size maxSize = [this] {
        ftl::FakeGuard guard(mStateLock);

        // The LayerTraceGenerator tool runs without displays.
        if (mDisplays.empty()) return ui::Size{5000, 5000};

        return std::accumulate(mDisplays.begin(), mDisplays.end(), ui::kEmptySize,
                               [](ui::Size size, const auto& pair) -> ui::Size {
                                   const auto& display = pair.second;
                                   return {std::max(size.getWidth(), display->getWidth()),
                                           std::max(size.getHeight(), display->getHeight())};
                               });
    }();

    // Ignore display bounds for now since they will be computed later. Use a large Rect bound
    // to ensure it's bigger than an actual display will be.
    const float xMax = maxSize.getWidth() * 10.f;
    const float yMax = maxSize.getHeight() * 10.f;

    return {-xMax, -yMax, xMax, yMax};
}

void SurfaceFlinger::computeLayerBounds() {
    const FloatRect maxBounds = getMaxDisplayBounds();
    for (const auto& layer : mDrawingState.layersSortedByZ) {
        layer->computeBounds(maxBounds, ui::Transform(), 0.f /* shadowRadius */);
    }
}

void SurfaceFlinger::commitTransactions() {
    ATRACE_CALL();

    // Keep a copy of the drawing state (that is going to be overwritten
    // by commitTransactionsLocked) outside of mStateLock so that the side
    // effects of the State assignment don't happen with mStateLock held,
    // which can cause deadlocks.
    State drawingState(mDrawingState);

    Mutex::Autolock lock(mStateLock);
    mDebugInTransaction = systemTime();

    // Here we're guaranteed that some transaction flags are set
    // so we can call commitTransactionsLocked unconditionally.
    // We clear the flags with mStateLock held to guarantee that
    // mCurrentState won't change until the transaction is committed.
    mScheduler->modulateVsync({}, &VsyncModulator::onTransactionCommit);
    commitTransactionsLocked(clearTransactionFlags(eTransactionMask));

    mDebugInTransaction = 0;
}

std::pair<DisplayModes, DisplayModePtr> SurfaceFlinger::loadDisplayModes(
        PhysicalDisplayId displayId) const {
    std::vector<HWComposer::HWCDisplayMode> hwcModes;
    std::optional<hal::HWDisplayId> activeModeHwcId;

    int attempt = 0;
    constexpr int kMaxAttempts = 3;
    do {
        hwcModes = getHwComposer().getModes(displayId,
                                            scheduler::RefreshRateSelector::kMinSupportedFrameRate
                                                    .getPeriodNsecs());
        activeModeHwcId = getHwComposer().getActiveMode(displayId);

        const auto isActiveMode = [activeModeHwcId](const HWComposer::HWCDisplayMode& mode) {
            return mode.hwcId == activeModeHwcId;
        };

        if (std::any_of(hwcModes.begin(), hwcModes.end(), isActiveMode)) {
            break;
        }
    } while (++attempt < kMaxAttempts);

    if (attempt == kMaxAttempts) {
        const std::string activeMode =
                activeModeHwcId ? std::to_string(*activeModeHwcId) : "unknown"s;
        ALOGE("HWC failed to report an active mode that is supported: activeModeHwcId=%s, "
              "hwcModes={%s}",
              activeMode.c_str(), base::Join(hwcModes, ", ").c_str());
        return {};
    }

    const DisplayModes oldModes = mPhysicalDisplays.get(displayId)
                                          .transform([](const PhysicalDisplay& display) {
                                              return display.snapshot().displayModes();
                                          })
                                          .value_or(DisplayModes{});

    ui::DisplayModeId nextModeId = 1 +
            std::accumulate(oldModes.begin(), oldModes.end(), static_cast<ui::DisplayModeId>(-1),
                            [](ui::DisplayModeId max, const auto& pair) {
                                return std::max(max, pair.first.value());
                            });

    DisplayModes newModes;
    for (const auto& hwcMode : hwcModes) {
        const DisplayModeId id{nextModeId++};
        newModes.try_emplace(id,
                             DisplayMode::Builder(hwcMode.hwcId)
                                     .setId(id)
                                     .setPhysicalDisplayId(displayId)
                                     .setResolution({hwcMode.width, hwcMode.height})
                                     .setVsyncPeriod(hwcMode.vsyncPeriod)
                                     .setVrrConfig(hwcMode.vrrConfig)
                                     .setDpiX(hwcMode.dpiX)
                                     .setDpiY(hwcMode.dpiY)
                                     .setGroup(hwcMode.configGroup)
                                     .build());
    }

    const bool sameModes =
            std::equal(newModes.begin(), newModes.end(), oldModes.begin(), oldModes.end(),
                       [](const auto& lhs, const auto& rhs) {
                           return equalsExceptDisplayModeId(*lhs.second, *rhs.second);
                       });

    // Keep IDs if modes have not changed.
    const auto& modes = sameModes ? oldModes : newModes;
    const DisplayModePtr activeMode =
            std::find_if(modes.begin(), modes.end(), [activeModeHwcId](const auto& pair) {
                return pair.second->getHwcId() == activeModeHwcId;
            })->second;

    return {modes, activeMode};
}

bool SurfaceFlinger::configureLocked() {
    std::vector<HotplugEvent> events;
    {
        std::lock_guard<std::mutex> lock(mHotplugMutex);
        events = std::move(mPendingHotplugEvents);
    }

    for (const auto [hwcDisplayId, connection] : events) {
        if (auto info = getHwComposer().onHotplug(hwcDisplayId, connection)) {
            /* QTI_BEGIN */
            mQtiSFExtnIntf->qtiUpdateOnComposerHalHotplug(hwcDisplayId, connection, info);
            /* QTI_END */

            const auto displayId = info->id;
            const bool connected = connection == hal::Connection::CONNECTED;

            if (const char* const log =
                        processHotplug(displayId, hwcDisplayId, connected, std::move(*info))) {
                ALOGI("%s display %s (HAL ID %" PRIu64 ")", log, to_string(displayId).c_str(),
                      hwcDisplayId);
            }

            /* QTI_BEGIN */
            mQtiSFExtnIntf->qtiUpdateOnProcessDisplayHotplug(static_cast<uint32_t>(hwcDisplayId),
                                                             connection, displayId);
            /* QTI_END */
        }
    }

    return !events.empty();
}

const char* SurfaceFlinger::processHotplug(PhysicalDisplayId displayId,
                                           hal::HWDisplayId hwcDisplayId, bool connected,
                                           DisplayIdentificationInfo&& info) {
    const auto displayOpt = mPhysicalDisplays.get(displayId);
    if (!connected) {
        LOG_ALWAYS_FATAL_IF(!displayOpt);
        const auto& display = displayOpt->get();

        if (const ssize_t index = mCurrentState.displays.indexOfKey(display.token()); index >= 0) {
            mCurrentState.displays.removeItemsAt(index);
        }

        mPhysicalDisplays.erase(displayId);
        return "Disconnecting";
    }

    auto [displayModes, activeMode] = loadDisplayModes(displayId);
    if (!activeMode) {
        // TODO(b/241286153): Report hotplug failure to the framework.
        ALOGE("Failed to hotplug display %s", to_string(displayId).c_str());
        getHwComposer().disconnectDisplay(displayId);
        return nullptr;
    }

    ui::ColorModes colorModes = getHwComposer().getColorModes(displayId);

    if (displayOpt) {
        const auto& display = displayOpt->get();
        const auto& snapshot = display.snapshot();

        std::optional<DeviceProductInfo> deviceProductInfo;
        if (getHwComposer().updatesDeviceProductInfoOnHotplugReconnect()) {
            deviceProductInfo = std::move(info.deviceProductInfo);
        } else {
            deviceProductInfo = snapshot.deviceProductInfo();
        }

        const auto it =
                mPhysicalDisplays.try_replace(displayId, display.token(), displayId,
                                              snapshot.connectionType(), std::move(displayModes),
                                              std::move(colorModes), std::move(deviceProductInfo));

        auto& state = mCurrentState.displays.editValueFor(it->second.token());
        state.sequenceId = DisplayDeviceState{}.sequenceId; // Generate new sequenceId.
        state.physical->activeMode = std::move(activeMode);
        return "Reconnecting";
    }

    const sp<IBinder> token = sp<BBinder>::make();

    mPhysicalDisplays.try_emplace(displayId, token, displayId,
                                  getHwComposer().getDisplayConnectionType(displayId),
                                  std::move(displayModes), std::move(colorModes),
                                  std::move(info.deviceProductInfo));

    DisplayDeviceState state;
    state.physical = {.id = displayId,
                      .hwcDisplayId = hwcDisplayId,
                      .activeMode = std::move(activeMode)};
    state.isSecure = true; // All physical displays are currently considered secure.
    state.displayName = std::move(info.name);

    mCurrentState.displays.add(token, state);
    return "Connecting";
}

void SurfaceFlinger::dispatchDisplayHotplugEvent(PhysicalDisplayId displayId, bool connected) {
    mScheduler->onHotplugReceived(mAppConnectionHandle, displayId, connected);
    mScheduler->onHotplugReceived(mSfConnectionHandle, displayId, connected);
}

void SurfaceFlinger::dispatchDisplayModeChangeEvent(PhysicalDisplayId displayId,
                                                    const scheduler::FrameRateMode& mode) {
    // TODO(b/255635821): Merge code paths and move to Scheduler.
    const auto onDisplayModeChanged = displayId == mActiveDisplayId
            ? &scheduler::Scheduler::onPrimaryDisplayModeChanged
            : &scheduler::Scheduler::onNonPrimaryDisplayModeChanged;

    ((*mScheduler).*onDisplayModeChanged)(mAppConnectionHandle, mode);
}

sp<DisplayDevice> SurfaceFlinger::setupNewDisplayDeviceInternal(
        const wp<IBinder>& displayToken,
        std::shared_ptr<compositionengine::Display> compositionDisplay,
        const DisplayDeviceState& state,
        const sp<compositionengine::DisplaySurface>& displaySurface,
        const sp<IGraphicBufferProducer>& producer,
        surfaceflingerextension::QtiDisplaySurfaceExtensionIntf* mQtiDSExtnIntf) {
    DisplayDeviceCreationArgs creationArgs(sp<SurfaceFlinger>::fromExisting(this), getHwComposer(),
                                           displayToken, compositionDisplay);
    creationArgs.sequenceId = state.sequenceId;
    creationArgs.isSecure = state.isSecure;
    creationArgs.displaySurface = displaySurface;
    creationArgs.hasWideColorGamut = false;
    creationArgs.supportedPerFrameMetadata = 0;
    creationArgs.mQtiDSExtnIntf = mQtiDSExtnIntf;

    if (const auto& physical = state.physical) {
        creationArgs.activeModeId = physical->activeMode->getId();
        const auto [kernelIdleTimerController, idleTimerTimeoutMs] =
                getKernelIdleTimerProperties(compositionDisplay->getId());

        using Config = scheduler::RefreshRateSelector::Config;
        const auto enableFrameRateOverride = sysprop::enable_frame_rate_override(true)
                ? Config::FrameRateOverride::Enabled
                : Config::FrameRateOverride::Disabled;
        Config config =
                {.enableFrameRateOverride = enableFrameRateOverride,
                 .frameRateMultipleThreshold =
                         base::GetIntProperty("debug.sf.frame_rate_multiple_threshold", 0),
                 .idleTimerTimeout = idleTimerTimeoutMs,
                 .kernelIdleTimerController = kernelIdleTimerController};

        creationArgs.refreshRateSelector =
                mPhysicalDisplays.get(physical->id)
                        .transform(&PhysicalDisplay::snapshotRef)
                        .transform([&](const display::DisplaySnapshot& snapshot) {
                            return std::make_shared<
                                    scheduler::RefreshRateSelector>(snapshot.displayModes(),
                                                                    creationArgs.activeModeId,
                                                                    config);
                        })
                        .value_or(nullptr);

        creationArgs.isPrimary = physical->id == getPrimaryDisplayIdLocked();

        mPhysicalDisplays.get(physical->id)
                .transform(&PhysicalDisplay::snapshotRef)
                .transform(ftl::unit_fn([&](const display::DisplaySnapshot& snapshot) {
                    for (const auto mode : snapshot.colorModes()) {
                        creationArgs.hasWideColorGamut |= ui::isWideColorMode(mode);
                        creationArgs.hwcColorModes
                                .emplace(mode,
                                         getHwComposer().getRenderIntents(physical->id, mode));
                    }
                }));
    }

    if (const auto id = HalDisplayId::tryCast(compositionDisplay->getId())) {
        getHwComposer().getHdrCapabilities(*id, &creationArgs.hdrCapabilities);
        creationArgs.supportedPerFrameMetadata = getHwComposer().getSupportedPerFrameMetadata(*id);
    }

    auto nativeWindowSurface = getFactory().createNativeWindowSurface(producer);
    auto nativeWindow = nativeWindowSurface->getNativeWindow();
    creationArgs.nativeWindow = nativeWindow;

    // Make sure that composition can never be stalled by a virtual display
    // consumer that isn't processing buffers fast enough. We have to do this
    // here, in case the display is composed entirely by HWC.
    if (state.isVirtual()) {
        nativeWindow->setSwapInterval(nativeWindow.get(), 0);
    }

    creationArgs.physicalOrientation =
            getPhysicalDisplayOrientation(compositionDisplay->getId(), creationArgs.isPrimary);
    ALOGV("Display Orientation: %s", toCString(creationArgs.physicalOrientation));

    // virtual displays are always considered enabled
    creationArgs.initialPowerMode =
            state.isVirtual() ? std::make_optional(hal::PowerMode::ON) : std::nullopt;

    creationArgs.requestedRefreshRate = state.requestedRefreshRate;

    sp<DisplayDevice> display = getFactory().createDisplayDevice(creationArgs);

    nativeWindowSurface->preallocateBuffers();

    ui::ColorMode defaultColorMode = ui::ColorMode::NATIVE;
    Dataspace defaultDataSpace = Dataspace::UNKNOWN;
    if (display->hasWideColorGamut()) {
        defaultColorMode = ui::ColorMode::SRGB;
        defaultDataSpace = Dataspace::V0_SRGB;
    }
    display->getCompositionDisplay()->setColorProfile(
            compositionengine::Output::ColorProfile{defaultColorMode, defaultDataSpace,
                                                    RenderIntent::COLORIMETRIC});

    if (const auto& physical = state.physical) {
        const auto& mode = *physical->activeMode;
        display->setActiveMode(mode.getId(), mode.getVsyncRate(), mode.getVsyncRate());
    }

    display->setLayerFilter(makeLayerFilterForDisplay(display->getId(), state.layerStack));
    display->setProjection(state.orientation, state.layerStackSpaceRect,
                           state.orientedDisplaySpaceRect);
    display->setDisplayName(state.displayName);
    display->setFlags(state.flags);

    return display;
}

void SurfaceFlinger::processDisplayAdded(const wp<IBinder>& displayToken,
                                         const DisplayDeviceState& state) {
    ui::Size resolution(0, 0);
    ui::PixelFormat pixelFormat = static_cast<ui::PixelFormat>(PIXEL_FORMAT_UNKNOWN);
    /* QTI_BEGIN */
    bool qtiCanAllocateHwcForVDS = false;
    /* QTI_END */

    if (state.physical) {
        resolution = state.physical->activeMode->getResolution();
        pixelFormat = static_cast<ui::PixelFormat>(PIXEL_FORMAT_RGBA_8888);
    } else if (state.surface != nullptr) {
        int status = state.surface->query(NATIVE_WINDOW_WIDTH, &resolution.width);
        ALOGE_IF(status != NO_ERROR, "Unable to query width (%d)", status);
        status = state.surface->query(NATIVE_WINDOW_HEIGHT, &resolution.height);
        ALOGE_IF(status != NO_ERROR, "Unable to query height (%d)", status);
        int format;
        status = state.surface->query(NATIVE_WINDOW_FORMAT, &format);
        ALOGE_IF(status != NO_ERROR, "Unable to query format (%d)", status);
        pixelFormat = static_cast<ui::PixelFormat>(format);
        /* QTI_BEGIN */
        qtiCanAllocateHwcForVDS = mQtiSFExtnIntf->qtiCanAllocateHwcDisplayIdForVDS(state);
        /* QTI_END */
    } else {
        // Virtual displays without a surface are dormant:
        // they have external state (layer stack, projection,
        // etc.) but no internal state (i.e. a DisplayDevice).
        return;
    }

    compositionengine::DisplayCreationArgsBuilder builder;
    if (const auto& physical = state.physical) {
        builder.setId(physical->id);
    } else {
        /* QTI_BEGIN */
        auto qtiVirtualDisplayId =
                mQtiSFExtnIntf->qtiAcquireVirtualDisplay(resolution, pixelFormat,
                                                         qtiCanAllocateHwcForVDS);
        if (!qtiVirtualDisplayId.has_value()) {
            ALOGE("%s: Failed to retrieve virtual display id, returning.", __func__);
            return;
        }
        builder.setId(*qtiVirtualDisplayId);
        /* QTI_END */
    }

    builder.setPixels(resolution);
    builder.setIsSecure(state.isSecure);
    builder.setPowerAdvisor(mPowerAdvisor.get());
    builder.setName(state.displayName);
    auto compositionDisplay = getCompositionEngine().createDisplay(builder.build());
    compositionDisplay->setLayerCachingEnabled(mLayerCachingEnabled);

    sp<compositionengine::DisplaySurface> displaySurface;
    sp<IGraphicBufferProducer> producer;
    sp<IGraphicBufferProducer> bqProducer;
    sp<IGraphicBufferConsumer> bqConsumer;
    getFactory().createBufferQueue(&bqProducer, &bqConsumer, /*consumerIsSurfaceFlinger =*/false);

    /* QTI_BEGIN */
    surfaceflingerextension::QtiDisplaySurfaceExtensionIntf* qtiDSExtnIntf = nullptr;
    /* QTI_END */

    if (state.isVirtual()) {
        const auto displayId = VirtualDisplayId::tryCast(compositionDisplay->getId());
        LOG_FATAL_IF(!displayId);
        auto surface = sp<VirtualDisplaySurface>::make(getHwComposer(), *displayId, state.surface,
                                                       bqProducer, bqConsumer, state.displayName,
                                                /* QTI_BEGIN */ state.isSecure /* QTI_END */);
        displaySurface = surface;
        producer = std::move(surface);
    } else {
        ALOGE_IF(state.surface != nullptr,
                 "adding a supported display, but rendering "
                 "surface is provided (%p), ignoring it",
                 state.surface.get());
        const auto displayId = PhysicalDisplayId::tryCast(compositionDisplay->getId());
        LOG_FATAL_IF(!displayId);
        displaySurface =
                sp<FramebufferSurface>::make(getHwComposer(), *displayId, bqConsumer,
                                             state.physical->activeMode->getResolution(),
                                             ui::Size(maxGraphicsWidth, maxGraphicsHeight));
        producer = bqProducer;
    }

    LOG_FATAL_IF(!displaySurface);
    /* QTI_BEGIN */
#ifdef QTI_DISPLAY_EXTENSION
    qtiDSExtnIntf = displaySurface->qtiGetDisplaySurfaceExtn();
#endif
    /* QTI_END */

    auto display = setupNewDisplayDeviceInternal(displayToken, std::move(compositionDisplay), state,
                                                 displaySurface, producer, qtiDSExtnIntf);

    /* QTI_BEGIN */
    mQtiSFExtnIntf->qtiSetPowerModeOverrideConfig(display);
    /* QTI_END */

    if (!display->isVirtual()) {
        /* QTI_BEGIN */
        mQtiSFExtnIntf->qtiSetPowerModeOverrideConfig(display);
        mQtiSFExtnIntf->qtiUpdateDisplaysList(display, /*addDisplay*/ true);
        mQtiSFExtnIntf->qtiTryDrawMethod(display);

        /* QTI_END */

        if (mScheduler) {
            const auto displayId = display->getPhysicalId();
            {
                // TODO(b/241285876): Annotate `processDisplayAdded` instead.
                ftl::FakeGuard guard(kMainThreadContext);

                // For hotplug reconnect, renew the registration since display modes have been
                // reloaded.
                mScheduler->registerDisplay(displayId, display->holdRefreshRateSelector());
            }

            dispatchDisplayHotplugEvent(displayId, true);
        }
    }

    if (display->isVirtual()) {
        display->adjustRefreshRate(mScheduler->getPacesetterRefreshRate());
    }

    mDisplays.try_emplace(displayToken, std::move(display));
    /* QTI_BEGIN */
    mQtiSFExtnIntf->qtiCreateSmomoInstance(state);
    /* QTI_END */
}

void SurfaceFlinger::processDisplayRemoved(const wp<IBinder>& displayToken) {
    auto display = getDisplayDeviceLocked(displayToken);
    if (display) {
        display->disconnect();

        if (display->isVirtual()) {
            releaseVirtualDisplay(display->getVirtualId());
        } else {
            dispatchDisplayHotplugEvent(display->getPhysicalId(), false);
            mScheduler->unregisterDisplay(display->getPhysicalId());
        }
        /* QTI_BEGIN */
        mQtiSFExtnIntf->qtiDestroySmomoInstance(display);
        /* QTI_END */
    }

    mDisplays.erase(displayToken);

    if (display && display->isVirtual()) {
        static_cast<void>(mScheduler->schedule([display = std::move(display)] {
            // Destroy the display without holding the mStateLock.
            // This is a temporary solution until we can manage transaction queues without
            // holding the mStateLock.
            // With blast, the IGBP that is passed to the VirtualDisplaySurface is owned by the
            // client. When the IGBP is disconnected, its buffer cache in SF will be cleared
            // via SurfaceComposerClient::doUncacheBufferTransaction. This call from the client
            // ends up running on the main thread causing a deadlock since setTransactionstate
            // will try to acquire the mStateLock. Instead we extend the lifetime of
            // DisplayDevice and destroy it in the main thread without holding the mStateLock.
            // The display will be disconnected and removed from the mDisplays list so it will
            // not be accessible.
        }));
    }
}

void SurfaceFlinger::processDisplayChanged(const wp<IBinder>& displayToken,
                                           const DisplayDeviceState& currentState,
                                           const DisplayDeviceState& drawingState) {
    const sp<IBinder> currentBinder = IInterface::asBinder(currentState.surface);
    const sp<IBinder> drawingBinder = IInterface::asBinder(drawingState.surface);

    // Recreate the DisplayDevice if the surface or sequence ID changed.
    if (currentBinder != drawingBinder || currentState.sequenceId != drawingState.sequenceId) {
        if (const auto display = getDisplayDeviceLocked(displayToken)) {
            /* QTI_BEGIN */
            mQtiSFExtnIntf->qtiUpdateDisplaysList(display, /*addDisplay*/ false);
            /* QTI_END */

            display->disconnect();
            if (display->isVirtual()) {
                releaseVirtualDisplay(display->getVirtualId());
            }
        }

        mDisplays.erase(displayToken);

        if (const auto& physical = currentState.physical) {
            getHwComposer().allocatePhysicalDisplay(physical->hwcDisplayId, physical->id);
        }

        processDisplayAdded(displayToken, currentState);

        if (currentState.physical) {
            const auto display = getDisplayDeviceLocked(displayToken);
            setPowerModeInternal(display, hal::PowerMode::ON);

            // TODO(b/175678251) Call a listener instead.
            if (currentState.physical->hwcDisplayId == getHwComposer().getPrimaryHwcDisplayId()) {
                resetPhaseConfiguration(display->getActiveMode().fps);
            }
        }
        return;
    }

    if (const auto display = getDisplayDeviceLocked(displayToken)) {
        if (currentState.layerStack != drawingState.layerStack) {
            display->setLayerFilter(
                    makeLayerFilterForDisplay(display->getId(), currentState.layerStack));
            /* QTI_BEGIN */
            mQtiSFExtnIntf->qtiUpdateSmomoLayerStackId(currentState.physical->hwcDisplayId,
                                                       currentState.layerStack.id,
                                                       drawingState.layerStack.id);
            /* QTI_END */
        }
        if (currentState.flags != drawingState.flags) {
            display->setFlags(currentState.flags);
        }
        if ((currentState.orientation != drawingState.orientation) ||
            (currentState.layerStackSpaceRect != drawingState.layerStackSpaceRect) ||
            (currentState.orientedDisplaySpaceRect != drawingState.orientedDisplaySpaceRect)) {
            display->setProjection(currentState.orientation, currentState.layerStackSpaceRect,
                                   currentState.orientedDisplaySpaceRect);
            if (display->getId() == mActiveDisplayId) {
                mActiveDisplayTransformHint = display->getTransformHint();
                sActiveDisplayRotationFlags =
                        ui::Transform::toRotationFlags(display->getOrientation());
            }
        }
        if (currentState.width != drawingState.width ||
            currentState.height != drawingState.height) {
            display->setDisplaySize(currentState.width, currentState.height);

            if (display->getId() == mActiveDisplayId) {
                onActiveDisplaySizeChanged(*display);
            }
        }
    }
}

void SurfaceFlinger::resetPhaseConfiguration(Fps refreshRate) {
    // Cancel the pending refresh rate change, if any, before updating the phase configuration.
    mScheduler->vsyncModulator().cancelRefreshRateChange();

    mVsyncConfiguration->reset();
    updatePhaseConfiguration(refreshRate);
    mRefreshRateStats->setRefreshRate(refreshRate);

    /* QTI_BEGIN */
    mQtiSFExtnIntf->qtiUpdateVsyncConfiguration();
    /* QTI_END */
}

void SurfaceFlinger::processDisplayChangesLocked() {
    // here we take advantage of Vector's copy-on-write semantics to
    // improve performance by skipping the transaction entirely when
    // know that the lists are identical
    const KeyedVector<wp<IBinder>, DisplayDeviceState>& curr(mCurrentState.displays);
    const KeyedVector<wp<IBinder>, DisplayDeviceState>& draw(mDrawingState.displays);
    if (!curr.isIdenticalTo(draw)) {
        mVisibleRegionsDirty = true;
        mUpdateInputInfo = true;

        // find the displays that were removed
        // (ie: in drawing state but not in current state)
        // also handle displays that changed
        // (ie: displays that are in both lists)
        for (size_t i = 0; i < draw.size(); i++) {
            const wp<IBinder>& displayToken = draw.keyAt(i);
            const ssize_t j = curr.indexOfKey(displayToken);
            if (j < 0) {
                // in drawing state but not in current state
                processDisplayRemoved(displayToken);
            } else {
                // this display is in both lists. see if something changed.
                const DisplayDeviceState& currentState = curr[j];
                const DisplayDeviceState& drawingState = draw[i];
                processDisplayChanged(displayToken, currentState, drawingState);
            }
        }

        // find displays that were added
        // (ie: in current state but not in drawing state)
        for (size_t i = 0; i < curr.size(); i++) {
            const wp<IBinder>& displayToken = curr.keyAt(i);
            if (draw.indexOfKey(displayToken) < 0) {
                processDisplayAdded(displayToken, curr[i]);
            }
        }
    }

    mDrawingState.displays = mCurrentState.displays;
}

void SurfaceFlinger::commitTransactionsLocked(uint32_t transactionFlags) {
    // Commit display transactions.
    const bool displayTransactionNeeded = transactionFlags & eDisplayTransactionNeeded;
    mFrontEndDisplayInfosChanged = displayTransactionNeeded;
    if (displayTransactionNeeded && !mLayerLifecycleManagerEnabled) {
        processDisplayChangesLocked();
        mFrontEndDisplayInfos.clear();
        for (const auto& [_, display] : mDisplays) {
            mFrontEndDisplayInfos.try_emplace(display->getLayerStack(), display->getFrontEndInfo());
        }
    }
    mForceTransactionDisplayChange = displayTransactionNeeded;

    if (mSomeChildrenChanged) {
        mVisibleRegionsDirty = true;
        mSomeChildrenChanged = false;
        mUpdateInputInfo = true;
    }

    // Update transform hint.
    if (transactionFlags & (eTransformHintUpdateNeeded | eDisplayTransactionNeeded)) {
        // Layers and/or displays have changed, so update the transform hint for each layer.
        //
        // NOTE: we do this here, rather than when presenting the display so that
        // the hint is set before we acquire a buffer from the surface texture.
        //
        // NOTE: layer transactions have taken place already, so we use their
        // drawing state. However, SurfaceFlinger's own transaction has not
        // happened yet, so we must use the current state layer list
        // (soon to become the drawing state list).
        //
        sp<const DisplayDevice> hintDisplay;
        ui::LayerStack layerStack;

        mCurrentState.traverse([&](Layer* layer) REQUIRES(mStateLock) {
            // NOTE: we rely on the fact that layers are sorted by
            // layerStack first (so we don't have to traverse the list
            // of displays for every layer).
            if (const auto filter = layer->getOutputFilter(); layerStack != filter.layerStack) {
                layerStack = filter.layerStack;
                hintDisplay = nullptr;

                // Find the display that includes the layer.
                for (const auto& [token, display] : mDisplays) {
                    if (!display->getCompositionDisplay()->includesLayer(filter)) {
                        continue;
                    }

                    // Pick the primary display if another display mirrors the layer.
                    if (hintDisplay) {
                        hintDisplay = nullptr;
                        break;
                    }

                    hintDisplay = display;
                }
            }

            if (!hintDisplay) {
                // NOTE: TEMPORARY FIX ONLY. Real fix should cause layers to
                // redraw after transform hint changes. See bug 8508397.
                // could be null when this layer is using a layerStack
                // that is not visible on any display. Also can occur at
                // screen off/on times.
                // U Update: Don't provide stale hints to the clients. For
                // special cases where we want the app to draw its
                // first frame before the display is available, we rely
                // on WMS and DMS to provide the right information
                // so the client can calculate the hint.
                ALOGV("Skipping reporting transform hint update for %s", layer->getDebugName());
                layer->skipReportingTransformHint();
            } else {
                layer->updateTransformHint(hintDisplay->getTransformHint());
            }
        });
    }

    if (mLayersAdded) {
        mLayersAdded = false;
        // Layers have been added.
        mVisibleRegionsDirty = true;
        mUpdateInputInfo = true;
    }

    // some layers might have been removed, so
    // we need to update the regions they're exposing.
    if (mLayersRemoved) {
        mLayersRemoved = false;
        mVisibleRegionsDirty = true;
        mUpdateInputInfo = true;
        mDrawingState.traverseInZOrder([&](Layer* layer) {
            if (mLayersPendingRemoval.indexOf(sp<Layer>::fromExisting(layer)) >= 0) {
                // this layer is not visible anymore
                Region visibleReg;
                visibleReg.set(layer->getScreenBounds());
                invalidateLayerStack(layer->getOutputFilter(), visibleReg);
            }
        });
    }

    if (transactionFlags & eInputInfoUpdateNeeded) {
        mUpdateInputInfo = true;
    }

    doCommitTransactions();
}

void SurfaceFlinger::updateInputFlinger(VsyncId vsyncId, TimePoint frameTime) {
    if (!mInputFlinger || (!mUpdateInputInfo && mInputWindowCommands.empty())) {
        return;
    }
    ATRACE_CALL();

    std::vector<WindowInfo> windowInfos;
    std::vector<DisplayInfo> displayInfos;
    bool updateWindowInfo = false;
    if (mUpdateInputInfo) {
        mUpdateInputInfo = false;
        updateWindowInfo = true;
        buildWindowInfos(windowInfos, displayInfos);
    }

    std::unordered_set<int32_t> visibleWindowIds;
    for (WindowInfo& windowInfo : windowInfos) {
        if (!windowInfo.inputConfig.test(WindowInfo::InputConfig::NOT_VISIBLE)) {
            visibleWindowIds.insert(windowInfo.id);
        }
    }
    bool visibleWindowsChanged = false;
    if (visibleWindowIds != mVisibleWindowIds) {
        visibleWindowsChanged = true;
        mVisibleWindowIds = std::move(visibleWindowIds);
    }

    BackgroundExecutor::getInstance().sendCallbacks({[updateWindowInfo,
                                                      windowInfos = std::move(windowInfos),
                                                      displayInfos = std::move(displayInfos),
                                                      inputWindowCommands =
                                                              std::move(mInputWindowCommands),
                                                      inputFlinger = mInputFlinger, this,
                                                      visibleWindowsChanged, vsyncId, frameTime]() {
        ATRACE_NAME("BackgroundExecutor::updateInputFlinger");
        if (updateWindowInfo) {
            mWindowInfosListenerInvoker
                    ->windowInfosChanged(gui::WindowInfosUpdate{std::move(windowInfos),
                                                                std::move(displayInfos),
                                                                ftl::to_underlying(vsyncId),
                                                                frameTime.ns()},
                                         std::move(
                                                 inputWindowCommands.windowInfosReportedListeners),
                                         /* forceImmediateCall= */ visibleWindowsChanged ||
                                                 !inputWindowCommands.focusRequests.empty());
        } else {
            // If there are listeners but no changes to input windows, call the listeners
            // immediately.
            for (const auto& listener : inputWindowCommands.windowInfosReportedListeners) {
                if (IInterface::asBinder(listener)->isBinderAlive()) {
                    listener->onWindowInfosReported();
                }
            }
        }
        for (const auto& focusRequest : inputWindowCommands.focusRequests) {
            inputFlinger->setFocusedWindow(focusRequest);
        }
    }});

    mInputWindowCommands.clear();
}

void SurfaceFlinger::persistDisplayBrightness(bool needsComposite) {
    const bool supportsDisplayBrightnessCommand = getHwComposer().getComposer()->isSupported(
            Hwc2::Composer::OptionalFeature::DisplayBrightnessCommand);
    if (!supportsDisplayBrightnessCommand) {
        return;
    }

    for (const auto& [_, display] : FTL_FAKE_GUARD(mStateLock, mDisplays)) {
        if (const auto brightness = display->getStagedBrightness(); brightness) {
            if (!needsComposite) {
                const status_t error =
                        getHwComposer()
                                .setDisplayBrightness(display->getPhysicalId(), *brightness,
                                                      display->getCompositionDisplay()
                                                              ->getState()
                                                              .displayBrightnessNits,
                                                      Hwc2::Composer::DisplayBrightnessOptions{
                                                              .applyImmediately = true})
                                .get();

                ALOGE_IF(error != NO_ERROR,
                         "Error setting display brightness for display %s: %d (%s)",
                         to_string(display->getId()).c_str(), error, strerror(error));
            }
            display->persistBrightness(needsComposite);
        }
    }
}

void SurfaceFlinger::buildWindowInfos(std::vector<WindowInfo>& outWindowInfos,
                                      std::vector<DisplayInfo>& outDisplayInfos) {
    static size_t sNumWindowInfos = 0;
    outWindowInfos.reserve(sNumWindowInfos);
    sNumWindowInfos = 0;

    if (mLayerLifecycleManagerEnabled) {
        mLayerSnapshotBuilder.forEachInputSnapshot(
                [&outWindowInfos](const frontend::LayerSnapshot& snapshot) {
                    outWindowInfos.push_back(snapshot.inputInfo);
                });
    } else {
        mDrawingState.traverseInReverseZOrder([&](Layer* layer) {
            if (!layer->needsInputInfo()) return;
            const auto opt =
                    mFrontEndDisplayInfos.get(layer->getLayerStack())
                            .transform([](const frontend::DisplayInfo& info) {
                                return Layer::InputDisplayArgs{&info.transform, info.isSecure};
                            });

            outWindowInfos.push_back(layer->fillInputInfo(opt.value_or(Layer::InputDisplayArgs{})));
        });
    }

    sNumWindowInfos = outWindowInfos.size();

    outDisplayInfos.reserve(mFrontEndDisplayInfos.size());
    for (const auto& [_, info] : mFrontEndDisplayInfos) {
        outDisplayInfos.push_back(info.info);
    }
}

void SurfaceFlinger::updateCursorAsync() {
    compositionengine::CompositionRefreshArgs refreshArgs;
    for (const auto& [_, display] : FTL_FAKE_GUARD(mStateLock, mDisplays)) {
        if (HalDisplayId::tryCast(display->getId())) {
            refreshArgs.outputs.push_back(display->getCompositionDisplay());
        }
    }

    constexpr bool kCursorOnly = true;
    const auto layers = moveSnapshotsToCompositionArgs(refreshArgs, kCursorOnly);
    mCompositionEngine->updateCursorAsync(refreshArgs);
    moveSnapshotsFromCompositionArgs(refreshArgs, layers);
}

void SurfaceFlinger::requestHardwareVsync(PhysicalDisplayId displayId, bool enable) {
    getHwComposer().setVsyncEnabled(displayId, enable ? hal::Vsync::ENABLE : hal::Vsync::DISABLE);
}

void SurfaceFlinger::requestDisplayModes(std::vector<display::DisplayModeRequest> modeRequests) {
    if (mBootStage != BootStage::FINISHED) {
        ALOGV("Currently in the boot stage, skipping display mode changes");
        return;
    }

    ATRACE_CALL();

    // If this is called from the main thread mStateLock must be locked before
    // Currently the only way to call this function from the main thread is from
    // Scheduler::chooseRefreshRateForContent

    ConditionalLock lock(mStateLock, std::this_thread::get_id() != mMainThreadId);

    for (auto& request : modeRequests) {
        const auto& modePtr = request.mode.modePtr;

        const auto displayId = modePtr->getPhysicalDisplayId();
        const auto display = getDisplayDeviceLocked(displayId);

        if (!display) continue;

        if (ftl::FakeGuard guard(kMainThreadContext);
            !shouldApplyRefreshRateSelectorPolicy(*display)) {
            ALOGV("%s(%s): Skipped applying policy", __func__, to_string(displayId).c_str());
            continue;
        }

        if (display->refreshRateSelector().isModeAllowed(request.mode)) {
            /* QTI_BEGIN */
            uint32_t qtiHwcDisplayId;
            if (mQtiSFExtnIntf->qtiGetHwcDisplayId(display, &qtiHwcDisplayId)) {
                mQtiSFExtnIntf->qtiSetDisplayExtnActiveConfig(qtiHwcDisplayId,
                                                              modePtr->getId().value());
            }
            /* QTI_END */
            setDesiredActiveMode(std::move(request));
        } else {
            ALOGV("%s: Mode %d is disallowed for display %s", __func__, modePtr->getId().value(),
                  to_string(displayId).c_str());
        }
    }
}

void SurfaceFlinger::triggerOnFrameRateOverridesChanged() {
    PhysicalDisplayId displayId = [&]() {
        ConditionalLock lock(mStateLock, std::this_thread::get_id() != mMainThreadId);
        return getDefaultDisplayDeviceLocked()->getPhysicalId();
    }();

    mScheduler->onFrameRateOverridesChanged(mAppConnectionHandle, displayId);
}

void SurfaceFlinger::notifyCpuLoadUp() {
    mPowerAdvisor->notifyCpuLoadUp();
}

void SurfaceFlinger::onChoreographerAttached() {
    ATRACE_CALL();
    if (mLayerLifecycleManagerEnabled) {
        mUpdateAttachedChoreographer = true;
        scheduleCommit(FrameHint::kNone);
    }
}

void SurfaceFlinger::initScheduler(const sp<const DisplayDevice>& display) {
    using namespace scheduler;

    LOG_ALWAYS_FATAL_IF(mScheduler);

    const auto activeMode = display->refreshRateSelector().getActiveMode();
    const Fps activeRefreshRate = activeMode.fps;
    mRefreshRateStats =
            std::make_unique<RefreshRateStats>(*mTimeStats, activeRefreshRate, hal::PowerMode::OFF);

    mVsyncConfiguration = getFactory().createVsyncConfiguration(activeRefreshRate);

    FeatureFlags features;

    if (sysprop::use_content_detection_for_refresh_rate(false)) {
        features |= Feature::kContentDetection;
        if (base::GetBoolProperty("debug.sf.enable_small_dirty_detection"s, false)) {
            features |= Feature::kSmallDirtyContentDetection;
        }
    }
    if (base::GetBoolProperty("debug.sf.show_predicted_vsync"s, false)) {
        features |= Feature::kTracePredictedVsync;
    }
    if (!base::GetBoolProperty("debug.sf.vsync_reactor_ignore_present_fences"s, false) &&
        !getHwComposer().hasCapability(Capability::PRESENT_FENCE_IS_NOT_RELIABLE)) {
        features |= Feature::kPresentFences;
    }
    if (display->refreshRateSelector().kernelIdleTimerController()) {
        features |= Feature::kKernelIdleTimer;
    }
    if (mBackpressureGpuComposition) {
        features |= Feature::kBackpressureGpuComposition;
    }

    auto modulatorPtr = sp<VsyncModulator>::make(mVsyncConfiguration->getCurrentConfigs());

    mScheduler = std::make_unique<Scheduler>(static_cast<ICompositor&>(*this),
                                             static_cast<ISchedulerCallback&>(*this), features,
                                             std::move(modulatorPtr));
    mScheduler->registerDisplay(display->getPhysicalId(), display->holdRefreshRateSelector());
    mScheduler->startTimers();

    const auto configs = mVsyncConfiguration->getCurrentConfigs();

    mAppConnectionHandle =
            mScheduler->createEventThread(Scheduler::Cycle::Render,
                                          mFrameTimeline->getTokenManager(),
                                          /* workDuration */ configs.late.appWorkDuration,
                                          /* readyDuration */ configs.late.sfWorkDuration);
    mSfConnectionHandle =
            mScheduler->createEventThread(Scheduler::Cycle::LastComposite,
                                          mFrameTimeline->getTokenManager(),
                                          /* workDuration */ activeRefreshRate.getPeriod(),
                                          /* readyDuration */ configs.late.sfWorkDuration);

    mScheduler->initVsync(mScheduler->getVsyncSchedule()->getDispatch(),
                          *mFrameTimeline->getTokenManager(), configs.late.sfWorkDuration);

    mRegionSamplingThread =
            sp<RegionSamplingThread>::make(*this,
                                           RegionSamplingThread::EnvironmentTimingTunables());
    mFpsReporter = sp<FpsReporter>::make(*mFrameTimeline, *this);

    mIsHotplugErrViaNegVsync =
            base::GetBoolProperty("debug.sf.hwc_hotplug_error_via_neg_vsync"s, false);
}

void SurfaceFlinger::updatePhaseConfiguration(Fps refreshRate) {
    mVsyncConfiguration->setRefreshRateFps(refreshRate);
    mScheduler->setVsyncConfigSet(mVsyncConfiguration->getCurrentConfigs(),
                                  refreshRate.getPeriod());
}

void SurfaceFlinger::doCommitTransactions() {
    ATRACE_CALL();

    if (!mLayersPendingRemoval.isEmpty()) {
        // Notify removed layers now that they can't be drawn from
        for (const auto& l : mLayersPendingRemoval) {
            // Ensure any buffers set to display on any children are released.
            if (l->isRemovedFromCurrentState()) {
                l->latchAndReleaseBuffer();
            }

            // If a layer has a parent, we allow it to out-live it's handle
            // with the idea that the parent holds a reference and will eventually
            // be cleaned up. However no one cleans up the top-level so we do so
            // here.
            if (l->isAtRoot()) {
                l->setIsAtRoot(false);
                mCurrentState.layersSortedByZ.remove(l);
            }

            // If the layer has been removed and has no parent, then it will not be reachable
            // when traversing layers on screen. Add the layer to the offscreenLayers set to
            // ensure we can copy its current to drawing state.
            if (!l->getParent()) {
                mOffscreenLayers.emplace(l.get());
            }
        }
        mLayersPendingRemoval.clear();
    }

    mDrawingState = mCurrentState;
    // clear the "changed" flags in current state
    mCurrentState.colorMatrixChanged = false;

    if (mVisibleRegionsDirty) {
        for (const auto& rootLayer : mDrawingState.layersSortedByZ) {
            rootLayer->commitChildList();
        }
    }

    commitOffscreenLayers();
    if (mLayerMirrorRoots.size() > 0) {
        std::deque<Layer*> pendingUpdates;
        pendingUpdates.insert(pendingUpdates.end(), mLayerMirrorRoots.begin(),
                              mLayerMirrorRoots.end());
        std::vector<Layer*> needsUpdating;
        for (Layer* cloneRoot : mLayerMirrorRoots) {
            pendingUpdates.pop_front();
            if (cloneRoot->isRemovedFromCurrentState()) {
                continue;
            }
            if (cloneRoot->updateMirrorInfo(pendingUpdates)) {
            } else {
                needsUpdating.push_back(cloneRoot);
            }
        }
        for (Layer* cloneRoot : needsUpdating) {
            cloneRoot->updateMirrorInfo({});
        }
    }
}

void SurfaceFlinger::commitOffscreenLayers() {
    for (Layer* offscreenLayer : mOffscreenLayers) {
        offscreenLayer->traverse(LayerVector::StateSet::Drawing, [](Layer* layer) {
            if (layer->clearTransactionFlags(eTransactionNeeded)) {
                layer->doTransaction(0);
                layer->commitChildList();
            }
        });
    }
}

void SurfaceFlinger::invalidateLayerStack(const ui::LayerFilter& layerFilter, const Region& dirty) {
    for (const auto& [token, displayDevice] : FTL_FAKE_GUARD(mStateLock, mDisplays)) {
        auto display = displayDevice->getCompositionDisplay();
        if (display->includesLayer(layerFilter)) {
            display->editState().dirtyRegion.orSelf(dirty);
        }
    }
}

bool SurfaceFlinger::latchBuffers() {
    ATRACE_CALL();

    const nsecs_t latchTime = systemTime();

    bool visibleRegions = false;
    bool frameQueued = false;
    bool newDataLatched = false;

    /* QTI_BEGIN */
    std::set<uint32_t> qtiLayerStackIds;
    uint32_t qtiLayerStackId = 0;
    bool qtiWakeUpPresentationDisplays = false;

    if (mQtiSFExtnIntf->qtiIsWakeUpPresentationDisplays()) {
        qtiWakeUpPresentationDisplays = true;
    }
    /* QTI_END */

    // Store the set of layers that need updates. This set must not change as
    // buffers are being latched, as this could result in a deadlock.
    // Example: Two producers share the same command stream and:
    // 1.) Layer 0 is latched
    // 2.) Layer 0 gets a new frame
    // 2.) Layer 1 gets a new frame
    // 3.) Layer 1 is latched.
    // Display is now waiting on Layer 1's frame, which is behind layer 0's
    // second frame. But layer 0's second frame could be waiting on display.
    mDrawingState.traverse([&](Layer* layer) {
        if (layer->clearTransactionFlags(eTransactionNeeded) || mForceTransactionDisplayChange) {
            const uint32_t flags = layer->doTransaction(0);
            if (flags & Layer::eVisibleRegion) {
                mVisibleRegionsDirty = true;
            }
        }

        if (layer->hasReadyFrame() || layer->willReleaseBufferOnLatch()) {
            frameQueued = true;
            mLayersWithQueuedFrames.emplace(sp<Layer>::fromExisting(layer));
            /* QTI_BEGIN */
            if (qtiWakeUpPresentationDisplays) {
                qtiLayerStackId = layer->getLayerStack().id;
                qtiLayerStackIds.insert(qtiLayerStackId);
            }
            /* QTI_END */
        } else {
            layer->useEmptyDamage();
            if (!layer->hasBuffer()) {
                // The last latch time is used to classify a missed frame as buffer stuffing
                // instead of a missed frame. This is used to identify scenarios where we
                // could not latch a buffer or apply a transaction due to backpressure.
                // We only update the latch time for buffer less layers here, the latch time
                // is updated for buffer layers when the buffer is latched.
                layer->updateLastLatchTime(latchTime);
            }
        }
    });
    mForceTransactionDisplayChange = false;

    /* QTI_BEGIN */
    if (qtiWakeUpPresentationDisplays && !mLayersWithQueuedFrames.empty()) {
        mQtiSFExtnIntf->qtiHandlePresentationDisplaysEarlyWakeup(qtiLayerStackIds.size(),
                                                                 qtiLayerStackId);
    }
    /* QTI_END */

    // The client can continue submitting buffers for offscreen layers, but they will not
    // be shown on screen. Therefore, we need to latch and release buffers of offscreen
    // layers to ensure dequeueBuffer doesn't block indefinitely.
    for (Layer* offscreenLayer : mOffscreenLayers) {
        offscreenLayer->traverse(LayerVector::StateSet::Drawing,
                                         [&](Layer* l) { l->latchAndReleaseBuffer(); });
    }

    if (!mLayersWithQueuedFrames.empty()) {
        // mStateLock is needed for latchBuffer as LayerRejecter::reject()
        // writes to Layer current state. See also b/119481871
        Mutex::Autolock lock(mStateLock);

        for (const auto& layer : mLayersWithQueuedFrames) {
            if (layer->willReleaseBufferOnLatch()) {
                mLayersWithBuffersRemoved.emplace(layer);
            }
            if (layer->latchBuffer(visibleRegions, latchTime)) {
                /* QTI_BEGIN */
                mQtiSFExtnIntf->qtiDolphinTrackBufferDecrement(layer->getDebugName(),
                        *layer->getPendingBufferCounter());
                /* QTI_END */
                mLayersPendingRefresh.push_back(layer);
                newDataLatched = true;
            }
            layer->useSurfaceDamage();
        }
    }

    mVisibleRegionsDirty |= visibleRegions;

    // If we will need to wake up at some time in the future to deal with a
    // queued frame that shouldn't be displayed during this vsync period, wake
    // up during the next vsync period to check again.
    if (frameQueued && (mLayersWithQueuedFrames.empty() || !newDataLatched)) {
        scheduleCommit(FrameHint::kNone);
    }

    // enter boot animation on first buffer latch
    if (CC_UNLIKELY(mBootStage == BootStage::BOOTLOADER && newDataLatched)) {
        ALOGI("Enter boot animation");
        mBootStage = BootStage::BOOTANIMATION;
    }

    if (mLayerMirrorRoots.size() > 0) {
        mDrawingState.traverse([&](Layer* layer) { layer->updateCloneBufferInfo(); });
    }

    // Only continue with the refresh if there is actually new work to do
    return !mLayersWithQueuedFrames.empty() && newDataLatched;
}

status_t SurfaceFlinger::addClientLayer(LayerCreationArgs& args, const sp<IBinder>& handle,
                                        const sp<Layer>& layer, const wp<Layer>& parent,
                                        uint32_t* outTransformHint) {
    if (mNumLayers >= MAX_LAYERS) {
        ALOGE("AddClientLayer failed, mNumLayers (%zu) >= MAX_LAYERS (%zu)", mNumLayers.load(),
              MAX_LAYERS);
        static_cast<void>(mScheduler->schedule([=] {
            ALOGE("Dumping layer keeping > 20 children alive:");
            bool leakingParentLayerFound = false;
            mDrawingState.traverse([&](Layer* layer) {
                if (leakingParentLayerFound) {
                    return;
                }
                if (layer->getChildrenCount() > 20) {
                    leakingParentLayerFound = true;
                    sp<Layer> parent = sp<Layer>::fromExisting(layer);
                    while (parent) {
                        ALOGE("Parent Layer: %s%s", parent->getName().c_str(),
                              (parent->isHandleAlive() ? "handleAlive" : ""));
                        parent = parent->getParent();
                    }
                    // Sample up to 100 layers
                    ALOGE("Dumping random sampling of child layers total(%zu): ",
                          layer->getChildrenCount());
                    int sampleSize = (layer->getChildrenCount() / 100) + 1;
                    layer->traverseChildren([&](Layer* layer) {
                        if (rand() % sampleSize == 0) {
                            ALOGE("Child Layer: %s", layer->getName().c_str());
                        }
                    });
                }
            });

            int numLayers = 0;
            mDrawingState.traverse([&](Layer* layer) { numLayers++; });

            ALOGE("Dumping random sampling of on-screen layers total(%u):", numLayers);
            mDrawingState.traverse([&](Layer* layer) {
                // Aim to dump about 200 layers to avoid totally trashing
                // logcat. On the other hand, if there really are 4096 layers
                // something has gone totally wrong its probably the most
                // useful information in logcat.
                if (rand() % 20 == 13) {
                    ALOGE("Layer: %s%s", layer->getName().c_str(),
                          (layer->isHandleAlive() ? "handleAlive" : ""));
                    std::this_thread::sleep_for(std::chrono::milliseconds(5));
                }
            });
            ALOGE("Dumping random sampling of off-screen layers total(%zu): ",
                  mOffscreenLayers.size());
            for (Layer* offscreenLayer : mOffscreenLayers) {
                if (rand() % 20 == 13) {
                    ALOGE("Offscreen-layer: %s%s", offscreenLayer->getName().c_str(),
                          (offscreenLayer->isHandleAlive() ? "handleAlive" : ""));
                    std::this_thread::sleep_for(std::chrono::milliseconds(5));
                }
            }
        }));
        return NO_MEMORY;
    }

    layer->updateTransformHint(mActiveDisplayTransformHint);
    if (outTransformHint) {
        *outTransformHint = mActiveDisplayTransformHint;
    }
    args.parentId = LayerHandle::getLayerId(args.parentHandle.promote());
    args.layerIdToMirror = LayerHandle::getLayerId(args.mirrorLayerHandle.promote());
    {
        std::scoped_lock<std::mutex> lock(mCreatedLayersLock);
        mCreatedLayers.emplace_back(layer, parent, args.addToRoot);
        mNewLayers.emplace_back(std::make_unique<frontend::RequestedLayerState>(args));
        args.mirrorLayerHandle.clear();
        args.parentHandle.clear();
        mNewLayerArgs.emplace_back(std::move(args));
    }

    setTransactionFlags(eTransactionNeeded);
    return NO_ERROR;
}

uint32_t SurfaceFlinger::getTransactionFlags() const {
    return mTransactionFlags;
}

uint32_t SurfaceFlinger::clearTransactionFlags(uint32_t mask) {
    uint32_t transactionFlags = mTransactionFlags.fetch_and(~mask);
    ATRACE_INT("mTransactionFlags", transactionFlags);
    return transactionFlags & mask;
}

void SurfaceFlinger::setTransactionFlags(uint32_t mask, TransactionSchedule schedule,
                                         const sp<IBinder>& applyToken, FrameHint frameHint) {
    mScheduler->modulateVsync({}, &VsyncModulator::setTransactionSchedule, schedule, applyToken);
    uint32_t transactionFlags = mTransactionFlags.fetch_or(mask);
    ATRACE_INT("mTransactionFlags", transactionFlags);

    if (const bool scheduled = transactionFlags & mask; !scheduled) {
        scheduleCommit(frameHint);
    } else if (frameHint == FrameHint::kActive) {
        // Even if the next frame is already scheduled, we should reset the idle timer
        // as a new activity just happened.
        mScheduler->resetIdleTimer();
    }
}

TransactionHandler::TransactionReadiness SurfaceFlinger::transactionReadyTimelineCheck(
        const TransactionHandler::TransactionFlushState& flushState) {
    const auto& transaction = *flushState.transaction;

    const TimePoint desiredPresentTime = TimePoint::fromNs(transaction.desiredPresentTime);
    const TimePoint expectedPresentTime = mScheduler->expectedPresentTimeForPacesetter();

    using TransactionReadiness = TransactionHandler::TransactionReadiness;

    // Do not present if the desiredPresentTime has not passed unless it is more than
    // one second in the future. We ignore timestamps more than 1 second in the future
    // for stability reasons.
    if (!transaction.isAutoTimestamp && desiredPresentTime >= expectedPresentTime &&
        desiredPresentTime < expectedPresentTime + 1s) {
        ATRACE_FORMAT("not current desiredPresentTime: %" PRId64 " expectedPresentTime: %" PRId64,
                      desiredPresentTime, expectedPresentTime);
        return TransactionReadiness::NotReady;
    }

    if (!mScheduler->isVsyncValid(expectedPresentTime, transaction.originUid)) {
        ATRACE_FORMAT("!isVsyncValid expectedPresentTime: %" PRId64 " uid: %d", expectedPresentTime,
                      transaction.originUid);
        return TransactionReadiness::NotReady;
    }

    // If the client didn't specify desiredPresentTime, use the vsyncId to determine the
    // expected present time of this transaction.
    if (transaction.isAutoTimestamp &&
        frameIsEarly(expectedPresentTime, VsyncId{transaction.frameTimelineInfo.vsyncId})) {
        ATRACE_FORMAT("frameIsEarly vsyncId: %" PRId64 " expectedPresentTime: %" PRId64,
                      transaction.frameTimelineInfo.vsyncId, expectedPresentTime);
        return TransactionReadiness::NotReady;
    }

    return TransactionReadiness::Ready;
}

TransactionHandler::TransactionReadiness SurfaceFlinger::transactionReadyBufferCheckLegacy(
        const TransactionHandler::TransactionFlushState& flushState) {
    using TransactionReadiness = TransactionHandler::TransactionReadiness;
    auto ready = TransactionReadiness::Ready;
    flushState.transaction->traverseStatesWithBuffersWhileTrue([&](const ResolvedComposerState&
                                                                           resolvedState) -> bool {
        sp<Layer> layer = LayerHandle::getLayer(resolvedState.state.surface);

        const auto& transaction = *flushState.transaction;
        const auto& s = resolvedState.state;
        // check for barrier frames
        if (s.bufferData->hasBarrier) {
            // The current producerId is already a newer producer than the buffer that has a
            // barrier. This means the incoming buffer is older and we can release it here. We
            // don't wait on the barrier since we know that's stale information.
            if (layer->getDrawingState().barrierProducerId > s.bufferData->producerId) {
                layer->callReleaseBufferCallback(s.bufferData->releaseBufferListener,
                                                 resolvedState.externalTexture->getBuffer(),
                                                 s.bufferData->frameNumber,
                                                 s.bufferData->acquireFence);
                // Delete the entire state at this point and not just release the buffer because
                // everything associated with the Layer in this Transaction is now out of date.
                ATRACE_FORMAT("DeleteStaleBuffer %s barrierProducerId:%d > %d",
                              layer->getDebugName(), layer->getDrawingState().barrierProducerId,
                              s.bufferData->producerId);
                return TraverseBuffersReturnValues::DELETE_AND_CONTINUE_TRAVERSAL;
            }

            if (layer->getDrawingState().barrierFrameNumber < s.bufferData->barrierFrameNumber) {
                const bool willApplyBarrierFrame =
                        flushState.bufferLayersReadyToPresent.contains(s.surface.get()) &&
                        ((flushState.bufferLayersReadyToPresent.get(s.surface.get()) >=
                          s.bufferData->barrierFrameNumber));
                if (!willApplyBarrierFrame) {
                    ATRACE_FORMAT("NotReadyBarrier %s barrierFrameNumber:%" PRId64 " > %" PRId64,
                                  layer->getDebugName(),
                                  layer->getDrawingState().barrierFrameNumber,
                                  s.bufferData->barrierFrameNumber);
                    ready = TransactionReadiness::NotReadyBarrier;
                    return TraverseBuffersReturnValues::STOP_TRAVERSAL;
                }
            }
        }

        // If backpressure is enabled and we already have a buffer to commit, keep
        // the transaction in the queue.
        const bool hasPendingBuffer =
                flushState.bufferLayersReadyToPresent.contains(s.surface.get());
        if (layer->backpressureEnabled() && hasPendingBuffer && transaction.isAutoTimestamp) {
            ATRACE_FORMAT("hasPendingBuffer %s", layer->getDebugName());
            ready = TransactionReadiness::NotReady;
            return TraverseBuffersReturnValues::STOP_TRAVERSAL;
        }

        /* QTI_BEGIN */
        TimePoint desiredPresentTime = TimePoint::fromNs(transaction.desiredPresentTime);
        if (mQtiSFExtnIntf->qtiIsFrameEarly(layer->qtiGetSmomoLayerStackId(), layer->getSequence(),
                                            desiredPresentTime.ns())) {
            ready = TransactionReadiness::NotReady;
            return false;
        }
        /* QTI_END */

        const bool acquireFenceAvailable = s.bufferData &&
                s.bufferData->flags.test(BufferData::BufferDataChange::fenceChanged) &&
                s.bufferData->acquireFence;
        const bool fenceSignaled = !acquireFenceAvailable ||
                s.bufferData->acquireFence->getStatus() != Fence::Status::Unsignaled;

        /* QTI_BEGIN */
        bool qtiLatchMediaContent = mQtiSFExtnIntf->qtiLatchMediaContent(layer);
        /* QTI_END */

        if (!fenceSignaled) {
            // check fence status
            const bool allowLatchUnsignaled = shouldLatchUnsignaled(s, transaction.states.size(),
                                                                    flushState.firstTransaction) &&
                    layer->isSimpleBufferUpdate(s);

            if (allowLatchUnsignaled /* QTI_BEGIN */ || qtiLatchMediaContent /* QTI_END */) {
                ATRACE_FORMAT("fence unsignaled try allowLatchUnsignaled %s",
                              layer->getDebugName());
                ready = TransactionReadiness::NotReadyUnsignaled;
            } else {
                ready = TransactionReadiness::NotReady;
                auto& listener = s.bufferData->releaseBufferListener;
                if (listener &&
                    (flushState.queueProcessTime - transaction.postTime) >
                            std::chrono::nanoseconds(4s).count()) {
                    mTransactionHandler
                            .onTransactionQueueStalled(transaction.id,
                                                       {.pid = layer->getOwnerPid(),
                                                        .layerId = static_cast<uint32_t>(
                                                                layer->getSequence()),
                                                        .layerName = layer->getDebugName(),
                                                        .bufferId = s.bufferData->getId(),
                                                        .frameNumber = s.bufferData->frameNumber});
                }
                ATRACE_FORMAT("fence unsignaled %s", layer->getDebugName());
                return TraverseBuffersReturnValues::STOP_TRAVERSAL;
            }
        }

        /* QTI_BEGIN */
        mQtiSFExtnIntf->qtiUpdateBufferData(qtiLatchMediaContent, s);
        /* QTI_END */
        return TraverseBuffersReturnValues::CONTINUE_TRAVERSAL;
    });
    return ready;
}

TransactionHandler::TransactionReadiness SurfaceFlinger::transactionReadyBufferCheck(
        const TransactionHandler::TransactionFlushState& flushState) {
    using TransactionReadiness = TransactionHandler::TransactionReadiness;
    auto ready = TransactionReadiness::Ready;
    flushState.transaction->traverseStatesWithBuffersWhileTrue([&](const ResolvedComposerState&
                                                                           resolvedState) -> bool {
        const frontend::RequestedLayerState* layer =
                mLayerLifecycleManager.getLayerFromId(resolvedState.layerId);
        const auto& transaction = *flushState.transaction;
        const auto& s = resolvedState.state;
        // check for barrier frames
        if (s.bufferData->hasBarrier) {
            // The current producerId is already a newer producer than the buffer that has a
            // barrier. This means the incoming buffer is older and we can release it here. We
            // don't wait on the barrier since we know that's stale information.
            if (layer->barrierProducerId > s.bufferData->producerId) {
                if (s.bufferData->releaseBufferListener) {
                    uint32_t currentMaxAcquiredBufferCount =
                            getMaxAcquiredBufferCountForCurrentRefreshRate(layer->ownerUid.val());
                    ATRACE_FORMAT_INSTANT("callReleaseBufferCallback %s - %" PRIu64,
                                          layer->name.c_str(), s.bufferData->frameNumber);
                    s.bufferData->releaseBufferListener
                            ->onReleaseBuffer({resolvedState.externalTexture->getBuffer()->getId(),
                                               s.bufferData->frameNumber},
                                              s.bufferData->acquireFence
                                                      ? s.bufferData->acquireFence
                                                      : Fence::NO_FENCE,
                                              currentMaxAcquiredBufferCount);
                }

                // Delete the entire state at this point and not just release the buffer because
                // everything associated with the Layer in this Transaction is now out of date.
                ATRACE_FORMAT("DeleteStaleBuffer %s barrierProducerId:%d > %d", layer->name.c_str(),
                              layer->barrierProducerId, s.bufferData->producerId);
                return TraverseBuffersReturnValues::DELETE_AND_CONTINUE_TRAVERSAL;
            }

            if (layer->barrierFrameNumber < s.bufferData->barrierFrameNumber) {
                const bool willApplyBarrierFrame =
                        flushState.bufferLayersReadyToPresent.contains(s.surface.get()) &&
                        ((flushState.bufferLayersReadyToPresent.get(s.surface.get()) >=
                          s.bufferData->barrierFrameNumber));
                if (!willApplyBarrierFrame) {
                    ATRACE_FORMAT("NotReadyBarrier %s barrierFrameNumber:%" PRId64 " > %" PRId64,
                                  layer->name.c_str(), layer->barrierFrameNumber,
                                  s.bufferData->barrierFrameNumber);
                    ready = TransactionReadiness::NotReadyBarrier;
                    return TraverseBuffersReturnValues::STOP_TRAVERSAL;
                }
            }
        }

        // If backpressure is enabled and we already have a buffer to commit, keep
        // the transaction in the queue.
        const bool hasPendingBuffer =
                flushState.bufferLayersReadyToPresent.contains(s.surface.get());
        if (layer->backpressureEnabled() && hasPendingBuffer && transaction.isAutoTimestamp) {
            ATRACE_FORMAT("hasPendingBuffer %s", layer->name.c_str());
            ready = TransactionReadiness::NotReady;
            return TraverseBuffersReturnValues::STOP_TRAVERSAL;
        }

        const bool acquireFenceAvailable = s.bufferData &&
                s.bufferData->flags.test(BufferData::BufferDataChange::fenceChanged) &&
                s.bufferData->acquireFence;
        const bool fenceSignaled = !acquireFenceAvailable ||
                s.bufferData->acquireFence->getStatus() != Fence::Status::Unsignaled;
        if (!fenceSignaled) {
            // check fence status
            const bool allowLatchUnsignaled = shouldLatchUnsignaled(s, transaction.states.size(),
                                                                    flushState.firstTransaction) &&
                    layer->isSimpleBufferUpdate(s);
            if (allowLatchUnsignaled) {
                ATRACE_FORMAT("fence unsignaled try allowLatchUnsignaled %s", layer->name.c_str());
                ready = TransactionReadiness::NotReadyUnsignaled;
            } else {
                ready = TransactionReadiness::NotReady;
                auto& listener = s.bufferData->releaseBufferListener;
                if (listener &&
                    (flushState.queueProcessTime - transaction.postTime) >
                            std::chrono::nanoseconds(4s).count()) {
                    mTransactionHandler
                            .onTransactionQueueStalled(transaction.id,
                                                       {.pid = layer->ownerPid.val(),
                                                        .layerId = layer->id,
                                                        .layerName = layer->name,
                                                        .bufferId = s.bufferData->getId(),
                                                        .frameNumber = s.bufferData->frameNumber});
                }
                ATRACE_FORMAT("fence unsignaled %s", layer->name.c_str());
                return TraverseBuffersReturnValues::STOP_TRAVERSAL;
            }
        }
        return TraverseBuffersReturnValues::CONTINUE_TRAVERSAL;
    });
    return ready;
}

void SurfaceFlinger::addTransactionReadyFilters() {
    mTransactionHandler.addTransactionReadyFilter(
            std::bind(&SurfaceFlinger::transactionReadyTimelineCheck, this, std::placeholders::_1));
    if (mLayerLifecycleManagerEnabled) {
        mTransactionHandler.addTransactionReadyFilter(
                std::bind(&SurfaceFlinger::transactionReadyBufferCheck, this,
                          std::placeholders::_1));
    } else {
        mTransactionHandler.addTransactionReadyFilter(
                std::bind(&SurfaceFlinger::transactionReadyBufferCheckLegacy, this,
                          std::placeholders::_1));
    }
}

// For tests only
bool SurfaceFlinger::flushTransactionQueues(VsyncId vsyncId) {
    mTransactionHandler.collectTransactions();
    std::vector<TransactionState> transactions = mTransactionHandler.flushTransactions();
    return applyTransactions(transactions, vsyncId);
}

bool SurfaceFlinger::applyTransactions(std::vector<TransactionState>& transactions,
                                       VsyncId vsyncId) {
    Mutex::Autolock lock(mStateLock);
    return applyTransactionsLocked(transactions, vsyncId);
}

bool SurfaceFlinger::applyTransactionsLocked(std::vector<TransactionState>& transactions,
                                             VsyncId vsyncId) {
    bool needsTraversal = false;
    // Now apply all transactions.
    for (auto& transaction : transactions) {
        needsTraversal |=
                applyTransactionState(transaction.frameTimelineInfo, transaction.states,
                                      transaction.displays, transaction.flags,
                                      transaction.inputWindowCommands,
                                      transaction.desiredPresentTime, transaction.isAutoTimestamp,
                                      std::move(transaction.uncacheBufferIds), transaction.postTime,
                                      transaction.hasListenerCallbacks,
                                      transaction.listenerCallbacks, transaction.originPid,
                                      transaction.originUid, transaction.id);
    }
    return needsTraversal;
}

bool SurfaceFlinger::transactionFlushNeeded() {
    return mTransactionHandler.hasPendingTransactions();
}

bool SurfaceFlinger::frameIsEarly(TimePoint expectedPresentTime, VsyncId vsyncId) const {
    const auto prediction =
            mFrameTimeline->getTokenManager()->getPredictionsForToken(ftl::to_underlying(vsyncId));
    if (!prediction) {
        return false;
    }

    const auto predictedPresentTime = TimePoint::fromNs(prediction->presentTime);

    if (std::chrono::abs(predictedPresentTime - expectedPresentTime) >=
        scheduler::VsyncConfig::kEarlyLatchMaxThreshold) {
        return false;
    }

    const Duration earlyLatchVsyncThreshold = mScheduler->getVsyncSchedule()->period() / 2;

    return predictedPresentTime >= expectedPresentTime &&
            predictedPresentTime - expectedPresentTime >= earlyLatchVsyncThreshold;
}

bool SurfaceFlinger::shouldLatchUnsignaled(const layer_state_t& state, size_t numStates,
                                           bool firstTransaction) const {
    if (enableLatchUnsignaledConfig == LatchUnsignaledConfig::Disabled) {
        ATRACE_FORMAT_INSTANT("%s: false (LatchUnsignaledConfig::Disabled)", __func__);
        return false;
    }

    // We only want to latch unsignaled when a single layer is updated in this
    // transaction (i.e. not a blast sync transaction).
    if (numStates != 1) {
        ATRACE_FORMAT_INSTANT("%s: false (numStates=%zu)", __func__, numStates);
        return false;
    }

    if (enableLatchUnsignaledConfig == LatchUnsignaledConfig::AutoSingleLayer) {
        if (!firstTransaction) {
            ATRACE_FORMAT_INSTANT("%s: false (LatchUnsignaledConfig::AutoSingleLayer; not first "
                                  "transaction)",
                                  __func__);
            return false;
        }

        // We don't want to latch unsignaled if are in early / client composition
        // as it leads to jank due to RenderEngine waiting for unsignaled buffer
        // or window animations being slow.
        if (mScheduler->vsyncModulator().isVsyncConfigEarly()) {
            ATRACE_FORMAT_INSTANT("%s: false (LatchUnsignaledConfig::AutoSingleLayer; "
                                  "isVsyncConfigEarly)",
                                  __func__);
            return false;
        }
    }

    return true;
}

status_t SurfaceFlinger::setTransactionState(
        const FrameTimelineInfo& frameTimelineInfo, Vector<ComposerState>& states,
        const Vector<DisplayState>& displays, uint32_t flags, const sp<IBinder>& applyToken,
        InputWindowCommands inputWindowCommands, int64_t desiredPresentTime, bool isAutoTimestamp,
        const std::vector<client_cache_t>& uncacheBuffers, bool hasListenerCallbacks,
        const std::vector<ListenerCallbacks>& listenerCallbacks, uint64_t transactionId,
        const std::vector<uint64_t>& mergedTransactionIds) {
    ATRACE_CALL();

    IPCThreadState* ipc = IPCThreadState::self();
    const int originPid = ipc->getCallingPid();
    const int originUid = ipc->getCallingUid();
    uint32_t permissions = LayerStatePermissions::getTransactionPermissions(originPid, originUid);
    for (auto composerState : states) {
        composerState.state.sanitize(permissions);
    }

    for (DisplayState display : displays) {
        display.sanitize(permissions);
    }

    if (!inputWindowCommands.empty() &&
        (permissions & layer_state_t::Permission::ACCESS_SURFACE_FLINGER) == 0) {
        ALOGE("Only privileged callers are allowed to send input commands.");
        inputWindowCommands.clear();
    }

    if (flags & (eEarlyWakeupStart | eEarlyWakeupEnd)) {
        const bool hasPermission =
                (permissions & layer_state_t::Permission::ACCESS_SURFACE_FLINGER) ||
                callingThreadHasPermission(sWakeupSurfaceFlinger);
        if (!hasPermission) {
            ALOGE("Caller needs permission android.permission.WAKEUP_SURFACE_FLINGER to use "
                  "eEarlyWakeup[Start|End] flags");
            flags &= ~(eEarlyWakeupStart | eEarlyWakeupEnd);
        }
    }

    const int64_t postTime = systemTime();

    /* QTI_BEGIN */
    mQtiSFExtnIntf->qtiCheckVirtualDisplayHint(displays);
    /* QTI_END */

    std::vector<uint64_t> uncacheBufferIds;
    uncacheBufferIds.reserve(uncacheBuffers.size());
    for (const auto& uncacheBuffer : uncacheBuffers) {
        sp<GraphicBuffer> buffer = ClientCache::getInstance().erase(uncacheBuffer);
        if (buffer != nullptr) {
            uncacheBufferIds.push_back(buffer->getId());
        }
    }

    std::vector<ResolvedComposerState> resolvedStates;
    resolvedStates.reserve(states.size());
    for (auto& state : states) {
        resolvedStates.emplace_back(std::move(state));
        auto& resolvedState = resolvedStates.back();
        if (resolvedState.state.hasBufferChanges() && resolvedState.state.hasValidBuffer() &&
            resolvedState.state.surface) {
            sp<Layer> layer = LayerHandle::getLayer(resolvedState.state.surface);
            std::string layerName = (layer) ?
                    layer->getDebugName() : std::to_string(resolvedState.state.layerId);
            resolvedState.externalTexture =
                    getExternalTextureFromBufferData(*resolvedState.state.bufferData,
                                                     layerName.c_str(), transactionId);
            if (resolvedState.externalTexture) {
                resolvedState.state.bufferData->buffer = resolvedState.externalTexture->getBuffer();
            }

            /* QTI_BEGIN */
            mQtiSFExtnIntf->qtiDolphinTrackBufferIncrement(layerName.c_str());

            mQtiSFExtnIntf->qtiUpdateSmomoLayerInfo(layer, desiredPresentTime, isAutoTimestamp,
                                                    resolvedState.externalTexture,
                                                    *resolvedState.state.bufferData);
            /* QTI_END */

            mBufferCountTracker.increment(resolvedState.state.surface->localBinder());
        }
        resolvedState.layerId = LayerHandle::getLayerId(resolvedState.state.surface);
        if (resolvedState.state.what & layer_state_t::eReparent) {
            resolvedState.parentId =
                    getLayerIdFromSurfaceControl(resolvedState.state.parentSurfaceControlForChild);
        }
        if (resolvedState.state.what & layer_state_t::eRelativeLayerChanged) {
            resolvedState.relativeParentId =
                    getLayerIdFromSurfaceControl(resolvedState.state.relativeLayerSurfaceControl);
        }
        if (resolvedState.state.what & layer_state_t::eInputInfoChanged) {
            wp<IBinder>& touchableRegionCropHandle =
                    resolvedState.state.windowInfoHandle->editInfo()->touchableRegionCropHandle;
            resolvedState.touchCropId =
                    LayerHandle::getLayerId(touchableRegionCropHandle.promote());
        }
    }

    TransactionState state{frameTimelineInfo,
                           resolvedStates,
                           displays,
                           flags,
                           applyToken,
                           std::move(inputWindowCommands),
                           desiredPresentTime,
                           isAutoTimestamp,
                           std::move(uncacheBufferIds),
                           postTime,
                           hasListenerCallbacks,
                           listenerCallbacks,
                           originPid,
                           originUid,
                           transactionId,
                           mergedTransactionIds};

    if (mTransactionTracing) {
        mTransactionTracing->addQueuedTransaction(state);
    }

    const auto schedule = [](uint32_t flags) {
        if (flags & eEarlyWakeupEnd) return TransactionSchedule::EarlyEnd;
        if (flags & eEarlyWakeupStart) return TransactionSchedule::EarlyStart;
        return TransactionSchedule::Late;
    }(state.flags);

    const auto frameHint = state.isFrameActive() ? FrameHint::kActive : FrameHint::kNone;

    mTransactionHandler.queueTransaction(std::move(state));
    setTransactionFlags(eTransactionFlushNeeded, schedule, applyToken, frameHint);
    return NO_ERROR;
}

bool SurfaceFlinger::applyTransactionState(const FrameTimelineInfo& frameTimelineInfo,
                                           std::vector<ResolvedComposerState>& states,
                                           Vector<DisplayState>& displays, uint32_t flags,
                                           const InputWindowCommands& inputWindowCommands,
                                           const int64_t desiredPresentTime, bool isAutoTimestamp,
                                           const std::vector<uint64_t>& uncacheBufferIds,
                                           const int64_t postTime, bool hasListenerCallbacks,
                                           const std::vector<ListenerCallbacks>& listenerCallbacks,
                                           int originPid, int originUid, uint64_t transactionId) {
    uint32_t transactionFlags = 0;
    if (!mLayerLifecycleManagerEnabled) {
        for (DisplayState& display : displays) {
            transactionFlags |= setDisplayStateLocked(display);
        }
    }

    // start and end registration for listeners w/ no surface so they can get their callback.  Note
    // that listeners with SurfaceControls will start registration during setClientStateLocked
    // below.
    for (const auto& listener : listenerCallbacks) {
        mTransactionCallbackInvoker.addEmptyTransaction(listener);
    }

    uint32_t clientStateFlags = 0;
    for (auto& resolvedState : states) {
        if (mLegacyFrontEndEnabled) {
            clientStateFlags |=
                    setClientStateLocked(frameTimelineInfo, resolvedState, desiredPresentTime,
                                         isAutoTimestamp, postTime, transactionId);

        } else /*mLayerLifecycleManagerEnabled*/ {
            clientStateFlags |= updateLayerCallbacksAndStats(frameTimelineInfo, resolvedState,
                                                             desiredPresentTime, isAutoTimestamp,
                                                             postTime, transactionId);
        }
        if ((flags & eAnimation) && resolvedState.state.surface) {
            if (const auto layer = LayerHandle::getLayer(resolvedState.state.surface)) {
                const auto layerProps = scheduler::LayerProps{
                        .visible = layer->isVisible(),
                        .bounds = layer->getBounds(),
                        .transform = layer->getTransform(),
                        .setFrameRateVote = layer->getFrameRateForLayerTree(),
                        .frameRateSelectionPriority = layer->getFrameRateSelectionPriority(),
                };
                layer->recordLayerHistoryAnimationTx(layerProps);
            }
        }
    }

    transactionFlags |= clientStateFlags;
    transactionFlags |= addInputWindowCommands(inputWindowCommands);

    for (uint64_t uncacheBufferId : uncacheBufferIds) {
        mBufferIdsToUncache.push_back(uncacheBufferId);
    }

    // If a synchronous transaction is explicitly requested without any changes, force a transaction
    // anyway. This can be used as a flush mechanism for previous async transactions.
    // Empty animation transaction can be used to simulate back-pressure, so also force a
    // transaction for empty animation transactions.
    if (transactionFlags == 0 && (flags & eAnimation)) {
        transactionFlags = eTransactionNeeded;
    }

    bool needsTraversal = false;
    if (transactionFlags) {
        // We are on the main thread, we are about to perform a traversal. Clear the traversal bit
        // so we don't have to wake up again next frame to perform an unnecessary traversal.
        if (transactionFlags & eTraversalNeeded) {
            transactionFlags = transactionFlags & (~eTraversalNeeded);
            needsTraversal = true;
        }
        if (transactionFlags) {
            setTransactionFlags(transactionFlags);
        }
    }

    return needsTraversal;
}

bool SurfaceFlinger::applyAndCommitDisplayTransactionStates(
        std::vector<TransactionState>& transactions) {
    Mutex::Autolock lock(mStateLock);
    bool needsTraversal = false;
    uint32_t transactionFlags = 0;
    for (auto& transaction : transactions) {
        for (DisplayState& display : transaction.displays) {
            transactionFlags |= setDisplayStateLocked(display);
        }
    }

    if (transactionFlags) {
        // We are on the main thread, we are about to perform a traversal. Clear the traversal bit
        // so we don't have to wake up again next frame to perform an unnecessary traversal.
        if (transactionFlags & eTraversalNeeded) {
            transactionFlags = transactionFlags & (~eTraversalNeeded);
            needsTraversal = true;
        }
        if (transactionFlags) {
            setTransactionFlags(transactionFlags);
        }
    }

    mFrontEndDisplayInfosChanged = mTransactionFlags & eDisplayTransactionNeeded;
    if (mFrontEndDisplayInfosChanged && !mLegacyFrontEndEnabled) {
        processDisplayChangesLocked();
        mFrontEndDisplayInfos.clear();
        for (const auto& [_, display] : mDisplays) {
            mFrontEndDisplayInfos.try_emplace(display->getLayerStack(), display->getFrontEndInfo());
        }
        needsTraversal = true;
    }

    return needsTraversal;
}

uint32_t SurfaceFlinger::setDisplayStateLocked(const DisplayState& s) {
    const ssize_t index = mCurrentState.displays.indexOfKey(s.token);
    if (index < 0) return 0;

    uint32_t flags = 0;
    DisplayDeviceState& state = mCurrentState.displays.editValueAt(index);

    const uint32_t what = s.what;
    if (what & DisplayState::eSurfaceChanged) {
        if (IInterface::asBinder(state.surface) != IInterface::asBinder(s.surface)) {
            state.surface = s.surface;
            flags |= eDisplayTransactionNeeded;
        }
    }
    if (what & DisplayState::eLayerStackChanged) {
        if (state.layerStack != s.layerStack) {
            state.layerStack = s.layerStack;
            flags |= eDisplayTransactionNeeded;
        }
    }
    if (what & DisplayState::eFlagsChanged) {
        if (state.flags != s.flags) {
            state.flags = s.flags;
            flags |= eDisplayTransactionNeeded;
        }
    }
    if (what & DisplayState::eDisplayProjectionChanged) {
        if (state.orientation != s.orientation) {
            state.orientation = s.orientation;
            flags |= eDisplayTransactionNeeded;
        }
        if (state.orientedDisplaySpaceRect != s.orientedDisplaySpaceRect) {
            state.orientedDisplaySpaceRect = s.orientedDisplaySpaceRect;
            flags |= eDisplayTransactionNeeded;
        }
        if (state.layerStackSpaceRect != s.layerStackSpaceRect) {
            state.layerStackSpaceRect = s.layerStackSpaceRect;
            flags |= eDisplayTransactionNeeded;
        }
    }
    if (what & DisplayState::eDisplaySizeChanged) {
        if (state.width != s.width) {
            state.width = s.width;
            flags |= eDisplayTransactionNeeded;
        }
        if (state.height != s.height) {
            state.height = s.height;
            flags |= eDisplayTransactionNeeded;
        }
    }

    return flags;
}

bool SurfaceFlinger::callingThreadHasUnscopedSurfaceFlingerAccess(bool usePermissionCache) {
    IPCThreadState* ipc = IPCThreadState::self();
    const int pid = ipc->getCallingPid();
    const int uid = ipc->getCallingUid();
    if ((uid != AID_GRAPHICS && uid != AID_SYSTEM) &&
        (usePermissionCache ? !PermissionCache::checkPermission(sAccessSurfaceFlinger, pid, uid)
                            : !checkPermission(sAccessSurfaceFlinger, pid, uid))) {
        return false;
    }
    return true;
}

uint32_t SurfaceFlinger::setClientStateLocked(const FrameTimelineInfo& frameTimelineInfo,
                                              ResolvedComposerState& composerState,
                                              int64_t desiredPresentTime, bool isAutoTimestamp,
                                              int64_t postTime, uint64_t transactionId) {
    layer_state_t& s = composerState.state;

    std::vector<ListenerCallbacks> filteredListeners;
    for (auto& listener : s.listeners) {
        // Starts a registration but separates the callback ids according to callback type. This
        // allows the callback invoker to send on latch callbacks earlier.
        // note that startRegistration will not re-register if the listener has
        // already be registered for a prior surface control

        ListenerCallbacks onCommitCallbacks = listener.filter(CallbackId::Type::ON_COMMIT);
        if (!onCommitCallbacks.callbackIds.empty()) {
            filteredListeners.push_back(onCommitCallbacks);
        }

        ListenerCallbacks onCompleteCallbacks = listener.filter(CallbackId::Type::ON_COMPLETE);
        if (!onCompleteCallbacks.callbackIds.empty()) {
            filteredListeners.push_back(onCompleteCallbacks);
        }
    }

    const uint64_t what = s.what;
    uint32_t flags = 0;
    sp<Layer> layer = nullptr;
    if (s.surface) {
        layer = LayerHandle::getLayer(s.surface);
    } else {
        // The client may provide us a null handle. Treat it as if the layer was removed.
        ALOGW("Attempt to set client state with a null layer handle");
    }
    if (layer == nullptr) {
        for (auto& [listener, callbackIds] : s.listeners) {
            mTransactionCallbackInvoker.addCallbackHandle(sp<CallbackHandle>::make(listener,
                                                                                   callbackIds,
                                                                                   s.surface),
                                                          std::vector<JankData>());
        }
        return 0;
    }
    MUTEX_ALIAS(mStateLock, layer->mFlinger->mStateLock);

    ui::LayerStack oldLayerStack = layer->getLayerStack(LayerVector::StateSet::Current);

    // Only set by BLAST adapter layers
    if (what & layer_state_t::eProducerDisconnect) {
        layer->onDisconnect();
    }

    if (what & layer_state_t::ePositionChanged) {
        if (layer->setPosition(s.x, s.y)) {
            flags |= eTraversalNeeded;
        }
    }
    if (what & layer_state_t::eLayerChanged) {
        // NOTE: index needs to be calculated before we update the state
        const auto& p = layer->getParent();
        if (p == nullptr) {
            ssize_t idx = mCurrentState.layersSortedByZ.indexOf(layer);
            if (layer->setLayer(s.z) && idx >= 0) {
                mCurrentState.layersSortedByZ.removeAt(idx);
                mCurrentState.layersSortedByZ.add(layer);
                // we need traversal (state changed)
                // AND transaction (list changed)
                flags |= eTransactionNeeded|eTraversalNeeded;
            }
        } else {
            if (p->setChildLayer(layer, s.z)) {
                flags |= eTransactionNeeded|eTraversalNeeded;
            }
        }
    }
    if (what & layer_state_t::eRelativeLayerChanged) {
        // NOTE: index needs to be calculated before we update the state
        const auto& p = layer->getParent();
        const auto& relativeHandle = s.relativeLayerSurfaceControl ?
                s.relativeLayerSurfaceControl->getHandle() : nullptr;
        if (p == nullptr) {
            ssize_t idx = mCurrentState.layersSortedByZ.indexOf(layer);
            if (layer->setRelativeLayer(relativeHandle, s.z) &&
                idx >= 0) {
                mCurrentState.layersSortedByZ.removeAt(idx);
                mCurrentState.layersSortedByZ.add(layer);
                // we need traversal (state changed)
                // AND transaction (list changed)
                flags |= eTransactionNeeded|eTraversalNeeded;
            }
        } else {
            if (p->setChildRelativeLayer(layer, relativeHandle, s.z)) {
                flags |= eTransactionNeeded|eTraversalNeeded;
            }
        }
    }
    if (what & layer_state_t::eAlphaChanged) {
        if (layer->setAlpha(s.color.a)) flags |= eTraversalNeeded;
    }
    if (what & layer_state_t::eColorChanged) {
        if (layer->setColor(s.color.rgb)) flags |= eTraversalNeeded;
    }
    if (what & layer_state_t::eColorTransformChanged) {
        if (layer->setColorTransform(s.colorTransform)) {
            flags |= eTraversalNeeded;
        }
    }
    if (what & layer_state_t::eBackgroundColorChanged) {
        if (layer->setBackgroundColor(s.bgColor.rgb, s.bgColor.a, s.bgColorDataspace)) {
            flags |= eTraversalNeeded;
        }
    }
    if (what & layer_state_t::eMatrixChanged) {
        if (layer->setMatrix(s.matrix)) flags |= eTraversalNeeded;
    }
    if (what & layer_state_t::eTransparentRegionChanged) {
        if (layer->setTransparentRegionHint(s.transparentRegion))
            flags |= eTraversalNeeded;
    }
    if (what & layer_state_t::eFlagsChanged) {
        if (layer->setFlags(s.flags, s.mask)) flags |= eTraversalNeeded;
    }
    if (what & layer_state_t::eCornerRadiusChanged) {
        if (layer->setCornerRadius(s.cornerRadius))
            flags |= eTraversalNeeded;
    }
    if (what & layer_state_t::eBackgroundBlurRadiusChanged && mSupportsBlur) {
        if (layer->setBackgroundBlurRadius(s.backgroundBlurRadius)) flags |= eTraversalNeeded;
    }
    if (what & layer_state_t::eBlurRegionsChanged) {
        if (layer->setBlurRegions(s.blurRegions)) flags |= eTraversalNeeded;
    }
    if (what & layer_state_t::eRenderBorderChanged) {
        if (layer->enableBorder(s.borderEnabled, s.borderWidth, s.borderColor)) {
            flags |= eTraversalNeeded;
        }
    }
    if (what & layer_state_t::eLayerStackChanged) {
        ssize_t idx = mCurrentState.layersSortedByZ.indexOf(layer);
        // We only allow setting layer stacks for top level layers,
        // everything else inherits layer stack from its parent.
        if (layer->hasParent()) {
            ALOGE("Attempt to set layer stack on layer with parent (%s) is invalid",
                  layer->getDebugName());
        } else if (idx < 0) {
            ALOGE("Attempt to set layer stack on layer without parent (%s) that "
                  "that also does not appear in the top level layer list. Something"
                  " has gone wrong.",
                  layer->getDebugName());
        } else if (layer->setLayerStack(s.layerStack)) {
            mCurrentState.layersSortedByZ.removeAt(idx);
            mCurrentState.layersSortedByZ.add(layer);
            // we need traversal (state changed)
            // AND transaction (list changed)
            flags |= eTransactionNeeded | eTraversalNeeded | eTransformHintUpdateNeeded;
        }
    }
    if (what & layer_state_t::eBufferTransformChanged) {
        if (layer->setTransform(s.bufferTransform)) flags |= eTraversalNeeded;
    }
    if (what & layer_state_t::eTransformToDisplayInverseChanged) {
        if (layer->setTransformToDisplayInverse(s.transformToDisplayInverse))
            flags |= eTraversalNeeded;
    }
    if (what & layer_state_t::eCropChanged) {
        if (layer->setCrop(s.crop)) flags |= eTraversalNeeded;
    }
    if (what & layer_state_t::eDataspaceChanged) {
        if (layer->setDataspace(s.dataspace)) flags |= eTraversalNeeded;
    }
    if (what & layer_state_t::eSurfaceDamageRegionChanged) {
        if (layer->setSurfaceDamageRegion(s.surfaceDamageRegion)) flags |= eTraversalNeeded;
    }
    if (what & layer_state_t::eApiChanged) {
        if (layer->setApi(s.api)) flags |= eTraversalNeeded;
    }
    if (what & layer_state_t::eSidebandStreamChanged) {
        if (layer->setSidebandStream(s.sidebandStream, frameTimelineInfo, postTime))
            flags |= eTraversalNeeded;
    }
    if (what & layer_state_t::eInputInfoChanged) {
        layer->setInputInfo(*s.windowInfoHandle->getInfo());
        flags |= eTraversalNeeded;
    }
    std::optional<nsecs_t> dequeueBufferTimestamp;
    if (what & layer_state_t::eMetadataChanged) {
        dequeueBufferTimestamp = s.metadata.getInt64(gui::METADATA_DEQUEUE_TIME);

        if (const int32_t gameMode = s.metadata.getInt32(gui::METADATA_GAME_MODE, -1);
            gameMode != -1) {
            // The transaction will be received on the Task layer and needs to be applied to all
            // child layers. Child layers that are added at a later point will obtain the game mode
            // info through addChild().
            layer->setGameModeForTree(static_cast<GameMode>(gameMode));
        }

        if (layer->setMetadata(s.metadata)) {
            flags |= eTraversalNeeded;
            mLayerMetadataSnapshotNeeded = true;
        }
    }
    if (what & layer_state_t::eColorSpaceAgnosticChanged) {
        if (layer->setColorSpaceAgnostic(s.colorSpaceAgnostic)) {
            flags |= eTraversalNeeded;
        }
    }
    if (what & layer_state_t::eShadowRadiusChanged) {
        if (layer->setShadowRadius(s.shadowRadius)) flags |= eTraversalNeeded;
    }
    if (what & layer_state_t::eDefaultFrameRateCompatibilityChanged) {
        const auto compatibility =
                Layer::FrameRate::convertCompatibility(s.defaultFrameRateCompatibility);

        if (layer->setDefaultFrameRateCompatibility(compatibility)) {
            flags |= eTraversalNeeded;
        }
    }
    if (what & layer_state_t::eFrameRateSelectionPriority) {
        if (layer->setFrameRateSelectionPriority(s.frameRateSelectionPriority)) {
            flags |= eTraversalNeeded;
        }
    }
    if (what & layer_state_t::eFrameRateChanged) {
        const auto compatibility =
            Layer::FrameRate::convertCompatibility(s.frameRateCompatibility);
        const auto strategy =
            Layer::FrameRate::convertChangeFrameRateStrategy(s.changeFrameRateStrategy);

        if (layer->setFrameRate(Layer::FrameRate::FrameRateVote(Fps::fromValue(s.frameRate),
                                                                compatibility, strategy))) {
            flags |= eTraversalNeeded;
        }
    }
    if (what & layer_state_t::eFrameRateCategoryChanged) {
        const FrameRateCategory category = Layer::FrameRate::convertCategory(s.frameRateCategory);
        if (layer->setFrameRateCategory(category)) {
            flags |= eTraversalNeeded;
        }
    }
    if (what & layer_state_t::eFrameRateSelectionStrategyChanged) {
        const scheduler::LayerInfo::FrameRateSelectionStrategy strategy =
                scheduler::LayerInfo::convertFrameRateSelectionStrategy(
                        s.frameRateSelectionStrategy);
        if (layer->setFrameRateSelectionStrategy(strategy)) {
            flags |= eTraversalNeeded;
        }
    }
    if (what & layer_state_t::eFixedTransformHintChanged) {
        if (layer->setFixedTransformHint(s.fixedTransformHint)) {
            flags |= eTraversalNeeded | eTransformHintUpdateNeeded;
        }
    }
    if (what & layer_state_t::eAutoRefreshChanged) {
        layer->setAutoRefresh(s.autoRefresh);
    }
    if (what & layer_state_t::eDimmingEnabledChanged) {
        if (layer->setDimmingEnabled(s.dimmingEnabled)) flags |= eTraversalNeeded;
    }
    if (what & layer_state_t::eExtendedRangeBrightnessChanged) {
        if (layer->setExtendedRangeBrightness(s.currentHdrSdrRatio, s.desiredHdrSdrRatio)) {
            flags |= eTraversalNeeded;
        }
    }
    if (what & layer_state_t::eCachingHintChanged) {
        if (layer->setCachingHint(s.cachingHint)) {
            flags |= eTraversalNeeded;
        }
    }
    if (what & layer_state_t::eHdrMetadataChanged) {
        if (layer->setHdrMetadata(s.hdrMetadata)) flags |= eTraversalNeeded;
    }
    if (what & layer_state_t::eTrustedOverlayChanged) {
        if (layer->setTrustedOverlay(s.isTrustedOverlay)) {
            flags |= eTraversalNeeded;
        }
    }
    if (what & layer_state_t::eStretchChanged) {
        if (layer->setStretchEffect(s.stretchEffect)) {
            flags |= eTraversalNeeded;
        }
    }
    if (what & layer_state_t::eBufferCropChanged) {
        if (layer->setBufferCrop(s.bufferCrop)) {
            flags |= eTraversalNeeded;
        }
    }
    if (what & layer_state_t::eDestinationFrameChanged) {
        if (layer->setDestinationFrame(s.destinationFrame)) {
            flags |= eTraversalNeeded;
        }
    }
    if (what & layer_state_t::eDropInputModeChanged) {
        if (layer->setDropInputMode(s.dropInputMode)) {
            flags |= eTraversalNeeded;
            mUpdateInputInfo = true;
        }
    }
    // This has to happen after we reparent children because when we reparent to null we remove
    // child layers from current state and remove its relative z. If the children are reparented in
    // the same transaction, then we have to make sure we reparent the children first so we do not
    // lose its relative z order.
    if (what & layer_state_t::eReparent) {
        bool hadParent = layer->hasParent();
        auto parentHandle = (s.parentSurfaceControlForChild)
                ? s.parentSurfaceControlForChild->getHandle()
                : nullptr;
        if (layer->reparent(parentHandle)) {
            if (!hadParent) {
                layer->setIsAtRoot(false);
                mCurrentState.layersSortedByZ.remove(layer);
            }
            flags |= eTransactionNeeded | eTraversalNeeded;
        }
    }
    std::vector<sp<CallbackHandle>> callbackHandles;
    if ((what & layer_state_t::eHasListenerCallbacksChanged) && (!filteredListeners.empty())) {
        for (auto& [listener, callbackIds] : filteredListeners) {
            callbackHandles.emplace_back(
                    sp<CallbackHandle>::make(listener, callbackIds, s.surface));
        }
    }

    if (what & layer_state_t::eBufferChanged) {
        if (layer->setBuffer(composerState.externalTexture, *s.bufferData, postTime,
                             desiredPresentTime, isAutoTimestamp, dequeueBufferTimestamp,
                             frameTimelineInfo)) {
            flags |= eTraversalNeeded;
        }
    } else if (frameTimelineInfo.vsyncId != FrameTimelineInfo::INVALID_VSYNC_ID) {
        layer->setFrameTimelineVsyncForBufferlessTransaction(frameTimelineInfo, postTime);
    }

    if ((what & layer_state_t::eBufferChanged) == 0) {
        layer->setDesiredPresentTime(desiredPresentTime, isAutoTimestamp);
    }

    if (what & layer_state_t::eTrustedPresentationInfoChanged) {
        if (layer->setTrustedPresentationInfo(s.trustedPresentationThresholds,
                                              s.trustedPresentationListener)) {
            flags |= eTraversalNeeded;
        }
    }

    if (what & layer_state_t::eFlushJankData) {
        // Do nothing. Processing the transaction completed listeners currently cause the flush.
    }

    if (layer->setTransactionCompletedListeners(callbackHandles,
                                                layer->willPresentCurrentTransaction() ||
                                                        layer->willReleaseBufferOnLatch())) {
        flags |= eTraversalNeeded;
    }

    // Do not put anything that updates layer state or modifies flags after
    // setTransactionCompletedListener

    // if the layer has been parented on to a new display, update its transform hint.
    if (((flags & eTransformHintUpdateNeeded) == 0) &&
        oldLayerStack != layer->getLayerStack(LayerVector::StateSet::Current)) {
        flags |= eTransformHintUpdateNeeded;
    }

    return flags;
}

uint32_t SurfaceFlinger::updateLayerCallbacksAndStats(const FrameTimelineInfo& frameTimelineInfo,
                                                      ResolvedComposerState& composerState,
                                                      int64_t desiredPresentTime,
                                                      bool isAutoTimestamp, int64_t postTime,
                                                      uint64_t transactionId) {
    layer_state_t& s = composerState.state;

    std::vector<ListenerCallbacks> filteredListeners;
    for (auto& listener : s.listeners) {
        // Starts a registration but separates the callback ids according to callback type. This
        // allows the callback invoker to send on latch callbacks earlier.
        // note that startRegistration will not re-register if the listener has
        // already be registered for a prior surface control

        ListenerCallbacks onCommitCallbacks = listener.filter(CallbackId::Type::ON_COMMIT);
        if (!onCommitCallbacks.callbackIds.empty()) {
            filteredListeners.push_back(onCommitCallbacks);
        }

        ListenerCallbacks onCompleteCallbacks = listener.filter(CallbackId::Type::ON_COMPLETE);
        if (!onCompleteCallbacks.callbackIds.empty()) {
            filteredListeners.push_back(onCompleteCallbacks);
        }
    }

    const uint64_t what = s.what;
    uint32_t flags = 0;
    sp<Layer> layer = nullptr;
    if (s.surface) {
        layer = LayerHandle::getLayer(s.surface);
    } else {
        // The client may provide us a null handle. Treat it as if the layer was removed.
        ALOGW("Attempt to set client state with a null layer handle");
    }
    if (layer == nullptr) {
        for (auto& [listener, callbackIds] : s.listeners) {
            mTransactionCallbackInvoker.addCallbackHandle(sp<CallbackHandle>::make(listener,
                                                                                   callbackIds,
                                                                                   s.surface),
                                                          std::vector<JankData>());
        }
        return 0;
    }
    if (what & layer_state_t::eProducerDisconnect) {
        layer->onDisconnect();
    }
    std::optional<nsecs_t> dequeueBufferTimestamp;
    if (what & layer_state_t::eMetadataChanged) {
        dequeueBufferTimestamp = s.metadata.getInt64(gui::METADATA_DEQUEUE_TIME);
    }

    std::vector<sp<CallbackHandle>> callbackHandles;
    if ((what & layer_state_t::eHasListenerCallbacksChanged) && (!filteredListeners.empty())) {
        for (auto& [listener, callbackIds] : filteredListeners) {
            callbackHandles.emplace_back(
                    sp<CallbackHandle>::make(listener, callbackIds, s.surface));
        }
    }
    // TODO(b/238781169) remove after screenshot refactor, currently screenshots
    // requires to read drawing state from binder thread. So we need to fix that
    // before removing this.
    if (what & layer_state_t::eBufferTransformChanged) {
        if (layer->setTransform(s.bufferTransform)) flags |= eTraversalNeeded;
    }
    if (what & layer_state_t::eTransformToDisplayInverseChanged) {
        if (layer->setTransformToDisplayInverse(s.transformToDisplayInverse))
            flags |= eTraversalNeeded;
    }
    if (what & layer_state_t::eCropChanged) {
        if (layer->setCrop(s.crop)) flags |= eTraversalNeeded;
    }
    if (what & layer_state_t::eSidebandStreamChanged) {
        if (layer->setSidebandStream(s.sidebandStream, frameTimelineInfo, postTime))
            flags |= eTraversalNeeded;
    }
    if (what & layer_state_t::eDataspaceChanged) {
        if (layer->setDataspace(s.dataspace)) flags |= eTraversalNeeded;
    }
    if (what & layer_state_t::eExtendedRangeBrightnessChanged) {
        if (layer->setExtendedRangeBrightness(s.currentHdrSdrRatio, s.desiredHdrSdrRatio)) {
            flags |= eTraversalNeeded;
        }
    }
    if (what & layer_state_t::eBufferChanged) {
        std::optional<ui::Transform::RotationFlags> transformHint = std::nullopt;
        frontend::LayerSnapshot* snapshot = mLayerSnapshotBuilder.getSnapshot(layer->sequence);
        if (snapshot) {
            transformHint = snapshot->transformHint;
        }
        layer->setTransformHint(transformHint);
        if (layer->setBuffer(composerState.externalTexture, *s.bufferData, postTime,
                             desiredPresentTime, isAutoTimestamp, dequeueBufferTimestamp,
                             frameTimelineInfo)) {
            flags |= eTraversalNeeded;
        }
        mLayersWithQueuedFrames.emplace(layer);
    } else if (frameTimelineInfo.vsyncId != FrameTimelineInfo::INVALID_VSYNC_ID) {
        layer->setFrameTimelineVsyncForBufferlessTransaction(frameTimelineInfo, postTime);
    }

    if ((what & layer_state_t::eBufferChanged) == 0) {
        layer->setDesiredPresentTime(desiredPresentTime, isAutoTimestamp);
    }

    if (what & layer_state_t::eTrustedPresentationInfoChanged) {
        if (layer->setTrustedPresentationInfo(s.trustedPresentationThresholds,
                                              s.trustedPresentationListener)) {
            flags |= eTraversalNeeded;
        }
    }

    const auto& requestedLayerState = mLayerLifecycleManager.getLayerFromId(layer->getSequence());
    bool willPresentCurrentTransaction = requestedLayerState &&
            (requestedLayerState->hasReadyFrame() ||
             requestedLayerState->willReleaseBufferOnLatch());
    if (layer->setTransactionCompletedListeners(callbackHandles, willPresentCurrentTransaction))
        flags |= eTraversalNeeded;

    return flags;
}

uint32_t SurfaceFlinger::addInputWindowCommands(const InputWindowCommands& inputWindowCommands) {
    bool hasChanges = mInputWindowCommands.merge(inputWindowCommands);
    return hasChanges ? eTraversalNeeded : 0;
}

status_t SurfaceFlinger::mirrorLayer(const LayerCreationArgs& args,
                                     const sp<IBinder>& mirrorFromHandle,
                                     gui::CreateSurfaceResult& outResult) {
    if (!mirrorFromHandle) {
        return NAME_NOT_FOUND;
    }

    sp<Layer> mirrorLayer;
    sp<Layer> mirrorFrom;
    LayerCreationArgs mirrorArgs = LayerCreationArgs::fromOtherArgs(args);
    {
        Mutex::Autolock _l(mStateLock);
        mirrorFrom = LayerHandle::getLayer(mirrorFromHandle);
        if (!mirrorFrom) {
            return NAME_NOT_FOUND;
        }
        mirrorArgs.flags |= ISurfaceComposerClient::eNoColorFill;
        mirrorArgs.mirrorLayerHandle = mirrorFromHandle;
        mirrorArgs.addToRoot = false;
        status_t result = createEffectLayer(mirrorArgs, &outResult.handle, &mirrorLayer);
        if (result != NO_ERROR) {
            return result;
        }

        mirrorLayer->setClonedChild(mirrorFrom->createClone(mirrorLayer->getSequence()));
    }

    outResult.layerId = mirrorLayer->sequence;
    outResult.layerName = String16(mirrorLayer->getDebugName());
    return addClientLayer(mirrorArgs, outResult.handle, mirrorLayer /* layer */,
                          nullptr /* parent */, nullptr /* outTransformHint */);
}

status_t SurfaceFlinger::mirrorDisplay(DisplayId displayId, const LayerCreationArgs& args,
                                       gui::CreateSurfaceResult& outResult) {
    IPCThreadState* ipc = IPCThreadState::self();
    const int uid = ipc->getCallingUid();
    if (uid != AID_ROOT && uid != AID_GRAPHICS && uid != AID_SYSTEM && uid != AID_SHELL) {
        ALOGE("Permission denied when trying to mirror display");
        return PERMISSION_DENIED;
    }

    ui::LayerStack layerStack;
    sp<Layer> rootMirrorLayer;
    status_t result = 0;

    {
        Mutex::Autolock lock(mStateLock);

        const auto display = getDisplayDeviceLocked(displayId);
        if (!display) {
            return NAME_NOT_FOUND;
        }

        layerStack = display->getLayerStack();
        LayerCreationArgs mirrorArgs = LayerCreationArgs::fromOtherArgs(args);
        mirrorArgs.flags |= ISurfaceComposerClient::eNoColorFill;
        mirrorArgs.addToRoot = true;
        mirrorArgs.layerStackToMirror = layerStack;
        result = createEffectLayer(mirrorArgs, &outResult.handle, &rootMirrorLayer);
        outResult.layerId = rootMirrorLayer->sequence;
        outResult.layerName = String16(rootMirrorLayer->getDebugName());
        result |= addClientLayer(mirrorArgs, outResult.handle, rootMirrorLayer /* layer */,
                                 nullptr /* parent */, nullptr /* outTransformHint */);
    }

    if (result != NO_ERROR) {
        return result;
    }

    if (mLegacyFrontEndEnabled) {
        std::scoped_lock<std::mutex> lock(mMirrorDisplayLock);
        mMirrorDisplays.emplace_back(layerStack, outResult.handle, args.client);
    }

    setTransactionFlags(eTransactionFlushNeeded);
    return NO_ERROR;
}

status_t SurfaceFlinger::createLayer(LayerCreationArgs& args, gui::CreateSurfaceResult& outResult) {
    status_t result = NO_ERROR;

    sp<Layer> layer;

    switch (args.flags & ISurfaceComposerClient::eFXSurfaceMask) {
        case ISurfaceComposerClient::eFXSurfaceBufferQueue:
        case ISurfaceComposerClient::eFXSurfaceContainer:
        case ISurfaceComposerClient::eFXSurfaceBufferState:
            args.flags |= ISurfaceComposerClient::eNoColorFill;
            FMT_FALLTHROUGH;
        case ISurfaceComposerClient::eFXSurfaceEffect: {
            result = createBufferStateLayer(args, &outResult.handle, &layer);
            std::atomic<int32_t>* pendingBufferCounter = layer->getPendingBufferCounter();
            if (pendingBufferCounter) {
                std::string counterName = layer->getPendingBufferCounterName();
                mBufferCountTracker.add(outResult.handle->localBinder(), counterName,
                                        pendingBufferCounter);
            }
        } break;
        default:
            result = BAD_VALUE;
            break;
    }

    if (result != NO_ERROR) {
        return result;
    }

    args.addToRoot = args.addToRoot && callingThreadHasUnscopedSurfaceFlingerAccess();
    // We can safely promote the parent layer in binder thread because we have a strong reference
    // to the layer's handle inside this scope.
    sp<Layer> parent = LayerHandle::getLayer(args.parentHandle.promote());
    if (args.parentHandle != nullptr && parent == nullptr) {
        ALOGE("Invalid parent handle %p", args.parentHandle.promote().get());
        args.addToRoot = false;
    }

    uint32_t outTransformHint;
    result = addClientLayer(args, outResult.handle, layer, parent, &outTransformHint);
    if (result != NO_ERROR) {
        return result;
    }

    outResult.transformHint = static_cast<int32_t>(outTransformHint);
    outResult.layerId = layer->sequence;
    outResult.layerName = String16(layer->getDebugName());
    return result;
}

status_t SurfaceFlinger::createBufferStateLayer(LayerCreationArgs& args, sp<IBinder>* handle,
                                                sp<Layer>* outLayer) {
    *outLayer = getFactory().createBufferStateLayer(args);
    *handle = (*outLayer)->getHandle();
    return NO_ERROR;
}

status_t SurfaceFlinger::createEffectLayer(const LayerCreationArgs& args, sp<IBinder>* handle,
                                           sp<Layer>* outLayer) {
    *outLayer = getFactory().createEffectLayer(args);
    *handle = (*outLayer)->getHandle();
    return NO_ERROR;
}

void SurfaceFlinger::markLayerPendingRemovalLocked(const sp<Layer>& layer) {
    mLayersPendingRemoval.add(layer);
    mLayersRemoved = true;
    setTransactionFlags(eTransactionNeeded);
}

void SurfaceFlinger::onHandleDestroyed(BBinder* handle, sp<Layer>& layer, uint32_t layerId) {
    {
        std::scoped_lock<std::mutex> lock(mCreatedLayersLock);
        mDestroyedHandles.emplace_back(layerId, layer->getDebugName());
    }

    mTransactionHandler.onLayerDestroyed(layerId);

    Mutex::Autolock lock(mStateLock);

    /* QTI_BEGIN */
    if (!layer) {
        ALOGW("Attempted to destroy an invalid layer");
        return;
    }
    /* QTI_END */

    markLayerPendingRemovalLocked(layer);
    layer->onHandleDestroyed();
    mBufferCountTracker.remove(handle);
    layer.clear();

    setTransactionFlags(eTransactionFlushNeeded);
}

void SurfaceFlinger::initializeDisplays() {
    const auto display = FTL_FAKE_GUARD(mStateLock, getDefaultDisplayDeviceLocked());
    if (!display) return;

    const sp<IBinder> token = display->getDisplayToken().promote();
    LOG_ALWAYS_FATAL_IF(token == nullptr);

    TransactionState state;
    state.inputWindowCommands = mInputWindowCommands;
    const nsecs_t now = systemTime();
    state.desiredPresentTime = now;
    state.postTime = now;
    state.originPid = mPid;
    state.originUid = static_cast<int>(getuid());
    const uint64_t transactionId = (static_cast<uint64_t>(mPid) << 32) | mUniqueTransactionId++;
    state.id = transactionId;

    // reset screen orientation and use primary layer stack
    Vector<DisplayState> displays;
    DisplayState d;
    d.what = DisplayState::eDisplayProjectionChanged |
             DisplayState::eLayerStackChanged;
    d.token = token;
    d.layerStack = ui::DEFAULT_LAYER_STACK;
    d.orientation = ui::ROTATION_0;
    d.orientedDisplaySpaceRect.makeInvalid();
    d.layerStackSpaceRect.makeInvalid();
    d.width = 0;
    d.height = 0;
    state.displays.add(d);

    std::vector<TransactionState> transactions;
    transactions.emplace_back(state);

    if (mLegacyFrontEndEnabled) {
        applyTransactions(transactions, VsyncId{0});
    } else {
        applyAndCommitDisplayTransactionStates(transactions);
    }

    {
        ftl::FakeGuard guard(mStateLock);
        setPowerModeInternal(display, hal::PowerMode::ON);
    }
}

void SurfaceFlinger::setPowerModeInternal(const sp<DisplayDevice>& display, hal::PowerMode mode) {
    if (display->isVirtual()) {
        ALOGE("%s: Invalid operation on virtual display", __func__);
        return;
    }

    const auto displayId = display->getPhysicalId();
    ALOGD("Setting power mode %d on display %s", mode, to_string(displayId).c_str());

    const auto currentModeOpt = display->getPowerMode();
    if (currentModeOpt == mode) {
        return;
    }

    const bool isInternalDisplay = mPhysicalDisplays.get(displayId)
                                           .transform(&PhysicalDisplay::isInternal)
                                           .value_or(false);

    const auto activeDisplay = getDisplayDeviceLocked(mActiveDisplayId);

    ALOGW_IF(display != activeDisplay && isInternalDisplay && activeDisplay &&
                     activeDisplay->isPoweredOn(),
             "Trying to change power mode on inactive display without powering off active display");

    display->setPowerMode(mode);

    const auto refreshRate = display->refreshRateSelector().getActiveMode().modePtr->getVsyncRate();
    if (!currentModeOpt || *currentModeOpt == hal::PowerMode::OFF) {
        // Turn on the display

        // Activate the display (which involves a modeset to the active mode) when the inner or
        // outer display of a foldable is powered on. This condition relies on the above
        // DisplayDevice::setPowerMode. If `display` and `activeDisplay` are the same display,
        // then the `activeDisplay->isPoweredOn()` below is true, such that the display is not
        // activated every time it is powered on.
        //
        // TODO(b/255635821): Remove the concept of active display.
        if (isInternalDisplay && (!activeDisplay || !activeDisplay->isPoweredOn())) {
            onActiveDisplayChangedLocked(activeDisplay.get(), *display);
        }

        if (displayId == mActiveDisplayId) {
            // TODO(b/281692563): Merge the syscalls. For now, keep uclamp in a separate syscall and
            // set it before SCHED_FIFO due to b/190237315.
            if (setSchedAttr(true) != NO_ERROR) {
                ALOGW("Failed to set uclamp.min after powering on active display: %s",
                      strerror(errno));
            }
            if (setSchedFifo(true) != NO_ERROR) {
                ALOGW("Failed to set SCHED_FIFO after powering on active display: %s",
                      strerror(errno));
            }
        }

        getHwComposer().setPowerMode(displayId, mode);
        if (displayId == mActiveDisplayId && mode != hal::PowerMode::DOZE_SUSPEND) {
            const bool enable =
                    mScheduler->getVsyncSchedule(displayId)->getPendingHardwareVsyncState();
            requestHardwareVsync(displayId, enable);

            mScheduler->enableSyntheticVsync(false);

            constexpr bool kAllowToEnable = true;
            mScheduler->resyncToHardwareVsync(displayId, kAllowToEnable, refreshRate);
        }

        mVisibleRegionsDirty = true;
        scheduleComposite(FrameHint::kActive);
    } else if (mode == hal::PowerMode::OFF) {
        // Turn off the display

        if (displayId == mActiveDisplayId) {
            if (const auto display = getActivatableDisplay()) {
                onActiveDisplayChangedLocked(activeDisplay.get(), *display);
            } else {
                if (setSchedFifo(false) != NO_ERROR) {
                    ALOGW("Failed to set SCHED_OTHER after powering off active display: %s",
                          strerror(errno));
                }
                if (setSchedAttr(false) != NO_ERROR) {
                    ALOGW("Failed set uclamp.min after powering off active display: %s",
                          strerror(errno));
                }

                if (*currentModeOpt != hal::PowerMode::DOZE_SUSPEND) {
                    mScheduler->disableHardwareVsync(displayId, true);
                    mScheduler->enableSyntheticVsync();
                }
            }
        }

        // Disable VSYNC before turning off the display.
        requestHardwareVsync(displayId, false);
        getHwComposer().setPowerMode(displayId, mode);

        mVisibleRegionsDirty = true;
        // from this point on, SF will stop drawing on this display
    } else if (mode == hal::PowerMode::DOZE || mode == hal::PowerMode::ON) {
        // Update display while dozing
        getHwComposer().setPowerMode(displayId, mode);
        if (displayId == mActiveDisplayId && *currentModeOpt == hal::PowerMode::DOZE_SUSPEND) {
            ALOGI("Force repainting for DOZE_SUSPEND -> DOZE or ON.");
            mVisibleRegionsDirty = true;
            scheduleRepaint();
            mScheduler->enableSyntheticVsync(false);
            mScheduler->resyncToHardwareVsync(displayId, true /* allowToEnable */, refreshRate);
        }
    } else if (mode == hal::PowerMode::DOZE_SUSPEND) {
        // Leave display going to doze
        if (displayId == mActiveDisplayId) {
            mScheduler->disableHardwareVsync(displayId, true);
            mScheduler->enableSyntheticVsync();
        }
        getHwComposer().setPowerMode(displayId, mode);
    } else {
        ALOGE("Attempting to set unknown power mode: %d\n", mode);
        getHwComposer().setPowerMode(displayId, mode);
    }

    if (displayId == mActiveDisplayId) {
        mTimeStats->setPowerMode(mode);
        mRefreshRateStats->setPowerMode(mode);
    }

    /* QTI_BEGIN */
    mQtiSFExtnIntf->qtiSetEarlyWakeUpConfig(display, mode);
    /* QTI_END */

    mScheduler->setDisplayPowerMode(displayId, mode);

    ALOGD("Finished setting power mode %d on display %s", mode, to_string(displayId).c_str());
}

void SurfaceFlinger::setPowerMode(const sp<IBinder>& displayToken, int mode) {
    auto future = mScheduler->schedule([=]() FTL_FAKE_GUARD(mStateLock) FTL_FAKE_GUARD(
                                               kMainThreadContext) {
        const auto display = getDisplayDeviceLocked(displayToken);
        if (!display) {
            ALOGE("Attempt to set power mode %d for invalid display token %p", mode,
                  displayToken.get());
        } else if (display->isVirtual()) {
            ALOGW("Attempt to set power mode %d for virtual display", mode);
        } else {
            setPowerModeInternal(display, static_cast<hal::PowerMode>(mode));
        }
    });

    future.wait();
}

status_t SurfaceFlinger::doDump(int fd, const DumpArgs& args, bool asProto) {
    std::string result;

    IPCThreadState* ipc = IPCThreadState::self();
    const int pid = ipc->getCallingPid();
    const int uid = ipc->getCallingUid();

    if ((uid != AID_SHELL) &&
            !PermissionCache::checkPermission(sDump, pid, uid)) {
        StringAppendF(&result, "Permission Denial: can't dump SurfaceFlinger from pid=%d, uid=%d\n",
                      pid, uid);
    } else {
        Dumper hwclayersDump = [this](const DumpArgs&, bool, std::string& result)
                                       FTL_FAKE_GUARD(mStateLock) -> void const {
            if (mLayerLifecycleManagerEnabled) {
                mScheduler
                        ->schedule([this, &result]() FTL_FAKE_GUARD(kMainThreadContext)
                                           FTL_FAKE_GUARD(mStateLock) {
                                               dumpHwcLayersMinidump(result);
                                           })
                        .get();
            } else {
                dumpHwcLayersMinidumpLockedLegacy(result);
            }
        };

        static const std::unordered_map<std::string, Dumper> dumpers = {
                {"--comp-displays"s, dumper(&SurfaceFlinger::dumpCompositionDisplays)},
                {"--display-id"s, dumper(&SurfaceFlinger::dumpDisplayIdentificationData)},
                {"--displays"s, dumper(&SurfaceFlinger::dumpDisplays)},
                {"--edid"s, argsDumper(&SurfaceFlinger::dumpRawDisplayIdentificationData)},
                {"--events"s, dumper(&SurfaceFlinger::dumpEvents)},
                {"--frametimeline"s, argsDumper(&SurfaceFlinger::dumpFrameTimeline)},
                {"--hdrinfo"s, dumper(&SurfaceFlinger::dumpHdrInfo)},
                {"--hwclayers"s, std::move(hwclayersDump)},
                {"--latency"s, argsDumper(&SurfaceFlinger::dumpStatsLocked)},
                {"--latency-clear"s, argsDumper(&SurfaceFlinger::clearStatsLocked)},
                {"--list"s, dumper(&SurfaceFlinger::listLayersLocked)},
                {"--planner"s, argsDumper(&SurfaceFlinger::dumpPlannerInfo)},
                {"--scheduler"s, dumper(&SurfaceFlinger::dumpScheduler)},
                {"--timestats"s, protoDumper(&SurfaceFlinger::dumpTimeStats)},
                {"--vsync"s, dumper(&SurfaceFlinger::dumpVsync)},
                {"--wide-color"s, dumper(&SurfaceFlinger::dumpWideColorInfo)},
                {"--frontend"s, dumper(&SurfaceFlinger::dumpFrontEnd)},
        };

        const auto flag = args.empty() ? ""s : std::string(String8(args[0]));

        // Traversal of drawing state must happen on the main thread.
        // Otherwise, SortedVector may have shared ownership during concurrent
        // traversals, which can result in use-after-frees.
        std::string compositionLayers;
        if (flag.size() == 0 && !asProto) {
            mScheduler
                ->schedule([&]() FTL_FAKE_GUARD(mStateLock) FTL_FAKE_GUARD(kMainThreadContext) {
                    if (!mLayerLifecycleManagerEnabled) {
                        StringAppendF(&compositionLayers, "Composition layers\n");
                        mDrawingState.traverseInZOrder([&](Layer* layer) {
                            auto* compositionState = layer->getCompositionState();
                            if (!compositionState || !compositionState->isVisible) return;
                            android::base::StringAppendF(&compositionLayers, "* Layer %p (%s)\n",
                                                         layer,
                                                         layer->getDebugName()
                                                                 ? layer->getDebugName()
                                                                 : "<unknown>");
                            compositionState->dump(compositionLayers);
                        });
                    } else {
                        std::ostringstream out;
                        out << "\nComposition list\n";
                        ui::LayerStack lastPrintedLayerStackHeader = ui::INVALID_LAYER_STACK;
                        mLayerSnapshotBuilder.forEachVisibleSnapshot(
                                [&](std::unique_ptr<frontend::LayerSnapshot>& snapshot) {
                                    if (snapshot->hasSomethingToDraw()) {
                                        if (lastPrintedLayerStackHeader !=
                                            snapshot->outputFilter.layerStack) {
                                            lastPrintedLayerStackHeader =
                                                    snapshot->outputFilter.layerStack;
                                            out << "LayerStack=" << lastPrintedLayerStackHeader.id
                                                << "\n";
                                        }
                                        out << "  " << *snapshot << "\n";
                                    }
                                });

                        out << "\nInput list\n";
                        lastPrintedLayerStackHeader = ui::INVALID_LAYER_STACK;
                        mLayerSnapshotBuilder.forEachInputSnapshot(
                                [&](const frontend::LayerSnapshot& snapshot) {
                                    if (lastPrintedLayerStackHeader !=
                                        snapshot.outputFilter.layerStack) {
                                        lastPrintedLayerStackHeader =
                                                snapshot.outputFilter.layerStack;
                                        out << "LayerStack=" << lastPrintedLayerStackHeader.id
                                            << "\n";
                                    }
                                    out << "  " << snapshot << "\n";
                                });

                        out << "\nLayer Hierarchy\n"
                            << mLayerHierarchyBuilder.getHierarchy() << "\n\n";
                        compositionLayers = out.str();
                        dumpHwcLayersMinidump(compositionLayers);
                    }
                })
                .get();
        }

        bool dumpLayers = true;
        {
            TimedLock lock(mStateLock, s2ns(1), __func__);
            if (!lock.locked()) {
                StringAppendF(&result, "Dumping without lock after timeout: %s (%d)\n",
                              strerror(-lock.status), lock.status);
                ALOGW("Dumping without lock after timeout: %s (%d)",
                              strerror(-lock.status), lock.status);
            }

            if (const auto it = dumpers.find(flag); it != dumpers.end()) {
                (it->second)(args, asProto, result);
                dumpLayers = false;
            } else if (!asProto) {
                dumpAllLocked(args, compositionLayers, result);
            }
        }

        if (dumpLayers) {
            perfetto::protos::LayersTraceFileProto traceFileProto =
                    mLayerTracing.createTraceFileProto();
            perfetto::protos::LayersSnapshotProto* layersTrace = traceFileProto.add_entry();
            perfetto::protos::LayersProto layersProto = dumpProtoFromMainThread();
            layersTrace->mutable_layers()->Swap(&layersProto);
            auto displayProtos = dumpDisplayProto();
            layersTrace->mutable_displays()->Swap(&displayProtos);

            if (asProto) {
                result.append(traceFileProto.SerializeAsString());
            } else {
                // Dump info that we need to access from the main thread
                const auto layerTree = LayerProtoParser::generateLayerTree(layersTrace->layers());
                result.append(LayerProtoParser::layerTreeToString(layerTree));
                result.append("\n");
                dumpOffscreenLayers(result);
            }
        }
    }

    write(fd, result.c_str(), result.size());
    return NO_ERROR;
}

status_t SurfaceFlinger::dumpCritical(int fd, const DumpArgs&, bool asProto) {
    return doDump(fd, DumpArgs(), asProto);
}

void SurfaceFlinger::listLayersLocked(std::string& result) const {
    mCurrentState.traverseInZOrder(
            [&](Layer* layer) { StringAppendF(&result, "%s\n", layer->getDebugName()); });
}

void SurfaceFlinger::dumpStatsLocked(const DumpArgs& args, std::string& result) const {
    StringAppendF(&result, "%" PRId64 "\n", getVsyncPeriodFromHWC());
    if (args.size() < 2) return;

    const auto name = String8(args[1]);
    mCurrentState.traverseInZOrder([&](Layer* layer) {
        if (layer->getName() == name.c_str()) {
            layer->dumpFrameStats(result);
        }
    });
}

void SurfaceFlinger::clearStatsLocked(const DumpArgs& args, std::string&) {
    const bool clearAll = args.size() < 2;
    const auto name = clearAll ? String8() : String8(args[1]);

    mCurrentState.traverse([&](Layer* layer) {
        if (clearAll || layer->getName() == name.c_str()) {
            layer->clearFrameStats();
        }
    });
}

void SurfaceFlinger::dumpTimeStats(const DumpArgs& args, bool asProto, std::string& result) const {
    mTimeStats->parseArgs(asProto, args, result);
}

void SurfaceFlinger::dumpFrameTimeline(const DumpArgs& args, std::string& result) const {
    mFrameTimeline->parseArgs(args, result);
}

void SurfaceFlinger::logFrameStats(TimePoint now) {
    static TimePoint sTimestamp = now;
    if (now - sTimestamp < 30min) return;
    sTimestamp = now;

    ATRACE_CALL();
    mDrawingState.traverse([&](Layer* layer) { layer->logFrameStats(); });
}

void SurfaceFlinger::appendSfConfigString(std::string& result) const {
    result.append(" [sf");

    StringAppendF(&result, " PRESENT_TIME_OFFSET=%" PRId64, dispSyncPresentTimeOffset);
    StringAppendF(&result, " FORCE_HWC_FOR_RBG_TO_YUV=%d", useHwcForRgbToYuv);
    StringAppendF(&result, " MAX_VIRT_DISPLAY_DIM=%zu",
                  getHwComposer().getMaxVirtualDisplayDimension());
    StringAppendF(&result, " RUNNING_WITHOUT_SYNC_FRAMEWORK=%d", !hasSyncFramework);
    StringAppendF(&result, " NUM_FRAMEBUFFER_SURFACE_BUFFERS=%" PRId64,
                  maxFrameBufferAcquiredBuffers);
    result.append("]");
}

void SurfaceFlinger::dumpScheduler(std::string& result) const {
    utils::Dumper dumper{result};

    mScheduler->dump(dumper);

    // TODO(b/241285876): Move to DisplayModeController.
    dumper.dump("debugDisplayModeSetByBackdoor"sv, mDebugDisplayModeSetByBackdoor);
    dumper.eol();

    mRefreshRateStats->dump(result);
    dumper.eol();

    mVsyncConfiguration->dump(result);
    StringAppendF(&result,
                  "         present offset: %9" PRId64 " ns\t        VSYNC period: %9" PRId64
                  " ns\n\n",
                  dispSyncPresentTimeOffset, getVsyncPeriodFromHWC());
}

void SurfaceFlinger::dumpEvents(std::string& result) const {
    mScheduler->dump(mAppConnectionHandle, result);
}

void SurfaceFlinger::dumpVsync(std::string& result) const {
    mScheduler->dumpVsync(result);
}

void SurfaceFlinger::dumpPlannerInfo(const DumpArgs& args, std::string& result) const {
    for (const auto& [token, display] : mDisplays) {
        const auto compositionDisplay = display->getCompositionDisplay();
        compositionDisplay->dumpPlannerInfo(args, result);
    }
}

void SurfaceFlinger::dumpCompositionDisplays(std::string& result) const {
    for (const auto& [token, display] : mDisplays) {
        display->getCompositionDisplay()->dump(result);
        result += '\n';
    }
}

void SurfaceFlinger::dumpDisplays(std::string& result) const {
    utils::Dumper dumper{result};

    for (const auto& [id, display] : mPhysicalDisplays) {
        utils::Dumper::Section section(dumper, ftl::Concat("Display ", id.value).str());

        display.snapshot().dump(dumper);

        if (const auto device = getDisplayDeviceLocked(id)) {
            device->dump(dumper);
        }
    }

    for (const auto& [token, display] : mDisplays) {
        if (display->isVirtual()) {
            const auto displayId = display->getId();
            utils::Dumper::Section section(dumper,
                                           ftl::Concat("Virtual Display ", displayId.value).str());
            display->dump(dumper);
        }
    }
}

void SurfaceFlinger::dumpDisplayIdentificationData(std::string& result) const {
    for (const auto& [token, display] : mDisplays) {
        const auto displayId = PhysicalDisplayId::tryCast(display->getId());
        if (!displayId) {
            continue;
        }
        const auto hwcDisplayId = getHwComposer().fromPhysicalDisplayId(*displayId);
        if (!hwcDisplayId) {
            continue;
        }

        StringAppendF(&result,
                      "Display %s (HWC display %" PRIu64 "): ", to_string(*displayId).c_str(),
                      *hwcDisplayId);
        uint8_t port;
        DisplayIdentificationData data;
        if (!getHwComposer().getDisplayIdentificationData(*hwcDisplayId, &port, &data)) {
            result.append("no identification data\n");
            continue;
        }

        if (!isEdid(data)) {
            result.append("unknown identification data\n");
            continue;
        }

        const auto edid = parseEdid(data);
        if (!edid) {
            result.append("invalid EDID\n");
            continue;
        }

        StringAppendF(&result, "port=%u pnpId=%s displayName=\"", port, edid->pnpId.data());
        result.append(edid->displayName.data(), edid->displayName.length());
        result.append("\"\n");
    }
}

void SurfaceFlinger::dumpRawDisplayIdentificationData(const DumpArgs& args,
                                                      std::string& result) const {
    hal::HWDisplayId hwcDisplayId;
    uint8_t port;
    DisplayIdentificationData data;

    if (args.size() > 1 && base::ParseUint(String8(args[1]), &hwcDisplayId) &&
        getHwComposer().getDisplayIdentificationData(hwcDisplayId, &port, &data)) {
        result.append(reinterpret_cast<const char*>(data.data()), data.size());
    }
}

void SurfaceFlinger::dumpWideColorInfo(std::string& result) const {
    StringAppendF(&result, "Device supports wide color: %d\n", mSupportsWideColor);
    StringAppendF(&result, "DisplayColorSetting: %s\n",
                  decodeDisplayColorSetting(mDisplayColorSetting).c_str());

    // TODO: print out if wide-color mode is active or not

    for (const auto& [id, display] : mPhysicalDisplays) {
        StringAppendF(&result, "Display %s color modes:\n", to_string(id).c_str());
        for (const auto mode : display.snapshot().colorModes()) {
            StringAppendF(&result, "    %s (%d)\n", decodeColorMode(mode).c_str(), mode);
        }

        if (const auto display = getDisplayDeviceLocked(id)) {
            ui::ColorMode currentMode = display->getCompositionDisplay()->getState().colorMode;
            StringAppendF(&result, "    Current color mode: %s (%d)\n",
                          decodeColorMode(currentMode).c_str(), currentMode);
        }
    }
    result.append("\n");
}

void SurfaceFlinger::dumpHdrInfo(std::string& result) const {
    for (const auto& [displayId, listener] : mHdrLayerInfoListeners) {
        StringAppendF(&result, "HDR events for display %" PRIu64 "\n", displayId.value);
        listener->dump(result);
        result.append("\n");
    }
}

void SurfaceFlinger::dumpFrontEnd(std::string& result) {
    mScheduler
            ->schedule([&]() FTL_FAKE_GUARD(mStateLock) FTL_FAKE_GUARD(kMainThreadContext) {
                std::ostringstream out;
                out << "\nComposition list\n";
                ui::LayerStack lastPrintedLayerStackHeader = ui::INVALID_LAYER_STACK;
                for (const auto& snapshot : mLayerSnapshotBuilder.getSnapshots()) {
                    if (lastPrintedLayerStackHeader != snapshot->outputFilter.layerStack) {
                        lastPrintedLayerStackHeader = snapshot->outputFilter.layerStack;
                        out << "LayerStack=" << lastPrintedLayerStackHeader.id << "\n";
                    }
                    out << "  " << *snapshot << "\n";
                }

                out << "\nInput list\n";
                lastPrintedLayerStackHeader = ui::INVALID_LAYER_STACK;
                mLayerSnapshotBuilder.forEachInputSnapshot(
                        [&](const frontend::LayerSnapshot& snapshot) {
                            if (lastPrintedLayerStackHeader != snapshot.outputFilter.layerStack) {
                                lastPrintedLayerStackHeader = snapshot.outputFilter.layerStack;
                                out << "LayerStack=" << lastPrintedLayerStackHeader.id << "\n";
                            }
                            out << "  " << snapshot << "\n";
                        });

                out << "\nLayer Hierarchy\n"
                    << mLayerHierarchyBuilder.getHierarchy().dump() << "\n\n";
                result.append(out.str());
            })
            .get();
}

perfetto::protos::LayersProto SurfaceFlinger::dumpDrawingStateProto(uint32_t traceFlags) const {
    std::unordered_set<uint64_t> stackIdsToSkip;

    // Determine if virtual layers display should be skipped
    if ((traceFlags & LayerTracing::TRACE_VIRTUAL_DISPLAYS) == 0) {
        for (const auto& [_, display] : FTL_FAKE_GUARD(mStateLock, mDisplays)) {
            if (display->isVirtual()) {
                stackIdsToSkip.insert(display->getLayerStack().id);
            }
        }
    }

    if (mLegacyFrontEndEnabled) {
        perfetto::protos::LayersProto layersProto;
        for (const sp<Layer>& layer : mDrawingState.layersSortedByZ) {
            if (stackIdsToSkip.find(layer->getLayerStack().id) != stackIdsToSkip.end()) {
                continue;
            }
            layer->writeToProto(layersProto, traceFlags);
        }
        return layersProto;
    }

    return LayerProtoFromSnapshotGenerator(mLayerSnapshotBuilder, mFrontEndDisplayInfos,
                                           mLegacyLayers, traceFlags)
            .generate(mLayerHierarchyBuilder.getHierarchy());
}

google::protobuf::RepeatedPtrField<perfetto::protos::DisplayProto>
SurfaceFlinger::dumpDisplayProto() const {
    google::protobuf::RepeatedPtrField<perfetto::protos::DisplayProto> displays;
    for (const auto& [_, display] : FTL_FAKE_GUARD(mStateLock, mDisplays)) {
        perfetto::protos::DisplayProto* displayProto = displays.Add();
        displayProto->set_id(display->getId().value);
        displayProto->set_name(display->getDisplayName());
        displayProto->set_layer_stack(display->getLayerStack().id);

        if (!display->isVirtual()) {
            const auto dpi = display->refreshRateSelector().getActiveMode().modePtr->getDpi();
            displayProto->set_dpi_x(dpi.x);
            displayProto->set_dpi_y(dpi.y);
        }

        LayerProtoHelper::writeSizeToProto(display->getWidth(), display->getHeight(),
                                           [&]() { return displayProto->mutable_size(); });
        LayerProtoHelper::writeToProto(display->getLayerStackSpaceRect(), [&]() {
            return displayProto->mutable_layer_stack_space_rect();
        });
        LayerProtoHelper::writeTransformToProto(display->getTransform(),
                                                displayProto->mutable_transform());
        displayProto->set_is_virtual(display->isVirtual());
    }
    return displays;
}

void SurfaceFlinger::dumpHwc(std::string& result) const {
    getHwComposer().dump(result);
}

void SurfaceFlinger::dumpOffscreenLayersProto(perfetto::protos::LayersProto& layersProto,
                                              uint32_t traceFlags) const {
    // Add a fake invisible root layer to the proto output and parent all the offscreen layers to
    // it.
    perfetto::protos::LayerProto* rootProto = layersProto.add_layers();
    const int32_t offscreenRootLayerId = INT32_MAX - 2;
    rootProto->set_id(offscreenRootLayerId);
    rootProto->set_name("Offscreen Root");
    rootProto->set_parent(-1);

    for (Layer* offscreenLayer : mOffscreenLayers) {
        // Add layer as child of the fake root
        rootProto->add_children(offscreenLayer->sequence);

        // Add layer
        auto* layerProto = offscreenLayer->writeToProto(layersProto, traceFlags);
        layerProto->set_parent(offscreenRootLayerId);
    }
}

perfetto::protos::LayersProto SurfaceFlinger::dumpProtoFromMainThread(uint32_t traceFlags) {
    return mScheduler->schedule([=] { return dumpDrawingStateProto(traceFlags); }).get();
}

void SurfaceFlinger::dumpOffscreenLayers(std::string& result) {
    auto future = mScheduler->schedule([this] {
        std::string result;
        for (Layer* offscreenLayer : mOffscreenLayers) {
            offscreenLayer->traverse(LayerVector::StateSet::Drawing,
                                     [&](Layer* layer) { layer->dumpOffscreenDebugInfo(result); });
        }
        return result;
    });

    result.append("Offscreen Layers:\n");
    result.append(future.get());
}

void SurfaceFlinger::dumpHwcLayersMinidumpLockedLegacy(std::string& result) const {
    for (const auto& [token, display] : mDisplays) {
        const auto displayId = HalDisplayId::tryCast(display->getId());
        if (!displayId) {
            continue;
        }

        StringAppendF(&result, "Display %s (%s) HWC layers:\n", to_string(*displayId).c_str(),
                      displayId == mActiveDisplayId ? "active" : "inactive");
        Layer::miniDumpHeader(result);

        const DisplayDevice& ref = *display;
        mDrawingState.traverseInZOrder([&](Layer* layer) { layer->miniDumpLegacy(result, ref); });
        result.append("\n");
    }
}

void SurfaceFlinger::dumpHwcLayersMinidump(std::string& result) const {
    for (const auto& [token, display] : mDisplays) {
        const auto displayId = HalDisplayId::tryCast(display->getId());
        if (!displayId) {
            continue;
        }

        StringAppendF(&result, "Display %s (%s) HWC layers:\n", to_string(*displayId).c_str(),
                      displayId == mActiveDisplayId ? "active" : "inactive");
        Layer::miniDumpHeader(result);

        const DisplayDevice& ref = *display;
        mLayerSnapshotBuilder.forEachVisibleSnapshot([&](const frontend::LayerSnapshot& snapshot) {
            if (!snapshot.hasSomethingToDraw() ||
                ref.getLayerStack() != snapshot.outputFilter.layerStack) {
                return;
            }
            auto it = mLegacyLayers.find(snapshot.sequence);
            LOG_ALWAYS_FATAL_IF(it == mLegacyLayers.end(), "Couldnt find layer object for %s",
                                snapshot.getDebugString().c_str());
            it->second->miniDump(result, snapshot, ref);
        });
        result.append("\n");
    }
}

void SurfaceFlinger::dumpAllLocked(const DumpArgs& args, const std::string& compositionLayers,
                                   std::string& result) const {
    const bool colorize = !args.empty() && args[0] == String16("--color");
    Colorizer colorizer(colorize);

    // figure out if we're stuck somewhere
    const nsecs_t now = systemTime();
    const nsecs_t inTransaction(mDebugInTransaction);
    nsecs_t inTransactionDuration = (inTransaction) ? now-inTransaction : 0;

    /*
     * Dump library configuration.
     */

    colorizer.bold(result);
    result.append("Build configuration:");
    colorizer.reset(result);
    appendSfConfigString(result);
    result.append("\n");

    result.append("\nDisplay identification data:\n");
    dumpDisplayIdentificationData(result);

    result.append("\nWide-Color information:\n");
    dumpWideColorInfo(result);

    dumpHdrInfo(result);

    colorizer.bold(result);
    result.append("Sync configuration: ");
    colorizer.reset(result);
    result.append(SyncFeatures::getInstance().toString());
    result.append("\n\n");

    colorizer.bold(result);
    result.append("Scheduler:\n");
    colorizer.reset(result);
    dumpScheduler(result);
    dumpEvents(result);
    dumpVsync(result);
    result.append("\n");

    /*
     * Dump the visible layer list
     */
    colorizer.bold(result);
    StringAppendF(&result, "SurfaceFlinger New Frontend Enabled:%s\n",
                  mLayerLifecycleManagerEnabled ? "true" : "false");
    StringAppendF(&result, "Active Layers - layers with client handles (count = %zu)\n",
                  mNumLayers.load());
    colorizer.reset(result);

    result.append(compositionLayers);

    colorizer.bold(result);
    StringAppendF(&result, "Displays (%zu entries)\n", mDisplays.size());
    colorizer.reset(result);
    dumpDisplays(result);
    dumpCompositionDisplays(result);
    result.push_back('\n');

    mCompositionEngine->dump(result);

    /*
     * Dump SurfaceFlinger global state
     */

    colorizer.bold(result);
    result.append("SurfaceFlinger global state:\n");
    colorizer.reset(result);

    StringAppendF(&result, "MiscFlagValue: %s\n", mMiscFlagValue ? "true" : "false");
    StringAppendF(&result, "ConnectedDisplayFlagValue: %s\n",
                  mConnectedDisplayFlagValue ? "true" : "false");
    StringAppendF(&result, "Misc2FlagValue: %s (%s after boot)\n",
                  mMisc2FlagLateBootValue ? "true" : "false",
                  mMisc2FlagEarlyBootValue == mMisc2FlagLateBootValue ? "stable" : "modified");
    StringAppendF(&result, "VrrConfigFlagValue: %s\n",
                  flagutils::vrrConfigEnabled() ? "true" : "false");

    getRenderEngine().dump(result);

    result.append("ClientCache state:\n");
    ClientCache::getInstance().dump(result);
    DebugEGLImageTracker::getInstance()->dump(result);

    if (const auto display = getDefaultDisplayDeviceLocked()) {
        display->getCompositionDisplay()->getState().undefinedRegion.dump(result,
                                                                          "undefinedRegion");
        StringAppendF(&result, "  orientation=%s, isPoweredOn=%d\n",
                      toCString(display->getOrientation()), display->isPoweredOn());
    }
    StringAppendF(&result, "  transaction-flags         : %08x\n", mTransactionFlags.load());

    if (const auto display = getDefaultDisplayDeviceLocked()) {
        std::string fps, xDpi, yDpi;
        if (const auto activeModePtr =
                    display->refreshRateSelector().getActiveMode().modePtr.get()) {
            fps = to_string(activeModePtr->getVsyncRate());

            const auto dpi = activeModePtr->getDpi();
            xDpi = base::StringPrintf("%.2f", dpi.x);
            yDpi = base::StringPrintf("%.2f", dpi.y);
        } else {
            fps = "unknown";
            xDpi = "unknown";
            yDpi = "unknown";
        }
        StringAppendF(&result,
                      "  refresh-rate              : %s\n"
                      "  x-dpi                     : %s\n"
                      "  y-dpi                     : %s\n",
                      fps.c_str(), xDpi.c_str(), yDpi.c_str());
    }

    StringAppendF(&result, "  transaction time: %f us\n", inTransactionDuration / 1000.0);

    result.append("\nTransaction tracing: ");
    if (mTransactionTracing) {
        result.append("enabled\n");
        mTransactionTracing->dump(result);
    } else {
        result.append("disabled\n");
    }
    result.push_back('\n');

    if (mLegacyFrontEndEnabled) {
        dumpHwcLayersMinidumpLockedLegacy(result);
    }

    {
        DumpArgs plannerArgs;
        plannerArgs.add(); // first argument is ignored
        plannerArgs.add(String16("--layers"));
        dumpPlannerInfo(plannerArgs, result);
    }

    /*
     * Dump HWComposer state
     */
    colorizer.bold(result);
    result.append("h/w composer state:\n");
    colorizer.reset(result);
    const bool hwcDisabled = mDebugDisableHWC || mDebugFlashDelay;
    StringAppendF(&result, "  h/w composer %s\n", hwcDisabled ? "disabled" : "enabled");
    dumpHwc(result);

    /*
     * Dump gralloc state
     */
    const GraphicBufferAllocator& alloc(GraphicBufferAllocator::get());
    alloc.dump(result);

    /*
     * Dump flag/property manager state
     */
    mFlagManager.dump(result);

    result.append(mTimeStats->miniDump());
    result.append("\n");

    result.append("Window Infos:\n");
    auto windowInfosDebug = mWindowInfosListenerInvoker->getDebugInfo();
    StringAppendF(&result, "  max send vsync id: %" PRId64 "\n",
                  ftl::to_underlying(windowInfosDebug.maxSendDelayVsyncId));
    StringAppendF(&result, "  max send delay (ns): %" PRId64 " ns\n",
                  windowInfosDebug.maxSendDelayDuration);
    StringAppendF(&result, "  unsent messages: %zu\n", windowInfosDebug.pendingMessageCount);
    result.append("\n");
}

mat4 SurfaceFlinger::calculateColorMatrix(float saturation) {
    if (saturation == 1) {
        return mat4();
    }

    float3 luminance{0.213f, 0.715f, 0.072f};
    luminance *= 1.0f - saturation;
    mat4 saturationMatrix = mat4(vec4{luminance.r + saturation, luminance.r, luminance.r, 0.0f},
                                 vec4{luminance.g, luminance.g + saturation, luminance.g, 0.0f},
                                 vec4{luminance.b, luminance.b, luminance.b + saturation, 0.0f},
                                 vec4{0.0f, 0.0f, 0.0f, 1.0f});
    return saturationMatrix;
}

void SurfaceFlinger::updateColorMatrixLocked() {
    mat4 colorMatrix =
            mClientColorMatrix * calculateColorMatrix(mGlobalSaturationFactor) * mDaltonizer();

    if (mCurrentState.colorMatrix != colorMatrix) {
        mCurrentState.colorMatrix = colorMatrix;
        mCurrentState.colorMatrixChanged = true;
        setTransactionFlags(eTransactionNeeded);
    }
}

status_t SurfaceFlinger::CheckTransactCodeCredentials(uint32_t code) {
#pragma clang diagnostic push
#pragma clang diagnostic error "-Wswitch-enum"
    switch (static_cast<ISurfaceComposerTag>(code)) {
        // These methods should at minimum make sure that the client requested
        // access to SF.
        case GET_HDR_CAPABILITIES:
        case GET_AUTO_LOW_LATENCY_MODE_SUPPORT:
        case GET_GAME_CONTENT_TYPE_SUPPORT:
        case ACQUIRE_FRAME_RATE_FLEXIBILITY_TOKEN: {
            // OVERRIDE_HDR_TYPES is used by CTS tests, which acquire the necessary
            // permission dynamically. Don't use the permission cache for this check.
            bool usePermissionCache = code != OVERRIDE_HDR_TYPES;
            if (!callingThreadHasUnscopedSurfaceFlingerAccess(usePermissionCache)) {
                IPCThreadState* ipc = IPCThreadState::self();
                ALOGE("Permission Denial: can't access SurfaceFlinger pid=%d, uid=%d",
                        ipc->getCallingPid(), ipc->getCallingUid());
                return PERMISSION_DENIED;
            }
            return OK;
        }
        // The following calls are currently used by clients that do not
        // request necessary permissions. However, they do not expose any secret
        // information, so it is OK to pass them.
        case GET_ACTIVE_COLOR_MODE:
        case GET_ACTIVE_DISPLAY_MODE:
        case GET_DISPLAY_COLOR_MODES:
        case GET_DISPLAY_MODES:
        case GET_SCHEDULING_POLICY:
        // Calling setTransactionState is safe, because you need to have been
        // granted a reference to Client* and Handle* to do anything with it.
        case SET_TRANSACTION_STATE: {
            // This is not sensitive information, so should not require permission control.
            return OK;
        }
        case BOOT_FINISHED:
        // Used by apps to hook Choreographer to SurfaceFlinger.
        case CREATE_DISPLAY_EVENT_CONNECTION:
        case CREATE_CONNECTION:
        case CREATE_DISPLAY:
        case DESTROY_DISPLAY:
        case GET_PRIMARY_PHYSICAL_DISPLAY_ID:
        case GET_PHYSICAL_DISPLAY_IDS:
        case GET_PHYSICAL_DISPLAY_TOKEN:
        case AUTHENTICATE_SURFACE:
        case SET_POWER_MODE:
        case GET_SUPPORTED_FRAME_TIMESTAMPS:
        case GET_DISPLAY_STATE:
        case GET_DISPLAY_STATS:
        case GET_STATIC_DISPLAY_INFO:
        case GET_DYNAMIC_DISPLAY_INFO:
        case GET_DISPLAY_NATIVE_PRIMARIES:
        case SET_ACTIVE_COLOR_MODE:
        case SET_BOOT_DISPLAY_MODE:
        case CLEAR_BOOT_DISPLAY_MODE:
        case GET_BOOT_DISPLAY_MODE_SUPPORT:
        case SET_AUTO_LOW_LATENCY_MODE:
        case SET_GAME_CONTENT_TYPE:
        case CAPTURE_LAYERS:
        case CAPTURE_DISPLAY:
        case CAPTURE_DISPLAY_BY_ID:
        case CLEAR_ANIMATION_FRAME_STATS:
        case GET_ANIMATION_FRAME_STATS:
        case OVERRIDE_HDR_TYPES:
        case ON_PULL_ATOM:
        case ENABLE_VSYNC_INJECTIONS:
        case INJECT_VSYNC:
        case GET_LAYER_DEBUG_INFO:
        case GET_COLOR_MANAGEMENT:
        case GET_COMPOSITION_PREFERENCE:
        case GET_DISPLAYED_CONTENT_SAMPLING_ATTRIBUTES:
        case SET_DISPLAY_CONTENT_SAMPLING_ENABLED:
        case GET_DISPLAYED_CONTENT_SAMPLE:
        case GET_PROTECTED_CONTENT_SUPPORT:
        case IS_WIDE_COLOR_DISPLAY:
        case ADD_REGION_SAMPLING_LISTENER:
        case REMOVE_REGION_SAMPLING_LISTENER:
        case ADD_FPS_LISTENER:
        case REMOVE_FPS_LISTENER:
        case ADD_TUNNEL_MODE_ENABLED_LISTENER:
        case REMOVE_TUNNEL_MODE_ENABLED_LISTENER:
        case ADD_WINDOW_INFOS_LISTENER:
        case REMOVE_WINDOW_INFOS_LISTENER:
        case SET_DESIRED_DISPLAY_MODE_SPECS:
        case GET_DESIRED_DISPLAY_MODE_SPECS:
        case GET_DISPLAY_BRIGHTNESS_SUPPORT:
        case SET_DISPLAY_BRIGHTNESS:
        case ADD_HDR_LAYER_INFO_LISTENER:
        case REMOVE_HDR_LAYER_INFO_LISTENER:
        case NOTIFY_POWER_BOOST:
        case SET_GLOBAL_SHADOW_SETTINGS:
        case GET_DISPLAY_DECORATION_SUPPORT:
        case SET_FRAME_RATE:
        case SET_OVERRIDE_FRAME_RATE:
        case SET_FRAME_TIMELINE_INFO:
        case ADD_TRANSACTION_TRACE_LISTENER:
        case GET_GPU_CONTEXT_PRIORITY:
        case GET_MAX_ACQUIRED_BUFFER_COUNT:
            LOG_FATAL("Deprecated opcode: %d, migrated to AIDL", code);
            return PERMISSION_DENIED;
    }

    // These codes are used for the IBinder protocol to either interrogate the recipient
    // side of the transaction for its canonical interface descriptor or to dump its state.
    // We let them pass by default.
    if (code == IBinder::INTERFACE_TRANSACTION || code == IBinder::DUMP_TRANSACTION ||
        code == IBinder::PING_TRANSACTION || code == IBinder::SHELL_COMMAND_TRANSACTION ||
        code == IBinder::SYSPROPS_TRANSACTION) {
        return OK;
    }
<<<<<<< HEAD
    // Numbers from 1000 to 1044 and 20000 to 20002 are currently used for backdoors. The code
    // in onTransact verifies that the user is root, and has access to use SF.
    if ((code >= 1000 && code <= 1044) /* QTI_BEGIN */ ||
        (code >= 20000 && code <= 20002) /* QTI_END */) {
=======
    // Numbers from 1000 to 1045 are currently used for backdoors. The code
    // in onTransact verifies that the user is root, and has access to use SF.
    if (code >= 1000 && code <= 1045) {
>>>>>>> ca4ad39a
        ALOGV("Accessing SurfaceFlinger through backdoor code: %u", code);
        return OK;
    }
    ALOGE("Permission Denial: SurfaceFlinger did not recognize request code: %u", code);
    return PERMISSION_DENIED;
#pragma clang diagnostic pop
}

status_t SurfaceFlinger::onTransact(uint32_t code, const Parcel& data, Parcel* reply,
                                    uint32_t flags) {
    if (const status_t error = CheckTransactCodeCredentials(code); error != OK) {
        return error;
    }

    status_t err = BnSurfaceComposer::onTransact(code, data, reply, flags);
    if (err == UNKNOWN_TRANSACTION || err == PERMISSION_DENIED) {
        CHECK_INTERFACE(ISurfaceComposer, data, reply);
        IPCThreadState* ipc = IPCThreadState::self();
        const int uid = ipc->getCallingUid();
        if (CC_UNLIKELY(uid != AID_SYSTEM
                && !PermissionCache::checkCallingPermission(sHardwareTest))) {
            const int pid = ipc->getCallingPid();
            ALOGE("Permission Denial: "
                    "can't access SurfaceFlinger pid=%d, uid=%d", pid, uid);
            return PERMISSION_DENIED;
        }
        int n;
        switch (code) {
            case 1000: // Unused.
            case 1001:
                return NAME_NOT_FOUND;
            case 1002: // Toggle flashing on surface damage.
                sfdo_setDebugFlash(data.readInt32());
                return NO_ERROR;
            case 1004: // Force composite ahead of next VSYNC.
            case 1006:
                sfdo_scheduleComposite();
                return NO_ERROR;
            case 1005: { // Force commit ahead of next VSYNC.
                sfdo_scheduleCommit();
                return NO_ERROR;
            }
            case 1007: // Unused.
                return NAME_NOT_FOUND;
            case 1008: // Toggle forced GPU composition.
                mDebugDisableHWC = data.readInt32() != 0;
                scheduleRepaint();
                return NO_ERROR;
            case 1009: // Toggle use of transform hint.
                mDebugDisableTransformHint = data.readInt32() != 0;
                scheduleRepaint();
                return NO_ERROR;
            case 1010: // Interrogate.
                reply->writeInt32(0);
                reply->writeInt32(0);
                reply->writeInt32(mDebugFlashDelay);
                reply->writeInt32(0);
                reply->writeInt32(mDebugDisableHWC);
                return NO_ERROR;
            case 1013: // Unused.
                return NAME_NOT_FOUND;
            case 1014: {
                Mutex::Autolock _l(mStateLock);
                // daltonize
                n = data.readInt32();
                switch (n % 10) {
                    case 1:
                        mDaltonizer.setType(ColorBlindnessType::Protanomaly);
                        break;
                    case 2:
                        mDaltonizer.setType(ColorBlindnessType::Deuteranomaly);
                        break;
                    case 3:
                        mDaltonizer.setType(ColorBlindnessType::Tritanomaly);
                        break;
                    default:
                        mDaltonizer.setType(ColorBlindnessType::None);
                        break;
                }
                if (n >= 10) {
                    mDaltonizer.setMode(ColorBlindnessMode::Correction);
                } else {
                    mDaltonizer.setMode(ColorBlindnessMode::Simulation);
                }

                updateColorMatrixLocked();
                return NO_ERROR;
            }
            case 1015: {
                Mutex::Autolock _l(mStateLock);
                // apply a color matrix
                n = data.readInt32();
                if (n) {
                    // color matrix is sent as a column-major mat4 matrix
                    for (size_t i = 0 ; i < 4; i++) {
                        for (size_t j = 0; j < 4; j++) {
                            mClientColorMatrix[i][j] = data.readFloat();
                        }
                    }
                } else {
                    mClientColorMatrix = mat4();
                }

                // Check that supplied matrix's last row is {0,0,0,1} so we can avoid
                // the division by w in the fragment shader
                float4 lastRow(transpose(mClientColorMatrix)[3]);
                if (any(greaterThan(abs(lastRow - float4{0, 0, 0, 1}), float4{1e-4f}))) {
                    ALOGE("The color transform's last row must be (0, 0, 0, 1)");
                }

                updateColorMatrixLocked();
                return NO_ERROR;
            }
            case 1016: { // Unused.
                return NAME_NOT_FOUND;
            }
            case 1017: {
                n = data.readInt32();
                mForceFullDamage = n != 0;
                return NO_ERROR;
            }
            case 1018: { // Modify Choreographer's duration
                n = data.readInt32();
                mScheduler->setDuration(mAppConnectionHandle, std::chrono::nanoseconds(n), 0ns);
                return NO_ERROR;
            }
            case 1019: { // Modify SurfaceFlinger's duration
                n = data.readInt32();
                mScheduler->setDuration(mSfConnectionHandle, std::chrono::nanoseconds(n), 0ns);
                return NO_ERROR;
            }
            case 1020: { // Unused
                return NAME_NOT_FOUND;
            }
            case 1021: { // Disable HWC virtual displays
                const bool enable = data.readInt32() != 0;
                static_cast<void>(
                        mScheduler->schedule([this, enable] { enableHalVirtualDisplays(enable); }));
                return NO_ERROR;
            }
            case 1022: { // Set saturation boost
                Mutex::Autolock _l(mStateLock);
                mGlobalSaturationFactor = std::max(0.0f, std::min(data.readFloat(), 2.0f));

                updateColorMatrixLocked();
                return NO_ERROR;
            }
            case 1023: { // Set color mode.
                mDisplayColorSetting = static_cast<DisplayColorSetting>(data.readInt32());

                if (int32_t colorMode; data.readInt32(&colorMode) == NO_ERROR) {
                    mForceColorMode = static_cast<ui::ColorMode>(colorMode);
                }
                scheduleRepaint();
                return NO_ERROR;
            }
            // Deprecate, use 1030 to check whether the device is color managed.
            case 1024: {
                return NAME_NOT_FOUND;
            }
            // Deprecated, use perfetto to start/stop the layer tracing
            case 1025: {
                return NAME_NOT_FOUND;
            }
            // Deprecated, execute "adb shell perfetto --query" to see the ongoing tracing sessions
            case 1026: {
                return NAME_NOT_FOUND;
            }
            // Is a DisplayColorSetting supported?
            case 1027: {
                const auto display = getDefaultDisplayDevice();
                if (!display) {
                    return NAME_NOT_FOUND;
                }

                DisplayColorSetting setting = static_cast<DisplayColorSetting>(data.readInt32());
                switch (setting) {
                    case DisplayColorSetting::kManaged:
                    case DisplayColorSetting::kUnmanaged:
                        reply->writeBool(true);
                        break;
                    case DisplayColorSetting::kEnhanced:
                        reply->writeBool(display->hasRenderIntent(RenderIntent::ENHANCE));
                        break;
                    default: // vendor display color setting
                        reply->writeBool(
                                display->hasRenderIntent(static_cast<RenderIntent>(setting)));
                        break;
                }
                return NO_ERROR;
            }
            case 1028: { // Unused.
                return NAME_NOT_FOUND;
            }
            // Deprecated, use perfetto to set the active layer tracing buffer size
            case 1029: {
                return NAME_NOT_FOUND;
            }
            // Is device color managed?
            case 1030: {
                // ColorDisplayManager stil calls this
                reply->writeBool(true);
                return NO_ERROR;
            }
            // Override default composition data space
            // adb shell service call SurfaceFlinger 1031 i32 1 DATASPACE_NUMBER DATASPACE_NUMBER \
            // && adb shell stop zygote && adb shell start zygote
            // to restore: adb shell service call SurfaceFlinger 1031 i32 0 && \
            // adb shell stop zygote && adb shell start zygote
            case 1031: {
                Mutex::Autolock _l(mStateLock);
                n = data.readInt32();
                if (n) {
                    n = data.readInt32();
                    if (n) {
                        Dataspace dataspace = static_cast<Dataspace>(n);
                        if (!validateCompositionDataspace(dataspace)) {
                            return BAD_VALUE;
                        }
                        mDefaultCompositionDataspace = dataspace;
                    }
                    n = data.readInt32();
                    if (n) {
                        Dataspace dataspace = static_cast<Dataspace>(n);
                        if (!validateCompositionDataspace(dataspace)) {
                            return BAD_VALUE;
                        }
                        mWideColorGamutCompositionDataspace = dataspace;
                    }
                } else {
                    // restore composition data space.
                    mDefaultCompositionDataspace = defaultCompositionDataspace;
                    mWideColorGamutCompositionDataspace = wideColorGamutCompositionDataspace;
                }
                return NO_ERROR;
            }
            // Deprecated, use perfetto to set layer trace flags
            case 1033: {
                return NAME_NOT_FOUND;
            }
            case 1034: {
                n = data.readInt32();
                if (n == 0 || n == 1) {
                    sfdo_enableRefreshRateOverlay(static_cast<bool>(n));
                } else {
                    Mutex::Autolock lock(mStateLock);
                    reply->writeBool(isRefreshRateOverlayEnabled());
                }
                return NO_ERROR;
            }
            case 1035: {
                const int modeId = data.readInt32();

                const auto display = [&]() -> sp<IBinder> {
                    uint64_t value;
                    if (data.readUint64(&value) != NO_ERROR) {
                        return getDefaultDisplayDevice()->getDisplayToken().promote();
                    }

                    if (const auto id = DisplayId::fromValue<PhysicalDisplayId>(value)) {
                        return getPhysicalDisplayToken(*id);
                    }

                    ALOGE("Invalid physical display ID");
                    return nullptr;
                }();

                /* QTI_BEGIN */
                if (mQtiSFExtnIntf->qtiIsSupportedConfigSwitch(display, modeId) != NO_ERROR) {
                    return BAD_VALUE;
                }
                /* QTI_END */

                mDebugDisplayModeSetByBackdoor = false;
                const status_t result = setActiveModeFromBackdoor(display, DisplayModeId{modeId});
                if (result == NO_ERROR) {
                    mDebugDisplayModeSetByBackdoor = true;
                    /* QTI_BEGIN */
                    ATRACE_NAME(std::string("ModeSwitch " + std::to_string(modeId)).c_str());
                    /* QTI_END */
                }

                mDebugDisplayModeSetByBackdoor = result == NO_ERROR;
                return result;
            }
            // Turn on/off frame rate flexibility mode. When turned on it overrides the display
            // manager frame rate policy a new policy which allows switching between all refresh
            // rates.
            case 1036: {
                if (data.readInt32() > 0) { // turn on
                    return mScheduler
                            ->schedule([this]() FTL_FAKE_GUARD(kMainThreadContext) {
                                const auto display =
                                        FTL_FAKE_GUARD(mStateLock, getDefaultDisplayDeviceLocked());

                                // This is a little racy, but not in a way that hurts anything. As
                                // we grab the defaultMode from the display manager policy, we could
                                // be setting a new display manager policy, leaving us using a stale
                                // defaultMode. The defaultMode doesn't matter for the override
                                // policy though, since we set allowGroupSwitching to true, so it's
                                // not a problem.
                                scheduler::RefreshRateSelector::OverridePolicy overridePolicy;
                                overridePolicy.defaultMode = display->refreshRateSelector()
                                                                     .getDisplayManagerPolicy()
                                                                     .defaultMode;
                                overridePolicy.allowGroupSwitching = true;
                                return setDesiredDisplayModeSpecsInternal(display, overridePolicy);
                            })
                            .get();
                } else { // turn off
                    return mScheduler
                            ->schedule([this]() FTL_FAKE_GUARD(kMainThreadContext) {
                                const auto display =
                                        FTL_FAKE_GUARD(mStateLock, getDefaultDisplayDeviceLocked());
                                return setDesiredDisplayModeSpecsInternal(
                                        display,
                                        scheduler::RefreshRateSelector::NoOverridePolicy{});
                            })
                            .get();
                }
            }
            // Inject a hotplug connected event for the primary display. This will deallocate and
            // reallocate the display state including framebuffers.
            case 1037: {
                const hal::HWDisplayId hwcId =
                        (Mutex::Autolock(mStateLock), getHwComposer().getPrimaryHwcDisplayId());

                onComposerHalHotplug(hwcId, hal::Connection::CONNECTED);
                return NO_ERROR;
            }
            // Modify the max number of display frames stored within FrameTimeline
            case 1038: {
                n = data.readInt32();
                if (n < 0 || n > MAX_ALLOWED_DISPLAY_FRAMES) {
                    ALOGW("Invalid max size. Maximum allowed is %d", MAX_ALLOWED_DISPLAY_FRAMES);
                    return BAD_VALUE;
                }
                if (n == 0) {
                    // restore to default
                    mFrameTimeline->reset();
                    return NO_ERROR;
                }
                mFrameTimeline->setMaxDisplayFrames(n);
                return NO_ERROR;
            }
            case 1039: {
                PhysicalDisplayId displayId = [&]() {
                    Mutex::Autolock lock(mStateLock);
                    return getDefaultDisplayDeviceLocked()->getPhysicalId();
                }();

                auto inUid = static_cast<uid_t>(data.readInt32());
                const auto refreshRate = data.readFloat();
                mScheduler->setPreferredRefreshRateForUid(FrameRateOverride{inUid, refreshRate});
                mScheduler->onFrameRateOverridesChanged(mAppConnectionHandle, displayId);
                return NO_ERROR;
            }
            // Toggle caching feature
            // First argument is an int32 - nonzero enables caching and zero disables caching
            // Second argument is an optional uint64 - if present, then limits enabling/disabling
            // caching to a particular physical display
            case 1040: {
                auto future = mScheduler->schedule([&] {
                    n = data.readInt32();
                    std::optional<PhysicalDisplayId> inputId = std::nullopt;
                    if (uint64_t inputDisplayId; data.readUint64(&inputDisplayId) == NO_ERROR) {
                        inputId = DisplayId::fromValue<PhysicalDisplayId>(inputDisplayId);
                        if (!inputId || getPhysicalDisplayToken(*inputId)) {
                            ALOGE("No display with id: %" PRIu64, inputDisplayId);
                            return NAME_NOT_FOUND;
                        }
                    }
                    {
                        Mutex::Autolock lock(mStateLock);
                        mLayerCachingEnabled = n != 0;
                        for (const auto& [_, display] : mDisplays) {
                            if (!inputId || *inputId == display->getPhysicalId()) {
                                display->enableLayerCaching(mLayerCachingEnabled);
                            }
                        }
                    }
                    return OK;
                });

                if (const status_t error = future.get(); error != OK) {
                    return error;
                }
                scheduleRepaint();
                return NO_ERROR;
            }
            case 1041: { // Transaction tracing
                if (mTransactionTracing) {
                    int arg = data.readInt32();
                    if (arg == -1) {
                        mTransactionTracing.reset();
                    } else if (arg > 0) {
                        // Transaction tracing is always running but allow the user to temporarily
                        // increase the buffer when actively debugging.
                        mTransactionTracing->setBufferSize(
                                TransactionTracing::LEGACY_ACTIVE_TRACING_BUFFER_SIZE);
                    } else {
                        TransactionTraceWriter::getInstance().invoke("", /* overwrite= */ true);
                        mTransactionTracing->setBufferSize(
                                TransactionTracing::CONTINUOUS_TRACING_BUFFER_SIZE);
                    }
                }
                reply->writeInt32(NO_ERROR);
                return NO_ERROR;
            }
            case 1042: { // Write transaction trace to file
                if (mTransactionTracing) {
                    mTransactionTracing->writeToFile();
                }
                reply->writeInt32(NO_ERROR);
                return NO_ERROR;
            }
            // hdr sdr ratio overlay
            case 1043: {
                auto future = mScheduler->schedule(
                        [&]() FTL_FAKE_GUARD(mStateLock) FTL_FAKE_GUARD(kMainThreadContext) {
                            n = data.readInt32();
                            mHdrSdrRatioOverlay = n != 0;
                            switch (n) {
                                case 0:
                                case 1:
                                    enableHdrSdrRatioOverlay(mHdrSdrRatioOverlay);
                                    break;
                                default:
                                    reply->writeBool(isHdrSdrRatioOverlayEnabled());
                            }
                        });
                future.wait();
                return NO_ERROR;
            }
            /* QTI_BEGIN */
            case 20000: {
                uint64_t disp = 0;
                hal::PowerMode power_mode = hal::PowerMode::ON;
                int32_t tile_h_loc = -1;
                int32_t tile_v_loc = -1;
                if (data.readUint64(&disp) != NO_ERROR) {
                    err = BAD_TYPE;
                    ALOGE("Invalid 64-bit unsigned-int display id parameter.");
                    break;
                }
                int32_t mode = 0;
                if (data.readInt32(&mode) != NO_ERROR) {
                    err = BAD_TYPE;
                    ALOGE("Invalid 32-bit signed-int power mode parameter.");
                    break;
                }
                if (data.readInt32(&tile_h_loc) != NO_ERROR) {
                    tile_h_loc = -1;
                }
                if (data.readInt32(&tile_v_loc) != NO_ERROR) {
                    tile_v_loc = 0;
                }
                return mQtiSFExtnIntf->qtiBinderSetPowerMode(disp, mode, tile_h_loc, tile_v_loc);
            }
            case 20001: {
                uint64_t disp = 0;
                int32_t level = 0;
                int32_t tile_h_loc = -1;
                int32_t tile_v_loc = -1;
                if (data.readUint64(&disp) != NO_ERROR) {
                    err = BAD_TYPE;
                    ALOGE("Invalid 64-bit unsigned-int display id parameter.");
                    break;
                }
                if (data.readInt32(&level) != NO_ERROR) {
                    err = BAD_TYPE;
                    ALOGE("Invalid 32-bit signed-int brightess parameter.");
                    break;
                }
                if (data.readInt32(&tile_h_loc) != NO_ERROR) {
                    tile_h_loc = -1;
                }
                if (data.readInt32(&tile_v_loc) != NO_ERROR) {
                    tile_v_loc = 0;
                }
                return mQtiSFExtnIntf->qtiBinderSetPanelBrightnessTiled(disp, level, tile_h_loc,
                                                                        tile_v_loc);
            }
            case 20002: {
                uint64_t disp = 0;
                int32_t pref = 0;
                if (data.readUint64(&disp) != NO_ERROR) {
                    err = BAD_TYPE;
                    ALOGE("Invalid 64-bit unsigned-int display id parameter.");
                    break;
                }
                if (data.readInt32(&pref) != NO_ERROR) {
                    err = BAD_TYPE;
                    ALOGE("Invalid 32-bit signed-int wider-mode preference parameter.");
                    break;
                }
                return mQtiSFExtnIntf->qtiBinderSetWideModePreference(disp, pref);
            }
                /* QTI_END */

            case 1044: { // Enable/Disable mirroring from one display to another
                /*
                 * Mirror one display onto another.
                 * Ensure the source and destination displays are on.
                 * Commands:
                 * 0: Mirror one display to another
                 * 1: Disable mirroring to a previously mirrored display
                 * 2: Disable mirroring on previously mirrored displays
                 *
                 * Ex:
                 * Get the display ids:
                 * adb shell dumpsys SurfaceFlinger --display-id
                 * Mirror first display to the second:
                 * adb shell service call SurfaceFlinger 1044 i64 0 i64 4619827677550801152 i64
                 * 4619827677550801153
                 * Stop mirroring:
                 * adb shell service call SurfaceFlinger 1044 i64 1
                 */

                int64_t arg0 = data.readInt64();

                switch (arg0) {
                    case 0: {
                        // Mirror arg1 to arg2
                        int64_t arg1 = data.readInt64();
                        int64_t arg2 = data.readInt64();
                        // Enable mirroring for one display
                        const auto display1id = DisplayId::fromValue(arg1);
                        auto mirrorRoot = SurfaceComposerClient::getDefault()->mirrorDisplay(
                                display1id.value());
                        auto id2 = DisplayId::fromValue<PhysicalDisplayId>(arg2);
                        const auto token2 = getPhysicalDisplayToken(*id2);
                        ui::LayerStack layerStack;
                        {
                            Mutex::Autolock lock(mStateLock);
                            sp<DisplayDevice> display = getDisplayDeviceLocked(token2);
                            layerStack = display->getLayerStack();
                        }
                        SurfaceComposerClient::Transaction t;
                        t.setDisplayLayerStack(token2, layerStack);
                        t.setLayer(mirrorRoot, INT_MAX); // Top-most layer
                        t.setLayerStack(mirrorRoot, layerStack);
                        t.apply();

                        mMirrorMapForDebug.emplace_or_replace(arg2, mirrorRoot);
                        break;
                    }

                    case 1: {
                        // Disable mirroring for arg1
                        int64_t arg1 = data.readInt64();
                        mMirrorMapForDebug.erase(arg1);
                        break;
                    }

                    case 2: {
                        // Disable mirroring for all displays
                        mMirrorMapForDebug.clear();
                        break;
                    }

                    default:
                        return BAD_VALUE;
                }
                return NO_ERROR;
            }
            // Inject jank
            // First argument is a float that describes the fraction of frame duration to jank by.
            // Second argument is a delay in ms for triggering the jank. This is useful for working
            // with tools that steal the adb connection. This argument is optional.
            case 1045: {
                if (flagutils::vrrConfigEnabled()) {
                    float jankAmount = data.readFloat();
                    int32_t jankDelayMs = 0;
                    if (data.readInt32(&jankDelayMs) != NO_ERROR) {
                        jankDelayMs = 0;
                    }

                    const auto jankDelayDuration = Duration(std::chrono::milliseconds(jankDelayMs));

                    const bool jankAmountValid = jankAmount > 0.0 && jankAmount < 100.0;

                    if (!jankAmountValid) {
                        ALOGD("Ignoring invalid jank amount: %f", jankAmount);
                        reply->writeInt32(BAD_VALUE);
                        return BAD_VALUE;
                    }

                    (void)mScheduler->scheduleDelayed(
                            [&, jankAmount]() FTL_FAKE_GUARD(kMainThreadContext) {
                                mScheduler->injectPacesetterDelay(jankAmount);
                                scheduleComposite(FrameHint::kActive);
                            },
                            jankDelayDuration.ns());
                    reply->writeInt32(NO_ERROR);
                    return NO_ERROR;
                }
                return err;
            }
        }
    }
    return err;
}

void SurfaceFlinger::kernelTimerChanged(bool expired) {
    static bool updateOverlay =
            property_get_bool("debug.sf.kernel_idle_timer_update_overlay", true);
    if (!updateOverlay) return;

    // Update the overlay on the main thread to avoid race conditions with
    // RefreshRateSelector::getActiveMode
    static_cast<void>(mScheduler->schedule([=] {
        const auto display = FTL_FAKE_GUARD(mStateLock, getDefaultDisplayDeviceLocked());
        if (!display) {
            ALOGW("%s: default display is null", __func__);
            return;
        }
        if (!display->isRefreshRateOverlayEnabled()) return;

        const auto desiredActiveMode = display->getDesiredActiveMode();
        const std::optional<DisplayModeId> desiredModeId = desiredActiveMode
                ? std::make_optional(desiredActiveMode->modeOpt->modePtr->getId())

                : std::nullopt;

        const bool timerExpired = mKernelIdleTimerEnabled && expired;

        if (display->onKernelTimerChanged(desiredModeId, timerExpired)) {
            mScheduler->scheduleFrame();
        }
    }));
}

std::pair<std::optional<KernelIdleTimerController>, std::chrono::milliseconds>
SurfaceFlinger::getKernelIdleTimerProperties(DisplayId displayId) {
    const bool isKernelIdleTimerHwcSupported = getHwComposer().getComposer()->isSupported(
            android::Hwc2::Composer::OptionalFeature::KernelIdleTimer);
    const auto timeout = getIdleTimerTimeout(displayId);
    if (isKernelIdleTimerHwcSupported) {
        if (const auto id = PhysicalDisplayId::tryCast(displayId);
            getHwComposer().hasDisplayIdleTimerCapability(*id)) {
            // In order to decide if we can use the HWC api for idle timer
            // we query DisplayCapability::DISPLAY_IDLE_TIMER directly on the composer
            // without relying on hasDisplayCapability.
            // hasDisplayCapability relies on DisplayCapabilities
            // which are updated after we set the PowerMode::ON.
            // DISPLAY_IDLE_TIMER is a display driver property
            // and is available before the PowerMode::ON
            return {KernelIdleTimerController::HwcApi, timeout};
        }
        return {std::nullopt, timeout};
    }
    if (getKernelIdleTimerSyspropConfig(displayId)) {
        return {KernelIdleTimerController::Sysprop, timeout};
    }

    return {std::nullopt, timeout};
}

void SurfaceFlinger::updateKernelIdleTimer(std::chrono::milliseconds timeout,
                                           KernelIdleTimerController controller,
                                           PhysicalDisplayId displayId) {
    switch (controller) {
        case KernelIdleTimerController::HwcApi: {
            getHwComposer().setIdleTimerEnabled(displayId, timeout);
            break;
        }
        case KernelIdleTimerController::Sysprop: {
            base::SetProperty(KERNEL_IDLE_TIMER_PROP, timeout > 0ms ? "true" : "false");
            break;
        }
    }
}

void SurfaceFlinger::toggleKernelIdleTimer() {
    using KernelIdleTimerAction = scheduler::RefreshRateSelector::KernelIdleTimerAction;

    const auto display = getDefaultDisplayDeviceLocked();
    if (!display) {
        ALOGW("%s: default display is null", __func__);
        return;
    }

    // If the support for kernel idle timer is disabled for the active display,
    // don't do anything.
    const std::optional<KernelIdleTimerController> kernelIdleTimerController =
            display->refreshRateSelector().kernelIdleTimerController();
    if (!kernelIdleTimerController.has_value()) {
        return;
    }

    const KernelIdleTimerAction action = display->refreshRateSelector().getIdleTimerAction();

    switch (action) {
        case KernelIdleTimerAction::TurnOff:
            if (mKernelIdleTimerEnabled) {
                ATRACE_INT("KernelIdleTimer", 0);
                std::chrono::milliseconds constexpr kTimerDisabledTimeout = 0ms;
                updateKernelIdleTimer(kTimerDisabledTimeout, kernelIdleTimerController.value(),
                                      display->getPhysicalId());
                mKernelIdleTimerEnabled = false;
            }
            break;
        case KernelIdleTimerAction::TurnOn:
            if (!mKernelIdleTimerEnabled) {
                ATRACE_INT("KernelIdleTimer", 1);
                const std::chrono::milliseconds timeout =
                        display->refreshRateSelector().getIdleTimerTimeout();
                updateKernelIdleTimer(timeout, kernelIdleTimerController.value(),
                                      display->getPhysicalId());
                mKernelIdleTimerEnabled = true;
            }
            break;
    }
}

// A simple RAII class to disconnect from an ANativeWindow* when it goes out of scope
class WindowDisconnector {
public:
    WindowDisconnector(ANativeWindow* window, int api) : mWindow(window), mApi(api) {}
    ~WindowDisconnector() {
        native_window_api_disconnect(mWindow, mApi);
    }

private:
    ANativeWindow* mWindow;
    const int mApi;
};

static bool hasCaptureBlackoutContentPermission() {
    IPCThreadState* ipc = IPCThreadState::self();
    const int pid = ipc->getCallingPid();
    const int uid = ipc->getCallingUid();
    return uid == AID_GRAPHICS || uid == AID_SYSTEM ||
            PermissionCache::checkPermission(sCaptureBlackoutContent, pid, uid);
}

static status_t validateScreenshotPermissions(const CaptureArgs& captureArgs) {
    IPCThreadState* ipc = IPCThreadState::self();
    const int pid = ipc->getCallingPid();
    const int uid = ipc->getCallingUid();
    if (uid == AID_GRAPHICS || PermissionCache::checkPermission(sReadFramebuffer, pid, uid)) {
        return OK;
    }

    // If the caller doesn't have the correct permissions but is only attempting to screenshot
    // itself, we allow it to continue.
    if (captureArgs.uid == uid) {
        return OK;
    }

    ALOGE("Permission Denial: can't take screenshot pid=%d, uid=%d", pid, uid);
    return PERMISSION_DENIED;
}

status_t SurfaceFlinger::setSchedFifo(bool enabled) {
    static constexpr int kFifoPriority = 2;
    static constexpr int kOtherPriority = 0;

    struct sched_param param = {0};
    int sched_policy;
    if (enabled) {
        sched_policy = SCHED_FIFO;
        param.sched_priority = kFifoPriority;
    } else {
        sched_policy = SCHED_OTHER;
        param.sched_priority = kOtherPriority;
    }

    if (sched_setscheduler(0, sched_policy, &param) != 0) {
        return -errno;
    }

    return NO_ERROR;
}

status_t SurfaceFlinger::setSchedAttr(bool enabled) {
    static const unsigned int kUclampMin =
            base::GetUintProperty<unsigned int>("ro.surface_flinger.uclamp.min", 0U);

    if (!kUclampMin) {
        // uclamp.min set to 0 (default), skip setting
        return NO_ERROR;
    }

    // Currently, there is no wrapper in bionic: b/183240349.
    struct sched_attr {
        uint32_t size;
        uint32_t sched_policy;
        uint64_t sched_flags;
        int32_t sched_nice;
        uint32_t sched_priority;
        uint64_t sched_runtime;
        uint64_t sched_deadline;
        uint64_t sched_period;
        uint32_t sched_util_min;
        uint32_t sched_util_max;
    };

    sched_attr attr = {};
    attr.size = sizeof(attr);

    attr.sched_flags = (SCHED_FLAG_KEEP_ALL | SCHED_FLAG_UTIL_CLAMP);
    attr.sched_util_min = enabled ? kUclampMin : 0;
    attr.sched_util_max = 1024;

    if (syscall(__NR_sched_setattr, 0, &attr, 0)) {
        return -errno;
    }

    return NO_ERROR;
}

namespace {

ui::Dataspace pickBestDataspace(ui::Dataspace requestedDataspace, const DisplayDevice* display,
                                bool capturingHdrLayers, bool hintForSeamlessTransition) {
    if (requestedDataspace != ui::Dataspace::UNKNOWN || display == nullptr) {
        return requestedDataspace;
    }

    const auto& state = display->getCompositionDisplay()->getState();

    const auto dataspaceForColorMode = ui::pickDataspaceFor(state.colorMode);

    // TODO: Enable once HDR screenshots are ready.
    if constexpr (/* DISABLES CODE */ (false)) {
        // For now since we only support 8-bit screenshots, just use HLG and
        // assume that 1.0 >= display max luminance. This isn't quite as future
        // proof as PQ is, but is good enough.
        // Consider using PQ once we support 16-bit screenshots and we're able
        // to consistently supply metadata to image encoders.
        return ui::Dataspace::BT2020_HLG;
    }

    return dataspaceForColorMode;
}

} // namespace

static void invokeScreenCaptureError(const status_t status,
                                     const sp<IScreenCaptureListener>& captureListener) {
    ScreenCaptureResults captureResults;
    captureResults.fenceResult = base::unexpected(status);
    captureListener->onScreenCaptureCompleted(captureResults);
}

void SurfaceFlinger::captureDisplay(const DisplayCaptureArgs& args,
                                    const sp<IScreenCaptureListener>& captureListener) {
    ATRACE_CALL();

    status_t validate = validateScreenshotPermissions(args);
    if (validate != OK) {
        invokeScreenCaptureError(validate, captureListener);
        return;
    }

    if (!args.displayToken) {
        invokeScreenCaptureError(BAD_VALUE, captureListener);
        return;
    }

    wp<const DisplayDevice> displayWeak;
    ui::LayerStack layerStack;
    ui::Size reqSize(args.width, args.height);
    std::unordered_set<uint32_t> excludeLayerIds;
    {
        Mutex::Autolock lock(mStateLock);
        sp<DisplayDevice> display = getDisplayDeviceLocked(args.displayToken);
        if (!display) {
            invokeScreenCaptureError(NAME_NOT_FOUND, captureListener);
            return;
        }
        displayWeak = display;
        layerStack = display->getLayerStack();

        // set the requested width/height to the logical display layer stack rect size by default
        if (args.width == 0 || args.height == 0) {
            reqSize = display->getLayerStackSpaceRect().getSize();
        }

        for (const auto& handle : args.excludeHandles) {
            uint32_t excludeLayer = LayerHandle::getLayerId(handle);
            if (excludeLayer != UNASSIGNED_LAYER_ID) {
                excludeLayerIds.emplace(excludeLayer);
            } else {
                ALOGW("Invalid layer handle passed as excludeLayer to captureDisplay");
                invokeScreenCaptureError(NAME_NOT_FOUND, captureListener);
                return;
            }
        }
    }

    RenderAreaFuture renderAreaFuture = ftl::defer([=] {
        return DisplayRenderArea::create(displayWeak, args.sourceCrop, reqSize, args.dataspace,
                                         args.useIdentityTransform, args.hintForSeamlessTransition,
                                         args.captureSecureLayers);
    });

    GetLayerSnapshotsFunction getLayerSnapshots;
    if (mLayerLifecycleManagerEnabled) {
        getLayerSnapshots =
                getLayerSnapshotsForScreenshots(layerStack, args.uid, std::move(excludeLayerIds));
    } else {
        auto traverseLayers = [this, args, excludeLayerIds,
                               layerStack](const LayerVector::Visitor& visitor) {
            traverseLayersInLayerStack(layerStack, args.uid, std::move(excludeLayerIds), visitor);
        };
        getLayerSnapshots = RenderArea::fromTraverseLayersLambda(traverseLayers);
    }

    captureScreenCommon(std::move(renderAreaFuture), getLayerSnapshots, reqSize, args.pixelFormat,
                        args.allowProtected, args.grayscale, captureListener);
}

void SurfaceFlinger::captureDisplay(DisplayId displayId,
                                    const sp<IScreenCaptureListener>& captureListener) {
    ui::LayerStack layerStack;
    wp<const DisplayDevice> displayWeak;
    ui::Size size;
    {
        Mutex::Autolock lock(mStateLock);

        const auto display = getDisplayDeviceLocked(displayId);
        if (!display) {
            invokeScreenCaptureError(NAME_NOT_FOUND, captureListener);
            return;
        }

        displayWeak = display;
        layerStack = display->getLayerStack();
        size = display->getLayerStackSpaceRect().getSize();
    }

    RenderAreaFuture renderAreaFuture = ftl::defer([=] {
        return DisplayRenderArea::create(displayWeak, Rect(), size, ui::Dataspace::UNKNOWN,
                                         false /* useIdentityTransform */,
                                         false /* hintForSeamlessTransition */,
                                         false /* captureSecureLayers */);
    });

    GetLayerSnapshotsFunction getLayerSnapshots;
    if (mLayerLifecycleManagerEnabled) {
        getLayerSnapshots = getLayerSnapshotsForScreenshots(layerStack, CaptureArgs::UNSET_UID,
                                                            /*snapshotFilterFn=*/nullptr);
    } else {
        auto traverseLayers = [this, layerStack](const LayerVector::Visitor& visitor) {
            traverseLayersInLayerStack(layerStack, CaptureArgs::UNSET_UID, {}, visitor);
        };
        getLayerSnapshots = RenderArea::fromTraverseLayersLambda(traverseLayers);
    }

    if (captureListener == nullptr) {
        ALOGE("capture screen must provide a capture listener callback");
        invokeScreenCaptureError(BAD_VALUE, captureListener);
        return;
    }

    constexpr bool kAllowProtected = false;
    constexpr bool kGrayscale = false;

    captureScreenCommon(std::move(renderAreaFuture), getLayerSnapshots, size,
                        ui::PixelFormat::RGBA_8888, kAllowProtected, kGrayscale, captureListener);
}

void SurfaceFlinger::captureLayers(const LayerCaptureArgs& args,
                                   const sp<IScreenCaptureListener>& captureListener) {
    ATRACE_CALL();

    status_t validate = validateScreenshotPermissions(args);
    if (validate != OK) {
        invokeScreenCaptureError(validate, captureListener);
        return;
    }

    ui::Size reqSize;
    sp<Layer> parent;
    Rect crop(args.sourceCrop);
    std::unordered_set<uint32_t> excludeLayerIds;
    ui::Dataspace dataspace = args.dataspace;

    // Call this before holding mStateLock to avoid any deadlocking.
    bool canCaptureBlackoutContent = hasCaptureBlackoutContentPermission();

    {
        Mutex::Autolock lock(mStateLock);

        parent = LayerHandle::getLayer(args.layerHandle);
        if (parent == nullptr) {
            ALOGE("captureLayers called with an invalid or removed parent");
            invokeScreenCaptureError(NAME_NOT_FOUND, captureListener);
            return;
        }

        if (!canCaptureBlackoutContent &&
            parent->getDrawingState().flags & layer_state_t::eLayerSecure) {
            ALOGW("Attempting to capture secure layer: PERMISSION_DENIED");
            invokeScreenCaptureError(PERMISSION_DENIED, captureListener);
            return;
        }

        Rect parentSourceBounds = parent->getCroppedBufferSize(parent->getDrawingState());
        if (args.sourceCrop.width() <= 0) {
            crop.left = 0;
            crop.right = parentSourceBounds.getWidth();
        }

        if (args.sourceCrop.height() <= 0) {
            crop.top = 0;
            crop.bottom = parentSourceBounds.getHeight();
        }

        if (crop.isEmpty() || args.frameScaleX <= 0.0f || args.frameScaleY <= 0.0f) {
            // Error out if the layer has no source bounds (i.e. they are boundless) and a source
            // crop was not specified, or an invalid frame scale was provided.
            invokeScreenCaptureError(BAD_VALUE, captureListener);
            return;
        }
        reqSize = ui::Size(crop.width() * args.frameScaleX, crop.height() * args.frameScaleY);

        for (const auto& handle : args.excludeHandles) {
            uint32_t excludeLayer = LayerHandle::getLayerId(handle);
            if (excludeLayer != UNASSIGNED_LAYER_ID) {
                excludeLayerIds.emplace(excludeLayer);
            } else {
                ALOGW("Invalid layer handle passed as excludeLayer to captureLayers");
                invokeScreenCaptureError(NAME_NOT_FOUND, captureListener);
                return;
            }
        }
    } // mStateLock

    // really small crop or frameScale
    if (reqSize.width <= 0 || reqSize.height <= 0) {
        ALOGW("Failed to captureLayes: crop or scale too small");
        invokeScreenCaptureError(BAD_VALUE, captureListener);
        return;
    }

    bool childrenOnly = args.childrenOnly;
    RenderAreaFuture renderAreaFuture = ftl::defer([=]() -> std::unique_ptr<RenderArea> {
        ui::Transform layerTransform;
        Rect layerBufferSize;
        if (mLayerLifecycleManagerEnabled) {
            frontend::LayerSnapshot* snapshot =
                    mLayerSnapshotBuilder.getSnapshot(parent->getSequence());
            if (!snapshot) {
                ALOGW("Couldn't find layer snapshot for %d", parent->getSequence());
            } else {
                layerTransform = snapshot->localTransform;
                layerBufferSize = snapshot->bufferSize;
            }
        } else {
            layerTransform = parent->getTransform();
            layerBufferSize = parent->getBufferSize(parent->getDrawingState());
        }

        return std::make_unique<LayerRenderArea>(*this, parent, crop, reqSize, dataspace,
                                                 childrenOnly, args.captureSecureLayers,
                                                 layerTransform, layerBufferSize,
                                                 args.hintForSeamlessTransition);
    });
    GetLayerSnapshotsFunction getLayerSnapshots;
    if (mLayerLifecycleManagerEnabled) {
        std::optional<FloatRect> parentCrop = std::nullopt;
        if (args.childrenOnly) {
            parentCrop = crop.isEmpty() ? FloatRect(0, 0, reqSize.width, reqSize.height)
                                        : crop.toFloatRect();
        }

        getLayerSnapshots = getLayerSnapshotsForScreenshots(parent->sequence, args.uid,
                                                            std::move(excludeLayerIds),
                                                            args.childrenOnly, parentCrop);
    } else {
        auto traverseLayers = [parent, args, excludeLayerIds](const LayerVector::Visitor& visitor) {
            parent->traverseChildrenInZOrder(LayerVector::StateSet::Drawing, [&](Layer* layer) {
                if (!layer->isVisible()) {
                    return;
                } else if (args.childrenOnly && layer == parent.get()) {
                    return;
                } else if (args.uid != CaptureArgs::UNSET_UID && args.uid != layer->getOwnerUid()) {
                    return;
                }

                auto p = sp<Layer>::fromExisting(layer);
                while (p != nullptr) {
                    if (excludeLayerIds.count(p->sequence) != 0) {
                        return;
                    }
                    p = p->getParent();
                }

                visitor(layer);
            });
        };
        getLayerSnapshots = RenderArea::fromTraverseLayersLambda(traverseLayers);
    }

    if (captureListener == nullptr) {
        ALOGE("capture screen must provide a capture listener callback");
        invokeScreenCaptureError(BAD_VALUE, captureListener);
        return;
    }

    captureScreenCommon(std::move(renderAreaFuture), getLayerSnapshots, reqSize, args.pixelFormat,
                        args.allowProtected, args.grayscale, captureListener);
}

void SurfaceFlinger::captureScreenCommon(RenderAreaFuture renderAreaFuture,
                                         GetLayerSnapshotsFunction getLayerSnapshots,
                                         ui::Size bufferSize, ui::PixelFormat reqPixelFormat,
                                         bool allowProtected, bool grayscale,
                                         const sp<IScreenCaptureListener>& captureListener) {
    ATRACE_CALL();

    if (exceedsMaxRenderTargetSize(bufferSize.getWidth(), bufferSize.getHeight())) {
        ALOGE("Attempted to capture screen with size (%" PRId32 ", %" PRId32
              ") that exceeds render target size limit.",
              bufferSize.getWidth(), bufferSize.getHeight());
        invokeScreenCaptureError(BAD_VALUE, captureListener);
        return;
    }

    // Loop over all visible layers to see whether there's any protected layer. A protected layer is
    // typically a layer with DRM contents, or have the GRALLOC_USAGE_PROTECTED set on the buffer.
    // A protected layer has no implication on whether it's secure, which is explicitly set by
    // application to avoid being screenshot or drawn via unsecure display.
    const bool supportsProtected = getRenderEngine().supportsProtectedContent();
    bool hasProtectedLayer = false;
    if (allowProtected && supportsProtected) {
        hasProtectedLayer = mScheduler
                                    ->schedule([=]() {
                                        bool protectedLayerFound = false;
                                        auto layers = getLayerSnapshots();
                                        for (auto& [layer, layerFe] : layers) {
                                            protectedLayerFound |=
                                                    (layerFe->mSnapshot->isVisible &&
                                                     layerFe->mSnapshot->hasProtectedContent &&
                       /* QTI_BEGIN */ !mQtiSFExtnIntf->qtiIsSecureCamera(layer->getBuffer()) &&
                                       !mQtiSFExtnIntf->qtiIsSecureDisplay(layer->getBuffer())
                                                                                 /* QTI_END */);
                                        }
                                        return protectedLayerFound;
                                    })
                                    .get();
    }

    /* QTI_BEGIN */
    mQtiSFExtnIntf->qtiHasProtectedLayer(&hasProtectedLayer);
    /* QTI_END */

    const uint32_t usage = GRALLOC_USAGE_HW_COMPOSER | GRALLOC_USAGE_HW_RENDER |
            GRALLOC_USAGE_HW_TEXTURE |
            (hasProtectedLayer && allowProtected && supportsProtected
                     ? GRALLOC_USAGE_PROTECTED
                     : GRALLOC_USAGE_SW_READ_OFTEN | GRALLOC_USAGE_SW_WRITE_OFTEN);
    sp<GraphicBuffer> buffer =
            getFactory().createGraphicBuffer(bufferSize.getWidth(), bufferSize.getHeight(),
                                             static_cast<android_pixel_format>(reqPixelFormat),
                                             1 /* layerCount */, usage, "screenshot");

    const status_t bufferStatus = buffer->initCheck();
    if (bufferStatus != OK) {
        // Animations may end up being really janky, but don't crash here.
        // Otherwise an irreponsible process may cause an SF crash by allocating
        // too much.
        ALOGE("%s: Buffer failed to allocate: %d", __func__, bufferStatus);
        invokeScreenCaptureError(bufferStatus, captureListener);
        return;
    }
    const std::shared_ptr<renderengine::ExternalTexture> texture = std::make_shared<
            renderengine::impl::ExternalTexture>(buffer, getRenderEngine(),
                                                 renderengine::impl::ExternalTexture::Usage::
                                                         WRITEABLE);
    auto fence = captureScreenCommon(std::move(renderAreaFuture), getLayerSnapshots, texture,
                                     false /* regionSampling */, grayscale, captureListener);
    fence.get();
}

ftl::SharedFuture<FenceResult> SurfaceFlinger::captureScreenCommon(
        RenderAreaFuture renderAreaFuture, GetLayerSnapshotsFunction getLayerSnapshots,
        const std::shared_ptr<renderengine::ExternalTexture>& buffer, bool regionSampling,
        bool grayscale, const sp<IScreenCaptureListener>& captureListener) {
    ATRACE_CALL();

    bool canCaptureBlackoutContent = hasCaptureBlackoutContentPermission();

    auto future = mScheduler->schedule(
            [=, renderAreaFuture = std::move(renderAreaFuture)]() FTL_FAKE_GUARD(
                    kMainThreadContext) mutable -> ftl::SharedFuture<FenceResult> {
                ScreenCaptureResults captureResults;
                std::shared_ptr<RenderArea> renderArea = renderAreaFuture.get();
                if (!renderArea) {
                    ALOGW("Skipping screen capture because of invalid render area.");
                    if (captureListener) {
                        captureResults.fenceResult = base::unexpected(NO_MEMORY);
                        captureListener->onScreenCaptureCompleted(captureResults);
                    }
                    return ftl::yield<FenceResult>(base::unexpected(NO_ERROR)).share();
                }

                ftl::SharedFuture<FenceResult> renderFuture;
                renderArea->render([&]() FTL_FAKE_GUARD(kMainThreadContext) {
                    renderFuture = renderScreenImpl(renderArea, getLayerSnapshots, buffer,
                                                    canCaptureBlackoutContent, regionSampling,
                                                    grayscale, captureResults);
                });

                if (captureListener) {
                    // Defer blocking on renderFuture back to the Binder thread.
                    return ftl::Future(std::move(renderFuture))
                            .then([captureListener, captureResults = std::move(captureResults)](
                                          FenceResult fenceResult) mutable -> FenceResult {
                                captureResults.fenceResult = std::move(fenceResult);
                                captureListener->onScreenCaptureCompleted(captureResults);
                                return base::unexpected(NO_ERROR);
                            })
                            .share();
                }
                return renderFuture;
            });

    // Flatten nested futures.
    auto chain = ftl::Future(std::move(future)).then([](ftl::SharedFuture<FenceResult> future) {
        return future;
    });

    return chain.share();
}

ftl::SharedFuture<FenceResult> SurfaceFlinger::renderScreenImpl(
        std::shared_ptr<const RenderArea> renderArea, GetLayerSnapshotsFunction getLayerSnapshots,
        const std::shared_ptr<renderengine::ExternalTexture>& buffer,
        bool canCaptureBlackoutContent, bool regionSampling, bool grayscale,
        ScreenCaptureResults& captureResults) {
    ATRACE_CALL();

    auto layers = getLayerSnapshots();

    for (auto& [_, layerFE] : layers) {
        frontend::LayerSnapshot* snapshot = layerFE->mSnapshot.get();
        captureResults.capturedSecureLayers |= (snapshot->isVisible && snapshot->isSecure);
        captureResults.capturedHdrLayers |= isHdrLayer(*snapshot);
        layerFE->mSnapshot->geomLayerTransform =
                renderArea->getTransform() * layerFE->mSnapshot->geomLayerTransform;
        layerFE->mSnapshot->geomInverseLayerTransform =
                layerFE->mSnapshot->geomLayerTransform.inverse();
    }

    // We allow the system server to take screenshots of secure layers for
    // use in situations like the Screen-rotation animation and place
    // the impetus on WindowManager to not persist them.
    if (captureResults.capturedSecureLayers && !canCaptureBlackoutContent) {
        ALOGW("FB is protected: PERMISSION_DENIED");
        return ftl::yield<FenceResult>(base::unexpected(PERMISSION_DENIED)).share();
    }

    auto capturedBuffer = buffer;

    auto requestedDataspace = renderArea->getReqDataSpace();
    auto parent = renderArea->getParentLayer();
    auto renderIntent = RenderIntent::TONE_MAP_COLORIMETRIC;
    auto sdrWhitePointNits = DisplayDevice::sDefaultMaxLumiance;
    auto displayBrightnessNits = DisplayDevice::sDefaultMaxLumiance;

    captureResults.capturedDataspace = requestedDataspace;

    {
        Mutex::Autolock lock(mStateLock);
        const DisplayDevice* display = nullptr;
        if (parent) {
            display = findDisplay([layerStack = parent->getLayerStack()](const auto& display) {
                          return display.getLayerStack() == layerStack;
                      }).get();
        }

        if (display == nullptr) {
            display = renderArea->getDisplayDevice().get();
        }

        if (display == nullptr) {
            display = getDefaultDisplayDeviceLocked().get();
        }

        if (display != nullptr) {
            const auto& state = display->getCompositionDisplay()->getState();
            captureResults.capturedDataspace =
                    pickBestDataspace(requestedDataspace, display, captureResults.capturedHdrLayers,
                                      renderArea->getHintForSeamlessTransition());
            sdrWhitePointNits = state.sdrWhitePointNits;

             // TODO(b/298219334): Clean this up once we verify this doesn't break anything
             static constexpr bool kScreenshotsDontDim = true;

            if (kScreenshotsDontDim && !captureResults.capturedHdrLayers) {
                displayBrightnessNits = sdrWhitePointNits;
            } else {
                displayBrightnessNits = state.displayBrightnessNits;
                // Only clamp the display brightness if this is not a seamless transition. Otherwise
                // for seamless transitions it's important to match the current display state as the
                // buffer will be shown under these same conditions, and we want to avoid any
                // flickers
                if (sdrWhitePointNits > 1.0f && !renderArea->getHintForSeamlessTransition()) {
                    // Restrict the amount of HDR "headroom" in the screenshot to avoid over-dimming
                    // the SDR portion. 2.0 chosen by experimentation
                    constexpr float kMaxScreenshotHeadroom = 2.0f;
                    displayBrightnessNits = std::min(sdrWhitePointNits * kMaxScreenshotHeadroom,
                                                     displayBrightnessNits);
                }
            }

            // Screenshots leaving the device should be colorimetric
            if (requestedDataspace == ui::Dataspace::UNKNOWN &&
                renderArea->getHintForSeamlessTransition()) {
                renderIntent = state.renderIntent;
            }
        }
    }

    captureResults.buffer = capturedBuffer->getBuffer();

    ui::LayerStack layerStack{ui::DEFAULT_LAYER_STACK};
    if (!layers.empty()) {
        const sp<LayerFE>& layerFE = layers.back().second;
        layerStack = layerFE->getCompositionState()->outputFilter.layerStack;
    }

    auto copyLayerFEs = [&layers]() {
        std::vector<sp<compositionengine::LayerFE>> layerFEs;
        layerFEs.reserve(layers.size());
        for (const auto& [_, layerFE] : layers) {
            layerFEs.push_back(layerFE);
        }
        return layerFEs;
    };

    auto present = [this, buffer = capturedBuffer, dataspace = captureResults.capturedDataspace,
                    sdrWhitePointNits, displayBrightnessNits, grayscale, layerFEs = copyLayerFEs(),
                    layerStack, regionSampling, renderArea = std::move(renderArea),
                    renderIntent]() -> FenceResult {
        std::unique_ptr<compositionengine::CompositionEngine> compositionEngine =
                mFactory.createCompositionEngine();
        compositionEngine->setRenderEngine(mRenderEngine.get());

        compositionengine::Output::ColorProfile colorProfile{.dataspace = dataspace,
                                                             .renderIntent = renderIntent};

        float targetBrightness = 1.0f;
        if (dataspace == ui::Dataspace::BT2020_HLG) {
            const float maxBrightnessNits = displayBrightnessNits / sdrWhitePointNits * 203;
            // With a low dimming ratio, don't fit the entire curve. Otherwise mixed content
            // will appear way too bright.
            if (maxBrightnessNits < 1000.f) {
                targetBrightness = 1000.f / maxBrightnessNits;
            }
        }

        // Screenshots leaving the device must not dim in gamma space.
        const bool dimInGammaSpaceForEnhancedScreenshots = mDimInGammaSpaceForEnhancedScreenshots &&
                renderArea->getHintForSeamlessTransition();

        std::shared_ptr<ScreenCaptureOutput> output = createScreenCaptureOutput(
                ScreenCaptureOutputArgs{.compositionEngine = *compositionEngine,
                                        .colorProfile = colorProfile,
                                        .renderArea = *renderArea,
                                        .layerStack = layerStack,
                                        .buffer = std::move(buffer),
                                        .sdrWhitePointNits = sdrWhitePointNits,
                                        .displayBrightnessNits = displayBrightnessNits,
                                        .targetBrightness = targetBrightness,
                                        .regionSampling = regionSampling,
                                        .treat170mAsSrgb = mTreat170mAsSrgb,
                                        .dimInGammaSpaceForEnhancedScreenshots =
                                                dimInGammaSpaceForEnhancedScreenshots});

        const float colorSaturation = grayscale ? 0 : 1;
        compositionengine::CompositionRefreshArgs refreshArgs{
                .outputs = {output},
                .layers = std::move(layerFEs),
                .updatingOutputGeometryThisFrame = true,
                .updatingGeometryThisFrame = true,
                .colorTransformMatrix = calculateColorMatrix(colorSaturation),
        };
        compositionEngine->present(refreshArgs);

        return output->getRenderSurface()->getClientTargetAcquireFence();
    };

    // If RenderEngine is threaded, we can safely call CompositionEngine::present off the main
    // thread as the RenderEngine::drawLayers call will run on RenderEngine's thread. Otherwise,
    // we need RenderEngine to run on the main thread so we call CompositionEngine::present
    // immediately.
    //
    // TODO(b/196334700) Once we use RenderEngineThreaded everywhere we can always defer the call
    // to CompositionEngine::present.
    const bool renderEngineIsThreaded = [&]() {
        using Type = renderengine::RenderEngine::RenderEngineType;
        const auto type = mRenderEngine->getRenderEngineType();
        return type == Type::SKIA_GL_THREADED;
    }();
    auto presentFuture = renderEngineIsThreaded ? ftl::defer(std::move(present)).share()
                                                : ftl::yield(present()).share();

    for (auto& [layer, layerFE] : layers) {
        layer->onLayerDisplayed(ftl::Future(presentFuture)
                                        .then([layerFE = std::move(layerFE)](FenceResult) {
                                            return layerFE->stealCompositionResult()
                                                    .releaseFences.back()
                                                    .first.get();
                                        })
                                        .share(),
                                ui::INVALID_LAYER_STACK);
    }

    return presentFuture;
}

void SurfaceFlinger::traverseLegacyLayers(const LayerVector::Visitor& visitor) const {
    if (mLayerLifecycleManagerEnabled) {
        for (auto& layer : mLegacyLayers) {
            visitor(layer.second.get());
        }
    } else {
        mDrawingState.traverse(visitor);
    }
}

// ---------------------------------------------------------------------------

void SurfaceFlinger::State::traverse(const LayerVector::Visitor& visitor) const {
    layersSortedByZ.traverse(visitor);
}

void SurfaceFlinger::State::traverseInZOrder(const LayerVector::Visitor& visitor) const {
    layersSortedByZ.traverseInZOrder(stateSet, visitor);
}

void SurfaceFlinger::State::traverseInReverseZOrder(const LayerVector::Visitor& visitor) const {
    layersSortedByZ.traverseInReverseZOrder(stateSet, visitor);
}

void SurfaceFlinger::traverseLayersInLayerStack(ui::LayerStack layerStack, const int32_t uid,
                                                std::unordered_set<uint32_t> excludeLayerIds,
                                                const LayerVector::Visitor& visitor) {
    // We loop through the first level of layers without traversing,
    // as we need to determine which layers belong to the requested display.
    for (const auto& layer : mDrawingState.layersSortedByZ) {
        if (layer->getLayerStack() != layerStack) {
            continue;
        }
        // relative layers are traversed in Layer::traverseInZOrder
        layer->traverseInZOrder(LayerVector::StateSet::Drawing, [&](Layer* layer) {
            if (layer->isInternalDisplayOverlay()) {
                return;
            }
            if (!layer->isVisible()) {
                return;
            }
            if (uid != CaptureArgs::UNSET_UID && layer->getOwnerUid() != uid) {
                return;
            }

            if (!excludeLayerIds.empty()) {
                auto p = sp<Layer>::fromExisting(layer);
                while (p != nullptr) {
                    if (excludeLayerIds.count(p->sequence) != 0) {
                        return;
                    }
                    p = p->getParent();
                }
            }

            visitor(layer);
        });
    }
}

ftl::Optional<scheduler::FrameRateMode> SurfaceFlinger::getPreferredDisplayMode(
        PhysicalDisplayId displayId, DisplayModeId defaultModeId) const {
    if (const auto schedulerMode = mScheduler->getPreferredDisplayMode();
        schedulerMode.modePtr->getPhysicalDisplayId() == displayId) {
        return schedulerMode;
    }

    return mPhysicalDisplays.get(displayId)
            .transform(&PhysicalDisplay::snapshotRef)
            .and_then([&](const display::DisplaySnapshot& snapshot) {
                return snapshot.displayModes().get(defaultModeId);
            })
            .transform([](const DisplayModePtr& modePtr) {
                return scheduler::FrameRateMode{modePtr->getPeakFps(), ftl::as_non_null(modePtr)};
            });
}

status_t SurfaceFlinger::setDesiredDisplayModeSpecsInternal(
        const sp<DisplayDevice>& display,
        const scheduler::RefreshRateSelector::PolicyVariant& policy) {
    const auto displayId = display->getPhysicalId();
    ATRACE_NAME(ftl::Concat(__func__, ' ', displayId.value).c_str());

    Mutex::Autolock lock(mStateLock);

    if (mDebugDisplayModeSetByBackdoor) {
        // ignore this request as mode is overridden by backdoor
        return NO_ERROR;
    }

    auto& selector = display->refreshRateSelector();
    using SetPolicyResult = scheduler::RefreshRateSelector::SetPolicyResult;

    switch (selector.setPolicy(policy)) {
        case SetPolicyResult::Invalid:
            return BAD_VALUE;
        case SetPolicyResult::Unchanged:
            return NO_ERROR;
        case SetPolicyResult::Changed:
            break;
    }

    if (!shouldApplyRefreshRateSelectorPolicy(*display)) {
        ALOGV("%s(%s): Skipped applying policy", __func__, to_string(displayId).c_str());
        return NO_ERROR;
    }

    return applyRefreshRateSelectorPolicy(displayId, selector);
}

bool SurfaceFlinger::shouldApplyRefreshRateSelectorPolicy(const DisplayDevice& display) const {
    if (display.isPoweredOn() || mPhysicalDisplays.size() == 1) return true;

    LOG_ALWAYS_FATAL_IF(display.isVirtual());
    const auto displayId = display.getPhysicalId();

    // The display is powered off, and this is a multi-display device. If the display is the
    // inactive internal display of a dual-display foldable, then the policy will be applied
    // when it becomes active upon powering on.
    //
    // TODO(b/255635711): Remove this function (i.e. returning `false` as a special case) once
    // concurrent mode setting across multiple (potentially powered off) displays is supported.
    //
    return displayId == mActiveDisplayId ||
            !mPhysicalDisplays.get(displayId)
                     .transform(&PhysicalDisplay::isInternal)
                     .value_or(false);
}

status_t SurfaceFlinger::applyRefreshRateSelectorPolicy(
        PhysicalDisplayId displayId, const scheduler::RefreshRateSelector& selector, bool force) {
    const scheduler::RefreshRateSelector::Policy currentPolicy = selector.getCurrentPolicy();
    ALOGV("Setting desired display mode specs: %s", currentPolicy.toString().c_str());

    // TODO(b/140204874): Leave the event in until we do proper testing with all apps that might
    // be depending in this callback.
    if (const auto activeMode = selector.getActiveMode(); displayId == mActiveDisplayId) {
        mScheduler->onPrimaryDisplayModeChanged(mAppConnectionHandle, activeMode);
        toggleKernelIdleTimer();
    } else {
        mScheduler->onNonPrimaryDisplayModeChanged(mAppConnectionHandle, activeMode);
    }

    auto preferredModeOpt = getPreferredDisplayMode(displayId, currentPolicy.defaultMode);
    if (!preferredModeOpt) {
        ALOGE("%s: Preferred mode is unknown", __func__);
        return NAME_NOT_FOUND;
    }

    auto preferredMode = std::move(*preferredModeOpt);
    const auto preferredModeId = preferredMode.modePtr->getId();

    ALOGV("Switching to Scheduler preferred mode %d (%s)", preferredModeId.value(),
          to_string(preferredMode.fps).c_str());

    if (!selector.isModeAllowed(preferredMode)) {
        ALOGE("%s: Preferred mode %d is disallowed", __func__, preferredModeId.value());
        return INVALID_OPERATION;
    }

    /* QTI_BEGIN */
    auto qtiHwcDisplayId = getHwComposer().fromPhysicalDisplayId(displayId);
    if (qtiHwcDisplayId) {
        mQtiSFExtnIntf->qtiSetDisplayExtnActiveConfig(*qtiHwcDisplayId,
                                                      preferredMode.modePtr->getId().value());
    }
    /* QTI_END */

    setDesiredActiveMode({preferredMode, .emitEvent = true}, force);

    /* QTI_BEGIN */
    mQtiSFExtnIntf->qtiSetRefreshRates(displayId);
    /* QTI_END */

    // Update the frameRateOverride list as the display render rate might have changed
    if (mScheduler->updateFrameRateOverrides(/*consideredSignals*/ {}, preferredMode.fps)) {
        triggerOnFrameRateOverridesChanged();
    }

    return NO_ERROR;
}

namespace {
FpsRange translate(const gui::DisplayModeSpecs::RefreshRateRanges::RefreshRateRange& aidlRange) {
    return FpsRange{Fps::fromValue(aidlRange.min), Fps::fromValue(aidlRange.max)};
}

FpsRanges translate(const gui::DisplayModeSpecs::RefreshRateRanges& aidlRanges) {
    return FpsRanges{translate(aidlRanges.physical), translate(aidlRanges.render)};
}

gui::DisplayModeSpecs::RefreshRateRanges::RefreshRateRange translate(const FpsRange& range) {
    gui::DisplayModeSpecs::RefreshRateRanges::RefreshRateRange aidlRange;
    aidlRange.min = range.min.getValue();
    aidlRange.max = range.max.getValue();
    return aidlRange;
}

gui::DisplayModeSpecs::RefreshRateRanges translate(const FpsRanges& ranges) {
    gui::DisplayModeSpecs::RefreshRateRanges aidlRanges;
    aidlRanges.physical = translate(ranges.physical);
    aidlRanges.render = translate(ranges.render);
    return aidlRanges;
}

} // namespace

status_t SurfaceFlinger::setDesiredDisplayModeSpecs(const sp<IBinder>& displayToken,
                                                    const gui::DisplayModeSpecs& specs) {
    ATRACE_CALL();

    if (!displayToken) {
        return BAD_VALUE;
    }

    auto future = mScheduler->schedule([=]() FTL_FAKE_GUARD(kMainThreadContext) -> status_t {
        const auto display = FTL_FAKE_GUARD(mStateLock, getDisplayDeviceLocked(displayToken));
        if (!display) {
            ALOGE("Attempt to set desired display modes for invalid display token %p",
                  displayToken.get());
            return NAME_NOT_FOUND;
        } else if (display->isVirtual()) {
            ALOGW("Attempt to set desired display modes for virtual display");
            return INVALID_OPERATION;
        } else {
            using Policy = scheduler::RefreshRateSelector::DisplayManagerPolicy;
            const Policy policy{DisplayModeId(specs.defaultMode), translate(specs.primaryRanges),
                                translate(specs.appRequestRanges), specs.allowGroupSwitching};

            return setDesiredDisplayModeSpecsInternal(display, policy);
        }
    });

    return future.get();
}

status_t SurfaceFlinger::getDesiredDisplayModeSpecs(const sp<IBinder>& displayToken,
                                                    gui::DisplayModeSpecs* outSpecs) {
    ATRACE_CALL();

    if (!displayToken || !outSpecs) {
        return BAD_VALUE;
    }

    Mutex::Autolock lock(mStateLock);
    const auto display = getDisplayDeviceLocked(displayToken);
    if (!display) {
        return NAME_NOT_FOUND;
    }

    if (display->isVirtual()) {
        return INVALID_OPERATION;
    }

    scheduler::RefreshRateSelector::Policy policy =
            display->refreshRateSelector().getDisplayManagerPolicy();
    outSpecs->defaultMode = policy.defaultMode.value();
    outSpecs->allowGroupSwitching = policy.allowGroupSwitching;
    outSpecs->primaryRanges = translate(policy.primaryRanges);
    outSpecs->appRequestRanges = translate(policy.appRequestRanges);
    return NO_ERROR;
}

void SurfaceFlinger::onLayerFirstRef(Layer* layer) {
    mNumLayers++;
    if (!layer->isRemovedFromCurrentState()) {
        mScheduler->registerLayer(layer);
    }
}

void SurfaceFlinger::onLayerDestroyed(Layer* layer) {
    mNumLayers--;
    removeHierarchyFromOffscreenLayers(layer);
    if (!layer->isRemovedFromCurrentState()) {
        mScheduler->deregisterLayer(layer);
    }
    if (mTransactionTracing) {
        mTransactionTracing->onLayerRemoved(layer->getSequence());
    }
    mScheduler->onLayerDestroyed(layer);
}

void SurfaceFlinger::onLayerUpdate() {
    scheduleCommit(FrameHint::kActive);
}

// WARNING: ONLY CALL THIS FROM LAYER DTOR
// Here we add children in the current state to offscreen layers and remove the
// layer itself from the offscreen layer list.  Since
// this is the dtor, it is safe to access the current state.  This keeps us
// from dangling children layers such that they are not reachable from the
// Drawing state nor the offscreen layer list
// See b/141111965
void SurfaceFlinger::removeHierarchyFromOffscreenLayers(Layer* layer) {
    for (auto& child : layer->getCurrentChildren()) {
        mOffscreenLayers.emplace(child.get());
    }
    mOffscreenLayers.erase(layer);
}

void SurfaceFlinger::removeFromOffscreenLayers(Layer* layer) {
    mOffscreenLayers.erase(layer);
}

status_t SurfaceFlinger::setGlobalShadowSettings(const half4& ambientColor, const half4& spotColor,
                                                 float lightPosY, float lightPosZ,
                                                 float lightRadius) {
    Mutex::Autolock _l(mStateLock);
    mCurrentState.globalShadowSettings.ambientColor = vec4(ambientColor);
    mCurrentState.globalShadowSettings.spotColor = vec4(spotColor);
    mCurrentState.globalShadowSettings.lightPos.y = lightPosY;
    mCurrentState.globalShadowSettings.lightPos.z = lightPosZ;
    mCurrentState.globalShadowSettings.lightRadius = lightRadius;

    // these values are overridden when calculating the shadow settings for a layer.
    mCurrentState.globalShadowSettings.lightPos.x = 0.f;
    mCurrentState.globalShadowSettings.length = 0.f;
    return NO_ERROR;
}

const std::unordered_map<std::string, uint32_t>& SurfaceFlinger::getGenericLayerMetadataKeyMap()
        const {
    // TODO(b/149500060): Remove this fixed/static mapping. Please prefer taking
    // on the work to remove the table in that bug rather than adding more to
    // it.
    static const std::unordered_map<std::string, uint32_t> genericLayerMetadataKeyMap{
            {"org.chromium.arc.V1_0.TaskId", gui::METADATA_TASK_ID},
            {"org.chromium.arc.V1_0.CursorInfo", gui::METADATA_MOUSE_CURSOR},
    };
    return genericLayerMetadataKeyMap;
}

status_t SurfaceFlinger::setOverrideFrameRate(uid_t uid, float frameRate) {
    PhysicalDisplayId displayId = [&]() {
        Mutex::Autolock lock(mStateLock);
        return getDefaultDisplayDeviceLocked()->getPhysicalId();
    }();

    mScheduler->setGameModeRefreshRateForUid(FrameRateOverride{static_cast<uid_t>(uid), frameRate});
    mScheduler->onFrameRateOverridesChanged(mAppConnectionHandle, displayId);
    return NO_ERROR;
}

status_t SurfaceFlinger::updateSmallAreaDetection(
        std::vector<std::pair<uid_t, float>>& uidThresholdMappings) {
    mScheduler->updateSmallAreaDetection(uidThresholdMappings);
    return NO_ERROR;
}

status_t SurfaceFlinger::setSmallAreaDetectionThreshold(uid_t uid, float threshold) {
    mScheduler->setSmallAreaDetectionThreshold(uid, threshold);
    return NO_ERROR;
}

void SurfaceFlinger::enableRefreshRateOverlay(bool enable) {
    bool setByHwc = getHwComposer().hasCapability(Capability::REFRESH_RATE_CHANGED_CALLBACK_DEBUG);
    for (const auto& [id, display] : mPhysicalDisplays) {
        if (display.snapshot().connectionType() == ui::DisplayConnectionType::Internal) {
            if (const auto device = getDisplayDeviceLocked(id)) {
                const auto enableOverlay = [&](const bool setByHwc) FTL_FAKE_GUARD(
                                                   kMainThreadContext) {
                    device->enableRefreshRateOverlay(enable, setByHwc, mRefreshRateOverlaySpinner,
                                                     mRefreshRateOverlayRenderRate,
                                                     mRefreshRateOverlayShowInMiddle);
                };
                enableOverlay(setByHwc);
                if (setByHwc) {
                    const auto status =
                            getHwComposer().setRefreshRateChangedCallbackDebugEnabled(id, enable);
                    if (status != NO_ERROR) {
                        ALOGE("Error updating the refresh rate changed callback debug enabled");
                        enableOverlay(/*setByHwc*/ false);
                    }
                }
            }
        }
    }
}

void SurfaceFlinger::enableHdrSdrRatioOverlay(bool enable) {
    for (const auto& [id, display] : mPhysicalDisplays) {
        if (display.snapshot().connectionType() == ui::DisplayConnectionType::Internal) {
            if (const auto device = getDisplayDeviceLocked(id)) {
                device->enableHdrSdrRatioOverlay(enable);
            }
        }
    }
}

int SurfaceFlinger::getGpuContextPriority() {
    return getRenderEngine().getContextPriority();
}

int SurfaceFlinger::calculateMaxAcquiredBufferCount(Fps refreshRate,
                                                    std::chrono::nanoseconds presentLatency) {
    auto pipelineDepth = presentLatency.count() / refreshRate.getPeriodNsecs();
    if (presentLatency.count() % refreshRate.getPeriodNsecs()) {
        pipelineDepth++;
    }
    return std::max(minAcquiredBuffers, static_cast<int64_t>(pipelineDepth - 1));
}

status_t SurfaceFlinger::getMaxAcquiredBufferCount(int* buffers) const {
    Fps maxRefreshRate = 60_Hz;

    if (!getHwComposer().isHeadless()) {
        if (const auto display = getDefaultDisplayDevice()) {
            maxRefreshRate = display->refreshRateSelector().getSupportedRefreshRateRange().max;
        }
    }

    *buffers = getMaxAcquiredBufferCountForRefreshRate(maxRefreshRate);
    return NO_ERROR;
}

uint32_t SurfaceFlinger::getMaxAcquiredBufferCountForCurrentRefreshRate(uid_t uid) const {
    Fps refreshRate = 60_Hz;

    if (const auto frameRateOverride = mScheduler->getFrameRateOverride(uid)) {
        refreshRate = *frameRateOverride;
    } else if (!getHwComposer().isHeadless()) {
        if (const auto display = FTL_FAKE_GUARD(mStateLock, getDefaultDisplayDeviceLocked())) {
            refreshRate = display->refreshRateSelector().getActiveMode().fps;
        }
    }

    return getMaxAcquiredBufferCountForRefreshRate(refreshRate);
}

int SurfaceFlinger::getMaxAcquiredBufferCountForRefreshRate(Fps refreshRate) const {
    const auto vsyncConfig = mVsyncConfiguration->getConfigsForRefreshRate(refreshRate).late;
    const auto presentLatency = vsyncConfig.appWorkDuration + vsyncConfig.sfWorkDuration;
    return calculateMaxAcquiredBufferCount(refreshRate, presentLatency);
}

void SurfaceFlinger::handleLayerCreatedLocked(const LayerCreatedState& state, VsyncId vsyncId) {
    sp<Layer> layer = state.layer.promote();
    if (!layer) {
        ALOGD("Layer was destroyed soon after creation %p", state.layer.unsafe_get());
        return;
    }
    MUTEX_ALIAS(mStateLock, layer->mFlinger->mStateLock);

    sp<Layer> parent;
    bool addToRoot = state.addToRoot;
    if (state.initialParent != nullptr) {
        parent = state.initialParent.promote();
        if (parent == nullptr) {
            ALOGD("Parent was destroyed soon after creation %p", state.initialParent.unsafe_get());
            addToRoot = false;
        }
    }

    if (parent == nullptr && addToRoot) {
        layer->setIsAtRoot(true);
        mCurrentState.layersSortedByZ.add(layer);
    } else if (parent == nullptr) {
        layer->onRemovedFromCurrentState();
    } else if (parent->isRemovedFromCurrentState()) {
        parent->addChild(layer);
        layer->onRemovedFromCurrentState();
    } else {
        parent->addChild(layer);
    }

    ui::LayerStack layerStack = layer->getLayerStack(LayerVector::StateSet::Current);
    sp<const DisplayDevice> hintDisplay;
    // Find the display that includes the layer.
    for (const auto& [token, display] : mDisplays) {
        if (display->getLayerStack() == layerStack) {
            hintDisplay = display;
            break;
        }
    }

    if (hintDisplay) {
        layer->updateTransformHint(hintDisplay->getTransformHint());
    }
}

void SurfaceFlinger::sample() {
    if (!mLumaSampling || !mRegionSamplingThread) {
        return;
    }

    mRegionSamplingThread->onCompositionComplete(mScheduler->getScheduledFrameTime());
}

void SurfaceFlinger::onActiveDisplaySizeChanged(const DisplayDevice& activeDisplay) {
    mScheduler->onActiveDisplayAreaChanged(activeDisplay.getWidth() * activeDisplay.getHeight());
    getRenderEngine().onActiveDisplaySizeChanged(activeDisplay.getSize());

    // Notify layers to update small dirty flag.
    if (mScheduler->supportSmallDirtyDetection()) {
        mCurrentState.traverse([&](Layer* layer) {
            if (layer->getLayerStack() == activeDisplay.getLayerStack()) {
                layer->setIsSmallDirty();
            }
        });
    }
}

sp<DisplayDevice> SurfaceFlinger::getActivatableDisplay() const {
    if (mPhysicalDisplays.size() == 1) return nullptr;

    // TODO(b/255635821): Choose the pacesetter display, considering both internal and external
    // displays. For now, pick the other internal display, assuming a dual-display foldable.
    return findDisplay([this](const DisplayDevice& display) REQUIRES(mStateLock) {
        const auto idOpt = PhysicalDisplayId::tryCast(display.getId());
        return idOpt && *idOpt != mActiveDisplayId && display.isPoweredOn() &&
                mPhysicalDisplays.get(*idOpt)
                        .transform(&PhysicalDisplay::isInternal)
                        .value_or(false);
    });
}

void SurfaceFlinger::onActiveDisplayChangedLocked(const DisplayDevice* inactiveDisplayPtr,
                                                  const DisplayDevice& activeDisplay) {
    ATRACE_CALL();

    // For the first display activated during boot, there is no need to force setDesiredActiveMode,
    // because DM is about to send its policy via setDesiredDisplayModeSpecs.
    bool forceApplyPolicy = false;

    if (inactiveDisplayPtr) {
        inactiveDisplayPtr->getCompositionDisplay()->setLayerCachingTexturePoolEnabled(false);
        forceApplyPolicy = true;
    }

    mActiveDisplayId = activeDisplay.getPhysicalId();
    activeDisplay.getCompositionDisplay()->setLayerCachingTexturePoolEnabled(true);

    resetPhaseConfiguration(activeDisplay.getActiveMode().fps);

    // TODO(b/255635711): Check for pending mode changes on other displays.
    mScheduler->setModeChangePending(false);

    mScheduler->setPacesetterDisplay(mActiveDisplayId);

    onActiveDisplaySizeChanged(activeDisplay);
    mActiveDisplayTransformHint = activeDisplay.getTransformHint();
    sActiveDisplayRotationFlags = ui::Transform::toRotationFlags(activeDisplay.getOrientation());

    // The policy of the new active/pacesetter display may have changed while it was inactive. In
    // that case, its preferred mode has not been propagated to HWC (via setDesiredActiveMode). In
    // either case, the Scheduler's cachedModeChangedParams must be initialized to the newly active
    // mode, and the kernel idle timer of the newly active display must be toggled.
    applyRefreshRateSelectorPolicy(mActiveDisplayId, activeDisplay.refreshRateSelector(),
                                   forceApplyPolicy);
}

status_t SurfaceFlinger::addWindowInfosListener(const sp<IWindowInfosListener>& windowInfosListener,
                                                gui::WindowInfosListenerInfo* outInfo) {
    mWindowInfosListenerInvoker->addWindowInfosListener(windowInfosListener, outInfo);
    setTransactionFlags(eInputInfoUpdateNeeded);
    return NO_ERROR;
}

status_t SurfaceFlinger::removeWindowInfosListener(
        const sp<IWindowInfosListener>& windowInfosListener) const {
    mWindowInfosListenerInvoker->removeWindowInfosListener(windowInfosListener);
    return NO_ERROR;
}

status_t SurfaceFlinger::getStalledTransactionInfo(
        int pid, std::optional<TransactionHandler::StalledTransactionInfo>& result) {
    result = mTransactionHandler.getStalledTransactionInfo(pid);
    return NO_ERROR;
}

std::shared_ptr<renderengine::ExternalTexture> SurfaceFlinger::getExternalTextureFromBufferData(
        BufferData& bufferData, const char* layerName, uint64_t transactionId) {
    if (bufferData.buffer &&
        exceedsMaxRenderTargetSize(bufferData.buffer->getWidth(), bufferData.buffer->getHeight())) {
        std::string errorMessage =
                base::StringPrintf("Attempted to create an ExternalTexture with size (%u, %u) for "
                                   "layer %s that exceeds render target size limit of %u.",
                                   bufferData.buffer->getWidth(), bufferData.buffer->getHeight(),
                                   layerName, static_cast<uint32_t>(mMaxRenderTargetSize));
        ALOGD("%s", errorMessage.c_str());
        if (bufferData.releaseBufferListener) {
            bufferData.releaseBufferListener->onTransactionQueueStalled(
                    String8(errorMessage.c_str()));
        }
        return nullptr;
    }

    bool cachedBufferChanged =
            bufferData.flags.test(BufferData::BufferDataChange::cachedBufferChanged);
    if (cachedBufferChanged && bufferData.buffer) {
        auto result = ClientCache::getInstance().add(bufferData.cachedBuffer, bufferData.buffer);
        if (result.ok()) {
            return result.value();
        }

        if (result.error() == ClientCache::AddError::CacheFull) {
            ALOGE("Attempted to create an ExternalTexture for layer %s but CacheFull", layerName);

            if (bufferData.releaseBufferListener) {
                bufferData.releaseBufferListener->onTransactionQueueStalled(
                        String8("Buffer processing hung due to full buffer cache"));
            }
        }

        return nullptr;
    }

    if (cachedBufferChanged) {
        return ClientCache::getInstance().get(bufferData.cachedBuffer);
    }

    if (bufferData.buffer) {
        return std::make_shared<
                renderengine::impl::ExternalTexture>(bufferData.buffer, getRenderEngine(),
                                                     renderengine::impl::ExternalTexture::Usage::
                                                             READABLE);
    }

    return nullptr;
}

bool SurfaceFlinger::commitMirrorDisplays(VsyncId vsyncId) {
    std::vector<MirrorDisplayState> mirrorDisplays;
    {
        std::scoped_lock<std::mutex> lock(mMirrorDisplayLock);
        mirrorDisplays = std::move(mMirrorDisplays);
        mMirrorDisplays.clear();
        if (mirrorDisplays.size() == 0) {
            return false;
        }
    }

    sp<IBinder> unused;
    for (const auto& mirrorDisplay : mirrorDisplays) {
        // Set mirror layer's default layer stack to -1 so it doesn't end up rendered on a display
        // accidentally.
        sp<Layer> rootMirrorLayer = LayerHandle::getLayer(mirrorDisplay.rootHandle);
        ssize_t idx = mCurrentState.layersSortedByZ.indexOf(rootMirrorLayer);
        bool ret = rootMirrorLayer->setLayerStack(ui::LayerStack::fromValue(-1));
        if (idx >= 0 && ret) {
            mCurrentState.layersSortedByZ.removeAt(idx);
            mCurrentState.layersSortedByZ.add(rootMirrorLayer);
        }

        for (const auto& layer : mDrawingState.layersSortedByZ) {
            if (layer->getLayerStack() != mirrorDisplay.layerStack ||
                layer->isInternalDisplayOverlay()) {
                continue;
            }

            LayerCreationArgs mirrorArgs(this, mirrorDisplay.client, "MirrorLayerParent",
                                         ISurfaceComposerClient::eNoColorFill,
                                         gui::LayerMetadata());
            sp<Layer> childMirror;
            {
                Mutex::Autolock lock(mStateLock);
                createEffectLayer(mirrorArgs, &unused, &childMirror);
                MUTEX_ALIAS(mStateLock, childMirror->mFlinger->mStateLock);
                childMirror->setClonedChild(layer->createClone(childMirror->getSequence()));
                childMirror->reparent(mirrorDisplay.rootHandle);
            }
            // lock on mStateLock needs to be released before binder handle gets destroyed
            unused.clear();
        }
    }
    return true;
}

bool SurfaceFlinger::commitCreatedLayers(VsyncId vsyncId,
                                         std::vector<LayerCreatedState>& createdLayers) {
    if (createdLayers.size() == 0) {
        return false;
    }

    Mutex::Autolock _l(mStateLock);
    for (const auto& createdLayer : createdLayers) {
        handleLayerCreatedLocked(createdLayer, vsyncId);
    }
    mLayersAdded = true;
    return mLayersAdded;
}

void SurfaceFlinger::updateLayerMetadataSnapshot() {
    LayerMetadata parentMetadata;
    for (const auto& layer : mDrawingState.layersSortedByZ) {
        layer->updateMetadataSnapshot(parentMetadata);
    }

    std::unordered_set<Layer*> visited;
    mDrawingState.traverse([&visited](Layer* layer) {
        if (visited.find(layer) != visited.end()) {
            return;
        }

        // If the layer isRelativeOf, then either it's relative metadata will be set
        // recursively when updateRelativeMetadataSnapshot is called on its relative parent or
        // it's relative parent has been deleted. Clear the layer's relativeLayerMetadata to ensure
        // that layers with deleted relative parents don't hold stale relativeLayerMetadata.
        if (layer->getDrawingState().isRelativeOf) {
            layer->editLayerSnapshot()->relativeLayerMetadata = {};
            return;
        }

        layer->updateRelativeMetadataSnapshot({}, visited);
    });
}

void SurfaceFlinger::moveSnapshotsFromCompositionArgs(
        compositionengine::CompositionRefreshArgs& refreshArgs,
        const std::vector<std::pair<Layer*, LayerFE*>>& layers) {
    if (mLayerLifecycleManagerEnabled) {
        std::vector<std::unique_ptr<frontend::LayerSnapshot>>& snapshots =
                mLayerSnapshotBuilder.getSnapshots();
        for (auto [_, layerFE] : layers) {
            auto i = layerFE->mSnapshot->globalZ;
            snapshots[i] = std::move(layerFE->mSnapshot);
        }
    }
    if (mLegacyFrontEndEnabled && !mLayerLifecycleManagerEnabled) {
        for (auto [layer, layerFE] : layers) {
            layer->updateLayerSnapshot(std::move(layerFE->mSnapshot));
        }
    }
}

std::vector<std::pair<Layer*, LayerFE*>> SurfaceFlinger::moveSnapshotsToCompositionArgs(
        compositionengine::CompositionRefreshArgs& refreshArgs, bool cursorOnly) {
    std::vector<std::pair<Layer*, LayerFE*>> layers;
    if (mLayerLifecycleManagerEnabled) {
        nsecs_t currentTime = systemTime();
        mLayerSnapshotBuilder.forEachVisibleSnapshot(
                [&](std::unique_ptr<frontend::LayerSnapshot>& snapshot) {
                    if (cursorOnly &&
                        snapshot->compositionType !=
                                aidl::android::hardware::graphics::composer3::Composition::CURSOR) {
                        return;
                    }

                    if (!snapshot->hasSomethingToDraw()) {
                        return;
                    }

                    auto it = mLegacyLayers.find(snapshot->sequence);
                    LOG_ALWAYS_FATAL_IF(it == mLegacyLayers.end(),
                                        "Couldnt find layer object for %s",
                                        snapshot->getDebugString().c_str());
                    auto& legacyLayer = it->second;
                    sp<LayerFE> layerFE = legacyLayer->getCompositionEngineLayerFE(snapshot->path);
                    snapshot->fps = getLayerFramerate(currentTime, snapshot->sequence);
                    layerFE->mSnapshot = std::move(snapshot);
                    refreshArgs.layers.push_back(layerFE);
                    layers.emplace_back(legacyLayer.get(), layerFE.get());
                });
    }
    if (mLegacyFrontEndEnabled && !mLayerLifecycleManagerEnabled) {
        auto moveSnapshots = [&layers, &refreshArgs, cursorOnly](Layer* layer) {
            if (const auto& layerFE = layer->getCompositionEngineLayerFE()) {
                if (cursorOnly &&
                    layer->getLayerSnapshot()->compositionType !=
                            aidl::android::hardware::graphics::composer3::Composition::CURSOR)
                    return;
                layer->updateSnapshot(refreshArgs.updatingGeometryThisFrame);
                layerFE->mSnapshot = layer->stealLayerSnapshot();
                refreshArgs.layers.push_back(layerFE);
                layers.emplace_back(layer, layerFE.get());
            }
        };

        if (cursorOnly || !mVisibleRegionsDirty) {
            // for hot path avoid traversals by walking though the previous composition list
            for (sp<Layer> layer : mPreviouslyComposedLayers) {
                moveSnapshots(layer.get());
            }
        } else {
            mPreviouslyComposedLayers.clear();
            mDrawingState.traverseInZOrder(
                    [&moveSnapshots](Layer* layer) { moveSnapshots(layer); });
            mPreviouslyComposedLayers.reserve(layers.size());
            for (auto [layer, _] : layers) {
                mPreviouslyComposedLayers.push_back(sp<Layer>::fromExisting(layer));
            }
        }
    }

    return layers;
}

std::function<std::vector<std::pair<Layer*, sp<LayerFE>>>()>
SurfaceFlinger::getLayerSnapshotsForScreenshots(
        std::optional<ui::LayerStack> layerStack, uint32_t uid,
        std::function<bool(const frontend::LayerSnapshot&, bool& outStopTraversal)>
                snapshotFilterFn) {
    return [&, layerStack, uid]() {
        std::vector<std::pair<Layer*, sp<LayerFE>>> layers;
        bool stopTraversal = false;
        mLayerSnapshotBuilder.forEachVisibleSnapshot(
                [&](std::unique_ptr<frontend::LayerSnapshot>& snapshot) {
                    if (stopTraversal) {
                        return;
                    }
                    if (layerStack && snapshot->outputFilter.layerStack != *layerStack) {
                        return;
                    }
                    if (uid != CaptureArgs::UNSET_UID && snapshot->uid != gui::Uid(uid)) {
                        return;
                    }
                    if (!snapshot->hasSomethingToDraw()) {
                        return;
                    }
                    if (snapshotFilterFn && !snapshotFilterFn(*snapshot, stopTraversal)) {
                        return;
                    }

                    auto it = mLegacyLayers.find(snapshot->sequence);
                    LOG_ALWAYS_FATAL_IF(it == mLegacyLayers.end(),
                                        "Couldnt find layer object for %s",
                                        snapshot->getDebugString().c_str());
                    Layer* legacyLayer = (it == mLegacyLayers.end()) ? nullptr : it->second.get();
                    sp<LayerFE> layerFE = getFactory().createLayerFE(snapshot->name);
                    layerFE->mSnapshot = std::make_unique<frontend::LayerSnapshot>(*snapshot);
                    layers.emplace_back(legacyLayer, std::move(layerFE));
                });

        return layers;
    };
}

std::function<std::vector<std::pair<Layer*, sp<LayerFE>>>()>
SurfaceFlinger::getLayerSnapshotsForScreenshots(std::optional<ui::LayerStack> layerStack,
                                                uint32_t uid,
                                                std::unordered_set<uint32_t> excludeLayerIds) {
    return [&, layerStack, uid, excludeLayerIds = std::move(excludeLayerIds)]() {
        if (excludeLayerIds.empty()) {
            auto getLayerSnapshotsFn =
                    getLayerSnapshotsForScreenshots(layerStack, uid, /*snapshotFilterFn=*/nullptr);
            std::vector<std::pair<Layer*, sp<LayerFE>>> layers = getLayerSnapshotsFn();
            return layers;
        }

        frontend::LayerSnapshotBuilder::Args
                args{.root = mLayerHierarchyBuilder.getHierarchy(),
                     .layerLifecycleManager = mLayerLifecycleManager,
                     .forceUpdate = frontend::LayerSnapshotBuilder::ForceUpdateFlags::HIERARCHY,
                     .displays = mFrontEndDisplayInfos,
                     .displayChanges = true,
                     .globalShadowSettings = mDrawingState.globalShadowSettings,
                     .supportsBlur = mSupportsBlur,
                     .forceFullDamage = mForceFullDamage,
                     .excludeLayerIds = std::move(excludeLayerIds),
                     .supportedLayerGenericMetadata =
                             getHwComposer().getSupportedLayerGenericMetadata(),
                     .genericLayerMetadataKeyMap = getGenericLayerMetadataKeyMap(),
                     .skipRoundCornersWhenProtected =
                             !getRenderEngine().supportsProtectedContent()};
        mLayerSnapshotBuilder.update(args);

        auto getLayerSnapshotsFn =
                getLayerSnapshotsForScreenshots(layerStack, uid, /*snapshotFilterFn=*/nullptr);
        std::vector<std::pair<Layer*, sp<LayerFE>>> layers = getLayerSnapshotsFn();

        args.excludeLayerIds.clear();
        mLayerSnapshotBuilder.update(args);

        return layers;
    };
}

std::function<std::vector<std::pair<Layer*, sp<LayerFE>>>()>
SurfaceFlinger::getLayerSnapshotsForScreenshots(uint32_t rootLayerId, uint32_t uid,
                                                std::unordered_set<uint32_t> excludeLayerIds,
                                                bool childrenOnly,
                                                const std::optional<FloatRect>& parentCrop) {
    return [&, rootLayerId, uid, excludeLayerIds = std::move(excludeLayerIds), childrenOnly,
            parentCrop]() {
        auto root = mLayerHierarchyBuilder.getPartialHierarchy(rootLayerId, childrenOnly);
        frontend::LayerSnapshotBuilder::Args
                args{.root = root,
                     .layerLifecycleManager = mLayerLifecycleManager,
                     .forceUpdate = frontend::LayerSnapshotBuilder::ForceUpdateFlags::HIERARCHY,
                     .displays = mFrontEndDisplayInfos,
                     .displayChanges = true,
                     .globalShadowSettings = mDrawingState.globalShadowSettings,
                     .supportsBlur = mSupportsBlur,
                     .forceFullDamage = mForceFullDamage,
                     .parentCrop = parentCrop,
                     .excludeLayerIds = std::move(excludeLayerIds),
                     .supportedLayerGenericMetadata =
                             getHwComposer().getSupportedLayerGenericMetadata(),
                     .genericLayerMetadataKeyMap = getGenericLayerMetadataKeyMap(),
                     .skipRoundCornersWhenProtected =
                             !getRenderEngine().supportsProtectedContent()};
        mLayerSnapshotBuilder.update(args);

        auto getLayerSnapshotsFn =
                getLayerSnapshotsForScreenshots({}, uid, /*snapshotFilterFn=*/nullptr);
        std::vector<std::pair<Layer*, sp<LayerFE>>> layers = getLayerSnapshotsFn();
        args.root = mLayerHierarchyBuilder.getHierarchy();
        args.parentCrop.reset();
        args.excludeLayerIds.clear();
        mLayerSnapshotBuilder.update(args);
        return layers;
    };
}

frontend::Update SurfaceFlinger::flushLifecycleUpdates() {
    frontend::Update update;
    ATRACE_NAME("TransactionHandler:flushTransactions");
    // Locking:
    // 1. to prevent onHandleDestroyed from being called while the state lock is held,
    // we must keep a copy of the transactions (specifically the composer
    // states) around outside the scope of the lock.
    // 2. Transactions and created layers do not share a lock. To prevent applying
    // transactions with layers still in the createdLayer queue, flush the transactions
    // before committing the created layers.
    mTransactionHandler.collectTransactions();
    update.transactions = mTransactionHandler.flushTransactions();
    {
        // TODO(b/238781169) lockless queue this and keep order.
        std::scoped_lock<std::mutex> lock(mCreatedLayersLock);
        update.layerCreatedStates = std::move(mCreatedLayers);
        mCreatedLayers.clear();
        update.newLayers = std::move(mNewLayers);
        mNewLayers.clear();
        update.layerCreationArgs = std::move(mNewLayerArgs);
        mNewLayerArgs.clear();
        update.destroyedHandles = std::move(mDestroyedHandles);
        mDestroyedHandles.clear();
    }
    return update;
}

void SurfaceFlinger::doActiveLayersTracingIfNeeded(bool isCompositionComputed,
                                                   bool visibleRegionDirty, TimePoint time,
                                                   VsyncId vsyncId) {
    if (!mLayerTracing.isActiveTracingStarted()) {
        return;
    }
    if (isCompositionComputed !=
        mLayerTracing.isActiveTracingFlagSet(LayerTracing::Flag::TRACE_COMPOSITION)) {
        return;
    }
    if (!visibleRegionDirty &&
        !mLayerTracing.isActiveTracingFlagSet(LayerTracing::Flag::TRACE_BUFFERS)) {
        return;
    }
    auto snapshot = takeLayersSnapshotProto(mLayerTracing.getActiveTracingFlags(), time, vsyncId,
                                            visibleRegionDirty);
    mLayerTracing.addProtoSnapshotToOstream(std::move(snapshot), LayerTracing::Mode::MODE_ACTIVE);
}

perfetto::protos::LayersSnapshotProto SurfaceFlinger::takeLayersSnapshotProto(
        uint32_t traceFlags, TimePoint time, VsyncId vsyncId, bool visibleRegionDirty) {
    ATRACE_CALL();
    perfetto::protos::LayersSnapshotProto snapshot;
    snapshot.set_elapsed_realtime_nanos(time.ns());
    snapshot.set_vsync_id(ftl::to_underlying(vsyncId));
    snapshot.set_where(visibleRegionDirty ? "visibleRegionsDirty" : "bufferLatched");
    snapshot.set_excludes_composition_state((traceFlags & LayerTracing::Flag::TRACE_COMPOSITION) ==
                                            0);

    auto layers = dumpDrawingStateProto(traceFlags);
    if (traceFlags & LayerTracing::Flag::TRACE_EXTRA) {
        dumpOffscreenLayersProto(layers);
    }
    *snapshot.mutable_layers() = std::move(layers);

    if (traceFlags & LayerTracing::Flag::TRACE_HWC) {
        std::string hwcDump;
        dumpHwc(hwcDump);
        snapshot.set_hwc_blob(std::move(hwcDump));
    }

    *snapshot.mutable_displays() = dumpDisplayProto();

    return snapshot;
}

// sfdo functions

void SurfaceFlinger::sfdo_enableRefreshRateOverlay(bool active) {
    auto future = mScheduler->schedule(
            [&]() FTL_FAKE_GUARD(mStateLock)
                    FTL_FAKE_GUARD(kMainThreadContext) { enableRefreshRateOverlay(active); });
    future.wait();
}

void SurfaceFlinger::sfdo_setDebugFlash(int delay) {
    if (delay > 0) {
        mDebugFlashDelay = delay;
    } else {
        mDebugFlashDelay = mDebugFlashDelay ? 0 : 1;
    }
    scheduleRepaint();
}

void SurfaceFlinger::sfdo_scheduleComposite() {
    scheduleComposite(SurfaceFlinger::FrameHint::kActive);
}

void SurfaceFlinger::sfdo_scheduleCommit() {
    Mutex::Autolock lock(mStateLock);
    setTransactionFlags(eTransactionNeeded | eDisplayTransactionNeeded | eTraversalNeeded);
}

// gui::ISurfaceComposer

binder::Status SurfaceComposerAIDL::bootFinished() {
    status_t status = checkAccessPermission();
    if (status != OK) {
        return binderStatusFromStatusT(status);
    }
    mFlinger->bootFinished();
    return binder::Status::ok();
}

binder::Status SurfaceComposerAIDL::createDisplayEventConnection(
        VsyncSource vsyncSource, EventRegistration eventRegistration,
        const sp<IBinder>& layerHandle, sp<IDisplayEventConnection>* outConnection) {
    sp<IDisplayEventConnection> conn =
            mFlinger->createDisplayEventConnection(vsyncSource, eventRegistration, layerHandle);
    if (conn == nullptr) {
        *outConnection = nullptr;
        return binderStatusFromStatusT(BAD_VALUE);
    } else {
        *outConnection = conn;
        return binder::Status::ok();
    }
}

binder::Status SurfaceComposerAIDL::createConnection(sp<gui::ISurfaceComposerClient>* outClient) {
    const sp<Client> client = sp<Client>::make(mFlinger);
    if (client->initCheck() == NO_ERROR) {
        *outClient = client;
        if (flags::misc1()) {
            const int policy = SCHED_FIFO;
            client->setMinSchedulerPolicy(policy, sched_get_priority_min(policy));
        }
        return binder::Status::ok();
    } else {
        *outClient = nullptr;
        return binderStatusFromStatusT(BAD_VALUE);
    }
}

binder::Status SurfaceComposerAIDL::createDisplay(const std::string& displayName, bool secure,
                                                  float requestedRefreshRate,
                                                  sp<IBinder>* outDisplay) {
    status_t status = checkAccessPermission();
    if (status != OK) {
        return binderStatusFromStatusT(status);
    }
    String8 displayName8 = String8::format("%s", displayName.c_str());
    *outDisplay = mFlinger->createDisplay(displayName8, secure, requestedRefreshRate);
    return binder::Status::ok();
}

binder::Status SurfaceComposerAIDL::destroyDisplay(const sp<IBinder>& display) {
    status_t status = checkAccessPermission();
    if (status != OK) {
        return binderStatusFromStatusT(status);
    }
    mFlinger->destroyDisplay(display);
    return binder::Status::ok();
}

binder::Status SurfaceComposerAIDL::getPhysicalDisplayIds(std::vector<int64_t>* outDisplayIds) {
    std::vector<PhysicalDisplayId> physicalDisplayIds = mFlinger->getPhysicalDisplayIds();
    std::vector<int64_t> displayIds;
    displayIds.reserve(physicalDisplayIds.size());
    for (auto item : physicalDisplayIds) {
        displayIds.push_back(static_cast<int64_t>(item.value));
    }
    *outDisplayIds = displayIds;
    return binder::Status::ok();
}

binder::Status SurfaceComposerAIDL::getPhysicalDisplayToken(int64_t displayId,
                                                            sp<IBinder>* outDisplay) {
    status_t status = checkAccessPermission();
    if (status != OK) {
        return binderStatusFromStatusT(status);
    }
    const auto id = DisplayId::fromValue<PhysicalDisplayId>(static_cast<uint64_t>(displayId));
    *outDisplay = mFlinger->getPhysicalDisplayToken(*id);
    return binder::Status::ok();
}

binder::Status SurfaceComposerAIDL::setPowerMode(const sp<IBinder>& display, int mode) {
    status_t status = checkAccessPermission();
    if (status != OK) {
        return binderStatusFromStatusT(status);
    }
    /* QTI_BEGIN */
    mFlinger->mQtiSFExtnIntf->qtiSetPowerMode(display, mode);
    /* QTI_END */
    return binder::Status::ok();
}

binder::Status SurfaceComposerAIDL::getSupportedFrameTimestamps(
        std::vector<FrameEvent>* outSupported) {
    status_t status;
    if (!outSupported) {
        status = UNEXPECTED_NULL;
    } else {
        outSupported->clear();
        status = mFlinger->getSupportedFrameTimestamps(outSupported);
    }
    return binderStatusFromStatusT(status);
}

binder::Status SurfaceComposerAIDL::getDisplayStats(const sp<IBinder>& display,
                                                    gui::DisplayStatInfo* outStatInfo) {
    DisplayStatInfo statInfo;
    status_t status = mFlinger->getDisplayStats(display, &statInfo);
    if (status == NO_ERROR) {
        outStatInfo->vsyncTime = static_cast<long>(statInfo.vsyncTime);
        outStatInfo->vsyncPeriod = static_cast<long>(statInfo.vsyncPeriod);
    }
    return binderStatusFromStatusT(status);
}

binder::Status SurfaceComposerAIDL::getDisplayState(const sp<IBinder>& display,
                                                    gui::DisplayState* outState) {
    ui::DisplayState state;
    status_t status = mFlinger->getDisplayState(display, &state);
    if (status == NO_ERROR) {
        outState->layerStack = state.layerStack.id;
        outState->orientation = static_cast<gui::Rotation>(state.orientation);
        outState->layerStackSpaceRect.width = state.layerStackSpaceRect.width;
        outState->layerStackSpaceRect.height = state.layerStackSpaceRect.height;
    }
    return binderStatusFromStatusT(status);
}

binder::Status SurfaceComposerAIDL::getStaticDisplayInfo(int64_t displayId,
                                                         gui::StaticDisplayInfo* outInfo) {
    using Tag = gui::DeviceProductInfo::ManufactureOrModelDate::Tag;
    ui::StaticDisplayInfo info;

    status_t status = mFlinger->getStaticDisplayInfo(displayId, &info);
    if (status == NO_ERROR) {
        // convert ui::StaticDisplayInfo to gui::StaticDisplayInfo
        outInfo->connectionType = static_cast<gui::DisplayConnectionType>(info.connectionType);
        outInfo->density = info.density;
        outInfo->secure = info.secure;
        outInfo->installOrientation = static_cast<gui::Rotation>(info.installOrientation);

        if (const std::optional<DeviceProductInfo> dpi = info.deviceProductInfo) {
            gui::DeviceProductInfo dinfo;
            dinfo.name = std::move(dpi->name);
            dinfo.manufacturerPnpId = std::vector<uint8_t>(dpi->manufacturerPnpId.begin(),
                                                           dpi->manufacturerPnpId.end());
            dinfo.productId = dpi->productId;
            dinfo.relativeAddress =
                    std::vector<uint8_t>(dpi->relativeAddress.begin(), dpi->relativeAddress.end());
            if (const auto* model =
                        std::get_if<DeviceProductInfo::ModelYear>(&dpi->manufactureOrModelDate)) {
                gui::DeviceProductInfo::ModelYear modelYear;
                modelYear.year = model->year;
                dinfo.manufactureOrModelDate.set<Tag::modelYear>(modelYear);
            } else if (const auto* manufacture = std::get_if<DeviceProductInfo::ManufactureYear>(
                               &dpi->manufactureOrModelDate)) {
                gui::DeviceProductInfo::ManufactureYear date;
                date.modelYear.year = manufacture->year;
                dinfo.manufactureOrModelDate.set<Tag::manufactureYear>(date);
            } else if (const auto* manufacture =
                               std::get_if<DeviceProductInfo::ManufactureWeekAndYear>(
                                       &dpi->manufactureOrModelDate)) {
                gui::DeviceProductInfo::ManufactureWeekAndYear date;
                date.manufactureYear.modelYear.year = manufacture->year;
                date.week = manufacture->week;
                dinfo.manufactureOrModelDate.set<Tag::manufactureWeekAndYear>(date);
            }

            outInfo->deviceProductInfo = dinfo;
        }
    }
    return binderStatusFromStatusT(status);
}

void SurfaceComposerAIDL::getDynamicDisplayInfoInternal(ui::DynamicDisplayInfo& info,
                                                        gui::DynamicDisplayInfo*& outInfo) {
    // convert ui::DynamicDisplayInfo to gui::DynamicDisplayInfo
    outInfo->supportedDisplayModes.clear();
    outInfo->supportedDisplayModes.reserve(info.supportedDisplayModes.size());
    for (const auto& mode : info.supportedDisplayModes) {
        gui::DisplayMode outMode;
        outMode.id = mode.id;
        outMode.resolution.width = mode.resolution.width;
        outMode.resolution.height = mode.resolution.height;
        outMode.xDpi = mode.xDpi;
        outMode.yDpi = mode.yDpi;
        outMode.refreshRate = mode.refreshRate;
        outMode.appVsyncOffset = mode.appVsyncOffset;
        outMode.sfVsyncOffset = mode.sfVsyncOffset;
        outMode.presentationDeadline = mode.presentationDeadline;
        outMode.group = mode.group;
        std::transform(mode.supportedHdrTypes.begin(), mode.supportedHdrTypes.end(),
                       std::back_inserter(outMode.supportedHdrTypes),
                       [](const ui::Hdr& value) { return static_cast<int32_t>(value); });
        outInfo->supportedDisplayModes.push_back(outMode);
    }

    outInfo->activeDisplayModeId = info.activeDisplayModeId;
    outInfo->renderFrameRate = info.renderFrameRate;

    outInfo->supportedColorModes.clear();
    outInfo->supportedColorModes.reserve(info.supportedColorModes.size());
    for (const auto& cmode : info.supportedColorModes) {
        outInfo->supportedColorModes.push_back(static_cast<int32_t>(cmode));
    }

    outInfo->activeColorMode = static_cast<int32_t>(info.activeColorMode);

    gui::HdrCapabilities& hdrCapabilities = outInfo->hdrCapabilities;
    hdrCapabilities.supportedHdrTypes.clear();
    hdrCapabilities.supportedHdrTypes.reserve(info.hdrCapabilities.getSupportedHdrTypes().size());
    for (const auto& hdr : info.hdrCapabilities.getSupportedHdrTypes()) {
        hdrCapabilities.supportedHdrTypes.push_back(static_cast<int32_t>(hdr));
    }
    hdrCapabilities.maxLuminance = info.hdrCapabilities.getDesiredMaxLuminance();
    hdrCapabilities.maxAverageLuminance = info.hdrCapabilities.getDesiredMaxAverageLuminance();
    hdrCapabilities.minLuminance = info.hdrCapabilities.getDesiredMinLuminance();

    outInfo->autoLowLatencyModeSupported = info.autoLowLatencyModeSupported;
    outInfo->gameContentTypeSupported = info.gameContentTypeSupported;
    outInfo->preferredBootDisplayMode = info.preferredBootDisplayMode;
}

binder::Status SurfaceComposerAIDL::getDynamicDisplayInfoFromToken(
        const sp<IBinder>& display, gui::DynamicDisplayInfo* outInfo) {
    ui::DynamicDisplayInfo info;
    status_t status = mFlinger->getDynamicDisplayInfoFromToken(display, &info);
    if (status == NO_ERROR) {
        getDynamicDisplayInfoInternal(info, outInfo);
    }
    return binderStatusFromStatusT(status);
}

binder::Status SurfaceComposerAIDL::getDynamicDisplayInfoFromId(int64_t displayId,
                                                                gui::DynamicDisplayInfo* outInfo) {
    ui::DynamicDisplayInfo info;
    status_t status = mFlinger->getDynamicDisplayInfoFromId(displayId, &info);
    if (status == NO_ERROR) {
        getDynamicDisplayInfoInternal(info, outInfo);
    }
    return binderStatusFromStatusT(status);
}

binder::Status SurfaceComposerAIDL::getDisplayNativePrimaries(const sp<IBinder>& display,
                                                              gui::DisplayPrimaries* outPrimaries) {
    ui::DisplayPrimaries primaries;
    status_t status = mFlinger->getDisplayNativePrimaries(display, primaries);
    if (status == NO_ERROR) {
        outPrimaries->red.X = primaries.red.X;
        outPrimaries->red.Y = primaries.red.Y;
        outPrimaries->red.Z = primaries.red.Z;

        outPrimaries->green.X = primaries.green.X;
        outPrimaries->green.Y = primaries.green.Y;
        outPrimaries->green.Z = primaries.green.Z;

        outPrimaries->blue.X = primaries.blue.X;
        outPrimaries->blue.Y = primaries.blue.Y;
        outPrimaries->blue.Z = primaries.blue.Z;

        outPrimaries->white.X = primaries.white.X;
        outPrimaries->white.Y = primaries.white.Y;
        outPrimaries->white.Z = primaries.white.Z;
    }
    return binderStatusFromStatusT(status);
}

binder::Status SurfaceComposerAIDL::setActiveColorMode(const sp<IBinder>& display, int colorMode) {
    status_t status = checkAccessPermission();
    if (status == OK) {
        status = mFlinger->setActiveColorMode(display, static_cast<ui::ColorMode>(colorMode));
    }
    return binderStatusFromStatusT(status);
}

binder::Status SurfaceComposerAIDL::setBootDisplayMode(const sp<IBinder>& display,
                                                       int displayModeId) {
    status_t status = checkAccessPermission();
    if (status == OK) {
        status = mFlinger->setBootDisplayMode(display, DisplayModeId{displayModeId});
    }
    return binderStatusFromStatusT(status);
}

binder::Status SurfaceComposerAIDL::clearBootDisplayMode(const sp<IBinder>& display) {
    status_t status = checkAccessPermission();
    if (status == OK) {
        status = mFlinger->clearBootDisplayMode(display);
    }
    return binderStatusFromStatusT(status);
}

binder::Status SurfaceComposerAIDL::getOverlaySupport(gui::OverlayProperties* outProperties) {
    status_t status = checkAccessPermission();
    if (status == OK) {
        status = mFlinger->getOverlaySupport(outProperties);
    }
    return binderStatusFromStatusT(status);
}

binder::Status SurfaceComposerAIDL::getBootDisplayModeSupport(bool* outMode) {
    status_t status = checkAccessPermission();
    if (status == OK) {
        status = mFlinger->getBootDisplayModeSupport(outMode);
    }
    return binderStatusFromStatusT(status);
}

binder::Status SurfaceComposerAIDL::getHdrConversionCapabilities(
        std::vector<gui::HdrConversionCapability>* hdrConversionCapabilities) {
    status_t status = checkAccessPermission();
    if (status == OK) {
        status = mFlinger->getHdrConversionCapabilities(hdrConversionCapabilities);
    }
    return binderStatusFromStatusT(status);
}

binder::Status SurfaceComposerAIDL::setHdrConversionStrategy(
        const gui::HdrConversionStrategy& hdrConversionStrategy,
        int32_t* outPreferredHdrOutputType) {
    status_t status = checkAccessPermission();
    if (status == OK) {
        status = mFlinger->setHdrConversionStrategy(hdrConversionStrategy,
                                                    outPreferredHdrOutputType);
    }
    return binderStatusFromStatusT(status);
}

binder::Status SurfaceComposerAIDL::getHdrOutputConversionSupport(bool* outMode) {
    status_t status = checkAccessPermission();
    if (status == OK) {
        status = mFlinger->getHdrOutputConversionSupport(outMode);
    }
    return binderStatusFromStatusT(status);
}

binder::Status SurfaceComposerAIDL::setAutoLowLatencyMode(const sp<IBinder>& display, bool on) {
    status_t status = checkAccessPermission();
    if (status != OK) {
        return binderStatusFromStatusT(status);
    }
    mFlinger->setAutoLowLatencyMode(display, on);
    return binder::Status::ok();
}

binder::Status SurfaceComposerAIDL::setGameContentType(const sp<IBinder>& display, bool on) {
    status_t status = checkAccessPermission();
    if (status != OK) {
        return binderStatusFromStatusT(status);
    }
    mFlinger->setGameContentType(display, on);
    return binder::Status::ok();
}

binder::Status SurfaceComposerAIDL::captureDisplay(
        const DisplayCaptureArgs& args, const sp<IScreenCaptureListener>& captureListener) {
    mFlinger->captureDisplay(args, captureListener);
    return binderStatusFromStatusT(NO_ERROR);
}

binder::Status SurfaceComposerAIDL::captureDisplayById(
        int64_t displayId, const sp<IScreenCaptureListener>& captureListener) {
    // status_t status;
    IPCThreadState* ipc = IPCThreadState::self();
    const int uid = ipc->getCallingUid();
    if (uid == AID_ROOT || uid == AID_GRAPHICS || uid == AID_SYSTEM || uid == AID_SHELL) {
        std::optional<DisplayId> id = DisplayId::fromValue(static_cast<uint64_t>(displayId));
        mFlinger->captureDisplay(*id, captureListener);
    } else {
        invokeScreenCaptureError(PERMISSION_DENIED, captureListener);
    }
    return binderStatusFromStatusT(NO_ERROR);
}

binder::Status SurfaceComposerAIDL::captureLayers(
        const LayerCaptureArgs& args, const sp<IScreenCaptureListener>& captureListener) {
    mFlinger->captureLayers(args, captureListener);
    return binderStatusFromStatusT(NO_ERROR);
}

binder::Status SurfaceComposerAIDL::overrideHdrTypes(const sp<IBinder>& display,
                                                     const std::vector<int32_t>& hdrTypes) {
    // overrideHdrTypes is used by CTS tests, which acquire the necessary
    // permission dynamically. Don't use the permission cache for this check.
    status_t status = checkAccessPermission(false);
    if (status != OK) {
        return binderStatusFromStatusT(status);
    }

    std::vector<ui::Hdr> hdrTypesVector;
    for (int32_t i : hdrTypes) {
        hdrTypesVector.push_back(static_cast<ui::Hdr>(i));
    }
    status = mFlinger->overrideHdrTypes(display, hdrTypesVector);
    return binderStatusFromStatusT(status);
}

binder::Status SurfaceComposerAIDL::onPullAtom(int32_t atomId, gui::PullAtomData* outPullData) {
    status_t status;
    const int uid = IPCThreadState::self()->getCallingUid();
    if (uid != AID_SYSTEM) {
        status = PERMISSION_DENIED;
    } else {
        status = mFlinger->onPullAtom(atomId, &outPullData->data, &outPullData->success);
    }
    return binderStatusFromStatusT(status);
}

binder::Status SurfaceComposerAIDL::getLayerDebugInfo(std::vector<gui::LayerDebugInfo>* outLayers) {
    if (!outLayers) {
        return binderStatusFromStatusT(UNEXPECTED_NULL);
    }

    IPCThreadState* ipc = IPCThreadState::self();
    const int pid = ipc->getCallingPid();
    const int uid = ipc->getCallingUid();
    if ((uid != AID_SHELL) && !PermissionCache::checkPermission(sDump, pid, uid)) {
        ALOGE("Layer debug info permission denied for pid=%d, uid=%d", pid, uid);
        return binderStatusFromStatusT(PERMISSION_DENIED);
    }
    status_t status = mFlinger->getLayerDebugInfo(outLayers);
    return binderStatusFromStatusT(status);
}

binder::Status SurfaceComposerAIDL::getCompositionPreference(gui::CompositionPreference* outPref) {
    ui::Dataspace dataspace;
    ui::PixelFormat pixelFormat;
    ui::Dataspace wideColorGamutDataspace;
    ui::PixelFormat wideColorGamutPixelFormat;
    status_t status =
            mFlinger->getCompositionPreference(&dataspace, &pixelFormat, &wideColorGamutDataspace,
                                               &wideColorGamutPixelFormat);
    if (status == NO_ERROR) {
        outPref->defaultDataspace = static_cast<int32_t>(dataspace);
        outPref->defaultPixelFormat = static_cast<int32_t>(pixelFormat);
        outPref->wideColorGamutDataspace = static_cast<int32_t>(wideColorGamutDataspace);
        outPref->wideColorGamutPixelFormat = static_cast<int32_t>(wideColorGamutPixelFormat);
    }
    return binderStatusFromStatusT(status);
}

binder::Status SurfaceComposerAIDL::getDisplayedContentSamplingAttributes(
        const sp<IBinder>& display, gui::ContentSamplingAttributes* outAttrs) {
    status_t status = checkAccessPermission();
    if (status != OK) {
        return binderStatusFromStatusT(status);
    }

    ui::PixelFormat format;
    ui::Dataspace dataspace;
    uint8_t componentMask;
    status = mFlinger->getDisplayedContentSamplingAttributes(display, &format, &dataspace,
                                                             &componentMask);
    if (status == NO_ERROR) {
        outAttrs->format = static_cast<int32_t>(format);
        outAttrs->dataspace = static_cast<int32_t>(dataspace);
        outAttrs->componentMask = static_cast<int8_t>(componentMask);
    }
    return binderStatusFromStatusT(status);
}

binder::Status SurfaceComposerAIDL::setDisplayContentSamplingEnabled(const sp<IBinder>& display,
                                                                     bool enable,
                                                                     int8_t componentMask,
                                                                     int64_t maxFrames) {
    status_t status = checkAccessPermission();
    if (status == OK) {
        status = mFlinger->setDisplayContentSamplingEnabled(display, enable,
                                                            static_cast<uint8_t>(componentMask),
                                                            static_cast<uint64_t>(maxFrames));
    }
    return binderStatusFromStatusT(status);
}

binder::Status SurfaceComposerAIDL::getDisplayedContentSample(const sp<IBinder>& display,
                                                              int64_t maxFrames, int64_t timestamp,
                                                              gui::DisplayedFrameStats* outStats) {
    if (!outStats) {
        return binderStatusFromStatusT(BAD_VALUE);
    }

    status_t status = checkAccessPermission();
    if (status != OK) {
        return binderStatusFromStatusT(status);
    }

    DisplayedFrameStats stats;
    status = mFlinger->getDisplayedContentSample(display, static_cast<uint64_t>(maxFrames),
                                                 static_cast<uint64_t>(timestamp), &stats);
    if (status == NO_ERROR) {
        // convert from ui::DisplayedFrameStats to gui::DisplayedFrameStats
        outStats->numFrames = static_cast<int64_t>(stats.numFrames);
        outStats->component_0_sample.reserve(stats.component_0_sample.size());
        for (const auto& s : stats.component_0_sample) {
            outStats->component_0_sample.push_back(static_cast<int64_t>(s));
        }
        outStats->component_1_sample.reserve(stats.component_1_sample.size());
        for (const auto& s : stats.component_1_sample) {
            outStats->component_1_sample.push_back(static_cast<int64_t>(s));
        }
        outStats->component_2_sample.reserve(stats.component_2_sample.size());
        for (const auto& s : stats.component_2_sample) {
            outStats->component_2_sample.push_back(static_cast<int64_t>(s));
        }
        outStats->component_3_sample.reserve(stats.component_3_sample.size());
        for (const auto& s : stats.component_3_sample) {
            outStats->component_3_sample.push_back(static_cast<int64_t>(s));
        }
    }
    return binderStatusFromStatusT(status);
}

binder::Status SurfaceComposerAIDL::getProtectedContentSupport(bool* outSupported) {
    status_t status = mFlinger->getProtectedContentSupport(outSupported);
    return binderStatusFromStatusT(status);
}

binder::Status SurfaceComposerAIDL::isWideColorDisplay(const sp<IBinder>& token,
                                                       bool* outIsWideColorDisplay) {
    status_t status = mFlinger->isWideColorDisplay(token, outIsWideColorDisplay);
    return binderStatusFromStatusT(status);
}

binder::Status SurfaceComposerAIDL::addRegionSamplingListener(
        const gui::ARect& samplingArea, const sp<IBinder>& stopLayerHandle,
        const sp<gui::IRegionSamplingListener>& listener) {
    status_t status = checkReadFrameBufferPermission();
    if (status != OK) {
        return binderStatusFromStatusT(status);
    }
    android::Rect rect;
    rect.left = samplingArea.left;
    rect.top = samplingArea.top;
    rect.right = samplingArea.right;
    rect.bottom = samplingArea.bottom;
    status = mFlinger->addRegionSamplingListener(rect, stopLayerHandle, listener);
    return binderStatusFromStatusT(status);
}

binder::Status SurfaceComposerAIDL::removeRegionSamplingListener(
        const sp<gui::IRegionSamplingListener>& listener) {
    status_t status = checkReadFrameBufferPermission();
    if (status == OK) {
        status = mFlinger->removeRegionSamplingListener(listener);
    }
    return binderStatusFromStatusT(status);
}

binder::Status SurfaceComposerAIDL::addFpsListener(int32_t taskId,
                                                   const sp<gui::IFpsListener>& listener) {
    status_t status = checkReadFrameBufferPermission();
    if (status == OK) {
        status = mFlinger->addFpsListener(taskId, listener);
    }
    return binderStatusFromStatusT(status);
}

binder::Status SurfaceComposerAIDL::removeFpsListener(const sp<gui::IFpsListener>& listener) {
    status_t status = checkReadFrameBufferPermission();
    if (status == OK) {
        status = mFlinger->removeFpsListener(listener);
    }
    return binderStatusFromStatusT(status);
}

binder::Status SurfaceComposerAIDL::addTunnelModeEnabledListener(
        const sp<gui::ITunnelModeEnabledListener>& listener) {
    status_t status = checkAccessPermission();
    if (status == OK) {
        status = mFlinger->addTunnelModeEnabledListener(listener);
    }
    return binderStatusFromStatusT(status);
}

binder::Status SurfaceComposerAIDL::removeTunnelModeEnabledListener(
        const sp<gui::ITunnelModeEnabledListener>& listener) {
    status_t status = checkAccessPermission();
    if (status == OK) {
        status = mFlinger->removeTunnelModeEnabledListener(listener);
    }
    return binderStatusFromStatusT(status);
}

binder::Status SurfaceComposerAIDL::setDesiredDisplayModeSpecs(const sp<IBinder>& displayToken,
                                                               const gui::DisplayModeSpecs& specs) {
    status_t status = checkAccessPermission();
    if (status == OK) {
        status = mFlinger->setDesiredDisplayModeSpecs(displayToken, specs);
    }
    return binderStatusFromStatusT(status);
}

binder::Status SurfaceComposerAIDL::getDesiredDisplayModeSpecs(const sp<IBinder>& displayToken,
                                                               gui::DisplayModeSpecs* outSpecs) {
    if (!outSpecs) {
        return binderStatusFromStatusT(BAD_VALUE);
    }

    status_t status = checkAccessPermission();
    if (status != OK) {
        return binderStatusFromStatusT(status);
    }

    status = mFlinger->getDesiredDisplayModeSpecs(displayToken, outSpecs);
    return binderStatusFromStatusT(status);
}

binder::Status SurfaceComposerAIDL::getDisplayBrightnessSupport(const sp<IBinder>& displayToken,
                                                                bool* outSupport) {
    status_t status = mFlinger->getDisplayBrightnessSupport(displayToken, outSupport);
    return binderStatusFromStatusT(status);
}

binder::Status SurfaceComposerAIDL::setDisplayBrightness(const sp<IBinder>& displayToken,
                                                         const gui::DisplayBrightness& brightness) {
    status_t status = checkControlDisplayBrightnessPermission();
    if (status == OK) {
        status = mFlinger->setDisplayBrightness(displayToken, brightness);
    }
    return binderStatusFromStatusT(status);
}

binder::Status SurfaceComposerAIDL::addHdrLayerInfoListener(
        const sp<IBinder>& displayToken, const sp<gui::IHdrLayerInfoListener>& listener) {
    status_t status = checkControlDisplayBrightnessPermission();
    if (status == OK) {
        status = mFlinger->addHdrLayerInfoListener(displayToken, listener);
    }
    return binderStatusFromStatusT(status);
}

binder::Status SurfaceComposerAIDL::removeHdrLayerInfoListener(
        const sp<IBinder>& displayToken, const sp<gui::IHdrLayerInfoListener>& listener) {
    status_t status = checkControlDisplayBrightnessPermission();
    if (status == OK) {
        status = mFlinger->removeHdrLayerInfoListener(displayToken, listener);
    }
    return binderStatusFromStatusT(status);
}

binder::Status SurfaceComposerAIDL::notifyPowerBoost(int boostId) {
    status_t status = checkAccessPermission();
    if (status == OK) {
        status = mFlinger->notifyPowerBoost(boostId);
    }
    return binderStatusFromStatusT(status);
}

binder::Status SurfaceComposerAIDL::setGlobalShadowSettings(const gui::Color& ambientColor,
                                                            const gui::Color& spotColor,
                                                            float lightPosY, float lightPosZ,
                                                            float lightRadius) {
    status_t status = checkAccessPermission();
    if (status != OK) {
        return binderStatusFromStatusT(status);
    }

    half4 ambientColorHalf = {ambientColor.r, ambientColor.g, ambientColor.b, ambientColor.a};
    half4 spotColorHalf = {spotColor.r, spotColor.g, spotColor.b, spotColor.a};
    status = mFlinger->setGlobalShadowSettings(ambientColorHalf, spotColorHalf, lightPosY,
                                               lightPosZ, lightRadius);
    return binderStatusFromStatusT(status);
}

binder::Status SurfaceComposerAIDL::getDisplayDecorationSupport(
        const sp<IBinder>& displayToken, std::optional<gui::DisplayDecorationSupport>* outSupport) {
    std::optional<aidl::android::hardware::graphics::common::DisplayDecorationSupport> support;
    status_t status = mFlinger->getDisplayDecorationSupport(displayToken, &support);
    if (status != NO_ERROR) {
        ALOGE("getDisplayDecorationSupport failed with error %d", status);
        return binderStatusFromStatusT(status);
    }

    if (!support || !support.has_value()) {
        outSupport->reset();
    } else {
        outSupport->emplace();
        outSupport->value().format = static_cast<int32_t>(support->format);
        outSupport->value().alphaInterpretation =
                static_cast<int32_t>(support->alphaInterpretation);
    }

    return binder::Status::ok();
}

binder::Status SurfaceComposerAIDL::setOverrideFrameRate(int32_t uid, float frameRate) {
    status_t status;
    const int c_uid = IPCThreadState::self()->getCallingUid();
    if (c_uid == AID_ROOT || c_uid == AID_SYSTEM) {
        status = mFlinger->setOverrideFrameRate(uid, frameRate);
    } else {
        ALOGE("setOverrideFrameRate() permission denied for uid: %d", c_uid);
        status = PERMISSION_DENIED;
    }
    return binderStatusFromStatusT(status);
}

binder::Status SurfaceComposerAIDL::enableRefreshRateOverlay(bool active) {
    mFlinger->sfdo_enableRefreshRateOverlay(active);
    return binder::Status::ok();
}

binder::Status SurfaceComposerAIDL::setDebugFlash(int delay) {
    mFlinger->sfdo_setDebugFlash(delay);
    return binder::Status::ok();
}

binder::Status SurfaceComposerAIDL::scheduleComposite() {
    mFlinger->sfdo_scheduleComposite();
    return binder::Status::ok();
}

binder::Status SurfaceComposerAIDL::scheduleCommit() {
    mFlinger->sfdo_scheduleCommit();
    return binder::Status::ok();
}

binder::Status SurfaceComposerAIDL::updateSmallAreaDetection(const std::vector<int32_t>& uids,
                                                             const std::vector<float>& thresholds) {
    status_t status;
    const int c_uid = IPCThreadState::self()->getCallingUid();
    if (c_uid == AID_ROOT || c_uid == AID_SYSTEM) {
        if (uids.size() != thresholds.size()) return binderStatusFromStatusT(BAD_VALUE);

        std::vector<std::pair<uid_t, float>> mappings;
        const size_t size = uids.size();
        mappings.reserve(size);
        for (int i = 0; i < size; i++) {
            auto row = std::make_pair(static_cast<uid_t>(uids[i]), thresholds[i]);
            mappings.push_back(row);
        }
        status = mFlinger->updateSmallAreaDetection(mappings);
    } else {
        ALOGE("updateSmallAreaDetection() permission denied for uid: %d", c_uid);
        status = PERMISSION_DENIED;
    }
    return binderStatusFromStatusT(status);
}

binder::Status SurfaceComposerAIDL::setSmallAreaDetectionThreshold(int32_t uid, float threshold) {
    status_t status;
    const int c_uid = IPCThreadState::self()->getCallingUid();
    if (c_uid == AID_ROOT || c_uid == AID_SYSTEM) {
        status = mFlinger->setSmallAreaDetectionThreshold(uid, threshold);
    } else {
        ALOGE("setSmallAreaDetectionThreshold() permission denied for uid: %d", c_uid);
        status = PERMISSION_DENIED;
    }
    return binderStatusFromStatusT(status);
}

binder::Status SurfaceComposerAIDL::getGpuContextPriority(int32_t* outPriority) {
    *outPriority = mFlinger->getGpuContextPriority();
    return binder::Status::ok();
}

binder::Status SurfaceComposerAIDL::getMaxAcquiredBufferCount(int32_t* buffers) {
    status_t status = mFlinger->getMaxAcquiredBufferCount(buffers);
    return binderStatusFromStatusT(status);
}

binder::Status SurfaceComposerAIDL::addWindowInfosListener(
        const sp<gui::IWindowInfosListener>& windowInfosListener,
        gui::WindowInfosListenerInfo* outInfo) {
    status_t status;
    const int pid = IPCThreadState::self()->getCallingPid();
    const int uid = IPCThreadState::self()->getCallingUid();
    // TODO(b/270566761) update permissions check so that only system_server and shell can add
    // WindowInfosListeners
    if (uid == AID_SYSTEM || uid == AID_GRAPHICS ||
        checkPermission(sAccessSurfaceFlinger, pid, uid)) {
        status = mFlinger->addWindowInfosListener(windowInfosListener, outInfo);
    } else {
        status = PERMISSION_DENIED;
    }
    return binderStatusFromStatusT(status);
}

binder::Status SurfaceComposerAIDL::removeWindowInfosListener(
        const sp<gui::IWindowInfosListener>& windowInfosListener) {
    status_t status;
    const int pid = IPCThreadState::self()->getCallingPid();
    const int uid = IPCThreadState::self()->getCallingUid();
    if (uid == AID_SYSTEM || uid == AID_GRAPHICS ||
        checkPermission(sAccessSurfaceFlinger, pid, uid)) {
        status = mFlinger->removeWindowInfosListener(windowInfosListener);
    } else {
        status = PERMISSION_DENIED;
    }
    return binderStatusFromStatusT(status);
}

binder::Status SurfaceComposerAIDL::getStalledTransactionInfo(
        int pid, std::optional<gui::StalledTransactionInfo>* outInfo) {
    const int callingPid = IPCThreadState::self()->getCallingPid();
    const int callingUid = IPCThreadState::self()->getCallingUid();
    if (!checkPermission(sAccessSurfaceFlinger, callingPid, callingUid)) {
        return binderStatusFromStatusT(PERMISSION_DENIED);
    }

    std::optional<TransactionHandler::StalledTransactionInfo> stalledTransactionInfo;
    status_t status = mFlinger->getStalledTransactionInfo(pid, stalledTransactionInfo);
    if (stalledTransactionInfo) {
        gui::StalledTransactionInfo result;
        result.layerName = String16{stalledTransactionInfo->layerName.c_str()},
        result.bufferId = stalledTransactionInfo->bufferId,
        result.frameNumber = stalledTransactionInfo->frameNumber,
        outInfo->emplace(std::move(result));
    } else {
        outInfo->reset();
    }
    return binderStatusFromStatusT(status);
}

binder::Status SurfaceComposerAIDL::getSchedulingPolicy(gui::SchedulingPolicy* outPolicy) {
    return gui::getSchedulingPolicy(outPolicy);
}

status_t SurfaceComposerAIDL::checkAccessPermission(bool usePermissionCache) {
    if (!mFlinger->callingThreadHasUnscopedSurfaceFlingerAccess(usePermissionCache)) {
        IPCThreadState* ipc = IPCThreadState::self();
        ALOGE("Permission Denial: can't access SurfaceFlinger pid=%d, uid=%d", ipc->getCallingPid(),
              ipc->getCallingUid());
        return PERMISSION_DENIED;
    }
    return OK;
}

status_t SurfaceComposerAIDL::checkControlDisplayBrightnessPermission() {
    IPCThreadState* ipc = IPCThreadState::self();
    const int pid = ipc->getCallingPid();
    const int uid = ipc->getCallingUid();
    if ((uid != AID_GRAPHICS) && (uid != AID_SYSTEM) &&
        !PermissionCache::checkPermission(sControlDisplayBrightness, pid, uid)) {
        ALOGE("Permission Denial: can't control brightness pid=%d, uid=%d", pid, uid);
        return PERMISSION_DENIED;
    }
    return OK;
}

status_t SurfaceComposerAIDL::checkReadFrameBufferPermission() {
    IPCThreadState* ipc = IPCThreadState::self();
    const int pid = ipc->getCallingPid();
    const int uid = ipc->getCallingUid();
    if ((uid != AID_GRAPHICS) && !PermissionCache::checkPermission(sReadFramebuffer, pid, uid)) {
        ALOGE("Permission Denial: can't read framebuffer pid=%d, uid=%d", pid, uid);
        return PERMISSION_DENIED;
    }
    return OK;
}

void SurfaceFlinger::forceFutureUpdate(int delayInMs) {
    static_cast<void>(mScheduler->scheduleDelayed([&]() { scheduleRepaint(); }, ms2ns(delayInMs)));
}

const DisplayDevice* SurfaceFlinger::getDisplayFromLayerStack(ui::LayerStack layerStack) {
    for (const auto& [_, display] : mDisplays) {
        if (display->getLayerStack() == layerStack) {
            return display.get();
        }
    }
    return nullptr;
}

} // namespace android

#if defined(__gl_h_)
#error "don't include gl/gl.h in this file"
#endif

#if defined(__gl2_h_)
#error "don't include gl2/gl2.h in this file"
#endif

// TODO(b/129481165): remove the #pragma below and fix conversion issues
#pragma clang diagnostic pop // ignored "-Wconversion -Wextra"<|MERGE_RESOLUTION|>--- conflicted
+++ resolved
@@ -6954,16 +6954,10 @@
         code == IBinder::SYSPROPS_TRANSACTION) {
         return OK;
     }
-<<<<<<< HEAD
-    // Numbers from 1000 to 1044 and 20000 to 20002 are currently used for backdoors. The code
+    // Numbers from 1000 to 1045 and 20000 to 20002 are currently used for backdoors. The code
     // in onTransact verifies that the user is root, and has access to use SF.
-    if ((code >= 1000 && code <= 1044) /* QTI_BEGIN */ ||
+    if ((code >= 1000 && code <= 1045) /* QTI_BEGIN */ ||
         (code >= 20000 && code <= 20002) /* QTI_END */) {
-=======
-    // Numbers from 1000 to 1045 are currently used for backdoors. The code
-    // in onTransact verifies that the user is root, and has access to use SF.
-    if (code >= 1000 && code <= 1045) {
->>>>>>> ca4ad39a
         ALOGV("Accessing SurfaceFlinger through backdoor code: %u", code);
         return OK;
     }
