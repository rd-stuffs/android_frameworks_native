/*
 * Copyright (C) 2007 The Android Open Source Project
 *
 * Licensed under the Apache License, Version 2.0 (the "License");
 * you may not use this file except in compliance with the License.
 * You may obtain a copy of the License at
 *
 *      http://www.apache.org/licenses/LICENSE-2.0
 *
 * Unless required by applicable law or agreed to in writing, software
 * distributed under the License is distributed on an "AS IS" BASIS,
 * WITHOUT WARRANTIES OR CONDITIONS OF ANY KIND, either express or implied.
 * See the License for the specific language governing permissions and
 * limitations under the License.
 */

/* Changes from Qualcomm Innovation Center are provided under the following license:
 *
 * Copyright (c) 2023-2024 Qualcomm Innovation Center, Inc. All rights reserved.
 * SPDX-License-Identifier: BSD-3-Clause-Clear
 */

// TODO(b/129481165): remove the #pragma below and fix conversion issues
#pragma clang diagnostic push
#pragma clang diagnostic ignored "-Wconversion"
#pragma clang diagnostic ignored "-Wextra"

//#define LOG_NDEBUG 0
#define ATRACE_TAG ATRACE_TAG_GRAPHICS

#include "SurfaceFlinger.h"

#include <aidl/android/hardware/power/Boost.h>
#include <android-base/parseint.h>
#include <android-base/properties.h>
#include <android-base/stringprintf.h>
#include <android-base/strings.h>
#include <android/configuration.h>
#include <android/gui/IDisplayEventConnection.h>
#include <android/gui/StaticDisplayInfo.h>
#include <android/hardware/configstore/1.0/ISurfaceFlingerConfigs.h>
#include <android/hardware/configstore/1.1/ISurfaceFlingerConfigs.h>
#include <android/hardware/configstore/1.1/types.h>
#include <android/native_window.h>
#include <android/os/IInputFlinger.h>
#include <binder/IPCThreadState.h>
#include <binder/IServiceManager.h>
#include <binder/PermissionCache.h>
#include <common/FlagManager.h>
#include <compositionengine/CompositionEngine.h>
#include <compositionengine/CompositionRefreshArgs.h>
#include <compositionengine/Display.h>
#include <compositionengine/DisplayColorProfile.h>
#include <compositionengine/DisplayColorProfileCreationArgs.h>
#include <compositionengine/DisplayCreationArgs.h>
#include <compositionengine/LayerFECompositionState.h>
#include <compositionengine/OutputLayer.h>
#include <compositionengine/RenderSurface.h>
#include <compositionengine/impl/DisplayColorProfile.h>
#include <compositionengine/impl/OutputCompositionState.h>
#include <compositionengine/impl/OutputLayerCompositionState.h>
#include <configstore/Utils.h>
#include <cutils/compiler.h>
#include <cutils/properties.h>
#include <ftl/algorithm.h>
#include <ftl/concat.h>
#include <ftl/fake_guard.h>
#include <ftl/future.h>
#include <ftl/unit.h>
#include <gui/AidlStatusUtil.h>
#include <gui/BufferQueue.h>
#include <gui/DebugEGLImageTracker.h>
#include <gui/IProducerListener.h>
#include <gui/LayerMetadata.h>
#include <gui/LayerState.h>
#include <gui/Surface.h>
#include <gui/SurfaceComposerClient.h>
#include <gui/TraceUtils.h>
#include <hidl/ServiceManagement.h>
#include <layerproto/LayerProtoParser.h>
#include <linux/sched/types.h>
#include <log/log.h>
#include <private/android_filesystem_config.h>
#include <private/gui/SyncFeatures.h>
#include <processgroup/processgroup.h>
#include <renderengine/RenderEngine.h>
#include <renderengine/impl/ExternalTexture.h>
#include <scheduler/FrameTargeter.h>
#include <sys/types.h>
#include <ui/ColorSpace.h>
#include <ui/DebugUtils.h>
#include <ui/DisplayId.h>
#include <ui/DisplayMode.h>
#include <ui/DisplayStatInfo.h>
#include <ui/DisplayState.h>
#include <ui/DynamicDisplayInfo.h>
#include <ui/GraphicBufferAllocator.h>
#include <ui/HdrRenderTypeUtils.h>
#include <ui/LayerStack.h>
#include <ui/PixelFormat.h>
#include <ui/StaticDisplayInfo.h>
#include <unistd.h>
#include <utils/StopWatch.h>
#include <utils/String16.h>
#include <utils/String8.h>
#include <utils/Timers.h>
#include <utils/misc.h>
#include <algorithm>
#include <cerrno>
#include <cinttypes>
#include <cmath>
#include <cstdint>
#include <filesystem>
#include <functional>
#include <memory>
#include <mutex>
#include <optional>
#include <string>
#include <type_traits>
#include <unordered_map>
#include <vector>

#include <common/FlagManager.h>
#include <gui/LayerStatePermissions.h>
#include <gui/SchedulingPolicy.h>
#include <gui/SyncScreenCaptureListener.h>
#include <ui/DisplayIdentification.h>
#include "BackgroundExecutor.h"
#include "Client.h"
#include "ClientCache.h"
#include "Colorizer.h"
#include "DisplayDevice.h"
#include "DisplayHardware/ComposerHal.h"
#include "DisplayHardware/FramebufferSurface.h"
#include "DisplayHardware/HWComposer.h"
#include "DisplayHardware/Hal.h"
#include "DisplayHardware/PowerAdvisor.h"
#include "DisplayHardware/VirtualDisplaySurface.h"
#include "DisplayRenderArea.h"
#include "Effects/Daltonizer.h"
#include "FpsReporter.h"
#include "FrameTimeline/FrameTimeline.h"
#include "FrameTracer/FrameTracer.h"
#include "FrontEnd/LayerCreationArgs.h"
#include "FrontEnd/LayerHandle.h"
#include "FrontEnd/LayerLifecycleManager.h"
#include "FrontEnd/LayerLog.h"
#include "FrontEnd/LayerSnapshot.h"
#include "HdrLayerInfoReporter.h"
#include "Layer.h"
#include "LayerProtoHelper.h"
#include "LayerRenderArea.h"
#include "LayerVector.h"
#include "MutexUtils.h"
#include "NativeWindowSurface.h"
/* QTI_BEGIN */
#include "QtiExtension/QtiSurfaceFlingerExtensionIntf.h"
#include "QtiExtension/QtiSurfaceFlingerExtensionFactory.h"
#include "QtiExtension/QtiExtensionContext.h"
/* QTI_END */
#include "RegionSamplingThread.h"
#include "RenderAreaBuilder.h"
#include "Scheduler/EventThread.h"
#include "Scheduler/LayerHistory.h"
#include "Scheduler/Scheduler.h"
#include "Scheduler/VsyncConfiguration.h"
#include "Scheduler/VsyncModulator.h"
#include "ScreenCaptureOutput.h"
#include "SurfaceFlingerProperties.h"
#include "TimeStats/TimeStats.h"
#include "TunnelModeEnabledReporter.h"
#include "Utils/Dumper.h"
#include "WindowInfosListenerInvoker.h"

#include <aidl/android/hardware/graphics/common/DisplayDecorationSupport.h>
#include <aidl/android/hardware/graphics/composer3/DisplayCapability.h>
#include <aidl/android/hardware/graphics/composer3/RenderIntent.h>

#undef NO_THREAD_SAFETY_ANALYSIS
#define NO_THREAD_SAFETY_ANALYSIS \
    _Pragma("GCC error \"Prefer <ftl/fake_guard.h> or MutexUtils.h helpers.\"")

namespace android {
using namespace std::chrono_literals;
using namespace std::string_literals;
using namespace std::string_view_literals;

using namespace hardware::configstore;
using namespace hardware::configstore::V1_0;
using namespace sysprop;
using ftl::Flags;
using namespace ftl::flag_operators;

using aidl::android::hardware::graphics::common::DisplayDecorationSupport;
using aidl::android::hardware::graphics::composer3::Capability;
using aidl::android::hardware::graphics::composer3::DisplayCapability;
using CompositionStrategyPredictionState = android::compositionengine::impl::
        OutputCompositionState::CompositionStrategyPredictionState;

using base::StringAppendF;
using display::PhysicalDisplay;
using display::PhysicalDisplays;
using frontend::TransactionHandler;
using gui::DisplayInfo;
using gui::GameMode;
using gui::IDisplayEventConnection;
using gui::IWindowInfosListener;
using gui::LayerMetadata;
using gui::WindowInfo;
using gui::aidl_utils::binderStatusFromStatusT;
using scheduler::VsyncModulator;
using ui::Dataspace;
using ui::DisplayPrimaries;
using ui::RenderIntent;

using KernelIdleTimerController = scheduler::RefreshRateSelector::KernelIdleTimerController;

namespace hal = android::hardware::graphics::composer::hal;

namespace {

static constexpr int FOUR_K_WIDTH = 3840;
static constexpr int FOUR_K_HEIGHT = 2160;

// TODO(b/141333600): Consolidate with DisplayMode::Builder::getDefaultDensity.
constexpr float FALLBACK_DENSITY = ACONFIGURATION_DENSITY_TV;

float getDensityFromProperty(const char* property, bool required) {
    char value[PROPERTY_VALUE_MAX];
    const float density = property_get(property, value, nullptr) > 0 ? std::atof(value) : 0.f;
    if (!density && required) {
        ALOGE("%s must be defined as a build property", property);
        return FALLBACK_DENSITY;
    }
    return density;
}

// Currently we only support V0_SRGB and DISPLAY_P3 as composition preference.
bool validateCompositionDataspace(Dataspace dataspace) {
    return dataspace == Dataspace::V0_SRGB || dataspace == Dataspace::DISPLAY_P3;
}

std::chrono::milliseconds getIdleTimerTimeout(PhysicalDisplayId displayId) {
    if (const int32_t displayIdleTimerMs =
                base::GetIntProperty("debug.sf.set_idle_timer_ms_"s +
                                             std::to_string(displayId.value),
                                     0);
        displayIdleTimerMs > 0) {
        return std::chrono::milliseconds(displayIdleTimerMs);
    }

    const int32_t setIdleTimerMs = base::GetIntProperty("debug.sf.set_idle_timer_ms"s, 0);
    const int32_t millis = setIdleTimerMs ? setIdleTimerMs : sysprop::set_idle_timer_ms(0);
    return std::chrono::milliseconds(millis);
}

bool getKernelIdleTimerSyspropConfig(PhysicalDisplayId displayId) {
    const bool displaySupportKernelIdleTimer =
            base::GetBoolProperty("debug.sf.support_kernel_idle_timer_"s +
                                          std::to_string(displayId.value),
                                  false);

    return displaySupportKernelIdleTimer || sysprop::support_kernel_idle_timer(false);
}

bool isAbove4k30(const ui::DisplayMode& outMode) {
    using fps_approx_ops::operator>;
    Fps refreshRate = Fps::fromValue(outMode.peakRefreshRate);
    return outMode.resolution.getWidth() >= FOUR_K_WIDTH &&
            outMode.resolution.getHeight() >= FOUR_K_HEIGHT && refreshRate > 30_Hz;
}

void excludeDolbyVisionIf4k30Present(const std::vector<ui::Hdr>& displayHdrTypes,
                                     ui::DisplayMode& outMode) {
    if (isAbove4k30(outMode) &&
        std::any_of(displayHdrTypes.begin(), displayHdrTypes.end(),
                    [](ui::Hdr type) { return type == ui::Hdr::DOLBY_VISION_4K30; })) {
        for (ui::Hdr type : displayHdrTypes) {
            if (type != ui::Hdr::DOLBY_VISION_4K30 && type != ui::Hdr::DOLBY_VISION) {
                outMode.supportedHdrTypes.push_back(type);
            }
        }
    } else {
        for (ui::Hdr type : displayHdrTypes) {
            if (type != ui::Hdr::DOLBY_VISION_4K30) {
                outMode.supportedHdrTypes.push_back(type);
            }
        }
    }
}

HdrCapabilities filterOut4k30(const HdrCapabilities& displayHdrCapabilities) {
    std::vector<ui::Hdr> hdrTypes;
    for (ui::Hdr type : displayHdrCapabilities.getSupportedHdrTypes()) {
        if (type != ui::Hdr::DOLBY_VISION_4K30) {
            hdrTypes.push_back(type);
        }
    }
    return {hdrTypes, displayHdrCapabilities.getDesiredMaxLuminance(),
            displayHdrCapabilities.getDesiredMaxAverageLuminance(),
            displayHdrCapabilities.getDesiredMinLuminance()};
}

uint32_t getLayerIdFromSurfaceControl(sp<SurfaceControl> surfaceControl) {
    if (!surfaceControl) {
        return UNASSIGNED_LAYER_ID;
    }
    return LayerHandle::getLayerId(surfaceControl->getHandle());
}

/**
 * Returns true if the file at path exists and is newer than duration.
 */
bool fileNewerThan(const std::string& path, std::chrono::minutes duration) {
    using Clock = std::filesystem::file_time_type::clock;
    std::error_code error;
    std::filesystem::file_time_type updateTime = std::filesystem::last_write_time(path, error);
    if (error) {
        return false;
    }
    return duration > (Clock::now() - updateTime);
}

bool isFrameIntervalOnCadence(TimePoint expectedPresentTime, TimePoint lastExpectedPresentTimestamp,
                              Fps lastFrameInterval, Period timeout, Duration threshold) {
    if (lastFrameInterval.getPeriodNsecs() == 0) {
        return false;
    }

    const auto expectedPresentTimeDeltaNs =
            expectedPresentTime.ns() - lastExpectedPresentTimestamp.ns();

    if (expectedPresentTimeDeltaNs > timeout.ns()) {
        return false;
    }

    const auto expectedPresentPeriods = static_cast<nsecs_t>(
            std::round(static_cast<float>(expectedPresentTimeDeltaNs) /
                       static_cast<float>(lastFrameInterval.getPeriodNsecs())));
    const auto calculatedPeriodsOutNs = lastFrameInterval.getPeriodNsecs() * expectedPresentPeriods;
    const auto calculatedExpectedPresentTimeNs =
            lastExpectedPresentTimestamp.ns() + calculatedPeriodsOutNs;
    const auto presentTimeDelta =
            std::abs(expectedPresentTime.ns() - calculatedExpectedPresentTimeNs);
    return presentTimeDelta < threshold.ns();
}

bool isExpectedPresentWithinTimeout(TimePoint expectedPresentTime,
                                    TimePoint lastExpectedPresentTimestamp,
                                    std::optional<Period> timeoutOpt, Duration threshold) {
    if (!timeoutOpt) {
        // Always within timeout if timeoutOpt is absent and don't send hint
        // for the timeout
        return true;
    }

    if (timeoutOpt->ns() == 0) {
        // Always outside timeout if timeoutOpt is 0 and always send
        // the hint for the timeout.
        return false;
    }

    if (expectedPresentTime.ns() < lastExpectedPresentTimestamp.ns() + timeoutOpt->ns()) {
        return true;
    }

    // Check if within the threshold as it can be just outside the timeout
    return std::abs(expectedPresentTime.ns() -
                    (lastExpectedPresentTimestamp.ns() + timeoutOpt->ns())) < threshold.ns();
}
}  // namespace anonymous

// ---------------------------------------------------------------------------

const String16 sHardwareTest("android.permission.HARDWARE_TEST");
const String16 sAccessSurfaceFlinger("android.permission.ACCESS_SURFACE_FLINGER");
const String16 sRotateSurfaceFlinger("android.permission.ROTATE_SURFACE_FLINGER");
const String16 sReadFramebuffer("android.permission.READ_FRAME_BUFFER");
const String16 sControlDisplayBrightness("android.permission.CONTROL_DISPLAY_BRIGHTNESS");
const String16 sDump("android.permission.DUMP");
const String16 sCaptureBlackoutContent("android.permission.CAPTURE_BLACKOUT_CONTENT");
const String16 sInternalSystemWindow("android.permission.INTERNAL_SYSTEM_WINDOW");
const String16 sWakeupSurfaceFlinger("android.permission.WAKEUP_SURFACE_FLINGER");

const char* KERNEL_IDLE_TIMER_PROP = "graphics.display.kernel_idle_timer.enabled";

// ---------------------------------------------------------------------------
int64_t SurfaceFlinger::dispSyncPresentTimeOffset;
bool SurfaceFlinger::useHwcForRgbToYuv;
bool SurfaceFlinger::hasSyncFramework;
int64_t SurfaceFlinger::maxFrameBufferAcquiredBuffers;
int64_t SurfaceFlinger::minAcquiredBuffers = 1;
uint32_t SurfaceFlinger::maxGraphicsWidth;
uint32_t SurfaceFlinger::maxGraphicsHeight;
bool SurfaceFlinger::useContextPriority;
Dataspace SurfaceFlinger::defaultCompositionDataspace = Dataspace::V0_SRGB;
ui::PixelFormat SurfaceFlinger::defaultCompositionPixelFormat = ui::PixelFormat::RGBA_8888;
Dataspace SurfaceFlinger::wideColorGamutCompositionDataspace = Dataspace::V0_SRGB;
ui::PixelFormat SurfaceFlinger::wideColorGamutCompositionPixelFormat = ui::PixelFormat::RGBA_8888;
LatchUnsignaledConfig SurfaceFlinger::enableLatchUnsignaledConfig;

std::string decodeDisplayColorSetting(DisplayColorSetting displayColorSetting) {
    switch(displayColorSetting) {
        case DisplayColorSetting::kManaged:
            return std::string("Managed");
        case DisplayColorSetting::kUnmanaged:
            return std::string("Unmanaged");
        case DisplayColorSetting::kEnhanced:
            return std::string("Enhanced");
        default:
            return std::string("Unknown ") +
                std::to_string(static_cast<int>(displayColorSetting));
    }
}

bool callingThreadHasPermission(const String16& permission) {
    IPCThreadState* ipc = IPCThreadState::self();
    const int pid = ipc->getCallingPid();
    const int uid = ipc->getCallingUid();
    return uid == AID_GRAPHICS || uid == AID_SYSTEM ||
            PermissionCache::checkPermission(permission, pid, uid);
}

ui::Transform::RotationFlags SurfaceFlinger::sActiveDisplayRotationFlags = ui::Transform::ROT_0;

SurfaceFlinger::SurfaceFlinger(Factory& factory, SkipInitializationTag)
      : mFactory(factory),
        mPid(getpid()),
        mTimeStats(std::make_shared<impl::TimeStats>()),
        mFrameTracer(mFactory.createFrameTracer()),
        mFrameTimeline(mFactory.createFrameTimeline(mTimeStats, mPid)),
        mCompositionEngine(mFactory.createCompositionEngine()),
        mHwcServiceName(base::GetProperty("debug.sf.hwc_service_name"s, "default"s)),
        mTunnelModeEnabledReporter(sp<TunnelModeEnabledReporter>::make()),
        mEmulatedDisplayDensity(getDensityFromProperty("qemu.sf.lcd_density", false)),
        mInternalDisplayDensity(
                getDensityFromProperty("ro.sf.lcd_density", !mEmulatedDisplayDensity)),
        mPowerAdvisor(std::make_unique<Hwc2::impl::PowerAdvisor>(*this)),
        mWindowInfosListenerInvoker(sp<WindowInfosListenerInvoker>::make()) {
    ALOGI("Using HWComposer service: %s", mHwcServiceName.c_str());
}

SurfaceFlinger::SurfaceFlinger(Factory& factory) : SurfaceFlinger(factory, SkipInitialization) {
    ATRACE_CALL();
    ALOGI("SurfaceFlinger is starting");

    hasSyncFramework = running_without_sync_framework(true);

    dispSyncPresentTimeOffset = present_time_offset_from_vsync_ns(0);

    useHwcForRgbToYuv = force_hwc_copy_for_virtual_displays(false);

    maxFrameBufferAcquiredBuffers = max_frame_buffer_acquired_buffers(2);
    minAcquiredBuffers =
            SurfaceFlingerProperties::min_acquired_buffers().value_or(minAcquiredBuffers);

    maxGraphicsWidth = std::max(max_graphics_width(0), 0);
    maxGraphicsHeight = std::max(max_graphics_height(0), 0);

    mSupportsWideColor = has_wide_color_display(false);
    mDefaultCompositionDataspace =
            static_cast<ui::Dataspace>(default_composition_dataspace(Dataspace::V0_SRGB));
    mWideColorGamutCompositionDataspace = static_cast<ui::Dataspace>(wcg_composition_dataspace(
            mSupportsWideColor ? Dataspace::DISPLAY_P3 : Dataspace::V0_SRGB));
    defaultCompositionDataspace = mDefaultCompositionDataspace;
    wideColorGamutCompositionDataspace = mWideColorGamutCompositionDataspace;
    defaultCompositionPixelFormat = static_cast<ui::PixelFormat>(
            default_composition_pixel_format(ui::PixelFormat::RGBA_8888));
    wideColorGamutCompositionPixelFormat =
            static_cast<ui::PixelFormat>(wcg_composition_pixel_format(ui::PixelFormat::RGBA_8888));

    mLayerCachingEnabled =
            base::GetBoolProperty("debug.sf.enable_layer_caching"s,
                                  sysprop::SurfaceFlingerProperties::enable_layer_caching()
                                          .value_or(false));

    useContextPriority = use_context_priority(true);

    mInternalDisplayPrimaries = sysprop::getDisplayNativePrimaries();

    // debugging stuff...
    char value[PROPERTY_VALUE_MAX];

    property_get("ro.build.type", value, "user");
    mIsUserBuild = strcmp(value, "user") == 0;

    mDebugFlashDelay = base::GetUintProperty("debug.sf.showupdates"s, 0u);

    mBackpressureGpuComposition = base::GetBoolProperty("debug.sf.enable_gl_backpressure"s, true);
    ALOGI_IF(mBackpressureGpuComposition, "Enabling backpressure for GPU composition");

    property_get("ro.surface_flinger.supports_background_blur", value, "0");
    bool supportsBlurs = atoi(value);
    mSupportsBlur = supportsBlurs;
    ALOGI_IF(!mSupportsBlur, "Disabling blur effects, they are not supported.");

    property_get("debug.sf.luma_sampling", value, "1");
    mLumaSampling = atoi(value);

    property_get("debug.sf.disable_client_composition_cache", value, "0");
    mDisableClientCompositionCache = atoi(value);

    property_get("debug.sf.predict_hwc_composition_strategy", value, "1");
    mPredictCompositionStrategy = atoi(value);

    property_get("debug.sf.treat_170m_as_sRGB", value, "0");
    mTreat170mAsSrgb = atoi(value);

    property_get("debug.sf.dim_in_gamma_in_enhanced_screenshots", value, 0);
    mDimInGammaSpaceForEnhancedScreenshots = atoi(value);

    mIgnoreHwcPhysicalDisplayOrientation =
            base::GetBoolProperty("debug.sf.ignore_hwc_physical_display_orientation"s, false);

    // We should be reading 'persist.sys.sf.color_saturation' here
    // but since /data may be encrypted, we need to wait until after vold
    // comes online to attempt to read the property. The property is
    // instead read after the boot animation

    if (base::GetBoolProperty("debug.sf.treble_testing_override"s, false)) {
        // Without the override SurfaceFlinger cannot connect to HIDL
        // services that are not listed in the manifests.  Considered
        // deriving the setting from the set service name, but it
        // would be brittle if the name that's not 'default' is used
        // for production purposes later on.
        ALOGI("Enabling Treble testing override");
        android::hardware::details::setTrebleTestingOverride(true);
    }

    // TODO (b/270966065) Update the HWC based refresh rate overlay to support spinner
    mRefreshRateOverlaySpinner = property_get_bool("debug.sf.show_refresh_rate_overlay_spinner", 0);
    mRefreshRateOverlayRenderRate =
            property_get_bool("debug.sf.show_refresh_rate_overlay_render_rate", 0);
    mRefreshRateOverlayShowInMiddle =
            property_get_bool("debug.sf.show_refresh_rate_overlay_in_middle", 0);

    if (!mIsUserBuild && base::GetBoolProperty("debug.sf.enable_transaction_tracing"s, true)) {
        mTransactionTracing.emplace();
        mLayerTracing.setTransactionTracing(*mTransactionTracing);
    }

    /* QTI_BEGIN */
    mQtiSFExtnIntf = surfaceflingerextension::qtiCreateSurfaceFlingerExtension(this);
    surfaceflingerextension::QtiExtensionContext::instance().setQtiSurfaceFlingerExtn(mQtiSFExtnIntf);
    mQtiSFExtnIntf->qtiInit(this);
    ALOGI("Created SF Extension %p", mQtiSFExtnIntf);
    /* QTI_END */

    mIgnoreHdrCameraLayers = ignore_hdr_camera_layers(false);

    mLayerLifecycleManagerEnabled =
            base::GetBoolProperty("persist.debug.sf.enable_layer_lifecycle_manager"s, true);

    // These are set by the HWC implementation to indicate that they will use the workarounds.
    mIsHotplugErrViaNegVsync =
            base::GetBoolProperty("debug.sf.hwc_hotplug_error_via_neg_vsync"s, false);

    mIsHdcpViaNegVsync = base::GetBoolProperty("debug.sf.hwc_hdcp_via_neg_vsync"s, false);
}

LatchUnsignaledConfig SurfaceFlinger::getLatchUnsignaledConfig() {
    if (base::GetBoolProperty("debug.sf.auto_latch_unsignaled"s, true)) {
        return LatchUnsignaledConfig::AutoSingleLayer;
    }

    return LatchUnsignaledConfig::Disabled;
}

SurfaceFlinger::~SurfaceFlinger() = default;

void SurfaceFlinger::binderDied(const wp<IBinder>&) {
    // the window manager died on us. prepare its eulogy.
    mBootFinished = false;

    static_cast<void>(mScheduler->schedule([this]() FTL_FAKE_GUARD(kMainThreadContext) {
        // Sever the link to inputflinger since it's gone as well.
        mInputFlinger.clear();

        initializeDisplays();
    }));

    mInitBootPropsFuture.callOnce([this] {
        return std::async(std::launch::async, &SurfaceFlinger::initBootProperties, this);
    });

    mInitBootPropsFuture.wait();
}

void SurfaceFlinger::run() {
    mScheduler->run();
}

sp<IBinder> SurfaceFlinger::createDisplay(const String8& displayName, bool secure,
                                          float requestedRefreshRate) {
    // SurfaceComposerAIDL checks for some permissions, but adding an additional check here.
    // This is to ensure that only root, system, and graphics can request to create a secure
    // display. Secure displays can show secure content so we add an additional restriction on it.
    const int uid = IPCThreadState::self()->getCallingUid();
    if (secure && uid != AID_ROOT && uid != AID_GRAPHICS && uid != AID_SYSTEM) {
        ALOGE("Only privileged processes can create a secure display");
        return nullptr;
    }

    class DisplayToken : public BBinder {
        sp<SurfaceFlinger> flinger;
        virtual ~DisplayToken() {
             // no more references, this display must be terminated
             Mutex::Autolock _l(flinger->mStateLock);
             flinger->mCurrentState.displays.removeItem(wp<IBinder>::fromExisting(this));
             flinger->setTransactionFlags(eDisplayTransactionNeeded);
         }
     public:
        explicit DisplayToken(const sp<SurfaceFlinger>& flinger)
            : flinger(flinger) {
        }
    };

    sp<BBinder> token = sp<DisplayToken>::make(sp<SurfaceFlinger>::fromExisting(this));

    Mutex::Autolock _l(mStateLock);
    // Display ID is assigned when virtual display is allocated by HWC.
    DisplayDeviceState state;
    state.isSecure = secure;
    // Set display as protected when marked as secure to ensure no behavior change
    // TODO (b/314820005): separate as a different arg when creating the display.
    state.isProtected = secure;
    state.displayName = displayName;
    state.requestedRefreshRate = Fps::fromValue(requestedRefreshRate);
    mCurrentState.displays.add(token, state);
    return token;
}

void SurfaceFlinger::destroyDisplay(const sp<IBinder>& displayToken) {
    Mutex::Autolock lock(mStateLock);

    const ssize_t index = mCurrentState.displays.indexOfKey(displayToken);
    if (index < 0) {
        ALOGE("%s: Invalid display token %p", __func__, displayToken.get());
        return;
    }

    const DisplayDeviceState& state = mCurrentState.displays.valueAt(index);
    if (state.physical) {
        ALOGE("%s: Invalid operation on physical display", __func__);
        return;
    }
    mCurrentState.displays.removeItemsAt(index);
    setTransactionFlags(eDisplayTransactionNeeded);
}

void SurfaceFlinger::enableHalVirtualDisplays(bool enable) {
    auto& generator = mVirtualDisplayIdGenerators.hal;
    if (!generator && enable) {
        ALOGI("Enabling HAL virtual displays");
        generator.emplace(getHwComposer().getMaxVirtualDisplayCount());
    } else if (generator && !enable) {
        ALOGW_IF(generator->inUse(), "Disabling HAL virtual displays while in use");
        generator.reset();
    }
}

VirtualDisplayId SurfaceFlinger::acquireVirtualDisplay(ui::Size resolution,
                                                       ui::PixelFormat format) {
    if (auto& generator = mVirtualDisplayIdGenerators.hal) {
        if (const auto id = generator->generateId()) {
            if (getHwComposer().allocateVirtualDisplay(*id, resolution, &format)) {
                return *id;
            }

            generator->releaseId(*id);
        } else {
            ALOGW("%s: Exhausted HAL virtual displays", __func__);
        }

        ALOGW("%s: Falling back to GPU virtual display", __func__);
    }

    const auto id = mVirtualDisplayIdGenerators.gpu.generateId();
    LOG_ALWAYS_FATAL_IF(!id, "Failed to generate ID for GPU virtual display");
    return *id;
}

void SurfaceFlinger::releaseVirtualDisplay(VirtualDisplayId displayId) {
    if (const auto id = HalVirtualDisplayId::tryCast(displayId)) {
        if (auto& generator = mVirtualDisplayIdGenerators.hal) {
            generator->releaseId(*id);
        }
        return;
    }

    const auto id = GpuVirtualDisplayId::tryCast(displayId);
    LOG_ALWAYS_FATAL_IF(!id);
    mVirtualDisplayIdGenerators.gpu.releaseId(*id);
}

std::vector<PhysicalDisplayId> SurfaceFlinger::getPhysicalDisplayIdsLocked() const {
    std::vector<PhysicalDisplayId> displayIds;
    displayIds.reserve(mPhysicalDisplays.size());

    const auto defaultDisplayId = getDefaultDisplayDeviceLocked()->getPhysicalId();
    displayIds.push_back(defaultDisplayId);

    for (const auto& [id, display] : mPhysicalDisplays) {
        if (id != defaultDisplayId) {
            displayIds.push_back(id);
        }
    }

    return displayIds;
}

std::optional<PhysicalDisplayId> SurfaceFlinger::getPhysicalDisplayIdLocked(
        const sp<display::DisplayToken>& displayToken) const {
    return ftl::find_if(mPhysicalDisplays, PhysicalDisplay::hasToken(displayToken))
            .transform(&ftl::to_key<PhysicalDisplays>);
}

sp<IBinder> SurfaceFlinger::getPhysicalDisplayToken(PhysicalDisplayId displayId) const {
    Mutex::Autolock lock(mStateLock);
    return getPhysicalDisplayTokenLocked(displayId);
}

HWComposer& SurfaceFlinger::getHwComposer() const {
    return mCompositionEngine->getHwComposer();
}

renderengine::RenderEngine& SurfaceFlinger::getRenderEngine() const {
    return *mRenderEngine;
}

compositionengine::CompositionEngine& SurfaceFlinger::getCompositionEngine() const {
    return *mCompositionEngine.get();
}

void SurfaceFlinger::bootFinished() {
    if (mBootFinished == true) {
        ALOGE("Extra call to bootFinished");
        return;
    }
    mBootFinished = true;
    FlagManager::getMutableInstance().markBootCompleted();

    mInitBootPropsFuture.wait();
    mRenderEnginePrimeCacheFuture.wait();

    const nsecs_t now = systemTime();
    const nsecs_t duration = now - mBootTime;
    ALOGI("Boot is finished (%ld ms)", long(ns2ms(duration)) );

    mFrameTracer->initialize();
    mFrameTimeline->onBootFinished();
    getRenderEngine().setEnableTracing(FlagManager::getInstance().use_skia_tracing());

    // wait patiently for the window manager death
    const String16 name("window");
    mWindowManager = defaultServiceManager()->waitForService(name);
    if (mWindowManager != 0) {
        mWindowManager->linkToDeath(sp<IBinder::DeathRecipient>::fromExisting(this));
    }

    // stop boot animation
    // formerly we would just kill the process, but we now ask it to exit so it
    // can choose where to stop the animation.
    property_set("service.bootanim.exit", "1");

    const int LOGTAG_SF_STOP_BOOTANIM = 60110;
    LOG_EVENT_LONG(LOGTAG_SF_STOP_BOOTANIM,
                   ns2ms(systemTime(SYSTEM_TIME_MONOTONIC)));

    sp<IBinder> input(defaultServiceManager()->waitForService(String16("inputflinger")));

    static_cast<void>(mScheduler->schedule([=, this]() FTL_FAKE_GUARD(kMainThreadContext) {
        if (input == nullptr) {
            ALOGE("Failed to link to input service");
        } else {
            mInputFlinger = interface_cast<os::IInputFlinger>(input);
        }

        readPersistentProperties();
        const bool hintSessionEnabled = FlagManager::getInstance().use_adpf_cpu_hint();
        mPowerAdvisor->enablePowerHintSession(hintSessionEnabled);
        const bool hintSessionUsed = mPowerAdvisor->usePowerHintSession();
        // Ordering is important here, as onBootFinished signals to PowerAdvisor that concurrency
        // is safe because its variables are initialized.
        mPowerAdvisor->onBootFinished();
        ALOGD("Power hint is %s",
              hintSessionUsed ? "supported" : (hintSessionEnabled ? "unsupported" : "disabled"));
        if (hintSessionUsed) {
            std::optional<pid_t> renderEngineTid = getRenderEngine().getRenderEngineTid();
            std::vector<int32_t> tidList;
            tidList.emplace_back(gettid());
            if (renderEngineTid.has_value()) {
                tidList.emplace_back(*renderEngineTid);
            }
            if (!mPowerAdvisor->startPowerHintSession(std::move(tidList))) {
                ALOGW("Cannot start power hint session");
            }
        }

        mBootStage = BootStage::FINISHED;

        if (base::GetBoolProperty("sf.debug.show_refresh_rate_overlay"s, false)) {
            ftl::FakeGuard guard(mStateLock);
            enableRefreshRateOverlay(true);
        }
        /* QTI_BEGIN */
        mQtiSFExtnIntf->qtiFbScalingOnBoot();
        /* QTI_END */
    }));
}

void chooseRenderEngineType(renderengine::RenderEngineCreationArgs::Builder& builder) {
    char prop[PROPERTY_VALUE_MAX];
    property_get(PROPERTY_DEBUG_RENDERENGINE_BACKEND, prop, "");

    // TODO: b/293371537 - Once GraphiteVk is deemed relatively stable, log a warning that
    // PROPERTY_DEBUG_RENDERENGINE_BACKEND is deprecated
    if (strcmp(prop, "skiagl") == 0) {
        builder.setThreaded(renderengine::RenderEngine::Threaded::NO)
                .setGraphicsApi(renderengine::RenderEngine::GraphicsApi::GL);
    } else if (strcmp(prop, "skiaglthreaded") == 0) {
        builder.setThreaded(renderengine::RenderEngine::Threaded::YES)
                .setGraphicsApi(renderengine::RenderEngine::GraphicsApi::GL);
    } else if (strcmp(prop, "skiavk") == 0) {
        builder.setThreaded(renderengine::RenderEngine::Threaded::NO)
                .setGraphicsApi(renderengine::RenderEngine::GraphicsApi::VK);
    } else if (strcmp(prop, "skiavkthreaded") == 0) {
        builder.setThreaded(renderengine::RenderEngine::Threaded::YES)
                .setGraphicsApi(renderengine::RenderEngine::GraphicsApi::VK);
    } else {
        const auto kVulkan = renderengine::RenderEngine::GraphicsApi::VK;
        const bool useGraphite = FlagManager::getInstance().graphite_renderengine() &&
                renderengine::RenderEngine::canSupport(kVulkan);
        const bool useVulkan = useGraphite ||
                (FlagManager::getInstance().vulkan_renderengine() &&
                 renderengine::RenderEngine::canSupport(kVulkan));

        builder.setSkiaBackend(useGraphite ? renderengine::RenderEngine::SkiaBackend::GRAPHITE
                                           : renderengine::RenderEngine::SkiaBackend::GANESH);
        builder.setGraphicsApi(useVulkan ? kVulkan : renderengine::RenderEngine::GraphicsApi::GL);
    }
}

/**
 * Choose a suggested blurring algorithm if supportsBlur is true. By default Kawase will be
 * suggested as it's faster than a full Gaussian blur and looks close enough.
 */
renderengine::RenderEngine::BlurAlgorithm chooseBlurAlgorithm(bool supportsBlur) {
    if (!supportsBlur) {
        return renderengine::RenderEngine::BlurAlgorithm::NONE;
    }

    auto const algorithm = base::GetProperty(PROPERTY_DEBUG_RENDERENGINE_BLUR_ALGORITHM, "");
    if (algorithm == "gaussian") {
        return renderengine::RenderEngine::BlurAlgorithm::GAUSSIAN;
    } else {
        return renderengine::RenderEngine::BlurAlgorithm::KAWASE;
    }
}

void SurfaceFlinger::init() FTL_FAKE_GUARD(kMainThreadContext) {
    ATRACE_CALL();
    ALOGI(  "SurfaceFlinger's main thread ready to run. "
            "Initializing graphics H/W...");
    addTransactionReadyFilters();
    Mutex::Autolock lock(mStateLock);

    // Get a RenderEngine for the given display / config (can't fail)
    // TODO(b/77156734): We need to stop casting and use HAL types when possible.
    // Sending maxFrameBufferAcquiredBuffers as the cache size is tightly tuned to single-display.
    auto builder = renderengine::RenderEngineCreationArgs::Builder()
                           .setPixelFormat(static_cast<int32_t>(defaultCompositionPixelFormat))
                           .setImageCacheSize(maxFrameBufferAcquiredBuffers)
                           .setEnableProtectedContext(enable_protected_contents(false))
                           .setPrecacheToneMapperShaderOnly(false)
                           .setBlurAlgorithm(chooseBlurAlgorithm(mSupportsBlur))
                           .setContextPriority(
                                   useContextPriority
                                           ? renderengine::RenderEngine::ContextPriority::REALTIME
                                           : renderengine::RenderEngine::ContextPriority::MEDIUM);
    chooseRenderEngineType(builder);
    mRenderEngine = renderengine::RenderEngine::create(builder.build());
    mCompositionEngine->setRenderEngine(mRenderEngine.get());
    mMaxRenderTargetSize =
            std::min(getRenderEngine().getMaxTextureSize(), getRenderEngine().getMaxViewportDims());

    // Set SF main policy after initializing RenderEngine which has its own policy.
    if (!SetTaskProfiles(0, {"SFMainPolicy"})) {
        ALOGW("Failed to set main task profile");
    }

    mCompositionEngine->setTimeStats(mTimeStats);
    mCompositionEngine->setHwComposer(getFactory().createHWComposer(mHwcServiceName));
    mCompositionEngine->getHwComposer().setCallback(*this);
    ClientCache::getInstance().setRenderEngine(&getRenderEngine());

    mHasReliablePresentFences =
            !getHwComposer().hasCapability(Capability::PRESENT_FENCE_IS_NOT_RELIABLE);

    enableLatchUnsignaledConfig = getLatchUnsignaledConfig();

    // Process hotplug for displays connected at boot.
    LOG_ALWAYS_FATAL_IF(!configureLocked(),
                        "Initial display configuration failed: HWC did not hotplug");

    // Commit primary display.
    sp<const DisplayDevice> display;
    if (const auto indexOpt = mCurrentState.getDisplayIndex(getPrimaryDisplayIdLocked())) {
        const auto& displays = mCurrentState.displays;

        const auto& token = displays.keyAt(*indexOpt);
        const auto& state = displays.valueAt(*indexOpt);

        processDisplayAdded(token, state);
        mDrawingState.displays.add(token, state);

        display = getDefaultDisplayDeviceLocked();
    }

    LOG_ALWAYS_FATAL_IF(!display, "Failed to configure the primary display");
    LOG_ALWAYS_FATAL_IF(!getHwComposer().isConnected(display->getPhysicalId()),
                        "Primary display is disconnected");

    // TODO(b/241285876): The Scheduler needlessly depends on creating the CompositionEngine part of
    // the DisplayDevice, hence the above commit of the primary display. Remove that special case by
    // initializing the Scheduler after configureLocked, once decoupled from DisplayDevice.
    initScheduler(display);

    mLayerTracing.setTakeLayersSnapshotProtoFunction([&](uint32_t traceFlags) {
        auto snapshot = perfetto::protos::LayersSnapshotProto{};
        mScheduler
                ->schedule([&]() FTL_FAKE_GUARD(mStateLock) FTL_FAKE_GUARD(kMainThreadContext) {
                    snapshot = takeLayersSnapshotProto(traceFlags, TimePoint::now(),
                                                       mLastCommittedVsyncId, true);
                })
                .wait();
        return snapshot;
    });

    // Commit secondary display(s).
    processDisplayChangesLocked();

    // initialize our drawing state
    mDrawingState = mCurrentState;

    onActiveDisplayChangedLocked(nullptr, *display);

    static_cast<void>(mScheduler->schedule(
            [this]() FTL_FAKE_GUARD(kMainThreadContext) { initializeDisplays(); }));

    mPowerAdvisor->init();

    if (base::GetBoolProperty("service.sf.prime_shader_cache"s, true)) {
        if (setSchedFifo(false) != NO_ERROR) {
            ALOGW("Can't set SCHED_OTHER for primeCache");
        }

        mRenderEnginePrimeCacheFuture.callOnce([this] {
            const bool shouldPrimeUltraHDR =
                    base::GetBoolProperty("ro.surface_flinger.prime_shader_cache.ultrahdr"s, false);
            return getRenderEngine().primeCache(shouldPrimeUltraHDR);
        });

        if (setSchedFifo(true) != NO_ERROR) {
            ALOGW("Can't set SCHED_FIFO after primeCache");
        }
    }

    // Avoid blocking the main thread on `init` to set properties.
    mInitBootPropsFuture.callOnce([this] {
        return std::async(std::launch::async, &SurfaceFlinger::initBootProperties, this);
    });

    initTransactionTraceWriter();
    /* QTI_BEGIN */
    mQtiSFExtnIntf =
            mQtiSFExtnIntf->qtiPostInit(static_cast<android::impl::HWComposer&>(
                                                mCompositionEngine->getHwComposer()),
                                        static_cast<Hwc2::impl::PowerAdvisor*>(mPowerAdvisor.get()),
                                        mScheduler->getVsyncConfiguration_ptr(), getHwComposer().getComposer());
   surfaceflingerextension::QtiExtensionContext::instance().setCompositionEngine(
            &getCompositionEngine());

    if (base::GetBoolProperty("debug.sf.enable_hwc_vds"s, false)) {
        enableHalVirtualDisplays(true);
    }

    mQtiSFExtnIntf->qtiStartUnifiedDraw();
    /* QTI_END */

    ALOGV("Done initializing");
}

// During boot, offload `initBootProperties` to another thread. `property_set` depends on
// `property_service`, which may be delayed by slow operations like `mount_all --late` in
// the `init` process. See b/34499826 and b/63844978.
void SurfaceFlinger::initBootProperties() {
    property_set("service.sf.present_timestamp", mHasReliablePresentFences ? "1" : "0");

    if (base::GetBoolProperty("debug.sf.boot_animation"s, true)) {
        // Reset and (if needed) start BootAnimation.
        property_set("service.bootanim.exit", "0");
        property_set("service.bootanim.progress", "0");
        property_set("ctl.start", "bootanim");
    }
}

void SurfaceFlinger::initTransactionTraceWriter() {
    if (!mTransactionTracing) {
        return;
    }
    TransactionTraceWriter::getInstance().setWriterFunction(
            [&](const std::string& filename, bool overwrite) {
                auto writeFn = [&]() {
                    if (!overwrite && fileNewerThan(filename, std::chrono::minutes{10})) {
                        ALOGD("TransactionTraceWriter: file=%s already exists", filename.c_str());
                        return;
                    }
                    mTransactionTracing->flush();
                    mTransactionTracing->writeToFile(filename);
                };
                if (std::this_thread::get_id() == mMainThreadId) {
                    writeFn();
                } else {
                    mScheduler->schedule(writeFn).get();
                }
            });
}

void SurfaceFlinger::readPersistentProperties() {
    Mutex::Autolock _l(mStateLock);

    char value[PROPERTY_VALUE_MAX];

    property_get("persist.sys.sf.color_saturation", value, "1.0");
    mGlobalSaturationFactor = atof(value);
    updateColorMatrixLocked();
    ALOGV("Saturation is set to %.2f", mGlobalSaturationFactor);

    property_get("persist.sys.sf.native_mode", value, "0");
    mDisplayColorSetting = static_cast<DisplayColorSetting>(atoi(value));

    mForceColorMode =
            static_cast<ui::ColorMode>(base::GetIntProperty("persist.sys.sf.color_mode"s, 0));
}

status_t SurfaceFlinger::getSupportedFrameTimestamps(
        std::vector<FrameEvent>* outSupported) const {
    *outSupported = {
        FrameEvent::REQUESTED_PRESENT,
        FrameEvent::ACQUIRE,
        FrameEvent::LATCH,
        FrameEvent::FIRST_REFRESH_START,
        FrameEvent::LAST_REFRESH_START,
        FrameEvent::GPU_COMPOSITION_DONE,
        FrameEvent::DEQUEUE_READY,
        FrameEvent::RELEASE,
    };

    if (mHasReliablePresentFences) {
        outSupported->push_back(FrameEvent::DISPLAY_PRESENT);
    }
    return NO_ERROR;
}

status_t SurfaceFlinger::getDisplayState(const sp<IBinder>& displayToken, ui::DisplayState* state) {
    if (!displayToken || !state) {
        return BAD_VALUE;
    }

    Mutex::Autolock lock(mStateLock);

    const auto display = getDisplayDeviceLocked(displayToken);
    if (!display) {
        return NAME_NOT_FOUND;
    }

    state->layerStack = display->getLayerStack();
    state->orientation = display->getOrientation();

    const Rect layerStackRect = display->getLayerStackSpaceRect();
    state->layerStackSpaceRect =
            layerStackRect.isValid() ? layerStackRect.getSize() : display->getSize();

    return NO_ERROR;
}

status_t SurfaceFlinger::getStaticDisplayInfo(int64_t displayId, ui::StaticDisplayInfo* info) {
    if (!info) {
        return BAD_VALUE;
    }

    Mutex::Autolock lock(mStateLock);
    const auto id = DisplayId::fromValue<PhysicalDisplayId>(static_cast<uint64_t>(displayId));
    const auto displayOpt = mPhysicalDisplays.get(*id).and_then(getDisplayDeviceAndSnapshot());

    if (!displayOpt) {
        return NAME_NOT_FOUND;
    }

    const auto& [display, snapshotRef] = *displayOpt;
    const auto& snapshot = snapshotRef.get();

    info->connectionType = snapshot.connectionType();
    info->deviceProductInfo = snapshot.deviceProductInfo();

    if (mEmulatedDisplayDensity) {
        info->density = mEmulatedDisplayDensity;
    } else {
        info->density = info->connectionType == ui::DisplayConnectionType::Internal
                ? mInternalDisplayDensity
                : FALLBACK_DENSITY;
    }
    info->density /= ACONFIGURATION_DENSITY_MEDIUM;

    info->secure = display->isSecure();
    info->installOrientation = display->getPhysicalOrientation();

    return NO_ERROR;
}

void SurfaceFlinger::getDynamicDisplayInfoInternal(ui::DynamicDisplayInfo*& info,
                                                   const sp<DisplayDevice>& display,
                                                   const display::DisplaySnapshot& snapshot) {
    const auto& displayModes = snapshot.displayModes();
    info->supportedDisplayModes.clear();
    info->supportedDisplayModes.reserve(displayModes.size());

    for (const auto& [id, mode] : displayModes) {
        ui::DisplayMode outMode;
        outMode.id = ftl::to_underlying(id);

        auto [width, height] = mode->getResolution();
        auto [xDpi, yDpi] = mode->getDpi();

        if (const auto physicalOrientation = display->getPhysicalOrientation();
            physicalOrientation == ui::ROTATION_90 || physicalOrientation == ui::ROTATION_270) {
            std::swap(width, height);
            std::swap(xDpi, yDpi);
        }

        outMode.resolution = ui::Size(width, height);

        outMode.xDpi = xDpi;
        outMode.yDpi = yDpi;

        const auto peakFps = mode->getPeakFps();
        outMode.peakRefreshRate = peakFps.getValue();
        outMode.vsyncRate = mode->getVsyncRate().getValue();

        const auto vsyncConfigSet = mScheduler->getVsyncConfiguration().getConfigsForRefreshRate(
                Fps::fromValue(outMode.peakRefreshRate));
        outMode.appVsyncOffset = vsyncConfigSet.late.appOffset;
        outMode.sfVsyncOffset = vsyncConfigSet.late.sfOffset;
        outMode.group = mode->getGroup();

        // This is how far in advance a buffer must be queued for
        // presentation at a given time.  If you want a buffer to appear
        // on the screen at time N, you must submit the buffer before
        // (N - presentationDeadline).
        //
        // Normally it's one full refresh period (to give SF a chance to
        // latch the buffer), but this can be reduced by configuring a
        // VsyncController offset.  Any additional delays introduced by the hardware
        // composer or panel must be accounted for here.
        //
        // We add an additional 1ms to allow for processing time and
        // differences between the ideal and actual refresh rate.
        outMode.presentationDeadline = peakFps.getPeriodNsecs() - outMode.sfVsyncOffset + 1000000;
        excludeDolbyVisionIf4k30Present(display->getHdrCapabilities().getSupportedHdrTypes(),
                                        outMode);
        info->supportedDisplayModes.push_back(outMode);
    }

    info->supportedColorModes = snapshot.filterColorModes(mSupportsWideColor);

    const PhysicalDisplayId displayId = snapshot.displayId();

    const auto mode = display->refreshRateSelector().getActiveMode();
    info->activeDisplayModeId = ftl::to_underlying(mode.modePtr->getId());
    info->renderFrameRate = mode.fps.getValue();
    info->activeColorMode = display->getCompositionDisplay()->getState().colorMode;
    info->hdrCapabilities = filterOut4k30(display->getHdrCapabilities());

    info->autoLowLatencyModeSupported =
            getHwComposer().hasDisplayCapability(displayId,
                                                 DisplayCapability::AUTO_LOW_LATENCY_MODE);
    info->gameContentTypeSupported =
            getHwComposer().supportsContentType(displayId, hal::ContentType::GAME);

    info->preferredBootDisplayMode = static_cast<ui::DisplayModeId>(-1);

    if (getHwComposer().hasCapability(Capability::BOOT_DISPLAY_CONFIG)) {
        if (const auto hwcId = getHwComposer().getPreferredBootDisplayMode(displayId)) {
            if (const auto modeId = snapshot.translateModeId(*hwcId)) {
                info->preferredBootDisplayMode = ftl::to_underlying(*modeId);
            }
        }
    }
}

status_t SurfaceFlinger::getDynamicDisplayInfoFromId(int64_t physicalDisplayId,
                                                     ui::DynamicDisplayInfo* info) {
    if (!info) {
        return BAD_VALUE;
    }

    Mutex::Autolock lock(mStateLock);

    const auto id_ =
            DisplayId::fromValue<PhysicalDisplayId>(static_cast<uint64_t>(physicalDisplayId));
    const auto displayOpt = mPhysicalDisplays.get(*id_).and_then(getDisplayDeviceAndSnapshot());

    if (!displayOpt) {
        return NAME_NOT_FOUND;
    }

    const auto& [display, snapshotRef] = *displayOpt;
    getDynamicDisplayInfoInternal(info, display, snapshotRef.get());
    return NO_ERROR;
}

status_t SurfaceFlinger::getDynamicDisplayInfoFromToken(const sp<IBinder>& displayToken,
                                                        ui::DynamicDisplayInfo* info) {
    if (!displayToken || !info) {
        return BAD_VALUE;
    }

    Mutex::Autolock lock(mStateLock);

    const auto displayOpt = ftl::find_if(mPhysicalDisplays, PhysicalDisplay::hasToken(displayToken))
                                    .transform(&ftl::to_mapped_ref<PhysicalDisplays>)
                                    .and_then(getDisplayDeviceAndSnapshot());

    if (!displayOpt) {
        return NAME_NOT_FOUND;
    }

    const auto& [display, snapshotRef] = *displayOpt;
    getDynamicDisplayInfoInternal(info, display, snapshotRef.get());
    return NO_ERROR;
}

status_t SurfaceFlinger::getDisplayStats(const sp<IBinder>& displayToken,
                                         DisplayStatInfo* outStats) {
    if (!outStats) {
        return BAD_VALUE;
    }

    std::optional<PhysicalDisplayId> displayIdOpt;
    {
        Mutex::Autolock lock(mStateLock);
        if (displayToken) {
            displayIdOpt = getPhysicalDisplayIdLocked(displayToken);
            if (!displayIdOpt) {
                ALOGW("%s: Invalid physical display token %p", __func__, displayToken.get());
                return NAME_NOT_FOUND;
            }
        } else {
            // TODO (b/277364366): Clients should be updated to pass in the display they
            // want, rather than us picking an arbitrary one (the active display, in this
            // case).
            displayIdOpt = mActiveDisplayId;
        }
    }

    const auto schedule = mScheduler->getVsyncSchedule(displayIdOpt);
    if (!schedule) {
        ALOGE("%s: Missing VSYNC schedule for display %s!", __func__,
              to_string(*displayIdOpt).c_str());
        return NAME_NOT_FOUND;
    }
    outStats->vsyncTime = schedule->vsyncDeadlineAfter(TimePoint::now()).ns();
    outStats->vsyncPeriod = schedule->period().ns();
    return NO_ERROR;
}

void SurfaceFlinger::setDesiredMode(display::DisplayModeRequest&& desiredMode) {
    const auto mode = desiredMode.mode;
    const auto displayId = mode.modePtr->getPhysicalDisplayId();

    ATRACE_NAME(ftl::Concat(__func__, ' ', displayId.value).c_str());

    const auto display = getDisplayDeviceLocked(displayId);
    if (!display) {
        ALOGW("%s: display is no longer valid", __func__);
        return;
    }

    /* QTI_BEGIN */
    if (getHwComposer().getDisplayConnectionType(displayId) ==
        ui::DisplayConnectionType::External) {
        ALOGW("%s: Attempted to set desired mode for external display %" PRIu64, __func__,
              displayId.value);
        return;
    }
    /* QTI_END */

    const bool emitEvent = desiredMode.emitEvent;

    /* QTI_BEGIN */
    if (mQtiSFExtnIntf->qtiIsFpsDeferNeeded(mode.fps.getValue())) {
        return;
    }
    /* QTI_END */
    switch (display->setDesiredMode(std::move(desiredMode))) {
        case DisplayDevice::DesiredModeAction::InitiateDisplayModeSwitch:
            // DisplayDevice::setDesiredMode updated the render rate, so inform Scheduler.
            mScheduler->setRenderRate(displayId, display->refreshRateSelector().getActiveMode().fps,
                                      /*applyImmediately*/ true);

            // Schedule a new frame to initiate the display mode switch.
            scheduleComposite(FrameHint::kNone);

            // Start receiving vsync samples now, so that we can detect a period
            // switch.
            mScheduler->resyncToHardwareVsync(displayId, true /* allowToEnable */,
                                              mode.modePtr.get());

            // As we called to set period, we will call to onRefreshRateChangeCompleted once
            // VsyncController model is locked.
            mScheduler->modulateVsync(displayId, &VsyncModulator::onRefreshRateChangeInitiated);

            if (displayId == mActiveDisplayId) {
                mScheduler->updatePhaseConfiguration(mode.fps);
            }

            mScheduler->setModeChangePending(true);
            break;
        case DisplayDevice::DesiredModeAction::InitiateRenderRateSwitch:
            mScheduler->setRenderRate(displayId, mode.fps, /*applyImmediately*/ false);

            if (displayId == mActiveDisplayId) {
                mScheduler->updatePhaseConfiguration(mode.fps);
            }

            if (emitEvent) {
                dispatchDisplayModeChangeEvent(displayId, mode);
            }
            break;
        case DisplayDevice::DesiredModeAction::None:
            break;
    }

    /* QTI_BEGIN */
    mQtiSFExtnIntf->qtiSetContentFps(mode.fps.getValue());
    mQtiSFExtnIntf->qtiDolphinSetVsyncPeriod(mode.fps.getPeriodNsecs());
    /* QTI_END */
}

status_t SurfaceFlinger::setActiveModeFromBackdoor(const sp<display::DisplayToken>& displayToken,
                                                   DisplayModeId modeId, Fps minFps, Fps maxFps) {
    ATRACE_CALL();

    if (!displayToken) {
        return BAD_VALUE;
    }

    const char* const whence = __func__;
    auto future = mScheduler->schedule([=, this]() FTL_FAKE_GUARD(kMainThreadContext) -> status_t {
        const auto displayOpt =
                FTL_FAKE_GUARD(mStateLock,
                               ftl::find_if(mPhysicalDisplays,
                                            PhysicalDisplay::hasToken(displayToken))
                                       .transform(&ftl::to_mapped_ref<PhysicalDisplays>)
                                       .and_then(getDisplayDeviceAndSnapshot()));
        if (!displayOpt) {
            ALOGE("%s: Invalid physical display token %p", whence, displayToken.get());
            return NAME_NOT_FOUND;
        }

        const auto& [display, snapshotRef] = *displayOpt;
        const auto& snapshot = snapshotRef.get();

        const auto fpsOpt = snapshot.displayModes().get(modeId).transform(
                [](const DisplayModePtr& mode) { return mode->getPeakFps(); });

        if (!fpsOpt) {
            ALOGE("%s: Invalid mode %d for display %s", whence, ftl::to_underlying(modeId),
                  to_string(snapshot.displayId()).c_str());
            return BAD_VALUE;
        }

        const Fps fps = *fpsOpt;
        const FpsRange physical = {fps, fps};
        const FpsRange render = {minFps.isValid() ? minFps : fps, maxFps.isValid() ? maxFps : fps};
        const FpsRanges ranges = {physical, render};

        // Keep the old switching type.
        const bool allowGroupSwitching =
                display->refreshRateSelector().getCurrentPolicy().allowGroupSwitching;

        const scheduler::RefreshRateSelector::DisplayManagerPolicy policy{modeId, ranges, ranges,
                                                                          allowGroupSwitching};

        return setDesiredDisplayModeSpecsInternal(display, policy);
    });

    return future.get();
}

void SurfaceFlinger::finalizeDisplayModeChange(DisplayDevice& display) {
    const auto displayId = display.getPhysicalId();
    ATRACE_NAME(ftl::Concat(__func__, ' ', displayId.value).c_str());

    const auto pendingModeOpt = display.getPendingMode();
    if (!pendingModeOpt) {
        // There is no pending mode change. This can happen if the active
        // display changed and the mode change happened on a different display.
        return;
    }

    const auto& activeMode = pendingModeOpt->mode;

    if (display.getActiveMode().modePtr->getResolution() != activeMode.modePtr->getResolution()) {
        auto& state = mCurrentState.displays.editValueFor(display.getDisplayToken());
        // We need to generate new sequenceId in order to recreate the display (and this
        // way the framebuffer).
        state.sequenceId = DisplayDeviceState{}.sequenceId;
        state.physical->activeMode = activeMode.modePtr.get();
        processDisplayChangesLocked();

        // processDisplayChangesLocked will update all necessary components so we're done here.
        return;
    }

    display.finalizeModeChange(activeMode.modePtr->getId(), activeMode.modePtr->getVsyncRate(),
                               activeMode.fps);

    if (displayId == mActiveDisplayId) {
        mScheduler->updatePhaseConfiguration(activeMode.fps);
    }

    if (pendingModeOpt->emitEvent) {
        dispatchDisplayModeChangeEvent(displayId, activeMode);
    }
}

void SurfaceFlinger::dropModeRequest(const sp<DisplayDevice>& display) {
    display->clearDesiredMode();
    if (display->getPhysicalId() == mActiveDisplayId) {
        // TODO(b/255635711): Check for pending mode changes on other displays.
        mScheduler->setModeChangePending(false);
    }
}

void SurfaceFlinger::applyActiveMode(const sp<DisplayDevice>& display) {
    const auto activeModeOpt = display->getDesiredMode();
    auto activeModePtr = activeModeOpt->mode.modePtr;
    const auto displayId = activeModePtr->getPhysicalDisplayId();
    const auto renderFps = activeModeOpt->mode.fps;

    dropModeRequest(display);

    constexpr bool kAllowToEnable = true;
    mScheduler->resyncToHardwareVsync(displayId, kAllowToEnable, std::move(activeModePtr).take());
    mScheduler->setRenderRate(displayId, renderFps, /*applyImmediately*/ true);

    if (displayId == mActiveDisplayId) {
        mScheduler->updatePhaseConfiguration(renderFps);
    }
}

void SurfaceFlinger::initiateDisplayModeChanges() {
    ATRACE_CALL();

    std::optional<PhysicalDisplayId> displayToUpdateImmediately;

    for (const auto& [id, physical] : mPhysicalDisplays) {
        const auto display = getDisplayDeviceLocked(id);
        if (!display) continue;

        auto desiredModeOpt = display->getDesiredMode();
        if (!desiredModeOpt) {
            continue;
        }

        if (!shouldApplyRefreshRateSelectorPolicy(*display)) {
            dropModeRequest(display);
            continue;
        }

        const auto desiredModeId = desiredModeOpt->mode.modePtr->getId();
        const auto displayModePtrOpt = physical.snapshot().displayModes().get(desiredModeId);

        if (!displayModePtrOpt) {
            ALOGW("Desired display mode is no longer supported. Mode ID = %d",
                  ftl::to_underlying(desiredModeId));
            continue;
        }

        ALOGV("%s changing active mode to %d(%s) for display %s", __func__,
              ftl::to_underlying(desiredModeId),
              to_string(displayModePtrOpt->get()->getVsyncRate()).c_str(),
              to_string(display->getId()).c_str());

        if ((!FlagManager::getInstance().connected_display() || !desiredModeOpt->force) &&
            display->getActiveMode() == desiredModeOpt->mode) {
            applyActiveMode(display);
            continue;
        }

        // Desired active mode was set, it is different than the mode currently in use, however
        // allowed modes might have changed by the time we process the refresh.
        // Make sure the desired mode is still allowed
        if (!display->refreshRateSelector().isModeAllowed(desiredModeOpt->mode)) {
            dropModeRequest(display);
            continue;
        }

        // TODO(b/142753666) use constrains
        hal::VsyncPeriodChangeConstraints constraints;
        constraints.desiredTimeNanos = systemTime();
        constraints.seamlessRequired = false;
        hal::VsyncPeriodChangeTimeline outTimeline;

        if (!display->initiateModeChange(std::move(*desiredModeOpt), constraints, outTimeline)) {
            continue;
        }

        display->refreshRateSelector().onModeChangeInitiated();
        mScheduler->onNewVsyncPeriodChangeTimeline(outTimeline);

        if (outTimeline.refreshRequired) {
            scheduleComposite(FrameHint::kNone);
        } else {
            // TODO(b/255635711): Remove `displayToUpdateImmediately` to `finalizeDisplayModeChange`
            // for all displays. This was only needed when the loop iterated over `mDisplays` rather
            // than `mPhysicalDisplays`.
            displayToUpdateImmediately = display->getPhysicalId();
        }
    }

    if (displayToUpdateImmediately) {
        const auto display = getDisplayDeviceLocked(*displayToUpdateImmediately);
        finalizeDisplayModeChange(*display);

        const auto desiredModeOpt = display->getDesiredMode();
        if (desiredModeOpt && display->getActiveMode() == desiredModeOpt->mode) {
            applyActiveMode(display);
        }
    }
}

void SurfaceFlinger::disableExpensiveRendering() {
    const char* const whence = __func__;
    auto future = mScheduler->schedule([=, this]() FTL_FAKE_GUARD(mStateLock) {
        ATRACE_NAME(whence);
        if (mPowerAdvisor->isUsingExpensiveRendering()) {
            for (const auto& [_, display] : mDisplays) {
                constexpr bool kDisable = false;
                mPowerAdvisor->setExpensiveRenderingExpected(display->getId(), kDisable);
            }
        }
    });

    future.wait();
}

status_t SurfaceFlinger::getDisplayNativePrimaries(const sp<IBinder>& displayToken,
                                                   ui::DisplayPrimaries& primaries) {
    if (!displayToken) {
        return BAD_VALUE;
    }

    Mutex::Autolock lock(mStateLock);

    const auto display = ftl::find_if(mPhysicalDisplays, PhysicalDisplay::hasToken(displayToken))
                                 .transform(&ftl::to_mapped_ref<PhysicalDisplays>);
    if (!display) {
        return NAME_NOT_FOUND;
    }

    if (!display.transform(&PhysicalDisplay::isInternal).value()) {
        return INVALID_OPERATION;
    }

    // TODO(b/229846990): For now, assume that all internal displays have the same primaries.
    primaries = mInternalDisplayPrimaries;
    return NO_ERROR;
}

status_t SurfaceFlinger::setActiveColorMode(const sp<IBinder>& displayToken, ui::ColorMode mode) {
    if (!displayToken) {
        return BAD_VALUE;
    }

    const char* const whence = __func__;
    auto future = mScheduler->schedule([=, this]() FTL_FAKE_GUARD(mStateLock) -> status_t {
        const auto displayOpt =
                ftl::find_if(mPhysicalDisplays, PhysicalDisplay::hasToken(displayToken))
                        .transform(&ftl::to_mapped_ref<PhysicalDisplays>)
                        .and_then(getDisplayDeviceAndSnapshot());

        if (!displayOpt) {
            ALOGE("%s: Invalid physical display token %p", whence, displayToken.get());
            return NAME_NOT_FOUND;
        }

        const auto& [display, snapshotRef] = *displayOpt;
        const auto& snapshot = snapshotRef.get();

        const auto modes = snapshot.filterColorModes(mSupportsWideColor);
        const bool exists = std::find(modes.begin(), modes.end(), mode) != modes.end();

        if (mode < ui::ColorMode::NATIVE || !exists) {
            ALOGE("%s: Invalid color mode %s (%d) for display %s", whence,
                  decodeColorMode(mode).c_str(), mode, to_string(snapshot.displayId()).c_str());
            return BAD_VALUE;
        }

        display->getCompositionDisplay()->setColorProfile(
                {mode, Dataspace::UNKNOWN, RenderIntent::COLORIMETRIC});

        return NO_ERROR;
    });

    // TODO(b/195698395): Propagate error.
    future.wait();
    return NO_ERROR;
}

status_t SurfaceFlinger::getBootDisplayModeSupport(bool* outSupport) const {
    auto future = mScheduler->schedule(
            [this] { return getHwComposer().hasCapability(Capability::BOOT_DISPLAY_CONFIG); });

    *outSupport = future.get();
    return NO_ERROR;
}

status_t SurfaceFlinger::getOverlaySupport(gui::OverlayProperties* outProperties) const {
    const auto& aidlProperties = getHwComposer().getOverlaySupport();
    // convert aidl OverlayProperties to gui::OverlayProperties
    outProperties->combinations.reserve(aidlProperties.combinations.size());
    for (const auto& combination : aidlProperties.combinations) {
        std::vector<int32_t> pixelFormats;
        pixelFormats.reserve(combination.pixelFormats.size());
        std::transform(combination.pixelFormats.cbegin(), combination.pixelFormats.cend(),
                       std::back_inserter(pixelFormats),
                       [](const auto& val) { return static_cast<int32_t>(val); });
        std::vector<int32_t> standards;
        standards.reserve(combination.standards.size());
        std::transform(combination.standards.cbegin(), combination.standards.cend(),
                       std::back_inserter(standards),
                       [](const auto& val) { return static_cast<int32_t>(val); });
        std::vector<int32_t> transfers;
        transfers.reserve(combination.transfers.size());
        std::transform(combination.transfers.cbegin(), combination.transfers.cend(),
                       std::back_inserter(transfers),
                       [](const auto& val) { return static_cast<int32_t>(val); });
        std::vector<int32_t> ranges;
        ranges.reserve(combination.ranges.size());
        std::transform(combination.ranges.cbegin(), combination.ranges.cend(),
                       std::back_inserter(ranges),
                       [](const auto& val) { return static_cast<int32_t>(val); });
        gui::OverlayProperties::SupportedBufferCombinations outCombination;
        outCombination.pixelFormats = std::move(pixelFormats);
        outCombination.standards = std::move(standards);
        outCombination.transfers = std::move(transfers);
        outCombination.ranges = std::move(ranges);
        outProperties->combinations.emplace_back(outCombination);
    }
    outProperties->supportMixedColorSpaces = aidlProperties.supportMixedColorSpaces;
    return NO_ERROR;
}

status_t SurfaceFlinger::setBootDisplayMode(const sp<display::DisplayToken>& displayToken,
                                            DisplayModeId modeId) {
    const char* const whence = __func__;
    auto future = mScheduler->schedule([=, this]() FTL_FAKE_GUARD(mStateLock) -> status_t {
        const auto snapshotOpt =
                ftl::find_if(mPhysicalDisplays, PhysicalDisplay::hasToken(displayToken))
                        .transform(&ftl::to_mapped_ref<PhysicalDisplays>)
                        .transform(&PhysicalDisplay::snapshotRef);

        if (!snapshotOpt) {
            ALOGE("%s: Invalid physical display token %p", whence, displayToken.get());
            return NAME_NOT_FOUND;
        }

        const auto& snapshot = snapshotOpt->get();
        const auto hwcIdOpt = snapshot.displayModes().get(modeId).transform(
                [](const DisplayModePtr& mode) { return mode->getHwcId(); });

        if (!hwcIdOpt) {
            ALOGE("%s: Invalid mode %d for display %s", whence, ftl::to_underlying(modeId),
                  to_string(snapshot.displayId()).c_str());
            return BAD_VALUE;
        }

        return getHwComposer().setBootDisplayMode(snapshot.displayId(), *hwcIdOpt);
    });
    return future.get();
}

status_t SurfaceFlinger::clearBootDisplayMode(const sp<IBinder>& displayToken) {
    const char* const whence = __func__;
    auto future = mScheduler->schedule([=, this]() FTL_FAKE_GUARD(mStateLock) -> status_t {
        if (const auto displayId = getPhysicalDisplayIdLocked(displayToken)) {
            return getHwComposer().clearBootDisplayMode(*displayId);
        } else {
            ALOGE("%s: Invalid display token %p", whence, displayToken.get());
            return BAD_VALUE;
        }
    });
    return future.get();
}

status_t SurfaceFlinger::getHdrConversionCapabilities(
        std::vector<gui::HdrConversionCapability>* hdrConversionCapabilities) const {
    bool hdrOutputConversionSupport;
    getHdrOutputConversionSupport(&hdrOutputConversionSupport);
    if (hdrOutputConversionSupport == false) {
        ALOGE("hdrOutputConversion is not supported by this device.");
        return INVALID_OPERATION;
    }
    const auto aidlConversionCapability = getHwComposer().getHdrConversionCapabilities();
    for (auto capability : aidlConversionCapability) {
        gui::HdrConversionCapability tempCapability;
        tempCapability.sourceType = static_cast<int>(capability.sourceType);
        tempCapability.outputType = static_cast<int>(capability.outputType);
        tempCapability.addsLatency = capability.addsLatency;
        hdrConversionCapabilities->push_back(tempCapability);
    }
    return NO_ERROR;
}

status_t SurfaceFlinger::setHdrConversionStrategy(
        const gui::HdrConversionStrategy& hdrConversionStrategy,
        int32_t* outPreferredHdrOutputType) {
    bool hdrOutputConversionSupport;
    getHdrOutputConversionSupport(&hdrOutputConversionSupport);
    if (hdrOutputConversionSupport == false) {
        ALOGE("hdrOutputConversion is not supported by this device.");
        return INVALID_OPERATION;
    }
    auto future = mScheduler->schedule([=, this]() FTL_FAKE_GUARD(mStateLock) mutable -> status_t {
        using AidlHdrConversionStrategy =
                aidl::android::hardware::graphics::common::HdrConversionStrategy;
        using GuiHdrConversionStrategyTag = gui::HdrConversionStrategy::Tag;
        AidlHdrConversionStrategy aidlConversionStrategy;
        status_t status;
        aidl::android::hardware::graphics::common::Hdr aidlPreferredHdrOutputType;
        switch (hdrConversionStrategy.getTag()) {
            case GuiHdrConversionStrategyTag::passthrough: {
                aidlConversionStrategy.set<AidlHdrConversionStrategy::Tag::passthrough>(
                        hdrConversionStrategy.get<GuiHdrConversionStrategyTag::passthrough>());
                status = getHwComposer().setHdrConversionStrategy(aidlConversionStrategy,
                                                                  &aidlPreferredHdrOutputType);
                *outPreferredHdrOutputType = static_cast<int32_t>(aidlPreferredHdrOutputType);
                return status;
            }
            case GuiHdrConversionStrategyTag::autoAllowedHdrTypes: {
                auto autoHdrTypes =
                        hdrConversionStrategy
                                .get<GuiHdrConversionStrategyTag::autoAllowedHdrTypes>();
                std::vector<aidl::android::hardware::graphics::common::Hdr> aidlAutoHdrTypes;
                for (auto type : autoHdrTypes) {
                    aidlAutoHdrTypes.push_back(
                            static_cast<aidl::android::hardware::graphics::common::Hdr>(type));
                }
                aidlConversionStrategy.set<AidlHdrConversionStrategy::Tag::autoAllowedHdrTypes>(
                        aidlAutoHdrTypes);
                status = getHwComposer().setHdrConversionStrategy(aidlConversionStrategy,
                                                                  &aidlPreferredHdrOutputType);
                *outPreferredHdrOutputType = static_cast<int32_t>(aidlPreferredHdrOutputType);
                return status;
            }
            case GuiHdrConversionStrategyTag::forceHdrConversion: {
                auto forceHdrConversion =
                        hdrConversionStrategy
                                .get<GuiHdrConversionStrategyTag::forceHdrConversion>();
                aidlConversionStrategy.set<AidlHdrConversionStrategy::Tag::forceHdrConversion>(
                        static_cast<aidl::android::hardware::graphics::common::Hdr>(
                                forceHdrConversion));
                status = getHwComposer().setHdrConversionStrategy(aidlConversionStrategy,
                                                                  &aidlPreferredHdrOutputType);
                *outPreferredHdrOutputType = static_cast<int32_t>(aidlPreferredHdrOutputType);
                return status;
            }
        }
    });
    return future.get();
}

status_t SurfaceFlinger::getHdrOutputConversionSupport(bool* outSupport) const {
    auto future = mScheduler->schedule([this] {
        return getHwComposer().hasCapability(Capability::HDR_OUTPUT_CONVERSION_CONFIG);
    });

    *outSupport = future.get();
    return NO_ERROR;
}

void SurfaceFlinger::setAutoLowLatencyMode(const sp<IBinder>& displayToken, bool on) {
    const char* const whence = __func__;
    static_cast<void>(mScheduler->schedule([=, this]() FTL_FAKE_GUARD(mStateLock) {
        if (const auto displayId = getPhysicalDisplayIdLocked(displayToken)) {
            getHwComposer().setAutoLowLatencyMode(*displayId, on);
        } else {
            ALOGE("%s: Invalid display token %p", whence, displayToken.get());
        }
    }));
}

void SurfaceFlinger::setGameContentType(const sp<IBinder>& displayToken, bool on) {
    const char* const whence = __func__;
    static_cast<void>(mScheduler->schedule([=, this]() FTL_FAKE_GUARD(mStateLock) {
        if (const auto displayId = getPhysicalDisplayIdLocked(displayToken)) {
            const auto type = on ? hal::ContentType::GAME : hal::ContentType::NONE;
            getHwComposer().setContentType(*displayId, type);
        } else {
            ALOGE("%s: Invalid display token %p", whence, displayToken.get());
        }
    }));
}

status_t SurfaceFlinger::overrideHdrTypes(const sp<IBinder>& displayToken,
                                          const std::vector<ui::Hdr>& hdrTypes) {
    Mutex::Autolock lock(mStateLock);

    auto display = getDisplayDeviceLocked(displayToken);
    if (!display) {
        ALOGE("%s: Invalid display token %p", __func__, displayToken.get());
        return NAME_NOT_FOUND;
    }

    display->overrideHdrTypes(hdrTypes);
    mScheduler->dispatchHotplug(display->getPhysicalId(), scheduler::Scheduler::Hotplug::Connected);
    return NO_ERROR;
}

status_t SurfaceFlinger::onPullAtom(const int32_t atomId, std::vector<uint8_t>* pulledData,
                                    bool* success) {
    *success = mTimeStats->onPullAtom(atomId, pulledData);
    return NO_ERROR;
}

status_t SurfaceFlinger::getDisplayedContentSamplingAttributes(const sp<IBinder>& displayToken,
                                                               ui::PixelFormat* outFormat,
                                                               ui::Dataspace* outDataspace,
                                                               uint8_t* outComponentMask) const {
    if (!outFormat || !outDataspace || !outComponentMask) {
        return BAD_VALUE;
    }

    Mutex::Autolock lock(mStateLock);

    const auto displayId = getPhysicalDisplayIdLocked(displayToken);
    if (!displayId) {
        return NAME_NOT_FOUND;
    }

    return getHwComposer().getDisplayedContentSamplingAttributes(*displayId, outFormat,
                                                                 outDataspace, outComponentMask);
}

status_t SurfaceFlinger::setDisplayContentSamplingEnabled(const sp<IBinder>& displayToken,
                                                          bool enable, uint8_t componentMask,
                                                          uint64_t maxFrames) {
    const char* const whence = __func__;
    auto future = mScheduler->schedule([=, this]() FTL_FAKE_GUARD(mStateLock) -> status_t {
        if (const auto displayId = getPhysicalDisplayIdLocked(displayToken)) {
            return getHwComposer().setDisplayContentSamplingEnabled(*displayId, enable,
                                                                    componentMask, maxFrames);
        } else {
            ALOGE("%s: Invalid display token %p", whence, displayToken.get());
            return NAME_NOT_FOUND;
        }
    });

    return future.get();
}

status_t SurfaceFlinger::getDisplayedContentSample(const sp<IBinder>& displayToken,
                                                   uint64_t maxFrames, uint64_t timestamp,
                                                   DisplayedFrameStats* outStats) const {
    Mutex::Autolock lock(mStateLock);

    const auto displayId = getPhysicalDisplayIdLocked(displayToken);
    if (!displayId) {
        return NAME_NOT_FOUND;
    }

    return getHwComposer().getDisplayedContentSample(*displayId, maxFrames, timestamp, outStats);
}

status_t SurfaceFlinger::getProtectedContentSupport(bool* outSupported) const {
    if (!outSupported) {
        return BAD_VALUE;
    }
    *outSupported = getRenderEngine().supportsProtectedContent();
    return NO_ERROR;
}

status_t SurfaceFlinger::isWideColorDisplay(const sp<IBinder>& displayToken,
                                            bool* outIsWideColorDisplay) const {
    if (!displayToken || !outIsWideColorDisplay) {
        return BAD_VALUE;
    }

    Mutex::Autolock lock(mStateLock);
    const auto display = getDisplayDeviceLocked(displayToken);
    if (!display) {
        return NAME_NOT_FOUND;
    }

    *outIsWideColorDisplay =
            display->isPrimary() ? mSupportsWideColor : display->hasWideColorGamut();
    return NO_ERROR;
}

status_t SurfaceFlinger::getCompositionPreference(
        Dataspace* outDataspace, ui::PixelFormat* outPixelFormat,
        Dataspace* outWideColorGamutDataspace,
        ui::PixelFormat* outWideColorGamutPixelFormat) const {
    *outDataspace = mDefaultCompositionDataspace;
    *outPixelFormat = defaultCompositionPixelFormat;
    *outWideColorGamutDataspace = mWideColorGamutCompositionDataspace;
    *outWideColorGamutPixelFormat = wideColorGamutCompositionPixelFormat;
    return NO_ERROR;
}

status_t SurfaceFlinger::addRegionSamplingListener(const Rect& samplingArea,
                                                   const sp<IBinder>& stopLayerHandle,
                                                   const sp<IRegionSamplingListener>& listener) {
    if (!listener || samplingArea == Rect::INVALID_RECT || samplingArea.isEmpty()) {
        return BAD_VALUE;
    }

    // LayerHandle::getLayer promotes the layer object in a binder thread but we will not destroy
    // the layer here since the caller has a strong ref to the layer's handle.
    const sp<Layer> stopLayer = LayerHandle::getLayer(stopLayerHandle);
    mRegionSamplingThread->addListener(samplingArea,
                                       stopLayer ? stopLayer->getSequence() : UNASSIGNED_LAYER_ID,
                                       listener);
    return NO_ERROR;
}

status_t SurfaceFlinger::removeRegionSamplingListener(const sp<IRegionSamplingListener>& listener) {
    if (!listener) {
        return BAD_VALUE;
    }
    mRegionSamplingThread->removeListener(listener);
    return NO_ERROR;
}

status_t SurfaceFlinger::addFpsListener(int32_t taskId, const sp<gui::IFpsListener>& listener) {
    if (!listener) {
        return BAD_VALUE;
    }

    mFpsReporter->addListener(listener, taskId);
    return NO_ERROR;
}

status_t SurfaceFlinger::removeFpsListener(const sp<gui::IFpsListener>& listener) {
    if (!listener) {
        return BAD_VALUE;
    }
    mFpsReporter->removeListener(listener);
    return NO_ERROR;
}

status_t SurfaceFlinger::addTunnelModeEnabledListener(
        const sp<gui::ITunnelModeEnabledListener>& listener) {
    if (!listener) {
        return BAD_VALUE;
    }

    mTunnelModeEnabledReporter->addListener(listener);
    return NO_ERROR;
}

status_t SurfaceFlinger::removeTunnelModeEnabledListener(
        const sp<gui::ITunnelModeEnabledListener>& listener) {
    if (!listener) {
        return BAD_VALUE;
    }

    mTunnelModeEnabledReporter->removeListener(listener);
    return NO_ERROR;
}

status_t SurfaceFlinger::getDisplayBrightnessSupport(const sp<IBinder>& displayToken,
                                                     bool* outSupport) const {
    if (!displayToken || !outSupport) {
        return BAD_VALUE;
    }

    Mutex::Autolock lock(mStateLock);

    const auto displayId = getPhysicalDisplayIdLocked(displayToken);
    if (!displayId) {
        return NAME_NOT_FOUND;
    }
    *outSupport = getHwComposer().hasDisplayCapability(*displayId, DisplayCapability::BRIGHTNESS);
    return NO_ERROR;
}

status_t SurfaceFlinger::setDisplayBrightness(const sp<IBinder>& displayToken,
                                              const gui::DisplayBrightness& brightness) {
    if (!displayToken) {
        return BAD_VALUE;
    }

    const char* const whence = __func__;
    return ftl::Future(mScheduler->schedule([=, this]() FTL_FAKE_GUARD(mStateLock) {
               // TODO(b/241285876): Validate that the display is physical instead of failing later.
               if (const auto display = getDisplayDeviceLocked(displayToken)) {
                   const bool supportsDisplayBrightnessCommand =
                           getHwComposer().getComposer()->isSupported(
                                   Hwc2::Composer::OptionalFeature::DisplayBrightnessCommand);
                   // If we support applying display brightness as a command, then we also support
                   // dimming SDR layers.
                   if (supportsDisplayBrightnessCommand) {
                       auto compositionDisplay = display->getCompositionDisplay();
                       float currentDimmingRatio =
                               compositionDisplay->editState().sdrWhitePointNits /
                               compositionDisplay->editState().displayBrightnessNits;
                       static constexpr float kDimmingThreshold = 0.02f;
                       if (brightness.sdrWhitePointNits == 0.f ||
                           abs(brightness.sdrWhitePointNits - brightness.displayBrightnessNits) /
                                           brightness.sdrWhitePointNits >=
                                   kDimmingThreshold) {
                           // to optimize, skip brightness setter if the brightness difference ratio
                           // is lower than threshold
                           compositionDisplay
                                   ->setDisplayBrightness(brightness.sdrWhitePointNits,
                                                          brightness.displayBrightnessNits);
                       } else {
                           compositionDisplay->setDisplayBrightness(brightness.sdrWhitePointNits,
                                                                    brightness.sdrWhitePointNits);
                       }

                       FTL_FAKE_GUARD(kMainThreadContext,
                                      display->stageBrightness(brightness.displayBrightness));
                       float currentHdrSdrRatio =
                               compositionDisplay->editState().displayBrightnessNits /
                               compositionDisplay->editState().sdrWhitePointNits;
                       FTL_FAKE_GUARD(kMainThreadContext,
                                      display->updateHdrSdrRatioOverlayRatio(currentHdrSdrRatio));

                       if (brightness.sdrWhitePointNits / brightness.displayBrightnessNits !=
                           currentDimmingRatio) {
                           scheduleComposite(FrameHint::kNone);
                       } else {
                           scheduleCommit(FrameHint::kNone);
                       }
                       return ftl::yield<status_t>(OK);
                   } else {
                       return getHwComposer()
                               .setDisplayBrightness(display->getPhysicalId(),
                                                     brightness.displayBrightness,
                                                     brightness.displayBrightnessNits,
                                                     Hwc2::Composer::DisplayBrightnessOptions{
                                                             .applyImmediately = true});
                   }
               } else {
                   ALOGE("%s: Invalid display token %p", whence, displayToken.get());
                   return ftl::yield<status_t>(NAME_NOT_FOUND);
               }
           }))
            .then([](ftl::Future<status_t> task) { return task; })
            .get();
}

status_t SurfaceFlinger::addHdrLayerInfoListener(const sp<IBinder>& displayToken,
                                                 const sp<gui::IHdrLayerInfoListener>& listener) {
    if (!displayToken) {
        return BAD_VALUE;
    }

    Mutex::Autolock lock(mStateLock);

    const auto display = getDisplayDeviceLocked(displayToken);
    if (!display) {
        return NAME_NOT_FOUND;
    }
    const auto displayId = display->getId();
    sp<HdrLayerInfoReporter>& hdrInfoReporter = mHdrLayerInfoListeners[displayId];
    if (!hdrInfoReporter) {
        hdrInfoReporter = sp<HdrLayerInfoReporter>::make();
    }
    hdrInfoReporter->addListener(listener);


    mAddingHDRLayerInfoListener = true;
    return OK;
}

status_t SurfaceFlinger::removeHdrLayerInfoListener(
        const sp<IBinder>& displayToken, const sp<gui::IHdrLayerInfoListener>& listener) {
    if (!displayToken) {
        return BAD_VALUE;
    }

    Mutex::Autolock lock(mStateLock);

    const auto display = getDisplayDeviceLocked(displayToken);
    if (!display) {
        return NAME_NOT_FOUND;
    }
    const auto displayId = display->getId();
    sp<HdrLayerInfoReporter>& hdrInfoReporter = mHdrLayerInfoListeners[displayId];
    if (hdrInfoReporter) {
        hdrInfoReporter->removeListener(listener);
    }
    return OK;
}

status_t SurfaceFlinger::notifyPowerBoost(int32_t boostId) {
    using aidl::android::hardware::power::Boost;
    Boost powerBoost = static_cast<Boost>(boostId);

    if (powerBoost == Boost::INTERACTION) {
        mScheduler->onTouchHint();
    }

    return NO_ERROR;
}

status_t SurfaceFlinger::getDisplayDecorationSupport(
        const sp<IBinder>& displayToken,
        std::optional<DisplayDecorationSupport>* outSupport) const {
    if (!displayToken || !outSupport) {
        return BAD_VALUE;
    }

    Mutex::Autolock lock(mStateLock);

    const auto displayId = getPhysicalDisplayIdLocked(displayToken);
    if (!displayId) {
        return NAME_NOT_FOUND;
    }
    getHwComposer().getDisplayDecorationSupport(*displayId, outSupport);
    return NO_ERROR;
}

// ----------------------------------------------------------------------------

sp<IDisplayEventConnection> SurfaceFlinger::createDisplayEventConnection(
        gui::ISurfaceComposer::VsyncSource vsyncSource, EventRegistrationFlags eventRegistration,
        const sp<IBinder>& layerHandle) {
    const auto cycle = [&] {
        if (FlagManager::getInstance().deprecate_vsync_sf()) {
            ALOGW_IF(vsyncSource == gui::ISurfaceComposer::VsyncSource::eVsyncSourceSurfaceFlinger,
                "requested unsupported config eVsyncSourceSurfaceFlinger");
            return scheduler::Cycle::Render;
        }

        return vsyncSource == gui::ISurfaceComposer::VsyncSource::eVsyncSourceSurfaceFlinger
              ? scheduler::Cycle::LastComposite
              : scheduler::Cycle::Render;
    }();
    return mScheduler->createDisplayEventConnection(cycle, eventRegistration, layerHandle);
}

void SurfaceFlinger::scheduleCommit(FrameHint hint) {
    if (hint == FrameHint::kActive) {
        mScheduler->resetIdleTimer();
    }
    /* QTI_BEGIN */
    mQtiSFExtnIntf->qtiNotifyDisplayUpdateImminent();
    /* QTI_END */
    mScheduler->scheduleFrame();
}

void SurfaceFlinger::scheduleComposite(FrameHint hint) {
    mMustComposite = true;
    scheduleCommit(hint);
}

void SurfaceFlinger::scheduleRepaint() {
    mGeometryDirty = true;
    scheduleComposite(FrameHint::kActive);
}

void SurfaceFlinger::scheduleSample() {
    static_cast<void>(mScheduler->schedule([this] { sample(); }));
}

nsecs_t SurfaceFlinger::getVsyncPeriodFromHWC() const {
    if (const auto display = getDefaultDisplayDeviceLocked()) {
        return display->getVsyncPeriodFromHWC();
    }

    return 0;
}

void SurfaceFlinger::onComposerHalVsync(hal::HWDisplayId hwcDisplayId, int64_t timestamp,
                                        std::optional<hal::VsyncPeriodNanos> vsyncPeriod) {
    if (FlagManager::getInstance().connected_display() && timestamp < 0 &&
        vsyncPeriod.has_value()) {
        // use ~0 instead of -1 as AidlComposerHal.cpp passes the param as unsigned int32
        if (mIsHotplugErrViaNegVsync && vsyncPeriod.value() == ~0) {
            const auto errorCode = static_cast<int32_t>(-timestamp);
            ALOGD("%s: Hotplug error %d for display %" PRIu64, __func__, errorCode, hwcDisplayId);
            mScheduler->dispatchHotplugError(errorCode);
            return;
        }

        if (mIsHdcpViaNegVsync && vsyncPeriod.value() == ~1) {
            const int32_t value = static_cast<int32_t>(-timestamp);
            // one byte is good enough to encode android.hardware.drm.HdcpLevel
            const int32_t maxLevel = (value >> 8) & 0xFF;
            const int32_t connectedLevel = value & 0xFF;
            ALOGD("%s: HDCP levels changed (connected=%d, max=%d) for display %" PRIu64, __func__,
                  connectedLevel, maxLevel, hwcDisplayId);
            updateHdcpLevels(hwcDisplayId, connectedLevel, maxLevel);
            return;
        }
    }

    ATRACE_NAME(vsyncPeriod
                        ? ftl::Concat(__func__, ' ', hwcDisplayId, ' ', *vsyncPeriod, "ns").c_str()
                        : ftl::Concat(__func__, ' ', hwcDisplayId).c_str());

    Mutex::Autolock lock(mStateLock);
    if (const auto displayIdOpt = getHwComposer().onVsync(hwcDisplayId, timestamp)) {
        if (mScheduler->addResyncSample(*displayIdOpt, timestamp, vsyncPeriod)) {
            // period flushed
            mScheduler->modulateVsync(displayIdOpt, &VsyncModulator::onRefreshRateChangeCompleted);
        }
    }
}

void SurfaceFlinger::onComposerHalHotplugEvent(hal::HWDisplayId hwcDisplayId,
                                               DisplayHotplugEvent event) {
    if (event == DisplayHotplugEvent::CONNECTED || event == DisplayHotplugEvent::DISCONNECTED) {
        hal::Connection connection = (event == DisplayHotplugEvent::CONNECTED)
                ? hal::Connection::CONNECTED
                : hal::Connection::DISCONNECTED;
        {
            std::lock_guard<std::mutex> lock(mHotplugMutex);
            mPendingHotplugEvents.push_back(HotplugEvent{hwcDisplayId, connection});
        }

        if (mScheduler) {
            mScheduler->scheduleConfigure();
        }

        return;
    }

    if (FlagManager::getInstance().hotplug2()) {
        // TODO(b/311403559): use enum type instead of int
        const auto errorCode = static_cast<int32_t>(event);
        ALOGD("%s: Hotplug error %d for display %" PRIu64, __func__, errorCode, hwcDisplayId);
        mScheduler->dispatchHotplugError(errorCode);
    }
}

void SurfaceFlinger::onComposerHalVsyncPeriodTimingChanged(
        hal::HWDisplayId, const hal::VsyncPeriodChangeTimeline& timeline) {
    Mutex::Autolock lock(mStateLock);
    mScheduler->onNewVsyncPeriodChangeTimeline(timeline);

    if (timeline.refreshRequired) {
        scheduleComposite(FrameHint::kNone);
    }
}

void SurfaceFlinger::onComposerHalSeamlessPossible(hal::HWDisplayId) {
    // TODO(b/142753666): use constraints when calling to setActiveModeWithConstraints and
    // use this callback to know when to retry in case of SEAMLESS_NOT_POSSIBLE.
}

void SurfaceFlinger::onComposerHalRefresh(hal::HWDisplayId) {
    Mutex::Autolock lock(mStateLock);
    /* QTI_BEGIN */
    mQtiSFExtnIntf->qtiOnComposerHalRefresh();
    /* QTI_END */
    scheduleComposite(FrameHint::kNone);
}

void SurfaceFlinger::onComposerHalVsyncIdle(hal::HWDisplayId) {
    ATRACE_CALL();
    mScheduler->forceNextResync();
}

void SurfaceFlinger::onRefreshRateChangedDebug(const RefreshRateChangedDebugData& data) {
    ATRACE_CALL();
    const char* const whence = __func__;
    static_cast<void>(mScheduler->schedule([=, this]() FTL_FAKE_GUARD(mStateLock) FTL_FAKE_GUARD(
                                                   kMainThreadContext) {
        if (const auto displayIdOpt = getHwComposer().toPhysicalDisplayId(data.display)) {
            if (const auto display = getDisplayDeviceLocked(*displayIdOpt)) {
                const Fps fps = Fps::fromPeriodNsecs(getHwComposer().getComposer()->isVrrSupported()
                                                             ? data.refreshPeriodNanos
                                                             : data.vsyncPeriodNanos);
                ATRACE_FORMAT("%s Fps %d", whence, fps.getIntValue());
                display->updateRefreshRateOverlayRate(fps, display->getActiveMode().fps,
                                                      /* setByHwc */ true);
            }
        }
    }));
}

void SurfaceFlinger::configure() {
    Mutex::Autolock lock(mStateLock);
    if (configureLocked()) {
        setTransactionFlags(eDisplayTransactionNeeded);
    }
}

bool SurfaceFlinger::updateLayerSnapshotsLegacy(VsyncId vsyncId, nsecs_t frameTimeNs,
                                                bool flushTransactions,
                                                bool& outTransactionsAreEmpty) {
    ATRACE_CALL();
    frontend::Update update;
    if (flushTransactions) {
        update = flushLifecycleUpdates();
        if (mTransactionTracing) {
            mTransactionTracing->addCommittedTransactions(ftl::to_underlying(vsyncId), frameTimeNs,
                                                          update, mFrontEndDisplayInfos,
                                                          mFrontEndDisplayInfosChanged);
        }
    }

    bool needsTraversal = false;
    if (flushTransactions) {
        needsTraversal |= commitMirrorDisplays(vsyncId);
        needsTraversal |= commitCreatedLayers(vsyncId, update.layerCreatedStates);
        needsTraversal |= applyTransactions(update.transactions, vsyncId);
    }
    outTransactionsAreEmpty = !needsTraversal;
    const bool shouldCommit = (getTransactionFlags() & ~eTransactionFlushNeeded) || needsTraversal;
    if (shouldCommit) {
        commitTransactionsLegacy();
    }

    bool mustComposite = latchBuffers() || shouldCommit;
    updateLayerGeometry();
    return mustComposite;
}

void SurfaceFlinger::updateLayerHistory(nsecs_t now) {
    for (const auto& snapshot : mLayerSnapshotBuilder.getSnapshots()) {
        using Changes = frontend::RequestedLayerState::Changes;
        if (snapshot->path.isClone()) {
            continue;
        }

        const bool updateSmallDirty = FlagManager::getInstance().enable_small_area_detection() &&
                ((snapshot->clientChanges & layer_state_t::eSurfaceDamageRegionChanged) ||
                 snapshot->changes.any(Changes::Geometry));

        const bool hasChanges =
                snapshot->changes.any(Changes::FrameRate | Changes::Buffer | Changes::Animation |
                                      Changes::Geometry | Changes::Visibility) ||
                (snapshot->clientChanges & layer_state_t::eDefaultFrameRateCompatibilityChanged) !=
                        0;

        if (!updateSmallDirty && !hasChanges) {
            continue;
        }

        auto it = mLegacyLayers.find(snapshot->sequence);
        LLOG_ALWAYS_FATAL_WITH_TRACE_IF(it == mLegacyLayers.end(),
                                        "Couldn't find layer object for %s",
                                        snapshot->getDebugString().c_str());

        if (updateSmallDirty) {
            // Update small dirty flag while surface damage region or geometry changed
            it->second->setIsSmallDirty(snapshot.get());
        }

        if (!hasChanges) {
            continue;
        }

        const auto layerProps = scheduler::LayerProps{
                .visible = snapshot->isVisible,
                .bounds = snapshot->geomLayerBounds,
                .transform = snapshot->geomLayerTransform,
                .setFrameRateVote = snapshot->frameRate,
                .frameRateSelectionPriority = snapshot->frameRateSelectionPriority,
                .isSmallDirty = snapshot->isSmallDirty,
                .isFrontBuffered = snapshot->isFrontBuffered(),
        };

        if (snapshot->changes.any(Changes::Geometry | Changes::Visibility)) {
            mScheduler->setLayerProperties(snapshot->sequence, layerProps);
        }

        if (snapshot->clientChanges & layer_state_t::eDefaultFrameRateCompatibilityChanged) {
            mScheduler->setDefaultFrameRateCompatibility(snapshot->sequence,
                                                         snapshot->defaultFrameRateCompatibility);
        }

        if (snapshot->changes.test(Changes::Animation)) {
            it->second->recordLayerHistoryAnimationTx(layerProps, now);
        }

        if (snapshot->changes.test(Changes::FrameRate)) {
            it->second->setFrameRateForLayerTree(snapshot->frameRate, layerProps, now);
        }

        if (snapshot->changes.test(Changes::Buffer)) {
            it->second->recordLayerHistoryBufferUpdate(layerProps, now);
        }
    }
}

bool SurfaceFlinger::updateLayerSnapshots(VsyncId vsyncId, nsecs_t frameTimeNs,
                                          bool flushTransactions, bool& outTransactionsAreEmpty) {
    using Changes = frontend::RequestedLayerState::Changes;
    ATRACE_CALL();
    frontend::Update update;
    if (flushTransactions) {
        ATRACE_NAME("TransactionHandler:flushTransactions");
        // Locking:
        // 1. to prevent onHandleDestroyed from being called while the state lock is held,
        // we must keep a copy of the transactions (specifically the composer
        // states) around outside the scope of the lock.
        // 2. Transactions and created layers do not share a lock. To prevent applying
        // transactions with layers still in the createdLayer queue, collect the transactions
        // before committing the created layers.
        // 3. Transactions can only be flushed after adding layers, since the layer can be a newly
        // created one
        mTransactionHandler.collectTransactions();
        {
            // TODO(b/238781169) lockless queue this and keep order.
            std::scoped_lock<std::mutex> lock(mCreatedLayersLock);
            update.layerCreatedStates = std::move(mCreatedLayers);
            mCreatedLayers.clear();
            update.newLayers = std::move(mNewLayers);
            mNewLayers.clear();
            update.layerCreationArgs = std::move(mNewLayerArgs);
            mNewLayerArgs.clear();
            update.destroyedHandles = std::move(mDestroyedHandles);
            mDestroyedHandles.clear();
        }

        mLayerLifecycleManager.addLayers(std::move(update.newLayers));
        update.transactions = mTransactionHandler.flushTransactions();
        if (mTransactionTracing) {
            mTransactionTracing->addCommittedTransactions(ftl::to_underlying(vsyncId), frameTimeNs,
                                                          update, mFrontEndDisplayInfos,
                                                          mFrontEndDisplayInfosChanged);
        }
        mLayerLifecycleManager.applyTransactions(update.transactions);
        mLayerLifecycleManager.onHandlesDestroyed(update.destroyedHandles);
        for (auto& legacyLayer : update.layerCreatedStates) {
            sp<Layer> layer = legacyLayer.layer.promote();
            if (layer) {
                mLegacyLayers[layer->sequence] = layer;
            }
        }
        mLayerHierarchyBuilder.update(mLayerLifecycleManager);
    }

    // Keep a copy of the drawing state (that is going to be overwritten
    // by commitTransactionsLocked) outside of mStateLock so that the side
    // effects of the State assignment don't happen with mStateLock held,
    // which can cause deadlocks.
    State drawingState(mDrawingState);
    Mutex::Autolock lock(mStateLock);
    bool mustComposite = false;
    mustComposite |= applyAndCommitDisplayTransactionStatesLocked(update.transactions);

    {
        ATRACE_NAME("LayerSnapshotBuilder:update");
        frontend::LayerSnapshotBuilder::Args
                args{.root = mLayerHierarchyBuilder.getHierarchy(),
                     .layerLifecycleManager = mLayerLifecycleManager,
                     .includeMetadata = mCompositionEngine->getFeatureFlags().test(
                             compositionengine::Feature::kSnapshotLayerMetadata),
                     .displays = mFrontEndDisplayInfos,
                     .displayChanges = mFrontEndDisplayInfosChanged,
                     .globalShadowSettings = mDrawingState.globalShadowSettings,
                     .supportsBlur = mSupportsBlur,
                     .forceFullDamage = mForceFullDamage,
                     .supportedLayerGenericMetadata =
                             getHwComposer().getSupportedLayerGenericMetadata(),
                     .genericLayerMetadataKeyMap = getGenericLayerMetadataKeyMap(),
                     .skipRoundCornersWhenProtected =
                             !getRenderEngine().supportsProtectedContent()};
        mLayerSnapshotBuilder.update(args);
    }

    if (mLayerLifecycleManager.getGlobalChanges().any(Changes::Geometry | Changes::Input |
                                                      Changes::Hierarchy | Changes::Visibility)) {
        mUpdateInputInfo = true;
    }
    if (mLayerLifecycleManager.getGlobalChanges().any(Changes::VisibleRegion | Changes::Hierarchy |
                                                      Changes::Visibility | Changes::Geometry)) {
        mVisibleRegionsDirty = true;
    }
    if (mLayerLifecycleManager.getGlobalChanges().any(Changes::Hierarchy | Changes::FrameRate)) {
        // The frame rate of attached choreographers can only change as a result of a
        // FrameRate change (including when Hierarchy changes).
        mUpdateAttachedChoreographer = true;
    }
    outTransactionsAreEmpty = mLayerLifecycleManager.getGlobalChanges().get() == 0;
    mustComposite |= mLayerLifecycleManager.getGlobalChanges().get() != 0;

    bool newDataLatched = false;
    ATRACE_NAME("DisplayCallbackAndStatsUpdates");
    mustComposite |= applyTransactionsLocked(update.transactions, vsyncId);
    traverseLegacyLayers([&](Layer* layer) { layer->commitTransaction(); });
    const nsecs_t latchTime = systemTime();
    bool unused = false;

    for (auto& layer : mLayerLifecycleManager.getLayers()) {
        if (layer->changes.test(frontend::RequestedLayerState::Changes::Created) &&
            layer->bgColorLayer) {
            sp<Layer> bgColorLayer = getFactory().createEffectLayer(
                    LayerCreationArgs(this, nullptr, layer->name,
                                      ISurfaceComposerClient::eFXSurfaceEffect, LayerMetadata(),
                                      std::make_optional(layer->id), true));
            mLegacyLayers[bgColorLayer->sequence] = bgColorLayer;
        }
        const bool willReleaseBufferOnLatch = layer->willReleaseBufferOnLatch();

        auto it = mLegacyLayers.find(layer->id);
        if (it == mLegacyLayers.end() &&
            layer->changes.test(frontend::RequestedLayerState::Changes::Destroyed)) {
            // Layer handle was created and immediately destroyed. It was destroyed before it
            // was added to the map.
            continue;
        }

        LLOG_ALWAYS_FATAL_WITH_TRACE_IF(it == mLegacyLayers.end(),
                                        "Couldnt find layer object for %s",
                                        layer->getDebugString().c_str());
        if (!layer->hasReadyFrame() && !willReleaseBufferOnLatch) {
            if (!it->second->hasBuffer()) {
                // The last latch time is used to classify a missed frame as buffer stuffing
                // instead of a missed frame. This is used to identify scenarios where we
                // could not latch a buffer or apply a transaction due to backpressure.
                // We only update the latch time for buffer less layers here, the latch time
                // is updated for buffer layers when the buffer is latched.
                it->second->updateLastLatchTime(latchTime);
            }
<<<<<<< HEAD
            it->second->latchBufferImpl(unused, latchTime, bgColorOnly);
            /* QTI_BEGIN */
            mQtiSFExtnIntf->qtiDolphinTrackBufferDecrement(it->second->getDebugName(),
                    *it->second->getPendingBufferCounter());
            /* QTI_END */
            newDataLatched = true;
=======
            continue;
        }
>>>>>>> 60924443

        const bool bgColorOnly =
                !layer->externalTexture && (layer->bgColorLayerId != UNASSIGNED_LAYER_ID);
        if (willReleaseBufferOnLatch) {
            mLayersWithBuffersRemoved.emplace(it->second);
        }
        it->second->latchBufferImpl(unused, latchTime, bgColorOnly);
        newDataLatched = true;

        mLayersWithQueuedFrames.emplace(it->second);
        mLayersIdsWithQueuedFrames.emplace(it->second->sequence);
    }

    updateLayerHistory(latchTime);
    mLayerSnapshotBuilder.forEachVisibleSnapshot([&](const frontend::LayerSnapshot& snapshot) {
        if (mLayersIdsWithQueuedFrames.find(snapshot.path.id) == mLayersIdsWithQueuedFrames.end())
            return;
        Region visibleReg;
        visibleReg.set(snapshot.transformedBoundsWithoutTransparentRegion);
        invalidateLayerStack(snapshot.outputFilter, visibleReg);
    });

    for (auto& destroyedLayer : mLayerLifecycleManager.getDestroyedLayers()) {
        mLegacyLayers.erase(destroyedLayer->id);
    }

    {
        ATRACE_NAME("LLM:commitChanges");
        mLayerLifecycleManager.commitChanges();
    }

    // enter boot animation on first buffer latch
    if (CC_UNLIKELY(mBootStage == BootStage::BOOTLOADER && newDataLatched)) {
        ALOGI("Enter boot animation");
        mBootStage = BootStage::BOOTANIMATION;
    }

    mustComposite |= (getTransactionFlags() & ~eTransactionFlushNeeded) || newDataLatched;
    if (mustComposite) {
        commitTransactions();
    }

    return mustComposite;
}

bool SurfaceFlinger::commit(PhysicalDisplayId pacesetterId,
                            const scheduler::FrameTargets& frameTargets) {
    /* QTI_BEGIN */
    mQtiSFExtnIntf->qtiDolphinTrackVsyncSignal();
    /* QTI_END */

    // The expectedVsyncTime, which was predicted when this frame was scheduled, is normally in the
    // future relative to frameTime, but may not be for delayed frames. Adjust mExpectedPresentTime
    // accordingly, but not mScheduledPresentTime.
    // const TimePoint lastScheduledPresentTime = mScheduledPresentTime;
    const scheduler::FrameTarget& pacesetterFrameTarget = *frameTargets.get(pacesetterId)->get();

    const VsyncId vsyncId = pacesetterFrameTarget.vsyncId();
    ATRACE_NAME(ftl::Concat(__func__, ' ', ftl::to_underlying(vsyncId)).c_str());

    /* QTI_BEGIN */
    std::unique_lock<std::mutex> lck (mSmomoMutex, std::defer_lock);
    if (mQtiSFExtnIntf->qtiIsSmomoOptimalRefreshActive()) {
      lck.lock();
    }
    mQtiSFExtnIntf->qtiOnVsync(0);
    /* QTI_END */

    // mScheduledPresentTime = expectedVsyncTime;

    // Calculate the expected present time once and use the cached value throughout this frame to
    // make sure all layers are seeing this same value.
    // mExpectedPresentTime = expectedVsyncTime >= frameTime ? expectedVsyncTime
    //                                                       : calculateExpectedPresentTime(frameTime);

    // ATRACE_FORMAT("%s %" PRId64 " vsyncIn %.2fms%s", __func__, ftl::to_underlying(vsyncId),
    //               ticks<std::milli, float>(mExpectedPresentTime - TimePoint::now()),
    //               mExpectedPresentTime == expectedVsyncTime ? "" : " (adjusted)");

    /* QTI_BEGIN */
    mQtiSFExtnIntf->qtiUpdateFrameScheduler();
    mQtiSFExtnIntf->qtiSyncToDisplayHardware();
    // TODO(rmedel): Handle locking for early wake up
    mQtiSFExtnIntf->qtiResetSFExtn();
    /* QTI_END */

    // const Period vsyncPeriod = mScheduler->getVsyncSchedule()->period();
    // const FenceTimePtr& previousPresentFence = getPreviousPresentFence(frameTime, vsyncPeriod);

    // When backpressure propagation is enabled, we want to give a small grace period of 1ms
    // for the present fence to fire instead of just giving up on this frame to handle cases
    // where present fence is just about to get signaled.
    // const int graceTimeForPresentFenceMs = static_cast<int>(
    //         mBackpressureGpuComposition || !mCompositionCoverage.test(CompositionCoverage::Gpu));

    // Pending frames may trigger backpressure propagation.
    // const TracedOrdinal<bool> framePending = {"PrevFramePending",
    //                                           isFencePending(previousPresentFence,
    //                                                          graceTimeForPresentFenceMs)};

    // Frame missed counts for metrics tracking.
    // A frame is missed if the prior frame is still pending. If no longer pending,
    // then we still count the frame as missed if the predicted present time
    // was further in the past than when the fence actually fired.

    // Add some slop to correct for drift. This should generally be
    // smaller than a typical frame duration, but should not be so small
    // that it reports reasonable drift as a missed frame.
    // const nsecs_t frameMissedSlop = vsyncPeriod.ns() / 2;
    // const nsecs_t previousPresentTime = previousPresentFence->getSignalTime();
    // const TracedOrdinal<bool> frameMissed = {"PrevFrameMissed",
    //                                          framePending ||
    //                                                  (previousPresentTime >= 0 &&
    //                                                   (lastScheduledPresentTime.ns() <
    //                                                    previousPresentTime - frameMissedSlop))};
    // const TracedOrdinal<bool> hwcFrameMissed = {"PrevHwcFrameMissed",
    //                                             frameMissed &&
    //                                                     mCompositionCoverage.test(
    //                                                             CompositionCoverage::Hwc)};

    // const TracedOrdinal<bool> gpuFrameMissed = {"PrevGpuFrameMissed",
    //                                             frameMissed &&
    //                                                     mCompositionCoverage.test(
    //                                                             CompositionCoverage::Gpu)};

    if (pacesetterFrameTarget.didMissFrame()) {
        mTimeStats->incrementMissedFrames();
    }

    // If a mode set is pending and the fence hasn't fired yet, wait for the next commit.
    if (std::any_of(frameTargets.begin(), frameTargets.end(),
                    [this](const auto& pair) FTL_FAKE_GUARD(mStateLock)
                            FTL_FAKE_GUARD(kMainThreadContext) {
                                if (!pair.second->isFramePending()) return false;

                                if (const auto display = getDisplayDeviceLocked(pair.first)) {
                                    return display->isModeSetPending();
                                }

                                return false;
                            })) {
        mScheduler->scheduleFrame();
        return false;
    }

    {
        Mutex::Autolock lock(mStateLock);

        for (const auto [id, target] : frameTargets) {
            // TODO(b/241285876): This is `nullptr` when the DisplayDevice is about to be removed in
            // this commit, since the PhysicalDisplay has already been removed. Rather than checking
            // for `nullptr` below, change Scheduler::onFrameSignal to filter out the FrameTarget of
            // the removed display.
            const auto display = getDisplayDeviceLocked(id);

            if (display && display->isModeSetPending()) {
                finalizeDisplayModeChange(*display);
            }
        }
    }

    if (pacesetterFrameTarget.isFramePending()) {
        if (mBackpressureGpuComposition || pacesetterFrameTarget.didMissHwcFrame()) {
            if (FlagManager::getInstance().vrr_config()) {
                mScheduler->getVsyncSchedule()->getTracker().onFrameMissed(
                        pacesetterFrameTarget.expectedPresentTime());
            }
            scheduleCommit(FrameHint::kNone);
            return false;
        }
    }

    const Period vsyncPeriod = mScheduler->getVsyncSchedule()->period();

    // Save this once per commit + composite to ensure consistency
    // TODO (b/240619471): consider removing active display check once AOD is fixed
    const auto activeDisplay = FTL_FAKE_GUARD(mStateLock, getDisplayDeviceLocked(mActiveDisplayId));
    mPowerHintSessionEnabled = mPowerAdvisor->usePowerHintSession() && activeDisplay &&
            activeDisplay->getPowerMode() == hal::PowerMode::ON;
    if (mPowerHintSessionEnabled) {
        mPowerAdvisor->setCommitStart(pacesetterFrameTarget.frameBeginTime());
        mPowerAdvisor->setExpectedPresentTime(pacesetterFrameTarget.expectedPresentTime());

        // Frame delay is how long we should have minus how long we actually have.
        const Duration idealSfWorkDuration =
                mScheduler->vsyncModulator().getVsyncConfig().sfWorkDuration;
        const Duration frameDelay =
                idealSfWorkDuration - pacesetterFrameTarget.expectedFrameDuration();

        mPowerAdvisor->setFrameDelay(frameDelay);
        mPowerAdvisor->setTotalFrameTargetWorkDuration(idealSfWorkDuration);

        const auto& display = FTL_FAKE_GUARD(mStateLock, getDefaultDisplayDeviceLocked()).get();
        const Period idealVsyncPeriod = display->getActiveMode().fps.getPeriod();
        mPowerAdvisor->updateTargetWorkDuration(idealVsyncPeriod);
    }

    if (mRefreshRateOverlaySpinner || mHdrSdrRatioOverlay) {
        Mutex::Autolock lock(mStateLock);
        if (const auto display = getDefaultDisplayDeviceLocked()) {
            display->animateOverlay();
        }
    }

    // Composite if transactions were committed, or if requested by HWC.
    bool mustComposite = mMustComposite.exchange(false);
    {
        mFrameTimeline->setSfWakeUp(ftl::to_underlying(vsyncId),
                                    pacesetterFrameTarget.frameBeginTime().ns(),
                                    Fps::fromPeriodNsecs(vsyncPeriod.ns()),
                                    mScheduler->getPacesetterRefreshRate());

        const bool flushTransactions = clearTransactionFlags(eTransactionFlushNeeded);
        bool transactionsAreEmpty = false;
        if (mLayerLifecycleManagerEnabled) {
            mustComposite |=
                    updateLayerSnapshots(vsyncId, pacesetterFrameTarget.frameBeginTime().ns(),
                                         flushTransactions, transactionsAreEmpty);
        }

        // Tell VsyncTracker that we are going to present this frame before scheduling
        // setTransactionFlags which will schedule another SF frame. This was if the tracker
        // needs to adjust the vsync timeline, it will be done before the next frame.
        if (FlagManager::getInstance().vrr_config() && mustComposite) {
            mScheduler->getVsyncSchedule()->getTracker().onFrameBegin(
                pacesetterFrameTarget.expectedPresentTime(),
                pacesetterFrameTarget.lastSignaledFrameTime());
        }
        if (transactionFlushNeeded()) {
            setTransactionFlags(eTransactionFlushNeeded);
        }

        // This has to be called after latchBuffers because we want to include the layers that have
        // been latched in the commit callback
        if (transactionsAreEmpty) {
            // Invoke empty transaction callbacks early.
            mTransactionCallbackInvoker.sendCallbacks(false /* onCommitOnly */);
        } else {
            // Invoke OnCommit callbacks.
            mTransactionCallbackInvoker.sendCallbacks(true /* onCommitOnly */);
        }
    }

    // Layers need to get updated (in the previous line) before we can use them for
    // choosing the refresh rate.
    // Hold mStateLock as chooseRefreshRateForContent promotes wp<Layer> to sp<Layer>
    // and may eventually call to ~Layer() if it holds the last reference
    {
        bool updateAttachedChoreographer = mUpdateAttachedChoreographer;
        mUpdateAttachedChoreographer = false;

        Mutex::Autolock lock(mStateLock);
        mScheduler->chooseRefreshRateForContent(mLayerLifecycleManagerEnabled
                                                        ? &mLayerHierarchyBuilder.getHierarchy()
                                                        : nullptr,
                                                updateAttachedChoreographer);
        initiateDisplayModeChanges();
    }

    updateCursorAsync();
    if (!mustComposite) {
        updateInputFlinger(vsyncId, pacesetterFrameTarget.frameBeginTime());
    }
    doActiveLayersTracingIfNeeded(false, mVisibleRegionsDirty,
                                  pacesetterFrameTarget.frameBeginTime(), vsyncId);

    mLastCommittedVsyncId = vsyncId;

    persistDisplayBrightness(mustComposite);

    /* QTI_BEGIN */
    mQtiSFExtnIntf->qtiSendCompositorTid();
    /* QTI_END */

    return mustComposite && CC_LIKELY(mBootStage != BootStage::BOOTLOADER);
}

CompositeResultsPerDisplay SurfaceFlinger::composite(
        PhysicalDisplayId pacesetterId, const scheduler::FrameTargeters& frameTargeters) {
    const scheduler::FrameTarget& pacesetterTarget =
            frameTargeters.get(pacesetterId)->get()->target();

    const VsyncId vsyncId = pacesetterTarget.vsyncId();
    ATRACE_NAME(ftl::Concat(__func__, ' ', ftl::to_underlying(vsyncId)).c_str());

    compositionengine::CompositionRefreshArgs refreshArgs;
    refreshArgs.powerCallback = this;
    const auto& displays = FTL_FAKE_GUARD(mStateLock, mDisplays);
    refreshArgs.outputs.reserve(displays.size());

    // Add outputs for physical displays.
    for (const auto& [id, targeter] : frameTargeters) {
        ftl::FakeGuard guard(mStateLock);

        if (const auto display = getCompositionDisplayLocked(id)) {
            refreshArgs.outputs.push_back(display);
        }

        refreshArgs.frameTargets.try_emplace(id, &targeter->target());
    }

    std::vector<DisplayId> displayIds;
    for (const auto& [_, display] : displays) {
        displayIds.push_back(display->getId());
        display->tracePowerMode();

        // Add outputs for virtual displays.
        if (display->isVirtual()) {
            const Fps refreshRate = display->getAdjustedRefreshRate();

            if (!refreshRate.isValid() ||
                mScheduler->isVsyncInPhase(pacesetterTarget.frameBeginTime(), refreshRate)) {
                refreshArgs.outputs.push_back(display->getCompositionDisplay());
            }
        }
    }
    mPowerAdvisor->setDisplays(displayIds);

    const bool updateTaskMetadata = mCompositionEngine->getFeatureFlags().test(
            compositionengine::Feature::kSnapshotLayerMetadata);
    if (updateTaskMetadata && (mVisibleRegionsDirty || mLayerMetadataSnapshotNeeded)) {
        updateLayerMetadataSnapshot();
        mLayerMetadataSnapshotNeeded = false;
    }

    refreshArgs.bufferIdsToUncache = std::move(mBufferIdsToUncache);

    if (!FlagManager::getInstance().ce_fence_promise()) {
        refreshArgs.layersWithQueuedFrames.reserve(mLayersWithQueuedFrames.size());
        for (auto& layer : mLayersWithQueuedFrames) {
            if (const auto& layerFE = layer->getCompositionEngineLayerFE())
                refreshArgs.layersWithQueuedFrames.push_back(layerFE);
        }
    }

    refreshArgs.outputColorSetting = mDisplayColorSetting;
    refreshArgs.forceOutputColorMode = mForceColorMode;

    refreshArgs.updatingOutputGeometryThisFrame = mVisibleRegionsDirty;
    refreshArgs.updatingGeometryThisFrame = mGeometryDirty.exchange(false) ||
            mVisibleRegionsDirty || mDrawingState.colorMatrixChanged;
    refreshArgs.internalDisplayRotationFlags = getActiveDisplayRotationFlags();

    if (CC_UNLIKELY(mDrawingState.colorMatrixChanged)) {
        refreshArgs.colorTransformMatrix = mDrawingState.colorMatrix;
        mDrawingState.colorMatrixChanged = false;
    }

    refreshArgs.devOptForceClientComposition = mDebugDisableHWC;

    if (mDebugFlashDelay != 0) {
        refreshArgs.devOptForceClientComposition = true;
        refreshArgs.devOptFlashDirtyRegionsDelay = std::chrono::milliseconds(mDebugFlashDelay);
    }

    // TODO(b/255601557) Update frameInterval per display
    refreshArgs.frameInterval =
            mScheduler->getNextFrameInterval(pacesetterId, pacesetterTarget.expectedPresentTime());
    const auto scheduledFrameResultOpt = mScheduler->getScheduledFrameResult();
    const auto scheduledFrameTimeOpt = scheduledFrameResultOpt
            ? std::optional{scheduledFrameResultOpt->callbackTime}
            : std::nullopt;
    refreshArgs.scheduledFrameTime = scheduledFrameTimeOpt;
    refreshArgs.hasTrustedPresentationListener = mNumTrustedPresentationListeners > 0;
    // Store the present time just before calling to the composition engine so we could notify
    // the scheduler.
    const auto presentTime = systemTime();

    /* QTI_BEGIN */
    //mQtiSFExtnIntf->qtiSetDisplayElapseTime(refreshArgs.earliestPrsesentTime);
    /* QTI_END */

    constexpr bool kCursorOnly = false;
    const auto layers = moveSnapshotsToCompositionArgs(refreshArgs, kCursorOnly);

    if (mLayerLifecycleManagerEnabled && !mVisibleRegionsDirty) {
        for (const auto& [token, display] : FTL_FAKE_GUARD(mStateLock, mDisplays)) {
            auto compositionDisplay = display->getCompositionDisplay();
            if (!compositionDisplay->getState().isEnabled) continue;
            for (auto outputLayer : compositionDisplay->getOutputLayersOrderedByZ()) {
                if (outputLayer->getLayerFE().getCompositionState() == nullptr) {
                    // This is unexpected but instead of crashing, capture traces to disk
                    // and recover gracefully by forcing CE to rebuild layer stack.
                    ALOGE("Output layer %s for display %s %" PRIu64 " has a null "
                          "snapshot. Forcing mVisibleRegionsDirty",
                          outputLayer->getLayerFE().getDebugName(),
                          compositionDisplay->getName().c_str(), compositionDisplay->getId().value);

                    TransactionTraceWriter::getInstance().invoke(__func__, /* overwrite= */ false);
                    mVisibleRegionsDirty = true;
                    refreshArgs.updatingOutputGeometryThisFrame = mVisibleRegionsDirty;
                    refreshArgs.updatingGeometryThisFrame = mVisibleRegionsDirty;
                }
            }
        }
    }

    refreshArgs.refreshStartTime = systemTime(SYSTEM_TIME_MONOTONIC);
    for (auto& [layer, layerFE] : layers) {
        layer->onPreComposition(refreshArgs.refreshStartTime);
    }

    if (FlagManager::getInstance().ce_fence_promise()) {
        for (auto& [layer, layerFE] : layers) {
            attachReleaseFenceFutureToLayer(layer, layerFE,
                                            layerFE->mSnapshot->outputFilter.layerStack);
        }

        refreshArgs.layersWithQueuedFrames.reserve(mLayersWithQueuedFrames.size());
        for (auto& layer : mLayersWithQueuedFrames) {
            if (const auto& layerFE = layer->getCompositionEngineLayerFE()) {
                refreshArgs.layersWithQueuedFrames.push_back(layerFE);
                // Some layers are not displayed and do not yet have a future release fence
                if (layerFE->getReleaseFencePromiseStatus() ==
                            LayerFE::ReleaseFencePromiseStatus::UNINITIALIZED ||
                    layerFE->getReleaseFencePromiseStatus() ==
                            LayerFE::ReleaseFencePromiseStatus::FULFILLED) {
                    // layerStack is invalid because layer is not on a display
                    attachReleaseFenceFutureToLayer(layer.get(), layerFE.get(),
                                                    ui::INVALID_LAYER_STACK);
                }
            }
        }

        mCompositionEngine->present(refreshArgs);
        moveSnapshotsFromCompositionArgs(refreshArgs, layers);

        for (auto& [layer, layerFE] : layers) {
            CompositionResult compositionResult{layerFE->stealCompositionResult()};
            if (compositionResult.lastClientCompositionFence) {
                layer->setWasClientComposed(compositionResult.lastClientCompositionFence);
            }
        }

    } else {
        mCompositionEngine->present(refreshArgs);
        moveSnapshotsFromCompositionArgs(refreshArgs, layers);

        for (auto [layer, layerFE] : layers) {
            CompositionResult compositionResult{layerFE->stealCompositionResult()};
            for (auto& [releaseFence, layerStack] : compositionResult.releaseFences) {
                Layer* clonedFrom = layer->getClonedFrom().get();
                auto owningLayer = clonedFrom ? clonedFrom : layer;
                owningLayer->onLayerDisplayed(std::move(releaseFence), layerStack);
            }
            if (compositionResult.lastClientCompositionFence) {
                layer->setWasClientComposed(compositionResult.lastClientCompositionFence);
            }
        }
    }

    mTimeStats->recordFrameDuration(pacesetterTarget.frameBeginTime().ns(), systemTime());

    // Send a power hint after presentation is finished.
    if (mPowerHintSessionEnabled) {
        // Now that the current frame has been presented above, PowerAdvisor needs the present time
        // of the previous frame (whose fence is signaled by now) to determine how long the HWC had
        // waited on that fence to retire before presenting.
        const auto& previousPresentFence = pacesetterTarget.presentFenceForPreviousFrame();

        mPowerAdvisor->setSfPresentTiming(TimePoint::fromNs(previousPresentFence->getSignalTime()),
                                          TimePoint::now());
        mPowerAdvisor->reportActualWorkDuration();
    }

    if (mScheduler->onCompositionPresented(presentTime)) {
        scheduleComposite(FrameHint::kNone);
    }

    mNotifyExpectedPresentMap[pacesetterId].hintStatus = NotifyExpectedPresentHintStatus::Start;
    onCompositionPresented(pacesetterId, frameTargeters, presentTime);

    const bool hadGpuComposited =
            multiDisplayUnion(mCompositionCoverage).test(CompositionCoverage::Gpu);
    mCompositionCoverage.clear();

    TimeStats::ClientCompositionRecord clientCompositionRecord;

    for (const auto& [_, display] : displays) {
        const auto& state = display->getCompositionDisplay()->getState();
        CompositionCoverageFlags& flags =
                mCompositionCoverage.try_emplace(display->getId()).first->second;

        if (state.usesDeviceComposition) {
            flags |= CompositionCoverage::Hwc;
        }

        if (state.reusedClientComposition) {
            flags |= CompositionCoverage::GpuReuse;
        } else if (state.usesClientComposition) {
            flags |= CompositionCoverage::Gpu;
        }

        clientCompositionRecord.predicted |=
                (state.strategyPrediction != CompositionStrategyPredictionState::DISABLED);
        clientCompositionRecord.predictionSucceeded |=
                (state.strategyPrediction == CompositionStrategyPredictionState::SUCCESS);
    }

    const auto coverage = multiDisplayUnion(mCompositionCoverage);
    const bool hasGpuComposited = coverage.test(CompositionCoverage::Gpu);

    clientCompositionRecord.hadClientComposition = hasGpuComposited;
    clientCompositionRecord.reused = coverage.test(CompositionCoverage::GpuReuse);
    clientCompositionRecord.changed = hadGpuComposited != hasGpuComposited;

    mTimeStats->pushCompositionStrategyState(clientCompositionRecord);

    using namespace ftl::flag_operators;

    // TODO(b/160583065): Enable skip validation when SF caches all client composition layers.
    const bool hasGpuUseOrReuse =
            coverage.any(CompositionCoverage::Gpu | CompositionCoverage::GpuReuse);
    mScheduler->modulateVsync({}, &VsyncModulator::onDisplayRefresh, hasGpuUseOrReuse);

    mLayersWithQueuedFrames.clear();
    mLayersIdsWithQueuedFrames.clear();
    doActiveLayersTracingIfNeeded(true, mVisibleRegionsDirty, pacesetterTarget.frameBeginTime(),
                                  vsyncId);

    updateInputFlinger(vsyncId, pacesetterTarget.frameBeginTime());

    if (mVisibleRegionsDirty) mHdrLayerInfoChanged = true;
    mVisibleRegionsDirty = false;

    if (mCompositionEngine->needsAnotherUpdate()) {
        scheduleCommit(FrameHint::kNone);
    }

    if (mPowerHintSessionEnabled) {
        mPowerAdvisor->setCompositeEnd(TimePoint::now());
    }

    CompositeResultsPerDisplay resultsPerDisplay;

    // Filter out virtual displays.
    for (const auto& [id, coverage] : mCompositionCoverage) {
        if (const auto idOpt = PhysicalDisplayId::tryCast(id)) {
            resultsPerDisplay.try_emplace(*idOpt, CompositeResult{coverage});
        }
    }

    return resultsPerDisplay;
}

void SurfaceFlinger::updateLayerGeometry() {
    ATRACE_CALL();

    if (mVisibleRegionsDirty) {
        computeLayerBounds();
    }

    for (auto& layer : mLayersPendingRefresh) {
        Region visibleReg;
        visibleReg.set(layer->getScreenBounds());
        invalidateLayerStack(layer->getOutputFilter(), visibleReg);
    }

    /* QTI_BEGIN */
    mQtiSFExtnIntf->qtiSetDisplayAnimating();
    /* QTI_END */

    mLayersPendingRefresh.clear();
}

bool SurfaceFlinger::isHdrLayer(const frontend::LayerSnapshot& snapshot) const {
    // Even though the camera layer may be using an HDR transfer function or otherwise be "HDR"
    // the device may need to avoid boosting the brightness as a result of these layers to
    // reduce power consumption during camera recording
    if (mIgnoreHdrCameraLayers) {
        if (snapshot.externalTexture &&
            (snapshot.externalTexture->getUsage() & GRALLOC_USAGE_HW_CAMERA_WRITE) != 0) {
            return false;
        }
    }
    // RANGE_EXTENDED layer may identify themselves as being "HDR"
    // via a desired hdr/sdr ratio
    auto pixelFormat = snapshot.buffer
            ? std::make_optional(static_cast<ui::PixelFormat>(snapshot.buffer->getPixelFormat()))
            : std::nullopt;

    if (getHdrRenderType(snapshot.dataspace, pixelFormat, snapshot.desiredHdrSdrRatio) !=
        HdrRenderType::SDR) {
        return true;
    }
    // If the layer is not allowed to be dimmed, treat it as HDR. WindowManager may disable
    // dimming in order to keep animations invoking SDR screenshots of HDR layers seamless.
    // Treat such tagged layers as HDR so that DisplayManagerService does not try to change
    // the screen brightness
    if (!snapshot.dimmingEnabled) {
        return true;
    }
    return false;
}

ui::Rotation SurfaceFlinger::getPhysicalDisplayOrientation(DisplayId displayId,
                                                           bool isPrimary) const {
    const auto id = PhysicalDisplayId::tryCast(displayId);
    if (!id) {
        return ui::ROTATION_0;
    }
    if (!mIgnoreHwcPhysicalDisplayOrientation &&
        getHwComposer().getComposer()->isSupported(
                Hwc2::Composer::OptionalFeature::PhysicalDisplayOrientation)) {
        switch (getHwComposer().getPhysicalDisplayOrientation(*id)) {
            case Hwc2::AidlTransform::ROT_90:
                return ui::ROTATION_90;
            case Hwc2::AidlTransform::ROT_180:
                return ui::ROTATION_180;
            case Hwc2::AidlTransform::ROT_270:
                return ui::ROTATION_270;
            default:
                return ui::ROTATION_0;
        }
    }

    if (isPrimary) {
        using Values = SurfaceFlingerProperties::primary_display_orientation_values;
        switch (primary_display_orientation(Values::ORIENTATION_0)) {
            case Values::ORIENTATION_90:
                return ui::ROTATION_90;
            case Values::ORIENTATION_180:
                return ui::ROTATION_180;
            case Values::ORIENTATION_270:
                return ui::ROTATION_270;
            default:
                break;
        }
    }
    return ui::ROTATION_0;
}

void SurfaceFlinger::onCompositionPresented(PhysicalDisplayId pacesetterId,
                                            const scheduler::FrameTargeters& frameTargeters,
                                            nsecs_t presentStartTime) {
    ATRACE_CALL();

    ui::PhysicalDisplayMap<PhysicalDisplayId, std::shared_ptr<FenceTime>> presentFences;
    ui::PhysicalDisplayMap<PhysicalDisplayId, const sp<Fence>> gpuCompositionDoneFences;

    for (const auto& [id, targeter] : frameTargeters) {
        auto presentFence = getHwComposer().getPresentFence(id);

        if (id == pacesetterId) {
            mTransactionCallbackInvoker.addPresentFence(presentFence);
        }

        if (auto fenceTime = targeter->setPresentFence(std::move(presentFence));
            fenceTime->isValid()) {
            presentFences.try_emplace(id, std::move(fenceTime));
        }

        ftl::FakeGuard guard(mStateLock);
        if (const auto display = getCompositionDisplayLocked(id);
            display && display->getState().usesClientComposition) {
            gpuCompositionDoneFences
                    .try_emplace(id, display->getRenderSurface()->getClientTargetAcquireFence());
        }
    }

    const auto pacesetterDisplay = FTL_FAKE_GUARD(mStateLock, getDisplayDeviceLocked(pacesetterId));

    std::shared_ptr<FenceTime> pacesetterPresentFenceTime =
            presentFences.get(pacesetterId)
                    .transform([](const FenceTimePtr& ptr) { return ptr; })
                    .value_or(FenceTime::NO_FENCE);

    std::shared_ptr<FenceTime> pacesetterGpuCompositionDoneFenceTime =
            gpuCompositionDoneFences.get(pacesetterId)
                    .transform([](sp<Fence> fence) {
                        return std::make_shared<FenceTime>(std::move(fence));
                    })
                    .value_or(FenceTime::NO_FENCE);

    const TimePoint presentTime = TimePoint::now();

    // Set presentation information before calling Layer::releasePendingBuffer, such that jank
    // information from previous' frame classification is already available when sending jank info
    // to clients, so they get jank classification as early as possible.
    mFrameTimeline->setSfPresent(presentTime.ns(), pacesetterPresentFenceTime,
                                 pacesetterGpuCompositionDoneFenceTime);

    // We use the CompositionEngine::getLastFrameRefreshTimestamp() which might
    // be sampled a little later than when we started doing work for this frame,
    // but that should be okay since CompositorTiming has snapping logic.
    const TimePoint compositeTime =
            TimePoint::fromNs(mCompositionEngine->getLastFrameRefreshTimestamp());
    const Duration presentLatency = mHasReliablePresentFences
            ? mPresentLatencyTracker.trackPendingFrame(compositeTime, pacesetterPresentFenceTime)
            : Duration::zero();

    const auto schedule = mScheduler->getVsyncSchedule();
    const TimePoint vsyncDeadline = schedule->vsyncDeadlineAfter(presentTime);
    const Period vsyncPeriod = schedule->period();
    const nsecs_t vsyncPhase =
            mScheduler->getVsyncConfiguration().getCurrentConfigs().late.sfOffset;

    const CompositorTiming compositorTiming(vsyncDeadline.ns(), vsyncPeriod.ns(), vsyncPhase,
                                            presentLatency.ns());

    ui::DisplayMap<ui::LayerStack, const DisplayDevice*> layerStackToDisplay;
    {
        if (!mLayersWithBuffersRemoved.empty() || mNumTrustedPresentationListeners > 0) {
            Mutex::Autolock lock(mStateLock);
            for (const auto& [token, display] : mDisplays) {
                layerStackToDisplay.emplace_or_replace(display->getLayerStack(), display.get());
            }
        }
    }

    for (auto layer : mLayersWithBuffersRemoved) {
        std::vector<ui::LayerStack> previouslyPresentedLayerStacks =
                std::move(layer->mPreviouslyPresentedLayerStacks);
        layer->mPreviouslyPresentedLayerStacks.clear();
        for (auto layerStack : previouslyPresentedLayerStacks) {
            auto optDisplay = layerStackToDisplay.get(layerStack);
            if (optDisplay && !optDisplay->get()->isVirtual()) {
                auto fence = getHwComposer().getPresentFence(optDisplay->get()->getPhysicalId());
                if (FlagManager::getInstance().ce_fence_promise()) {
                    layer->prepareReleaseCallbacks(ftl::yield<FenceResult>(fence),
                                                   ui::INVALID_LAYER_STACK);
                } else {
                    layer->onLayerDisplayed(ftl::yield<FenceResult>(fence).share(),
                                            ui::INVALID_LAYER_STACK);
                }
            }
        }
        layer->releasePendingBuffer(presentTime.ns());
    }
    mLayersWithBuffersRemoved.clear();

    for (const auto& layer: mLayersWithQueuedFrames) {
        layer->onCompositionPresented(pacesetterDisplay.get(),
                                      pacesetterGpuCompositionDoneFenceTime,
                                      pacesetterPresentFenceTime, compositorTiming);
        layer->releasePendingBuffer(presentTime.ns());
    }

    std::vector<std::pair<std::shared_ptr<compositionengine::Display>, sp<HdrLayerInfoReporter>>>
            hdrInfoListeners;
    bool haveNewListeners = false;
    {
        Mutex::Autolock lock(mStateLock);
        if (mFpsReporter) {
            mFpsReporter->dispatchLayerFps(mLayerHierarchyBuilder.getHierarchy());
        }

        if (mTunnelModeEnabledReporter) {
            mTunnelModeEnabledReporter->updateTunnelModeStatus();
        }
        hdrInfoListeners.reserve(mHdrLayerInfoListeners.size());
        for (const auto& [displayId, reporter] : mHdrLayerInfoListeners) {
            if (reporter && reporter->hasListeners()) {
                if (const auto display = getDisplayDeviceLocked(displayId)) {
                    hdrInfoListeners.emplace_back(display->getCompositionDisplay(), reporter);
                }
            }
        }
        haveNewListeners = mAddingHDRLayerInfoListener; // grab this with state lock
        mAddingHDRLayerInfoListener = false;
    }

    if (haveNewListeners || mHdrLayerInfoChanged) {
        for (auto& [compositionDisplay, listener] : hdrInfoListeners) {
            HdrLayerInfoReporter::HdrLayerInfo info;
            int32_t maxArea = 0;

            auto updateInfoFn =
                    [&](const std::shared_ptr<compositionengine::Display>& compositionDisplay,
                        const frontend::LayerSnapshot& snapshot, const sp<LayerFE>& layerFe) {
                        if (snapshot.isVisible &&
                            compositionDisplay->includesLayer(snapshot.outputFilter)) {
                            if (isHdrLayer(snapshot)) {
                                const auto* outputLayer =
                                        compositionDisplay->getOutputLayerForLayer(layerFe);
                                if (outputLayer) {
                                    const float desiredHdrSdrRatio =
                                            snapshot.desiredHdrSdrRatio < 1.f
                                            ? std::numeric_limits<float>::infinity()
                                            : snapshot.desiredHdrSdrRatio;
                                    info.mergeDesiredRatio(desiredHdrSdrRatio);
                                    info.numberOfHdrLayers++;
                                    const auto displayFrame = outputLayer->getState().displayFrame;
                                    const int32_t area =
                                            displayFrame.width() * displayFrame.height();
                                    if (area > maxArea) {
                                        maxArea = area;
                                        info.maxW = displayFrame.width();
                                        info.maxH = displayFrame.height();
                                    }
                                }
                            }
                        }
                    };

            if (mLayerLifecycleManagerEnabled) {
                mLayerSnapshotBuilder.forEachVisibleSnapshot(
                        [&, compositionDisplay = compositionDisplay](
                                std::unique_ptr<frontend::LayerSnapshot>&
                                        snapshot) FTL_FAKE_GUARD(kMainThreadContext) {
                            auto it = mLegacyLayers.find(snapshot->sequence);
                            LLOG_ALWAYS_FATAL_WITH_TRACE_IF(it == mLegacyLayers.end(),
                                                            "Couldnt find layer object for %s",
                                                            snapshot->getDebugString().c_str());
                            auto& legacyLayer = it->second;
                            sp<LayerFE> layerFe =
                                    legacyLayer->getCompositionEngineLayerFE(snapshot->path);

                            updateInfoFn(compositionDisplay, *snapshot, layerFe);
                        });
            } else {
                mDrawingState.traverse([&, compositionDisplay = compositionDisplay](Layer* layer) {
                    const auto layerFe = layer->getCompositionEngineLayerFE();
                    const frontend::LayerSnapshot& snapshot = *layer->getLayerSnapshot();
                    updateInfoFn(compositionDisplay, snapshot, layerFe);
                });
            }
            listener->dispatchHdrLayerInfo(info);
        }
    }

    mHdrLayerInfoChanged = false;

    mTransactionCallbackInvoker.sendCallbacks(false /* onCommitOnly */);
    mTransactionCallbackInvoker.clearCompletedTransactions();

    mTimeStats->incrementTotalFrames();
    mTimeStats->setPresentFenceGlobal(pacesetterPresentFenceTime);

    for (auto&& [id, presentFence] : presentFences) {
        ftl::FakeGuard guard(mStateLock);
        const bool isInternalDisplay =
                mPhysicalDisplays.get(id).transform(&PhysicalDisplay::isInternal).value_or(false);

        if (isInternalDisplay) {
            mScheduler->addPresentFence(id, std::move(presentFence));
        }
    }

    const bool hasPacesetterDisplay =
            pacesetterDisplay && getHwComposer().isConnected(pacesetterId);

    if (!hasSyncFramework) {
        if (hasPacesetterDisplay && pacesetterDisplay->isPoweredOn()) {
            mScheduler->enableHardwareVsync(pacesetterId);
        }
    }

    /* QTI_BEGIN */
    mQtiSFExtnIntf->qtiUpdateSmomoState();
    /* QTI_END */
    if (hasPacesetterDisplay && !pacesetterDisplay->isPoweredOn()) {
        getRenderEngine().cleanupPostRender();
        return;
    }

    // Cleanup any outstanding resources due to rendering a prior frame.
    getRenderEngine().cleanupPostRender();

    if (mNumTrustedPresentationListeners > 0) {
        // We avoid any reverse traversal upwards so this shouldn't be too expensive
        traverseLegacyLayers([&](Layer* layer) FTL_FAKE_GUARD(kMainThreadContext) {
            if (!layer->hasTrustedPresentationListener()) {
                return;
            }
            const frontend::LayerSnapshot* snapshot = mLayerLifecycleManagerEnabled
                    ? mLayerSnapshotBuilder.getSnapshot(layer->sequence)
                    : layer->getLayerSnapshot();
            std::optional<const DisplayDevice*> displayOpt = std::nullopt;
            if (snapshot) {
                displayOpt = layerStackToDisplay.get(snapshot->outputFilter.layerStack);
            }
            const DisplayDevice* display = displayOpt.value_or(nullptr);
            layer->updateTrustedPresentationState(display, snapshot,
                                                  nanoseconds_to_milliseconds(presentStartTime),
                                                  false);
        });
    }

    /* QTI_BEGIN */
    mQtiSFExtnIntf->qtiUpdateLayerState(mNumLayers);
    /* QTI_END */

    // Even though ATRACE_INT64 already checks if tracing is enabled, it doesn't prevent the
    // side-effect of getTotalSize(), so we check that again here
    if (ATRACE_ENABLED()) {
        // getTotalSize returns the total number of buffers that were allocated by SurfaceFlinger
        ATRACE_INT64("Total Buffer Size", GraphicBufferAllocator::get().getTotalSize());
    }

    logFrameStats(presentTime);
    /* QTI_BEGIN */
    mQtiSFExtnIntf->qtiSendInitialFps(
            pacesetterDisplay->refreshRateSelector().getActiveMode().fps.getValue());
    /* QTI_END */
}

FloatRect SurfaceFlinger::getMaxDisplayBounds() {
    const ui::Size maxSize = [this] {
        ftl::FakeGuard guard(mStateLock);

        // The LayerTraceGenerator tool runs without displays.
        if (mDisplays.empty()) return ui::Size{5000, 5000};

        return std::accumulate(mDisplays.begin(), mDisplays.end(), ui::kEmptySize,
                               [](ui::Size size, const auto& pair) -> ui::Size {
                                   const auto& display = pair.second;
                                   return {std::max(size.getWidth(), display->getWidth()),
                                           std::max(size.getHeight(), display->getHeight())};
                               });
    }();

    // Ignore display bounds for now since they will be computed later. Use a large Rect bound
    // to ensure it's bigger than an actual display will be.
    const float xMax = maxSize.getWidth() * 10.f;
    const float yMax = maxSize.getHeight() * 10.f;

    return {-xMax, -yMax, xMax, yMax};
}

void SurfaceFlinger::computeLayerBounds() {
    const FloatRect maxBounds = getMaxDisplayBounds();
    for (const auto& layer : mDrawingState.layersSortedByZ) {
        layer->computeBounds(maxBounds, ui::Transform(), 0.f /* shadowRadius */);
    }
}

void SurfaceFlinger::commitTransactions() {
    ATRACE_CALL();
    mDebugInTransaction = systemTime();

    // Here we're guaranteed that some transaction flags are set
    // so we can call commitTransactionsLocked unconditionally.
    // We clear the flags with mStateLock held to guarantee that
    // mCurrentState won't change until the transaction is committed.
    mScheduler->modulateVsync({}, &VsyncModulator::onTransactionCommit);
    commitTransactionsLocked(clearTransactionFlags(eTransactionMask));
    mDebugInTransaction = 0;
}

void SurfaceFlinger::commitTransactionsLegacy() {
    ATRACE_CALL();

    // Keep a copy of the drawing state (that is going to be overwritten
    // by commitTransactionsLocked) outside of mStateLock so that the side
    // effects of the State assignment don't happen with mStateLock held,
    // which can cause deadlocks.
    State drawingState(mDrawingState);

    Mutex::Autolock lock(mStateLock);
    mDebugInTransaction = systemTime();

    // Here we're guaranteed that some transaction flags are set
    // so we can call commitTransactionsLocked unconditionally.
    // We clear the flags with mStateLock held to guarantee that
    // mCurrentState won't change until the transaction is committed.
    mScheduler->modulateVsync({}, &VsyncModulator::onTransactionCommit);
    commitTransactionsLocked(clearTransactionFlags(eTransactionMask));

    mDebugInTransaction = 0;
}

std::pair<DisplayModes, DisplayModePtr> SurfaceFlinger::loadDisplayModes(
        PhysicalDisplayId displayId) const {
    std::vector<HWComposer::HWCDisplayMode> hwcModes;
    std::optional<hal::HWConfigId> activeModeHwcIdOpt;

    const bool isExternalDisplay = FlagManager::getInstance().connected_display() &&
            getHwComposer().getDisplayConnectionType(displayId) ==
                    ui::DisplayConnectionType::External;

    int attempt = 0;
    constexpr int kMaxAttempts = 3;
    do {
        hwcModes = getHwComposer().getModes(displayId,
                                            scheduler::RefreshRateSelector::kMinSupportedFrameRate
                                                    .getPeriodNsecs());
        const auto activeModeHwcIdExp = getHwComposer().getActiveMode(displayId);
        activeModeHwcIdOpt = activeModeHwcIdExp.value_opt();

        if (isExternalDisplay &&
            activeModeHwcIdExp.has_error([](status_t error) { return error == NO_INIT; })) {
            constexpr nsecs_t k59HzVsyncPeriod = 16949153;
            constexpr nsecs_t k60HzVsyncPeriod = 16666667;

            // DM sets the initial mode for an external display to 1080p@60, but
            // this comes after SF creates its own state (including the
            // DisplayDevice). For now, pick the same mode in order to avoid
            // inconsistent state and unnecessary mode switching.
            // TODO (b/318534874): Let DM decide the initial mode.
            //
            // Try to find 1920x1080 @ 60 Hz
            if (const auto iter = std::find_if(hwcModes.begin(), hwcModes.end(),
                                               [](const auto& mode) {
                                                   return mode.width == 1920 &&
                                                           mode.height == 1080 &&
                                                           mode.vsyncPeriod == k60HzVsyncPeriod;
                                               });
                iter != hwcModes.end()) {
                activeModeHwcIdOpt = iter->hwcId;
                break;
            }

            // Try to find 1920x1080 @ 59-60 Hz
            if (const auto iter = std::find_if(hwcModes.begin(), hwcModes.end(),
                                               [](const auto& mode) {
                                                   return mode.width == 1920 &&
                                                           mode.height == 1080 &&
                                                           mode.vsyncPeriod >= k60HzVsyncPeriod &&
                                                           mode.vsyncPeriod <= k59HzVsyncPeriod;
                                               });
                iter != hwcModes.end()) {
                activeModeHwcIdOpt = iter->hwcId;
                break;
            }

            // The display does not support 1080p@60, and this is the last attempt to pick a display
            // mode. Prefer 60 Hz if available, with the closest resolution to 1080p.
            if (attempt + 1 == kMaxAttempts) {
                std::vector<HWComposer::HWCDisplayMode> hwcModeOpts;

                for (const auto& mode : hwcModes) {
                    if (mode.width <= 1920 && mode.height <= 1080 &&
                        mode.vsyncPeriod >= k60HzVsyncPeriod &&
                        mode.vsyncPeriod <= k59HzVsyncPeriod) {
                        hwcModeOpts.push_back(mode);
                    }
                }

                if (const auto iter = std::max_element(hwcModeOpts.begin(), hwcModeOpts.end(),
                                                       [](const auto& a, const auto& b) {
                                                           const auto aSize = a.width * a.height;
                                                           const auto bSize = b.width * b.height;
                                                           if (aSize < bSize)
                                                               return true;
                                                           else if (aSize == bSize)
                                                               return a.vsyncPeriod > b.vsyncPeriod;
                                                           else
                                                               return false;
                                                       });
                    iter != hwcModeOpts.end()) {
                    activeModeHwcIdOpt = iter->hwcId;
                    break;
                }

                // hwcModeOpts was empty, use hwcModes[0] as the last resort
                activeModeHwcIdOpt = hwcModes[0].hwcId;
            }
        }

        const auto isActiveMode = [activeModeHwcIdOpt](const HWComposer::HWCDisplayMode& mode) {
            return mode.hwcId == activeModeHwcIdOpt;
        };

        if (std::any_of(hwcModes.begin(), hwcModes.end(), isActiveMode)) {
            break;
        }
    } while (++attempt < kMaxAttempts);

    if (attempt == kMaxAttempts) {
        const std::string activeMode =
                activeModeHwcIdOpt ? std::to_string(*activeModeHwcIdOpt) : "unknown"s;
        ALOGE("HWC failed to report an active mode that is supported: activeModeHwcId=%s, "
              "hwcModes={%s}",
              activeMode.c_str(), base::Join(hwcModes, ", ").c_str());
        return {};
    }

    const DisplayModes oldModes = mPhysicalDisplays.get(displayId)
                                          .transform([](const PhysicalDisplay& display) {
                                              return display.snapshot().displayModes();
                                          })
                                          .value_or(DisplayModes{});

    DisplayModeId nextModeId = std::accumulate(oldModes.begin(), oldModes.end(), DisplayModeId(-1),
                                               [](DisplayModeId max, const auto& pair) {
                                                   return std::max(max, pair.first);
                                               });
    ++nextModeId;

    DisplayModes newModes;
    for (const auto& hwcMode : hwcModes) {
        const auto id = nextModeId++;
        newModes.try_emplace(id,
                             DisplayMode::Builder(hwcMode.hwcId)
                                     .setId(id)
                                     .setPhysicalDisplayId(displayId)
                                     .setResolution({hwcMode.width, hwcMode.height})
                                     .setVsyncPeriod(hwcMode.vsyncPeriod)
                                     .setVrrConfig(hwcMode.vrrConfig)
                                     .setDpiX(hwcMode.dpiX)
                                     .setDpiY(hwcMode.dpiY)
                                     .setGroup(hwcMode.configGroup)
                                     .build());
    }

    const bool sameModes =
            std::equal(newModes.begin(), newModes.end(), oldModes.begin(), oldModes.end(),
                       [](const auto& lhs, const auto& rhs) {
                           return equalsExceptDisplayModeId(*lhs.second, *rhs.second);
                       });

    // Keep IDs if modes have not changed.
    const auto& modes = sameModes ? oldModes : newModes;
    const DisplayModePtr activeMode =
            std::find_if(modes.begin(), modes.end(), [activeModeHwcIdOpt](const auto& pair) {
                return pair.second->getHwcId() == activeModeHwcIdOpt;
            })->second;

    if (isExternalDisplay) {
        ALOGI("External display %s initial mode: {%s}", to_string(displayId).c_str(),
              to_string(*activeMode).c_str());
    }
    return {modes, activeMode};
}

bool SurfaceFlinger::configureLocked() {
    std::vector<HotplugEvent> events;
    {
        std::lock_guard<std::mutex> lock(mHotplugMutex);
        events = std::move(mPendingHotplugEvents);
    }

    for (const auto [hwcDisplayId, connection] : events) {
        if (auto info = getHwComposer().onHotplug(hwcDisplayId, connection)) {
            /* QTI_BEGIN */
            mQtiSFExtnIntf->qtiUpdateOnComposerHalHotplug(hwcDisplayId, connection, info);
            /* QTI_END */

            const auto displayId = info->id;
            const ftl::Concat displayString("display ", displayId.value, "(HAL ID ", hwcDisplayId,
                                            ')');

            if (connection == hal::Connection::CONNECTED) {
                const auto activeModeIdOpt =
                        processHotplugConnect(displayId, hwcDisplayId, std::move(*info),
                                              displayString.c_str());
                if (!activeModeIdOpt) {
                    if (FlagManager::getInstance().hotplug2()) {
                        mScheduler->dispatchHotplugError(
                                static_cast<int32_t>(DisplayHotplugEvent::ERROR_UNKNOWN));
                    }
                    getHwComposer().disconnectDisplay(displayId);
                    continue;
                }

                const auto [kernelIdleTimerController, idleTimerTimeoutMs] =
                        getKernelIdleTimerProperties(displayId);

                using Config = scheduler::RefreshRateSelector::Config;
                const Config config =
                        {.enableFrameRateOverride = sysprop::enable_frame_rate_override(true)
                                 ? Config::FrameRateOverride::Enabled
                                 : Config::FrameRateOverride::Disabled,
                         .frameRateMultipleThreshold =
                                 base::GetIntProperty("debug.sf.frame_rate_multiple_threshold"s, 0),
                         .legacyIdleTimerTimeout = idleTimerTimeoutMs,
                         .kernelIdleTimerController = kernelIdleTimerController};

                const auto snapshotOpt =
                        mPhysicalDisplays.get(displayId).transform(&PhysicalDisplay::snapshotRef);
                LOG_ALWAYS_FATAL_IF(!snapshotOpt);

                mDisplayModeController.registerDisplay(*snapshotOpt, *activeModeIdOpt, config);
            } else {
                // Unregister before destroying the DisplaySnapshot below.
                mDisplayModeController.unregisterDisplay(displayId);

                processHotplugDisconnect(displayId, displayString.c_str());
            }

            /* QTI_BEGIN */
            mQtiSFExtnIntf->qtiUpdateOnProcessDisplayHotplug(static_cast<uint32_t>(hwcDisplayId),
                                                             connection, displayId);
            /* QTI_END */
        }
    }

    return !events.empty();
}

std::optional<DisplayModeId> SurfaceFlinger::processHotplugConnect(PhysicalDisplayId displayId,
                                                                   hal::HWDisplayId hwcDisplayId,
                                                                   DisplayIdentificationInfo&& info,
                                                                   const char* displayString) {
    auto [displayModes, activeMode] = loadDisplayModes(displayId);
    if (!activeMode) {
        ALOGE("Failed to hotplug %s", displayString);
        return std::nullopt;
    }

    const DisplayModeId activeModeId = activeMode->getId();
    ui::ColorModes colorModes = getHwComposer().getColorModes(displayId);

    if (const auto displayOpt = mPhysicalDisplays.get(displayId)) {
        const auto& display = displayOpt->get();
        const auto& snapshot = display.snapshot();

        std::optional<DeviceProductInfo> deviceProductInfo;
        if (getHwComposer().updatesDeviceProductInfoOnHotplugReconnect()) {
            deviceProductInfo = std::move(info.deviceProductInfo);
        } else {
            deviceProductInfo = snapshot.deviceProductInfo();
        }

        const auto it =
                mPhysicalDisplays.try_replace(displayId, display.token(), displayId,
                                              snapshot.connectionType(), std::move(displayModes),
                                              std::move(colorModes), std::move(deviceProductInfo));

        auto& state = mCurrentState.displays.editValueFor(it->second.token());
        state.sequenceId = DisplayDeviceState{}.sequenceId; // Generate new sequenceId.
        state.physical->activeMode = std::move(activeMode);
        ALOGI("Reconnecting %s", displayString);
        return activeModeId;
    }

    const sp<IBinder> token = sp<BBinder>::make();
    const ui::DisplayConnectionType connectionType =
            getHwComposer().getDisplayConnectionType(displayId);

    mPhysicalDisplays.try_emplace(displayId, token, displayId, connectionType,
                                  std::move(displayModes), std::move(colorModes),
                                  std::move(info.deviceProductInfo));

    DisplayDeviceState state;
    state.physical = {.id = displayId,
                      .hwcDisplayId = hwcDisplayId,
                      .activeMode = std::move(activeMode)};
    state.isSecure = connectionType == ui::DisplayConnectionType::Internal;
    state.isProtected = true;
    state.displayName = std::move(info.name);

    mCurrentState.displays.add(token, state);
    ALOGI("Connecting %s", displayString);
    return activeModeId;
}

void SurfaceFlinger::processHotplugDisconnect(PhysicalDisplayId displayId,
                                              const char* displayString) {
    ALOGI("Disconnecting %s", displayString);

    const auto displayOpt = mPhysicalDisplays.get(displayId);
    LOG_ALWAYS_FATAL_IF(!displayOpt);
    const auto& display = displayOpt->get();

    if (const ssize_t index = mCurrentState.displays.indexOfKey(display.token()); index >= 0) {
        mCurrentState.displays.removeItemsAt(index);
    }

    mPhysicalDisplays.erase(displayId);
}

void SurfaceFlinger::dispatchDisplayModeChangeEvent(PhysicalDisplayId displayId,
                                                    const scheduler::FrameRateMode& mode) {
    // TODO(b/255635821): Merge code paths and move to Scheduler.
    const auto onDisplayModeChanged = displayId == mActiveDisplayId
            ? &scheduler::Scheduler::onPrimaryDisplayModeChanged
            : &scheduler::Scheduler::onNonPrimaryDisplayModeChanged;

    ((*mScheduler).*onDisplayModeChanged)(scheduler::Cycle::Render, mode);
}

sp<DisplayDevice> SurfaceFlinger::setupNewDisplayDeviceInternal(
        const wp<IBinder>& displayToken,
        std::shared_ptr<compositionengine::Display> compositionDisplay,
        const DisplayDeviceState& state,
        const sp<compositionengine::DisplaySurface>& displaySurface,
        const sp<IGraphicBufferProducer>& producer,
        surfaceflingerextension::QtiDisplaySurfaceExtensionIntf* mQtiDSExtnIntf) {
    DisplayDeviceCreationArgs creationArgs(sp<SurfaceFlinger>::fromExisting(this), getHwComposer(),
                                           displayToken, compositionDisplay);
    creationArgs.sequenceId = state.sequenceId;
    creationArgs.isSecure = state.isSecure;
    creationArgs.isProtected = state.isProtected;
    creationArgs.displaySurface = displaySurface;
    creationArgs.hasWideColorGamut = false;
    creationArgs.supportedPerFrameMetadata = 0;
    creationArgs.mQtiDSExtnIntf = mQtiDSExtnIntf;

    if (const auto physicalIdOpt = PhysicalDisplayId::tryCast(compositionDisplay->getId())) {
        const auto physicalId = *physicalIdOpt;

        creationArgs.isPrimary = physicalId == getPrimaryDisplayIdLocked();
        creationArgs.refreshRateSelector =
                FTL_FAKE_GUARD(kMainThreadContext,
                               mDisplayModeController.selectorPtrFor(physicalId));

        mPhysicalDisplays.get(physicalId)
                .transform(&PhysicalDisplay::snapshotRef)
                .transform(ftl::unit_fn([&](const display::DisplaySnapshot& snapshot) {
                    for (const auto mode : snapshot.colorModes()) {
                        creationArgs.hasWideColorGamut |= ui::isWideColorMode(mode);
                        creationArgs.hwcColorModes
                                .emplace(mode, getHwComposer().getRenderIntents(physicalId, mode));
                    }
                }));
    }

    if (const auto id = HalDisplayId::tryCast(compositionDisplay->getId())) {
        getHwComposer().getHdrCapabilities(*id, &creationArgs.hdrCapabilities);
        creationArgs.supportedPerFrameMetadata = getHwComposer().getSupportedPerFrameMetadata(*id);
    }

    auto nativeWindowSurface = getFactory().createNativeWindowSurface(producer);
    auto nativeWindow = nativeWindowSurface->getNativeWindow();
    creationArgs.nativeWindow = nativeWindow;

    // Make sure that composition can never be stalled by a virtual display
    // consumer that isn't processing buffers fast enough. We have to do this
    // here, in case the display is composed entirely by HWC.
    if (state.isVirtual()) {
        nativeWindow->setSwapInterval(nativeWindow.get(), 0);
    }

    creationArgs.physicalOrientation =
            getPhysicalDisplayOrientation(compositionDisplay->getId(), creationArgs.isPrimary);
    ALOGV("Display Orientation: %s", toCString(creationArgs.physicalOrientation));

    creationArgs.initialPowerMode = state.isVirtual() ? hal::PowerMode::ON : hal::PowerMode::OFF;

    creationArgs.requestedRefreshRate = state.requestedRefreshRate;

    sp<DisplayDevice> display = getFactory().createDisplayDevice(creationArgs);

    nativeWindowSurface->preallocateBuffers();

    ui::ColorMode defaultColorMode = ui::ColorMode::NATIVE;
    Dataspace defaultDataSpace = Dataspace::UNKNOWN;
    if (display->hasWideColorGamut()) {
        defaultColorMode = ui::ColorMode::SRGB;
        defaultDataSpace = Dataspace::V0_SRGB;
    }
    display->getCompositionDisplay()->setColorProfile(
            compositionengine::Output::ColorProfile{defaultColorMode, defaultDataSpace,
                                                    RenderIntent::COLORIMETRIC});

    if (const auto& physical = state.physical) {
        const auto& mode = *physical->activeMode;
        display->setActiveMode(mode.getId(), mode.getVsyncRate(), mode.getVsyncRate());
    }

    display->setLayerFilter(makeLayerFilterForDisplay(display->getId(), state.layerStack));
    display->setProjection(state.orientation, state.layerStackSpaceRect,
                           state.orientedDisplaySpaceRect);
    display->setDisplayName(state.displayName);
    display->setFlags(state.flags);

    return display;
}

void SurfaceFlinger::processDisplayAdded(const wp<IBinder>& displayToken,
                                         const DisplayDeviceState& state) {
    ui::Size resolution(0, 0);
    ui::PixelFormat pixelFormat = static_cast<ui::PixelFormat>(PIXEL_FORMAT_UNKNOWN);
    /* QTI_BEGIN */
    bool qtiCanAllocateHwcForVDS = false;
    /* QTI_END */

    if (state.physical) {
        resolution = state.physical->activeMode->getResolution();
        pixelFormat = static_cast<ui::PixelFormat>(PIXEL_FORMAT_RGBA_8888);
    } else if (state.surface != nullptr) {
        int status = state.surface->query(NATIVE_WINDOW_WIDTH, &resolution.width);
        ALOGE_IF(status != NO_ERROR, "Unable to query width (%d)", status);
        status = state.surface->query(NATIVE_WINDOW_HEIGHT, &resolution.height);
        ALOGE_IF(status != NO_ERROR, "Unable to query height (%d)", status);
        int format;
        status = state.surface->query(NATIVE_WINDOW_FORMAT, &format);
        ALOGE_IF(status != NO_ERROR, "Unable to query format (%d)", status);
        pixelFormat = static_cast<ui::PixelFormat>(format);
        /* QTI_BEGIN */
        qtiCanAllocateHwcForVDS = mQtiSFExtnIntf->qtiCanAllocateHwcDisplayIdForVDS(state);
        /* QTI_END */
    } else {
        // Virtual displays without a surface are dormant:
        // they have external state (layer stack, projection,
        // etc.) but no internal state (i.e. a DisplayDevice).
        return;
    }

    compositionengine::DisplayCreationArgsBuilder builder;
    if (const auto& physical = state.physical) {
        builder.setId(physical->id);
    } else {
        /* QTI_BEGIN */
        auto qtiVirtualDisplayId =
                mQtiSFExtnIntf->qtiAcquireVirtualDisplay(resolution, pixelFormat,
                                                         qtiCanAllocateHwcForVDS);
        if (!qtiVirtualDisplayId.has_value()) {
            ALOGE("%s: Failed to retrieve virtual display id, returning.", __func__);
            return;
        }
        builder.setId(*qtiVirtualDisplayId);
        /* QTI_END */
    }

    builder.setPixels(resolution);
    builder.setIsSecure(state.isSecure);
    builder.setIsProtected(state.isProtected);
    builder.setPowerAdvisor(mPowerAdvisor.get());
    builder.setName(state.displayName);
    auto compositionDisplay = getCompositionEngine().createDisplay(builder.build());
    compositionDisplay->setLayerCachingEnabled(mLayerCachingEnabled);

    sp<compositionengine::DisplaySurface> displaySurface;
    sp<IGraphicBufferProducer> producer;
    sp<IGraphicBufferProducer> bqProducer;
    sp<IGraphicBufferConsumer> bqConsumer;
    getFactory().createBufferQueue(&bqProducer, &bqConsumer, /*consumerIsSurfaceFlinger =*/false);

    /* QTI_BEGIN */
    surfaceflingerextension::QtiDisplaySurfaceExtensionIntf* qtiDSExtnIntf = nullptr;
    /* QTI_END */

    if (state.isVirtual()) {
        const auto displayId = VirtualDisplayId::tryCast(compositionDisplay->getId());
        LOG_FATAL_IF(!displayId);
        auto surface = sp<VirtualDisplaySurface>::make(getHwComposer(), *displayId, state.surface,
                                                       bqProducer, bqConsumer, state.displayName,
                                                /* QTI_BEGIN */ state.isSecure /* QTI_END */);
        displaySurface = surface;
        producer = std::move(surface);
    } else {
        ALOGE_IF(state.surface != nullptr,
                 "adding a supported display, but rendering "
                 "surface is provided (%p), ignoring it",
                 state.surface.get());
        const auto displayId = PhysicalDisplayId::tryCast(compositionDisplay->getId());
        LOG_FATAL_IF(!displayId);
        displaySurface =
                sp<FramebufferSurface>::make(getHwComposer(), *displayId, bqConsumer,
                                             state.physical->activeMode->getResolution(),
                                             ui::Size(maxGraphicsWidth, maxGraphicsHeight));
        producer = bqProducer;
    }

    LOG_FATAL_IF(!displaySurface);
    /* QTI_BEGIN */
#ifdef QTI_DISPLAY_EXTENSION
    qtiDSExtnIntf = displaySurface->qtiGetDisplaySurfaceExtn();
#endif
    /* QTI_END */

    auto display = setupNewDisplayDeviceInternal(displayToken, std::move(compositionDisplay), state,
                                                 displaySurface, producer, qtiDSExtnIntf);

    /* QTI_BEGIN */
    mQtiSFExtnIntf->qtiSetPowerModeOverrideConfig(display);
    /* QTI_END */

    if (!display->isVirtual()) {
        /* QTI_BEGIN */
        mQtiSFExtnIntf->qtiSetPowerModeOverrideConfig(display);
        mQtiSFExtnIntf->qtiUpdateDisplaysList(display, /*addDisplay*/ true);
        mQtiSFExtnIntf->qtiTryDrawMethod(display);

        /* QTI_END */

        if (mScheduler) {
                // TODO(b/241285876): Annotate `processDisplayAdded` instead.
                ftl::FakeGuard guard(kMainThreadContext);

                // For hotplug reconnect, renew the registration since display modes have been
                // reloaded.
                mScheduler->registerDisplay(display->getPhysicalId(), display->holdRefreshRateSelector());
        }
    }

    if (display->isVirtual()) {
        display->adjustRefreshRate(mScheduler->getPacesetterRefreshRate());
    }

    mDisplays.try_emplace(displayToken, std::move(display));
    /* QTI_BEGIN */
    mQtiSFExtnIntf->qtiCreateSmomoInstance(state);
    /* QTI_END */

    // For an external display, loadDisplayModes already attempted to select the same mode
    // as DM, but SF still needs to be updated to match.
    // TODO (b/318534874): Let DM decide the initial mode.
    if (const auto& physical = state.physical;
        mScheduler && physical && FlagManager::getInstance().connected_display()) {
        const bool isInternalDisplay = mPhysicalDisplays.get(physical->id)
                                               .transform(&PhysicalDisplay::isInternal)
                                               .value_or(false);

        if (!isInternalDisplay) {
            auto activeModePtr = physical->activeMode;
            const auto fps = activeModePtr->getPeakFps();

            setDesiredMode(
                    {.mode = scheduler::FrameRateMode{fps,
                                                      ftl::as_non_null(std::move(activeModePtr))},
                     .emitEvent = false,
                     .force = true});
        }
    }
}

void SurfaceFlinger::processDisplayRemoved(const wp<IBinder>& displayToken) {
    auto display = getDisplayDeviceLocked(displayToken);
    if (display) {
        display->disconnect();

        if (display->isVirtual()) {
            releaseVirtualDisplay(display->getVirtualId());
        } else {
            mScheduler->unregisterDisplay(display->getPhysicalId());
        }
        /* QTI_BEGIN */
        mQtiSFExtnIntf->qtiDestroySmomoInstance(display);
        /* QTI_END */
    }

    mDisplays.erase(displayToken);

    if (display && display->isVirtual()) {
        static_cast<void>(mScheduler->schedule([display = std::move(display)] {
            // Destroy the display without holding the mStateLock.
            // This is a temporary solution until we can manage transaction queues without
            // holding the mStateLock.
            // With blast, the IGBP that is passed to the VirtualDisplaySurface is owned by the
            // client. When the IGBP is disconnected, its buffer cache in SF will be cleared
            // via SurfaceComposerClient::doUncacheBufferTransaction. This call from the client
            // ends up running on the main thread causing a deadlock since setTransactionstate
            // will try to acquire the mStateLock. Instead we extend the lifetime of
            // DisplayDevice and destroy it in the main thread without holding the mStateLock.
            // The display will be disconnected and removed from the mDisplays list so it will
            // not be accessible.
        }));
    }
}

void SurfaceFlinger::processDisplayChanged(const wp<IBinder>& displayToken,
                                           const DisplayDeviceState& currentState,
                                           const DisplayDeviceState& drawingState) {
    const sp<IBinder> currentBinder = IInterface::asBinder(currentState.surface);
    const sp<IBinder> drawingBinder = IInterface::asBinder(drawingState.surface);

    // Recreate the DisplayDevice if the surface or sequence ID changed.
    if (currentBinder != drawingBinder || currentState.sequenceId != drawingState.sequenceId) {
        if (const auto display = getDisplayDeviceLocked(displayToken)) {
            /* QTI_BEGIN */
            mQtiSFExtnIntf->qtiUpdateDisplaysList(display, /*addDisplay*/ false);
            /* QTI_END */

            display->disconnect();
            if (display->isVirtual()) {
                releaseVirtualDisplay(display->getVirtualId());
            }
            /* QTI_BEGIN */
            mQtiSFExtnIntf->qtiDestroySmomoInstance(display);
            /* QTI_END */
        }

        mDisplays.erase(displayToken);

        if (const auto& physical = currentState.physical) {
            getHwComposer().allocatePhysicalDisplay(physical->hwcDisplayId, physical->id);
        }

        processDisplayAdded(displayToken, currentState);

        if (currentState.physical) {
            const auto display = getDisplayDeviceLocked(displayToken);
            setPowerModeInternal(display, hal::PowerMode::ON);

            // TODO(b/175678251) Call a listener instead.
            if (currentState.physical->hwcDisplayId == getHwComposer().getPrimaryHwcDisplayId()) {
                resetPhaseConfiguration(display->getActiveMode().fps);
            }
        }
        return;
    }

    if (const auto display = getDisplayDeviceLocked(displayToken)) {
        /* QTI_BEGIN */
        bool qtiDisplaySizeChanged = false;
        /* QTI_END */

        if (currentState.layerStack != drawingState.layerStack) {
            display->setLayerFilter(
                    makeLayerFilterForDisplay(display->getId(), currentState.layerStack));
            /* QTI_BEGIN */
            mQtiSFExtnIntf->qtiUpdateSmomoLayerStackId(currentState.physical->hwcDisplayId,
                                                       currentState.layerStack.id,
                                                       drawingState.layerStack.id);
            /* QTI_END */
        }
        if (currentState.flags != drawingState.flags) {
            display->setFlags(currentState.flags);
        }
        if ((currentState.orientation != drawingState.orientation) ||
            (currentState.layerStackSpaceRect != drawingState.layerStackSpaceRect) ||
            (currentState.orientedDisplaySpaceRect != drawingState.orientedDisplaySpaceRect)) {
            /* QTI_BEGIN */
            if (mQtiSFExtnIntf->qtiFbScalingOnDisplayChange(displayToken, display, drawingState)) {
                qtiDisplaySizeChanged = true;
            } else {
                /* QTI_END */
                display->setProjection(currentState.orientation, currentState.layerStackSpaceRect,
                                       currentState.orientedDisplaySpaceRect);
                /* QTI_BEGIN */
            }
            /* QTI_END */

            if (display->getId() == mActiveDisplayId) {
                mActiveDisplayTransformHint = display->getTransformHint();
                sActiveDisplayRotationFlags =
                        ui::Transform::toRotationFlags(display->getOrientation());
            }
        }
        if (currentState.width != drawingState.width ||
            currentState.height != drawingState.height) {
            /* QTI_BEGIN */
            if (!qtiDisplaySizeChanged) {
                /* QTI_END */
                display->setDisplaySize(currentState.width, currentState.height);

                if (display->getId() == mActiveDisplayId) {
                    onActiveDisplaySizeChanged(*display);
                }
                /* QTI_BEGIN */
            }
            /* QTI_END */
        }
    }
}

void SurfaceFlinger::resetPhaseConfiguration(Fps refreshRate) {
    mScheduler->resetPhaseConfiguration(refreshRate);

    /* QTI_BEGIN */
    mQtiSFExtnIntf->qtiUpdateVsyncConfiguration();
    /* QTI_END */
}

void SurfaceFlinger::processDisplayChangesLocked() {
    // here we take advantage of Vector's copy-on-write semantics to
    // improve performance by skipping the transaction entirely when
    // know that the lists are identical
    const KeyedVector<wp<IBinder>, DisplayDeviceState>& curr(mCurrentState.displays);
    const KeyedVector<wp<IBinder>, DisplayDeviceState>& draw(mDrawingState.displays);
    if (!curr.isIdenticalTo(draw)) {
        mVisibleRegionsDirty = true;
        mUpdateInputInfo = true;

        // Apply the current color matrix to any added or changed display.
        mCurrentState.colorMatrixChanged = true;

        // find the displays that were removed
        // (ie: in drawing state but not in current state)
        // also handle displays that changed
        // (ie: displays that are in both lists)
        for (size_t i = 0; i < draw.size(); i++) {
            const wp<IBinder>& displayToken = draw.keyAt(i);
            const ssize_t j = curr.indexOfKey(displayToken);
            if (j < 0) {
                // in drawing state but not in current state
                processDisplayRemoved(displayToken);
            } else {
                // this display is in both lists. see if something changed.
                const DisplayDeviceState& currentState = curr[j];
                const DisplayDeviceState& drawingState = draw[i];
                processDisplayChanged(displayToken, currentState, drawingState);
            }
        }

        // find displays that were added
        // (ie: in current state but not in drawing state)
        for (size_t i = 0; i < curr.size(); i++) {
            const wp<IBinder>& displayToken = curr.keyAt(i);
            if (draw.indexOfKey(displayToken) < 0) {
                processDisplayAdded(displayToken, curr[i]);
            }
        }
    }

    mDrawingState.displays = mCurrentState.displays;
}

void SurfaceFlinger::commitTransactionsLocked(uint32_t transactionFlags) {
    // Commit display transactions.
    const bool displayTransactionNeeded = transactionFlags & eDisplayTransactionNeeded;
    mFrontEndDisplayInfosChanged = displayTransactionNeeded;
    if (displayTransactionNeeded && !mLayerLifecycleManagerEnabled) {
        processDisplayChangesLocked();
        mFrontEndDisplayInfos.clear();
        for (const auto& [_, display] : mDisplays) {
            mFrontEndDisplayInfos.try_emplace(display->getLayerStack(), display->getFrontEndInfo());
        }
    }
    mForceTransactionDisplayChange = displayTransactionNeeded;

    if (mSomeChildrenChanged) {
        mVisibleRegionsDirty = true;
        mSomeChildrenChanged = false;
        mUpdateInputInfo = true;
    }

    // Update transform hint.
    if (transactionFlags & (eTransformHintUpdateNeeded | eDisplayTransactionNeeded)) {
        // Layers and/or displays have changed, so update the transform hint for each layer.
        //
        // NOTE: we do this here, rather than when presenting the display so that
        // the hint is set before we acquire a buffer from the surface texture.
        //
        // NOTE: layer transactions have taken place already, so we use their
        // drawing state. However, SurfaceFlinger's own transaction has not
        // happened yet, so we must use the current state layer list
        // (soon to become the drawing state list).
        //
        sp<const DisplayDevice> hintDisplay;
        ui::LayerStack layerStack;

        mCurrentState.traverse([&](Layer* layer) REQUIRES(mStateLock) {
            // NOTE: we rely on the fact that layers are sorted by
            // layerStack first (so we don't have to traverse the list
            // of displays for every layer).
            if (const auto filter = layer->getOutputFilter(); layerStack != filter.layerStack) {
                layerStack = filter.layerStack;
                hintDisplay = nullptr;

                // Find the display that includes the layer.
                for (const auto& [token, display] : mDisplays) {
                    if (!display->getCompositionDisplay()->includesLayer(filter)) {
                        continue;
                    }

                    // Pick the primary display if another display mirrors the layer.
                    if (hintDisplay) {
                        hintDisplay = nullptr;
                        break;
                    }

                    hintDisplay = display;
                }
            }

            if (hintDisplay) {
                layer->updateTransformHint(hintDisplay->getTransformHint());
            }
        });
    }

    if (mLayersAdded) {
        mLayersAdded = false;
        // Layers have been added.
        mVisibleRegionsDirty = true;
        mUpdateInputInfo = true;
    }

    // some layers might have been removed, so
    // we need to update the regions they're exposing.
    if (mLayersRemoved) {
        mLayersRemoved = false;
        mVisibleRegionsDirty = true;
        mUpdateInputInfo = true;
        mDrawingState.traverseInZOrder([&](Layer* layer) {
            if (mLayersPendingRemoval.indexOf(sp<Layer>::fromExisting(layer)) >= 0) {
                // this layer is not visible anymore
                Region visibleReg;
                visibleReg.set(layer->getScreenBounds());
                invalidateLayerStack(layer->getOutputFilter(), visibleReg);
            }
        });
    }

    if (transactionFlags & eInputInfoUpdateNeeded) {
        mUpdateInputInfo = true;
    }

    doCommitTransactions();
}

void SurfaceFlinger::updateInputFlinger(VsyncId vsyncId, TimePoint frameTime) {
    if (!mInputFlinger || (!mUpdateInputInfo && mInputWindowCommands.empty())) {
        return;
    }
    ATRACE_CALL();

    std::vector<WindowInfo> windowInfos;
    std::vector<DisplayInfo> displayInfos;
    bool updateWindowInfo = false;
    if (mUpdateInputInfo) {
        mUpdateInputInfo = false;
        updateWindowInfo = true;
        buildWindowInfos(windowInfos, displayInfos);
    }

    std::unordered_set<int32_t> visibleWindowIds;
    for (WindowInfo& windowInfo : windowInfos) {
        if (!windowInfo.inputConfig.test(WindowInfo::InputConfig::NOT_VISIBLE)) {
            visibleWindowIds.insert(windowInfo.id);
        }
    }
    bool visibleWindowsChanged = false;
    if (visibleWindowIds != mVisibleWindowIds) {
        visibleWindowsChanged = true;
        mVisibleWindowIds = std::move(visibleWindowIds);
    }

    BackgroundExecutor::getInstance().sendCallbacks({[updateWindowInfo,
                                                      windowInfos = std::move(windowInfos),
                                                      displayInfos = std::move(displayInfos),
                                                      inputWindowCommands =
                                                              std::move(mInputWindowCommands),
                                                      inputFlinger = mInputFlinger, this,
                                                      visibleWindowsChanged, vsyncId, frameTime]() {
        ATRACE_NAME("BackgroundExecutor::updateInputFlinger");
        if (updateWindowInfo) {
            mWindowInfosListenerInvoker
                    ->windowInfosChanged(gui::WindowInfosUpdate{std::move(windowInfos),
                                                                std::move(displayInfos),
                                                                ftl::to_underlying(vsyncId),
                                                                frameTime.ns()},
                                         std::move(
                                                 inputWindowCommands.windowInfosReportedListeners),
                                         /* forceImmediateCall= */ visibleWindowsChanged ||
                                                 !inputWindowCommands.focusRequests.empty());
        } else {
            // If there are listeners but no changes to input windows, call the listeners
            // immediately.
            for (const auto& listener : inputWindowCommands.windowInfosReportedListeners) {
                if (IInterface::asBinder(listener)->isBinderAlive()) {
                    listener->onWindowInfosReported();
                }
            }
        }
        for (const auto& focusRequest : inputWindowCommands.focusRequests) {
            inputFlinger->setFocusedWindow(focusRequest);
        }
    }});

    mInputWindowCommands.clear();
}

void SurfaceFlinger::persistDisplayBrightness(bool needsComposite) {
    const bool supportsDisplayBrightnessCommand = getHwComposer().getComposer()->isSupported(
            Hwc2::Composer::OptionalFeature::DisplayBrightnessCommand);
    if (!supportsDisplayBrightnessCommand) {
        return;
    }

    for (const auto& [_, display] : FTL_FAKE_GUARD(mStateLock, mDisplays)) {
        if (const auto brightness = display->getStagedBrightness(); brightness) {
            if (!needsComposite) {
                const status_t error =
                        getHwComposer()
                                .setDisplayBrightness(display->getPhysicalId(), *brightness,
                                                      display->getCompositionDisplay()
                                                              ->getState()
                                                              .displayBrightnessNits,
                                                      Hwc2::Composer::DisplayBrightnessOptions{
                                                              .applyImmediately = true})
                                .get();

                ALOGE_IF(error != NO_ERROR,
                         "Error setting display brightness for display %s: %d (%s)",
                         to_string(display->getId()).c_str(), error, strerror(error));
            }
            display->persistBrightness(needsComposite);
        }
    }
}

void SurfaceFlinger::buildWindowInfos(std::vector<WindowInfo>& outWindowInfos,
                                      std::vector<DisplayInfo>& outDisplayInfos) {
    static size_t sNumWindowInfos = 0;
    outWindowInfos.reserve(sNumWindowInfos);
    sNumWindowInfos = 0;

    if (mLayerLifecycleManagerEnabled) {
        mLayerSnapshotBuilder.forEachInputSnapshot(
                [&outWindowInfos](const frontend::LayerSnapshot& snapshot) {
                    outWindowInfos.push_back(snapshot.inputInfo);
                });
    } else {
        mDrawingState.traverseInReverseZOrder([&](Layer* layer) FTL_FAKE_GUARD(kMainThreadContext) {
            if (!layer->needsInputInfo()) return;
            const auto opt =
                    mFrontEndDisplayInfos.get(layer->getLayerStack())
                            .transform([](const frontend::DisplayInfo& info) {
                                return Layer::InputDisplayArgs{&info.transform, info.isSecure};
                            });

            outWindowInfos.push_back(layer->fillInputInfo(opt.value_or(Layer::InputDisplayArgs{})));
        });
    }

    sNumWindowInfos = outWindowInfos.size();

    outDisplayInfos.reserve(mFrontEndDisplayInfos.size());
    for (const auto& [_, info] : mFrontEndDisplayInfos) {
        outDisplayInfos.push_back(info.info);
    }
}

void SurfaceFlinger::updateCursorAsync() {
    compositionengine::CompositionRefreshArgs refreshArgs;
    for (const auto& [_, display] : FTL_FAKE_GUARD(mStateLock, mDisplays)) {
        if (HalDisplayId::tryCast(display->getId())) {
            refreshArgs.outputs.push_back(display->getCompositionDisplay());
        }
    }

    constexpr bool kCursorOnly = true;
    const auto layers = moveSnapshotsToCompositionArgs(refreshArgs, kCursorOnly);
    mCompositionEngine->updateCursorAsync(refreshArgs);
    moveSnapshotsFromCompositionArgs(refreshArgs, layers);
}

void SurfaceFlinger::requestHardwareVsync(PhysicalDisplayId displayId, bool enable) {
    getHwComposer().setVsyncEnabled(displayId, enable ? hal::Vsync::ENABLE : hal::Vsync::DISABLE);
}

void SurfaceFlinger::requestDisplayModes(std::vector<display::DisplayModeRequest> modeRequests) {
    if (mBootStage != BootStage::FINISHED) {
        ALOGV("Currently in the boot stage, skipping display mode changes");
        return;
    }

    ATRACE_CALL();

    // If this is called from the main thread mStateLock must be locked before
    // Currently the only way to call this function from the main thread is from
    // Scheduler::chooseRefreshRateForContent

    ConditionalLock lock(mStateLock, std::this_thread::get_id() != mMainThreadId);
    /* QTI_BEGIN */
    // Setting mRequestDisplayModeFlag as true and storing thread Id to avoid acquiring the same
    // mutex again in a single thread
    if (std::this_thread::get_id() != mMainThreadId) {
        mRequestDisplayModeFlag = true;
        mFlagThread = std::this_thread::get_id();
    }
    /* QTI_END */

    for (auto& request : modeRequests) {
        const auto& modePtr = request.mode.modePtr;

        const auto displayId = modePtr->getPhysicalDisplayId();
        const auto display = getDisplayDeviceLocked(displayId);

        if (!display) continue;

        if (ftl::FakeGuard guard(kMainThreadContext);
            !shouldApplyRefreshRateSelectorPolicy(*display)) {
            ALOGV("%s(%s): Skipped applying policy", __func__, to_string(displayId).c_str());
            continue;
        }

        if (display->refreshRateSelector().isModeAllowed(request.mode)) {
            /* QTI_BEGIN */
            uint32_t qtiHwcDisplayId;
            if (mQtiSFExtnIntf->qtiGetHwcDisplayId(display, &qtiHwcDisplayId)) {
                mQtiSFExtnIntf->qtiSetDisplayExtnActiveConfig(qtiHwcDisplayId,
				ftl::to_underlying(modePtr->getId()));
            }
            /* QTI_END */
            setDesiredMode(std::move(request));
        } else {
            ALOGV("%s: Mode %d is disallowed for display %s", __func__,
                  ftl::to_underlying(modePtr->getId()), to_string(displayId).c_str());
        }
    }
    /* QTI_BEGIN */
    if (std::this_thread::get_id() != mMainThreadId) {
        mRequestDisplayModeFlag = false;
        mFlagThread = mMainThreadId;
    }
    /* QTI_END */
}

void SurfaceFlinger::triggerOnFrameRateOverridesChanged() {
    PhysicalDisplayId displayId = [&]() {
        ConditionalLock lock(mStateLock, std::this_thread::get_id() != mMainThreadId);
        return getDefaultDisplayDeviceLocked()->getPhysicalId();
    }();

    mScheduler->onFrameRateOverridesChanged(scheduler::Cycle::Render, displayId);
}

void SurfaceFlinger::notifyCpuLoadUp() {
    mPowerAdvisor->notifyCpuLoadUp();
}

void SurfaceFlinger::onChoreographerAttached() {
    ATRACE_CALL();
    if (mLayerLifecycleManagerEnabled) {
        mUpdateAttachedChoreographer = true;
        scheduleCommit(FrameHint::kNone);
    }
}

void SurfaceFlinger::onExpectedPresentTimePosted(TimePoint expectedPresentTime,
                                                 ftl::NonNull<DisplayModePtr> modePtr,
                                                 Fps renderRate) {
    const auto vsyncPeriod = modePtr->getVsyncRate().getPeriod();
    const auto timeoutOpt = [&]() -> std::optional<Period> {
        const auto vrrConfig = modePtr->getVrrConfig();
        if (!vrrConfig) return std::nullopt;

        const auto notifyExpectedPresentConfig =
                modePtr->getVrrConfig()->notifyExpectedPresentConfig;
        if (!notifyExpectedPresentConfig) return std::nullopt;
        return Period::fromNs(notifyExpectedPresentConfig->timeoutNs);
    }();

    notifyExpectedPresentIfRequired(modePtr->getPhysicalDisplayId(), vsyncPeriod,
                                    expectedPresentTime, renderRate, timeoutOpt);
}

void SurfaceFlinger::notifyExpectedPresentIfRequired(PhysicalDisplayId displayId,
                                                     Period vsyncPeriod,
                                                     TimePoint expectedPresentTime,
                                                     Fps frameInterval,
                                                     std::optional<Period> timeoutOpt) {
    auto& data = mNotifyExpectedPresentMap[displayId];
    const auto lastExpectedPresentTimestamp = data.lastExpectedPresentTimestamp;
    const auto lastFrameInterval = data.lastFrameInterval;
    data.lastFrameInterval = frameInterval;
    data.lastExpectedPresentTimestamp = expectedPresentTime;
    const auto threshold = Duration::fromNs(vsyncPeriod.ns() / 2);

    const constexpr nsecs_t kOneSecondNs =
            std::chrono::duration_cast<std::chrono::nanoseconds>(1s).count();
    const auto timeout =
            Period::fromNs(timeoutOpt && timeoutOpt->ns() > 0 ? timeoutOpt->ns() : kOneSecondNs);
    const bool frameIntervalIsOnCadence =
            isFrameIntervalOnCadence(expectedPresentTime, lastExpectedPresentTimestamp,
                                     lastFrameInterval, timeout, threshold);

    const bool expectedPresentWithinTimeout =
            isExpectedPresentWithinTimeout(expectedPresentTime, lastExpectedPresentTimestamp,
                                           timeoutOpt, threshold);
    if (expectedPresentWithinTimeout && frameIntervalIsOnCadence) {
        return;
    }

    auto hintStatus = data.hintStatus.load();
    if (!expectedPresentWithinTimeout) {
        if ((hintStatus != NotifyExpectedPresentHintStatus::Sent &&
             hintStatus != NotifyExpectedPresentHintStatus::ScheduleOnTx) ||
            (timeoutOpt && timeoutOpt->ns() == 0)) {
            // Send the hint immediately if timeout, as the hint gets
            // delayed otherwise, as the frame is scheduled close
            // to the actual present.
            if (data.hintStatus
                        .compare_exchange_strong(hintStatus,
                                                 NotifyExpectedPresentHintStatus::ScheduleOnTx)) {
                scheduleNotifyExpectedPresentHint(displayId);
                return;
            }
        }
    }

    if (hintStatus == NotifyExpectedPresentHintStatus::Sent &&
        data.hintStatus.compare_exchange_strong(hintStatus,
                                                NotifyExpectedPresentHintStatus::ScheduleOnTx)) {
        return;
    }
    if (hintStatus != NotifyExpectedPresentHintStatus::Start) {
        return;
    }
    data.hintStatus.store(NotifyExpectedPresentHintStatus::ScheduleOnPresent);
    mScheduler->scheduleFrame();
}

void SurfaceFlinger::scheduleNotifyExpectedPresentHint(PhysicalDisplayId displayId,
                                                       VsyncId vsyncId) {
    auto itr = mNotifyExpectedPresentMap.find(displayId);
    if (itr == mNotifyExpectedPresentMap.end()) {
        return;
    }

    const char* const whence = __func__;
    const auto sendHint = [=, this]() {
        auto& data = mNotifyExpectedPresentMap.at(displayId);
        TimePoint expectedPresentTime = data.lastExpectedPresentTimestamp;
        if (ftl::to_underlying(vsyncId) != FrameTimelineInfo::INVALID_VSYNC_ID) {
            const auto predictionOpt = mFrameTimeline->getTokenManager()->getPredictionsForToken(
                    ftl::to_underlying(vsyncId));
            const auto expectedPresentTimeOnPredictor = TimePoint::fromNs(
                    predictionOpt ? predictionOpt->presentTime : expectedPresentTime.ns());
            const auto scheduledFrameResultOpt = mScheduler->getScheduledFrameResult();
            const auto expectedPresentTimeOnScheduler = scheduledFrameResultOpt.has_value()
                    ? scheduledFrameResultOpt->vsyncTime
                    : TimePoint::fromNs(0);
            expectedPresentTime =
                    std::max(expectedPresentTimeOnPredictor, expectedPresentTimeOnScheduler);
        }

        if (expectedPresentTime < TimePoint::now()) {
            expectedPresentTime =
                    mScheduler->getVsyncSchedule()->vsyncDeadlineAfter(TimePoint::now());
            if (mScheduler->vsyncModulator().getVsyncConfig().sfWorkDuration >
                mScheduler->getVsyncSchedule(displayId)->period()) {
                expectedPresentTime += mScheduler->getVsyncSchedule(displayId)->period();
            }
        }
        const auto status = getHwComposer().notifyExpectedPresent(displayId, expectedPresentTime,
                                                                  data.lastFrameInterval);
        if (status != NO_ERROR) {
            ALOGE("%s failed to notifyExpectedPresentHint for display %" PRId64, whence,
                  displayId.value);
        }
    };

    if (itr->second.hintStatus == NotifyExpectedPresentHintStatus::ScheduleOnTx) {
        return static_cast<void>(mScheduler->schedule([=,
                                                       this]() FTL_FAKE_GUARD(kMainThreadContext) {
            auto& data = mNotifyExpectedPresentMap.at(displayId);
            auto scheduleHintOnTx = NotifyExpectedPresentHintStatus::ScheduleOnTx;
            if (data.hintStatus.compare_exchange_strong(scheduleHintOnTx,
                                                        NotifyExpectedPresentHintStatus::Sent)) {
                sendHint();
            }
        }));
    }
    auto scheduleHintOnPresent = NotifyExpectedPresentHintStatus::ScheduleOnPresent;
    if (itr->second.hintStatus.compare_exchange_strong(scheduleHintOnPresent,
                                                       NotifyExpectedPresentHintStatus::Sent)) {
        sendHint();
    }
}

void SurfaceFlinger::sendNotifyExpectedPresentHint(PhysicalDisplayId displayId) {
    if (auto itr = mNotifyExpectedPresentMap.find(displayId);
        itr == mNotifyExpectedPresentMap.end() ||
        itr->second.hintStatus != NotifyExpectedPresentHintStatus::ScheduleOnPresent) {
        return;
    }
    scheduleNotifyExpectedPresentHint(displayId);
}

void SurfaceFlinger::initScheduler(const sp<const DisplayDevice>& display) {
    using namespace scheduler;

    LOG_ALWAYS_FATAL_IF(mScheduler);

    const auto activeMode = display->refreshRateSelector().getActiveMode();
    const Fps activeRefreshRate = activeMode.fps;

    FeatureFlags features;

    const auto defaultContentDetectionValue =
            FlagManager::getInstance().enable_fro_dependent_features() &&
            sysprop::enable_frame_rate_override(true);
    if (sysprop::use_content_detection_for_refresh_rate(defaultContentDetectionValue)) {
        features |= Feature::kContentDetection;
        if (FlagManager::getInstance().enable_small_area_detection()) {
            features |= Feature::kSmallDirtyContentDetection;
        }
    }
    if (base::GetBoolProperty("debug.sf.show_predicted_vsync"s, false)) {
        features |= Feature::kTracePredictedVsync;
    }
    if (!base::GetBoolProperty("debug.sf.vsync_reactor_ignore_present_fences"s, false) &&
        mHasReliablePresentFences) {
        features |= Feature::kPresentFences;
    }
    if (display->refreshRateSelector().kernelIdleTimerController()) {
        features |= Feature::kKernelIdleTimer;
    }
    if (mBackpressureGpuComposition) {
        features |= Feature::kBackpressureGpuComposition;
    }
    if (getHwComposer().getComposer()->isSupported(
                Hwc2::Composer::OptionalFeature::ExpectedPresentTime)) {
        features |= Feature::kExpectedPresentTime;
    }

    mScheduler = std::make_unique<Scheduler>(static_cast<ICompositor&>(*this),
                                             static_cast<ISchedulerCallback&>(*this), features,
                                             getFactory(), activeRefreshRate, *mTimeStats);

    // The pacesetter must be registered before EventThread creation below.
    mScheduler->registerDisplay(display->getPhysicalId(), display->holdRefreshRateSelector());
    if (FlagManager::getInstance().vrr_config()) {
        mScheduler->setRenderRate(display->getPhysicalId(), activeMode.fps,
                                  /*applyImmediately*/ true);
    }

    const auto configs = mScheduler->getVsyncConfiguration().getCurrentConfigs();

    mScheduler->createEventThread(scheduler::Cycle::Render, mFrameTimeline->getTokenManager(),
                                  /* workDuration */ configs.late.appWorkDuration,
                                  /* readyDuration */ configs.late.sfWorkDuration);
    mScheduler->createEventThread(scheduler::Cycle::LastComposite,
                                  mFrameTimeline->getTokenManager(),
                                  /* workDuration */ activeRefreshRate.getPeriod(),
                                  /* readyDuration */ configs.late.sfWorkDuration);

    // Dispatch after EventThread creation, since registerDisplay above skipped dispatch.
    mScheduler->dispatchHotplug(display->getPhysicalId(), scheduler::Scheduler::Hotplug::Connected);

    mScheduler->initVsync(*mFrameTimeline->getTokenManager(), configs.late.sfWorkDuration);

    mRegionSamplingThread =
            sp<RegionSamplingThread>::make(*this,
                                           RegionSamplingThread::EnvironmentTimingTunables());
    mFpsReporter = sp<FpsReporter>::make(*mFrameTimeline);

    // Timer callbacks may fire, so do this last.
    mScheduler->startTimers();
}

void SurfaceFlinger::doCommitTransactions() {
    ATRACE_CALL();

    if (!mLayersPendingRemoval.isEmpty()) {
        // Notify removed layers now that they can't be drawn from
        for (const auto& l : mLayersPendingRemoval) {
            // Ensure any buffers set to display on any children are released.
            if (l->isRemovedFromCurrentState()) {
                l->latchAndReleaseBuffer();
            }

            // If a layer has a parent, we allow it to out-live it's handle
            // with the idea that the parent holds a reference and will eventually
            // be cleaned up. However no one cleans up the top-level so we do so
            // here.
            if (l->isAtRoot()) {
                l->setIsAtRoot(false);
                mCurrentState.layersSortedByZ.remove(l);
            }

            // If the layer has been removed and has no parent, then it will not be reachable
            // when traversing layers on screen. Add the layer to the offscreenLayers set to
            // ensure we can copy its current to drawing state.
            if (!l->getParent()) {
                mOffscreenLayers.emplace(l.get());
            }
        }
        mLayersPendingRemoval.clear();
    }

    mDrawingState = mCurrentState;
    mCurrentState.colorMatrixChanged = false;

    if (mVisibleRegionsDirty) {
        for (const auto& rootLayer : mDrawingState.layersSortedByZ) {
            rootLayer->commitChildList();
        }
    }

    commitOffscreenLayers();
    if (mLayerMirrorRoots.size() > 0) {
        std::deque<Layer*> pendingUpdates;
        pendingUpdates.insert(pendingUpdates.end(), mLayerMirrorRoots.begin(),
                              mLayerMirrorRoots.end());
        std::vector<Layer*> needsUpdating;
        for (Layer* cloneRoot : mLayerMirrorRoots) {
            pendingUpdates.pop_front();
            if (cloneRoot->isRemovedFromCurrentState()) {
                continue;
            }
            if (cloneRoot->updateMirrorInfo(pendingUpdates)) {
            } else {
                needsUpdating.push_back(cloneRoot);
            }
        }
        for (Layer* cloneRoot : needsUpdating) {
            cloneRoot->updateMirrorInfo({});
        }
    }
}

void SurfaceFlinger::commitOffscreenLayers() {
    for (Layer* offscreenLayer : mOffscreenLayers) {
        offscreenLayer->traverse(LayerVector::StateSet::Drawing, [](Layer* layer) {
            if (layer->clearTransactionFlags(eTransactionNeeded)) {
                layer->doTransaction(0);
                layer->commitChildList();
            }
        });
    }
}

void SurfaceFlinger::invalidateLayerStack(const ui::LayerFilter& layerFilter, const Region& dirty) {
    for (const auto& [token, displayDevice] : FTL_FAKE_GUARD(mStateLock, mDisplays)) {
        auto display = displayDevice->getCompositionDisplay();
        if (display->includesLayer(layerFilter)) {
            display->editState().dirtyRegion.orSelf(dirty);
        }
    }
}

bool SurfaceFlinger::latchBuffers() {
    ATRACE_CALL();

    const nsecs_t latchTime = systemTime();

    bool visibleRegions = false;
    bool frameQueued = false;
    bool newDataLatched = false;

    /* QTI_BEGIN */
    std::set<uint32_t> qtiLayerStackIds;
    uint32_t qtiLayerStackId = 0;
    bool qtiWakeUpPresentationDisplays = false;

    if (mQtiSFExtnIntf->qtiIsWakeUpPresentationDisplays()) {
        qtiWakeUpPresentationDisplays = true;
    }
    /* QTI_END */

    // Store the set of layers that need updates. This set must not change as
    // buffers are being latched, as this could result in a deadlock.
    // Example: Two producers share the same command stream and:
    // 1.) Layer 0 is latched
    // 2.) Layer 0 gets a new frame
    // 2.) Layer 1 gets a new frame
    // 3.) Layer 1 is latched.
    // Display is now waiting on Layer 1's frame, which is behind layer 0's
    // second frame. But layer 0's second frame could be waiting on display.
    mDrawingState.traverse([&](Layer* layer) {
        if (layer->clearTransactionFlags(eTransactionNeeded) || mForceTransactionDisplayChange) {
            const uint32_t flags = layer->doTransaction(0);
            if (flags & Layer::eVisibleRegion) {
                mVisibleRegionsDirty = true;
            }
        }

        if (layer->hasReadyFrame() || layer->willReleaseBufferOnLatch()) {
            frameQueued = true;
            mLayersWithQueuedFrames.emplace(sp<Layer>::fromExisting(layer));
            /* QTI_BEGIN */
            if (qtiWakeUpPresentationDisplays) {
                qtiLayerStackId = layer->getLayerStack().id;
                qtiLayerStackIds.insert(qtiLayerStackId);
            }
            /* QTI_END */
        } else {
            layer->useEmptyDamage();
            if (!layer->hasBuffer()) {
                // The last latch time is used to classify a missed frame as buffer stuffing
                // instead of a missed frame. This is used to identify scenarios where we
                // could not latch a buffer or apply a transaction due to backpressure.
                // We only update the latch time for buffer less layers here, the latch time
                // is updated for buffer layers when the buffer is latched.
                layer->updateLastLatchTime(latchTime);
            }
        }
    });
    mForceTransactionDisplayChange = false;

    /* QTI_BEGIN */
    if (qtiWakeUpPresentationDisplays && !mLayersWithQueuedFrames.empty()) {
        mQtiSFExtnIntf->qtiHandlePresentationDisplaysEarlyWakeup(qtiLayerStackIds.size(),
                                                                 qtiLayerStackId);
    }
    /* QTI_END */

    // The client can continue submitting buffers for offscreen layers, but they will not
    // be shown on screen. Therefore, we need to latch and release buffers of offscreen
    // layers to ensure dequeueBuffer doesn't block indefinitely.
    for (Layer* offscreenLayer : mOffscreenLayers) {
        offscreenLayer->traverse(LayerVector::StateSet::Drawing,
                                         [&](Layer* l) { l->latchAndReleaseBuffer(); });
    }

    if (!mLayersWithQueuedFrames.empty()) {
        // mStateLock is needed for latchBuffer as LayerRejecter::reject()
        // writes to Layer current state. See also b/119481871
        Mutex::Autolock lock(mStateLock);

        for (const auto& layer : mLayersWithQueuedFrames) {
            if (layer->willReleaseBufferOnLatch()) {
                mLayersWithBuffersRemoved.emplace(layer);
            }
            if (layer->latchBuffer(visibleRegions, latchTime)) {
                /* QTI_BEGIN */
                mQtiSFExtnIntf->qtiDolphinTrackBufferDecrement(layer->getDebugName(),
                        *layer->getPendingBufferCounter());
                /* QTI_END */
                mLayersPendingRefresh.push_back(layer);
                newDataLatched = true;
            }
            layer->useSurfaceDamage();
        }
    }

    mVisibleRegionsDirty |= visibleRegions;

    // If we will need to wake up at some time in the future to deal with a
    // queued frame that shouldn't be displayed during this vsync period, wake
    // up during the next vsync period to check again.
    if (frameQueued && (mLayersWithQueuedFrames.empty() || !newDataLatched)) {
        scheduleCommit(FrameHint::kNone);
    }

    // enter boot animation on first buffer latch
    if (CC_UNLIKELY(mBootStage == BootStage::BOOTLOADER && newDataLatched)) {
        ALOGI("Enter boot animation");
        mBootStage = BootStage::BOOTANIMATION;
    }

    if (mLayerMirrorRoots.size() > 0) {
        mDrawingState.traverse([&](Layer* layer) { layer->updateCloneBufferInfo(); });
    }

    // Only continue with the refresh if there is actually new work to do
    return !mLayersWithQueuedFrames.empty() && newDataLatched;
}

status_t SurfaceFlinger::addClientLayer(LayerCreationArgs& args, const sp<IBinder>& handle,
                                        const sp<Layer>& layer, const wp<Layer>& parent,
                                        uint32_t* outTransformHint) {
    if (mNumLayers >= MAX_LAYERS) {
        ALOGE("AddClientLayer failed, mNumLayers (%zu) >= MAX_LAYERS (%zu)", mNumLayers.load(),
              MAX_LAYERS);
        static_cast<void>(mScheduler->schedule([=, this] {
            ALOGE("Dumping layer keeping > 20 children alive:");
            bool leakingParentLayerFound = false;
            mDrawingState.traverse([&](Layer* layer) {
                if (leakingParentLayerFound) {
                    return;
                }
                if (layer->getChildrenCount() > 20) {
                    leakingParentLayerFound = true;
                    sp<Layer> parent = sp<Layer>::fromExisting(layer);
                    while (parent) {
                        ALOGE("Parent Layer: %s%s", parent->getName().c_str(),
                              (parent->isHandleAlive() ? "handleAlive" : ""));
                        parent = parent->getParent();
                    }
                    // Sample up to 100 layers
                    ALOGE("Dumping random sampling of child layers total(%zu): ",
                          layer->getChildrenCount());
                    int sampleSize = (layer->getChildrenCount() / 100) + 1;
                    layer->traverseChildren([&](Layer* layer) {
                        if (rand() % sampleSize == 0) {
                            ALOGE("Child Layer: %s%s", layer->getName().c_str(),
                                  (layer->isHandleAlive() ? "handleAlive" : ""));
                        }
                    });
                }
            });

            int numLayers = 0;
            mDrawingState.traverse([&](Layer* layer) { numLayers++; });

            ALOGE("Dumping random sampling of on-screen layers total(%u):", numLayers);
            mDrawingState.traverse([&](Layer* layer) {
                // Aim to dump about 200 layers to avoid totally trashing
                // logcat. On the other hand, if there really are 4096 layers
                // something has gone totally wrong its probably the most
                // useful information in logcat.
                if (rand() % 20 == 13) {
                    ALOGE("Layer: %s%s", layer->getName().c_str(),
                          (layer->isHandleAlive() ? "handleAlive" : ""));
                    std::this_thread::sleep_for(std::chrono::milliseconds(5));
                }
            });
            ALOGE("Dumping random sampling of off-screen layers total(%zu): ",
                  mOffscreenLayers.size());
            for (Layer* offscreenLayer : mOffscreenLayers) {
                if (rand() % 20 == 13) {
                    ALOGE("Offscreen-layer: %s%s", offscreenLayer->getName().c_str(),
                          (offscreenLayer->isHandleAlive() ? "handleAlive" : ""));
                    std::this_thread::sleep_for(std::chrono::milliseconds(5));
                }
            }
        }));
        return NO_MEMORY;
    }

    layer->updateTransformHint(mActiveDisplayTransformHint);
    if (outTransformHint) {
        *outTransformHint = mActiveDisplayTransformHint;
    }
    args.parentId = LayerHandle::getLayerId(args.parentHandle.promote());
    args.layerIdToMirror = LayerHandle::getLayerId(args.mirrorLayerHandle.promote());
    {
        std::scoped_lock<std::mutex> lock(mCreatedLayersLock);
        mCreatedLayers.emplace_back(layer, parent, args.addToRoot);
        mNewLayers.emplace_back(std::make_unique<frontend::RequestedLayerState>(args));
        args.mirrorLayerHandle.clear();
        args.parentHandle.clear();
        mNewLayerArgs.emplace_back(std::move(args));
    }

    setTransactionFlags(eTransactionNeeded);
    return NO_ERROR;
}

uint32_t SurfaceFlinger::getTransactionFlags() const {
    return mTransactionFlags;
}

uint32_t SurfaceFlinger::clearTransactionFlags(uint32_t mask) {
    uint32_t transactionFlags = mTransactionFlags.fetch_and(~mask);
    ATRACE_INT("mTransactionFlags", transactionFlags);
    return transactionFlags & mask;
}

void SurfaceFlinger::setTransactionFlags(uint32_t mask, TransactionSchedule schedule,
                                         const sp<IBinder>& applyToken, FrameHint frameHint) {
    mScheduler->modulateVsync({}, &VsyncModulator::setTransactionSchedule, schedule, applyToken);
    uint32_t transactionFlags = mTransactionFlags.fetch_or(mask);
    ATRACE_INT("mTransactionFlags", transactionFlags);

    if (const bool scheduled = transactionFlags & mask; !scheduled) {
        scheduleCommit(frameHint);
    } else if (frameHint == FrameHint::kActive) {
        // Even if the next frame is already scheduled, we should reset the idle timer
        // as a new activity just happened.
        mScheduler->resetIdleTimer();
    }
}

TransactionHandler::TransactionReadiness SurfaceFlinger::transactionReadyTimelineCheck(
        const TransactionHandler::TransactionFlushState& flushState) {
    const auto& transaction = *flushState.transaction;

    const TimePoint desiredPresentTime = TimePoint::fromNs(transaction.desiredPresentTime);
    const TimePoint expectedPresentTime = mScheduler->expectedPresentTimeForPacesetter();

    using TransactionReadiness = TransactionHandler::TransactionReadiness;

    // Do not present if the desiredPresentTime has not passed unless it is more than
    // one second in the future. We ignore timestamps more than 1 second in the future
    // for stability reasons.
    if (!transaction.isAutoTimestamp && desiredPresentTime >= expectedPresentTime &&
        desiredPresentTime < expectedPresentTime + 1s) {
        ATRACE_FORMAT("not current desiredPresentTime: %" PRId64 " expectedPresentTime: %" PRId64,
                      desiredPresentTime, expectedPresentTime);
        return TransactionReadiness::NotReady;
    }

    const auto vsyncId = VsyncId{transaction.frameTimelineInfo.vsyncId};

    // Transactions with VsyncId are already throttled by the vsyncId (i.e. Choreographer issued
    // the vsyncId according to the frame rate override cadence) so we shouldn't throttle again
    // when applying the transaction. Otherwise we might throttle older transactions
    // incorrectly as the frame rate of SF changed before it drained the older transactions.
    if (ftl::to_underlying(vsyncId) == FrameTimelineInfo::INVALID_VSYNC_ID &&
        !mScheduler->isVsyncValid(expectedPresentTime, transaction.originUid)) {
        ATRACE_FORMAT("!isVsyncValid expectedPresentTime: %" PRId64 " uid: %d", expectedPresentTime,
                      transaction.originUid);
        return TransactionReadiness::NotReady;
    }

    // If the client didn't specify desiredPresentTime, use the vsyncId to determine the
    // expected present time of this transaction.
    if (transaction.isAutoTimestamp && frameIsEarly(expectedPresentTime, vsyncId)) {
        ATRACE_FORMAT("frameIsEarly vsyncId: %" PRId64 " expectedPresentTime: %" PRId64,
                      transaction.frameTimelineInfo.vsyncId, expectedPresentTime);
        return TransactionReadiness::NotReady;
    }

    return TransactionReadiness::Ready;
}

TransactionHandler::TransactionReadiness SurfaceFlinger::transactionReadyBufferCheckLegacy(
        const TransactionHandler::TransactionFlushState& flushState) {
    using TransactionReadiness = TransactionHandler::TransactionReadiness;
    auto ready = TransactionReadiness::Ready;
    flushState.transaction->traverseStatesWithBuffersWhileTrue([&](const ResolvedComposerState&
                                                                           resolvedState) -> bool {
        sp<Layer> layer = LayerHandle::getLayer(resolvedState.state.surface);

        const auto& transaction = *flushState.transaction;
        const auto& s = resolvedState.state;
        // check for barrier frames
        if (s.bufferData->hasBarrier) {
            // The current producerId is already a newer producer than the buffer that has a
            // barrier. This means the incoming buffer is older and we can release it here. We
            // don't wait on the barrier since we know that's stale information.
            if (layer->getDrawingState().barrierProducerId > s.bufferData->producerId) {
                layer->callReleaseBufferCallback(s.bufferData->releaseBufferListener,
                                                 resolvedState.externalTexture->getBuffer(),
                                                 s.bufferData->frameNumber,
                                                 s.bufferData->acquireFence);
                // Delete the entire state at this point and not just release the buffer because
                // everything associated with the Layer in this Transaction is now out of date.
                ATRACE_FORMAT("DeleteStaleBuffer %s barrierProducerId:%d > %d",
                              layer->getDebugName(), layer->getDrawingState().barrierProducerId,
                              s.bufferData->producerId);
                return TraverseBuffersReturnValues::DELETE_AND_CONTINUE_TRAVERSAL;
            }

            if (layer->getDrawingState().barrierFrameNumber < s.bufferData->barrierFrameNumber) {
                const bool willApplyBarrierFrame =
                        flushState.bufferLayersReadyToPresent.contains(s.surface.get()) &&
                        ((flushState.bufferLayersReadyToPresent.get(s.surface.get()) >=
                          s.bufferData->barrierFrameNumber));
                if (!willApplyBarrierFrame) {
                    ATRACE_FORMAT("NotReadyBarrier %s barrierFrameNumber:%" PRId64 " > %" PRId64,
                                  layer->getDebugName(),
                                  layer->getDrawingState().barrierFrameNumber,
                                  s.bufferData->barrierFrameNumber);
                    ready = TransactionReadiness::NotReadyBarrier;
                    return TraverseBuffersReturnValues::STOP_TRAVERSAL;
                }
            }
        }

        // If backpressure is enabled and we already have a buffer to commit, keep
        // the transaction in the queue.
        const bool hasPendingBuffer =
                flushState.bufferLayersReadyToPresent.contains(s.surface.get());
        if (layer->backpressureEnabled() && hasPendingBuffer && transaction.isAutoTimestamp) {
            ATRACE_FORMAT("hasPendingBuffer %s", layer->getDebugName());
            ready = TransactionReadiness::NotReady;
            return TraverseBuffersReturnValues::STOP_TRAVERSAL;
        }

        /* QTI_BEGIN */
        TimePoint desiredPresentTime = TimePoint::fromNs(transaction.desiredPresentTime);
        if (mQtiSFExtnIntf->qtiIsFrameEarly(layer->qtiGetSmomoLayerStackId(), layer->getSequence(),
                                            desiredPresentTime.ns())) {
            ready = TransactionReadiness::NotReady;
            return TraverseBuffersReturnValues::STOP_TRAVERSAL;
        }
        /* QTI_END */

        /* QTI_BEGIN */
        bool qtiLatchMediaContent = mQtiSFExtnIntf->qtiLatchMediaContent(layer);
        /* QTI_END */

        // ignore the acquire fence if LatchUnsignaledConfig::Always is set.
        const bool checkAcquireFence = enableLatchUnsignaledConfig != LatchUnsignaledConfig::Always
            /* QTI_BEGIN */ || qtiLatchMediaContent /* QTI_END */;
        const bool acquireFenceAvailable = s.bufferData &&
                s.bufferData->flags.test(BufferData::BufferDataChange::fenceChanged) &&
                s.bufferData->acquireFence;
        const bool fenceSignaled = !acquireFenceAvailable ||
                s.bufferData->acquireFence->getStatus() != Fence::Status::Unsignaled;

        if (!fenceSignaled) {
            // check fence status
            const bool allowLatchUnsignaled = shouldLatchUnsignaled(s, transaction.states.size(),
                                                                    flushState.firstTransaction) &&
                    layer->isSimpleBufferUpdate(s);

            if (allowLatchUnsignaled /* QTI_BEGIN */ || !qtiLatchMediaContent /* QTI_END */) {
                ATRACE_FORMAT("fence unsignaled try allowLatchUnsignaled %s",
                              layer->getDebugName());
                ready = TransactionReadiness::NotReadyUnsignaled;
            } else {
                ready = TransactionReadiness::NotReady;
                auto& listener = s.bufferData->releaseBufferListener;
                if (listener &&
                    (flushState.queueProcessTime - transaction.postTime) >
                            std::chrono::nanoseconds(4s).count()) {
                    // Used to add a stalled transaction which uses an internal lock.
                    ftl::FakeGuard guard(kMainThreadContext);
                    mTransactionHandler
                            .onTransactionQueueStalled(transaction.id,
                                                       {.pid = layer->getOwnerPid(),
                                                        .layerId = static_cast<uint32_t>(
                                                                layer->getSequence()),
                                                        .layerName = layer->getDebugName(),
                                                        .bufferId = s.bufferData->getId(),
                                                        .frameNumber = s.bufferData->frameNumber});
                }
                ATRACE_FORMAT("fence unsignaled %s", layer->getDebugName());
                return TraverseBuffersReturnValues::STOP_TRAVERSAL;
            }
        }

        /* QTI_BEGIN */
        mQtiSFExtnIntf->qtiUpdateBufferData(qtiLatchMediaContent, s);
        /* QTI_END */
        return TraverseBuffersReturnValues::CONTINUE_TRAVERSAL;
    });
    return ready;
}

TransactionHandler::TransactionReadiness SurfaceFlinger::transactionReadyBufferCheck(
        const TransactionHandler::TransactionFlushState& flushState) {
    using TransactionReadiness = TransactionHandler::TransactionReadiness;
    auto ready = TransactionReadiness::Ready;
    flushState.transaction->traverseStatesWithBuffersWhileTrue(
            [&](const ResolvedComposerState& resolvedState) FTL_FAKE_GUARD(
                    kMainThreadContext) -> bool {
                const frontend::RequestedLayerState* layer =
                        mLayerLifecycleManager.getLayerFromId(resolvedState.layerId);
                const auto& transaction = *flushState.transaction;
                const auto& s = resolvedState.state;
                // check for barrier frames
                if (s.bufferData->hasBarrier) {
                    // The current producerId is already a newer producer than the buffer that has a
                    // barrier. This means the incoming buffer is older and we can release it here.
                    // We don't wait on the barrier since we know that's stale information.
                    if (layer->barrierProducerId > s.bufferData->producerId) {
                        if (s.bufferData->releaseBufferListener) {
                            uint32_t currentMaxAcquiredBufferCount =
                                    getMaxAcquiredBufferCountForCurrentRefreshRate(
                                            layer->ownerUid.val());
                            ATRACE_FORMAT_INSTANT("callReleaseBufferCallback %s - %" PRIu64,
                                                  layer->name.c_str(), s.bufferData->frameNumber);
                            s.bufferData->releaseBufferListener
                                    ->onReleaseBuffer({resolvedState.externalTexture->getBuffer()
                                                               ->getId(),
                                                       s.bufferData->frameNumber},
                                                      s.bufferData->acquireFence
                                                              ? s.bufferData->acquireFence
                                                              : Fence::NO_FENCE,
                                                      currentMaxAcquiredBufferCount);
                        }

                        // Delete the entire state at this point and not just release the buffer
                        // because everything associated with the Layer in this Transaction is now
                        // out of date.
                        ATRACE_FORMAT("DeleteStaleBuffer %s barrierProducerId:%d > %d",
                                      layer->name.c_str(), layer->barrierProducerId,
                                      s.bufferData->producerId);
                        return TraverseBuffersReturnValues::DELETE_AND_CONTINUE_TRAVERSAL;
                    }

                    if (layer->barrierFrameNumber < s.bufferData->barrierFrameNumber) {
                        const bool willApplyBarrierFrame =
                                flushState.bufferLayersReadyToPresent.contains(s.surface.get()) &&
                                ((flushState.bufferLayersReadyToPresent.get(s.surface.get()) >=
                                  s.bufferData->barrierFrameNumber));
                        if (!willApplyBarrierFrame) {
                            ATRACE_FORMAT("NotReadyBarrier %s barrierFrameNumber:%" PRId64
                                          " > %" PRId64,
                                          layer->name.c_str(), layer->barrierFrameNumber,
                                          s.bufferData->barrierFrameNumber);
                            ready = TransactionReadiness::NotReadyBarrier;
                            return TraverseBuffersReturnValues::STOP_TRAVERSAL;
                        }
                    }
                }

                // If backpressure is enabled and we already have a buffer to commit, keep
                // the transaction in the queue.
                const bool hasPendingBuffer =
                        flushState.bufferLayersReadyToPresent.contains(s.surface.get());
                if (layer->backpressureEnabled() && hasPendingBuffer &&
                    transaction.isAutoTimestamp) {
                    ATRACE_FORMAT("hasPendingBuffer %s", layer->name.c_str());
                    ready = TransactionReadiness::NotReady;
                    return TraverseBuffersReturnValues::STOP_TRAVERSAL;
                }

                const bool acquireFenceAvailable = s.bufferData &&
                        s.bufferData->flags.test(BufferData::BufferDataChange::fenceChanged) &&
                        s.bufferData->acquireFence;
                const bool fenceSignaled = !acquireFenceAvailable ||
                        s.bufferData->acquireFence->getStatus() != Fence::Status::Unsignaled;

                /* QTI_BEGIN */
                sp<Layer> layerHandle = LayerHandle::getLayer(s.surface);
                TimePoint desiredPresentTime = TimePoint::fromNs(transaction.desiredPresentTime);
                if (mQtiSFExtnIntf->qtiIsFrameEarly(layerHandle->qtiGetSmomoLayerStackId(),
                                                    layerHandle->getSequence(), desiredPresentTime.ns())) {
                    ready = TransactionReadiness::NotReady;
                    return TraverseBuffersReturnValues::STOP_TRAVERSAL;
                }
                /* QTI_END */

                if (!fenceSignaled) {
                    // check fence status
                    const bool allowLatchUnsignaled =
                            shouldLatchUnsignaled(s, transaction.states.size(),
                                                  flushState.firstTransaction) &&
                            layer->isSimpleBufferUpdate(s);
                    if (allowLatchUnsignaled) {
                        ATRACE_FORMAT("fence unsignaled try allowLatchUnsignaled %s",
                                      layer->name.c_str());
                        ready = TransactionReadiness::NotReadyUnsignaled;
                    } else {
                        ready = TransactionReadiness::NotReady;
                        auto& listener = s.bufferData->releaseBufferListener;
                        if (listener &&
                            (flushState.queueProcessTime - transaction.postTime) >
                                    std::chrono::nanoseconds(4s).count()) {
                            mTransactionHandler
                                    .onTransactionQueueStalled(transaction.id,
                                                               {.pid = layer->ownerPid.val(),
                                                                .layerId = layer->id,
                                                                .layerName = layer->name,
                                                                .bufferId = s.bufferData->getId(),
                                                                .frameNumber =
                                                                        s.bufferData->frameNumber});
                        }
                        ATRACE_FORMAT("fence unsignaled %s", layer->name.c_str());
                        return TraverseBuffersReturnValues::STOP_TRAVERSAL;
                    }
                }
                return TraverseBuffersReturnValues::CONTINUE_TRAVERSAL;
            });
    return ready;
}

void SurfaceFlinger::addTransactionReadyFilters() {
    mTransactionHandler.addTransactionReadyFilter(
            std::bind(&SurfaceFlinger::transactionReadyTimelineCheck, this, std::placeholders::_1));
    if (mLayerLifecycleManagerEnabled) {
        mTransactionHandler.addTransactionReadyFilter(
                std::bind(&SurfaceFlinger::transactionReadyBufferCheck, this,
                          std::placeholders::_1));
    } else {
        mTransactionHandler.addTransactionReadyFilter(
                std::bind(&SurfaceFlinger::transactionReadyBufferCheckLegacy, this,
                          std::placeholders::_1));
    }
}

// For tests only
bool SurfaceFlinger::flushTransactionQueues(VsyncId vsyncId) {
    mTransactionHandler.collectTransactions();
    std::vector<TransactionState> transactions = mTransactionHandler.flushTransactions();
    return applyTransactions(transactions, vsyncId);
}

bool SurfaceFlinger::applyTransactions(std::vector<TransactionState>& transactions,
                                       VsyncId vsyncId) {
    Mutex::Autolock lock(mStateLock);
    return applyTransactionsLocked(transactions, vsyncId);
}

bool SurfaceFlinger::applyTransactionsLocked(std::vector<TransactionState>& transactions,
                                             VsyncId vsyncId) {
    bool needsTraversal = false;
    // Now apply all transactions.
    for (auto& transaction : transactions) {
        needsTraversal |=
                applyTransactionState(transaction.frameTimelineInfo, transaction.states,
                                      transaction.displays, transaction.flags,
                                      transaction.inputWindowCommands,
                                      transaction.desiredPresentTime, transaction.isAutoTimestamp,
                                      std::move(transaction.uncacheBufferIds), transaction.postTime,
                                      transaction.hasListenerCallbacks,
                                      transaction.listenerCallbacks, transaction.originPid,
                                      transaction.originUid, transaction.id);
    }
    return needsTraversal;
}

bool SurfaceFlinger::transactionFlushNeeded() {
    return mTransactionHandler.hasPendingTransactions();
}

bool SurfaceFlinger::frameIsEarly(TimePoint expectedPresentTime, VsyncId vsyncId) const {
    const auto prediction =
            mFrameTimeline->getTokenManager()->getPredictionsForToken(ftl::to_underlying(vsyncId));
    if (!prediction) {
        return false;
    }

    const auto predictedPresentTime = TimePoint::fromNs(prediction->presentTime);

    if (std::chrono::abs(predictedPresentTime - expectedPresentTime) >=
        scheduler::VsyncConfig::kEarlyLatchMaxThreshold) {
        return false;
    }

    const Duration earlyLatchVsyncThreshold = mScheduler->getVsyncSchedule()->minFramePeriod() / 2;

    return predictedPresentTime >= expectedPresentTime &&
            predictedPresentTime - expectedPresentTime >= earlyLatchVsyncThreshold;
}

bool SurfaceFlinger::shouldLatchUnsignaled(const layer_state_t& state, size_t numStates,
                                           bool firstTransaction) const {
    if (enableLatchUnsignaledConfig == LatchUnsignaledConfig::Disabled) {
        ATRACE_FORMAT_INSTANT("%s: false (LatchUnsignaledConfig::Disabled)", __func__);
        return false;
    }

    // We only want to latch unsignaled when a single layer is updated in this
    // transaction (i.e. not a blast sync transaction).
    if (numStates != 1) {
        ATRACE_FORMAT_INSTANT("%s: false (numStates=%zu)", __func__, numStates);
        return false;
    }

    if (enableLatchUnsignaledConfig == LatchUnsignaledConfig::AutoSingleLayer) {
        if (!firstTransaction) {
            ATRACE_FORMAT_INSTANT("%s: false (LatchUnsignaledConfig::AutoSingleLayer; not first "
                                  "transaction)",
                                  __func__);
            return false;
        }

        // We don't want to latch unsignaled if are in early / client composition
        // as it leads to jank due to RenderEngine waiting for unsignaled buffer
        // or window animations being slow.
        if (mScheduler->vsyncModulator().isVsyncConfigEarly()) {
            ATRACE_FORMAT_INSTANT("%s: false (LatchUnsignaledConfig::AutoSingleLayer; "
                                  "isVsyncConfigEarly)",
                                  __func__);
            return false;
        }
    }

    return true;
}

status_t SurfaceFlinger::setTransactionState(
        const FrameTimelineInfo& frameTimelineInfo, Vector<ComposerState>& states,
        const Vector<DisplayState>& displays, uint32_t flags, const sp<IBinder>& applyToken,
        InputWindowCommands inputWindowCommands, int64_t desiredPresentTime, bool isAutoTimestamp,
        const std::vector<client_cache_t>& uncacheBuffers, bool hasListenerCallbacks,
        const std::vector<ListenerCallbacks>& listenerCallbacks, uint64_t transactionId,
        const std::vector<uint64_t>& mergedTransactionIds) {
    ATRACE_CALL();
    /* QTI_BEGIN */
    std::unique_lock<std::mutex> lck (mSmomoMutex, std::defer_lock);
    if (mQtiSFExtnIntf->qtiIsSmomoOptimalRefreshActive()) {
      lck.lock();
    }
    /* QTI_END */

    IPCThreadState* ipc = IPCThreadState::self();
    const int originPid = ipc->getCallingPid();
    const int originUid = ipc->getCallingUid();
    uint32_t permissions = LayerStatePermissions::getTransactionPermissions(originPid, originUid);
    for (auto& composerState : states) {
        composerState.state.sanitize(permissions);
    }

    for (DisplayState display : displays) {
        display.sanitize(permissions);
    }

    if (!inputWindowCommands.empty() &&
        (permissions & layer_state_t::Permission::ACCESS_SURFACE_FLINGER) == 0) {
        ALOGE("Only privileged callers are allowed to send input commands.");
        inputWindowCommands.clear();
    }

    if (flags & (eEarlyWakeupStart | eEarlyWakeupEnd)) {
        const bool hasPermission =
                (permissions & layer_state_t::Permission::ACCESS_SURFACE_FLINGER) ||
                callingThreadHasPermission(sWakeupSurfaceFlinger);
        if (!hasPermission) {
            ALOGE("Caller needs permission android.permission.WAKEUP_SURFACE_FLINGER to use "
                  "eEarlyWakeup[Start|End] flags");
            flags &= ~(eEarlyWakeupStart | eEarlyWakeupEnd);
        }
    }

    const int64_t postTime = systemTime();

    /* QTI_BEGIN */
    if (std::this_thread::get_id() != mMainThreadId) {
       mQtiSFExtnIntf->qtiCheckVirtualDisplayHint(displays);
    }
    /* QTI_END */

    std::vector<uint64_t> uncacheBufferIds;
    uncacheBufferIds.reserve(uncacheBuffers.size());
    for (const auto& uncacheBuffer : uncacheBuffers) {
        sp<GraphicBuffer> buffer = ClientCache::getInstance().erase(uncacheBuffer);
        if (buffer != nullptr) {
            uncacheBufferIds.push_back(buffer->getId());
        }
    }

    std::vector<ResolvedComposerState> resolvedStates;
    resolvedStates.reserve(states.size());
    for (auto& state : states) {
        resolvedStates.emplace_back(std::move(state));
        auto& resolvedState = resolvedStates.back();
        if (resolvedState.state.hasBufferChanges() && resolvedState.state.hasValidBuffer() &&
            resolvedState.state.surface) {
            sp<Layer> layer = LayerHandle::getLayer(resolvedState.state.surface);
            std::string layerName = (layer) ?
                    layer->getDebugName() : std::to_string(resolvedState.state.layerId);
            resolvedState.externalTexture =
                    getExternalTextureFromBufferData(*resolvedState.state.bufferData,
                                                     layerName.c_str(), transactionId);
            if (resolvedState.externalTexture) {
                resolvedState.state.bufferData->buffer = resolvedState.externalTexture->getBuffer();
            }

            /* QTI_BEGIN */
            if (!(flags & eOneWay)) {
                mQtiSFExtnIntf->qtiDolphinTrackBufferIncrement(layerName.c_str());
            }

            mQtiSFExtnIntf->qtiUpdateSmomoLayerInfo(layer, desiredPresentTime, isAutoTimestamp,
                                                    resolvedState.externalTexture,
                                                    *resolvedState.state.bufferData);
            /* QTI_END */

            mBufferCountTracker.increment(resolvedState.state.surface->localBinder());
        }
        resolvedState.layerId = LayerHandle::getLayerId(resolvedState.state.surface);
        if (resolvedState.state.what & layer_state_t::eReparent) {
            resolvedState.parentId =
                    getLayerIdFromSurfaceControl(resolvedState.state.parentSurfaceControlForChild);
        }
        if (resolvedState.state.what & layer_state_t::eRelativeLayerChanged) {
            resolvedState.relativeParentId =
                    getLayerIdFromSurfaceControl(resolvedState.state.relativeLayerSurfaceControl);
        }
        if (resolvedState.state.what & layer_state_t::eInputInfoChanged) {
            wp<IBinder>& touchableRegionCropHandle =
                    resolvedState.state.windowInfoHandle->editInfo()->touchableRegionCropHandle;
            resolvedState.touchCropId =
                    LayerHandle::getLayerId(touchableRegionCropHandle.promote());
        }
    }

    TransactionState state{frameTimelineInfo,
                           resolvedStates,
                           displays,
                           flags,
                           applyToken,
                           std::move(inputWindowCommands),
                           desiredPresentTime,
                           isAutoTimestamp,
                           std::move(uncacheBufferIds),
                           postTime,
                           hasListenerCallbacks,
                           listenerCallbacks,
                           originPid,
                           originUid,
                           transactionId,
                           mergedTransactionIds};

    if (mTransactionTracing) {
        mTransactionTracing->addQueuedTransaction(state);
    }

    const auto schedule = [](uint32_t flags) {
        if (flags & eEarlyWakeupEnd) return TransactionSchedule::EarlyEnd;
        if (flags & eEarlyWakeupStart) return TransactionSchedule::EarlyStart;
        return TransactionSchedule::Late;
    }(state.flags);

    const auto frameHint = state.isFrameActive() ? FrameHint::kActive : FrameHint::kNone;
    {
        // Transactions are added via a lockless queue and does not need to be added from the main
        // thread.
        ftl::FakeGuard guard(kMainThreadContext);
        mTransactionHandler.queueTransaction(std::move(state));
    }

    for (const auto& [displayId, data] : mNotifyExpectedPresentMap) {
        if (data.hintStatus.load() == NotifyExpectedPresentHintStatus::ScheduleOnTx) {
            scheduleNotifyExpectedPresentHint(displayId, VsyncId{frameTimelineInfo.vsyncId});
        }
    }
    setTransactionFlags(eTransactionFlushNeeded, schedule, applyToken, frameHint);
    return NO_ERROR;
}

bool SurfaceFlinger::applyTransactionState(const FrameTimelineInfo& frameTimelineInfo,
                                           std::vector<ResolvedComposerState>& states,
                                           Vector<DisplayState>& displays, uint32_t flags,
                                           const InputWindowCommands& inputWindowCommands,
                                           const int64_t desiredPresentTime, bool isAutoTimestamp,
                                           const std::vector<uint64_t>& uncacheBufferIds,
                                           const int64_t postTime, bool hasListenerCallbacks,
                                           const std::vector<ListenerCallbacks>& listenerCallbacks,
                                           int originPid, int originUid, uint64_t transactionId) {
    uint32_t transactionFlags = 0;
    if (!mLayerLifecycleManagerEnabled) {
        for (DisplayState& display : displays) {
            transactionFlags |= setDisplayStateLocked(display);
        }
    }

    // start and end registration for listeners w/ no surface so they can get their callback.  Note
    // that listeners with SurfaceControls will start registration during setClientStateLocked
    // below.
    for (const auto& listener : listenerCallbacks) {
        mTransactionCallbackInvoker.addEmptyTransaction(listener);
    }
    nsecs_t now = systemTime();
    uint32_t clientStateFlags = 0;
    for (auto& resolvedState : states) {
        clientStateFlags |=
                updateLayerCallbacksAndStats(frameTimelineInfo, resolvedState, desiredPresentTime,
                                             isAutoTimestamp, postTime, transactionId);
        if (!mLayerLifecycleManagerEnabled) {
            if ((flags & eAnimation) && resolvedState.state.surface) {
                if (const auto layer = LayerHandle::getLayer(resolvedState.state.surface)) {
                    const auto layerProps = scheduler::LayerProps{
                            .visible = layer->isVisible(),
                            .bounds = layer->getBounds(),
                            .transform = layer->getTransform(),
                            .setFrameRateVote = layer->getFrameRateForLayerTree(),
                            .frameRateSelectionPriority = layer->getFrameRateSelectionPriority(),
                            .isFrontBuffered = layer->isFrontBuffered(),
                    };
                    layer->recordLayerHistoryAnimationTx(layerProps, now);
                }
            }
        }
    }

    transactionFlags |= clientStateFlags;
    transactionFlags |= addInputWindowCommands(inputWindowCommands);

    for (uint64_t uncacheBufferId : uncacheBufferIds) {
        mBufferIdsToUncache.push_back(uncacheBufferId);
    }

    // If a synchronous transaction is explicitly requested without any changes, force a transaction
    // anyway. This can be used as a flush mechanism for previous async transactions.
    // Empty animation transaction can be used to simulate back-pressure, so also force a
    // transaction for empty animation transactions.
    if (transactionFlags == 0 && (flags & eAnimation)) {
        transactionFlags = eTransactionNeeded;
    }

    bool needsTraversal = false;
    if (transactionFlags) {
        // We are on the main thread, we are about to perform a traversal. Clear the traversal bit
        // so we don't have to wake up again next frame to perform an unnecessary traversal.
        if (transactionFlags & eTraversalNeeded) {
            transactionFlags = transactionFlags & (~eTraversalNeeded);
            needsTraversal = true;
        }
        if (transactionFlags) {
            setTransactionFlags(transactionFlags);
        }
    }

    return needsTraversal;
}

bool SurfaceFlinger::applyAndCommitDisplayTransactionStatesLocked(
        std::vector<TransactionState>& transactions) {
    bool needsTraversal = false;
    uint32_t transactionFlags = 0;
    for (auto& transaction : transactions) {
        for (DisplayState& display : transaction.displays) {
            transactionFlags |= setDisplayStateLocked(display);
        }
    }

    if (transactionFlags) {
        // We are on the main thread, we are about to perform a traversal. Clear the traversal bit
        // so we don't have to wake up again next frame to perform an unnecessary traversal.
        if (transactionFlags & eTraversalNeeded) {
            transactionFlags = transactionFlags & (~eTraversalNeeded);
            needsTraversal = true;
        }
        if (transactionFlags) {
            setTransactionFlags(transactionFlags);
        }
    }

    mFrontEndDisplayInfosChanged = mTransactionFlags & eDisplayTransactionNeeded;
    if (mFrontEndDisplayInfosChanged) {
        processDisplayChangesLocked();
        mFrontEndDisplayInfos.clear();
        for (const auto& [_, display] : mDisplays) {
            mFrontEndDisplayInfos.try_emplace(display->getLayerStack(), display->getFrontEndInfo());
        }
        needsTraversal = true;
    }

    return needsTraversal;
}

uint32_t SurfaceFlinger::setDisplayStateLocked(const DisplayState& s) {
    const ssize_t index = mCurrentState.displays.indexOfKey(s.token);
    if (index < 0) return 0;

    uint32_t flags = 0;
    DisplayDeviceState& state = mCurrentState.displays.editValueAt(index);

    const uint32_t what = s.what;
    if (what & DisplayState::eSurfaceChanged) {
        if (IInterface::asBinder(state.surface) != IInterface::asBinder(s.surface)) {
            state.surface = s.surface;
            flags |= eDisplayTransactionNeeded;
        }
    }
    if (what & DisplayState::eLayerStackChanged) {
        if (state.layerStack != s.layerStack) {
            state.layerStack = s.layerStack;
            flags |= eDisplayTransactionNeeded;
        }
    }
    if (what & DisplayState::eFlagsChanged) {
        if (state.flags != s.flags) {
            state.flags = s.flags;
            flags |= eDisplayTransactionNeeded;
        }
    }
    if (what & DisplayState::eDisplayProjectionChanged) {
        if (state.orientation != s.orientation) {
            state.orientation = s.orientation;
            flags |= eDisplayTransactionNeeded;
        }
        if (state.orientedDisplaySpaceRect != s.orientedDisplaySpaceRect) {
            state.orientedDisplaySpaceRect = s.orientedDisplaySpaceRect;
            flags |= eDisplayTransactionNeeded;
        }
        if (state.layerStackSpaceRect != s.layerStackSpaceRect) {
            state.layerStackSpaceRect = s.layerStackSpaceRect;
            flags |= eDisplayTransactionNeeded;
        }
    }
    if (what & DisplayState::eDisplaySizeChanged) {
        if (state.width != s.width) {
            state.width = s.width;
            flags |= eDisplayTransactionNeeded;
        }
        if (state.height != s.height) {
            state.height = s.height;
            flags |= eDisplayTransactionNeeded;
        }
    }

    return flags;
}

bool SurfaceFlinger::callingThreadHasUnscopedSurfaceFlingerAccess(bool usePermissionCache) {
    IPCThreadState* ipc = IPCThreadState::self();
    const int pid = ipc->getCallingPid();
    const int uid = ipc->getCallingUid();
    if ((uid != AID_GRAPHICS && uid != AID_SYSTEM) &&
        (usePermissionCache ? !PermissionCache::checkPermission(sAccessSurfaceFlinger, pid, uid)
                            : !checkPermission(sAccessSurfaceFlinger, pid, uid))) {
        return false;
    }
    return true;
}

uint32_t SurfaceFlinger::setClientStateLocked(const FrameTimelineInfo& frameTimelineInfo,
                                              ResolvedComposerState& composerState,
                                              int64_t desiredPresentTime, bool isAutoTimestamp,
                                              int64_t postTime, uint64_t transactionId) {
    layer_state_t& s = composerState.state;

    std::vector<ListenerCallbacks> filteredListeners;
    for (auto& listener : s.listeners) {
        // Starts a registration but separates the callback ids according to callback type. This
        // allows the callback invoker to send on latch callbacks earlier.
        // note that startRegistration will not re-register if the listener has
        // already be registered for a prior surface control

        ListenerCallbacks onCommitCallbacks = listener.filter(CallbackId::Type::ON_COMMIT);
        if (!onCommitCallbacks.callbackIds.empty()) {
            filteredListeners.push_back(onCommitCallbacks);
        }

        ListenerCallbacks onCompleteCallbacks = listener.filter(CallbackId::Type::ON_COMPLETE);
        if (!onCompleteCallbacks.callbackIds.empty()) {
            filteredListeners.push_back(onCompleteCallbacks);
        }
    }

    const uint64_t what = s.what;
    uint32_t flags = 0;
    sp<Layer> layer = nullptr;
    if (s.surface) {
        layer = LayerHandle::getLayer(s.surface);
    } else {
        // The client may provide us a null handle. Treat it as if the layer was removed.
        ALOGW("Attempt to set client state with a null layer handle");
    }
    if (layer == nullptr) {
        for (auto& [listener, callbackIds] : s.listeners) {
            mTransactionCallbackInvoker.addCallbackHandle(sp<CallbackHandle>::make(listener,
                                                                                   callbackIds,
                                                                                   s.surface),
                                                          std::vector<JankData>());
        }
        return 0;
    }
    MUTEX_ALIAS(mStateLock, layer->mFlinger->mStateLock);

    ui::LayerStack oldLayerStack = layer->getLayerStack(LayerVector::StateSet::Current);

    // Only set by BLAST adapter layers
    if (what & layer_state_t::eProducerDisconnect) {
        layer->onDisconnect();
    }

    if (what & layer_state_t::ePositionChanged) {
        if (layer->setPosition(s.x, s.y)) {
            flags |= eTraversalNeeded;
        }
    }
    if (what & layer_state_t::eLayerChanged) {
        // NOTE: index needs to be calculated before we update the state
        const auto& p = layer->getParent();
        if (p == nullptr) {
            ssize_t idx = mCurrentState.layersSortedByZ.indexOf(layer);
            if (layer->setLayer(s.z) && idx >= 0) {
                mCurrentState.layersSortedByZ.removeAt(idx);
                mCurrentState.layersSortedByZ.add(layer);
                // we need traversal (state changed)
                // AND transaction (list changed)
                flags |= eTransactionNeeded|eTraversalNeeded;
            }
        } else {
            if (p->setChildLayer(layer, s.z)) {
                flags |= eTransactionNeeded|eTraversalNeeded;
            }
        }
    }
    if (what & layer_state_t::eRelativeLayerChanged) {
        // NOTE: index needs to be calculated before we update the state
        const auto& p = layer->getParent();
        const auto& relativeHandle = s.relativeLayerSurfaceControl ?
                s.relativeLayerSurfaceControl->getHandle() : nullptr;
        if (p == nullptr) {
            ssize_t idx = mCurrentState.layersSortedByZ.indexOf(layer);
            if (layer->setRelativeLayer(relativeHandle, s.z) &&
                idx >= 0) {
                mCurrentState.layersSortedByZ.removeAt(idx);
                mCurrentState.layersSortedByZ.add(layer);
                // we need traversal (state changed)
                // AND transaction (list changed)
                flags |= eTransactionNeeded|eTraversalNeeded;
            }
        } else {
            if (p->setChildRelativeLayer(layer, relativeHandle, s.z)) {
                flags |= eTransactionNeeded|eTraversalNeeded;
            }
        }
    }
    if (what & layer_state_t::eAlphaChanged) {
        if (layer->setAlpha(s.color.a)) flags |= eTraversalNeeded;
    }
    if (what & layer_state_t::eColorChanged) {
        if (layer->setColor(s.color.rgb)) flags |= eTraversalNeeded;
    }
    if (what & layer_state_t::eColorTransformChanged) {
        if (layer->setColorTransform(s.colorTransform)) {
            flags |= eTraversalNeeded;
        }
    }
    if (what & layer_state_t::eBackgroundColorChanged) {
        if (layer->setBackgroundColor(s.bgColor.rgb, s.bgColor.a, s.bgColorDataspace)) {
            flags |= eTraversalNeeded;
        }
    }
    if (what & layer_state_t::eMatrixChanged) {
        if (layer->setMatrix(s.matrix)) flags |= eTraversalNeeded;
    }
    if (what & layer_state_t::eTransparentRegionChanged) {
        if (layer->setTransparentRegionHint(s.transparentRegion))
            flags |= eTraversalNeeded;
    }
    if (what & layer_state_t::eFlagsChanged) {
        if (layer->setFlags(s.flags, s.mask)) flags |= eTraversalNeeded;
    }
    if (what & layer_state_t::eCornerRadiusChanged) {
        if (layer->setCornerRadius(s.cornerRadius))
            flags |= eTraversalNeeded;
    }
    if (what & layer_state_t::eBackgroundBlurRadiusChanged && mSupportsBlur) {
        if (layer->setBackgroundBlurRadius(s.backgroundBlurRadius)) flags |= eTraversalNeeded;
    }
    if (what & layer_state_t::eBlurRegionsChanged) {
        if (layer->setBlurRegions(s.blurRegions)) flags |= eTraversalNeeded;
    }
    if (what & layer_state_t::eLayerStackChanged) {
        ssize_t idx = mCurrentState.layersSortedByZ.indexOf(layer);
        // We only allow setting layer stacks for top level layers,
        // everything else inherits layer stack from its parent.
        if (layer->hasParent()) {
            ALOGE("Attempt to set layer stack on layer with parent (%s) is invalid",
                  layer->getDebugName());
        } else if (idx < 0) {
            ALOGE("Attempt to set layer stack on layer without parent (%s) that "
                  "that also does not appear in the top level layer list. Something"
                  " has gone wrong.",
                  layer->getDebugName());
        } else if (layer->setLayerStack(s.layerStack)) {
            mCurrentState.layersSortedByZ.removeAt(idx);
            mCurrentState.layersSortedByZ.add(layer);
            // we need traversal (state changed)
            // AND transaction (list changed)
            flags |= eTransactionNeeded | eTraversalNeeded | eTransformHintUpdateNeeded;
        }
    }
    if (what & layer_state_t::eBufferTransformChanged) {
        if (layer->setTransform(s.bufferTransform)) flags |= eTraversalNeeded;
    }
    if (what & layer_state_t::eTransformToDisplayInverseChanged) {
        if (layer->setTransformToDisplayInverse(s.transformToDisplayInverse))
            flags |= eTraversalNeeded;
    }
    if (what & layer_state_t::eCropChanged) {
        if (layer->setCrop(s.crop)) flags |= eTraversalNeeded;
    }
    if (what & layer_state_t::eDataspaceChanged) {
        if (layer->setDataspace(s.dataspace)) flags |= eTraversalNeeded;
    }
    if (what & layer_state_t::eSurfaceDamageRegionChanged) {
        if (layer->setSurfaceDamageRegion(s.surfaceDamageRegion)) flags |= eTraversalNeeded;
    }
    if (what & layer_state_t::eApiChanged) {
        if (layer->setApi(s.api)) flags |= eTraversalNeeded;
    }
    if (what & layer_state_t::eSidebandStreamChanged) {
        if (layer->setSidebandStream(s.sidebandStream, frameTimelineInfo, postTime))
            flags |= eTraversalNeeded;
    }
    if (what & layer_state_t::eInputInfoChanged) {
        layer->setInputInfo(*s.windowInfoHandle->getInfo());
        flags |= eTraversalNeeded;
    }
    std::optional<nsecs_t> dequeueBufferTimestamp;
    if (what & layer_state_t::eMetadataChanged) {
        dequeueBufferTimestamp = s.metadata.getInt64(gui::METADATA_DEQUEUE_TIME);

        if (const int32_t gameMode = s.metadata.getInt32(gui::METADATA_GAME_MODE, -1);
            gameMode != -1) {
            // The transaction will be received on the Task layer and needs to be applied to all
            // child layers. Child layers that are added at a later point will obtain the game mode
            // info through addChild().
            layer->setGameModeForTree(static_cast<GameMode>(gameMode));
        }

        if (layer->setMetadata(s.metadata)) {
            flags |= eTraversalNeeded;
            mLayerMetadataSnapshotNeeded = true;
        }
    }
    if (what & layer_state_t::eColorSpaceAgnosticChanged) {
        if (layer->setColorSpaceAgnostic(s.colorSpaceAgnostic)) {
            flags |= eTraversalNeeded;
        }
    }
    if (what & layer_state_t::eShadowRadiusChanged) {
        if (layer->setShadowRadius(s.shadowRadius)) flags |= eTraversalNeeded;
    }
    if (what & layer_state_t::eDefaultFrameRateCompatibilityChanged) {
        const auto compatibility =
                Layer::FrameRate::convertCompatibility(s.defaultFrameRateCompatibility);

        if (layer->setDefaultFrameRateCompatibility(compatibility)) {
            flags |= eTraversalNeeded;
        }
    }
    if (what & layer_state_t::eFrameRateSelectionPriority) {
        if (layer->setFrameRateSelectionPriority(s.frameRateSelectionPriority)) {
            flags |= eTraversalNeeded;
        }
    }
    if (what & layer_state_t::eFrameRateChanged) {
        const auto compatibility =
            Layer::FrameRate::convertCompatibility(s.frameRateCompatibility);
        const auto strategy =
            Layer::FrameRate::convertChangeFrameRateStrategy(s.changeFrameRateStrategy);

        if (layer->setFrameRate(Layer::FrameRate::FrameRateVote(Fps::fromValue(s.frameRate),
                                                                compatibility, strategy))) {
            flags |= eTraversalNeeded;
        }
    }
    if (what & layer_state_t::eFrameRateCategoryChanged) {
        const FrameRateCategory category = Layer::FrameRate::convertCategory(s.frameRateCategory);
        if (layer->setFrameRateCategory(category, s.frameRateCategorySmoothSwitchOnly)) {
            flags |= eTraversalNeeded;
        }
    }
    if (what & layer_state_t::eFrameRateSelectionStrategyChanged) {
        const scheduler::LayerInfo::FrameRateSelectionStrategy strategy =
                scheduler::LayerInfo::convertFrameRateSelectionStrategy(
                        s.frameRateSelectionStrategy);
        if (layer->setFrameRateSelectionStrategy(strategy)) {
            flags |= eTraversalNeeded;
        }
    }
    if (what & layer_state_t::eFixedTransformHintChanged) {
        if (layer->setFixedTransformHint(s.fixedTransformHint)) {
            flags |= eTraversalNeeded | eTransformHintUpdateNeeded;
        }
    }
    if (what & layer_state_t::eAutoRefreshChanged) {
        layer->setAutoRefresh(s.autoRefresh);
    }
    if (what & layer_state_t::eDimmingEnabledChanged) {
        if (layer->setDimmingEnabled(s.dimmingEnabled)) flags |= eTraversalNeeded;
    }
    if (what & layer_state_t::eExtendedRangeBrightnessChanged) {
        if (layer->setExtendedRangeBrightness(s.currentHdrSdrRatio, s.desiredHdrSdrRatio)) {
            flags |= eTraversalNeeded;
        }
    }
    if (what & layer_state_t::eDesiredHdrHeadroomChanged) {
        if (layer->setDesiredHdrHeadroom(s.desiredHdrSdrRatio)) {
            flags |= eTraversalNeeded;
        }
    }
    if (what & layer_state_t::eCachingHintChanged) {
        if (layer->setCachingHint(s.cachingHint)) {
            flags |= eTraversalNeeded;
        }
    }
    if (what & layer_state_t::eHdrMetadataChanged) {
        if (layer->setHdrMetadata(s.hdrMetadata)) flags |= eTraversalNeeded;
    }
    if (what & layer_state_t::eTrustedOverlayChanged) {
        if (layer->setTrustedOverlay(s.isTrustedOverlay)) {
            flags |= eTraversalNeeded;
        }
    }
    if (what & layer_state_t::eStretchChanged) {
        if (layer->setStretchEffect(s.stretchEffect)) {
            flags |= eTraversalNeeded;
        }
    }
    if (what & layer_state_t::eBufferCropChanged) {
        if (layer->setBufferCrop(s.bufferCrop)) {
            flags |= eTraversalNeeded;
        }
    }
    if (what & layer_state_t::eDestinationFrameChanged) {
        if (layer->setDestinationFrame(s.destinationFrame)) {
            flags |= eTraversalNeeded;
        }
    }
    if (what & layer_state_t::eDropInputModeChanged) {
        if (layer->setDropInputMode(s.dropInputMode)) {
            flags |= eTraversalNeeded;
            mUpdateInputInfo = true;
        }
    }
    // This has to happen after we reparent children because when we reparent to null we remove
    // child layers from current state and remove its relative z. If the children are reparented in
    // the same transaction, then we have to make sure we reparent the children first so we do not
    // lose its relative z order.
    if (what & layer_state_t::eReparent) {
        bool hadParent = layer->hasParent();
        auto parentHandle = (s.parentSurfaceControlForChild)
                ? s.parentSurfaceControlForChild->getHandle()
                : nullptr;
        if (layer->reparent(parentHandle)) {
            if (!hadParent) {
                layer->setIsAtRoot(false);
                mCurrentState.layersSortedByZ.remove(layer);
            }
            flags |= eTransactionNeeded | eTraversalNeeded;
        }
    }
    std::vector<sp<CallbackHandle>> callbackHandles;
    if ((what & layer_state_t::eHasListenerCallbacksChanged) && (!filteredListeners.empty())) {
        for (auto& [listener, callbackIds] : filteredListeners) {
            callbackHandles.emplace_back(
                    sp<CallbackHandle>::make(listener, callbackIds, s.surface));
        }
    }

    if (what & layer_state_t::eBufferChanged) {
        if (layer->setBuffer(composerState.externalTexture, *s.bufferData, postTime,
                             desiredPresentTime, isAutoTimestamp, dequeueBufferTimestamp,
                             frameTimelineInfo)) {
            flags |= eTraversalNeeded;
        }
    } else if (frameTimelineInfo.vsyncId != FrameTimelineInfo::INVALID_VSYNC_ID) {
        layer->setFrameTimelineVsyncForBufferlessTransaction(frameTimelineInfo, postTime);
    }

    if ((what & layer_state_t::eBufferChanged) == 0) {
        layer->setDesiredPresentTime(desiredPresentTime, isAutoTimestamp);
    }

    if (what & layer_state_t::eTrustedPresentationInfoChanged) {
        if (layer->setTrustedPresentationInfo(s.trustedPresentationThresholds,
                                              s.trustedPresentationListener)) {
            flags |= eTraversalNeeded;
        }
    }

    if (what & layer_state_t::eFlushJankData) {
        // Do nothing. Processing the transaction completed listeners currently cause the flush.
    }

    if (layer->setTransactionCompletedListeners(callbackHandles,
                                                layer->willPresentCurrentTransaction() ||
                                                        layer->willReleaseBufferOnLatch())) {
        flags |= eTraversalNeeded;
    }

    // Do not put anything that updates layer state or modifies flags after
    // setTransactionCompletedListener

    // if the layer has been parented on to a new display, update its transform hint.
    if (((flags & eTransformHintUpdateNeeded) == 0) &&
        oldLayerStack != layer->getLayerStack(LayerVector::StateSet::Current)) {
        flags |= eTransformHintUpdateNeeded;
    }

    return flags;
}

uint32_t SurfaceFlinger::updateLayerCallbacksAndStats(const FrameTimelineInfo& frameTimelineInfo,
                                                      ResolvedComposerState& composerState,
                                                      int64_t desiredPresentTime,
                                                      bool isAutoTimestamp, int64_t postTime,
                                                      uint64_t transactionId) {
    layer_state_t& s = composerState.state;

    std::vector<ListenerCallbacks> filteredListeners;
    for (auto& listener : s.listeners) {
        // Starts a registration but separates the callback ids according to callback type. This
        // allows the callback invoker to send on latch callbacks earlier.
        // note that startRegistration will not re-register if the listener has
        // already be registered for a prior surface control

        ListenerCallbacks onCommitCallbacks = listener.filter(CallbackId::Type::ON_COMMIT);
        if (!onCommitCallbacks.callbackIds.empty()) {
            filteredListeners.push_back(onCommitCallbacks);
        }

        ListenerCallbacks onCompleteCallbacks = listener.filter(CallbackId::Type::ON_COMPLETE);
        if (!onCompleteCallbacks.callbackIds.empty()) {
            filteredListeners.push_back(onCompleteCallbacks);
        }
    }

    const uint64_t what = s.what;
    uint32_t flags = 0;
    sp<Layer> layer = nullptr;
    if (s.surface) {
        layer = LayerHandle::getLayer(s.surface);
    } else {
        // The client may provide us a null handle. Treat it as if the layer was removed.
        ALOGW("Attempt to set client state with a null layer handle");
    }
    if (layer == nullptr) {
        for (auto& [listener, callbackIds] : s.listeners) {
            mTransactionCallbackInvoker.addCallbackHandle(sp<CallbackHandle>::make(listener,
                                                                                   callbackIds,
                                                                                   s.surface),
                                                          std::vector<JankData>());
        }
        return 0;
    }
    if (what & layer_state_t::eProducerDisconnect) {
        layer->onDisconnect();
    }
    std::optional<nsecs_t> dequeueBufferTimestamp;
    if (what & layer_state_t::eMetadataChanged) {
        dequeueBufferTimestamp = s.metadata.getInt64(gui::METADATA_DEQUEUE_TIME);
    }

    std::vector<sp<CallbackHandle>> callbackHandles;
    if ((what & layer_state_t::eHasListenerCallbacksChanged) && (!filteredListeners.empty())) {
        for (auto& [listener, callbackIds] : filteredListeners) {
            callbackHandles.emplace_back(
                    sp<CallbackHandle>::make(listener, callbackIds, s.surface));
        }
    }
    // TODO(b/238781169) remove after screenshot refactor, currently screenshots
    // requires to read drawing state from binder thread. So we need to fix that
    // before removing this.
    if (what & layer_state_t::eBufferTransformChanged) {
        if (layer->setTransform(s.bufferTransform)) flags |= eTraversalNeeded;
    }
    if (what & layer_state_t::eTransformToDisplayInverseChanged) {
        if (layer->setTransformToDisplayInverse(s.transformToDisplayInverse))
            flags |= eTraversalNeeded;
    }
    if (what & layer_state_t::eCropChanged) {
        if (layer->setCrop(s.crop)) flags |= eTraversalNeeded;
    }
    if (what & layer_state_t::eSidebandStreamChanged) {
        if (layer->setSidebandStream(s.sidebandStream, frameTimelineInfo, postTime))
            flags |= eTraversalNeeded;
    }
    if (what & layer_state_t::eDataspaceChanged) {
        if (layer->setDataspace(s.dataspace)) flags |= eTraversalNeeded;
    }
    if (what & layer_state_t::eExtendedRangeBrightnessChanged) {
        if (layer->setExtendedRangeBrightness(s.currentHdrSdrRatio, s.desiredHdrSdrRatio)) {
            flags |= eTraversalNeeded;
        }
    }
    if (what & layer_state_t::eDesiredHdrHeadroomChanged) {
        if (layer->setDesiredHdrHeadroom(s.desiredHdrSdrRatio)) {
            flags |= eTraversalNeeded;
        }
    }
    if (what & layer_state_t::eBufferChanged) {
        std::optional<ui::Transform::RotationFlags> transformHint = std::nullopt;
        frontend::LayerSnapshot* snapshot = mLayerSnapshotBuilder.getSnapshot(layer->sequence);
        if (snapshot) {
            transformHint = snapshot->transformHint;
        }
        layer->setTransformHint(transformHint);
        if (layer->setBuffer(composerState.externalTexture, *s.bufferData, postTime,
                             desiredPresentTime, isAutoTimestamp, dequeueBufferTimestamp,
                             frameTimelineInfo)) {
            flags |= eTraversalNeeded;
        }
        mLayersWithQueuedFrames.emplace(layer);
    } else if (frameTimelineInfo.vsyncId != FrameTimelineInfo::INVALID_VSYNC_ID) {
        layer->setFrameTimelineVsyncForBufferlessTransaction(frameTimelineInfo, postTime);
    }

    if ((what & layer_state_t::eBufferChanged) == 0) {
        layer->setDesiredPresentTime(desiredPresentTime, isAutoTimestamp);
    }

    if (what & layer_state_t::eTrustedPresentationInfoChanged) {
        if (layer->setTrustedPresentationInfo(s.trustedPresentationThresholds,
                                              s.trustedPresentationListener)) {
            flags |= eTraversalNeeded;
        }
    }

    const auto& requestedLayerState = mLayerLifecycleManager.getLayerFromId(layer->getSequence());
    bool willPresentCurrentTransaction = requestedLayerState &&
            (requestedLayerState->hasReadyFrame() ||
             requestedLayerState->willReleaseBufferOnLatch());
    if (layer->setTransactionCompletedListeners(callbackHandles, willPresentCurrentTransaction))
        flags |= eTraversalNeeded;

    return flags;
}

uint32_t SurfaceFlinger::addInputWindowCommands(const InputWindowCommands& inputWindowCommands) {
    bool hasChanges = mInputWindowCommands.merge(inputWindowCommands);
    return hasChanges ? eTraversalNeeded : 0;
}

status_t SurfaceFlinger::mirrorLayer(const LayerCreationArgs& args,
                                     const sp<IBinder>& mirrorFromHandle,
                                     gui::CreateSurfaceResult& outResult) {
    if (!mirrorFromHandle) {
        return NAME_NOT_FOUND;
    }

    sp<Layer> mirrorLayer;
    sp<Layer> mirrorFrom;
    LayerCreationArgs mirrorArgs = LayerCreationArgs::fromOtherArgs(args);
    {
        Mutex::Autolock _l(mStateLock);
        mirrorFrom = LayerHandle::getLayer(mirrorFromHandle);
        if (!mirrorFrom) {
            return NAME_NOT_FOUND;
        }
        mirrorArgs.flags |= ISurfaceComposerClient::eNoColorFill;
        mirrorArgs.mirrorLayerHandle = mirrorFromHandle;
        mirrorArgs.addToRoot = false;
        status_t result = createEffectLayer(mirrorArgs, &outResult.handle, &mirrorLayer);
        if (result != NO_ERROR) {
            return result;
        }

        mirrorLayer->setClonedChild(mirrorFrom->createClone());
    }

    outResult.layerId = mirrorLayer->sequence;
    outResult.layerName = String16(mirrorLayer->getDebugName());
    return addClientLayer(mirrorArgs, outResult.handle, mirrorLayer /* layer */,
                          nullptr /* parent */, nullptr /* outTransformHint */);
}

status_t SurfaceFlinger::mirrorDisplay(DisplayId displayId, const LayerCreationArgs& args,
                                       gui::CreateSurfaceResult& outResult) {
    IPCThreadState* ipc = IPCThreadState::self();
    const int uid = ipc->getCallingUid();
    if (uid != AID_ROOT && uid != AID_GRAPHICS && uid != AID_SYSTEM && uid != AID_SHELL) {
        ALOGE("Permission denied when trying to mirror display");
        return PERMISSION_DENIED;
    }

    ui::LayerStack layerStack;
    sp<Layer> rootMirrorLayer;
    status_t result = 0;

    {
        Mutex::Autolock lock(mStateLock);

        const auto display = getDisplayDeviceLocked(displayId);
        if (!display) {
            return NAME_NOT_FOUND;
        }

        layerStack = display->getLayerStack();
        LayerCreationArgs mirrorArgs = LayerCreationArgs::fromOtherArgs(args);
        mirrorArgs.flags |= ISurfaceComposerClient::eNoColorFill;
        mirrorArgs.addToRoot = true;
        mirrorArgs.layerStackToMirror = layerStack;
        result = createEffectLayer(mirrorArgs, &outResult.handle, &rootMirrorLayer);
        outResult.layerId = rootMirrorLayer->sequence;
        outResult.layerName = String16(rootMirrorLayer->getDebugName());
        result |= addClientLayer(mirrorArgs, outResult.handle, rootMirrorLayer /* layer */,
                                 nullptr /* parent */, nullptr /* outTransformHint */);
    }

    if (result != NO_ERROR) {
        return result;
    }

    setTransactionFlags(eTransactionFlushNeeded);
    return NO_ERROR;
}

status_t SurfaceFlinger::createLayer(LayerCreationArgs& args, gui::CreateSurfaceResult& outResult) {
    status_t result = NO_ERROR;

    sp<Layer> layer;

    switch (args.flags & ISurfaceComposerClient::eFXSurfaceMask) {
        case ISurfaceComposerClient::eFXSurfaceBufferQueue:
        case ISurfaceComposerClient::eFXSurfaceContainer:
        case ISurfaceComposerClient::eFXSurfaceBufferState:
            args.flags |= ISurfaceComposerClient::eNoColorFill;
            [[fallthrough]];
        case ISurfaceComposerClient::eFXSurfaceEffect: {
            result = createBufferStateLayer(args, &outResult.handle, &layer);
            std::atomic<int32_t>* pendingBufferCounter = layer->getPendingBufferCounter();
            if (pendingBufferCounter) {
                std::string counterName = layer->getPendingBufferCounterName();
                mBufferCountTracker.add(outResult.handle->localBinder(), counterName,
                                        pendingBufferCounter);
            }
        } break;
        default:
            result = BAD_VALUE;
            break;
    }

    if (result != NO_ERROR) {
        return result;
    }

    args.addToRoot = args.addToRoot && callingThreadHasUnscopedSurfaceFlingerAccess();
    // We can safely promote the parent layer in binder thread because we have a strong reference
    // to the layer's handle inside this scope.
    sp<Layer> parent = LayerHandle::getLayer(args.parentHandle.promote());
    if (args.parentHandle != nullptr && parent == nullptr) {
        ALOGE("Invalid parent handle %p", args.parentHandle.promote().get());
        args.addToRoot = false;
    }

    uint32_t outTransformHint;
    result = addClientLayer(args, outResult.handle, layer, parent, &outTransformHint);
    if (result != NO_ERROR) {
        return result;
    }

    outResult.transformHint = static_cast<int32_t>(outTransformHint);
    outResult.layerId = layer->sequence;
    outResult.layerName = String16(layer->getDebugName());
    return result;
}

status_t SurfaceFlinger::createBufferStateLayer(LayerCreationArgs& args, sp<IBinder>* handle,
                                                sp<Layer>* outLayer) {
    *outLayer = getFactory().createBufferStateLayer(args);
    *handle = (*outLayer)->getHandle();
    return NO_ERROR;
}

status_t SurfaceFlinger::createEffectLayer(const LayerCreationArgs& args, sp<IBinder>* handle,
                                           sp<Layer>* outLayer) {
    *outLayer = getFactory().createEffectLayer(args);
    *handle = (*outLayer)->getHandle();
    return NO_ERROR;
}

void SurfaceFlinger::markLayerPendingRemovalLocked(const sp<Layer>& layer) {
    mLayersPendingRemoval.add(layer);
    mLayersRemoved = true;
    setTransactionFlags(eTransactionNeeded);
}

void SurfaceFlinger::onHandleDestroyed(BBinder* handle, sp<Layer>& layer, uint32_t layerId) {
    {
        std::scoped_lock<std::mutex> lock(mCreatedLayersLock);
        mDestroyedHandles.emplace_back(layerId, layer->getDebugName());
    }

    {
        // Used to remove stalled transactions which uses an internal lock.
        ftl::FakeGuard guard(kMainThreadContext);
        mTransactionHandler.onLayerDestroyed(layerId);
    }

    Mutex::Autolock lock(mStateLock);

    /* QTI_BEGIN */
    if (!layer) {
        ALOGW("Attempted to destroy an invalid layer");
        return;
    }
    /* QTI_END */

    markLayerPendingRemovalLocked(layer);
    layer->onHandleDestroyed();
    mBufferCountTracker.remove(handle);
    layer.clear();

    setTransactionFlags(eTransactionFlushNeeded);
}

void SurfaceFlinger::initializeDisplays() {
    TransactionState state;
    state.inputWindowCommands = mInputWindowCommands;
    const nsecs_t now = systemTime();
    state.desiredPresentTime = now;
    state.postTime = now;
    state.originPid = mPid;
    state.originUid = static_cast<int>(getuid());
    const uint64_t transactionId = (static_cast<uint64_t>(mPid) << 32) | mUniqueTransactionId++;
    state.id = transactionId;

    auto layerStack = ui::DEFAULT_LAYER_STACK.id;
    for (const auto& [id, display] : FTL_FAKE_GUARD(mStateLock, mPhysicalDisplays)) {
        state.displays.push(DisplayState(display.token(), ui::LayerStack::fromValue(layerStack++)));
    }

    std::vector<TransactionState> transactions;
    transactions.emplace_back(state);

    {
        Mutex::Autolock lock(mStateLock);
        applyAndCommitDisplayTransactionStatesLocked(transactions);
    }

    {
        ftl::FakeGuard guard(mStateLock);

        // In case of a restart, ensure all displays are off.
        for (const auto& [id, display] : mPhysicalDisplays) {
            setPowerModeInternal(getDisplayDeviceLocked(id), hal::PowerMode::OFF);
        }

        // Power on all displays. The primary display is first, so becomes the active display. Also,
        // the DisplayCapability set of a display is populated on its first powering on. Do this now
        // before responding to any Binder query from DisplayManager about display capabilities.
        for (const auto& [id, display] : mPhysicalDisplays) {
            setPowerModeInternal(getDisplayDeviceLocked(id), hal::PowerMode::ON);
        }
    }
}

void SurfaceFlinger::setPowerModeInternal(const sp<DisplayDevice>& display, hal::PowerMode mode) {
    if (display->isVirtual()) {
        // TODO(b/241285876): This code path should not be reachable, so enforce this at compile
        // time.
        ALOGE("%s: Invalid operation on virtual display", __func__);
        return;
    }

    const auto displayId = display->getPhysicalId();
    ALOGD("Setting power mode %d on display %s", mode, to_string(displayId).c_str());

    const auto currentMode = display->getPowerMode();
    if (currentMode == mode) {
        return;
    }

    const bool isInternalDisplay = mPhysicalDisplays.get(displayId)
                                           .transform(&PhysicalDisplay::isInternal)
                                           .value_or(false);

    const auto activeDisplay = getDisplayDeviceLocked(mActiveDisplayId);

    ALOGW_IF(display != activeDisplay && isInternalDisplay && activeDisplay &&
                     activeDisplay->isPoweredOn(),
             "Trying to change power mode on inactive display without powering off active display");

    display->setPowerMode(mode);

    const auto activeMode = display->refreshRateSelector().getActiveMode().modePtr;
    if (currentMode == hal::PowerMode::OFF) {
        // Turn on the display

        // Activate the display (which involves a modeset to the active mode) when the inner or
        // outer display of a foldable is powered on. This condition relies on the above
        // DisplayDevice::setPowerMode. If `display` and `activeDisplay` are the same display,
        // then the `activeDisplay->isPoweredOn()` below is true, such that the display is not
        // activated every time it is powered on.
        //
        // TODO(b/255635821): Remove the concept of active display.
        if (isInternalDisplay && (!activeDisplay || !activeDisplay->isPoweredOn())) {
            onActiveDisplayChangedLocked(activeDisplay.get(), *display);
        }

        if (displayId == mActiveDisplayId) {
            // TODO(b/281692563): Merge the syscalls. For now, keep uclamp in a separate syscall and
            // set it before SCHED_FIFO due to b/190237315.
            if (setSchedAttr(true) != NO_ERROR) {
                ALOGW("Failed to set uclamp.min after powering on active display: %s",
                      strerror(errno));
            }
            if (setSchedFifo(true) != NO_ERROR) {
                ALOGW("Failed to set SCHED_FIFO after powering on active display: %s",
                      strerror(errno));
            }
        }

        getHwComposer().setPowerMode(displayId, mode);
        if (mode != hal::PowerMode::DOZE_SUSPEND &&
            (displayId == mActiveDisplayId || FlagManager::getInstance().multithreaded_present())) {
            const bool enable =
                    mScheduler->getVsyncSchedule(displayId)->getPendingHardwareVsyncState();
            requestHardwareVsync(displayId, enable);

            if (displayId == mActiveDisplayId) {
                mScheduler->enableSyntheticVsync(false);
            }

            constexpr bool kAllowToEnable = true;
            mScheduler->resyncToHardwareVsync(displayId, kAllowToEnable, activeMode.get());
        }

        mVisibleRegionsDirty = true;
        scheduleComposite(FrameHint::kActive);
    } else if (mode == hal::PowerMode::OFF) {
        const bool currentModeNotDozeSuspend = (currentMode != hal::PowerMode::DOZE_SUSPEND);
        // Turn off the display
        if (displayId == mActiveDisplayId) {
            if (const auto display = getActivatableDisplay()) {
                onActiveDisplayChangedLocked(activeDisplay.get(), *display);
            } else {
                if (setSchedFifo(false) != NO_ERROR) {
                    ALOGW("Failed to set SCHED_OTHER after powering off active display: %s",
                          strerror(errno));
                }
                if (setSchedAttr(false) != NO_ERROR) {
                    ALOGW("Failed set uclamp.min after powering off active display: %s",
                          strerror(errno));
                }

                if (currentModeNotDozeSuspend) {
                    if (!FlagManager::getInstance().multithreaded_present()) {
                        mScheduler->disableHardwareVsync(displayId, true);
                    }
                    mScheduler->enableSyntheticVsync();
                }
            }
        }
        if (currentModeNotDozeSuspend && FlagManager::getInstance().multithreaded_present()) {
            constexpr bool kDisallow = true;
            mScheduler->disableHardwareVsync(displayId, kDisallow);
        }

        // We must disable VSYNC *before* turning off the display. The call to
        // disableHardwareVsync, above, schedules a task to turn it off after
        // this method returns. But by that point, the display is OFF, so the
        // call just updates the pending state, without actually disabling
        // VSYNC.
        requestHardwareVsync(displayId, false);
        getHwComposer().setPowerMode(displayId, mode);

        mVisibleRegionsDirty = true;
        // from this point on, SF will stop drawing on this display
    } else if (mode == hal::PowerMode::DOZE || mode == hal::PowerMode::ON) {
        // Update display while dozing
        getHwComposer().setPowerMode(displayId, mode);
        if (currentMode == hal::PowerMode::DOZE_SUSPEND &&
            (displayId == mActiveDisplayId || FlagManager::getInstance().multithreaded_present())) {
            if (displayId == mActiveDisplayId) {
                ALOGI("Force repainting for DOZE_SUSPEND -> DOZE or ON.");
                mVisibleRegionsDirty = true;
                scheduleRepaint();
                mScheduler->enableSyntheticVsync(false);
            }
            constexpr bool kAllowToEnable = true;
            mScheduler->resyncToHardwareVsync(displayId, kAllowToEnable, activeMode.get());
        }
    } else if (mode == hal::PowerMode::DOZE_SUSPEND) {
        // Leave display going to doze
        if (displayId == mActiveDisplayId || FlagManager::getInstance().multithreaded_present()) {
            constexpr bool kDisallow = true;
            mScheduler->disableHardwareVsync(displayId, kDisallow);
        }
        if (displayId == mActiveDisplayId) {
            mScheduler->enableSyntheticVsync();
        }
        getHwComposer().setPowerMode(displayId, mode);
    } else {
        ALOGE("Attempting to set unknown power mode: %d\n", mode);
        getHwComposer().setPowerMode(displayId, mode);
    }

    /* QTI_BEGIN */
    if (display->isPrimary()) {
        mQtiSFExtnIntf->qtiFbScalingOnPowerChange(display);
    }
    /* QTI_END */

    if (displayId == mActiveDisplayId) {
        mTimeStats->setPowerMode(mode);
        mScheduler->setActiveDisplayPowerModeForRefreshRateStats(mode);
    }

    /* QTI_BEGIN */
    mQtiSFExtnIntf->qtiSetEarlyWakeUpConfig(display, mode, isInternalDisplay);
    /* QTI_END */

    mScheduler->setDisplayPowerMode(displayId, mode);

    ALOGD("Finished setting power mode %d on display %s", mode, to_string(displayId).c_str());
}

void SurfaceFlinger::setPowerMode(const sp<IBinder>& displayToken, int mode) {
    auto future = mScheduler->schedule([=, this]() FTL_FAKE_GUARD(mStateLock) FTL_FAKE_GUARD(
                                               kMainThreadContext) {
        const auto display = getDisplayDeviceLocked(displayToken);
        if (!display) {
            ALOGE("Attempt to set power mode %d for invalid display token %p", mode,
                  displayToken.get());
        } else if (display->isVirtual()) {
            ALOGW("Attempt to set power mode %d for virtual display", mode);
        } else {
            setPowerModeInternal(display, static_cast<hal::PowerMode>(mode));
        }
    });

    future.wait();
}

status_t SurfaceFlinger::doDump(int fd, const DumpArgs& args, bool asProto) {
    std::string result;

    IPCThreadState* ipc = IPCThreadState::self();
    const int pid = ipc->getCallingPid();
    const int uid = ipc->getCallingUid();

    if ((uid != AID_SHELL) &&
            !PermissionCache::checkPermission(sDump, pid, uid)) {
        StringAppendF(&result, "Permission Denial: can't dump SurfaceFlinger from pid=%d, uid=%d\n",
                      pid, uid);
        write(fd, result.c_str(), result.size());
        return NO_ERROR;
    }

    if (asProto && args.empty()) {
        perfetto::protos::LayersTraceFileProto traceFileProto =
                mLayerTracing.createTraceFileProto();
        perfetto::protos::LayersSnapshotProto* layersTrace = traceFileProto.add_entry();
        perfetto::protos::LayersProto layersProto = dumpProtoFromMainThread();
        layersTrace->mutable_layers()->Swap(&layersProto);
        auto displayProtos = dumpDisplayProto();
        layersTrace->mutable_displays()->Swap(&displayProtos);
        result.append(traceFileProto.SerializeAsString());
        write(fd, result.c_str(), result.size());
        return NO_ERROR;
    }

    static const std::unordered_map<std::string, Dumper> dumpers = {
            {"--comp-displays"s, dumper(&SurfaceFlinger::dumpCompositionDisplays)},
            {"--display-id"s, dumper(&SurfaceFlinger::dumpDisplayIdentificationData)},
            {"--displays"s, dumper(&SurfaceFlinger::dumpDisplays)},
            {"--edid"s, argsDumper(&SurfaceFlinger::dumpRawDisplayIdentificationData)},
            {"--events"s, dumper(&SurfaceFlinger::dumpEvents)},
            {"--frametimeline"s, argsDumper(&SurfaceFlinger::dumpFrameTimeline)},
            {"--frontend"s, mainThreadDumper(&SurfaceFlinger::dumpFrontEnd)},
            {"--hdrinfo"s, dumper(&SurfaceFlinger::dumpHdrInfo)},
            {"--hwclayers"s, mainThreadDumper(&SurfaceFlinger::dumpHwcLayersMinidump)},
            {"--latency"s, argsMainThreadDumper(&SurfaceFlinger::dumpStats)},
            {"--latency-clear"s, argsMainThreadDumper(&SurfaceFlinger::clearStats)},
            {"--list"s, mainThreadDumper(&SurfaceFlinger::listLayers)},
            {"--planner"s, argsDumper(&SurfaceFlinger::dumpPlannerInfo)},
            {"--scheduler"s, dumper(&SurfaceFlinger::dumpScheduler)},
            {"--timestats"s, protoDumper(&SurfaceFlinger::dumpTimeStats)},
            {"--vsync"s, dumper(&SurfaceFlinger::dumpVsync)},
            {"--wide-color"s, dumper(&SurfaceFlinger::dumpWideColorInfo)},
    };

    const auto flag = args.empty() ? ""s : std::string(String8(args[0]));
    if (const auto it = dumpers.find(flag); it != dumpers.end()) {
        (it->second)(args, asProto, result);
        write(fd, result.c_str(), result.size());
        return NO_ERROR;
    }

    // Traversal of drawing state must happen on the main thread.
    // Otherwise, SortedVector may have shared ownership during concurrent
    // traversals, which can result in use-after-frees.
    std::string compositionLayers;
    mScheduler
            ->schedule([&]() FTL_FAKE_GUARD(mStateLock) FTL_FAKE_GUARD(kMainThreadContext) {
                dumpVisibleFrontEnd(compositionLayers);
            })
            .get();
    dumpAll(args, compositionLayers, result);
    write(fd, result.c_str(), result.size());
    return NO_ERROR;
}

status_t SurfaceFlinger::dumpCritical(int fd, const DumpArgs&, bool asProto) {
    return doDump(fd, DumpArgs(), asProto);
}

void SurfaceFlinger::listLayers(std::string& result) const {
    for (const auto& layer : mLayerLifecycleManager.getLayers()) {
        StringAppendF(&result, "%s\n", layer->getDebugString().c_str());
    }
}

void SurfaceFlinger::dumpStats(const DumpArgs& args, std::string& result) const {
    StringAppendF(&result, "%" PRId64 "\n", getVsyncPeriodFromHWC());
    if (args.size() < 2) return;

    const auto name = String8(args[1]);
    traverseLegacyLayers([&](Layer* layer) {
        if (layer->getName() == name.c_str()) {
            layer->dumpFrameStats(result);
        }
    });
}

void SurfaceFlinger::clearStats(const DumpArgs& args, std::string&) {
    const bool clearAll = args.size() < 2;
    const auto name = clearAll ? String8() : String8(args[1]);

    traverseLegacyLayers([&](Layer* layer) {
        if (clearAll || layer->getName() == name.c_str()) {
            layer->clearFrameStats();
        }
    });
}

void SurfaceFlinger::dumpTimeStats(const DumpArgs& args, bool asProto, std::string& result) const {
    mTimeStats->parseArgs(asProto, args, result);
}

void SurfaceFlinger::dumpFrameTimeline(const DumpArgs& args, std::string& result) const {
    mFrameTimeline->parseArgs(args, result);
}

void SurfaceFlinger::logFrameStats(TimePoint now) {
    static TimePoint sTimestamp = now;
    if (now - sTimestamp < 30min) return;
    sTimestamp = now;

    ATRACE_CALL();
    mDrawingState.traverse([&](Layer* layer) { layer->logFrameStats(); });
}

void SurfaceFlinger::appendSfConfigString(std::string& result) const {
    result.append(" [sf");

    StringAppendF(&result, " PRESENT_TIME_OFFSET=%" PRId64, dispSyncPresentTimeOffset);
    StringAppendF(&result, " FORCE_HWC_FOR_RBG_TO_YUV=%d", useHwcForRgbToYuv);
    StringAppendF(&result, " MAX_VIRT_DISPLAY_DIM=%zu",
                  getHwComposer().getMaxVirtualDisplayDimension());
    StringAppendF(&result, " RUNNING_WITHOUT_SYNC_FRAMEWORK=%d", !hasSyncFramework);
    StringAppendF(&result, " NUM_FRAMEBUFFER_SURFACE_BUFFERS=%" PRId64,
                  maxFrameBufferAcquiredBuffers);
    result.append("]");
}

void SurfaceFlinger::dumpScheduler(std::string& result) const {
    utils::Dumper dumper{result};

    mScheduler->dump(dumper);

    // TODO(b/241285876): Move to DisplayModeController.
    dumper.dump("debugDisplayModeSetByBackdoor"sv, mDebugDisplayModeSetByBackdoor);
    dumper.eol();

    StringAppendF(&result,
                  "         present offset: %9" PRId64 " ns\t        VSYNC period: %9" PRId64
                  " ns\n\n",
                  dispSyncPresentTimeOffset, getVsyncPeriodFromHWC());
}

void SurfaceFlinger::dumpEvents(std::string& result) const {
    mScheduler->dump(scheduler::Cycle::Render, result);
}

void SurfaceFlinger::dumpVsync(std::string& result) const {
    mScheduler->dumpVsync(result);
}

void SurfaceFlinger::dumpPlannerInfo(const DumpArgs& args, std::string& result) const {
    for (const auto& [token, display] : mDisplays) {
        const auto compositionDisplay = display->getCompositionDisplay();
        compositionDisplay->dumpPlannerInfo(args, result);
    }
}

void SurfaceFlinger::dumpCompositionDisplays(std::string& result) const {
    for (const auto& [token, display] : mDisplays) {
        display->getCompositionDisplay()->dump(result);
        result += '\n';
    }
}

void SurfaceFlinger::dumpDisplays(std::string& result) const {
    utils::Dumper dumper{result};

    for (const auto& [id, display] : mPhysicalDisplays) {
        utils::Dumper::Section section(dumper, ftl::Concat("Display ", id.value).str());

        display.snapshot().dump(dumper);

        if (const auto device = getDisplayDeviceLocked(id)) {
            device->dump(dumper);
        }
    }

    for (const auto& [token, display] : mDisplays) {
        if (display->isVirtual()) {
            const auto displayId = display->getId();
            utils::Dumper::Section section(dumper,
                                           ftl::Concat("Virtual Display ", displayId.value).str());
            display->dump(dumper);
        }
    }
}

void SurfaceFlinger::dumpDisplayIdentificationData(std::string& result) const {
    for (const auto& [token, display] : mDisplays) {
        const auto displayId = PhysicalDisplayId::tryCast(display->getId());
        if (!displayId) {
            continue;
        }
        const auto hwcDisplayId = getHwComposer().fromPhysicalDisplayId(*displayId);
        if (!hwcDisplayId) {
            continue;
        }

        StringAppendF(&result,
                      "Display %s (HWC display %" PRIu64 "): ", to_string(*displayId).c_str(),
                      *hwcDisplayId);
        uint8_t port;
        DisplayIdentificationData data;
        if (!getHwComposer().getDisplayIdentificationData(*hwcDisplayId, &port, &data)) {
            result.append("no identification data\n");
            continue;
        }

        if (!isEdid(data)) {
            result.append("unknown identification data\n");
            continue;
        }

        const auto edid = parseEdid(data);
        if (!edid) {
            result.append("invalid EDID\n");
            continue;
        }

        StringAppendF(&result, "port=%u pnpId=%s displayName=\"", port, edid->pnpId.data());
        result.append(edid->displayName.data(), edid->displayName.length());
        result.append("\"\n");
    }
}

void SurfaceFlinger::dumpRawDisplayIdentificationData(const DumpArgs& args,
                                                      std::string& result) const {
    hal::HWDisplayId hwcDisplayId;
    uint8_t port;
    DisplayIdentificationData data;

    if (args.size() > 1 && base::ParseUint(String8(args[1]), &hwcDisplayId) &&
        getHwComposer().getDisplayIdentificationData(hwcDisplayId, &port, &data)) {
        result.append(reinterpret_cast<const char*>(data.data()), data.size());
    }
}

void SurfaceFlinger::dumpWideColorInfo(std::string& result) const {
    StringAppendF(&result, "Device supports wide color: %d\n", mSupportsWideColor);
    StringAppendF(&result, "DisplayColorSetting: %s\n",
                  decodeDisplayColorSetting(mDisplayColorSetting).c_str());

    // TODO: print out if wide-color mode is active or not

    for (const auto& [id, display] : mPhysicalDisplays) {
        StringAppendF(&result, "Display %s color modes:\n", to_string(id).c_str());
        for (const auto mode : display.snapshot().colorModes()) {
            StringAppendF(&result, "    %s (%d)\n", decodeColorMode(mode).c_str(), mode);
        }

        if (const auto display = getDisplayDeviceLocked(id)) {
            ui::ColorMode currentMode = display->getCompositionDisplay()->getState().colorMode;
            StringAppendF(&result, "    Current color mode: %s (%d)\n",
                          decodeColorMode(currentMode).c_str(), currentMode);
        }
    }
    result.append("\n");
}

void SurfaceFlinger::dumpHdrInfo(std::string& result) const {
    for (const auto& [displayId, listener] : mHdrLayerInfoListeners) {
        StringAppendF(&result, "HDR events for display %" PRIu64 "\n", displayId.value);
        listener->dump(result);
        result.append("\n");
    }
}

void SurfaceFlinger::dumpFrontEnd(std::string& result) {
    std::ostringstream out;
    out << "\nComposition list\n";
    ui::LayerStack lastPrintedLayerStackHeader = ui::INVALID_LAYER_STACK;
    for (const auto& snapshot : mLayerSnapshotBuilder.getSnapshots()) {
        if (lastPrintedLayerStackHeader != snapshot->outputFilter.layerStack) {
            lastPrintedLayerStackHeader = snapshot->outputFilter.layerStack;
            out << "LayerStack=" << lastPrintedLayerStackHeader.id << "\n";
        }
        out << "  " << *snapshot << "\n";
    }

    out << "\nInput list\n";
    lastPrintedLayerStackHeader = ui::INVALID_LAYER_STACK;
    mLayerSnapshotBuilder.forEachInputSnapshot([&](const frontend::LayerSnapshot& snapshot) {
        if (lastPrintedLayerStackHeader != snapshot.outputFilter.layerStack) {
            lastPrintedLayerStackHeader = snapshot.outputFilter.layerStack;
            out << "LayerStack=" << lastPrintedLayerStackHeader.id << "\n";
        }
        out << "  " << snapshot << "\n";
    });

    out << "\nLayer Hierarchy\n"
        << mLayerHierarchyBuilder.getHierarchy().dump() << "\nOffscreen Hierarchy\n"
        << mLayerHierarchyBuilder.getOffscreenHierarchy().dump() << "\n\n";
    result.append(out.str());
}

void SurfaceFlinger::dumpVisibleFrontEnd(std::string& result) {
    if (!mLayerLifecycleManagerEnabled) {
        StringAppendF(&result, "Composition layers\n");
        mDrawingState.traverseInZOrder([&](Layer* layer) {
            auto* compositionState = layer->getCompositionState();
            if (!compositionState || !compositionState->isVisible) return;
            android::base::StringAppendF(&result, "* Layer %p (%s)\n", layer,
                                         layer->getDebugName() ? layer->getDebugName()
                                                               : "<unknown>");
            compositionState->dump(result);
        });

        StringAppendF(&result, "Offscreen Layers\n");
        for (Layer* offscreenLayer : mOffscreenLayers) {
            offscreenLayer->traverse(LayerVector::StateSet::Drawing,
                                     [&](Layer* layer) { layer->dumpOffscreenDebugInfo(result); });
        }
    } else {
        std::ostringstream out;
        out << "\nComposition list\n";
        ui::LayerStack lastPrintedLayerStackHeader = ui::INVALID_LAYER_STACK;
        mLayerSnapshotBuilder.forEachVisibleSnapshot(
                [&](std::unique_ptr<frontend::LayerSnapshot>& snapshot) {
                    if (snapshot->hasSomethingToDraw()) {
                        if (lastPrintedLayerStackHeader != snapshot->outputFilter.layerStack) {
                            lastPrintedLayerStackHeader = snapshot->outputFilter.layerStack;
                            out << "LayerStack=" << lastPrintedLayerStackHeader.id << "\n";
                        }
                        out << "  " << *snapshot << "\n";
                    }
                });

        out << "\nInput list\n";
        lastPrintedLayerStackHeader = ui::INVALID_LAYER_STACK;
        mLayerSnapshotBuilder.forEachInputSnapshot([&](const frontend::LayerSnapshot& snapshot) {
            if (lastPrintedLayerStackHeader != snapshot.outputFilter.layerStack) {
                lastPrintedLayerStackHeader = snapshot.outputFilter.layerStack;
                out << "LayerStack=" << lastPrintedLayerStackHeader.id << "\n";
            }
            out << "  " << snapshot << "\n";
        });

        out << "\nLayer Hierarchy\n"
            << mLayerHierarchyBuilder.getHierarchy() << "\nOffscreen Hierarchy\n"
            << mLayerHierarchyBuilder.getOffscreenHierarchy() << "\n\n";
        result = out.str();
        dumpHwcLayersMinidump(result);
    }
}

perfetto::protos::LayersProto SurfaceFlinger::dumpDrawingStateProto(uint32_t traceFlags) const {
    /* QTI_BEGIN */
    Mutex::Autolock _l(mStateLock);
    /* QTI_END */
    std::unordered_set<uint64_t> stackIdsToSkip;

    // Determine if virtual layers display should be skipped
    if ((traceFlags & LayerTracing::TRACE_VIRTUAL_DISPLAYS) == 0) {
        for (const auto& [_, display] : FTL_FAKE_GUARD(mStateLock, mDisplays)) {
            if (display->isVirtual()) {
                stackIdsToSkip.insert(display->getLayerStack().id);
            }
        }
    }

    return LayerProtoFromSnapshotGenerator(mLayerSnapshotBuilder, mFrontEndDisplayInfos,
                                           mLegacyLayers, traceFlags)
            .generate(mLayerHierarchyBuilder.getHierarchy());
}

google::protobuf::RepeatedPtrField<perfetto::protos::DisplayProto>
SurfaceFlinger::dumpDisplayProto() const {
    google::protobuf::RepeatedPtrField<perfetto::protos::DisplayProto> displays;
    for (const auto& [_, display] : FTL_FAKE_GUARD(mStateLock, mDisplays)) {
        perfetto::protos::DisplayProto* displayProto = displays.Add();
        displayProto->set_id(display->getId().value);
        displayProto->set_name(display->getDisplayName());
        displayProto->set_layer_stack(display->getLayerStack().id);

        if (!display->isVirtual()) {
            const auto dpi = display->refreshRateSelector().getActiveMode().modePtr->getDpi();
            displayProto->set_dpi_x(dpi.x);
            displayProto->set_dpi_y(dpi.y);
        }

        LayerProtoHelper::writeSizeToProto(display->getWidth(), display->getHeight(),
                                           [&]() { return displayProto->mutable_size(); });
        LayerProtoHelper::writeToProto(display->getLayerStackSpaceRect(), [&]() {
            return displayProto->mutable_layer_stack_space_rect();
        });
        LayerProtoHelper::writeTransformToProto(display->getTransform(),
                                                displayProto->mutable_transform());
        displayProto->set_is_virtual(display->isVirtual());
    }
    return displays;
}

void SurfaceFlinger::dumpHwc(std::string& result) const {
    getHwComposer().dump(result);
}

void SurfaceFlinger::dumpOffscreenLayersProto(perfetto::protos::LayersProto& layersProto,
                                              uint32_t traceFlags) const {
    // Add a fake invisible root layer to the proto output and parent all the offscreen layers to
    // it.
    perfetto::protos::LayerProto* rootProto = layersProto.add_layers();
    const int32_t offscreenRootLayerId = INT32_MAX - 2;
    rootProto->set_id(offscreenRootLayerId);
    rootProto->set_name("Offscreen Root");
    rootProto->set_parent(-1);

    for (Layer* offscreenLayer : mOffscreenLayers) {
        // Add layer as child of the fake root
        rootProto->add_children(offscreenLayer->sequence);

        // Add layer
        auto* layerProto = offscreenLayer->writeToProto(layersProto, traceFlags);
        layerProto->set_parent(offscreenRootLayerId);
    }
}

perfetto::protos::LayersProto SurfaceFlinger::dumpProtoFromMainThread(uint32_t traceFlags) {
    return mScheduler
            ->schedule([=, this]() FTL_FAKE_GUARD(kMainThreadContext) {
                return dumpDrawingStateProto(traceFlags);
            })
            .get();
}

void SurfaceFlinger::dumpOffscreenLayers(std::string& result) {
    auto future = mScheduler->schedule([this] {
        std::string result;
        for (Layer* offscreenLayer : mOffscreenLayers) {
            offscreenLayer->traverse(LayerVector::StateSet::Drawing,
                                     [&](Layer* layer) { layer->dumpOffscreenDebugInfo(result); });
        }
        return result;
    });

    result.append("Offscreen Layers:\n");
    result.append(future.get());
}

void SurfaceFlinger::dumpHwcLayersMinidumpLockedLegacy(std::string& result) const {
    for (const auto& [token, display] : FTL_FAKE_GUARD(mStateLock, mDisplays)) {
        const auto displayId = HalDisplayId::tryCast(display->getId());
        if (!displayId) {
            continue;
        }

        StringAppendF(&result, "Display %s (%s) HWC layers:\n", to_string(*displayId).c_str(),
                      displayId == mActiveDisplayId ? "active" : "inactive");
        Layer::miniDumpHeader(result);

        const DisplayDevice& ref = *display;
        mDrawingState.traverseInZOrder([&](Layer* layer) { layer->miniDumpLegacy(result, ref); });
        result.append("\n");
    }
}

void SurfaceFlinger::dumpHwcLayersMinidump(std::string& result) const {
    if (!mLayerLifecycleManagerEnabled) {
        return dumpHwcLayersMinidumpLockedLegacy(result);
    }
    for (const auto& [token, display] : FTL_FAKE_GUARD(mStateLock, mDisplays)) {
        const auto displayId = HalDisplayId::tryCast(display->getId());
        if (!displayId) {
            continue;
        }

        StringAppendF(&result, "Display %s (%s) HWC layers:\n", to_string(*displayId).c_str(),
                      displayId == mActiveDisplayId ? "active" : "inactive");
        Layer::miniDumpHeader(result);

        const DisplayDevice& ref = *display;
        mLayerSnapshotBuilder.forEachVisibleSnapshot(
                [&](const frontend::LayerSnapshot& snapshot) FTL_FAKE_GUARD(kMainThreadContext) {
                    if (!snapshot.hasSomethingToDraw() ||
                        ref.getLayerStack() != snapshot.outputFilter.layerStack) {
                        return;
                    }
                    auto it = mLegacyLayers.find(snapshot.sequence);
                    LLOG_ALWAYS_FATAL_WITH_TRACE_IF(it == mLegacyLayers.end(),
                                                    "Couldnt find layer object for %s",
                                                    snapshot.getDebugString().c_str());
                    it->second->miniDump(result, snapshot, ref);
                });
        result.append("\n");
    }
}

void SurfaceFlinger::dumpAll(const DumpArgs& args, const std::string& compositionLayers,
                             std::string& result) const {
    TimedLock lock(mStateLock, s2ns(1), __func__);
    if (!lock.locked()) {
        StringAppendF(&result, "Dumping without lock after timeout: %s (%d)\n",
                      strerror(-lock.status), lock.status);
        /* QTI_BEGIN */
        return;
        /* QTI_END */
    }

    const bool colorize = !args.empty() && args[0] == String16("--color");
    Colorizer colorizer(colorize);

    // figure out if we're stuck somewhere
    const nsecs_t now = systemTime();
    const nsecs_t inTransaction(mDebugInTransaction);
    nsecs_t inTransactionDuration = (inTransaction) ? now-inTransaction : 0;

    /*
     * Dump library configuration.
     */

    colorizer.bold(result);
    result.append("Build configuration:");
    colorizer.reset(result);
    appendSfConfigString(result);
    result.append("\n");

    result.append("\nDisplay identification data:\n");
    dumpDisplayIdentificationData(result);

    result.append("\nWide-Color information:\n");
    dumpWideColorInfo(result);

    dumpHdrInfo(result);

    colorizer.bold(result);
    result.append("Sync configuration: ");
    colorizer.reset(result);
    result.append(SyncFeatures::getInstance().toString());
    result.append("\n\n");

    colorizer.bold(result);
    result.append("Scheduler:\n");
    colorizer.reset(result);
    dumpScheduler(result);
    dumpEvents(result);
    dumpVsync(result);
    result.append("\n");

    /*
     * Dump the visible layer list
     */
    colorizer.bold(result);
    StringAppendF(&result, "SurfaceFlinger New Frontend Enabled:%s\n",
                  mLayerLifecycleManagerEnabled ? "true" : "false");
    StringAppendF(&result, "Active Layers - layers with client handles (count = %zu)\n",
                  mNumLayers.load());
    colorizer.reset(result);

    result.append(compositionLayers);

    colorizer.bold(result);
    StringAppendF(&result, "Displays (%zu entries)\n", mDisplays.size());
    colorizer.reset(result);
    dumpDisplays(result);
    dumpCompositionDisplays(result);
    result.push_back('\n');

    mCompositionEngine->dump(result);

    /*
     * Dump SurfaceFlinger global state
     */

    colorizer.bold(result);
    result.append("SurfaceFlinger global state:\n");
    colorizer.reset(result);

    getRenderEngine().dump(result);

    result.append("ClientCache state:\n");
    ClientCache::getInstance().dump(result);
    DebugEGLImageTracker::getInstance()->dump(result);

    if (const auto display = getDefaultDisplayDeviceLocked()) {
        display->getCompositionDisplay()->getState().undefinedRegion.dump(result,
                                                                          "undefinedRegion");
        StringAppendF(&result, "  orientation=%s, isPoweredOn=%d\n",
                      toCString(display->getOrientation()), display->isPoweredOn());
    }
    StringAppendF(&result, "  transaction-flags         : %08x\n", mTransactionFlags.load());

    if (const auto display = getDefaultDisplayDeviceLocked()) {
        std::string peakFps, xDpi, yDpi;
        const auto activeMode = display->refreshRateSelector().getActiveMode();
        if (const auto activeModePtr = activeMode.modePtr.get()) {
            peakFps = to_string(activeMode.modePtr->getPeakFps());
            const auto dpi = activeModePtr->getDpi();
            xDpi = base::StringPrintf("%.2f", dpi.x);
            yDpi = base::StringPrintf("%.2f", dpi.y);
        } else {
            peakFps = "unknown";
            xDpi = "unknown";
            yDpi = "unknown";
        }
        StringAppendF(&result,
                      "  peak-refresh-rate         : %s\n"
                      "  x-dpi                     : %s\n"
                      "  y-dpi                     : %s\n",
                      peakFps.c_str(), xDpi.c_str(), yDpi.c_str());
    }

    StringAppendF(&result, "  transaction time: %f us\n", inTransactionDuration / 1000.0);

    result.append("\nTransaction tracing: ");
    if (mTransactionTracing) {
        result.append("enabled\n");
        mTransactionTracing->dump(result);
    } else {
        result.append("disabled\n");
    }
    result.push_back('\n');

    {
        DumpArgs plannerArgs;
        plannerArgs.add(); // first argument is ignored
        plannerArgs.add(String16("--layers"));
        dumpPlannerInfo(plannerArgs, result);
    }

    /*
     * Dump HWComposer state
     */
    colorizer.bold(result);
    result.append("h/w composer state:\n");
    colorizer.reset(result);
    const bool hwcDisabled = mDebugDisableHWC || mDebugFlashDelay;
    StringAppendF(&result, "  h/w composer %s\n", hwcDisabled ? "disabled" : "enabled");
    dumpHwc(result);

    /*
     * Dump gralloc state
     */
    const GraphicBufferAllocator& alloc(GraphicBufferAllocator::get());
    alloc.dump(result);

    /*
     * Dump flag/property manager state
     */
    FlagManager::getInstance().dump(result);

    result.append(mTimeStats->miniDump());
    result.append("\n");

    result.append("Window Infos:\n");
    auto windowInfosDebug = mWindowInfosListenerInvoker->getDebugInfo();
    StringAppendF(&result, "  max send vsync id: %" PRId64 "\n",
                  ftl::to_underlying(windowInfosDebug.maxSendDelayVsyncId));
    StringAppendF(&result, "  max send delay (ns): %" PRId64 " ns\n",
                  windowInfosDebug.maxSendDelayDuration);
    StringAppendF(&result, "  unsent messages: %zu\n", windowInfosDebug.pendingMessageCount);
    result.append("\n");
}

mat4 SurfaceFlinger::calculateColorMatrix(float saturation) {
    if (saturation == 1) {
        return mat4();
    }

    float3 luminance{0.213f, 0.715f, 0.072f};
    luminance *= 1.0f - saturation;
    mat4 saturationMatrix = mat4(vec4{luminance.r + saturation, luminance.r, luminance.r, 0.0f},
                                 vec4{luminance.g, luminance.g + saturation, luminance.g, 0.0f},
                                 vec4{luminance.b, luminance.b, luminance.b + saturation, 0.0f},
                                 vec4{0.0f, 0.0f, 0.0f, 1.0f});
    return saturationMatrix;
}

void SurfaceFlinger::updateColorMatrixLocked() {
    mat4 colorMatrix =
            mClientColorMatrix * calculateColorMatrix(mGlobalSaturationFactor) * mDaltonizer();

    if (mCurrentState.colorMatrix != colorMatrix) {
        mCurrentState.colorMatrix = colorMatrix;
        mCurrentState.colorMatrixChanged = true;
        setTransactionFlags(eTransactionNeeded);
    }
}

status_t SurfaceFlinger::CheckTransactCodeCredentials(uint32_t code) {
#pragma clang diagnostic push
#pragma clang diagnostic error "-Wswitch-enum"
    switch (static_cast<ISurfaceComposerTag>(code)) {
        // These methods should at minimum make sure that the client requested
        // access to SF.
        case GET_HDR_CAPABILITIES:
        case GET_AUTO_LOW_LATENCY_MODE_SUPPORT:
        case GET_GAME_CONTENT_TYPE_SUPPORT:
        case ACQUIRE_FRAME_RATE_FLEXIBILITY_TOKEN: {
            // OVERRIDE_HDR_TYPES is used by CTS tests, which acquire the necessary
            // permission dynamically. Don't use the permission cache for this check.
            bool usePermissionCache = code != OVERRIDE_HDR_TYPES;
            if (!callingThreadHasUnscopedSurfaceFlingerAccess(usePermissionCache)) {
                IPCThreadState* ipc = IPCThreadState::self();
                ALOGE("Permission Denial: can't access SurfaceFlinger pid=%d, uid=%d",
                        ipc->getCallingPid(), ipc->getCallingUid());
                return PERMISSION_DENIED;
            }
            return OK;
        }
        // The following calls are currently used by clients that do not
        // request necessary permissions. However, they do not expose any secret
        // information, so it is OK to pass them.
        case GET_ACTIVE_COLOR_MODE:
        case GET_ACTIVE_DISPLAY_MODE:
        case GET_DISPLAY_COLOR_MODES:
        case GET_DISPLAY_MODES:
        case GET_SCHEDULING_POLICY:
        // Calling setTransactionState is safe, because you need to have been
        // granted a reference to Client* and Handle* to do anything with it.
        case SET_TRANSACTION_STATE: {
            // This is not sensitive information, so should not require permission control.
            return OK;
        }
        case BOOT_FINISHED:
        // Used by apps to hook Choreographer to SurfaceFlinger.
        case CREATE_DISPLAY_EVENT_CONNECTION:
        case CREATE_CONNECTION:
        case CREATE_DISPLAY:
        case DESTROY_DISPLAY:
        case GET_PRIMARY_PHYSICAL_DISPLAY_ID:
        case GET_PHYSICAL_DISPLAY_IDS:
        case GET_PHYSICAL_DISPLAY_TOKEN:
        case AUTHENTICATE_SURFACE:
        case SET_POWER_MODE:
        case GET_SUPPORTED_FRAME_TIMESTAMPS:
        case GET_DISPLAY_STATE:
        case GET_DISPLAY_STATS:
        case GET_STATIC_DISPLAY_INFO:
        case GET_DYNAMIC_DISPLAY_INFO:
        case GET_DISPLAY_NATIVE_PRIMARIES:
        case SET_ACTIVE_COLOR_MODE:
        case SET_BOOT_DISPLAY_MODE:
        case CLEAR_BOOT_DISPLAY_MODE:
        case GET_BOOT_DISPLAY_MODE_SUPPORT:
        case SET_AUTO_LOW_LATENCY_MODE:
        case SET_GAME_CONTENT_TYPE:
        case CAPTURE_LAYERS:
        case CAPTURE_DISPLAY:
        case CAPTURE_DISPLAY_BY_ID:
        case CLEAR_ANIMATION_FRAME_STATS:
        case GET_ANIMATION_FRAME_STATS:
        case OVERRIDE_HDR_TYPES:
        case ON_PULL_ATOM:
        case ENABLE_VSYNC_INJECTIONS:
        case INJECT_VSYNC:
        case GET_LAYER_DEBUG_INFO:
        case GET_COLOR_MANAGEMENT:
        case GET_COMPOSITION_PREFERENCE:
        case GET_DISPLAYED_CONTENT_SAMPLING_ATTRIBUTES:
        case SET_DISPLAY_CONTENT_SAMPLING_ENABLED:
        case GET_DISPLAYED_CONTENT_SAMPLE:
        case GET_PROTECTED_CONTENT_SUPPORT:
        case IS_WIDE_COLOR_DISPLAY:
        case ADD_REGION_SAMPLING_LISTENER:
        case REMOVE_REGION_SAMPLING_LISTENER:
        case ADD_FPS_LISTENER:
        case REMOVE_FPS_LISTENER:
        case ADD_TUNNEL_MODE_ENABLED_LISTENER:
        case REMOVE_TUNNEL_MODE_ENABLED_LISTENER:
        case ADD_WINDOW_INFOS_LISTENER:
        case REMOVE_WINDOW_INFOS_LISTENER:
        case SET_DESIRED_DISPLAY_MODE_SPECS:
        case GET_DESIRED_DISPLAY_MODE_SPECS:
        case GET_DISPLAY_BRIGHTNESS_SUPPORT:
        case SET_DISPLAY_BRIGHTNESS:
        case ADD_HDR_LAYER_INFO_LISTENER:
        case REMOVE_HDR_LAYER_INFO_LISTENER:
        case NOTIFY_POWER_BOOST:
        case SET_GLOBAL_SHADOW_SETTINGS:
        case GET_DISPLAY_DECORATION_SUPPORT:
        case SET_FRAME_RATE:
        case SET_OVERRIDE_FRAME_RATE:
        case SET_FRAME_TIMELINE_INFO:
        case ADD_TRANSACTION_TRACE_LISTENER:
        case GET_GPU_CONTEXT_PRIORITY:
        case GET_MAX_ACQUIRED_BUFFER_COUNT:
            LOG_FATAL("Deprecated opcode: %d, migrated to AIDL", code);
            return PERMISSION_DENIED;
    }

    // These codes are used for the IBinder protocol to either interrogate the recipient
    // side of the transaction for its canonical interface descriptor or to dump its state.
    // We let them pass by default.
    if (code == IBinder::INTERFACE_TRANSACTION || code == IBinder::DUMP_TRANSACTION ||
        code == IBinder::PING_TRANSACTION || code == IBinder::SHELL_COMMAND_TRANSACTION ||
        code == IBinder::SYSPROPS_TRANSACTION) {
        return OK;
    }
    // Numbers from 1000 to 1045 and 20000 to 20002 are currently used for backdoors. The code
    // in onTransact verifies that the user is root, and has access to use SF.
    if ((code >= 1000 && code <= 1045) /* QTI_BEGIN */ ||
        (code >= 20000 && code <= 20002) /* QTI_END */) {
        ALOGV("Accessing SurfaceFlinger through backdoor code: %u", code);
        return OK;
    }
    ALOGE("Permission Denial: SurfaceFlinger did not recognize request code: %u", code);
    return PERMISSION_DENIED;
#pragma clang diagnostic pop
}

status_t SurfaceFlinger::onTransact(uint32_t code, const Parcel& data, Parcel* reply,
                                    uint32_t flags) {
    if (const status_t error = CheckTransactCodeCredentials(code); error != OK) {
        return error;
    }

    status_t err = BnSurfaceComposer::onTransact(code, data, reply, flags);
    if (err == UNKNOWN_TRANSACTION || err == PERMISSION_DENIED) {
        CHECK_INTERFACE(ISurfaceComposer, data, reply);
        IPCThreadState* ipc = IPCThreadState::self();
        const int uid = ipc->getCallingUid();
        if (CC_UNLIKELY(uid != AID_SYSTEM
                && !PermissionCache::checkCallingPermission(sHardwareTest))) {
            const int pid = ipc->getCallingPid();
            ALOGE("Permission Denial: "
                    "can't access SurfaceFlinger pid=%d, uid=%d", pid, uid);
            return PERMISSION_DENIED;
        }
        int n;
        switch (code) {
            case 1000: // Unused.
            case 1001:
                return NAME_NOT_FOUND;
            case 1002: // Toggle flashing on surface damage.
                sfdo_setDebugFlash(data.readInt32());
                return NO_ERROR;
            case 1004: // Force composite ahead of next VSYNC.
            case 1006:
                sfdo_scheduleComposite();
                return NO_ERROR;
            case 1005: { // Force commit ahead of next VSYNC.
                sfdo_scheduleCommit();
                return NO_ERROR;
            }
            case 1007: // Unused.
                return NAME_NOT_FOUND;
            case 1008: // Toggle forced GPU composition.
                sfdo_forceClientComposition(data.readInt32() != 0);
                return NO_ERROR;
            case 1009: // Toggle use of transform hint.
                mDebugDisableTransformHint = data.readInt32() != 0;
                scheduleRepaint();
                return NO_ERROR;
            case 1010: // Interrogate.
                reply->writeInt32(0);
                reply->writeInt32(0);
                reply->writeInt32(mDebugFlashDelay);
                reply->writeInt32(0);
                reply->writeInt32(mDebugDisableHWC);
                return NO_ERROR;
            case 1013: // Unused.
                return NAME_NOT_FOUND;
            case 1014: {
                Mutex::Autolock _l(mStateLock);
                // daltonize
                n = data.readInt32();
                switch (n % 10) {
                    case 1:
                        mDaltonizer.setType(ColorBlindnessType::Protanomaly);
                        break;
                    case 2:
                        mDaltonizer.setType(ColorBlindnessType::Deuteranomaly);
                        break;
                    case 3:
                        mDaltonizer.setType(ColorBlindnessType::Tritanomaly);
                        break;
                    default:
                        mDaltonizer.setType(ColorBlindnessType::None);
                        break;
                }
                if (n >= 10) {
                    mDaltonizer.setMode(ColorBlindnessMode::Correction);
                } else {
                    mDaltonizer.setMode(ColorBlindnessMode::Simulation);
                }

                updateColorMatrixLocked();
                return NO_ERROR;
            }
            case 1015: {
                Mutex::Autolock _l(mStateLock);
                // apply a color matrix
                n = data.readInt32();
                if (n) {
                    // color matrix is sent as a column-major mat4 matrix
                    for (size_t i = 0 ; i < 4; i++) {
                        for (size_t j = 0; j < 4; j++) {
                            mClientColorMatrix[i][j] = data.readFloat();
                        }
                    }
                } else {
                    mClientColorMatrix = mat4();
                }

                // Check that supplied matrix's last row is {0,0,0,1} so we can avoid
                // the division by w in the fragment shader
                float4 lastRow(transpose(mClientColorMatrix)[3]);
                if (any(greaterThan(abs(lastRow - float4{0, 0, 0, 1}), float4{1e-4f}))) {
                    ALOGE("The color transform's last row must be (0, 0, 0, 1)");
                }

                updateColorMatrixLocked();
                return NO_ERROR;
            }
            case 1016: { // Unused.
                return NAME_NOT_FOUND;
            }
            case 1017: {
                n = data.readInt32();
                mForceFullDamage = n != 0;
                return NO_ERROR;
            }
            case 1018: { // Set the render deadline as a duration until VSYNC.
                n = data.readInt32();
                mScheduler->setDuration(scheduler::Cycle::Render, std::chrono::nanoseconds(n), 0ns);
                return NO_ERROR;
            }
            case 1019: { // Set the deadline of the last composite as a duration until VSYNC.
                n = data.readInt32();
                mScheduler->setDuration(scheduler::Cycle::LastComposite,
                                        std::chrono::nanoseconds(n), 0ns);
                return NO_ERROR;
            }
            case 1020: { // Unused
                return NAME_NOT_FOUND;
            }
            case 1021: { // Disable HWC virtual displays
                const bool enable = data.readInt32() != 0;
                static_cast<void>(
                        mScheduler->schedule([this, enable] { enableHalVirtualDisplays(enable); }));
                return NO_ERROR;
            }
            case 1022: { // Set saturation boost
                Mutex::Autolock _l(mStateLock);
                mGlobalSaturationFactor = std::max(0.0f, std::min(data.readFloat(), 2.0f));

                updateColorMatrixLocked();
                return NO_ERROR;
            }
            case 1023: { // Set color mode.
                mDisplayColorSetting = static_cast<DisplayColorSetting>(data.readInt32());

                if (int32_t colorMode; data.readInt32(&colorMode) == NO_ERROR) {
                    mForceColorMode = static_cast<ui::ColorMode>(colorMode);
                }
                scheduleRepaint();
                return NO_ERROR;
            }
            // Deprecate, use 1030 to check whether the device is color managed.
            case 1024: {
                return NAME_NOT_FOUND;
            }
            // Deprecated, use perfetto to start/stop the layer tracing
            case 1025: {
                return NAME_NOT_FOUND;
            }
            // Deprecated, execute "adb shell perfetto --query" to see the ongoing tracing sessions
            case 1026: {
                return NAME_NOT_FOUND;
            }
            // Is a DisplayColorSetting supported?
            case 1027: {
                const auto display = getDefaultDisplayDevice();
                if (!display) {
                    return NAME_NOT_FOUND;
                }

                DisplayColorSetting setting = static_cast<DisplayColorSetting>(data.readInt32());
                switch (setting) {
                    case DisplayColorSetting::kManaged:
                    case DisplayColorSetting::kUnmanaged:
                        reply->writeBool(true);
                        break;
                    case DisplayColorSetting::kEnhanced:
                        reply->writeBool(display->hasRenderIntent(RenderIntent::ENHANCE));
                        break;
                    default: // vendor display color setting
                        reply->writeBool(
                                display->hasRenderIntent(static_cast<RenderIntent>(setting)));
                        break;
                }
                return NO_ERROR;
            }
            case 1028: { // Unused.
                return NAME_NOT_FOUND;
            }
            // Deprecated, use perfetto to set the active layer tracing buffer size
            case 1029: {
                return NAME_NOT_FOUND;
            }
            // Is device color managed?
            case 1030: {
                // ColorDisplayManager stil calls this
                reply->writeBool(true);
                return NO_ERROR;
            }
            // Override default composition data space
            // adb shell service call SurfaceFlinger 1031 i32 1 DATASPACE_NUMBER DATASPACE_NUMBER \
            // && adb shell stop zygote && adb shell start zygote
            // to restore: adb shell service call SurfaceFlinger 1031 i32 0 && \
            // adb shell stop zygote && adb shell start zygote
            case 1031: {
                Mutex::Autolock _l(mStateLock);
                n = data.readInt32();
                if (n) {
                    n = data.readInt32();
                    if (n) {
                        Dataspace dataspace = static_cast<Dataspace>(n);
                        if (!validateCompositionDataspace(dataspace)) {
                            return BAD_VALUE;
                        }
                        mDefaultCompositionDataspace = dataspace;
                    }
                    n = data.readInt32();
                    if (n) {
                        Dataspace dataspace = static_cast<Dataspace>(n);
                        if (!validateCompositionDataspace(dataspace)) {
                            return BAD_VALUE;
                        }
                        mWideColorGamutCompositionDataspace = dataspace;
                    }
                } else {
                    // restore composition data space.
                    mDefaultCompositionDataspace = defaultCompositionDataspace;
                    mWideColorGamutCompositionDataspace = wideColorGamutCompositionDataspace;
                }
                return NO_ERROR;
            }
            // Deprecated, use perfetto to set layer trace flags
            case 1033: {
                return NAME_NOT_FOUND;
            }
            case 1034: {
                n = data.readInt32();
                if (n == 0 || n == 1) {
                    sfdo_enableRefreshRateOverlay(static_cast<bool>(n));
                } else {
                    Mutex::Autolock lock(mStateLock);
                    reply->writeBool(isRefreshRateOverlayEnabled());
                }
                return NO_ERROR;
            }
            case 1035: {
                // Parameters:
                // - (required) i32 mode id.
                // - (optional) i64 display id. Using default display if not provided.
                // - (optional) f min render rate. Using mode's fps is not provided.
                // - (optional) f max render rate. Using mode's fps is not provided.

                const int modeId = data.readInt32();

                const auto display = [&]() -> sp<IBinder> {
                    uint64_t value;
                    if (data.readUint64(&value) != NO_ERROR) {
                        return getDefaultDisplayDevice()->getDisplayToken().promote();
                    }

                    if (const auto id = DisplayId::fromValue<PhysicalDisplayId>(value)) {
                        return getPhysicalDisplayToken(*id);
                    }

                    ALOGE("Invalid physical display ID");
                    return nullptr;
                }();

                /* QTI_BEGIN */
                if (mQtiSFExtnIntf->qtiIsSupportedConfigSwitch(display, modeId) != NO_ERROR) {
                    return BAD_VALUE;
                }
                /* QTI_END */

                const auto getFps = [&] {
                    float value;
                    if (data.readFloat(&value) == NO_ERROR) {
                        return Fps::fromValue(value);
                    }

                    return Fps();
                };

                const auto minFps = getFps();
                const auto maxFps = getFps();

                mDebugDisplayModeSetByBackdoor = false;
                const status_t result =
                        setActiveModeFromBackdoor(display, DisplayModeId{modeId}, minFps, maxFps);
                if (result == NO_ERROR) {
                    mDebugDisplayModeSetByBackdoor = true;
                    /* QTI_BEGIN */
                    ATRACE_NAME(std::string("ModeSwitch " + std::to_string(modeId)).c_str());
                    /* QTI_END */
                }

                mDebugDisplayModeSetByBackdoor = result == NO_ERROR;
                return result;
            }
            // Turn on/off frame rate flexibility mode. When turned on it overrides the display
            // manager frame rate policy a new policy which allows switching between all refresh
            // rates.
            case 1036: {
                if (data.readInt32() > 0) { // turn on
                    return mScheduler
                            ->schedule([this]() FTL_FAKE_GUARD(kMainThreadContext) {
                                const auto display =
                                        FTL_FAKE_GUARD(mStateLock, getDefaultDisplayDeviceLocked());

                                // This is a little racy, but not in a way that hurts anything. As
                                // we grab the defaultMode from the display manager policy, we could
                                // be setting a new display manager policy, leaving us using a stale
                                // defaultMode. The defaultMode doesn't matter for the override
                                // policy though, since we set allowGroupSwitching to true, so it's
                                // not a problem.
                                scheduler::RefreshRateSelector::OverridePolicy overridePolicy;
                                overridePolicy.defaultMode = display->refreshRateSelector()
                                                                     .getDisplayManagerPolicy()
                                                                     .defaultMode;
                                overridePolicy.allowGroupSwitching = true;
                                return setDesiredDisplayModeSpecsInternal(display, overridePolicy);
                            })
                            .get();
                } else { // turn off
                    return mScheduler
                            ->schedule([this]() FTL_FAKE_GUARD(kMainThreadContext) {
                                const auto display =
                                        FTL_FAKE_GUARD(mStateLock, getDefaultDisplayDeviceLocked());
                                return setDesiredDisplayModeSpecsInternal(
                                        display,
                                        scheduler::RefreshRateSelector::NoOverridePolicy{});
                            })
                            .get();
                }
            }
            // Inject a hotplug connected event for the primary display. This will deallocate and
            // reallocate the display state including framebuffers.
            case 1037: {
                const hal::HWDisplayId hwcId =
                        (Mutex::Autolock(mStateLock), getHwComposer().getPrimaryHwcDisplayId());

                onComposerHalHotplugEvent(hwcId, DisplayHotplugEvent::CONNECTED);
                return NO_ERROR;
            }
            // Modify the max number of display frames stored within FrameTimeline
            case 1038: {
                n = data.readInt32();
                if (n < 0 || n > MAX_ALLOWED_DISPLAY_FRAMES) {
                    ALOGW("Invalid max size. Maximum allowed is %d", MAX_ALLOWED_DISPLAY_FRAMES);
                    return BAD_VALUE;
                }
                if (n == 0) {
                    // restore to default
                    mFrameTimeline->reset();
                    return NO_ERROR;
                }
                mFrameTimeline->setMaxDisplayFrames(n);
                return NO_ERROR;
            }
            case 1039: {
                PhysicalDisplayId displayId = [&]() {
                    Mutex::Autolock lock(mStateLock);
                    return getDefaultDisplayDeviceLocked()->getPhysicalId();
                }();

                auto inUid = static_cast<uid_t>(data.readInt32());
                const auto refreshRate = data.readFloat();
                mScheduler->setPreferredRefreshRateForUid(FrameRateOverride{inUid, refreshRate});
                mScheduler->onFrameRateOverridesChanged(scheduler::Cycle::Render, displayId);
                return NO_ERROR;
            }
            // Toggle caching feature
            // First argument is an int32 - nonzero enables caching and zero disables caching
            // Second argument is an optional uint64 - if present, then limits enabling/disabling
            // caching to a particular physical display
            case 1040: {
                auto future = mScheduler->schedule([&] {
                    n = data.readInt32();
                    std::optional<PhysicalDisplayId> inputId = std::nullopt;
                    if (uint64_t inputDisplayId; data.readUint64(&inputDisplayId) == NO_ERROR) {
                        inputId = DisplayId::fromValue<PhysicalDisplayId>(inputDisplayId);
                        if (!inputId || getPhysicalDisplayToken(*inputId)) {
                            ALOGE("No display with id: %" PRIu64, inputDisplayId);
                            return NAME_NOT_FOUND;
                        }
                    }
                    {
                        Mutex::Autolock lock(mStateLock);
                        mLayerCachingEnabled = n != 0;
                        for (const auto& [_, display] : mDisplays) {
                            if (!inputId || *inputId == display->getPhysicalId()) {
                                display->enableLayerCaching(mLayerCachingEnabled);
                            }
                        }
                    }
                    return OK;
                });

                if (const status_t error = future.get(); error != OK) {
                    return error;
                }
                scheduleRepaint();
                return NO_ERROR;
            }
            case 1041: { // Transaction tracing
                if (mTransactionTracing) {
                    int arg = data.readInt32();
                    if (arg == -1) {
                        mScheduler->schedule([&]() { mTransactionTracing.reset(); }).get();
                    } else if (arg > 0) {
                        // Transaction tracing is always running but allow the user to temporarily
                        // increase the buffer when actively debugging.
                        mTransactionTracing->setBufferSize(
                                TransactionTracing::LEGACY_ACTIVE_TRACING_BUFFER_SIZE);
                    } else {
                        TransactionTraceWriter::getInstance().invoke("", /* overwrite= */ true);
                        mTransactionTracing->setBufferSize(
                                TransactionTracing::CONTINUOUS_TRACING_BUFFER_SIZE);
                    }
                }
                reply->writeInt32(NO_ERROR);
                return NO_ERROR;
            }
            case 1042: { // Write transaction trace to file
                if (mTransactionTracing) {
                    mTransactionTracing->writeToFile();
                }
                reply->writeInt32(NO_ERROR);
                return NO_ERROR;
            }
            // hdr sdr ratio overlay
            case 1043: {
                auto future = mScheduler->schedule(
                        [&]() FTL_FAKE_GUARD(mStateLock) FTL_FAKE_GUARD(kMainThreadContext) {
                            n = data.readInt32();
                            mHdrSdrRatioOverlay = n != 0;
                            switch (n) {
                                case 0:
                                case 1:
                                    enableHdrSdrRatioOverlay(mHdrSdrRatioOverlay);
                                    break;
                                default:
                                    reply->writeBool(isHdrSdrRatioOverlayEnabled());
                            }
                        });
                future.wait();
                return NO_ERROR;
            }
            /* QTI_BEGIN */
            case 20000: {
                uint64_t disp = 0;
                hal::PowerMode power_mode = hal::PowerMode::ON;
                int32_t tile_h_loc = -1;
                int32_t tile_v_loc = -1;
                if (data.readUint64(&disp) != NO_ERROR) {
                    err = BAD_TYPE;
                    ALOGE("Invalid 64-bit unsigned-int display id parameter.");
                    break;
                }
                int32_t mode = 0;
                if (data.readInt32(&mode) != NO_ERROR) {
                    err = BAD_TYPE;
                    ALOGE("Invalid 32-bit signed-int power mode parameter.");
                    break;
                }
                if (data.readInt32(&tile_h_loc) != NO_ERROR) {
                    tile_h_loc = -1;
                }
                if (data.readInt32(&tile_v_loc) != NO_ERROR) {
                    tile_v_loc = 0;
                }
                return mQtiSFExtnIntf->qtiBinderSetPowerMode(disp, mode, tile_h_loc, tile_v_loc);
            }
            case 20001: {
                uint64_t disp = 0;
                int32_t level = 0;
                int32_t tile_h_loc = -1;
                int32_t tile_v_loc = -1;
                if (data.readUint64(&disp) != NO_ERROR) {
                    err = BAD_TYPE;
                    ALOGE("Invalid 64-bit unsigned-int display id parameter.");
                    break;
                }
                if (data.readInt32(&level) != NO_ERROR) {
                    err = BAD_TYPE;
                    ALOGE("Invalid 32-bit signed-int brightess parameter.");
                    break;
                }
                if (data.readInt32(&tile_h_loc) != NO_ERROR) {
                    tile_h_loc = -1;
                }
                if (data.readInt32(&tile_v_loc) != NO_ERROR) {
                    tile_v_loc = 0;
                }
                return mQtiSFExtnIntf->qtiBinderSetPanelBrightnessTiled(disp, level, tile_h_loc,
                                                                        tile_v_loc);
            }
            case 20002: {
                uint64_t disp = 0;
                int32_t pref = 0;
                if (data.readUint64(&disp) != NO_ERROR) {
                    err = BAD_TYPE;
                    ALOGE("Invalid 64-bit unsigned-int display id parameter.");
                    break;
                }
                if (data.readInt32(&pref) != NO_ERROR) {
                    err = BAD_TYPE;
                    ALOGE("Invalid 32-bit signed-int wider-mode preference parameter.");
                    break;
                }
                return mQtiSFExtnIntf->qtiBinderSetWideModePreference(disp, pref);
            }
                /* QTI_END */

            case 1044: { // Enable/Disable mirroring from one display to another
                /*
                 * Mirror one display onto another.
                 * Ensure the source and destination displays are on.
                 * Commands:
                 * 0: Mirror one display to another
                 * 1: Disable mirroring to a previously mirrored display
                 * 2: Disable mirroring on previously mirrored displays
                 *
                 * Ex:
                 * Get the display ids:
                 * adb shell dumpsys SurfaceFlinger --display-id
                 * Mirror first display to the second:
                 * adb shell service call SurfaceFlinger 1044 i64 0 i64 4619827677550801152 i64
                 * 4619827677550801153
                 * Stop mirroring:
                 * adb shell service call SurfaceFlinger 1044 i64 1
                 */

                int64_t arg0 = data.readInt64();

                switch (arg0) {
                    case 0: {
                        // Mirror arg1 to arg2
                        int64_t arg1 = data.readInt64();
                        int64_t arg2 = data.readInt64();
                        // Enable mirroring for one display
                        const auto display1id = DisplayId::fromValue(arg1);
                        auto mirrorRoot = SurfaceComposerClient::getDefault()->mirrorDisplay(
                                display1id.value());
                        auto id2 = DisplayId::fromValue<PhysicalDisplayId>(arg2);
                        const auto token2 = getPhysicalDisplayToken(*id2);
                        ui::LayerStack layerStack;
                        {
                            Mutex::Autolock lock(mStateLock);
                            sp<DisplayDevice> display = getDisplayDeviceLocked(token2);
                            layerStack = display->getLayerStack();
                        }
                        SurfaceComposerClient::Transaction t;
                        t.setDisplayLayerStack(token2, layerStack);
                        t.setLayer(mirrorRoot, INT_MAX); // Top-most layer
                        t.setLayerStack(mirrorRoot, layerStack);
                        t.apply();

                        mMirrorMapForDebug.emplace_or_replace(arg2, mirrorRoot);
                        break;
                    }

                    case 1: {
                        // Disable mirroring for arg1
                        int64_t arg1 = data.readInt64();
                        mMirrorMapForDebug.erase(arg1);
                        break;
                    }

                    case 2: {
                        // Disable mirroring for all displays
                        mMirrorMapForDebug.clear();
                        break;
                    }

                    default:
                        return BAD_VALUE;
                }
                return NO_ERROR;
            }
            // Inject jank
            // First argument is a float that describes the fraction of frame duration to jank by.
            // Second argument is a delay in ms for triggering the jank. This is useful for working
            // with tools that steal the adb connection. This argument is optional.
            case 1045: {
                if (FlagManager::getInstance().vrr_config()) {
                    float jankAmount = data.readFloat();
                    int32_t jankDelayMs = 0;
                    if (data.readInt32(&jankDelayMs) != NO_ERROR) {
                        jankDelayMs = 0;
                    }

                    const auto jankDelayDuration = Duration(std::chrono::milliseconds(jankDelayMs));

                    const bool jankAmountValid = jankAmount > 0.0 && jankAmount < 100.0;

                    if (!jankAmountValid) {
                        ALOGD("Ignoring invalid jank amount: %f", jankAmount);
                        reply->writeInt32(BAD_VALUE);
                        return BAD_VALUE;
                    }

                    (void)mScheduler->scheduleDelayed(
                            [&, jankAmount]() FTL_FAKE_GUARD(kMainThreadContext) {
                                mScheduler->injectPacesetterDelay(jankAmount);
                                scheduleComposite(FrameHint::kActive);
                            },
                            jankDelayDuration.ns());
                    reply->writeInt32(NO_ERROR);
                    return NO_ERROR;
                }
                return err;
            }
        }
    }
    return err;
}

void SurfaceFlinger::kernelTimerChanged(bool expired) {
    static bool updateOverlay =
            property_get_bool("debug.sf.kernel_idle_timer_update_overlay", true);
    if (!updateOverlay) return;

    // Update the overlay on the main thread to avoid race conditions with
    // RefreshRateSelector::getActiveMode
    static_cast<void>(mScheduler->schedule([=, this] {
        const auto display = FTL_FAKE_GUARD(mStateLock, getDefaultDisplayDeviceLocked());
        if (!display) {
            ALOGW("%s: default display is null", __func__);
            return;
        }
        if (!display->isRefreshRateOverlayEnabled()) return;

        const auto desiredModeIdOpt =
                display->getDesiredMode().transform([](const display::DisplayModeRequest& request) {
                    return request.mode.modePtr->getId();
                });

        const bool timerExpired = mKernelIdleTimerEnabled && expired;

        if (display->onKernelTimerChanged(desiredModeIdOpt, timerExpired)) {
            mScheduler->scheduleFrame();
        }
    }));
}

std::pair<std::optional<KernelIdleTimerController>, std::chrono::milliseconds>
SurfaceFlinger::getKernelIdleTimerProperties(PhysicalDisplayId displayId) {
    const bool isKernelIdleTimerHwcSupported = getHwComposer().getComposer()->isSupported(
            android::Hwc2::Composer::OptionalFeature::KernelIdleTimer);
    const auto timeout = getIdleTimerTimeout(displayId);
    if (isKernelIdleTimerHwcSupported) {
        if (getHwComposer().hasDisplayIdleTimerCapability(displayId)) {
            // In order to decide if we can use the HWC api for idle timer
            // we query DisplayCapability::DISPLAY_IDLE_TIMER directly on the composer
            // without relying on hasDisplayCapability.
            // hasDisplayCapability relies on DisplayCapabilities
            // which are updated after we set the PowerMode::ON.
            // DISPLAY_IDLE_TIMER is a display driver property
            // and is available before the PowerMode::ON
            return {KernelIdleTimerController::HwcApi, timeout};
        }
        return {std::nullopt, timeout};
    }
    if (getKernelIdleTimerSyspropConfig(displayId)) {
        return {KernelIdleTimerController::Sysprop, timeout};
    }

    return {std::nullopt, timeout};
}

void SurfaceFlinger::updateKernelIdleTimer(std::chrono::milliseconds timeout,
                                           KernelIdleTimerController controller,
                                           PhysicalDisplayId displayId) {
    switch (controller) {
        case KernelIdleTimerController::HwcApi: {
            getHwComposer().setIdleTimerEnabled(displayId, timeout);
            break;
        }
        case KernelIdleTimerController::Sysprop: {
            base::SetProperty(KERNEL_IDLE_TIMER_PROP, timeout > 0ms ? "true" : "false");
            break;
        }
    }
}

void SurfaceFlinger::toggleKernelIdleTimer() {
    using KernelIdleTimerAction = scheduler::RefreshRateSelector::KernelIdleTimerAction;

    const auto display = getDefaultDisplayDeviceLocked();
    if (!display) {
        ALOGW("%s: default display is null", __func__);
        return;
    }

    // If the support for kernel idle timer is disabled for the active display,
    // don't do anything.
    const std::optional<KernelIdleTimerController> kernelIdleTimerController =
            display->refreshRateSelector().kernelIdleTimerController();
    if (!kernelIdleTimerController.has_value()) {
        return;
    }

    const KernelIdleTimerAction action = display->refreshRateSelector().getIdleTimerAction();

    switch (action) {
        case KernelIdleTimerAction::TurnOff:
            if (mKernelIdleTimerEnabled) {
                ATRACE_INT("KernelIdleTimer", 0);
                std::chrono::milliseconds constexpr kTimerDisabledTimeout = 0ms;
                updateKernelIdleTimer(kTimerDisabledTimeout, kernelIdleTimerController.value(),
                                      display->getPhysicalId());
                mKernelIdleTimerEnabled = false;
            }
            break;
        case KernelIdleTimerAction::TurnOn:
            if (!mKernelIdleTimerEnabled) {
                ATRACE_INT("KernelIdleTimer", 1);
                const std::chrono::milliseconds timeout =
                        display->refreshRateSelector().getIdleTimerTimeout();
                updateKernelIdleTimer(timeout, kernelIdleTimerController.value(),
                                      display->getPhysicalId());
                mKernelIdleTimerEnabled = true;
            }
            break;
    }
}

// A simple RAII class to disconnect from an ANativeWindow* when it goes out of scope
class WindowDisconnector {
public:
    WindowDisconnector(ANativeWindow* window, int api) : mWindow(window), mApi(api) {}
    ~WindowDisconnector() {
        native_window_api_disconnect(mWindow, mApi);
    }

private:
    ANativeWindow* mWindow;
    const int mApi;
};

static bool hasCaptureBlackoutContentPermission() {
    IPCThreadState* ipc = IPCThreadState::self();
    const int pid = ipc->getCallingPid();
    const int uid = ipc->getCallingUid();
    return uid == AID_GRAPHICS || uid == AID_SYSTEM ||
            PermissionCache::checkPermission(sCaptureBlackoutContent, pid, uid);
}

static status_t validateScreenshotPermissions(const CaptureArgs& captureArgs) {
    IPCThreadState* ipc = IPCThreadState::self();
    const int pid = ipc->getCallingPid();
    const int uid = ipc->getCallingUid();
    if (uid == AID_GRAPHICS || PermissionCache::checkPermission(sReadFramebuffer, pid, uid)) {
        return OK;
    }

    // If the caller doesn't have the correct permissions but is only attempting to screenshot
    // itself, we allow it to continue.
    if (captureArgs.uid == uid) {
        return OK;
    }

    ALOGE("Permission Denial: can't take screenshot pid=%d, uid=%d", pid, uid);
    return PERMISSION_DENIED;
}

status_t SurfaceFlinger::setSchedFifo(bool enabled) {
    static constexpr int kFifoPriority = 2;
    static constexpr int kOtherPriority = 0;

    struct sched_param param = {0};
    int sched_policy;
    if (enabled) {
        sched_policy = SCHED_FIFO;
        param.sched_priority = kFifoPriority;
    } else {
        sched_policy = SCHED_OTHER;
        param.sched_priority = kOtherPriority;
    }

    if (sched_setscheduler(0, sched_policy, &param) != 0) {
        return -errno;
    }

    return NO_ERROR;
}

status_t SurfaceFlinger::setSchedAttr(bool enabled) {
    static const unsigned int kUclampMin =
            base::GetUintProperty<unsigned int>("ro.surface_flinger.uclamp.min"s, 0U);

    if (!kUclampMin) {
        // uclamp.min set to 0 (default), skip setting
        return NO_ERROR;
    }

    sched_attr attr = {};
    attr.size = sizeof(attr);

    attr.sched_flags = (SCHED_FLAG_KEEP_ALL | SCHED_FLAG_UTIL_CLAMP);
    attr.sched_util_min = enabled ? kUclampMin : 0;
    attr.sched_util_max = 1024;

    if (syscall(__NR_sched_setattr, 0, &attr, 0)) {
        return -errno;
    }

    return NO_ERROR;
}

namespace {

ui::Dataspace pickBestDataspace(ui::Dataspace requestedDataspace, const DisplayDevice* display,
                                bool capturingHdrLayers, bool hintForSeamlessTransition) {
    if (requestedDataspace != ui::Dataspace::UNKNOWN || display == nullptr) {
        return requestedDataspace;
    }

    const auto& state = display->getCompositionDisplay()->getState();

    const auto dataspaceForColorMode = ui::pickDataspaceFor(state.colorMode);

    // TODO: Enable once HDR screenshots are ready.
    if constexpr (/* DISABLES CODE */ (false)) {
        // For now since we only support 8-bit screenshots, just use HLG and
        // assume that 1.0 >= display max luminance. This isn't quite as future
        // proof as PQ is, but is good enough.
        // Consider using PQ once we support 16-bit screenshots and we're able
        // to consistently supply metadata to image encoders.
        return ui::Dataspace::BT2020_HLG;
    }

    return dataspaceForColorMode;
}

} // namespace

static void invokeScreenCaptureError(const status_t status,
                                     const sp<IScreenCaptureListener>& captureListener) {
    ScreenCaptureResults captureResults;
    captureResults.fenceResult = base::unexpected(status);
    captureListener->onScreenCaptureCompleted(captureResults);
}

void SurfaceFlinger::captureDisplay(const DisplayCaptureArgs& args,
                                    const sp<IScreenCaptureListener>& captureListener) {
    ATRACE_CALL();

    status_t validate = validateScreenshotPermissions(args);
    if (validate != OK) {
        ALOGD("Permission denied to captureDisplay");
        invokeScreenCaptureError(validate, captureListener);
        return;
    }

    if (!args.displayToken) {
        ALOGD("Invalid display token to captureDisplay");
        invokeScreenCaptureError(BAD_VALUE, captureListener);
        return;
    }

    if (args.captureSecureLayers && !hasCaptureBlackoutContentPermission()) {
        ALOGD("Attempting to capture secure layers without CAPTURE_BLACKOUT_CONTENT");
        invokeScreenCaptureError(PERMISSION_DENIED, captureListener);
        return;
    }

    wp<const DisplayDevice> displayWeak;
    ui::LayerStack layerStack;
    ui::Size reqSize(args.width, args.height);
    std::unordered_set<uint32_t> excludeLayerIds;
    {
        Mutex::Autolock lock(mStateLock);
        sp<DisplayDevice> display = getDisplayDeviceLocked(args.displayToken);
        if (!display) {
            ALOGD("Unable to find display device for captureDisplay");
            invokeScreenCaptureError(NAME_NOT_FOUND, captureListener);
            return;
        }
        displayWeak = display;
        layerStack = display->getLayerStack();

        // set the requested width/height to the logical display layer stack rect size by default
        if (args.width == 0 || args.height == 0) {
            reqSize = display->getLayerStackSpaceRect().getSize();
        }

        for (const auto& handle : args.excludeHandles) {
            uint32_t excludeLayer = LayerHandle::getLayerId(handle);
            if (excludeLayer != UNASSIGNED_LAYER_ID) {
                excludeLayerIds.emplace(excludeLayer);
            } else {
                ALOGD("Invalid layer handle passed as excludeLayer to captureDisplay");
                invokeScreenCaptureError(NAME_NOT_FOUND, captureListener);
                return;
            }
        }
    }

    RenderAreaFuture renderAreaFuture = ftl::defer([=] {
        DisplayRenderAreaBuilder displayRenderArea(args.sourceCrop, reqSize, args.dataspace,
                                                   args.hintForSeamlessTransition,
                                                   args.captureSecureLayers, displayWeak);
        return displayRenderArea.build();
    });

    GetLayerSnapshotsFunction getLayerSnapshots;
    if (mLayerLifecycleManagerEnabled) {
        getLayerSnapshots =
                getLayerSnapshotsForScreenshots(layerStack, args.uid, std::move(excludeLayerIds));
    } else {
        auto traverseLayers = [this, args, excludeLayerIds,
                               layerStack](const LayerVector::Visitor& visitor) {
            traverseLayersInLayerStack(layerStack, args.uid, std::move(excludeLayerIds), visitor);
        };
        getLayerSnapshots = RenderArea::fromTraverseLayersLambda(traverseLayers);
    }

    captureScreenCommon(std::move(renderAreaFuture), getLayerSnapshots, reqSize, args.pixelFormat,
                        args.allowProtected, args.grayscale, captureListener);
}

void SurfaceFlinger::captureDisplay(DisplayId displayId, const CaptureArgs& args,
                                    const sp<IScreenCaptureListener>& captureListener) {
    ui::LayerStack layerStack;
    wp<const DisplayDevice> displayWeak;
    ui::Size size;
    {
        Mutex::Autolock lock(mStateLock);

        const auto display = getDisplayDeviceLocked(displayId);
        if (!display) {
            ALOGD("Unable to find display device for captureDisplay");
            invokeScreenCaptureError(NAME_NOT_FOUND, captureListener);
            return;
        }

        displayWeak = display;
        layerStack = display->getLayerStack();
        size = display->getLayerStackSpaceRect().getSize();
    }

    size.width *= args.frameScaleX;
    size.height *= args.frameScaleY;

    // We could query a real value for this but it'll be a long, long time until we support
    // displays that need upwards of 1GB per buffer so...
    constexpr auto kMaxTextureSize = 16384;
    if (size.width <= 0 || size.height <= 0 || size.width >= kMaxTextureSize ||
        size.height >= kMaxTextureSize) {
        ALOGD("captureDisplay resolved to invalid size %d x %d", size.width, size.height);
        invokeScreenCaptureError(BAD_VALUE, captureListener);
        return;
    }

    RenderAreaFuture renderAreaFuture = ftl::defer([=] {
        DisplayRenderAreaBuilder displayRenderArea(Rect(), size, args.dataspace,
                                                   args.hintForSeamlessTransition,
                                                   false /* captureSecureLayers */, displayWeak);
        return displayRenderArea.build();
    });

    GetLayerSnapshotsFunction getLayerSnapshots;
    if (mLayerLifecycleManagerEnabled) {
        getLayerSnapshots = getLayerSnapshotsForScreenshots(layerStack, CaptureArgs::UNSET_UID,
                                                            /*snapshotFilterFn=*/nullptr);
    } else {
        auto traverseLayers = [this, layerStack](const LayerVector::Visitor& visitor) {
            traverseLayersInLayerStack(layerStack, CaptureArgs::UNSET_UID, {}, visitor);
        };
        getLayerSnapshots = RenderArea::fromTraverseLayersLambda(traverseLayers);
    }

    if (captureListener == nullptr) {
        ALOGE("capture screen must provide a capture listener callback");
        invokeScreenCaptureError(BAD_VALUE, captureListener);
        return;
    }

    constexpr bool kAllowProtected = false;
    constexpr bool kGrayscale = false;

    captureScreenCommon(std::move(renderAreaFuture), getLayerSnapshots, size, args.pixelFormat,
                        kAllowProtected, kGrayscale, captureListener);
}

ScreenCaptureResults SurfaceFlinger::captureLayersSync(const LayerCaptureArgs& args) {
    sp<SyncScreenCaptureListener> captureListener = sp<SyncScreenCaptureListener>::make();
    captureLayers(args, captureListener);
    return captureListener->waitForResults();
}

void SurfaceFlinger::captureLayers(const LayerCaptureArgs& args,
                                   const sp<IScreenCaptureListener>& captureListener) {
    ATRACE_CALL();

    status_t validate = validateScreenshotPermissions(args);
    if (validate != OK) {
        ALOGD("Permission denied to captureLayers");
        invokeScreenCaptureError(validate, captureListener);
        return;
    }

    ui::Size reqSize;
    sp<Layer> parent;
    Rect crop(args.sourceCrop);
    std::unordered_set<uint32_t> excludeLayerIds;
    ui::Dataspace dataspace = args.dataspace;

    if (args.captureSecureLayers && !hasCaptureBlackoutContentPermission()) {
        ALOGD("Attempting to capture secure layers without CAPTURE_BLACKOUT_CONTENT");
        invokeScreenCaptureError(PERMISSION_DENIED, captureListener);
        return;
    }

    {
        Mutex::Autolock lock(mStateLock);

        parent = LayerHandle::getLayer(args.layerHandle);
        if (parent == nullptr) {
            ALOGD("captureLayers called with an invalid or removed parent");
            invokeScreenCaptureError(NAME_NOT_FOUND, captureListener);
            return;
        }

        Rect parentSourceBounds = parent->getCroppedBufferSize(parent->getDrawingState());
        if (args.sourceCrop.width() <= 0) {
            crop.left = 0;
            crop.right = parentSourceBounds.getWidth();
        }

        if (args.sourceCrop.height() <= 0) {
            crop.top = 0;
            crop.bottom = parentSourceBounds.getHeight();
        }

        if (crop.isEmpty() || args.frameScaleX <= 0.0f || args.frameScaleY <= 0.0f) {
            // Error out if the layer has no source bounds (i.e. they are boundless) and a source
            // crop was not specified, or an invalid frame scale was provided.
            ALOGD("Boundless layer, unspecified crop, or invalid frame scale to captureLayers");
            invokeScreenCaptureError(BAD_VALUE, captureListener);
            return;
        }
        reqSize = ui::Size(crop.width() * args.frameScaleX, crop.height() * args.frameScaleY);

        for (const auto& handle : args.excludeHandles) {
            uint32_t excludeLayer = LayerHandle::getLayerId(handle);
            if (excludeLayer != UNASSIGNED_LAYER_ID) {
                excludeLayerIds.emplace(excludeLayer);
            } else {
                ALOGD("Invalid layer handle passed as excludeLayer to captureLayers");
                invokeScreenCaptureError(NAME_NOT_FOUND, captureListener);
                return;
            }
        }
    } // mStateLock

    // really small crop or frameScale
    if (reqSize.width <= 0 || reqSize.height <= 0) {
        ALOGD("Failed to captureLayers: crop or scale too small");
        invokeScreenCaptureError(BAD_VALUE, captureListener);
        return;
    }

    RenderAreaFuture renderAreaFuture = ftl::defer(
            [=, this]() FTL_FAKE_GUARD(kMainThreadContext) -> std::unique_ptr<RenderArea> {
                LayerRenderAreaBuilder layerRenderArea(crop, reqSize, dataspace,
                                                       args.captureSecureLayers,
                                                       args.hintForSeamlessTransition, parent,
                                                       args.childrenOnly);

                frontend::LayerSnapshot* snapshot =
                        mLayerSnapshotBuilder.getSnapshot(parent->getSequence());
                if (!snapshot) {
                    ALOGW("Couldn't find layer snapshot for %d", parent->getSequence());
                } else {
                    layerRenderArea.setLayerInfo(snapshot);
                }
                return layerRenderArea.build();
            });
    GetLayerSnapshotsFunction getLayerSnapshots;
    if (mLayerLifecycleManagerEnabled) {
        std::optional<FloatRect> parentCrop = std::nullopt;
        if (args.childrenOnly) {
            parentCrop = crop.isEmpty() ? FloatRect(0, 0, reqSize.width, reqSize.height)
                                        : crop.toFloatRect();
        }

        getLayerSnapshots = getLayerSnapshotsForScreenshots(parent->sequence, args.uid,
                                                            std::move(excludeLayerIds),
                                                            args.childrenOnly, parentCrop);
    } else {
        auto traverseLayers = [parent, args, excludeLayerIds](const LayerVector::Visitor& visitor) {
            parent->traverseChildrenInZOrder(LayerVector::StateSet::Drawing, [&](Layer* layer) {
                if (!layer->isVisible()) {
                    return;
                } else if (args.childrenOnly && layer == parent.get()) {
                    return;
                } else if (args.uid != CaptureArgs::UNSET_UID && args.uid != layer->getOwnerUid()) {
                    return;
                }

                auto p = sp<Layer>::fromExisting(layer);
                while (p != nullptr) {
                    if (excludeLayerIds.count(p->sequence) != 0) {
                        return;
                    }
                    p = p->getParent();
                }

                visitor(layer);
            });
        };
        getLayerSnapshots = RenderArea::fromTraverseLayersLambda(traverseLayers);
    }

    if (captureListener == nullptr) {
        ALOGD("capture screen must provide a capture listener callback");
        invokeScreenCaptureError(BAD_VALUE, captureListener);
        return;
    }

    captureScreenCommon(std::move(renderAreaFuture), getLayerSnapshots, reqSize, args.pixelFormat,
                        args.allowProtected, args.grayscale, captureListener);
}

// Creates a Future release fence for a layer and keeps track of it in a list to
// release the buffer when the Future is complete. Calls from composittion
// involve needing to refresh the composition start time for stats.
void SurfaceFlinger::attachReleaseFenceFutureToLayer(Layer* layer, LayerFE* layerFE,
                                                     ui::LayerStack layerStack) {
    ftl::Future<FenceResult> futureFence = layerFE->createReleaseFenceFuture();
    Layer* clonedFrom = layer->getClonedFrom().get();
    auto owningLayer = clonedFrom ? clonedFrom : layer;
    owningLayer->prepareReleaseCallbacks(std::move(futureFence), layerStack);
}

bool SurfaceFlinger::layersHasProtectedLayer(
        const std::vector<std::pair<Layer*, sp<LayerFE>>>& layers) const {
    bool protectedLayerFound = false;
    for (auto& [_, layerFe] : layers) {
        protectedLayerFound |=
                (layerFe->mSnapshot->isVisible && layerFe->mSnapshot->hasProtectedContent);
        if (protectedLayerFound) {
            break;
        }
    }
    return protectedLayerFound;
}

void SurfaceFlinger::captureScreenCommon(RenderAreaFuture renderAreaFuture,
                                         GetLayerSnapshotsFunction getLayerSnapshots,
                                         ui::Size bufferSize, ui::PixelFormat reqPixelFormat,
                                         bool allowProtected, bool grayscale,
                                         const sp<IScreenCaptureListener>& captureListener) {
    ATRACE_CALL();

    if (exceedsMaxRenderTargetSize(bufferSize.getWidth(), bufferSize.getHeight())) {
        ALOGE("Attempted to capture screen with size (%" PRId32 ", %" PRId32
              ") that exceeds render target size limit.",
              bufferSize.getWidth(), bufferSize.getHeight());
        invokeScreenCaptureError(BAD_VALUE, captureListener);
        return;
    }

    // Loop over all visible layers to see whether there's any protected layer. A protected layer is
    // typically a layer with DRM contents, or have the GRALLOC_USAGE_PROTECTED set on the buffer.
    // A protected layer has no implication on whether it's secure, which is explicitly set by
    // application to avoid being screenshot or drawn via unsecure display.
    const bool supportsProtected = getRenderEngine().supportsProtectedContent();
    bool hasProtectedLayer = false;
    if (allowProtected && supportsProtected) {
        auto layers = mScheduler->schedule([=]() { return getLayerSnapshots(); }).get();
        hasProtectedLayer = layersHasProtectedLayer(layers);
    }

    /* QTI_BEGIN */
    mQtiSFExtnIntf->qtiHasProtectedLayer(&hasProtectedLayer);
    /* QTI_END */

    const bool isProtected = hasProtectedLayer && allowProtected && supportsProtected;
    const uint32_t usage = GRALLOC_USAGE_HW_COMPOSER | GRALLOC_USAGE_HW_RENDER |
            GRALLOC_USAGE_HW_TEXTURE |
            (isProtected ? GRALLOC_USAGE_PROTECTED
                         : GRALLOC_USAGE_SW_READ_OFTEN | GRALLOC_USAGE_SW_WRITE_OFTEN);
    sp<GraphicBuffer> buffer =
            getFactory().createGraphicBuffer(bufferSize.getWidth(), bufferSize.getHeight(),
                                             static_cast<android_pixel_format>(reqPixelFormat),
                                             1 /* layerCount */, usage, "screenshot");

    const status_t bufferStatus = buffer->initCheck();
    if (bufferStatus != OK) {
        // Animations may end up being really janky, but don't crash here.
        // Otherwise an irreponsible process may cause an SF crash by allocating
        // too much.
        ALOGE("%s: Buffer failed to allocate: %d", __func__, bufferStatus);
        invokeScreenCaptureError(bufferStatus, captureListener);
        return;
    }
    const std::shared_ptr<renderengine::ExternalTexture> texture = std::make_shared<
            renderengine::impl::ExternalTexture>(buffer, getRenderEngine(),
                                                 renderengine::impl::ExternalTexture::Usage::
                                                         WRITEABLE);
    auto futureFence =
            captureScreenshot(std::move(renderAreaFuture), getLayerSnapshots, texture,
                              false /* regionSampling */, grayscale, isProtected, captureListener);
    futureFence.get();
}

ftl::SharedFuture<FenceResult> SurfaceFlinger::captureScreenshot(
        RenderAreaFuture renderAreaFuture, GetLayerSnapshotsFunction getLayerSnapshots,
        const std::shared_ptr<renderengine::ExternalTexture>& buffer, bool regionSampling,
        bool grayscale, bool isProtected, const sp<IScreenCaptureListener>& captureListener) {
    ATRACE_CALL();

    auto takeScreenshotFn = [=, this, renderAreaFuture = std::move(renderAreaFuture)]() REQUIRES(
                                    kMainThreadContext) mutable -> ftl::SharedFuture<FenceResult> {
        // LayerSnapshots must be obtained from the main thread.
        auto layers = getLayerSnapshots();
        if (FlagManager::getInstance().ce_fence_promise()) {
            for (auto& [layer, layerFE] : layers) {
                attachReleaseFenceFutureToLayer(layer, layerFE.get(), ui::INVALID_LAYER_STACK);
            }
        }

        ScreenCaptureResults captureResults;
        std::shared_ptr<RenderArea> renderArea = renderAreaFuture.get();
        if (!renderArea) {
            ALOGW("Skipping screen capture because of invalid render area.");
            if (captureListener) {
                captureResults.fenceResult = base::unexpected(NO_MEMORY);
                captureListener->onScreenCaptureCompleted(captureResults);
            }
            return ftl::yield<FenceResult>(base::unexpected(NO_ERROR)).share();
        }

        ftl::SharedFuture<FenceResult> renderFuture =
                renderScreenImpl(renderArea, buffer, regionSampling, grayscale, isProtected,
                                 captureResults, layers);

        if (captureListener) {
            // Defer blocking on renderFuture back to the Binder thread.
            return ftl::Future(std::move(renderFuture))
                    .then([captureListener, captureResults = std::move(captureResults)](
                                  FenceResult fenceResult) mutable -> FenceResult {
                        captureResults.fenceResult = std::move(fenceResult);
                        captureListener->onScreenCaptureCompleted(captureResults);
                        return base::unexpected(NO_ERROR);
                    })
                    .share();
        }
        return renderFuture;
    };

    // TODO(b/294936197): Run takeScreenshotsFn() in a binder thread to reduce the number
    // of calls on the main thread. renderAreaFuture runs on the main thread and should
    // no longer be a future, so that it does not need to make an additional jump on the
    // main thread whenever get() is called.
    auto future =
            mScheduler->schedule(FTL_FAKE_GUARD(kMainThreadContext, std::move(takeScreenshotFn)));

    // Flatten nested futures.
    auto chain = ftl::Future(std::move(future)).then([](ftl::SharedFuture<FenceResult> future) {
        return future;
    });

    return chain.share();
}

ftl::SharedFuture<FenceResult> SurfaceFlinger::renderScreenImpl(
        std::shared_ptr<const RenderArea> renderArea, GetLayerSnapshotsFunction getLayerSnapshots,
        const std::shared_ptr<renderengine::ExternalTexture>& buffer, bool regionSampling,
        bool grayscale, bool isProtected, ScreenCaptureResults& captureResults) {
    auto layers = getLayerSnapshots();
    return renderScreenImpl(renderArea, buffer, regionSampling, grayscale, isProtected,
                            captureResults, layers);
}

ftl::SharedFuture<FenceResult> SurfaceFlinger::renderScreenImpl(
        std::shared_ptr<const RenderArea> renderArea,
        const std::shared_ptr<renderengine::ExternalTexture>& buffer, bool regionSampling,
        bool grayscale, bool isProtected, ScreenCaptureResults& captureResults,
        std::vector<std::pair<Layer*, sp<android::LayerFE>>>& layers) {
    ATRACE_CALL();

    for (auto& [_, layerFE] : layers) {
        frontend::LayerSnapshot* snapshot = layerFE->mSnapshot.get();
        captureResults.capturedSecureLayers |= (snapshot->isVisible && snapshot->isSecure);
        captureResults.capturedHdrLayers |= isHdrLayer(*snapshot);
        layerFE->mSnapshot->geomLayerTransform =
                renderArea->getTransform() * layerFE->mSnapshot->geomLayerTransform;
        layerFE->mSnapshot->geomInverseLayerTransform =
                layerFE->mSnapshot->geomLayerTransform.inverse();
    }

    auto capturedBuffer = buffer;

    auto requestedDataspace = renderArea->getReqDataSpace();
    auto parent = renderArea->getParentLayer();
    auto renderIntent = RenderIntent::TONE_MAP_COLORIMETRIC;
    auto sdrWhitePointNits = DisplayDevice::sDefaultMaxLumiance;
    auto displayBrightnessNits = DisplayDevice::sDefaultMaxLumiance;

    captureResults.capturedDataspace = requestedDataspace;

    {
        Mutex::Autolock lock(mStateLock);
        const DisplayDevice* display = nullptr;
        if (parent) {
            const frontend::LayerSnapshot* snapshot = mLayerLifecycleManagerEnabled
                    ? mLayerSnapshotBuilder.getSnapshot(parent->sequence)
                    : parent->getLayerSnapshot();
            if (snapshot) {
                display = findDisplay([layerStack = snapshot->outputFilter.layerStack](
                                              const auto& display) {
                              return display.getLayerStack() == layerStack;
                          }).get();
            }
        }

        if (display == nullptr) {
            display = renderArea->getDisplayDevice().get();
        }

        if (display == nullptr) {
            display = getDefaultDisplayDeviceLocked().get();
        }

        if (display != nullptr) {
            const auto& state = display->getCompositionDisplay()->getState();
            captureResults.capturedDataspace =
                    pickBestDataspace(requestedDataspace, display, captureResults.capturedHdrLayers,
                                      renderArea->getHintForSeamlessTransition());
            sdrWhitePointNits = state.sdrWhitePointNits;

             // TODO(b/298219334): Clean this up once we verify this doesn't break anything
             static constexpr bool kScreenshotsDontDim = true;

            if (kScreenshotsDontDim && !captureResults.capturedHdrLayers) {
                displayBrightnessNits = sdrWhitePointNits;
            } else {
                displayBrightnessNits = state.displayBrightnessNits;
                // Only clamp the display brightness if this is not a seamless transition. Otherwise
                // for seamless transitions it's important to match the current display state as the
                // buffer will be shown under these same conditions, and we want to avoid any
                // flickers
                if (sdrWhitePointNits > 1.0f && !renderArea->getHintForSeamlessTransition()) {
                    // Restrict the amount of HDR "headroom" in the screenshot to avoid over-dimming
                    // the SDR portion. 2.0 chosen by experimentation
                    constexpr float kMaxScreenshotHeadroom = 2.0f;
                    displayBrightnessNits = std::min(sdrWhitePointNits * kMaxScreenshotHeadroom,
                                                     displayBrightnessNits);
                }
            }

            // Screenshots leaving the device should be colorimetric
            if (requestedDataspace == ui::Dataspace::UNKNOWN &&
                renderArea->getHintForSeamlessTransition()) {
                renderIntent = state.renderIntent;
            }
        }
    }

    captureResults.buffer = capturedBuffer->getBuffer();

    ui::LayerStack layerStack{ui::DEFAULT_LAYER_STACK};
    if (!layers.empty()) {
        const sp<LayerFE>& layerFE = layers.back().second;
        layerStack = layerFE->getCompositionState()->outputFilter.layerStack;
    }

    auto copyLayerFEs = [&layers]() {
        std::vector<sp<compositionengine::LayerFE>> layerFEs;
        layerFEs.reserve(layers.size());
        for (const auto& [_, layerFE] : layers) {
            layerFEs.push_back(layerFE);
        }
        return layerFEs;
    };

    auto present = [this, buffer = capturedBuffer, dataspace = captureResults.capturedDataspace,
                    sdrWhitePointNits, displayBrightnessNits, grayscale, isProtected,
                    layerFEs = copyLayerFEs(), layerStack, regionSampling,
                    renderArea = std::move(renderArea), renderIntent]() -> FenceResult {
        std::unique_ptr<compositionengine::CompositionEngine> compositionEngine =
                mFactory.createCompositionEngine();
        compositionEngine->setRenderEngine(mRenderEngine.get());

        compositionengine::Output::ColorProfile colorProfile{.dataspace = dataspace,
                                                             .renderIntent = renderIntent};

        float targetBrightness = 1.0f;
        if (dataspace == ui::Dataspace::BT2020_HLG) {
            const float maxBrightnessNits = displayBrightnessNits / sdrWhitePointNits * 203;
            // With a low dimming ratio, don't fit the entire curve. Otherwise mixed content
            // will appear way too bright.
            if (maxBrightnessNits < 1000.f) {
                targetBrightness = 1000.f / maxBrightnessNits;
            }
        }

        // Screenshots leaving the device must not dim in gamma space.
        const bool dimInGammaSpaceForEnhancedScreenshots = mDimInGammaSpaceForEnhancedScreenshots &&
                renderArea->getHintForSeamlessTransition();

        std::shared_ptr<ScreenCaptureOutput> output = createScreenCaptureOutput(
                ScreenCaptureOutputArgs{.compositionEngine = *compositionEngine,
                                        .colorProfile = colorProfile,
                                        .renderArea = *renderArea,
                                        .layerStack = layerStack,
                                        .buffer = std::move(buffer),
                                        .sdrWhitePointNits = sdrWhitePointNits,
                                        .displayBrightnessNits = displayBrightnessNits,
                                        .targetBrightness = targetBrightness,
                                        .regionSampling = regionSampling,
                                        .treat170mAsSrgb = mTreat170mAsSrgb,
                                        .dimInGammaSpaceForEnhancedScreenshots =
                                                dimInGammaSpaceForEnhancedScreenshots,
                                        .isProtected = isProtected});

        const float colorSaturation = grayscale ? 0 : 1;
        compositionengine::CompositionRefreshArgs refreshArgs{
                .outputs = {output},
                .layers = std::move(layerFEs),
                .updatingOutputGeometryThisFrame = true,
                .updatingGeometryThisFrame = true,
                .colorTransformMatrix = calculateColorMatrix(colorSaturation),
        };
        compositionEngine->present(refreshArgs);

        return output->getRenderSurface()->getClientTargetAcquireFence();
    };

    // If RenderEngine is threaded, we can safely call CompositionEngine::present off the main
    // thread as the RenderEngine::drawLayers call will run on RenderEngine's thread. Otherwise,
    // we need RenderEngine to run on the main thread so we call CompositionEngine::present
    // immediately.
    //
    // TODO(b/196334700) Once we use RenderEngineThreaded everywhere we can always defer the call
    // to CompositionEngine::present.
    auto presentFuture = mRenderEngine->isThreaded() ? ftl::defer(std::move(present)).share()
                                                     : ftl::yield(present()).share();

    if (!FlagManager::getInstance().ce_fence_promise()) {
        for (auto& [layer, layerFE] : layers) {
            layer->onLayerDisplayed(presentFuture, ui::INVALID_LAYER_STACK,
                                    [layerFE = std::move(layerFE)](FenceResult) {
                                        if (FlagManager::getInstance()
                                                    .screenshot_fence_preservation()) {
                                            const auto compositionResult =
                                                    layerFE->stealCompositionResult();
                                            const auto& fences = compositionResult.releaseFences;
                                            // CompositionEngine may choose to cull layers that
                                            // aren't visible, so pass a non-fence.
                                            return fences.empty() ? Fence::NO_FENCE
                                                                  : fences.back().first.get();
                                        } else {
                                            return layerFE->stealCompositionResult()
                                                    .releaseFences.back()
                                                    .first.get();
                                        }
                                    });
        }
    }

    return presentFuture;
}

void SurfaceFlinger::traverseLegacyLayers(const LayerVector::Visitor& visitor) const {
    if (mLayerLifecycleManagerEnabled) {
        for (auto& layer : mLegacyLayers) {
            visitor(layer.second.get());
        }
    } else {
        mDrawingState.traverse(visitor);
    }
}

// ---------------------------------------------------------------------------

void SurfaceFlinger::State::traverse(const LayerVector::Visitor& visitor) const {
    layersSortedByZ.traverse(visitor);
}

void SurfaceFlinger::State::traverseInZOrder(const LayerVector::Visitor& visitor) const {
    layersSortedByZ.traverseInZOrder(stateSet, visitor);
}

void SurfaceFlinger::State::traverseInReverseZOrder(const LayerVector::Visitor& visitor) const {
    layersSortedByZ.traverseInReverseZOrder(stateSet, visitor);
}

void SurfaceFlinger::traverseLayersInLayerStack(ui::LayerStack layerStack, const int32_t uid,
                                                std::unordered_set<uint32_t> excludeLayerIds,
                                                const LayerVector::Visitor& visitor) {
    // We loop through the first level of layers without traversing,
    // as we need to determine which layers belong to the requested display.
    for (const auto& layer : mDrawingState.layersSortedByZ) {
        if (layer->getLayerStack() != layerStack) {
            continue;
        }
        // relative layers are traversed in Layer::traverseInZOrder
        layer->traverseInZOrder(LayerVector::StateSet::Drawing, [&](Layer* layer) {
            if (layer->isInternalDisplayOverlay()) {
                return;
            }
            if (!layer->isVisible()) {
                return;
            }
            if (uid != CaptureArgs::UNSET_UID && layer->getOwnerUid() != uid) {
                return;
            }

            if (!excludeLayerIds.empty()) {
                auto p = sp<Layer>::fromExisting(layer);
                while (p != nullptr) {
                    if (excludeLayerIds.count(p->sequence) != 0) {
                        return;
                    }
                    p = p->getParent();
                }
            }

            visitor(layer);
        });
    }
}

ftl::Optional<scheduler::FrameRateMode> SurfaceFlinger::getPreferredDisplayMode(
        PhysicalDisplayId displayId, DisplayModeId defaultModeId) const {
    if (const auto schedulerMode = mScheduler->getPreferredDisplayMode();
        schedulerMode.modePtr->getPhysicalDisplayId() == displayId) {
        return schedulerMode;
    }

    return mPhysicalDisplays.get(displayId)
            .transform(&PhysicalDisplay::snapshotRef)
            .and_then([&](const display::DisplaySnapshot& snapshot) {
                return snapshot.displayModes().get(defaultModeId);
            })
            .transform([](const DisplayModePtr& modePtr) {
                return scheduler::FrameRateMode{modePtr->getPeakFps(), ftl::as_non_null(modePtr)};
            });
}

status_t SurfaceFlinger::setDesiredDisplayModeSpecsInternal(
        const sp<DisplayDevice>& display,
        const scheduler::RefreshRateSelector::PolicyVariant& policy) {
    const auto displayId = display->getPhysicalId();
    ATRACE_NAME(ftl::Concat(__func__, ' ', displayId.value).c_str());

    Mutex::Autolock lock(mStateLock);

    if (mDebugDisplayModeSetByBackdoor) {
        // ignore this request as mode is overridden by backdoor
        return NO_ERROR;
    }

    auto& selector = display->refreshRateSelector();
    using SetPolicyResult = scheduler::RefreshRateSelector::SetPolicyResult;

    switch (selector.setPolicy(policy)) {
        case SetPolicyResult::Invalid:
            return BAD_VALUE;
        case SetPolicyResult::Unchanged:
            return NO_ERROR;
        case SetPolicyResult::Changed:
            break;
    }

    if (!shouldApplyRefreshRateSelectorPolicy(*display)) {
        ALOGV("%s(%s): Skipped applying policy", __func__, to_string(displayId).c_str());
        return NO_ERROR;
    }

    return applyRefreshRateSelectorPolicy(displayId, selector);
}

bool SurfaceFlinger::shouldApplyRefreshRateSelectorPolicy(const DisplayDevice& display) const {
    if (display.isPoweredOn() || mPhysicalDisplays.size() == 1) return true;

    LOG_ALWAYS_FATAL_IF(display.isVirtual());
    const auto displayId = display.getPhysicalId();

    // The display is powered off, and this is a multi-display device. If the display is the
    // inactive internal display of a dual-display foldable, then the policy will be applied
    // when it becomes active upon powering on.
    //
    // TODO(b/255635711): Remove this function (i.e. returning `false` as a special case) once
    // concurrent mode setting across multiple (potentially powered off) displays is supported.
    //
    return displayId == mActiveDisplayId ||
            !mPhysicalDisplays.get(displayId)
                     .transform(&PhysicalDisplay::isInternal)
                     .value_or(false);
}

status_t SurfaceFlinger::applyRefreshRateSelectorPolicy(
        PhysicalDisplayId displayId, const scheduler::RefreshRateSelector& selector, bool force) {
    const scheduler::RefreshRateSelector::Policy currentPolicy = selector.getCurrentPolicy();
    ALOGV("Setting desired display mode specs: %s", currentPolicy.toString().c_str());

    // TODO(b/140204874): Leave the event in until we do proper testing with all apps that might
    // be depending in this callback.
    if (const auto activeMode = selector.getActiveMode(); displayId == mActiveDisplayId) {
        mScheduler->onPrimaryDisplayModeChanged(scheduler::Cycle::Render, activeMode);
        toggleKernelIdleTimer();
    } else {
        mScheduler->onNonPrimaryDisplayModeChanged(scheduler::Cycle::Render, activeMode);
    }

    auto preferredModeOpt = getPreferredDisplayMode(displayId, currentPolicy.defaultMode);
    if (!preferredModeOpt) {
        ALOGE("%s: Preferred mode is unknown", __func__);
        return NAME_NOT_FOUND;
    }

    auto preferredMode = std::move(*preferredModeOpt);
    const auto preferredModeId = preferredMode.modePtr->getId();

    const Fps preferredFps = preferredMode.fps;
    ALOGV("Switching to Scheduler preferred mode %d (%s)", ftl::to_underlying(preferredModeId),
          to_string(preferredFps).c_str());

    if (!selector.isModeAllowed(preferredMode)) {
        ALOGE("%s: Preferred mode %d is disallowed", __func__, ftl::to_underlying(preferredModeId));
        return INVALID_OPERATION;
    }

    /* QTI_BEGIN */
    auto qtiHwcDisplayId = getHwComposer().fromPhysicalDisplayId(displayId);
    if (qtiHwcDisplayId) {
        mQtiSFExtnIntf->qtiSetDisplayExtnActiveConfig(*qtiHwcDisplayId,
			ftl::to_underlying(preferredModeId));
    }
    /* QTI_END */

    setDesiredMode({std::move(preferredMode), .emitEvent = true, .force = force});
    /* QTI_BEGIN */
    mQtiSFExtnIntf->qtiSetRefreshRates(displayId);
    /* QTI_END */

    // Update the frameRateOverride list as the display render rate might have changed
    if (mScheduler->updateFrameRateOverrides(scheduler::GlobalSignals{}, preferredFps)) {
        triggerOnFrameRateOverridesChanged();
    }

    return NO_ERROR;
}

namespace {
FpsRange translate(const gui::DisplayModeSpecs::RefreshRateRanges::RefreshRateRange& aidlRange) {
    return FpsRange{Fps::fromValue(aidlRange.min), Fps::fromValue(aidlRange.max)};
}

FpsRanges translate(const gui::DisplayModeSpecs::RefreshRateRanges& aidlRanges) {
    return FpsRanges{translate(aidlRanges.physical), translate(aidlRanges.render)};
}

gui::DisplayModeSpecs::RefreshRateRanges::RefreshRateRange translate(const FpsRange& range) {
    gui::DisplayModeSpecs::RefreshRateRanges::RefreshRateRange aidlRange;
    aidlRange.min = range.min.getValue();
    aidlRange.max = range.max.getValue();
    return aidlRange;
}

gui::DisplayModeSpecs::RefreshRateRanges translate(const FpsRanges& ranges) {
    gui::DisplayModeSpecs::RefreshRateRanges aidlRanges;
    aidlRanges.physical = translate(ranges.physical);
    aidlRanges.render = translate(ranges.render);
    return aidlRanges;
}

} // namespace

status_t SurfaceFlinger::setDesiredDisplayModeSpecs(const sp<IBinder>& displayToken,
                                                    const gui::DisplayModeSpecs& specs) {
    ATRACE_CALL();

    if (!displayToken) {
        return BAD_VALUE;
    }

    auto future = mScheduler->schedule([=, this]() FTL_FAKE_GUARD(kMainThreadContext) -> status_t {
        const auto display = FTL_FAKE_GUARD(mStateLock, getDisplayDeviceLocked(displayToken));
        if (!display) {
            ALOGE("Attempt to set desired display modes for invalid display token %p",
                  displayToken.get());
            return NAME_NOT_FOUND;
        } else if (display->isVirtual()) {
            ALOGW("Attempt to set desired display modes for virtual display");
            return INVALID_OPERATION;
        } else {
            using Policy = scheduler::RefreshRateSelector::DisplayManagerPolicy;
            const auto idleScreenConfigOpt =
                    FlagManager::getInstance().idle_screen_refresh_rate_timeout()
                    ? specs.idleScreenRefreshRateConfig
                    : std::nullopt;
            const Policy policy{DisplayModeId(specs.defaultMode), translate(specs.primaryRanges),
                                translate(specs.appRequestRanges), specs.allowGroupSwitching,
                                idleScreenConfigOpt};

            return setDesiredDisplayModeSpecsInternal(display, policy);
        }
    });

    return future.get();
}

status_t SurfaceFlinger::getDesiredDisplayModeSpecs(const sp<IBinder>& displayToken,
                                                    gui::DisplayModeSpecs* outSpecs) {
    ATRACE_CALL();

    if (!displayToken || !outSpecs) {
        return BAD_VALUE;
    }

    Mutex::Autolock lock(mStateLock);
    const auto display = getDisplayDeviceLocked(displayToken);
    if (!display) {
        return NAME_NOT_FOUND;
    }

    if (display->isVirtual()) {
        return INVALID_OPERATION;
    }

    scheduler::RefreshRateSelector::Policy policy =
            display->refreshRateSelector().getDisplayManagerPolicy();
    outSpecs->defaultMode = ftl::to_underlying(policy.defaultMode);
    outSpecs->allowGroupSwitching = policy.allowGroupSwitching;
    outSpecs->primaryRanges = translate(policy.primaryRanges);
    outSpecs->appRequestRanges = translate(policy.appRequestRanges);
    return NO_ERROR;
}

void SurfaceFlinger::onLayerFirstRef(Layer* layer) {
    mNumLayers++;
    if (!layer->isRemovedFromCurrentState()) {
        mScheduler->registerLayer(layer);
    }
}

void SurfaceFlinger::onLayerDestroyed(Layer* layer) {
    mNumLayers--;
    removeHierarchyFromOffscreenLayers(layer);
    if (!layer->isRemovedFromCurrentState()) {
        mScheduler->deregisterLayer(layer);
    }
    if (mTransactionTracing) {
        mTransactionTracing->onLayerRemoved(layer->getSequence());
    }
    mScheduler->onLayerDestroyed(layer);
}

void SurfaceFlinger::onLayerUpdate() {
    scheduleCommit(FrameHint::kActive);
}

// WARNING: ONLY CALL THIS FROM LAYER DTOR
// Here we add children in the current state to offscreen layers and remove the
// layer itself from the offscreen layer list.  Since
// this is the dtor, it is safe to access the current state.  This keeps us
// from dangling children layers such that they are not reachable from the
// Drawing state nor the offscreen layer list
// See b/141111965
void SurfaceFlinger::removeHierarchyFromOffscreenLayers(Layer* layer) {
    for (auto& child : layer->getCurrentChildren()) {
        mOffscreenLayers.emplace(child.get());
    }
    mOffscreenLayers.erase(layer);
}

void SurfaceFlinger::removeFromOffscreenLayers(Layer* layer) {
    mOffscreenLayers.erase(layer);
}

status_t SurfaceFlinger::setGlobalShadowSettings(const half4& ambientColor, const half4& spotColor,
                                                 float lightPosY, float lightPosZ,
                                                 float lightRadius) {
    Mutex::Autolock _l(mStateLock);
    mCurrentState.globalShadowSettings.ambientColor = vec4(ambientColor);
    mCurrentState.globalShadowSettings.spotColor = vec4(spotColor);
    mCurrentState.globalShadowSettings.lightPos.y = lightPosY;
    mCurrentState.globalShadowSettings.lightPos.z = lightPosZ;
    mCurrentState.globalShadowSettings.lightRadius = lightRadius;

    // these values are overridden when calculating the shadow settings for a layer.
    mCurrentState.globalShadowSettings.lightPos.x = 0.f;
    mCurrentState.globalShadowSettings.length = 0.f;
    return NO_ERROR;
}

const std::unordered_map<std::string, uint32_t>& SurfaceFlinger::getGenericLayerMetadataKeyMap()
        const {
    // TODO(b/149500060): Remove this fixed/static mapping. Please prefer taking
    // on the work to remove the table in that bug rather than adding more to
    // it.
    static const std::unordered_map<std::string, uint32_t> genericLayerMetadataKeyMap{
            {"org.chromium.arc.V1_0.TaskId", gui::METADATA_TASK_ID},
            {"org.chromium.arc.V1_0.CursorInfo", gui::METADATA_MOUSE_CURSOR},
    };
    return genericLayerMetadataKeyMap;
}

status_t SurfaceFlinger::setGameModeFrameRateOverride(uid_t uid, float frameRate) {
    PhysicalDisplayId displayId = [&]() {
        Mutex::Autolock lock(mStateLock);
        return getDefaultDisplayDeviceLocked()->getPhysicalId();
    }();

    mScheduler->setGameModeFrameRateForUid(FrameRateOverride{static_cast<uid_t>(uid), frameRate});
    mScheduler->onFrameRateOverridesChanged(scheduler::Cycle::Render, displayId);
    return NO_ERROR;
}

status_t SurfaceFlinger::setGameDefaultFrameRateOverride(uid_t uid, float frameRate) {
    if (FlagManager::getInstance().game_default_frame_rate()) {
        mScheduler->setGameDefaultFrameRateForUid(
                FrameRateOverride{static_cast<uid_t>(uid), frameRate});
    }
    return NO_ERROR;
}

status_t SurfaceFlinger::updateSmallAreaDetection(
        std::vector<std::pair<int32_t, float>>& appIdThresholdMappings) {
    mScheduler->updateSmallAreaDetection(appIdThresholdMappings);
    return NO_ERROR;
}

status_t SurfaceFlinger::setSmallAreaDetectionThreshold(int32_t appId, float threshold) {
    mScheduler->setSmallAreaDetectionThreshold(appId, threshold);
    return NO_ERROR;
}

void SurfaceFlinger::enableRefreshRateOverlay(bool enable) {
    bool setByHwc = getHwComposer().hasCapability(Capability::REFRESH_RATE_CHANGED_CALLBACK_DEBUG);
    for (const auto& [id, display] : mPhysicalDisplays) {
        if (display.snapshot().connectionType() == ui::DisplayConnectionType::Internal ||
            FlagManager::getInstance().refresh_rate_overlay_on_external_display()) {
            if (const auto device = getDisplayDeviceLocked(id)) {
                const auto enableOverlay = [&](const bool setByHwc) FTL_FAKE_GUARD(
                                                   kMainThreadContext) {
                    device->enableRefreshRateOverlay(enable, setByHwc, mRefreshRateOverlaySpinner,
                                                     mRefreshRateOverlayRenderRate,
                                                     mRefreshRateOverlayShowInMiddle);
                };
                enableOverlay(setByHwc);
                if (setByHwc) {
                    const auto status =
                            getHwComposer().setRefreshRateChangedCallbackDebugEnabled(id, enable);
                    if (status != NO_ERROR) {
                        ALOGE("Error updating the refresh rate changed callback debug enabled");
                        enableOverlay(/*setByHwc*/ false);
                    }
                }
            }
        }
    }
}

void SurfaceFlinger::enableHdrSdrRatioOverlay(bool enable) {
    for (const auto& [id, display] : mPhysicalDisplays) {
        if (display.snapshot().connectionType() == ui::DisplayConnectionType::Internal) {
            if (const auto device = getDisplayDeviceLocked(id)) {
                device->enableHdrSdrRatioOverlay(enable);
            }
        }
    }
}

int SurfaceFlinger::getGpuContextPriority() {
    return getRenderEngine().getContextPriority();
}

int SurfaceFlinger::calculateMaxAcquiredBufferCount(Fps refreshRate,
                                                    std::chrono::nanoseconds presentLatency) {
    auto pipelineDepth = presentLatency.count() / refreshRate.getPeriodNsecs();
    if (presentLatency.count() % refreshRate.getPeriodNsecs()) {
        pipelineDepth++;
    }
    return std::max(minAcquiredBuffers, static_cast<int64_t>(pipelineDepth - 1));
}

status_t SurfaceFlinger::getMaxAcquiredBufferCount(int* buffers) const {
    Fps maxRefreshRate = 60_Hz;

    if (!getHwComposer().isHeadless()) {
        if (const auto display = getDefaultDisplayDevice()) {
            maxRefreshRate = display->refreshRateSelector().getSupportedRefreshRateRange().max;
        }
    }

    *buffers = getMaxAcquiredBufferCountForRefreshRate(maxRefreshRate);
    return NO_ERROR;
}

uint32_t SurfaceFlinger::getMaxAcquiredBufferCountForCurrentRefreshRate(uid_t uid) const {
    Fps refreshRate = 60_Hz;

    if (const auto frameRateOverride = mScheduler->getFrameRateOverride(uid)) {
        refreshRate = *frameRateOverride;
    } else if (!getHwComposer().isHeadless()) {
        if (const auto display = FTL_FAKE_GUARD(mStateLock, getDefaultDisplayDeviceLocked())) {
            refreshRate = display->refreshRateSelector().getActiveMode().fps;
        }
    }

    return getMaxAcquiredBufferCountForRefreshRate(refreshRate);
}

int SurfaceFlinger::getMaxAcquiredBufferCountForRefreshRate(Fps refreshRate) const {
    const auto vsyncConfig =
            mScheduler->getVsyncConfiguration().getConfigsForRefreshRate(refreshRate).late;
    const auto presentLatency = vsyncConfig.appWorkDuration + vsyncConfig.sfWorkDuration;
    return calculateMaxAcquiredBufferCount(refreshRate, presentLatency);
}

void SurfaceFlinger::handleLayerCreatedLocked(const LayerCreatedState& state, VsyncId vsyncId) {
    sp<Layer> layer = state.layer.promote();
    if (!layer) {
        ALOGD("Layer was destroyed soon after creation %p", state.layer.unsafe_get());
        return;
    }
    MUTEX_ALIAS(mStateLock, layer->mFlinger->mStateLock);

    sp<Layer> parent;
    bool addToRoot = state.addToRoot;
    if (state.initialParent != nullptr) {
        parent = state.initialParent.promote();
        if (parent == nullptr) {
            ALOGD("Parent was destroyed soon after creation %p", state.initialParent.unsafe_get());
            addToRoot = false;
        }
    }

    if (parent == nullptr && addToRoot) {
        layer->setIsAtRoot(true);
        mCurrentState.layersSortedByZ.add(layer);
    } else if (parent == nullptr) {
        layer->onRemovedFromCurrentState();
    } else if (parent->isRemovedFromCurrentState()) {
        parent->addChild(layer);
        layer->onRemovedFromCurrentState();
    } else {
        parent->addChild(layer);
    }

    ui::LayerStack layerStack = layer->getLayerStack(LayerVector::StateSet::Current);
    sp<const DisplayDevice> hintDisplay;
    // Find the display that includes the layer.
    for (const auto& [token, display] : mDisplays) {
        if (display->getLayerStack() == layerStack) {
            hintDisplay = display;
            break;
        }
    }

    if (hintDisplay) {
        layer->updateTransformHint(hintDisplay->getTransformHint());
    }
}

void SurfaceFlinger::sample() {
    if (!mLumaSampling || !mRegionSamplingThread) {
        return;
    }

    const auto scheduledFrameResultOpt = mScheduler->getScheduledFrameResult();
    const auto scheduleFrameTimeOpt = scheduledFrameResultOpt
            ? std::optional{scheduledFrameResultOpt->callbackTime}
            : std::nullopt;
    mRegionSamplingThread->onCompositionComplete(scheduleFrameTimeOpt);
}

void SurfaceFlinger::onActiveDisplaySizeChanged(const DisplayDevice& activeDisplay) {
    mScheduler->onActiveDisplayAreaChanged(activeDisplay.getWidth() * activeDisplay.getHeight());
    getRenderEngine().onActiveDisplaySizeChanged(activeDisplay.getSize());
}

sp<DisplayDevice> SurfaceFlinger::getActivatableDisplay() const {
    if (mPhysicalDisplays.size() == 1) return nullptr;

    // TODO(b/255635821): Choose the pacesetter display, considering both internal and external
    // displays. For now, pick the other internal display, assuming a dual-display foldable.
    return findDisplay([this](const DisplayDevice& display) REQUIRES(mStateLock) {
        const auto idOpt = PhysicalDisplayId::tryCast(display.getId());
        return idOpt && *idOpt != mActiveDisplayId && display.isPoweredOn() &&
                mPhysicalDisplays.get(*idOpt)
                        .transform(&PhysicalDisplay::isInternal)
                        .value_or(false);
    });
}

void SurfaceFlinger::onActiveDisplayChangedLocked(const DisplayDevice* inactiveDisplayPtr,
                                                  const DisplayDevice& activeDisplay) {
    ATRACE_CALL();

    // For the first display activated during boot, there is no need to force setDesiredMode,
    // because DM is about to send its policy via setDesiredDisplayModeSpecs.
    bool forceApplyPolicy = false;

    if (inactiveDisplayPtr) {
        inactiveDisplayPtr->getCompositionDisplay()->setLayerCachingTexturePoolEnabled(false);
        forceApplyPolicy = true;
    }

    mActiveDisplayId = activeDisplay.getPhysicalId();
    activeDisplay.getCompositionDisplay()->setLayerCachingTexturePoolEnabled(true);

    resetPhaseConfiguration(activeDisplay.getActiveMode().fps);

    // TODO(b/255635711): Check for pending mode changes on other displays.
    mScheduler->setModeChangePending(false);

    mScheduler->setPacesetterDisplay(mActiveDisplayId);

    onActiveDisplaySizeChanged(activeDisplay);
    mActiveDisplayTransformHint = activeDisplay.getTransformHint();
    sActiveDisplayRotationFlags = ui::Transform::toRotationFlags(activeDisplay.getOrientation());

    // The policy of the new active/pacesetter display may have changed while it was inactive. In
    // that case, its preferred mode has not been propagated to HWC (via setDesiredMode). In either
    // case, the Scheduler's cachedModeChangedParams must be initialized to the newly active mode,
    // and the kernel idle timer of the newly active display must be toggled.
    applyRefreshRateSelectorPolicy(mActiveDisplayId, activeDisplay.refreshRateSelector(),
                                   forceApplyPolicy);
}

status_t SurfaceFlinger::addWindowInfosListener(const sp<IWindowInfosListener>& windowInfosListener,
                                                gui::WindowInfosListenerInfo* outInfo) {
    mWindowInfosListenerInvoker->addWindowInfosListener(windowInfosListener, outInfo);
    setTransactionFlags(eInputInfoUpdateNeeded);
    return NO_ERROR;
}

status_t SurfaceFlinger::removeWindowInfosListener(
        const sp<IWindowInfosListener>& windowInfosListener) const {
    mWindowInfosListenerInvoker->removeWindowInfosListener(windowInfosListener);
    return NO_ERROR;
}

status_t SurfaceFlinger::getStalledTransactionInfo(
        int pid, std::optional<TransactionHandler::StalledTransactionInfo>& result) {
    // Used to add a stalled transaction which uses an internal lock.
    ftl::FakeGuard guard(kMainThreadContext);
    result = mTransactionHandler.getStalledTransactionInfo(pid);
    return NO_ERROR;
}

void SurfaceFlinger::updateHdcpLevels(hal::HWDisplayId hwcDisplayId, int32_t connectedLevel,
                                      int32_t maxLevel) {
    if (!FlagManager::getInstance().connected_display()) {
        return;
    }

    Mutex::Autolock lock(mStateLock);

    const auto idOpt = getHwComposer().toPhysicalDisplayId(hwcDisplayId);
    if (!idOpt) {
        ALOGE("No display found for HDCP level changed event: connected=%d, max=%d for "
              "display=%" PRIu64,
              connectedLevel, maxLevel, hwcDisplayId);
        return;
    }

    const bool isInternalDisplay =
            mPhysicalDisplays.get(*idOpt).transform(&PhysicalDisplay::isInternal).value_or(false);
    if (isInternalDisplay) {
        ALOGW("Unexpected HDCP level changed for internal display: connected=%d, max=%d for "
              "display=%" PRIu64,
              connectedLevel, maxLevel, hwcDisplayId);
        return;
    }

    static_cast<void>(mScheduler->schedule([this, displayId = *idOpt, connectedLevel, maxLevel]() {
        if (const auto display = FTL_FAKE_GUARD(mStateLock, getDisplayDeviceLocked(displayId))) {
            Mutex::Autolock lock(mStateLock);
            display->setSecure(connectedLevel >= 2 /* HDCP_V1 */);
        }
        mScheduler->onHdcpLevelsChanged(scheduler::Cycle::Render, displayId, connectedLevel,
                                        maxLevel);
    }));
}

std::shared_ptr<renderengine::ExternalTexture> SurfaceFlinger::getExternalTextureFromBufferData(
        BufferData& bufferData, const char* layerName, uint64_t transactionId) {
    if (bufferData.buffer &&
        exceedsMaxRenderTargetSize(bufferData.buffer->getWidth(), bufferData.buffer->getHeight())) {
        std::string errorMessage =
                base::StringPrintf("Attempted to create an ExternalTexture with size (%u, %u) for "
                                   "layer %s that exceeds render target size limit of %u.",
                                   bufferData.buffer->getWidth(), bufferData.buffer->getHeight(),
                                   layerName, static_cast<uint32_t>(mMaxRenderTargetSize));
        ALOGD("%s", errorMessage.c_str());
        if (bufferData.releaseBufferListener) {
            bufferData.releaseBufferListener->onTransactionQueueStalled(
                    String8(errorMessage.c_str()));
        }
        return nullptr;
    }

    bool cachedBufferChanged =
            bufferData.flags.test(BufferData::BufferDataChange::cachedBufferChanged);
    if (cachedBufferChanged && bufferData.buffer) {
        auto result = ClientCache::getInstance().add(bufferData.cachedBuffer, bufferData.buffer);
        if (result.ok()) {
            return result.value();
        }

        if (result.error() == ClientCache::AddError::CacheFull) {
            ALOGE("Attempted to create an ExternalTexture for layer %s but CacheFull", layerName);

            if (bufferData.releaseBufferListener) {
                bufferData.releaseBufferListener->onTransactionQueueStalled(
                        String8("Buffer processing hung due to full buffer cache"));
            }
        }

        return nullptr;
    }

    if (cachedBufferChanged) {
        return ClientCache::getInstance().get(bufferData.cachedBuffer);
    }

    if (bufferData.buffer) {
        return std::make_shared<
                renderengine::impl::ExternalTexture>(bufferData.buffer, getRenderEngine(),
                                                     renderengine::impl::ExternalTexture::Usage::
                                                             READABLE);
    }

    return nullptr;
}

bool SurfaceFlinger::commitMirrorDisplays(VsyncId vsyncId) {
    std::vector<MirrorDisplayState> mirrorDisplays;
    {
        std::scoped_lock<std::mutex> lock(mMirrorDisplayLock);
        mirrorDisplays = std::move(mMirrorDisplays);
        mMirrorDisplays.clear();
        if (mirrorDisplays.size() == 0) {
            return false;
        }
    }

    sp<IBinder> unused;
    for (const auto& mirrorDisplay : mirrorDisplays) {
        // Set mirror layer's default layer stack to -1 so it doesn't end up rendered on a display
        // accidentally.
        sp<Layer> rootMirrorLayer = LayerHandle::getLayer(mirrorDisplay.rootHandle);
        ssize_t idx = mCurrentState.layersSortedByZ.indexOf(rootMirrorLayer);
        bool ret = rootMirrorLayer->setLayerStack(ui::LayerStack::fromValue(-1));
        if (idx >= 0 && ret) {
            mCurrentState.layersSortedByZ.removeAt(idx);
            mCurrentState.layersSortedByZ.add(rootMirrorLayer);
        }

        for (const auto& layer : mDrawingState.layersSortedByZ) {
            if (layer->getLayerStack() != mirrorDisplay.layerStack ||
                layer->isInternalDisplayOverlay()) {
                continue;
            }

            LayerCreationArgs mirrorArgs(this, mirrorDisplay.client, "MirrorLayerParent",
                                         ISurfaceComposerClient::eNoColorFill,
                                         gui::LayerMetadata());
            sp<Layer> childMirror;
            {
                Mutex::Autolock lock(mStateLock);
                createEffectLayer(mirrorArgs, &unused, &childMirror);
                MUTEX_ALIAS(mStateLock, childMirror->mFlinger->mStateLock);
                childMirror->setClonedChild(layer->createClone());
                childMirror->reparent(mirrorDisplay.rootHandle);
            }
            // lock on mStateLock needs to be released before binder handle gets destroyed
            unused.clear();
        }
    }
    return true;
}

bool SurfaceFlinger::commitCreatedLayers(VsyncId vsyncId,
                                         std::vector<LayerCreatedState>& createdLayers) {
    if (createdLayers.size() == 0) {
        return false;
    }

    Mutex::Autolock _l(mStateLock);
    for (const auto& createdLayer : createdLayers) {
        handleLayerCreatedLocked(createdLayer, vsyncId);
    }
    mLayersAdded = true;
    return mLayersAdded;
}

void SurfaceFlinger::updateLayerMetadataSnapshot() {
    LayerMetadata parentMetadata;
    for (const auto& layer : mDrawingState.layersSortedByZ) {
        layer->updateMetadataSnapshot(parentMetadata);
    }

    std::unordered_set<Layer*> visited;
    mDrawingState.traverse([&visited](Layer* layer) {
        if (visited.find(layer) != visited.end()) {
            return;
        }

        // If the layer isRelativeOf, then either it's relative metadata will be set
        // recursively when updateRelativeMetadataSnapshot is called on its relative parent or
        // it's relative parent has been deleted. Clear the layer's relativeLayerMetadata to ensure
        // that layers with deleted relative parents don't hold stale relativeLayerMetadata.
        if (layer->getDrawingState().isRelativeOf) {
            layer->editLayerSnapshot()->relativeLayerMetadata = {};
            return;
        }

        layer->updateRelativeMetadataSnapshot({}, visited);
    });
}

void SurfaceFlinger::moveSnapshotsFromCompositionArgs(
        compositionengine::CompositionRefreshArgs& refreshArgs,
        const std::vector<std::pair<Layer*, LayerFE*>>& layers) {
    if (mLayerLifecycleManagerEnabled) {
        std::vector<std::unique_ptr<frontend::LayerSnapshot>>& snapshots =
                mLayerSnapshotBuilder.getSnapshots();
        for (auto [_, layerFE] : layers) {
            auto i = layerFE->mSnapshot->globalZ;
            snapshots[i] = std::move(layerFE->mSnapshot);
        }
    }
    if (!mLayerLifecycleManagerEnabled) {
        for (auto [layer, layerFE] : layers) {
            layer->updateLayerSnapshot(std::move(layerFE->mSnapshot));
        }
    }
}

std::vector<std::pair<Layer*, LayerFE*>> SurfaceFlinger::moveSnapshotsToCompositionArgs(
        compositionengine::CompositionRefreshArgs& refreshArgs, bool cursorOnly) {
    std::vector<std::pair<Layer*, LayerFE*>> layers;
    if (mLayerLifecycleManagerEnabled) {
        nsecs_t currentTime = systemTime();
        mLayerSnapshotBuilder.forEachVisibleSnapshot(
                [&](std::unique_ptr<frontend::LayerSnapshot>& snapshot) FTL_FAKE_GUARD(
                        kMainThreadContext) {
                    if (cursorOnly &&
                        snapshot->compositionType !=
                                aidl::android::hardware::graphics::composer3::Composition::CURSOR) {
                        return;
                    }

                    if (!snapshot->hasSomethingToDraw()) {
                        return;
                    }

                    auto it = mLegacyLayers.find(snapshot->sequence);
                    LLOG_ALWAYS_FATAL_WITH_TRACE_IF(it == mLegacyLayers.end(),
                                                    "Couldnt find layer object for %s",
                                                    snapshot->getDebugString().c_str());
                    auto& legacyLayer = it->second;
                    sp<LayerFE> layerFE = legacyLayer->getCompositionEngineLayerFE(snapshot->path);
                    snapshot->fps = getLayerFramerate(currentTime, snapshot->sequence);
                    /* QTI_BEGIN */
                    snapshot->qtiLayerClass = legacyLayer->qtiGetLayerClass();
                    /* QTI_END */
                    layerFE->mSnapshot = std::move(snapshot);
                    refreshArgs.layers.push_back(layerFE);
                    layers.emplace_back(legacyLayer.get(), layerFE.get());
                });
    }
    if (!mLayerLifecycleManagerEnabled) {
        auto moveSnapshots = [&layers, &refreshArgs, cursorOnly](Layer* layer) {
            if (const auto& layerFE = layer->getCompositionEngineLayerFE()) {
                if (cursorOnly &&
                    layer->getLayerSnapshot()->compositionType !=
                            aidl::android::hardware::graphics::composer3::Composition::CURSOR)
                    return;
                layer->updateSnapshot(refreshArgs.updatingGeometryThisFrame);
                layerFE->mSnapshot = layer->stealLayerSnapshot();
                refreshArgs.layers.push_back(layerFE);
                layers.emplace_back(layer, layerFE.get());
            }
        };

        if (cursorOnly || !mVisibleRegionsDirty) {
            // for hot path avoid traversals by walking though the previous composition list
            for (sp<Layer> layer : mPreviouslyComposedLayers) {
                moveSnapshots(layer.get());
            }
        } else {
            mPreviouslyComposedLayers.clear();
            mDrawingState.traverseInZOrder(
                    [&moveSnapshots](Layer* layer) { moveSnapshots(layer); });
            mPreviouslyComposedLayers.reserve(layers.size());
            for (auto [layer, _] : layers) {
                mPreviouslyComposedLayers.push_back(sp<Layer>::fromExisting(layer));
            }
        }
    }

    return layers;
}

std::function<std::vector<std::pair<Layer*, sp<LayerFE>>>()>
SurfaceFlinger::getLayerSnapshotsForScreenshots(
        std::optional<ui::LayerStack> layerStack, uint32_t uid,
        std::function<bool(const frontend::LayerSnapshot&, bool& outStopTraversal)>
                snapshotFilterFn) {
    return [&, layerStack, uid]() FTL_FAKE_GUARD(kMainThreadContext) {
        std::vector<std::pair<Layer*, sp<LayerFE>>> layers;
        bool stopTraversal = false;
        mLayerSnapshotBuilder.forEachVisibleSnapshot(
                [&](std::unique_ptr<frontend::LayerSnapshot>& snapshot) FTL_FAKE_GUARD(
                        kMainThreadContext) {
                    if (stopTraversal) {
                        return;
                    }
                    if (layerStack && snapshot->outputFilter.layerStack != *layerStack) {
                        return;
                    }
                    if (uid != CaptureArgs::UNSET_UID && snapshot->uid != gui::Uid(uid)) {
                        return;
                    }
                    if (!snapshot->hasSomethingToDraw()) {
                        return;
                    }
                    if (snapshotFilterFn && !snapshotFilterFn(*snapshot, stopTraversal)) {
                        return;
                    }

                    auto it = mLegacyLayers.find(snapshot->sequence);
                    LLOG_ALWAYS_FATAL_WITH_TRACE_IF(it == mLegacyLayers.end(),
                                                    "Couldnt find layer object for %s",
                                                    snapshot->getDebugString().c_str());
                    Layer* legacyLayer = (it == mLegacyLayers.end()) ? nullptr : it->second.get();
                    sp<LayerFE> layerFE = getFactory().createLayerFE(snapshot->name, legacyLayer);
                    layerFE->mSnapshot = std::make_unique<frontend::LayerSnapshot>(*snapshot);
                    layers.emplace_back(legacyLayer, std::move(layerFE));
                });

        return layers;
    };
}

std::function<std::vector<std::pair<Layer*, sp<LayerFE>>>()>
SurfaceFlinger::getLayerSnapshotsForScreenshots(std::optional<ui::LayerStack> layerStack,
                                                uint32_t uid,
                                                std::unordered_set<uint32_t> excludeLayerIds) {
    return [&, layerStack, uid,
            excludeLayerIds = std::move(excludeLayerIds)]() FTL_FAKE_GUARD(kMainThreadContext) {
        if (excludeLayerIds.empty()) {
            auto getLayerSnapshotsFn =
                    getLayerSnapshotsForScreenshots(layerStack, uid, /*snapshotFilterFn=*/nullptr);
            std::vector<std::pair<Layer*, sp<LayerFE>>> layers = getLayerSnapshotsFn();
            return layers;
        }

        frontend::LayerSnapshotBuilder::Args
                args{.root = mLayerHierarchyBuilder.getHierarchy(),
                     .layerLifecycleManager = mLayerLifecycleManager,
                     .forceUpdate = frontend::LayerSnapshotBuilder::ForceUpdateFlags::HIERARCHY,
                     .displays = mFrontEndDisplayInfos,
                     .displayChanges = true,
                     .globalShadowSettings = mDrawingState.globalShadowSettings,
                     .supportsBlur = mSupportsBlur,
                     .forceFullDamage = mForceFullDamage,
                     .excludeLayerIds = std::move(excludeLayerIds),
                     .supportedLayerGenericMetadata =
                             getHwComposer().getSupportedLayerGenericMetadata(),
                     .genericLayerMetadataKeyMap = getGenericLayerMetadataKeyMap(),
                     .skipRoundCornersWhenProtected =
                             !getRenderEngine().supportsProtectedContent()};
        mLayerSnapshotBuilder.update(args);

        auto getLayerSnapshotsFn =
                getLayerSnapshotsForScreenshots(layerStack, uid, /*snapshotFilterFn=*/nullptr);
        std::vector<std::pair<Layer*, sp<LayerFE>>> layers = getLayerSnapshotsFn();

        args.excludeLayerIds.clear();
        mLayerSnapshotBuilder.update(args);

        return layers;
    };
}

std::function<std::vector<std::pair<Layer*, sp<LayerFE>>>()>
SurfaceFlinger::getLayerSnapshotsForScreenshots(uint32_t rootLayerId, uint32_t uid,
                                                std::unordered_set<uint32_t> excludeLayerIds,
                                                bool childrenOnly,
                                                const std::optional<FloatRect>& parentCrop) {
    return [&, rootLayerId, uid, excludeLayerIds = std::move(excludeLayerIds), childrenOnly,
            parentCrop]() FTL_FAKE_GUARD(kMainThreadContext) {
        auto root = mLayerHierarchyBuilder.getPartialHierarchy(rootLayerId, childrenOnly);
        frontend::LayerSnapshotBuilder::Args
                args{.root = root,
                     .layerLifecycleManager = mLayerLifecycleManager,
                     .forceUpdate = frontend::LayerSnapshotBuilder::ForceUpdateFlags::HIERARCHY,
                     .displays = mFrontEndDisplayInfos,
                     .displayChanges = true,
                     .globalShadowSettings = mDrawingState.globalShadowSettings,
                     .supportsBlur = mSupportsBlur,
                     .forceFullDamage = mForceFullDamage,
                     .parentCrop = parentCrop,
                     .excludeLayerIds = std::move(excludeLayerIds),
                     .supportedLayerGenericMetadata =
                             getHwComposer().getSupportedLayerGenericMetadata(),
                     .genericLayerMetadataKeyMap = getGenericLayerMetadataKeyMap(),
                     .skipRoundCornersWhenProtected =
                             !getRenderEngine().supportsProtectedContent()};
        // The layer may not exist if it was just created and a screenshot was requested immediately
        // after. In this case, the hierarchy will be empty so we will not render any layers.
        args.rootSnapshot.isSecure = mLayerLifecycleManager.getLayerFromId(rootLayerId) &&
                mLayerLifecycleManager.isLayerSecure(rootLayerId);
        mLayerSnapshotBuilder.update(args);

        auto getLayerSnapshotsFn =
                getLayerSnapshotsForScreenshots({}, uid, /*snapshotFilterFn=*/nullptr);
        std::vector<std::pair<Layer*, sp<LayerFE>>> layers = getLayerSnapshotsFn();
        args.root = mLayerHierarchyBuilder.getHierarchy();
        args.parentCrop.reset();
        args.excludeLayerIds.clear();
        mLayerSnapshotBuilder.update(args);
        return layers;
    };
}

frontend::Update SurfaceFlinger::flushLifecycleUpdates() {
    frontend::Update update;
    ATRACE_NAME("TransactionHandler:flushTransactions");
    // Locking:
    // 1. to prevent onHandleDestroyed from being called while the state lock is held,
    // we must keep a copy of the transactions (specifically the composer
    // states) around outside the scope of the lock.
    // 2. Transactions and created layers do not share a lock. To prevent applying
    // transactions with layers still in the createdLayer queue, flush the transactions
    // before committing the created layers.
    mTransactionHandler.collectTransactions();
    update.transactions = mTransactionHandler.flushTransactions();
    {
        // TODO(b/238781169) lockless queue this and keep order.
        std::scoped_lock<std::mutex> lock(mCreatedLayersLock);
        update.layerCreatedStates = std::move(mCreatedLayers);
        mCreatedLayers.clear();
        update.newLayers = std::move(mNewLayers);
        mNewLayers.clear();
        update.layerCreationArgs = std::move(mNewLayerArgs);
        mNewLayerArgs.clear();
        update.destroyedHandles = std::move(mDestroyedHandles);
        mDestroyedHandles.clear();
    }
    return update;
}

void SurfaceFlinger::doActiveLayersTracingIfNeeded(bool isCompositionComputed,
                                                   bool visibleRegionDirty, TimePoint time,
                                                   VsyncId vsyncId) {
    if (!mLayerTracing.isActiveTracingStarted()) {
        return;
    }
    if (isCompositionComputed !=
        mLayerTracing.isActiveTracingFlagSet(LayerTracing::Flag::TRACE_COMPOSITION)) {
        return;
    }
    if (!visibleRegionDirty &&
        !mLayerTracing.isActiveTracingFlagSet(LayerTracing::Flag::TRACE_BUFFERS)) {
        return;
    }
    auto snapshot = takeLayersSnapshotProto(mLayerTracing.getActiveTracingFlags(), time, vsyncId,
                                            visibleRegionDirty);
    mLayerTracing.addProtoSnapshotToOstream(std::move(snapshot), LayerTracing::Mode::MODE_ACTIVE);
}

perfetto::protos::LayersSnapshotProto SurfaceFlinger::takeLayersSnapshotProto(
        uint32_t traceFlags, TimePoint time, VsyncId vsyncId, bool visibleRegionDirty) {
    ATRACE_CALL();
    perfetto::protos::LayersSnapshotProto snapshot;
    snapshot.set_elapsed_realtime_nanos(time.ns());
    snapshot.set_vsync_id(ftl::to_underlying(vsyncId));
    snapshot.set_where(visibleRegionDirty ? "visibleRegionsDirty" : "bufferLatched");
    snapshot.set_excludes_composition_state((traceFlags & LayerTracing::Flag::TRACE_COMPOSITION) ==
                                            0);

    auto layers = dumpDrawingStateProto(traceFlags);
    if (traceFlags & LayerTracing::Flag::TRACE_EXTRA) {
        dumpOffscreenLayersProto(layers);
    }
    *snapshot.mutable_layers() = std::move(layers);

    if (traceFlags & LayerTracing::Flag::TRACE_HWC) {
        std::string hwcDump;
        dumpHwc(hwcDump);
        snapshot.set_hwc_blob(std::move(hwcDump));
    }

    *snapshot.mutable_displays() = dumpDisplayProto();

    return snapshot;
}

// sfdo functions

void SurfaceFlinger::sfdo_enableRefreshRateOverlay(bool active) {
    auto future = mScheduler->schedule(
            [&]() FTL_FAKE_GUARD(mStateLock)
                    FTL_FAKE_GUARD(kMainThreadContext) { enableRefreshRateOverlay(active); });
    future.wait();
}

void SurfaceFlinger::sfdo_setDebugFlash(int delay) {
    if (delay > 0) {
        mDebugFlashDelay = delay;
    } else {
        mDebugFlashDelay = mDebugFlashDelay ? 0 : 1;
    }
    scheduleRepaint();
}

void SurfaceFlinger::sfdo_scheduleComposite() {
    scheduleComposite(SurfaceFlinger::FrameHint::kActive);
}

void SurfaceFlinger::sfdo_scheduleCommit() {
    Mutex::Autolock lock(mStateLock);
    setTransactionFlags(eTransactionNeeded | eDisplayTransactionNeeded | eTraversalNeeded);
}

void SurfaceFlinger::sfdo_forceClientComposition(bool enabled) {
    mDebugDisableHWC = enabled;
    scheduleRepaint();
}

// gui::ISurfaceComposer

binder::Status SurfaceComposerAIDL::bootFinished() {
    status_t status = checkAccessPermission();
    if (status != OK) {
        return binderStatusFromStatusT(status);
    }
    mFlinger->bootFinished();
    return binder::Status::ok();
}

binder::Status SurfaceComposerAIDL::createDisplayEventConnection(
        VsyncSource vsyncSource, EventRegistration eventRegistration,
        const sp<IBinder>& layerHandle, sp<IDisplayEventConnection>* outConnection) {
    sp<IDisplayEventConnection> conn =
            mFlinger->createDisplayEventConnection(vsyncSource, eventRegistration, layerHandle);
    if (conn == nullptr) {
        *outConnection = nullptr;
        return binderStatusFromStatusT(BAD_VALUE);
    } else {
        *outConnection = conn;
        return binder::Status::ok();
    }
}

binder::Status SurfaceComposerAIDL::createConnection(sp<gui::ISurfaceComposerClient>* outClient) {
    const sp<Client> client = sp<Client>::make(mFlinger);
    if (client->initCheck() == NO_ERROR) {
        *outClient = client;
        if (FlagManager::getInstance().misc1()) {
            const int policy = SCHED_FIFO;
            client->setMinSchedulerPolicy(policy, sched_get_priority_min(policy));
        }
        return binder::Status::ok();
    } else {
        *outClient = nullptr;
        return binderStatusFromStatusT(BAD_VALUE);
    }
}

binder::Status SurfaceComposerAIDL::createDisplay(const std::string& displayName, bool secure,
                                                  float requestedRefreshRate,
                                                  sp<IBinder>* outDisplay) {
    status_t status = checkAccessPermission();
    if (status != OK) {
        return binderStatusFromStatusT(status);
    }
    String8 displayName8 = String8::format("%s", displayName.c_str());
    *outDisplay = mFlinger->createDisplay(displayName8, secure, requestedRefreshRate);
    return binder::Status::ok();
}

binder::Status SurfaceComposerAIDL::destroyDisplay(const sp<IBinder>& display) {
    status_t status = checkAccessPermission();
    if (status != OK) {
        return binderStatusFromStatusT(status);
    }
    mFlinger->destroyDisplay(display);
    return binder::Status::ok();
}

binder::Status SurfaceComposerAIDL::getPhysicalDisplayIds(std::vector<int64_t>* outDisplayIds) {
    std::vector<PhysicalDisplayId> physicalDisplayIds = mFlinger->getPhysicalDisplayIds();
    std::vector<int64_t> displayIds;
    displayIds.reserve(physicalDisplayIds.size());
    for (auto item : physicalDisplayIds) {
        displayIds.push_back(static_cast<int64_t>(item.value));
    }
    *outDisplayIds = displayIds;
    return binder::Status::ok();
}

binder::Status SurfaceComposerAIDL::getPhysicalDisplayToken(int64_t displayId,
                                                            sp<IBinder>* outDisplay) {
    status_t status = checkAccessPermission();
    if (status != OK) {
        return binderStatusFromStatusT(status);
    }
    const auto id = DisplayId::fromValue<PhysicalDisplayId>(static_cast<uint64_t>(displayId));
    *outDisplay = mFlinger->getPhysicalDisplayToken(*id);
    return binder::Status::ok();
}

binder::Status SurfaceComposerAIDL::setPowerMode(const sp<IBinder>& display, int mode) {
    status_t status = checkAccessPermission();
    if (status != OK) {
        return binderStatusFromStatusT(status);
    }
    /* QTI_BEGIN */
    mFlinger->mQtiSFExtnIntf->qtiSetPowerMode(display, mode);
    /* QTI_END */
    return binder::Status::ok();
}

binder::Status SurfaceComposerAIDL::getSupportedFrameTimestamps(
        std::vector<FrameEvent>* outSupported) {
    status_t status;
    if (!outSupported) {
        status = UNEXPECTED_NULL;
    } else {
        outSupported->clear();
        status = mFlinger->getSupportedFrameTimestamps(outSupported);
    }
    return binderStatusFromStatusT(status);
}

binder::Status SurfaceComposerAIDL::getDisplayStats(const sp<IBinder>& display,
                                                    gui::DisplayStatInfo* outStatInfo) {
    DisplayStatInfo statInfo;
    status_t status = mFlinger->getDisplayStats(display, &statInfo);
    if (status == NO_ERROR) {
        outStatInfo->vsyncTime = static_cast<long>(statInfo.vsyncTime);
        outStatInfo->vsyncPeriod = static_cast<long>(statInfo.vsyncPeriod);
    }
    return binderStatusFromStatusT(status);
}

binder::Status SurfaceComposerAIDL::getDisplayState(const sp<IBinder>& display,
                                                    gui::DisplayState* outState) {
    ui::DisplayState state;
    status_t status = mFlinger->getDisplayState(display, &state);
    if (status == NO_ERROR) {
        outState->layerStack = state.layerStack.id;
        outState->orientation = static_cast<gui::Rotation>(state.orientation);
        outState->layerStackSpaceRect.width = state.layerStackSpaceRect.width;
        outState->layerStackSpaceRect.height = state.layerStackSpaceRect.height;
    }
    return binderStatusFromStatusT(status);
}

binder::Status SurfaceComposerAIDL::getStaticDisplayInfo(int64_t displayId,
                                                         gui::StaticDisplayInfo* outInfo) {
    using Tag = gui::DeviceProductInfo::ManufactureOrModelDate::Tag;
    ui::StaticDisplayInfo info;

    status_t status = mFlinger->getStaticDisplayInfo(displayId, &info);
    if (status == NO_ERROR) {
        // convert ui::StaticDisplayInfo to gui::StaticDisplayInfo
        outInfo->connectionType = static_cast<gui::DisplayConnectionType>(info.connectionType);
        outInfo->density = info.density;
        outInfo->secure = info.secure;
        outInfo->installOrientation = static_cast<gui::Rotation>(info.installOrientation);

        if (const std::optional<DeviceProductInfo> dpi = info.deviceProductInfo) {
            gui::DeviceProductInfo dinfo;
            dinfo.name = std::move(dpi->name);
            dinfo.manufacturerPnpId = std::vector<uint8_t>(dpi->manufacturerPnpId.begin(),
                                                           dpi->manufacturerPnpId.end());
            dinfo.productId = dpi->productId;
            dinfo.relativeAddress =
                    std::vector<uint8_t>(dpi->relativeAddress.begin(), dpi->relativeAddress.end());
            if (const auto* model =
                        std::get_if<DeviceProductInfo::ModelYear>(&dpi->manufactureOrModelDate)) {
                gui::DeviceProductInfo::ModelYear modelYear;
                modelYear.year = model->year;
                dinfo.manufactureOrModelDate.set<Tag::modelYear>(modelYear);
            } else if (const auto* manufacture = std::get_if<DeviceProductInfo::ManufactureYear>(
                               &dpi->manufactureOrModelDate)) {
                gui::DeviceProductInfo::ManufactureYear date;
                date.modelYear.year = manufacture->year;
                dinfo.manufactureOrModelDate.set<Tag::manufactureYear>(date);
            } else if (const auto* manufacture =
                               std::get_if<DeviceProductInfo::ManufactureWeekAndYear>(
                                       &dpi->manufactureOrModelDate)) {
                gui::DeviceProductInfo::ManufactureWeekAndYear date;
                date.manufactureYear.modelYear.year = manufacture->year;
                date.week = manufacture->week;
                dinfo.manufactureOrModelDate.set<Tag::manufactureWeekAndYear>(date);
            }

            outInfo->deviceProductInfo = dinfo;
        }
    }
    return binderStatusFromStatusT(status);
}

void SurfaceComposerAIDL::getDynamicDisplayInfoInternal(ui::DynamicDisplayInfo& info,
                                                        gui::DynamicDisplayInfo*& outInfo) {
    // convert ui::DynamicDisplayInfo to gui::DynamicDisplayInfo
    outInfo->supportedDisplayModes.clear();
    outInfo->supportedDisplayModes.reserve(info.supportedDisplayModes.size());
    for (const auto& mode : info.supportedDisplayModes) {
        gui::DisplayMode outMode;
        outMode.id = mode.id;
        outMode.resolution.width = mode.resolution.width;
        outMode.resolution.height = mode.resolution.height;
        outMode.xDpi = mode.xDpi;
        outMode.yDpi = mode.yDpi;
        outMode.peakRefreshRate = mode.peakRefreshRate;
        outMode.vsyncRate = mode.vsyncRate;
        outMode.appVsyncOffset = mode.appVsyncOffset;
        outMode.sfVsyncOffset = mode.sfVsyncOffset;
        outMode.presentationDeadline = mode.presentationDeadline;
        outMode.group = mode.group;
        std::transform(mode.supportedHdrTypes.begin(), mode.supportedHdrTypes.end(),
                       std::back_inserter(outMode.supportedHdrTypes),
                       [](const ui::Hdr& value) { return static_cast<int32_t>(value); });
        outInfo->supportedDisplayModes.push_back(outMode);
    }

    outInfo->activeDisplayModeId = info.activeDisplayModeId;
    outInfo->renderFrameRate = info.renderFrameRate;

    outInfo->supportedColorModes.clear();
    outInfo->supportedColorModes.reserve(info.supportedColorModes.size());
    for (const auto& cmode : info.supportedColorModes) {
        outInfo->supportedColorModes.push_back(static_cast<int32_t>(cmode));
    }

    outInfo->activeColorMode = static_cast<int32_t>(info.activeColorMode);

    gui::HdrCapabilities& hdrCapabilities = outInfo->hdrCapabilities;
    hdrCapabilities.supportedHdrTypes.clear();
    hdrCapabilities.supportedHdrTypes.reserve(info.hdrCapabilities.getSupportedHdrTypes().size());
    for (const auto& hdr : info.hdrCapabilities.getSupportedHdrTypes()) {
        hdrCapabilities.supportedHdrTypes.push_back(static_cast<int32_t>(hdr));
    }
    hdrCapabilities.maxLuminance = info.hdrCapabilities.getDesiredMaxLuminance();
    hdrCapabilities.maxAverageLuminance = info.hdrCapabilities.getDesiredMaxAverageLuminance();
    hdrCapabilities.minLuminance = info.hdrCapabilities.getDesiredMinLuminance();

    outInfo->autoLowLatencyModeSupported = info.autoLowLatencyModeSupported;
    outInfo->gameContentTypeSupported = info.gameContentTypeSupported;
    outInfo->preferredBootDisplayMode = info.preferredBootDisplayMode;
}

binder::Status SurfaceComposerAIDL::getDynamicDisplayInfoFromToken(
        const sp<IBinder>& display, gui::DynamicDisplayInfo* outInfo) {
    ui::DynamicDisplayInfo info;
    status_t status = mFlinger->getDynamicDisplayInfoFromToken(display, &info);
    if (status == NO_ERROR) {
        getDynamicDisplayInfoInternal(info, outInfo);
    }
    return binderStatusFromStatusT(status);
}

binder::Status SurfaceComposerAIDL::getDynamicDisplayInfoFromId(int64_t displayId,
                                                                gui::DynamicDisplayInfo* outInfo) {
    ui::DynamicDisplayInfo info;
    status_t status = mFlinger->getDynamicDisplayInfoFromId(displayId, &info);
    if (status == NO_ERROR) {
        getDynamicDisplayInfoInternal(info, outInfo);
    }
    return binderStatusFromStatusT(status);
}

binder::Status SurfaceComposerAIDL::getDisplayNativePrimaries(const sp<IBinder>& display,
                                                              gui::DisplayPrimaries* outPrimaries) {
    ui::DisplayPrimaries primaries;
    status_t status = mFlinger->getDisplayNativePrimaries(display, primaries);
    if (status == NO_ERROR) {
        outPrimaries->red.X = primaries.red.X;
        outPrimaries->red.Y = primaries.red.Y;
        outPrimaries->red.Z = primaries.red.Z;

        outPrimaries->green.X = primaries.green.X;
        outPrimaries->green.Y = primaries.green.Y;
        outPrimaries->green.Z = primaries.green.Z;

        outPrimaries->blue.X = primaries.blue.X;
        outPrimaries->blue.Y = primaries.blue.Y;
        outPrimaries->blue.Z = primaries.blue.Z;

        outPrimaries->white.X = primaries.white.X;
        outPrimaries->white.Y = primaries.white.Y;
        outPrimaries->white.Z = primaries.white.Z;
    }
    return binderStatusFromStatusT(status);
}

binder::Status SurfaceComposerAIDL::setActiveColorMode(const sp<IBinder>& display, int colorMode) {
    status_t status = checkAccessPermission();
    if (status == OK) {
        status = mFlinger->setActiveColorMode(display, static_cast<ui::ColorMode>(colorMode));
    }
    return binderStatusFromStatusT(status);
}

binder::Status SurfaceComposerAIDL::setBootDisplayMode(const sp<IBinder>& display,
                                                       int displayModeId) {
    status_t status = checkAccessPermission();
    if (status == OK) {
        status = mFlinger->setBootDisplayMode(display, DisplayModeId{displayModeId});
    }
    return binderStatusFromStatusT(status);
}

binder::Status SurfaceComposerAIDL::clearBootDisplayMode(const sp<IBinder>& display) {
    status_t status = checkAccessPermission();
    if (status == OK) {
        status = mFlinger->clearBootDisplayMode(display);
    }
    return binderStatusFromStatusT(status);
}

binder::Status SurfaceComposerAIDL::getOverlaySupport(gui::OverlayProperties* outProperties) {
    status_t status = checkAccessPermission();
    if (status == OK) {
        status = mFlinger->getOverlaySupport(outProperties);
    }
    return binderStatusFromStatusT(status);
}

binder::Status SurfaceComposerAIDL::getBootDisplayModeSupport(bool* outMode) {
    status_t status = checkAccessPermission();
    if (status == OK) {
        status = mFlinger->getBootDisplayModeSupport(outMode);
    }
    return binderStatusFromStatusT(status);
}

binder::Status SurfaceComposerAIDL::getHdrConversionCapabilities(
        std::vector<gui::HdrConversionCapability>* hdrConversionCapabilities) {
    status_t status = checkAccessPermission();
    if (status == OK) {
        status = mFlinger->getHdrConversionCapabilities(hdrConversionCapabilities);
    }
    return binderStatusFromStatusT(status);
}

binder::Status SurfaceComposerAIDL::setHdrConversionStrategy(
        const gui::HdrConversionStrategy& hdrConversionStrategy,
        int32_t* outPreferredHdrOutputType) {
    status_t status = checkAccessPermission();
    if (status == OK) {
        status = mFlinger->setHdrConversionStrategy(hdrConversionStrategy,
                                                    outPreferredHdrOutputType);
    }
    return binderStatusFromStatusT(status);
}

binder::Status SurfaceComposerAIDL::getHdrOutputConversionSupport(bool* outMode) {
    status_t status = checkAccessPermission();
    if (status == OK) {
        status = mFlinger->getHdrOutputConversionSupport(outMode);
    }
    return binderStatusFromStatusT(status);
}

binder::Status SurfaceComposerAIDL::setAutoLowLatencyMode(const sp<IBinder>& display, bool on) {
    status_t status = checkAccessPermission();
    if (status != OK) {
        return binderStatusFromStatusT(status);
    }
    mFlinger->setAutoLowLatencyMode(display, on);
    return binder::Status::ok();
}

binder::Status SurfaceComposerAIDL::setGameContentType(const sp<IBinder>& display, bool on) {
    status_t status = checkAccessPermission();
    if (status != OK) {
        return binderStatusFromStatusT(status);
    }
    mFlinger->setGameContentType(display, on);
    return binder::Status::ok();
}

binder::Status SurfaceComposerAIDL::captureDisplay(
        const DisplayCaptureArgs& args, const sp<IScreenCaptureListener>& captureListener) {
    mFlinger->captureDisplay(args, captureListener);
    return binderStatusFromStatusT(NO_ERROR);
}

binder::Status SurfaceComposerAIDL::captureDisplayById(
        int64_t displayId, const CaptureArgs& args,
        const sp<IScreenCaptureListener>& captureListener) {
    // status_t status;
    IPCThreadState* ipc = IPCThreadState::self();
    const int uid = ipc->getCallingUid();
    if (uid == AID_ROOT || uid == AID_GRAPHICS || uid == AID_SYSTEM || uid == AID_SHELL) {
        std::optional<DisplayId> id = DisplayId::fromValue(static_cast<uint64_t>(displayId));
        mFlinger->captureDisplay(*id, args, captureListener);
    } else {
        ALOGD("Permission denied to captureDisplayById");
        invokeScreenCaptureError(PERMISSION_DENIED, captureListener);
    }
    return binderStatusFromStatusT(NO_ERROR);
}

binder::Status SurfaceComposerAIDL::captureLayersSync(const LayerCaptureArgs& args,
                                                      ScreenCaptureResults* outResults) {
    *outResults = mFlinger->captureLayersSync(args);
    return binderStatusFromStatusT(NO_ERROR);
}

binder::Status SurfaceComposerAIDL::captureLayers(
        const LayerCaptureArgs& args, const sp<IScreenCaptureListener>& captureListener) {
    mFlinger->captureLayers(args, captureListener);
    return binderStatusFromStatusT(NO_ERROR);
}

binder::Status SurfaceComposerAIDL::overrideHdrTypes(const sp<IBinder>& display,
                                                     const std::vector<int32_t>& hdrTypes) {
    // overrideHdrTypes is used by CTS tests, which acquire the necessary
    // permission dynamically. Don't use the permission cache for this check.
    status_t status = checkAccessPermission(false);
    if (status != OK) {
        return binderStatusFromStatusT(status);
    }

    std::vector<ui::Hdr> hdrTypesVector;
    for (int32_t i : hdrTypes) {
        hdrTypesVector.push_back(static_cast<ui::Hdr>(i));
    }
    status = mFlinger->overrideHdrTypes(display, hdrTypesVector);
    return binderStatusFromStatusT(status);
}

binder::Status SurfaceComposerAIDL::onPullAtom(int32_t atomId, gui::PullAtomData* outPullData) {
    status_t status;
    const int uid = IPCThreadState::self()->getCallingUid();
    if (uid != AID_SYSTEM) {
        status = PERMISSION_DENIED;
    } else {
        status = mFlinger->onPullAtom(atomId, &outPullData->data, &outPullData->success);
    }
    return binderStatusFromStatusT(status);
}

binder::Status SurfaceComposerAIDL::getCompositionPreference(gui::CompositionPreference* outPref) {
    ui::Dataspace dataspace;
    ui::PixelFormat pixelFormat;
    ui::Dataspace wideColorGamutDataspace;
    ui::PixelFormat wideColorGamutPixelFormat;
    status_t status =
            mFlinger->getCompositionPreference(&dataspace, &pixelFormat, &wideColorGamutDataspace,
                                               &wideColorGamutPixelFormat);
    if (status == NO_ERROR) {
        outPref->defaultDataspace = static_cast<int32_t>(dataspace);
        outPref->defaultPixelFormat = static_cast<int32_t>(pixelFormat);
        outPref->wideColorGamutDataspace = static_cast<int32_t>(wideColorGamutDataspace);
        outPref->wideColorGamutPixelFormat = static_cast<int32_t>(wideColorGamutPixelFormat);
    }
    return binderStatusFromStatusT(status);
}

binder::Status SurfaceComposerAIDL::getDisplayedContentSamplingAttributes(
        const sp<IBinder>& display, gui::ContentSamplingAttributes* outAttrs) {
    status_t status = checkAccessPermission();
    if (status != OK) {
        return binderStatusFromStatusT(status);
    }

    ui::PixelFormat format;
    ui::Dataspace dataspace;
    uint8_t componentMask;
    status = mFlinger->getDisplayedContentSamplingAttributes(display, &format, &dataspace,
                                                             &componentMask);
    if (status == NO_ERROR) {
        outAttrs->format = static_cast<int32_t>(format);
        outAttrs->dataspace = static_cast<int32_t>(dataspace);
        outAttrs->componentMask = static_cast<int8_t>(componentMask);
    }
    return binderStatusFromStatusT(status);
}

binder::Status SurfaceComposerAIDL::setDisplayContentSamplingEnabled(const sp<IBinder>& display,
                                                                     bool enable,
                                                                     int8_t componentMask,
                                                                     int64_t maxFrames) {
    status_t status = checkAccessPermission();
    if (status == OK) {
        status = mFlinger->setDisplayContentSamplingEnabled(display, enable,
                                                            static_cast<uint8_t>(componentMask),
                                                            static_cast<uint64_t>(maxFrames));
    }
    return binderStatusFromStatusT(status);
}

binder::Status SurfaceComposerAIDL::getDisplayedContentSample(const sp<IBinder>& display,
                                                              int64_t maxFrames, int64_t timestamp,
                                                              gui::DisplayedFrameStats* outStats) {
    if (!outStats) {
        return binderStatusFromStatusT(BAD_VALUE);
    }

    status_t status = checkAccessPermission();
    if (status != OK) {
        return binderStatusFromStatusT(status);
    }

    DisplayedFrameStats stats;
    status = mFlinger->getDisplayedContentSample(display, static_cast<uint64_t>(maxFrames),
                                                 static_cast<uint64_t>(timestamp), &stats);
    if (status == NO_ERROR) {
        // convert from ui::DisplayedFrameStats to gui::DisplayedFrameStats
        outStats->numFrames = static_cast<int64_t>(stats.numFrames);
        outStats->component_0_sample.reserve(stats.component_0_sample.size());
        for (const auto& s : stats.component_0_sample) {
            outStats->component_0_sample.push_back(static_cast<int64_t>(s));
        }
        outStats->component_1_sample.reserve(stats.component_1_sample.size());
        for (const auto& s : stats.component_1_sample) {
            outStats->component_1_sample.push_back(static_cast<int64_t>(s));
        }
        outStats->component_2_sample.reserve(stats.component_2_sample.size());
        for (const auto& s : stats.component_2_sample) {
            outStats->component_2_sample.push_back(static_cast<int64_t>(s));
        }
        outStats->component_3_sample.reserve(stats.component_3_sample.size());
        for (const auto& s : stats.component_3_sample) {
            outStats->component_3_sample.push_back(static_cast<int64_t>(s));
        }
    }
    return binderStatusFromStatusT(status);
}

binder::Status SurfaceComposerAIDL::getProtectedContentSupport(bool* outSupported) {
    status_t status = mFlinger->getProtectedContentSupport(outSupported);
    return binderStatusFromStatusT(status);
}

binder::Status SurfaceComposerAIDL::isWideColorDisplay(const sp<IBinder>& token,
                                                       bool* outIsWideColorDisplay) {
    status_t status = mFlinger->isWideColorDisplay(token, outIsWideColorDisplay);
    return binderStatusFromStatusT(status);
}

binder::Status SurfaceComposerAIDL::addRegionSamplingListener(
        const gui::ARect& samplingArea, const sp<IBinder>& stopLayerHandle,
        const sp<gui::IRegionSamplingListener>& listener) {
    status_t status = checkReadFrameBufferPermission();
    if (status != OK) {
        return binderStatusFromStatusT(status);
    }
    android::Rect rect;
    rect.left = samplingArea.left;
    rect.top = samplingArea.top;
    rect.right = samplingArea.right;
    rect.bottom = samplingArea.bottom;
    status = mFlinger->addRegionSamplingListener(rect, stopLayerHandle, listener);
    return binderStatusFromStatusT(status);
}

binder::Status SurfaceComposerAIDL::removeRegionSamplingListener(
        const sp<gui::IRegionSamplingListener>& listener) {
    status_t status = checkReadFrameBufferPermission();
    if (status == OK) {
        status = mFlinger->removeRegionSamplingListener(listener);
    }
    return binderStatusFromStatusT(status);
}

binder::Status SurfaceComposerAIDL::addFpsListener(int32_t taskId,
                                                   const sp<gui::IFpsListener>& listener) {
    status_t status = checkReadFrameBufferPermission();
    if (status == OK) {
        status = mFlinger->addFpsListener(taskId, listener);
    }
    return binderStatusFromStatusT(status);
}

binder::Status SurfaceComposerAIDL::removeFpsListener(const sp<gui::IFpsListener>& listener) {
    status_t status = checkReadFrameBufferPermission();
    if (status == OK) {
        status = mFlinger->removeFpsListener(listener);
    }
    return binderStatusFromStatusT(status);
}

binder::Status SurfaceComposerAIDL::addTunnelModeEnabledListener(
        const sp<gui::ITunnelModeEnabledListener>& listener) {
    status_t status = checkAccessPermission();
    if (status == OK) {
        status = mFlinger->addTunnelModeEnabledListener(listener);
    }
    return binderStatusFromStatusT(status);
}

binder::Status SurfaceComposerAIDL::removeTunnelModeEnabledListener(
        const sp<gui::ITunnelModeEnabledListener>& listener) {
    status_t status = checkAccessPermission();
    if (status == OK) {
        status = mFlinger->removeTunnelModeEnabledListener(listener);
    }
    return binderStatusFromStatusT(status);
}

binder::Status SurfaceComposerAIDL::setDesiredDisplayModeSpecs(const sp<IBinder>& displayToken,
                                                               const gui::DisplayModeSpecs& specs) {
    status_t status = checkAccessPermission();
    if (status == OK) {
        status = mFlinger->setDesiredDisplayModeSpecs(displayToken, specs);
    }
    return binderStatusFromStatusT(status);
}

binder::Status SurfaceComposerAIDL::getDesiredDisplayModeSpecs(const sp<IBinder>& displayToken,
                                                               gui::DisplayModeSpecs* outSpecs) {
    if (!outSpecs) {
        return binderStatusFromStatusT(BAD_VALUE);
    }

    status_t status = checkAccessPermission();
    if (status != OK) {
        return binderStatusFromStatusT(status);
    }

    status = mFlinger->getDesiredDisplayModeSpecs(displayToken, outSpecs);
    return binderStatusFromStatusT(status);
}

binder::Status SurfaceComposerAIDL::getDisplayBrightnessSupport(const sp<IBinder>& displayToken,
                                                                bool* outSupport) {
    status_t status = mFlinger->getDisplayBrightnessSupport(displayToken, outSupport);
    return binderStatusFromStatusT(status);
}

binder::Status SurfaceComposerAIDL::setDisplayBrightness(const sp<IBinder>& displayToken,
                                                         const gui::DisplayBrightness& brightness) {
    status_t status = checkControlDisplayBrightnessPermission();
    if (status == OK) {
        status = mFlinger->setDisplayBrightness(displayToken, brightness);
    }
    return binderStatusFromStatusT(status);
}

binder::Status SurfaceComposerAIDL::addHdrLayerInfoListener(
        const sp<IBinder>& displayToken, const sp<gui::IHdrLayerInfoListener>& listener) {
    status_t status = checkControlDisplayBrightnessPermission();
    if (status == OK) {
        status = mFlinger->addHdrLayerInfoListener(displayToken, listener);
    }
    return binderStatusFromStatusT(status);
}

binder::Status SurfaceComposerAIDL::removeHdrLayerInfoListener(
        const sp<IBinder>& displayToken, const sp<gui::IHdrLayerInfoListener>& listener) {
    status_t status = checkControlDisplayBrightnessPermission();
    if (status == OK) {
        status = mFlinger->removeHdrLayerInfoListener(displayToken, listener);
    }
    return binderStatusFromStatusT(status);
}

binder::Status SurfaceComposerAIDL::notifyPowerBoost(int boostId) {
    status_t status = checkAccessPermission();
    if (status == OK) {
        status = mFlinger->notifyPowerBoost(boostId);
    }
    return binderStatusFromStatusT(status);
}

binder::Status SurfaceComposerAIDL::setGlobalShadowSettings(const gui::Color& ambientColor,
                                                            const gui::Color& spotColor,
                                                            float lightPosY, float lightPosZ,
                                                            float lightRadius) {
    status_t status = checkAccessPermission();
    if (status != OK) {
        return binderStatusFromStatusT(status);
    }

    half4 ambientColorHalf = {ambientColor.r, ambientColor.g, ambientColor.b, ambientColor.a};
    half4 spotColorHalf = {spotColor.r, spotColor.g, spotColor.b, spotColor.a};
    status = mFlinger->setGlobalShadowSettings(ambientColorHalf, spotColorHalf, lightPosY,
                                               lightPosZ, lightRadius);
    return binderStatusFromStatusT(status);
}

binder::Status SurfaceComposerAIDL::getDisplayDecorationSupport(
        const sp<IBinder>& displayToken, std::optional<gui::DisplayDecorationSupport>* outSupport) {
    std::optional<aidl::android::hardware::graphics::common::DisplayDecorationSupport> support;
    status_t status = mFlinger->getDisplayDecorationSupport(displayToken, &support);
    if (status != NO_ERROR) {
        ALOGE("getDisplayDecorationSupport failed with error %d", status);
        return binderStatusFromStatusT(status);
    }

    if (!support || !support.has_value()) {
        outSupport->reset();
    } else {
        outSupport->emplace();
        outSupport->value().format = static_cast<int32_t>(support->format);
        outSupport->value().alphaInterpretation =
                static_cast<int32_t>(support->alphaInterpretation);
    }

    return binder::Status::ok();
}

binder::Status SurfaceComposerAIDL::setGameModeFrameRateOverride(int32_t uid, float frameRate) {
    status_t status;
    const int c_uid = IPCThreadState::self()->getCallingUid();
    if (c_uid == AID_ROOT || c_uid == AID_SYSTEM) {
        status = mFlinger->setGameModeFrameRateOverride(uid, frameRate);
    } else {
        ALOGE("setGameModeFrameRateOverride() permission denied for uid: %d", c_uid);
        status = PERMISSION_DENIED;
    }
    return binderStatusFromStatusT(status);
}

binder::Status SurfaceComposerAIDL::setGameDefaultFrameRateOverride(int32_t uid, float frameRate) {
    status_t status;
    const int c_uid = IPCThreadState::self()->getCallingUid();
    if (c_uid == AID_ROOT || c_uid == AID_SYSTEM) {
        status = mFlinger->setGameDefaultFrameRateOverride(uid, frameRate);
    } else {
        ALOGE("setGameDefaultFrameRateOverride() permission denied for uid: %d", c_uid);
        status = PERMISSION_DENIED;
    }
    return binderStatusFromStatusT(status);
}

binder::Status SurfaceComposerAIDL::enableRefreshRateOverlay(bool active) {
    mFlinger->sfdo_enableRefreshRateOverlay(active);
    return binder::Status::ok();
}

binder::Status SurfaceComposerAIDL::setDebugFlash(int delay) {
    mFlinger->sfdo_setDebugFlash(delay);
    return binder::Status::ok();
}

binder::Status SurfaceComposerAIDL::scheduleComposite() {
    mFlinger->sfdo_scheduleComposite();
    return binder::Status::ok();
}

binder::Status SurfaceComposerAIDL::scheduleCommit() {
    mFlinger->sfdo_scheduleCommit();
    return binder::Status::ok();
}

binder::Status SurfaceComposerAIDL::forceClientComposition(bool enabled) {
    mFlinger->sfdo_forceClientComposition(enabled);
    return binder::Status::ok();
}

binder::Status SurfaceComposerAIDL::updateSmallAreaDetection(const std::vector<int32_t>& appIds,
                                                             const std::vector<float>& thresholds) {
    status_t status;
    const int c_uid = IPCThreadState::self()->getCallingUid();
    if (c_uid == AID_ROOT || c_uid == AID_SYSTEM) {
        if (appIds.size() != thresholds.size()) return binderStatusFromStatusT(BAD_VALUE);

        std::vector<std::pair<int32_t, float>> mappings;
        const size_t size = appIds.size();
        mappings.reserve(size);
        for (int i = 0; i < size; i++) {
            auto row = std::make_pair(appIds[i], thresholds[i]);
            mappings.push_back(row);
        }
        status = mFlinger->updateSmallAreaDetection(mappings);
    } else {
        ALOGE("updateSmallAreaDetection() permission denied for uid: %d", c_uid);
        status = PERMISSION_DENIED;
    }
    return binderStatusFromStatusT(status);
}

binder::Status SurfaceComposerAIDL::setSmallAreaDetectionThreshold(int32_t appId, float threshold) {
    status_t status;
    const int c_uid = IPCThreadState::self()->getCallingUid();
    if (c_uid == AID_ROOT || c_uid == AID_SYSTEM) {
        status = mFlinger->setSmallAreaDetectionThreshold(appId, threshold);
    } else {
        ALOGE("setSmallAreaDetectionThreshold() permission denied for uid: %d", c_uid);
        status = PERMISSION_DENIED;
    }
    return binderStatusFromStatusT(status);
}

binder::Status SurfaceComposerAIDL::getGpuContextPriority(int32_t* outPriority) {
    *outPriority = mFlinger->getGpuContextPriority();
    return binder::Status::ok();
}

binder::Status SurfaceComposerAIDL::getMaxAcquiredBufferCount(int32_t* buffers) {
    status_t status = mFlinger->getMaxAcquiredBufferCount(buffers);
    return binderStatusFromStatusT(status);
}

binder::Status SurfaceComposerAIDL::addWindowInfosListener(
        const sp<gui::IWindowInfosListener>& windowInfosListener,
        gui::WindowInfosListenerInfo* outInfo) {
    status_t status;
    const int pid = IPCThreadState::self()->getCallingPid();
    const int uid = IPCThreadState::self()->getCallingUid();
    // TODO(b/270566761) update permissions check so that only system_server and shell can add
    // WindowInfosListeners
    if (uid == AID_SYSTEM || uid == AID_GRAPHICS ||
        checkPermission(sAccessSurfaceFlinger, pid, uid)) {
        status = mFlinger->addWindowInfosListener(windowInfosListener, outInfo);
    } else {
        status = PERMISSION_DENIED;
    }
    return binderStatusFromStatusT(status);
}

binder::Status SurfaceComposerAIDL::removeWindowInfosListener(
        const sp<gui::IWindowInfosListener>& windowInfosListener) {
    status_t status;
    const int pid = IPCThreadState::self()->getCallingPid();
    const int uid = IPCThreadState::self()->getCallingUid();
    if (uid == AID_SYSTEM || uid == AID_GRAPHICS ||
        checkPermission(sAccessSurfaceFlinger, pid, uid)) {
        status = mFlinger->removeWindowInfosListener(windowInfosListener);
    } else {
        status = PERMISSION_DENIED;
    }
    return binderStatusFromStatusT(status);
}

binder::Status SurfaceComposerAIDL::getStalledTransactionInfo(
        int pid, std::optional<gui::StalledTransactionInfo>* outInfo) {
    const int callingPid = IPCThreadState::self()->getCallingPid();
    const int callingUid = IPCThreadState::self()->getCallingUid();
    if (!checkPermission(sAccessSurfaceFlinger, callingPid, callingUid)) {
        return binderStatusFromStatusT(PERMISSION_DENIED);
    }

    std::optional<TransactionHandler::StalledTransactionInfo> stalledTransactionInfo;
    status_t status = mFlinger->getStalledTransactionInfo(pid, stalledTransactionInfo);
    if (stalledTransactionInfo) {
        gui::StalledTransactionInfo result;
        result.layerName = String16{stalledTransactionInfo->layerName.c_str()},
        result.bufferId = stalledTransactionInfo->bufferId,
        result.frameNumber = stalledTransactionInfo->frameNumber,
        outInfo->emplace(std::move(result));
    } else {
        outInfo->reset();
    }
    return binderStatusFromStatusT(status);
}

binder::Status SurfaceComposerAIDL::getSchedulingPolicy(gui::SchedulingPolicy* outPolicy) {
    return gui::getSchedulingPolicy(outPolicy);
}

status_t SurfaceComposerAIDL::checkAccessPermission(bool usePermissionCache) {
    if (!mFlinger->callingThreadHasUnscopedSurfaceFlingerAccess(usePermissionCache)) {
        IPCThreadState* ipc = IPCThreadState::self();
        ALOGE("Permission Denial: can't access SurfaceFlinger pid=%d, uid=%d", ipc->getCallingPid(),
              ipc->getCallingUid());
        return PERMISSION_DENIED;
    }
    return OK;
}

status_t SurfaceComposerAIDL::checkControlDisplayBrightnessPermission() {
    IPCThreadState* ipc = IPCThreadState::self();
    const int pid = ipc->getCallingPid();
    const int uid = ipc->getCallingUid();
    if ((uid != AID_GRAPHICS) && (uid != AID_SYSTEM) &&
        !PermissionCache::checkPermission(sControlDisplayBrightness, pid, uid)) {
        ALOGE("Permission Denial: can't control brightness pid=%d, uid=%d", pid, uid);
        return PERMISSION_DENIED;
    }
    return OK;
}

status_t SurfaceComposerAIDL::checkReadFrameBufferPermission() {
    IPCThreadState* ipc = IPCThreadState::self();
    const int pid = ipc->getCallingPid();
    const int uid = ipc->getCallingUid();
    if ((uid != AID_GRAPHICS) && !PermissionCache::checkPermission(sReadFramebuffer, pid, uid)) {
        ALOGE("Permission Denial: can't read framebuffer pid=%d, uid=%d", pid, uid);
        return PERMISSION_DENIED;
    }
    return OK;
}

void SurfaceFlinger::forceFutureUpdate(int delayInMs) {
    static_cast<void>(mScheduler->scheduleDelayed([&]() { scheduleRepaint(); }, ms2ns(delayInMs)));
}

const DisplayDevice* SurfaceFlinger::getDisplayFromLayerStack(ui::LayerStack layerStack) {
    for (const auto& [_, display] : mDisplays) {
        if (display->getLayerStack() == layerStack) {
            return display.get();
        }
    }
    return nullptr;
}

} // namespace android

#if defined(__gl_h_)
#error "don't include gl/gl.h in this file"
#endif

#if defined(__gl2_h_)
#error "don't include gl2/gl2.h in this file"
#endif

// TODO(b/129481165): remove the #pragma below and fix conversion issues
#pragma clang diagnostic pop // ignored "-Wconversion -Wextra"<|MERGE_RESOLUTION|>--- conflicted
+++ resolved
@@ -2521,6 +2521,10 @@
             // was added to the map.
             continue;
         }
+         /* QTI_BEGIN */
+            mQtiSFExtnIntf->qtiDolphinTrackBufferDecrement(it->second->getDebugName(),
+                *it->second->getPendingBufferCounter());
+        /* QTI_END */
 
         LLOG_ALWAYS_FATAL_WITH_TRACE_IF(it == mLegacyLayers.end(),
                                         "Couldnt find layer object for %s",
@@ -2534,17 +2538,8 @@
                 // is updated for buffer layers when the buffer is latched.
                 it->second->updateLastLatchTime(latchTime);
             }
-<<<<<<< HEAD
-            it->second->latchBufferImpl(unused, latchTime, bgColorOnly);
-            /* QTI_BEGIN */
-            mQtiSFExtnIntf->qtiDolphinTrackBufferDecrement(it->second->getDebugName(),
-                    *it->second->getPendingBufferCounter());
-            /* QTI_END */
-            newDataLatched = true;
-=======
             continue;
         }
->>>>>>> 60924443
 
         const bool bgColorOnly =
                 !layer->externalTexture && (layer->bgColorLayerId != UNASSIGNED_LAYER_ID);
