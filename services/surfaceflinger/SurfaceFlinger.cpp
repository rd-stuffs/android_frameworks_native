--- conflicted
+++ resolved
@@ -6046,7 +6046,6 @@
     }
 }
 
-<<<<<<< HEAD
 bool SurfaceFlinger::canAllocateHwcDisplayIdForVDS(uint64_t usage) {
     uint64_t flag_mask_pvt_wfd = ~0;
     uint64_t flag_mask_hw_video = ~0;
@@ -6069,10 +6068,7 @@
     return (sDirectStreaming && !strncmp(layerType, "ColorLayer", strlen("ColorLayer")));
 }
 
-status_t SurfaceFlinger::setAllowedDisplayConfigs(const android::sp<android::IBinder>& displayToken,
-=======
 status_t SurfaceFlinger::setAllowedDisplayConfigs(const sp<IBinder>& displayToken,
->>>>>>> 04629ff7
                                                   const std::vector<int32_t>& allowedConfigs) {
     ATRACE_CALL();
 
