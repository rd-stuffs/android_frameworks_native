/*
 * Copyright (C) 2007 The Android Open Source Project
 *
 * Licensed under the Apache License, Version 2.0 (the "License");
 * you may not use this file except in compliance with the License.
 * You may obtain a copy of the License at
 *
 *      http://www.apache.org/licenses/LICENSE-2.0
 *
 * Unless required by applicable law or agreed to in writing, software
 * distributed under the License is distributed on an "AS IS" BASIS,
 * WITHOUT WARRANTIES OR CONDITIONS OF ANY KIND, either express or implied.
 * See the License for the specific language governing permissions and
 * limitations under the License.
 */

//#define LOG_NDEBUG 0
#define ATRACE_TAG ATRACE_TAG_GRAPHICS

#include <sys/types.h>
#include <sys/stat.h>
#include <fstream>
#include <errno.h>
#include <dlfcn.h>

#include <algorithm>
#include <cinttypes>
#include <cmath>
#include <cstdint>
#include <functional>
#include <mutex>
#include <optional>
#include <unordered_map>

#include <cutils/properties.h>
#include <log/log.h>

#include <binder/IPCThreadState.h>
#include <binder/IServiceManager.h>
#include <binder/PermissionCache.h>

#include <compositionengine/CompositionEngine.h>
#include <compositionengine/Display.h>
#include <compositionengine/DisplayColorProfile.h>
#include <compositionengine/Layer.h>
#include <compositionengine/OutputLayer.h>
#include <compositionengine/RenderSurface.h>
#include <compositionengine/impl/LayerCompositionState.h>
#include <compositionengine/impl/OutputCompositionState.h>
#include <compositionengine/impl/OutputLayerCompositionState.h>
#include <dvr/vr_flinger.h>
#include <gui/BufferQueue.h>
#include <gui/GuiConfig.h>
#include <gui/IDisplayEventConnection.h>
#include <gui/IProducerListener.h>
#include <gui/LayerDebugInfo.h>
#include <gui/Surface.h>
#include <input/IInputFlinger.h>
#include <renderengine/RenderEngine.h>
#include <ui/ColorSpace.h>
#include <ui/DebugUtils.h>
#include <ui/DisplayInfo.h>
#include <ui/DisplayStatInfo.h>
#include <ui/GraphicBufferAllocator.h>
#include <ui/PixelFormat.h>
#include <ui/UiConfig.h>
#include <utils/StopWatch.h>
#include <utils/String16.h>
#include <utils/String8.h>
#include <utils/Timers.h>
#include <utils/Trace.h>
#include <utils/misc.h>

#include <private/android_filesystem_config.h>
#include <private/gui/SyncFeatures.h>

#include "BufferLayer.h"
#include "BufferQueueLayer.h"
#include "BufferStateLayer.h"
#include "Client.h"
#include "ColorLayer.h"
#include "Colorizer.h"
#include "ContainerLayer.h"
#include "DisplayDevice.h"
#include "Layer.h"
#include "LayerVector.h"
#include "MonitoredProducer.h"
#include "NativeWindowSurface.h"
#include "RefreshRateOverlay.h"
#include "StartPropertySetThread.h"
#include "SurfaceFlinger.h"
#include "SurfaceInterceptor.h"

#include "DisplayHardware/ComposerHal.h"
#include "DisplayHardware/DisplayIdentification.h"
#include "DisplayHardware/FramebufferSurface.h"
#include "DisplayHardware/HWComposer.h"
#include "DisplayHardware/VirtualDisplaySurface.h"
#include "Effects/Daltonizer.h"
#include "RegionSamplingThread.h"
#include "Scheduler/DispSync.h"
#include "Scheduler/DispSyncSource.h"
#include "Scheduler/EventControlThread.h"
#include "Scheduler/EventThread.h"
#include "Scheduler/InjectVSyncSource.h"
#include "Scheduler/MessageQueue.h"
#include "Scheduler/PhaseOffsets.h"
#include "Scheduler/Scheduler.h"
#include "TimeStats/TimeStats.h"

#include <cutils/compiler.h>

#include "android-base/stringprintf.h"

#include <android/hardware/configstore/1.0/ISurfaceFlingerConfigs.h>
#include <android/hardware/configstore/1.1/ISurfaceFlingerConfigs.h>
#include <android/hardware/configstore/1.1/types.h>
#include <android/hardware/power/1.0/IPower.h>
#include <configstore/Utils.h>
#include <vendor/display/config/1.1/IDisplayConfig.h>
#include <vendor/display/config/1.2/IDisplayConfig.h>
#include <vendor/display/config/1.6/IDisplayConfig.h>
#include <vendor/display/config/1.7/IDisplayConfig.h>
#include <vendor/display/config/1.9/IDisplayConfig.h>

#include <layerproto/LayerProtoParser.h>
#include "SurfaceFlingerProperties.h"
#include "gralloc_priv.h"
#include "frame_extn_intf.h"
#include "smomo_interface.h"

namespace android {

using namespace android::hardware::configstore;
using namespace android::hardware::configstore::V1_0;
using namespace android::sysprop;

using android::hardware::power::V1_0::PowerHint;
using base::StringAppendF;
using ui::ColorMode;
using ui::Dataspace;
using ui::DisplayPrimaries;
using ui::Hdr;
using ui::RenderIntent;

namespace {

#pragma clang diagnostic push
#pragma clang diagnostic error "-Wswitch-enum"

bool isWideColorMode(const ColorMode colorMode) {
    switch (colorMode) {
        case ColorMode::DISPLAY_P3:
        case ColorMode::ADOBE_RGB:
        case ColorMode::DCI_P3:
        case ColorMode::BT2020:
        case ColorMode::DISPLAY_BT2020:
        case ColorMode::BT2100_PQ:
        case ColorMode::BT2100_HLG:
            return true;
        case ColorMode::NATIVE:
        case ColorMode::STANDARD_BT601_625:
        case ColorMode::STANDARD_BT601_625_UNADJUSTED:
        case ColorMode::STANDARD_BT601_525:
        case ColorMode::STANDARD_BT601_525_UNADJUSTED:
        case ColorMode::STANDARD_BT709:
        case ColorMode::SRGB:
            return false;
    }
    return false;
}

bool isHdrColorMode(const ColorMode colorMode) {
    switch (colorMode) {
        case ColorMode::BT2100_PQ:
        case ColorMode::BT2100_HLG:
            return true;
        case ColorMode::DISPLAY_P3:
        case ColorMode::ADOBE_RGB:
        case ColorMode::DCI_P3:
        case ColorMode::BT2020:
        case ColorMode::DISPLAY_BT2020:
        case ColorMode::NATIVE:
        case ColorMode::STANDARD_BT601_625:
        case ColorMode::STANDARD_BT601_625_UNADJUSTED:
        case ColorMode::STANDARD_BT601_525:
        case ColorMode::STANDARD_BT601_525_UNADJUSTED:
        case ColorMode::STANDARD_BT709:
        case ColorMode::SRGB:
            return false;
    }
    return false;
}

ui::Transform::orientation_flags fromSurfaceComposerRotation(ISurfaceComposer::Rotation rotation) {
    switch (rotation) {
        case ISurfaceComposer::eRotateNone:
            return ui::Transform::ROT_0;
        case ISurfaceComposer::eRotate90:
            return ui::Transform::ROT_90;
        case ISurfaceComposer::eRotate180:
            return ui::Transform::ROT_180;
        case ISurfaceComposer::eRotate270:
            return ui::Transform::ROT_270;
    }
    ALOGE("Invalid rotation passed to captureScreen(): %d\n", rotation);
    return ui::Transform::ROT_0;
}

#pragma clang diagnostic pop

class ConditionalLock {
public:
    ConditionalLock(Mutex& mutex, bool lock) : mMutex(mutex), mLocked(lock) {
        if (lock) {
            mMutex.lock();
        }
    }
    ~ConditionalLock() { if (mLocked) mMutex.unlock(); }
private:
    Mutex& mMutex;
    bool mLocked;
};

// Currently we only support V0_SRGB and DISPLAY_P3 as composition preference.
bool validateCompositionDataspace(Dataspace dataspace) {
    return dataspace == Dataspace::V0_SRGB || dataspace == Dataspace::DISPLAY_P3;
}

}  // namespace anonymous

// ---------------------------------------------------------------------------

const String16 sHardwareTest("android.permission.HARDWARE_TEST");
const String16 sAccessSurfaceFlinger("android.permission.ACCESS_SURFACE_FLINGER");
const String16 sReadFramebuffer("android.permission.READ_FRAME_BUFFER");
const String16 sDump("android.permission.DUMP");

// ---------------------------------------------------------------------------
int64_t SurfaceFlinger::dispSyncPresentTimeOffset;
bool SurfaceFlinger::useHwcForRgbToYuv;
uint64_t SurfaceFlinger::maxVirtualDisplaySize;
bool SurfaceFlinger::hasSyncFramework;
bool SurfaceFlinger::useVrFlinger;
int64_t SurfaceFlinger::maxFrameBufferAcquiredBuffers;
bool SurfaceFlinger::hasWideColorDisplay;
int SurfaceFlinger::primaryDisplayOrientation = DisplayState::eOrientationDefault;
bool SurfaceFlinger::useColorManagement;
bool SurfaceFlinger::useContextPriority;
Dataspace SurfaceFlinger::defaultCompositionDataspace = Dataspace::V0_SRGB;
ui::PixelFormat SurfaceFlinger::defaultCompositionPixelFormat = ui::PixelFormat::RGBA_8888;
Dataspace SurfaceFlinger::wideColorGamutCompositionDataspace = Dataspace::V0_SRGB;
ui::PixelFormat SurfaceFlinger::wideColorGamutCompositionPixelFormat = ui::PixelFormat::RGBA_8888;
bool SurfaceFlinger::sDirectStreaming;

std::string getHwcServiceName() {
    char value[PROPERTY_VALUE_MAX] = {};
    property_get("debug.sf.hwc_service_name", value, "default");
    ALOGI("Using HWComposer service: '%s'", value);
    return std::string(value);
}

bool useTrebleTestingOverride() {
    char value[PROPERTY_VALUE_MAX] = {};
    property_get("debug.sf.treble_testing_override", value, "false");
    ALOGI("Treble testing override: '%s'", value);
    return std::string(value) == "true";
}

std::string decodeDisplayColorSetting(DisplayColorSetting displayColorSetting) {
    switch(displayColorSetting) {
        case DisplayColorSetting::MANAGED:
            return std::string("Managed");
        case DisplayColorSetting::UNMANAGED:
            return std::string("Unmanaged");
        case DisplayColorSetting::ENHANCED:
            return std::string("Enhanced");
        default:
            return std::string("Unknown ") +
                std::to_string(static_cast<int>(displayColorSetting));
    }
}

SurfaceFlingerBE::SurfaceFlingerBE() : mHwcServiceName(getHwcServiceName()) {}

SurfaceFlinger::SurfaceFlinger(Factory& factory, SkipInitializationTag)
      : mFactory(factory),
        mPhaseOffsets(mFactory.createPhaseOffsets()),
        mInterceptor(mFactory.createSurfaceInterceptor(this)),
        mTimeStats(mFactory.createTimeStats()),
        mEventQueue(mFactory.createMessageQueue()),
        mCompositionEngine(mFactory.createCompositionEngine()) {}

SurfaceFlinger::SurfaceFlinger(Factory& factory) : SurfaceFlinger(factory, SkipInitialization) {
    ALOGI("SurfaceFlinger is starting");

    hasSyncFramework = running_without_sync_framework(true);

    dispSyncPresentTimeOffset = present_time_offset_from_vsync_ns(0);

    useHwcForRgbToYuv = force_hwc_copy_for_virtual_displays(false);

    maxVirtualDisplaySize = max_virtual_display_dimension(0);

    // Vr flinger is only enabled on Daydream ready devices.
    useVrFlinger = use_vr_flinger(false);

    maxFrameBufferAcquiredBuffers = max_frame_buffer_acquired_buffers(2);

    hasWideColorDisplay = has_wide_color_display(false);

    useColorManagement = use_color_management(false);

    mDefaultCompositionDataspace =
            static_cast<ui::Dataspace>(default_composition_dataspace(Dataspace::V0_SRGB));
    mWideColorGamutCompositionDataspace = static_cast<ui::Dataspace>(wcg_composition_dataspace(
            hasWideColorDisplay ? Dataspace::DISPLAY_P3 : Dataspace::V0_SRGB));
    defaultCompositionDataspace = mDefaultCompositionDataspace;
    wideColorGamutCompositionDataspace = mWideColorGamutCompositionDataspace;
    defaultCompositionPixelFormat = static_cast<ui::PixelFormat>(
            default_composition_pixel_format(ui::PixelFormat::RGBA_8888));
    wideColorGamutCompositionPixelFormat =
            static_cast<ui::PixelFormat>(wcg_composition_pixel_format(ui::PixelFormat::RGBA_8888));

    useContextPriority = use_context_priority(true);

    auto tmpPrimaryDisplayOrientation = primary_display_orientation(
            SurfaceFlingerProperties::primary_display_orientation_values::ORIENTATION_0);
    switch (tmpPrimaryDisplayOrientation) {
        case SurfaceFlingerProperties::primary_display_orientation_values::ORIENTATION_90:
            SurfaceFlinger::primaryDisplayOrientation = DisplayState::eOrientation90;
            break;
        case SurfaceFlingerProperties::primary_display_orientation_values::ORIENTATION_180:
            SurfaceFlinger::primaryDisplayOrientation = DisplayState::eOrientation180;
            break;
        case SurfaceFlingerProperties::primary_display_orientation_values::ORIENTATION_270:
            SurfaceFlinger::primaryDisplayOrientation = DisplayState::eOrientation270;
            break;
        default:
            SurfaceFlinger::primaryDisplayOrientation = DisplayState::eOrientationDefault;
            break;
    }
    ALOGV("Primary Display Orientation is set to %2d.", SurfaceFlinger::primaryDisplayOrientation);

    mInternalDisplayPrimaries = sysprop::getDisplayNativePrimaries();

    // debugging stuff...
    char value[PROPERTY_VALUE_MAX];

    property_get("ro.bq.gpu_to_cpu_unsupported", value, "0");
    mGpuToCpuSupported = !atoi(value);

    property_get("debug.sf.showupdates", value, "0");
    mDebugRegion = atoi(value);

    ALOGI_IF(mDebugRegion, "showupdates enabled");

    // DDMS debugging deprecated (b/120782499)
    property_get("debug.sf.ddms", value, "0");
    int debugDdms = atoi(value);
    ALOGI_IF(debugDdms, "DDMS debugging not supported");

    property_get("debug.sf.disable_backpressure", value, "0");
    mPropagateBackpressure = !atoi(value);
    ALOGI_IF(!mPropagateBackpressure, "Disabling backpressure propagation");

    property_get("debug.sf.enable_gl_backpressure", value, "0");
    mPropagateBackpressureClientComposition = atoi(value);
    ALOGI_IF(mPropagateBackpressureClientComposition,
             "Enabling backpressure propagation for Client Composition");

    property_get("debug.sf.enable_hwc_vds", value, "0");
    mUseHwcVirtualDisplays = atoi(value);
    ALOGI_IF(mUseHwcVirtualDisplays, "Enabling HWC virtual displays");

    property_get("ro.sf.disable_triple_buffer", value, "0");
    mLayerTripleBufferingDisabled = atoi(value);
    ALOGI_IF(mLayerTripleBufferingDisabled, "Disabling Triple Buffering");

    const size_t defaultListSize = MAX_LAYERS;
    auto listSize = property_get_int32("debug.sf.max_igbp_list_size", int32_t(defaultListSize));
    mMaxGraphicBufferProducerListSize = (listSize > 0) ? size_t(listSize) : defaultListSize;

    mUseSmart90ForVideo = use_smart_90_for_video(false);
    property_get("debug.sf.use_smart_90_for_video", value, "0");

    int int_value = atoi(value);
    if (int_value) {
        mUseSmart90ForVideo = true;
    }

    property_get("debug.sf.luma_sampling", value, "1");
    mLumaSampling = atoi(value);

    char property[PROPERTY_VALUE_MAX] = {0};
    if((property_get("vendor.display.vsync_reliable_on_doze", property, "0") > 0) &&
        (!strncmp(property, "1", PROPERTY_VALUE_MAX ) ||
        (!strncasecmp(property,"true", PROPERTY_VALUE_MAX )))) {
        mVsyncSourceReliableOnDoze = true;
    }

    const auto [early, gl, late] = mPhaseOffsets->getCurrentOffsets();
    mVsyncModulator.setPhaseOffsets(early, gl, late);

    // We should be reading 'persist.sys.sf.color_saturation' here
    // but since /data may be encrypted, we need to wait until after vold
    // comes online to attempt to read the property. The property is
    // instead read after the boot animation

    if (useTrebleTestingOverride()) {
        // Without the override SurfaceFlinger cannot connect to HIDL
        // services that are not listed in the manifests.  Considered
        // deriving the setting from the set service name, but it
        // would be brittle if the name that's not 'default' is used
        // for production purposes later on.
        setenv("TREBLE_TESTING_OVERRIDE", "true", true);
    }

    property_get("vendor.display.use_smooth_motion", value, "0");
    int_value = atoi(value);
    if (int_value) {
        mUseSmoMo = true;
    }

    mDolphinHandle = dlopen("libdolphin.so", RTLD_NOW);
    if (!mDolphinHandle) {
        ALOGW("Unable to open libdolphin.so: %s.", dlerror());
    } else {
        mDolphinInit = (bool (*) ())dlsym(mDolphinHandle, "dolphinInit");
        mDolphinMonitor = (bool (*) (int, nsecs_t))dlsym(mDolphinHandle, "dolphinMonitor");
        mDolphinScaling = (void (*)(int, int))dlsym(mDolphinHandle, "dolphinScaling");
        mDolphinRefresh = (void (*) ())dlsym(mDolphinHandle, "dolphinRefresh");
        if (mDolphinInit && mDolphinMonitor && mDolphinScaling && mDolphinRefresh) {
            if (mDolphinInit()) mDolphinFuncsEnabled = true;
        }
        if (!mDolphinFuncsEnabled) dlclose(mDolphinHandle);
    }


    mFrameExtnLibHandle = dlopen(EXTENSION_LIBRARY_NAME, RTLD_NOW);
    if (!mFrameExtnLibHandle) {
        ALOGE("Unable to open libframeextension.so: %s.", dlerror());
    } else {
        mCreateFrameExtnFunc =
            (bool (*) (composer::FrameExtnIntf**))(dlsym(mFrameExtnLibHandle,
                                                                CREATE_FRAME_EXTN_INTERFACE));
        mDestroyFrameExtnFunc =
            (bool (*) (composer::FrameExtnIntf*))(dlsym(mFrameExtnLibHandle,
                                                                 DESTROY_FRAME_EXTN_INTERFACE));
        if (mCreateFrameExtnFunc && mDestroyFrameExtnFunc) {
            mCreateFrameExtnFunc(&mFrameExtn);
            if (!mFrameExtn) {
                ALOGE("Frame Extension Object create failed.");
                dlclose(mFrameExtnLibHandle);
            }
        } else {
            ALOGE("Can't load libframeextension symbols: %s", dlerror());
            dlclose(mFrameExtnLibHandle);
        }
    }
}

void SurfaceFlinger::onFirstRef()
{
    mEventQueue->init(this);
}

SurfaceFlinger::~SurfaceFlinger()
{
    if (mDolphinFuncsEnabled) dlclose(mDolphinHandle);
<<<<<<< HEAD
    // debug total open files
    if (mFileOpen.debugFileCountFd >= 0) {
        close(mFileOpen.debugFileCountFd);
    }
=======
    if (mFrameExtn) dlclose(mFrameExtnLibHandle);
>>>>>>> 130fb470

    if(mUseSmoMo) {
        mSmoMoDestroyFunc(mSmoMo);
        dlclose(mSmoMoLibHandle);
    }
}

void SurfaceFlinger::binderDied(const wp<IBinder>& /* who */)
{
    // the window manager died on us. prepare its eulogy.

    // restore initial conditions (default device unblank, etc)
    initializeDisplays();

    // restart the boot-animation
    startBootAnim();
}

static sp<ISurfaceComposerClient> initClient(const sp<Client>& client) {
    status_t err = client->initCheck();
    if (err == NO_ERROR) {
        return client;
    }
    return nullptr;
}

sp<ISurfaceComposerClient> SurfaceFlinger::createConnection() {
    return initClient(new Client(this));
}

sp<IBinder> SurfaceFlinger::createDisplay(const String8& displayName,
        bool secure)
{
    class DisplayToken : public BBinder {
        sp<SurfaceFlinger> flinger;
        virtual ~DisplayToken() {
             // no more references, this display must be terminated
             Mutex::Autolock _l(flinger->mStateLock);
             flinger->mCurrentState.displays.removeItem(this);
             flinger->setTransactionFlags(eDisplayTransactionNeeded);
         }
     public:
        explicit DisplayToken(const sp<SurfaceFlinger>& flinger)
            : flinger(flinger) {
        }
    };

    sp<BBinder> token = new DisplayToken(this);

    Mutex::Autolock _l(mStateLock);
    // Display ID is assigned when virtual display is allocated by HWC.
    DisplayDeviceState state;
    state.isSecure = secure;
    state.displayName = displayName;
    mCurrentState.displays.add(token, state);
    mInterceptor->saveDisplayCreation(state);
    return token;
}

void SurfaceFlinger::destroyDisplay(const sp<IBinder>& displayToken) {
    Mutex::Autolock _l(mStateLock);

    ssize_t index = mCurrentState.displays.indexOfKey(displayToken);
    if (index < 0) {
        ALOGE("destroyDisplay: Invalid display token %p", displayToken.get());
        return;
    }

    const DisplayDeviceState& state = mCurrentState.displays.valueAt(index);
    if (!state.isVirtual()) {
        ALOGE("destroyDisplay called for non-virtual display");
        return;
    }
    mInterceptor->saveDisplayDeletion(state.sequenceId);
    mCurrentState.displays.removeItemsAt(index);
    setTransactionFlags(eDisplayTransactionNeeded);
}

std::vector<PhysicalDisplayId> SurfaceFlinger::getPhysicalDisplayIds() const {
    Mutex::Autolock lock(mStateLock);

    const auto internalDisplayId = getInternalDisplayIdLocked();
    if (!internalDisplayId) {
        return {};
    }

    std::vector<PhysicalDisplayId> displayIds;
    displayIds.reserve(mPhysicalDisplayTokens.size());
    displayIds.push_back(internalDisplayId->value);

    for (const auto& [id, token] : mPhysicalDisplayTokens) {
        if (id != *internalDisplayId) {
            displayIds.push_back(id.value);
        }
    }

    return displayIds;
}

sp<IBinder> SurfaceFlinger::getPhysicalDisplayToken(PhysicalDisplayId displayId) const {
    Mutex::Autolock lock(mStateLock);
    return getPhysicalDisplayTokenLocked(DisplayId{displayId});
}

status_t SurfaceFlinger::getColorManagement(bool* outGetColorManagement) const {
    if (!outGetColorManagement) {
        return BAD_VALUE;
    }
    *outGetColorManagement = useColorManagement;
    return NO_ERROR;
}

HWComposer& SurfaceFlinger::getHwComposer() const {
    return mCompositionEngine->getHwComposer();
}

renderengine::RenderEngine& SurfaceFlinger::getRenderEngine() const {
    return mCompositionEngine->getRenderEngine();
}

compositionengine::CompositionEngine& SurfaceFlinger::getCompositionEngine() const {
    return *mCompositionEngine.get();
}

void SurfaceFlinger::bootFinished()
{
    if (mStartPropertySetThread->join() != NO_ERROR) {
        ALOGE("Join StartPropertySetThread failed!");
    }
    const nsecs_t now = systemTime();
    const nsecs_t duration = now - mBootTime;
    ALOGI("Boot is finished (%ld ms)", long(ns2ms(duration)) );

    // wait patiently for the window manager death
    const String16 name("window");
    sp<IBinder> window(defaultServiceManager()->getService(name));
    if (window != 0) {
        window->linkToDeath(static_cast<IBinder::DeathRecipient*>(this));
    }
    sp<IBinder> input(defaultServiceManager()->getService(
            String16("inputflinger")));
    if (input == nullptr) {
        ALOGE("Failed to link to input service");
    } else {
        mInputFlinger = interface_cast<IInputFlinger>(input);
    }

    if (mVrFlinger) {
      mVrFlinger->OnBootFinished();
    }

    // stop boot animation
    // formerly we would just kill the process, but we now ask it to exit so it
    // can choose where to stop the animation.
    property_set("service.bootanim.exit", "1");

    const int LOGTAG_SF_STOP_BOOTANIM = 60110;
    LOG_EVENT_LONG(LOGTAG_SF_STOP_BOOTANIM,
                   ns2ms(systemTime(SYSTEM_TIME_MONOTONIC)));

    postMessageAsync(new LambdaMessage([this]() NO_THREAD_SAFETY_ANALYSIS {
        readPersistentProperties();
        mBootStage = BootStage::FINISHED;

        // set the refresh rate according to the policy
        int maxSupportedType = (int)RefreshRateType::PERF2;
        int minSupportedType = (int)RefreshRateType::LOW0;

        for (int type = maxSupportedType; type >= minSupportedType; type--) {
            RefreshRateType refreshRateType = static_cast<RefreshRateType>(type);
            const auto& refreshRate = mRefreshRateConfigs.getRefreshRate(refreshRateType);
            if (refreshRate && isDisplayConfigAllowed(refreshRate->configId)) {
                setRefreshRateTo(refreshRateType, Scheduler::ConfigEvent::None);
                return;
            }
        }
    }));
}

uint32_t SurfaceFlinger::getNewTexture() {
    {
        std::lock_guard lock(mTexturePoolMutex);
        if (!mTexturePool.empty()) {
            uint32_t name = mTexturePool.back();
            mTexturePool.pop_back();
            ATRACE_INT("TexturePoolSize", mTexturePool.size());
            return name;
        }

        // The pool was too small, so increase it for the future
        ++mTexturePoolSize;
    }

    // The pool was empty, so we need to get a new texture name directly using a
    // blocking call to the main thread
    uint32_t name = 0;
    postMessageSync(new LambdaMessage([&]() { getRenderEngine().genTextures(1, &name); }));
    return name;
}

void SurfaceFlinger::deleteTextureAsync(uint32_t texture) {
    std::lock_guard lock(mTexturePoolMutex);
    // We don't change the pool size, so the fix-up logic in postComposition will decide whether
    // to actually delete this or not based on mTexturePoolSize
    mTexturePool.push_back(texture);
    ATRACE_INT("TexturePoolSize", mTexturePool.size());
}

// Do not call property_set on main thread which will be blocked by init
// Use StartPropertySetThread instead.
void SurfaceFlinger::init() {
    ALOGI(  "SurfaceFlinger's main thread ready to run. "
            "Initializing graphics H/W...");

    ALOGI("Phase offset NS: %" PRId64 "", mPhaseOffsets->getCurrentAppOffset());

    Mutex::Autolock _l(mStateLock);
    // start the EventThread
    mScheduler =
            getFactory().createScheduler([this](bool enabled) { setVsyncEnabled(enabled); },
                                         mRefreshRateConfigs);
    auto resyncCallback =
            mScheduler->makeResyncCallback(std::bind(&SurfaceFlinger::getVsyncPeriod, this));

    mAppConnectionHandle =
            mScheduler->createConnection("app", mPhaseOffsets->getCurrentAppOffset(),
                                         resyncCallback,
                                         impl::EventThread::InterceptVSyncsCallback());
    mSfConnectionHandle = mScheduler->createConnection("sf", mPhaseOffsets->getCurrentSfOffset(),
                                                       resyncCallback, [this](nsecs_t timestamp) {
                                                           mInterceptor->saveVSyncEvent(timestamp);
                                                       });

    mEventQueue->setEventConnection(mScheduler->getEventConnection(mSfConnectionHandle));
    mVsyncModulator.setSchedulerAndHandles(mScheduler.get(), mAppConnectionHandle.get(),
                                           mSfConnectionHandle.get());

    mRegionSamplingThread =
            new RegionSamplingThread(*this, *mScheduler,
                                     RegionSamplingThread::EnvironmentTimingTunables());

    // Get a RenderEngine for the given display / config (can't fail)
    int32_t renderEngineFeature = 0;
    renderEngineFeature |= (useColorManagement ?
                            renderengine::RenderEngine::USE_COLOR_MANAGEMENT : 0);
    renderEngineFeature |= (useContextPriority ?
                            renderengine::RenderEngine::USE_HIGH_PRIORITY_CONTEXT : 0);

    {
        using vendor::display::config::V1_7::IDisplayConfig;
            android::sp<IDisplayConfig> disp_config_v1_7 = IDisplayConfig::getService();
        if (disp_config_v1_7 != NULL) {
            disp_config_v1_7->getDebugProperty("protected_client_composition",
                [&] (const ::android::hardware::hidl_string& value, int32_t error) {
                    if (error == 0) {
                        renderEngineFeature |= atoi(value.c_str()) ?
                            renderengine::RenderEngine::ENABLE_PROTECTED_CONTEXT : 0;
                    }
            });
        }
    }

    // TODO(b/77156734): We need to stop casting and use HAL types when possible.
    // Sending maxFrameBufferAcquiredBuffers as the cache size is tightly tuned to single-display.
    mCompositionEngine->setRenderEngine(
            renderengine::RenderEngine::create(static_cast<int32_t>(defaultCompositionPixelFormat),
                                               renderEngineFeature, maxFrameBufferAcquiredBuffers));

    LOG_ALWAYS_FATAL_IF(mVrFlingerRequestsDisplay,
            "Starting with vr flinger active is not currently supported.");
    mCompositionEngine->setHwComposer(getFactory().createHWComposer(getBE().mHwcServiceName));
    mCompositionEngine->getHwComposer().registerCallback(this, getBE().mComposerSequenceId);
    // Process any initial hotplug and resulting display changes.
    processDisplayHotplugEventsLocked();
    const auto display = getDefaultDisplayDeviceLocked();
    LOG_ALWAYS_FATAL_IF(!display, "Missing internal display after registering composer callback.");
    LOG_ALWAYS_FATAL_IF(!getHwComposer().isConnected(*display->getId()),
                        "Internal display is disconnected.");

    if (useVrFlinger) {
        auto vrFlingerRequestDisplayCallback = [this](bool requestDisplay) {
            // This callback is called from the vr flinger dispatch thread. We
            // need to call signalTransaction(), which requires holding
            // mStateLock when we're not on the main thread. Acquiring
            // mStateLock from the vr flinger dispatch thread might trigger a
            // deadlock in surface flinger (see b/66916578), so post a message
            // to be handled on the main thread instead.
            postMessageAsync(new LambdaMessage([=] {
                ALOGI("VR request display mode: requestDisplay=%d", requestDisplay);
                mVrFlingerRequestsDisplay = requestDisplay;
                signalTransaction();
            }));
        };
        mVrFlinger = dvr::VrFlinger::Create(getHwComposer().getComposer(),
                                            getHwComposer()
                                                    .fromPhysicalDisplayId(*display->getId())
                                                    .value_or(0),
                                            vrFlingerRequestDisplayCallback);
        if (!mVrFlinger) {
            ALOGE("Failed to start vrflinger");
        }
    }

    // initialize our drawing state
    mDrawingState = mCurrentState;

    // set initial conditions (e.g. unblank default device)
    initializeDisplays();

    getRenderEngine().primeCache();

    // Inform native graphics APIs whether the present timestamp is supported:

    const bool presentFenceReliable =
            !getHwComposer().hasCapability(HWC2::Capability::PresentFenceIsNotReliable);
    mStartPropertySetThread = getFactory().createStartPropertySetThread(presentFenceReliable);

    if (mStartPropertySetThread->Start() != NO_ERROR) {
        ALOGE("Run StartPropertySetThread failed!");
    }

    mScheduler->setChangeRefreshRateCallback(
            [this](RefreshRateType type, Scheduler::ConfigEvent event) {
                Mutex::Autolock lock(mStateLock);
                setRefreshRateTo(type, event);
            });
    mScheduler->setGetVsyncPeriodCallback([this] {
        Mutex::Autolock lock(mStateLock);
        return getVsyncPeriod();
    });

    int active_config = getHwComposer().getActiveConfigIndex(*display->getId());
    mRefreshRateConfigs.setActiveConfig(active_config);
    mRefreshRateConfigs.populate(getHwComposer().getConfigs(*display->getId()));
    mRefreshRateStats.setConfigMode(active_config);

    // debug open files count by process
     mFileOpen.debugFileCountFd = open(mFileOpen.debugCountOpenFiles, O_WRONLY|O_CREAT,0664);

    if (mUseSmoMo) {
        mSmoMoLibHandle = dlopen("libsmomo.qti.so", RTLD_NOW);
        if (!mSmoMoLibHandle) {
            ALOGE("Unable to open libsmomo: %s", dlerror());
        } else {
             mSmoMoCreateFunc =
                    reinterpret_cast<CreateSmoMoFuncPtr>(dlsym(mSmoMoLibHandle, "CreateSmomo"));
             mSmoMoDestroyFunc =
                    reinterpret_cast<DestroySmoMoFuncPtr>(dlsym(mSmoMoLibHandle, "DestroySmomo"));
             if (mSmoMoCreateFunc && mSmoMoDestroyFunc) {
                mSmoMo = mSmoMoCreateFunc();
             } else {
                ALOGE("Can't load libsmomo symbols: %s", dlerror());
             }
        }

        if (mSmoMo) {
            mSmoMo->SetChangeRefreshRateCallback(
                [this](int32_t refreshRate) {
                    Mutex::Autolock lock(mStateLock);
                    setRefreshRateTo(refreshRate);
                });

            std::vector<float> refreshRates;
            for (const auto& hwConfig : getHwComposer().getConfigs(*display->getId())) {
                refreshRates.push_back(1e9 / hwConfig->getVsyncPeriod());
            }
            mSmoMo->SetDisplayRefreshRates(refreshRates);

            ALOGI("SmoMo is enabled");
        } else {
            mUseSmoMo = false;
        }
    }

    ALOGV("Done initializing");
}

void SurfaceFlinger::readPersistentProperties() {
    Mutex::Autolock _l(mStateLock);

    char value[PROPERTY_VALUE_MAX];

    property_get("persist.sys.sf.color_saturation", value, "1.0");
    mGlobalSaturationFactor = atof(value);
    updateColorMatrixLocked();
    ALOGV("Saturation is set to %.2f", mGlobalSaturationFactor);

    property_get("persist.sys.sf.native_mode", value, "0");
    mDisplayColorSetting = static_cast<DisplayColorSetting>(atoi(value));

    property_get("persist.sys.sf.color_mode", value, "0");
    mForceColorMode = static_cast<ColorMode>(atoi(value));
}

void SurfaceFlinger::startBootAnim() {
    // Start boot animation service by setting a property mailbox
    // if property setting thread is already running, Start() will be just a NOP
    mStartPropertySetThread->Start();
    // Wait until property was set
    if (mStartPropertySetThread->join() != NO_ERROR) {
        ALOGE("Join StartPropertySetThread failed!");
    }
}

size_t SurfaceFlinger::getMaxTextureSize() const {
    return getRenderEngine().getMaxTextureSize();
}

size_t SurfaceFlinger::getMaxViewportDims() const {
    return getRenderEngine().getMaxViewportDims();
}

// ----------------------------------------------------------------------------

bool SurfaceFlinger::authenticateSurfaceTexture(
        const sp<IGraphicBufferProducer>& bufferProducer) const {
    Mutex::Autolock _l(mStateLock);
    return authenticateSurfaceTextureLocked(bufferProducer);
}

bool SurfaceFlinger::authenticateSurfaceTextureLocked(
        const sp<IGraphicBufferProducer>& bufferProducer) const {
    sp<IBinder> surfaceTextureBinder(IInterface::asBinder(bufferProducer));
    return mGraphicBufferProducerList.count(surfaceTextureBinder.get()) > 0;
}

status_t SurfaceFlinger::getSupportedFrameTimestamps(
        std::vector<FrameEvent>* outSupported) const {
    *outSupported = {
        FrameEvent::REQUESTED_PRESENT,
        FrameEvent::ACQUIRE,
        FrameEvent::LATCH,
        FrameEvent::FIRST_REFRESH_START,
        FrameEvent::LAST_REFRESH_START,
        FrameEvent::GPU_COMPOSITION_DONE,
        FrameEvent::DEQUEUE_READY,
        FrameEvent::RELEASE,
    };
    ConditionalLock _l(mStateLock,
            std::this_thread::get_id() != mMainThreadId);
    if (!getHwComposer().hasCapability(
            HWC2::Capability::PresentFenceIsNotReliable)) {
        outSupported->push_back(FrameEvent::DISPLAY_PRESENT);
    }
    return NO_ERROR;
}

status_t SurfaceFlinger::getDisplayConfigs(const sp<IBinder>& displayToken,
                                           Vector<DisplayInfo>* configs) {
    if (!displayToken || !configs) {
        return BAD_VALUE;
    }

    Mutex::Autolock lock(mStateLock);

    const auto displayId = getPhysicalDisplayIdLocked(displayToken);
    if (!displayId) {
        return NAME_NOT_FOUND;
    }

    // TODO: Not sure if display density should handled by SF any longer
    class Density {
        static float getDensityFromProperty(char const* propName) {
            char property[PROPERTY_VALUE_MAX];
            float density = 0.0f;
            if (property_get(propName, property, nullptr) > 0) {
                density = strtof(property, nullptr);
            }
            return density;
        }
    public:
        static float getEmuDensity() {
            return getDensityFromProperty("qemu.sf.lcd_density"); }
        static float getBuildDensity()  {
            return getDensityFromProperty("ro.sf.lcd_density"); }
    };

    configs->clear();

    for (const auto& hwConfig : getHwComposer().getConfigs(*displayId)) {
        DisplayInfo info = DisplayInfo();

        float xdpi = hwConfig->getDpiX();
        float ydpi = hwConfig->getDpiY();

        info.w = hwConfig->getWidth();
        info.h = hwConfig->getHeight();
        // Default display viewport to display width and height
        info.viewportW = info.w;
        info.viewportH = info.h;

        if (displayId == getInternalDisplayIdLocked()) {
            // The density of the device is provided by a build property
            float density = Density::getBuildDensity() / 160.0f;
            if (density == 0) {
                // the build doesn't provide a density -- this is wrong!
                // use xdpi instead
                ALOGE("ro.sf.lcd_density must be defined as a build property");
                density = xdpi / 160.0f;
            }
            if (Density::getEmuDensity()) {
                // if "qemu.sf.lcd_density" is specified, it overrides everything
                xdpi = ydpi = density = Density::getEmuDensity();
                density /= 160.0f;
            }
            info.density = density;

            // TODO: this needs to go away (currently needed only by webkit)
            const auto display = getDefaultDisplayDeviceLocked();
            info.orientation = display ? display->getOrientation() : 0;

            // This is for screenrecord
            const Rect viewport = display->getViewport();
            if (viewport.isValid()) {
                info.viewportW = uint32_t(viewport.getWidth());
                info.viewportH = uint32_t(viewport.getHeight());
            }
        } else {
            // TODO: where should this value come from?
            static const int TV_DENSITY = 213;
            info.density = TV_DENSITY / 160.0f;
            info.orientation = 0;
        }

        info.xdpi = xdpi;
        info.ydpi = ydpi;
        info.fps = 1e9 / hwConfig->getVsyncPeriod();
        const auto refreshRateType = mRefreshRateConfigs.getRefreshRateType(hwConfig->getId());
        const auto offset = mPhaseOffsets->getOffsetsForRefreshRate(refreshRateType);
        info.appVsyncOffset = offset.late.app;

        // This is how far in advance a buffer must be queued for
        // presentation at a given time.  If you want a buffer to appear
        // on the screen at time N, you must submit the buffer before
        // (N - presentationDeadline).
        //
        // Normally it's one full refresh period (to give SF a chance to
        // latch the buffer), but this can be reduced by configuring a
        // DispSync offset.  Any additional delays introduced by the hardware
        // composer or panel must be accounted for here.
        //
        // We add an additional 1ms to allow for processing time and
        // differences between the ideal and actual refresh rate.
        info.presentationDeadline = hwConfig->getVsyncPeriod() - offset.late.sf + 1000000;

        // All non-virtual displays are currently considered secure.
        info.secure = true;

        if (displayId == getInternalDisplayIdLocked() &&
            primaryDisplayOrientation & DisplayState::eOrientationSwapMask) {
            std::swap(info.w, info.h);
        }

        configs->push_back(info);
    }

    return NO_ERROR;
}

status_t SurfaceFlinger::getDisplayStats(const sp<IBinder>&, DisplayStatInfo* stats) {
    if (!stats) {
        return BAD_VALUE;
    }

    mScheduler->getDisplayStatInfo(stats);
    return NO_ERROR;
}

int SurfaceFlinger::getActiveConfig(const sp<IBinder>& displayToken) {
    const auto display = getDisplayDevice(displayToken);
    if (!display) {
        ALOGE("getActiveConfig: Invalid display token %p", displayToken.get());
        return BAD_VALUE;
    }

    return display->getActiveConfig();
}

void SurfaceFlinger::setDesiredActiveConfig(const ActiveConfigInfo& info) {
    ATRACE_CALL();

    // Don't check against the current mode yet. Worst case we set the desired
    // config twice. However event generation config might have changed so we need to update it
    // accordingly
    std::lock_guard<std::mutex> lock(mActiveConfigLock);
    const Scheduler::ConfigEvent prevConfig = mDesiredActiveConfig.event;
    mDesiredActiveConfig = info;
    mDesiredActiveConfig.event = mDesiredActiveConfig.event | prevConfig;

    if (!mDesiredActiveConfigChanged) {
        // This will trigger HWC refresh without resetting the idle timer.
        repaintEverythingForHWC();
        // Start receiving vsync samples now, so that we can detect a period
        // switch.
        mScheduler->resyncToHardwareVsync(true, getVsyncPeriod());
        mPhaseOffsets->setRefreshRateType(info.type);
        const auto [early, gl, late] = mPhaseOffsets->getCurrentOffsets();
        mVsyncModulator.onRefreshRateChangeInitiated();
        mVsyncModulator.setPhaseOffsets(early, gl, late);
    }
    mDesiredActiveConfigChanged = true;
    ATRACE_INT("DesiredActiveConfigChanged", mDesiredActiveConfigChanged);

    if (mRefreshRateOverlay) {
        mRefreshRateOverlay->changeRefreshRate(mDesiredActiveConfig.type);
    }
}

status_t SurfaceFlinger::setActiveConfig(const sp<IBinder>& displayToken, int mode) {
    ATRACE_CALL();

    std::vector<int32_t> allowedConfig;
    allowedConfig.push_back(mode);

    const auto display = getDisplayDeviceLocked(displayToken);
    // RefreshRateConfigs are only supported on Primary display.
    if (display && display->isPrimary()) {
        mRefreshRateConfigs.setActiveConfig(mode);
        mRefreshRateConfigs.populate(getHwComposer().getConfigs(*display->getId()));
    }

    return setAllowedDisplayConfigs(displayToken, allowedConfig);
}

void SurfaceFlinger::setActiveConfigInternal() {
    ATRACE_CALL();

    const auto display = getDefaultDisplayDeviceLocked();
    if (!display) {
        return;
    }

    std::lock_guard<std::mutex> lock(mActiveConfigLock);
    mRefreshRateStats.setConfigMode(mUpcomingActiveConfig.configId);

    display->setActiveConfig(mUpcomingActiveConfig.configId);

    mScheduler->resyncToHardwareVsync(true, getVsyncPeriod());
    mPhaseOffsets->setRefreshRateType(mUpcomingActiveConfig.type);
    const auto [early, gl, late] = mPhaseOffsets->getCurrentOffsets();
    mVsyncModulator.setPhaseOffsets(early, gl, late);
    ATRACE_INT("ActiveConfigMode", mUpcomingActiveConfig.configId);

    if (mUpcomingActiveConfig.event != Scheduler::ConfigEvent::None) {
        mScheduler->onConfigChanged(mAppConnectionHandle, display->getId()->value,
                                    mUpcomingActiveConfig.configId);
    }
}

bool SurfaceFlinger::performSetActiveConfig() {
    ATRACE_CALL();
    if (mCheckPendingFence) {
        if (previousFrameMissed()) {
            // fence has not signaled yet. wait for the next invalidate
            mEventQueue->invalidate();
            return true;
        }

        // We received the present fence from the HWC, so we assume it successfully updated
        // the config, hence we update SF.
        mCheckPendingFence = false;
        setActiveConfigInternal();
    }

    // Store the local variable to release the lock.
    ActiveConfigInfo desiredActiveConfig;
    {
        std::lock_guard<std::mutex> lock(mActiveConfigLock);
        if (!mDesiredActiveConfigChanged) {
            return false;
        }
        desiredActiveConfig = mDesiredActiveConfig;
    }

    const auto display = getDefaultDisplayDeviceLocked();
    if (!display || display->getActiveConfig() == desiredActiveConfig.configId) {
        // display is not valid or we are already in the requested mode
        // on both cases there is nothing left to do
        std::lock_guard<std::mutex> lock(mActiveConfigLock);
        mDesiredActiveConfig.event = Scheduler::ConfigEvent::None;
        mDesiredActiveConfigChanged = false;
        ATRACE_INT("DesiredActiveConfigChanged", mDesiredActiveConfigChanged);
        return false;
    }

    // Desired active config was set, it is different than the config currently in use, however
    // allowed configs might have change by the time we process the refresh.
    // Make sure the desired config is still allowed
    if (!isDisplayConfigAllowed(desiredActiveConfig.configId)) {
        std::lock_guard<std::mutex> lock(mActiveConfigLock);
        mDesiredActiveConfig.event = Scheduler::ConfigEvent::None;
        mDesiredActiveConfig.configId = display->getActiveConfig();
        mDesiredActiveConfigChanged = false;
        ATRACE_INT("DesiredActiveConfigChanged", mDesiredActiveConfigChanged);
        return false;
    }
    mUpcomingActiveConfig = desiredActiveConfig;
    const auto displayId = display->getId();
    LOG_ALWAYS_FATAL_IF(!displayId);

    ATRACE_INT("ActiveConfigModeHWC", mUpcomingActiveConfig.configId);
    getHwComposer().setActiveConfig(*displayId, mUpcomingActiveConfig.configId);

    // we need to submit an empty frame to HWC to start the process
    mCheckPendingFence = true;
    mEventQueue->invalidate();
    return false;
}

status_t SurfaceFlinger::getDisplayColorModes(const sp<IBinder>& displayToken,
                                              Vector<ColorMode>* outColorModes) {
    if (!displayToken || !outColorModes) {
        return BAD_VALUE;
    }

    std::vector<ColorMode> modes;
    bool isInternalDisplay = false;
    {
        ConditionalLock lock(mStateLock, std::this_thread::get_id() != mMainThreadId);

        const auto displayId = getPhysicalDisplayIdLocked(displayToken);
        if (!displayId) {
            return NAME_NOT_FOUND;
        }

        modes = getHwComposer().getColorModes(*displayId);
        isInternalDisplay = displayId == getInternalDisplayIdLocked();
    }
    outColorModes->clear();

    // If it's built-in display and the configuration claims it's not wide color capable,
    // filter out all wide color modes. The typical reason why this happens is that the
    // hardware is not good enough to support GPU composition of wide color, and thus the
    // OEMs choose to disable this capability.
    if (isInternalDisplay && !hasWideColorDisplay) {
        std::remove_copy_if(modes.cbegin(), modes.cend(), std::back_inserter(*outColorModes),
                            isWideColorMode);
    } else {
        std::copy(modes.cbegin(), modes.cend(), std::back_inserter(*outColorModes));
    }

    return NO_ERROR;
}

status_t SurfaceFlinger::getDisplayNativePrimaries(const sp<IBinder>& displayToken,
                                                   ui::DisplayPrimaries &primaries) {
    if (!displayToken) {
        return BAD_VALUE;
    }

    // Currently we only support this API for a single internal display.
    if (getInternalDisplayToken() != displayToken) {
        return BAD_VALUE;
    }

    memcpy(&primaries, &mInternalDisplayPrimaries, sizeof(ui::DisplayPrimaries));
    return NO_ERROR;
}

ColorMode SurfaceFlinger::getActiveColorMode(const sp<IBinder>& displayToken) {
    if (const auto display = getDisplayDevice(displayToken)) {
        return display->getCompositionDisplay()->getState().colorMode;
    }
    return static_cast<ColorMode>(BAD_VALUE);
}

status_t SurfaceFlinger::setActiveColorMode(const sp<IBinder>& displayToken, ColorMode mode) {
    postMessageSync(new LambdaMessage([&] {
        Vector<ColorMode> modes;
        getDisplayColorModes(displayToken, &modes);
        bool exists = std::find(std::begin(modes), std::end(modes), mode) != std::end(modes);
        if (mode < ColorMode::NATIVE || !exists) {
            ALOGE("Attempt to set invalid active color mode %s (%d) for display token %p",
                  decodeColorMode(mode).c_str(), mode, displayToken.get());
            return;
        }
        const auto display = getDisplayDevice(displayToken);
        if (!display) {
            ALOGE("Attempt to set active color mode %s (%d) for invalid display token %p",
                  decodeColorMode(mode).c_str(), mode, displayToken.get());
        } else if (display->isVirtual()) {
            ALOGW("Attempt to set active color mode %s (%d) for virtual display",
                  decodeColorMode(mode).c_str(), mode);
        } else {
            display->getCompositionDisplay()->setColorMode(mode, Dataspace::UNKNOWN,
                                                           RenderIntent::COLORIMETRIC);
        }
    }));

    return NO_ERROR;
}

status_t SurfaceFlinger::clearAnimationFrameStats() {
    Mutex::Autolock _l(mStateLock);
    mAnimFrameTracker.clearStats();
    return NO_ERROR;
}

status_t SurfaceFlinger::getAnimationFrameStats(FrameStats* outStats) const {
    Mutex::Autolock _l(mStateLock);
    mAnimFrameTracker.getStats(outStats);
    return NO_ERROR;
}

status_t SurfaceFlinger::getHdrCapabilities(const sp<IBinder>& displayToken,
                                            HdrCapabilities* outCapabilities) const {
    Mutex::Autolock _l(mStateLock);

    const auto display = getDisplayDeviceLocked(displayToken);
    if (!display) {
        ALOGE("getHdrCapabilities: Invalid display token %p", displayToken.get());
        return BAD_VALUE;
    }

    // At this point the DisplayDeivce should already be set up,
    // meaning the luminance information is already queried from
    // hardware composer and stored properly.
    const HdrCapabilities& capabilities = display->getHdrCapabilities();
    *outCapabilities = HdrCapabilities(capabilities.getSupportedHdrTypes(),
                                       capabilities.getDesiredMaxLuminance(),
                                       capabilities.getDesiredMaxAverageLuminance(),
                                       capabilities.getDesiredMinLuminance());

    return NO_ERROR;
}

status_t SurfaceFlinger::getDisplayedContentSamplingAttributes(const sp<IBinder>& displayToken,
                                                               ui::PixelFormat* outFormat,
                                                               ui::Dataspace* outDataspace,
                                                               uint8_t* outComponentMask) const {
    if (!outFormat || !outDataspace || !outComponentMask) {
        return BAD_VALUE;
    }
    const auto display = getDisplayDevice(displayToken);
    if (!display || !display->getId()) {
        ALOGE("getDisplayedContentSamplingAttributes: Bad display token: %p", display.get());
        return BAD_VALUE;
    }
    return getHwComposer().getDisplayedContentSamplingAttributes(*display->getId(), outFormat,
                                                                 outDataspace, outComponentMask);
}

status_t SurfaceFlinger::setDisplayContentSamplingEnabled(const sp<IBinder>& displayToken,
                                                          bool enable, uint8_t componentMask,
                                                          uint64_t maxFrames) const {
    const auto display = getDisplayDevice(displayToken);
    if (!display || !display->getId()) {
        ALOGE("setDisplayContentSamplingEnabled: Bad display token: %p", display.get());
        return BAD_VALUE;
    }

    return getHwComposer().setDisplayContentSamplingEnabled(*display->getId(), enable,
                                                            componentMask, maxFrames);
}

status_t SurfaceFlinger::getDisplayedContentSample(const sp<IBinder>& displayToken,
                                                   uint64_t maxFrames, uint64_t timestamp,
                                                   DisplayedFrameStats* outStats) const {
    const auto display = getDisplayDevice(displayToken);
    if (!display || !display->getId()) {
        ALOGE("getDisplayContentSample: Bad display token: %p", displayToken.get());
        return BAD_VALUE;
    }

    return getHwComposer().getDisplayedContentSample(*display->getId(), maxFrames, timestamp,
                                                     outStats);
}

status_t SurfaceFlinger::getProtectedContentSupport(bool* outSupported) const {
    if (!outSupported) {
        return BAD_VALUE;
    }
    *outSupported = getRenderEngine().supportsProtectedContent();
    return NO_ERROR;
}

status_t SurfaceFlinger::isWideColorDisplay(const sp<IBinder>& displayToken,
                                            bool* outIsWideColorDisplay) const {
    if (!displayToken || !outIsWideColorDisplay) {
        return BAD_VALUE;
    }
    Mutex::Autolock _l(mStateLock);
    const auto display = getDisplayDeviceLocked(displayToken);
    if (!display) {
        return BAD_VALUE;
    }

    // Use hasWideColorDisplay to override built-in display.
    const auto displayId = display->getId();
    if (displayId && displayId == getInternalDisplayIdLocked()) {
        *outIsWideColorDisplay = hasWideColorDisplay;
        return NO_ERROR;
    }
    *outIsWideColorDisplay = display->hasWideColorGamut();
    return NO_ERROR;
}

status_t SurfaceFlinger::enableVSyncInjections(bool enable) {
    postMessageSync(new LambdaMessage([&] {
        Mutex::Autolock _l(mStateLock);

        if (mInjectVSyncs == enable) {
            return;
        }

        auto resyncCallback =
                mScheduler->makeResyncCallback(std::bind(&SurfaceFlinger::getVsyncPeriod, this));

        // TODO(b/128863962): Part of the Injector should be refactored, so that it
        // can be passed to Scheduler.
        if (enable) {
            ALOGV("VSync Injections enabled");
            if (mVSyncInjector.get() == nullptr) {
                mVSyncInjector = std::make_unique<InjectVSyncSource>();
                mInjectorEventThread = std::make_unique<
                        impl::EventThread>(mVSyncInjector.get(),
                                           impl::EventThread::InterceptVSyncsCallback(),
                                           "injEventThread");
            }
            mEventQueue->setEventThread(mInjectorEventThread.get(), std::move(resyncCallback));
        } else {
            ALOGV("VSync Injections disabled");
            mEventQueue->setEventThread(mScheduler->getEventThread(mSfConnectionHandle),
                                        std::move(resyncCallback));
        }

        mInjectVSyncs = enable;
    }));

    return NO_ERROR;
}

status_t SurfaceFlinger::injectVSync(nsecs_t when) {
    Mutex::Autolock _l(mStateLock);

    if (!mInjectVSyncs) {
        ALOGE("VSync Injections not enabled");
        return BAD_VALUE;
    }
    if (mInjectVSyncs && mInjectorEventThread.get() != nullptr) {
        ALOGV("Injecting VSync inside SurfaceFlinger");
        mVSyncInjector->onInjectSyncEvent(when);
    }
    return NO_ERROR;
}

status_t SurfaceFlinger::getLayerDebugInfo(std::vector<LayerDebugInfo>* outLayers) const
        NO_THREAD_SAFETY_ANALYSIS {
    // Try to acquire a lock for 1s, fail gracefully
    const status_t err = mStateLock.timedLock(s2ns(1));
    const bool locked = (err == NO_ERROR);
    if (!locked) {
        ALOGE("LayerDebugInfo: SurfaceFlinger unresponsive (%s [%d]) - exit", strerror(-err), err);
        return TIMED_OUT;
    }

    outLayers->clear();
    mCurrentState.traverseInZOrder([&](Layer* layer) {
        outLayers->push_back(layer->getLayerDebugInfo());
    });

    mStateLock.unlock();
    return NO_ERROR;
}

status_t SurfaceFlinger::getCompositionPreference(
        Dataspace* outDataspace, ui::PixelFormat* outPixelFormat,
        Dataspace* outWideColorGamutDataspace,
        ui::PixelFormat* outWideColorGamutPixelFormat) const {
    *outDataspace = mDefaultCompositionDataspace;
    *outPixelFormat = defaultCompositionPixelFormat;
    *outWideColorGamutDataspace = mWideColorGamutCompositionDataspace;
    *outWideColorGamutPixelFormat = wideColorGamutCompositionPixelFormat;
    return NO_ERROR;
}

status_t SurfaceFlinger::addRegionSamplingListener(const Rect& samplingArea,
                                                   const sp<IBinder>& stopLayerHandle,
                                                   const sp<IRegionSamplingListener>& listener) {
    if (!listener || samplingArea == Rect::INVALID_RECT) {
        return BAD_VALUE;
    }
    mRegionSamplingThread->addListener(samplingArea, stopLayerHandle, listener);
    return NO_ERROR;
}

status_t SurfaceFlinger::removeRegionSamplingListener(const sp<IRegionSamplingListener>& listener) {
    if (!listener) {
        return BAD_VALUE;
    }
    mRegionSamplingThread->removeListener(listener);
    return NO_ERROR;
}

status_t SurfaceFlinger::getDisplayBrightnessSupport(const sp<IBinder>& displayToken,
                                                     bool* outSupport) const {
    if (!displayToken || !outSupport) {
        return BAD_VALUE;
    }
    const auto displayId = getPhysicalDisplayIdLocked(displayToken);
    if (!displayId) {
        return NAME_NOT_FOUND;
    }
    *outSupport =
            getHwComposer().hasDisplayCapability(displayId, HWC2::DisplayCapability::Brightness);
    return NO_ERROR;
}

status_t SurfaceFlinger::setDisplayBrightness(const sp<IBinder>& displayToken,
                                              float brightness) const {
    if (!displayToken) {
        return BAD_VALUE;
    }
    const auto displayId = getPhysicalDisplayIdLocked(displayToken);
    if (!displayId) {
        return NAME_NOT_FOUND;
    }
    return getHwComposer().setDisplayBrightness(*displayId, brightness);
}

status_t SurfaceFlinger::notifyPowerHint(int32_t hintId) {
    PowerHint powerHint = static_cast<PowerHint>(hintId);

    if (powerHint == PowerHint::INTERACTION) {
        mScheduler->notifyTouchEvent();
    }

    return NO_ERROR;
}

// ----------------------------------------------------------------------------

sp<IDisplayEventConnection> SurfaceFlinger::createDisplayEventConnection(
        ISurfaceComposer::VsyncSource vsyncSource) {
    auto resyncCallback = mScheduler->makeResyncCallback([this] {
        Mutex::Autolock lock(mStateLock);
        return getVsyncPeriod();
    });

    const auto& handle =
            vsyncSource == eVsyncSourceSurfaceFlinger ? mSfConnectionHandle : mAppConnectionHandle;

    return mScheduler->createDisplayEventConnection(handle, std::move(resyncCallback));
}

// ----------------------------------------------------------------------------

void SurfaceFlinger::waitForEvent() {
    mEventQueue->waitMessage();
}

void SurfaceFlinger::signalTransaction() {
    mScheduler->resetIdleTimer();
    mEventQueue->invalidate();
}

void SurfaceFlinger::signalLayerUpdate() {
    mScheduler->resetIdleTimer();
    mEventQueue->invalidate();
}

void SurfaceFlinger::signalRefresh() {
    mRefreshPending = true;
    mEventQueue->refresh();
}

status_t SurfaceFlinger::postMessageAsync(const sp<MessageBase>& msg,
        nsecs_t reltime, uint32_t /* flags */) {
    return mEventQueue->postMessage(msg, reltime);
}

status_t SurfaceFlinger::postMessageSync(const sp<MessageBase>& msg,
        nsecs_t reltime, uint32_t /* flags */) {
    status_t res = mEventQueue->postMessage(msg, reltime);
    if (res == NO_ERROR) {
        msg->wait();
    }
    return res;
}

void SurfaceFlinger::run() {
    do {
        waitForEvent();
    } while (true);
}

nsecs_t SurfaceFlinger::getVsyncPeriod() const {
    const auto displayId = getInternalDisplayIdLocked();
    if (!displayId || !getHwComposer().isConnected(*displayId)) {
        return 0;
    }

    const auto config = getHwComposer().getActiveConfig(*displayId);
    return config ? config->getVsyncPeriod() : 0;
}

void SurfaceFlinger::onVsyncReceived(int32_t sequenceId, hwc2_display_t hwcDisplayId,
                                     int64_t timestamp) {
    ATRACE_NAME("SF onVsync");

    Mutex::Autolock lock(mStateLock);
    // Ignore any vsyncs from a previous hardware composer.
    if (sequenceId != getBE().mComposerSequenceId) {
        return;
    }

    if (!getHwComposer().onVsync(hwcDisplayId, timestamp)) {
        return;
    }

    bool periodChanged = false;
    mScheduler->addResyncSample(timestamp, &periodChanged);
    if (periodChanged) {
        mVsyncModulator.onRefreshRateChangeDetected();
    }
}

void SurfaceFlinger::getCompositorTiming(CompositorTiming* compositorTiming) {
    std::lock_guard<std::mutex> lock(getBE().mCompositorTimingLock);
    *compositorTiming = getBE().mCompositorTiming;
}

bool SurfaceFlinger::isDisplayConfigAllowed(int32_t configId) {
    return mAllowedDisplayConfigs.empty() || mAllowedDisplayConfigs.count(configId);
}

void SurfaceFlinger::setRefreshRateTo(RefreshRateType refreshRate, Scheduler::ConfigEvent event) {
    const auto display = getDefaultDisplayDeviceLocked();
    if (!display || mBootStage != BootStage::FINISHED) {
        return;
    }
    ATRACE_CALL();

    // Don't do any updating if the current fps is the same as the new one.
    const auto& refreshRateConfig = mRefreshRateConfigs.getRefreshRate(refreshRate);
    if (!refreshRateConfig) {
        ALOGV("Skipping refresh rate change request for unsupported rate.");
        return;
    }

    const int desiredConfigId = refreshRateConfig->configId;

    if (!isDisplayConfigAllowed(desiredConfigId)) {
        ALOGV("Skipping config %d as it is not part of allowed configs", desiredConfigId);
        return;
    }

    setDesiredActiveConfig({refreshRate, desiredConfigId, event});
}

void SurfaceFlinger::setRefreshRateTo(int32_t refreshRate) {
    //TODO: phase offset
    if (mBootStage != BootStage::FINISHED) {
        return;
    }
    ATRACE_CALL();

    // Don't do any updating if the current fps is the same as the new one.
    const nsecs_t currentVsyncPeriod = getVsyncPeriod();
    if (currentVsyncPeriod == 0) {
        return;
    }

    const float currentFps = 1e9 / currentVsyncPeriod;
    const float newFps = static_cast<float>(refreshRate);
    if (std::abs(currentFps - newFps) <= 1) {
        return;
    }

    const auto displayId = getInternalDisplayIdLocked();
    LOG_ALWAYS_FATAL_IF(!displayId);
    auto configs = getHwComposer().getConfigs(*displayId);

    int desiredConfigId = -1;
    for (int i = 0; i < configs.size(); i++) {
        const nsecs_t vsyncPeriod = configs.at(i)->getVsyncPeriod();
        const float fps = 1e9 / vsyncPeriod;
        if (std::abs(fps - newFps) <= 1) {
            desiredConfigId = i;
            break;
        }
    }

    if (desiredConfigId < 0) {
        ALOGV("Skipping refresh rate change request for unsupported rate.");
        return;
    }

    setDesiredActiveConfig({scheduler::RefreshRateConfigs::RefreshRateType::DEFAULT,
        desiredConfigId, Scheduler::ConfigEvent::Changed});
}

void SurfaceFlinger::onHotplugReceived(int32_t sequenceId, hwc2_display_t hwcDisplayId,
                                       HWC2::Connection connection) {
    ALOGV("%s(%d, %" PRIu64 ", %s)", __FUNCTION__, sequenceId, hwcDisplayId,
          connection == HWC2::Connection::Connected ? "connected" : "disconnected");

    // Ignore events that do not have the right sequenceId.
    if (sequenceId != getBE().mComposerSequenceId) {
        return;
    }

    // Only lock if we're not on the main thread. This function is normally
    // called on a hwbinder thread, but for the primary display it's called on
    // the main thread with the state lock already held, so don't attempt to
    // acquire it here.
    ConditionalLock lock(mStateLock, std::this_thread::get_id() != mMainThreadId);

    mPendingHotplugEvents.emplace_back(HotplugEvent{hwcDisplayId, connection});

    if (std::this_thread::get_id() == mMainThreadId) {
        // Process all pending hot plug events immediately if we are on the main thread.
        processDisplayHotplugEventsLocked();
    }

    setTransactionFlags(eDisplayTransactionNeeded);
}

void SurfaceFlinger::onRefreshReceived(int sequenceId, hwc2_display_t /*hwcDisplayId*/) {
    Mutex::Autolock lock(mStateLock);
    if (sequenceId != getBE().mComposerSequenceId) {
        return;
    }
    repaintEverythingForHWC();
}

void SurfaceFlinger::setVsyncEnabled(bool enabled) {
    ATRACE_CALL();
    Mutex::Autolock lock(mStateLock);
    Mutex::Autolock lockVsync(mVsyncLock);
    auto displayId = getInternalDisplayIdLocked();
    if (mNextVsyncSource) {
        // Disable current vsync source before enabling the next source
        if (mActiveVsyncSource) {
            displayId = mActiveVsyncSource->getId();
            getHwComposer().setVsyncEnabled(*displayId, HWC2::Vsync::Disable);
        }
        displayId = mNextVsyncSource->getId();
    } else if (mActiveVsyncSource) {
        displayId = mActiveVsyncSource->getId();
    }
    getHwComposer().setVsyncEnabled(*displayId,
        enabled ? HWC2::Vsync::Enable : HWC2::Vsync::Disable);
    if (mNextVsyncSource) {
        mActiveVsyncSource = mNextVsyncSource;
        mNextVsyncSource = NULL;
    }
}

// Note: it is assumed the caller holds |mStateLock| when this is called
void SurfaceFlinger::resetDisplayState() {
    mScheduler->disableHardwareVsync(true);
    // Clear the drawing state so that the logic inside of
    // handleTransactionLocked will fire. It will determine the delta between
    // mCurrentState and mDrawingState and re-apply all changes when we make the
    // transition.
    mDrawingState.displays.clear();
    mDisplays.clear();
}

void SurfaceFlinger::updateVrFlinger() {
    ATRACE_CALL();
    if (!mVrFlinger)
        return;
    bool vrFlingerRequestsDisplay = mVrFlingerRequestsDisplay;
    if (vrFlingerRequestsDisplay == getHwComposer().isUsingVrComposer()) {
        return;
    }

    if (vrFlingerRequestsDisplay && !getHwComposer().getComposer()->isRemote()) {
        ALOGE("Vr flinger is only supported for remote hardware composer"
              " service connections. Ignoring request to transition to vr"
              " flinger.");
        mVrFlingerRequestsDisplay = false;
        return;
    }

    Mutex::Autolock _l(mStateLock);

    sp<DisplayDevice> display = getDefaultDisplayDeviceLocked();
    LOG_ALWAYS_FATAL_IF(!display);

    const int currentDisplayPowerMode = display->getPowerMode();

    // Clear out all the output layers from the composition engine for all
    // displays before destroying the hardware composer interface. This ensures
    // any HWC layers are destroyed through that interface before it becomes
    // invalid.
    for (const auto& [token, displayDevice] : mDisplays) {
        displayDevice->getCompositionDisplay()->setOutputLayersOrderedByZ(
                compositionengine::Output::OutputLayers());
    }

    // This DisplayDevice will no longer be relevant once resetDisplayState() is
    // called below. Clear the reference now so we don't accidentally use it
    // later.
    display.clear();

    if (!vrFlingerRequestsDisplay) {
        mVrFlinger->SeizeDisplayOwnership();
    }

    resetDisplayState();
    // Delete the current instance before creating the new one
    mCompositionEngine->setHwComposer(std::unique_ptr<HWComposer>());
    mCompositionEngine->setHwComposer(getFactory().createHWComposer(
            vrFlingerRequestsDisplay ? "vr" : getBE().mHwcServiceName));
    getHwComposer().registerCallback(this, ++getBE().mComposerSequenceId);

    LOG_ALWAYS_FATAL_IF(!getHwComposer().getComposer()->isRemote(),
                        "Switched to non-remote hardware composer");

    if (vrFlingerRequestsDisplay) {
        mVrFlinger->GrantDisplayOwnership();
    }

    mVisibleRegionsDirty = true;
    invalidateHwcGeometry();

    // Re-enable default display.
    display = getDefaultDisplayDeviceLocked();
    LOG_ALWAYS_FATAL_IF(!display);
    setPowerModeInternal(display, currentDisplayPowerMode);

    // Reset the timing values to account for the period of the swapped in HWC
    const nsecs_t vsyncPeriod = getVsyncPeriod();
    mAnimFrameTracker.setDisplayRefreshPeriod(vsyncPeriod);

    // The present fences returned from vr_hwc are not an accurate
    // representation of vsync times.
    mScheduler->setIgnorePresentFences(getHwComposer().isUsingVrComposer() || !hasSyncFramework);

    // Use phase of 0 since phase is not known.
    // Use latency of 0, which will snap to the ideal latency.
    DisplayStatInfo stats{0 /* vsyncTime */, vsyncPeriod};
    setCompositorTimingSnapped(stats, 0);

    mScheduler->resyncToHardwareVsync(false, vsyncPeriod);

    mRepaintEverything = true;
    setTransactionFlags(eDisplayTransactionNeeded);
}

bool SurfaceFlinger::previousFrameMissed() NO_THREAD_SAFETY_ANALYSIS {
    // We are storing the last 2 present fences. If sf's phase offset is to be
    // woken up before the actual vsync but targeting the next vsync, we need to check
    // fence N-2
    const sp<Fence>& fence =
            mVsyncModulator.getOffsets().sf < mPhaseOffsets->getOffsetThresholdForNextVsync()
            ? mPreviousPresentFences[0]
            : mPreviousPresentFences[1];

    return fence != Fence::NO_FENCE && (fence->getStatus() == Fence::Status::Unsignaled);
}

void SurfaceFlinger::onMessageReceived(int32_t what) NO_THREAD_SAFETY_ANALYSIS {
    ATRACE_CALL();
    switch (what) {
        case MessageQueue::INVALIDATE: {
            bool frameMissed = previousFrameMissed();
            bool hwcFrameMissed = mHadDeviceComposition && frameMissed;
            bool gpuFrameMissed = mHadClientComposition && frameMissed;
            ATRACE_INT("FrameMissed", static_cast<int>(frameMissed));
            ATRACE_INT("HwcFrameMissed", static_cast<int>(hwcFrameMissed));
            ATRACE_INT("GpuFrameMissed", static_cast<int>(gpuFrameMissed));
            if (frameMissed) {
                mFrameMissedCount++;
                mTimeStats->incrementMissedFrames();
            }

            if (hwcFrameMissed) {
                mHwcFrameMissedCount++;
            }

            if (gpuFrameMissed) {
                mGpuFrameMissedCount++;
            }

            if (mUseSmart90ForVideo) {
                // This call is made each time SF wakes up and creates a new frame. It is part
                // of video detection feature.
                mScheduler->updateFpsBasedOnContent();
            }

            if (performSetActiveConfig()) {
                break;
            }

            if (frameMissed && mPropagateBackpressure) {
                if ((hwcFrameMissed && !gpuFrameMissed) ||
                    mPropagateBackpressureClientComposition) {
                    signalLayerUpdate();
                    break;
                }
            }

            if (mDolphinFuncsEnabled) {
                int maxQueuedFrames = 0;
                mDrawingState.traverseInZOrder([&](Layer* layer) {
                    if (layer->hasReadyFrame()) {
                        nsecs_t expectedPresentTime;
                        expectedPresentTime = mScheduler->expectedPresentTime();
                        if (layer->shouldPresentNow(expectedPresentTime)) {
                            int layerQueuedFrames = layer->getQueuedFrameCount();
                            if (maxQueuedFrames < layerQueuedFrames &&
                                    !layer->visibleNonTransparentRegion.isEmpty()) {
                                maxQueuedFrames = layerQueuedFrames;
                                mNameLayerMax = layer->getName();
                            }
                        }
                    }
                });
                mMaxQueuedFrames = maxQueuedFrames;
                DisplayStatInfo stats;
                mScheduler->getDisplayStatInfo(&stats);
                if(mDolphinMonitor(maxQueuedFrames, stats.vsyncPeriod)) {
                    signalLayerUpdate();
                    if (mFrameExtn) {
                        mNumIdle++;
                    }
                    break;
                }
                if (mFrameExtn) {
                    mNumIdle++;
                }
            }

            // Now that we're going to make it to the handleMessageTransaction()
            // call below it's safe to call updateVrFlinger(), which will
            // potentially trigger a display handoff.
            updateVrFlinger();

            bool refreshNeeded = handleMessageTransaction();
            refreshNeeded |= handleMessageInvalidate();

            updateCursorAsync();
            updateInputFlinger();

            refreshNeeded |= mRepaintEverything;
            if (refreshNeeded && CC_LIKELY(mBootStage != BootStage::BOOTLOADER)) {
                // Signal a refresh if a transaction modified the window state,
                // a new buffer was latched, or if HWC has requested a full
                // repaint
                signalRefresh();
            }
            if (mFrameExtn && mDolphinFuncsEnabled) {
                if (!refreshNeeded) {
                    mDolphinScaling(mNumIdle, mMaxQueuedFrames);
                }
            }
            break;
        }
        case MessageQueue::REFRESH: {
            if (mFrameExtn) {
                mRefreshTimeStamp = systemTime(SYSTEM_TIME_MONOTONIC);
            }
            if (mDolphinFuncsEnabled) {
                mDolphinRefresh();
            }
            handleMessageRefresh();
            if (mFrameExtn) {
                mNumIdle = 0;
            }
            break;
        }
    }
}

bool SurfaceFlinger::handleMessageTransaction() {
    ATRACE_CALL();
    uint32_t transactionFlags = peekTransactionFlags();

    bool flushedATransaction = flushTransactionQueues();

    bool runHandleTransaction = transactionFlags &&
            ((transactionFlags != eTransactionFlushNeeded) || flushedATransaction);

    if (runHandleTransaction) {
        handleTransaction(eTransactionMask);
    } else {
        getTransactionFlags(eTransactionFlushNeeded);
    }

    if (transactionFlushNeeded()) {
        setTransactionFlags(eTransactionFlushNeeded);
    }

    return runHandleTransaction;
}

void SurfaceFlinger::handleMessageRefresh() {
    ATRACE_CALL();

    mRefreshPending = false;

    const bool repaintEverything = mRepaintEverything.exchange(false);
    preComposition();
    rebuildLayerStacks();
    calculateWorkingSet();
    for (const auto& [token, display] : mDisplays) {
        beginFrame(display);
        prepareFrame(display);
        doDebugFlashRegions(display, repaintEverything);
        doComposition(display, repaintEverything);
    }

    logLayerStats();

    postFrame();
    postComposition();

    mHadClientComposition = false;
    mHadDeviceComposition = false;
    for (const auto& [token, displayDevice] : mDisplays) {
        auto display = displayDevice->getCompositionDisplay();
        const auto displayId = display->getId();
        mHadClientComposition =
                mHadClientComposition || getHwComposer().hasClientComposition(displayId);
        mHadDeviceComposition =
                mHadDeviceComposition || getHwComposer().hasDeviceComposition(displayId);
    }

    mVsyncModulator.onRefreshed(mHadClientComposition);

    mLayersWithQueuedFrames.clear();
}


bool SurfaceFlinger::handleMessageInvalidate() {
    ATRACE_CALL();
    bool refreshNeeded = handlePageFlip();

    if (mVisibleRegionsDirty) {
        computeLayerBounds();
        if (mTracingEnabled) {
            mTracing.notify("visibleRegionsDirty");
        }
    }

    for (auto& layer : mLayersPendingRefresh) {
        Region visibleReg;
        visibleReg.set(layer->getScreenBounds());
        invalidateLayerStack(layer, visibleReg);
    }
    mLayersPendingRefresh.clear();
    return refreshNeeded;
}

void SurfaceFlinger::setDisplayAnimating(const sp<DisplayDevice>& hw) {
    static android::sp<vendor::display::config::V1_1::IDisplayConfig> disp_config_v1_1 =
                                        vendor::display::config::V1_1::IDisplayConfig::getService();

    const std::optional<DisplayId>& displayId = hw->getId();
    const auto dpy = getHwComposer().fromPhysicalDisplayId(*displayId);

    if (disp_config_v1_1 == NULL || !dpy || hw->getIsDisplayBuiltInType()) {
        return;
    }

    bool hasScreenshot = false;
    mDrawingState.traverseInZOrder([&](Layer* layer) {
      if (layer->getLayerStack() == hw->getLayerStack()) {
          if (layer->isScreenshot()) {
              hasScreenshot = true;
          }
      }
    });

    if (hasScreenshot == hw->getAnimating()) {
        return;
    }

    disp_config_v1_1->setDisplayAnimating(*dpy, hasScreenshot);
    hw->setAnimating(hasScreenshot);
}


void SurfaceFlinger::calculateWorkingSet() {
    ATRACE_CALL();
    ALOGV(__FUNCTION__);

    // build the h/w work list
    if (CC_UNLIKELY(mGeometryInvalid)) {
        mGeometryInvalid = false;
        for (const auto& [token, displayDevice] : mDisplays) {
            auto display = displayDevice->getCompositionDisplay();
            setDisplayAnimating(displayDevice);

            uint32_t zOrder = 0;

            for (auto& layer : display->getOutputLayersOrderedByZ()) {
                auto& compositionState = layer->editState();
                compositionState.forceClientComposition = false;
                if (!compositionState.hwc || mDebugDisableHWC || mDebugRegion) {
                    compositionState.forceClientComposition = true;
                }

                // The output Z order is set here based on a simple counter.
                compositionState.z = zOrder++;

                // Update the display independent composition state. This goes
                // to the general composition layer state structure.
                // TODO: Do this once per compositionengine::CompositionLayer.
                layer->getLayerFE().latchCompositionState(layer->getLayer().editState().frontEnd,
                                                          true);

                // Recalculate the geometry state of the output layer.
                layer->updateCompositionState(true);

                // Write the updated geometry state to the HWC
                layer->writeStateToHWC(true);
            }
        }
    }

    // Set the per-frame data
    for (const auto& [token, displayDevice] : mDisplays) {
        auto display = displayDevice->getCompositionDisplay();
        const auto displayId = display->getId();
        if (!displayId) {
            continue;
        }
        auto* profile = display->getDisplayColorProfile();

        if (mDrawingState.colorMatrixChanged) {
            display->setColorTransform(mDrawingState.colorMatrix);
        }
        Dataspace targetDataspace = Dataspace::UNKNOWN;
        if (useColorManagement) {
            ColorMode colorMode;
            RenderIntent renderIntent;
            pickColorMode(displayDevice, &colorMode, &targetDataspace, &renderIntent);
            display->setColorMode(colorMode, targetDataspace, renderIntent);
        }
        for (auto& layer : displayDevice->getVisibleLayersSortedByZ()) {
            if (layer->isHdrY410()) {
                layer->forceClientComposition(displayDevice);
            } else if ((layer->getDataSpace() == Dataspace::BT2020_PQ ||
                        layer->getDataSpace() == Dataspace::BT2020_ITU_PQ) &&
                       !profile->hasHDR10Support()) {
                layer->forceClientComposition(displayDevice);
            } else if ((layer->getDataSpace() == Dataspace::BT2020_HLG ||
                        layer->getDataSpace() == Dataspace::BT2020_ITU_HLG) &&
                       !profile->hasHLGSupport()) {
                layer->forceClientComposition(displayDevice);
            }

            if (layer->getRoundedCornerState().radius > 0.0f) {
                layer->forceClientComposition(displayDevice);
            }

            if (layer->getForceClientComposition(displayDevice)) {
                ALOGV("[%s] Requesting Client composition", layer->getName().string());
                layer->setCompositionType(displayDevice,
                                          Hwc2::IComposerClient::Composition::CLIENT);
                continue;
            }

            const auto& displayState = display->getState();
            layer->setPerFrameData(displayDevice, displayState.transform, displayState.viewport,
                                   displayDevice->getSupportedPerFrameMetadata(),
                                   isHdrColorMode(displayState.colorMode) ? Dataspace::UNKNOWN
                                                                          : targetDataspace);
        }
    }

    mDrawingState.colorMatrixChanged = false;

    for (const auto& [token, displayDevice] : mDisplays) {
        auto display = displayDevice->getCompositionDisplay();
        for (auto& layer : displayDevice->getVisibleLayersSortedByZ()) {
            auto& layerState = layer->getCompositionLayer()->editState().frontEnd;
            layerState.compositionType = static_cast<Hwc2::IComposerClient::Composition>(
                    layer->getCompositionType(displayDevice));
        }
    }
}

void SurfaceFlinger::doDebugFlashRegions(const sp<DisplayDevice>& displayDevice,
                                         bool repaintEverything) {
    auto display = displayDevice->getCompositionDisplay();
    const auto& displayState = display->getState();

    // is debugging enabled
    if (CC_LIKELY(!mDebugRegion))
        return;

    if (displayState.isEnabled) {
        // transform the dirty region into this screen's coordinate space
        const Region dirtyRegion = display->getDirtyRegion(repaintEverything);
        if (!dirtyRegion.isEmpty()) {
            base::unique_fd readyFence;
            // redraw the whole screen
            doComposeSurfaces(displayDevice, dirtyRegion, &readyFence);

            display->getRenderSurface()->queueBuffer(std::move(readyFence));
        }
    }

    postFramebuffer(displayDevice);

    if (mDebugRegion > 1) {
        usleep(mDebugRegion * 1000);
    }

    prepareFrame(displayDevice);
}

void SurfaceFlinger::logLayerStats() {
    ATRACE_CALL();
    if (CC_UNLIKELY(mLayerStats.isEnabled())) {
        for (const auto& [token, display] : mDisplays) {
            if (display->isPrimary()) {
                mLayerStats.logLayerStats(dumpVisibleLayersProtoInfo(display));
                return;
            }
        }

        ALOGE("logLayerStats: no primary display");
    }
}

void SurfaceFlinger::preComposition()
{
    ATRACE_CALL();
    ALOGV("preComposition");

    mRefreshStartTime = systemTime(SYSTEM_TIME_MONOTONIC);

    bool needExtraInvalidate = false;
    mDrawingState.traverseInZOrder([&](Layer* layer) {
        if (layer->onPreComposition(mRefreshStartTime)) {
            needExtraInvalidate = true;
        }
    });

    if (needExtraInvalidate) {
        signalLayerUpdate();
    }
}

void SurfaceFlinger::updateCompositorTiming(const DisplayStatInfo& stats, nsecs_t compositeTime,
                                            std::shared_ptr<FenceTime>& presentFenceTime) {
    // Update queue of past composite+present times and determine the
    // most recently known composite to present latency.
    getBE().mCompositePresentTimes.push({compositeTime, presentFenceTime});
    nsecs_t compositeToPresentLatency = -1;
    while (!getBE().mCompositePresentTimes.empty()) {
        SurfaceFlingerBE::CompositePresentTime& cpt = getBE().mCompositePresentTimes.front();
        // Cached values should have been updated before calling this method,
        // which helps avoid duplicate syscalls.
        nsecs_t displayTime = cpt.display->getCachedSignalTime();
        if (displayTime == Fence::SIGNAL_TIME_PENDING) {
            break;
        }
        compositeToPresentLatency = displayTime - cpt.composite;
        getBE().mCompositePresentTimes.pop();
    }

    // Don't let mCompositePresentTimes grow unbounded, just in case.
    while (getBE().mCompositePresentTimes.size() > 16) {
        getBE().mCompositePresentTimes.pop();
    }

    setCompositorTimingSnapped(stats, compositeToPresentLatency);
}

void SurfaceFlinger::setCompositorTimingSnapped(const DisplayStatInfo& stats,
                                                nsecs_t compositeToPresentLatency) {
    // Integer division and modulo round toward 0 not -inf, so we need to
    // treat negative and positive offsets differently.
    nsecs_t idealLatency = (mPhaseOffsets->getCurrentSfOffset() > 0)
            ? (stats.vsyncPeriod - (mPhaseOffsets->getCurrentSfOffset() % stats.vsyncPeriod))
            : ((-mPhaseOffsets->getCurrentSfOffset()) % stats.vsyncPeriod);

    // Just in case mPhaseOffsets->getCurrentSfOffset() == -vsyncInterval.
    if (idealLatency <= 0) {
        idealLatency = stats.vsyncPeriod;
    }

    // Snap the latency to a value that removes scheduling jitter from the
    // composition and present times, which often have >1ms of jitter.
    // Reducing jitter is important if an app attempts to extrapolate
    // something (such as user input) to an accurate diasplay time.
    // Snapping also allows an app to precisely calculate mPhaseOffsets->getCurrentSfOffset()
    // with (presentLatency % interval).
    nsecs_t bias = stats.vsyncPeriod / 2;
    int64_t extraVsyncs = (compositeToPresentLatency - idealLatency + bias) / stats.vsyncPeriod;
    nsecs_t snappedCompositeToPresentLatency =
            (extraVsyncs > 0) ? idealLatency + (extraVsyncs * stats.vsyncPeriod) : idealLatency;

    std::lock_guard<std::mutex> lock(getBE().mCompositorTimingLock);
    getBE().mCompositorTiming.deadline = stats.vsyncTime - idealLatency;
    getBE().mCompositorTiming.interval = stats.vsyncPeriod;
    getBE().mCompositorTiming.presentLatency = snappedCompositeToPresentLatency;
}

void SurfaceFlinger::postComposition()
{
    ATRACE_CALL();
    ALOGV("postComposition");

    // Release any buffers which were replaced this frame
    nsecs_t dequeueReadyTime = systemTime();
    for (auto& layer : mLayersWithQueuedFrames) {
        layer->releasePendingBuffer(dequeueReadyTime);
    }

    // |mStateLock| not needed as we are on the main thread
    const auto displayDevice = getDefaultDisplayDeviceLocked();

    getBE().mGlCompositionDoneTimeline.updateSignalTimes();
    std::shared_ptr<FenceTime> glCompositionDoneFenceTime;
    if (displayDevice && getHwComposer().hasClientComposition(displayDevice->getId())) {
        glCompositionDoneFenceTime =
                std::make_shared<FenceTime>(displayDevice->getCompositionDisplay()
                                                    ->getRenderSurface()
                                                    ->getClientTargetAcquireFence());
        getBE().mGlCompositionDoneTimeline.push(glCompositionDoneFenceTime);
    } else {
        glCompositionDoneFenceTime = FenceTime::NO_FENCE;
    }

    getBE().mDisplayTimeline.updateSignalTimes();
    mPreviousPresentFences[1] = mPreviousPresentFences[0];
    mPreviousPresentFences[0] = mActiveVsyncSource
            ? getHwComposer().getPresentFence(*mActiveVsyncSource->getId())
            : Fence::NO_FENCE;
    auto presentFenceTime = std::make_shared<FenceTime>(mPreviousPresentFences[0]);
    getBE().mDisplayTimeline.push(presentFenceTime);

    DisplayStatInfo stats;
    mScheduler->getDisplayStatInfo(&stats);

    // We use the mRefreshStartTime which might be sampled a little later than
    // when we started doing work for this frame, but that should be okay
    // since updateCompositorTiming has snapping logic.
    updateCompositorTiming(stats, mRefreshStartTime, presentFenceTime);
    CompositorTiming compositorTiming;
    {
        std::lock_guard<std::mutex> lock(getBE().mCompositorTimingLock);
        compositorTiming = getBE().mCompositorTiming;
    }

    mDrawingState.traverseInZOrder([&](Layer* layer) {
        bool frameLatched =
                layer->onPostComposition(displayDevice->getId(), glCompositionDoneFenceTime,
                                         presentFenceTime, compositorTiming);
        if (frameLatched) {
            recordBufferingStats(layer->getName().string(),
                    layer->getOccupancyHistory(false));
        }
    });

    if (presentFenceTime->isValid()) {
        mScheduler->addPresentFence(presentFenceTime);
    }

    if (!hasSyncFramework) {
        if (displayDevice && getHwComposer().isConnected(*displayDevice->getId()) &&
            displayDevice->isPoweredOn()) {
            mScheduler->enableHardwareVsync();
        }
    }

    if (mAnimCompositionPending) {
        mAnimCompositionPending = false;

        if (presentFenceTime->isValid()) {
            mAnimFrameTracker.setActualPresentFence(
                    std::move(presentFenceTime));
        } else if (displayDevice && getHwComposer().isConnected(*displayDevice->getId())) {
            // The HWC doesn't support present fences, so use the refresh
            // timestamp instead.
            const nsecs_t presentTime =
                    getHwComposer().getRefreshTimestamp(*displayDevice->getId());
            mAnimFrameTracker.setActualPresentTime(presentTime);
        }
        mAnimFrameTracker.advanceFrame();
    }

    dumpDrawCycle(false);

    mTimeStats->incrementTotalFrames();
    if (mHadClientComposition) {
        mTimeStats->incrementClientCompositionFrames();
    }

    mTimeStats->setPresentFenceGlobal(presentFenceTime);

    if (displayDevice && getHwComposer().isConnected(*displayDevice->getId()) &&
        !displayDevice->isPoweredOn()) {
        return;
    }

    nsecs_t currentTime = systemTime();
    if (mHasPoweredOff) {
        mHasPoweredOff = false;
    } else {
        nsecs_t elapsedTime = currentTime - getBE().mLastSwapTime;
        size_t numPeriods = static_cast<size_t>(elapsedTime / stats.vsyncPeriod);
        if (numPeriods < SurfaceFlingerBE::NUM_BUCKETS - 1) {
            getBE().mFrameBuckets[numPeriods] += elapsedTime;
        } else {
            getBE().mFrameBuckets[SurfaceFlingerBE::NUM_BUCKETS - 1] += elapsedTime;
        }
        getBE().mTotalTime += elapsedTime;
    }
    getBE().mLastSwapTime = currentTime;

    {
        std::lock_guard lock(mTexturePoolMutex);
        if (mTexturePool.size() < mTexturePoolSize) {
            const size_t refillCount = mTexturePoolSize - mTexturePool.size();
            const size_t offset = mTexturePool.size();
            mTexturePool.resize(mTexturePoolSize);
            getRenderEngine().genTextures(refillCount, mTexturePool.data() + offset);
            ATRACE_INT("TexturePoolSize", mTexturePool.size());
        } else if (mTexturePool.size() > mTexturePoolSize) {
            const size_t deleteCount = mTexturePool.size() - mTexturePoolSize;
            const size_t offset = mTexturePoolSize;
            getRenderEngine().deleteTextures(deleteCount, mTexturePool.data() + offset);
            mTexturePool.resize(mTexturePoolSize);
            ATRACE_INT("TexturePoolSize", mTexturePool.size());
        }
    }

    mTransactionCompletedThread.addPresentFence(mPreviousPresentFences[0]);

    // Lock the mStateLock in case SurfaceFlinger is in the middle of applying a transaction.
    // If we do not lock here, a callback could be sent without all of its SurfaceControls and
    // metrics.
    {
        Mutex::Autolock _l(mStateLock);
        mTransactionCompletedThread.sendCallbacks();
    }

    if (mLumaSampling && mRegionSamplingThread) {
        mRegionSamplingThread->notifyNewContent();
    }

    if (mUseSmoMo) {
        Mutex::Autolock lock(mStateLock);

        float refreshRate = 1e9 / getVsyncPeriod();

        std::vector<smomo::SmomoLayerStats> layers;

        // Disable SmoMo by passing empty layer stack in multiple display case
        if (mDisplays.size() == 1) {
            for (const auto& layer : displayDevice->getVisibleLayersSortedByZ()) {
                smomo::SmomoLayerStats layerStats = {
                    layer->getName().string(),
                    layer->getSequence(),
                };
                layers.push_back(layerStats);
            }
        }

        mSmoMo->UpdateSmomoState(layers, refreshRate);
    }

    // Even though ATRACE_INT64 already checks if tracing is enabled, it doesn't prevent the
    // side-effect of getTotalSize(), so we check that again here
    if (ATRACE_ENABLED()) {
        ATRACE_INT64("Total Buffer Size", GraphicBufferAllocator::get().getTotalSize());
    }
}

void SurfaceFlinger::computeLayerBounds() {
    for (const auto& pair : mDisplays) {
        const auto& displayDevice = pair.second;
        const auto display = displayDevice->getCompositionDisplay();
        for (const auto& layer : mDrawingState.layersSortedByZ) {
            // only consider the layers on the given layer stack
            if (!display->belongsInOutput(layer->getLayerStack(), layer->getPrimaryDisplayOnly())) {
                continue;
            }

            layer->computeBounds(displayDevice->getViewport().toFloatRect(), ui::Transform());
        }
    }
}

void SurfaceFlinger::rebuildLayerStacks() {
    ATRACE_CALL();
    ALOGV("rebuildLayerStacks");
    Mutex::Autolock lock(mDolphinStateLock);

    // rebuild the visible layer list per screen
    if (CC_UNLIKELY(mVisibleRegionsDirty)) {
        ATRACE_NAME("rebuildLayerStacks VR Dirty");
        mVisibleRegionsDirty = false;
        invalidateHwcGeometry();

        for (const auto& pair : mDisplays) {
            const auto& displayDevice = pair.second;
            auto display = displayDevice->getCompositionDisplay();
            const auto& displayState = display->getState();
            Region opaqueRegion;
            Region dirtyRegion;
            compositionengine::Output::OutputLayers layersSortedByZ;
            Vector<sp<Layer>> deprecated_layersSortedByZ;
            Vector<sp<Layer>> layersNeedingFences;
            const ui::Transform& tr = displayState.transform;
            const Rect bounds = displayState.bounds;
            if (displayState.isEnabled) {
                computeVisibleRegions(displayDevice, dirtyRegion, opaqueRegion);

                mDrawingState.traverseInZOrder([&](Layer* layer) {
                    auto compositionLayer = layer->getCompositionLayer();
                    if (compositionLayer == nullptr) {
                        return;
                    }

                    const auto displayId = displayDevice->getId();
                    sp<compositionengine::LayerFE> layerFE = compositionLayer->getLayerFE();
                    LOG_ALWAYS_FATAL_IF(layerFE.get() == nullptr);

                    bool needsOutputLayer = false;

                    if (display->belongsInOutput(layer->getLayerStack(),
                                                 layer->getPrimaryDisplayOnly())) {
                        Region drawRegion(tr.transform(
                                layer->visibleNonTransparentRegion));
                        drawRegion.andSelf(bounds);
                        if (!drawRegion.isEmpty()) {
                            needsOutputLayer = true;
                        }
                    }

                    if (needsOutputLayer) {
                        layersSortedByZ.emplace_back(
                                display->getOrCreateOutputLayer(displayId, compositionLayer,
                                                                layerFE));
                        deprecated_layersSortedByZ.add(layer);

                        auto& outputLayerState = layersSortedByZ.back()->editState();
                        outputLayerState.visibleRegion =
                                tr.transform(layer->visibleRegion.intersect(displayState.viewport));
                    } else if (displayId) {
                        // For layers that are being removed from a HWC display,
                        // and that have queued frames, add them to a a list of
                        // released layers so we can properly set a fence.
                        bool hasExistingOutputLayer =
                                display->getOutputLayerForLayer(compositionLayer.get()) != nullptr;
                        bool hasQueuedFrames = std::find(mLayersWithQueuedFrames.cbegin(),
                                                         mLayersWithQueuedFrames.cend(),
                                                         layer) != mLayersWithQueuedFrames.cend();

                        if (hasExistingOutputLayer && hasQueuedFrames) {
                            layersNeedingFences.add(layer);
                        }
                    }
                });
            }

            display->setOutputLayersOrderedByZ(std::move(layersSortedByZ));

            displayDevice->setVisibleLayersSortedByZ(deprecated_layersSortedByZ);
            displayDevice->setLayersNeedingFences(layersNeedingFences);

            Region undefinedRegion{bounds};
            undefinedRegion.subtractSelf(tr.transform(opaqueRegion));

            display->editState().undefinedRegion = undefinedRegion;
            display->editState().dirtyRegion.orSelf(dirtyRegion);
        }
    }
}

sp<DisplayDevice> SurfaceFlinger::getVsyncSource() {
    // Return the vsync source from the active displays based on
    // the order in which they are connected. Normally the order
    // of priority is Primary (Built-in/Pluggable) followed by
    // Secondary built-ins followed by pluggable.
    for (const auto& display : mDisplaysList) {
        int mode = display->getPowerMode();
        if (display->isVirtual() || (mode == HWC_POWER_MODE_OFF) ||
            (mode == HWC_POWER_MODE_DOZE_SUSPEND)) {
            continue;
        }

        if (mVsyncSourceReliableOnDoze) {
            if ((mode == HWC_POWER_MODE_NORMAL) ||
                (mode == HWC_POWER_MODE_DOZE)) {
              return display;
            }
        } else if (mode == HWC_POWER_MODE_NORMAL) {
            return display;
        }
    }

    // In-case active displays are not present, source the vsync from
    // the display which is in doze mode even if it is unreliable
    // in the same order of display priority as above.
    if (!mVsyncSourceReliableOnDoze) {
        for (const auto& display : mDisplaysList) {
            int mode = display->getPowerMode();
            if (display->isVirtual()) {
                continue;
            }

            if (mode == HWC_POWER_MODE_DOZE) {
                return display;
            }
        }
    }

    return NULL;
}

void SurfaceFlinger::updateVsyncSource()
            NO_THREAD_SAFETY_ANALYSIS {
    Mutex::Autolock lock(mVsyncLock);
    nsecs_t vsync = getVsyncPeriod();
    mNextVsyncSource = getVsyncSource();

    if (mNextVsyncSource == NULL) {
        // Switch off vsync for the last enabled source
        mScheduler->disableHardwareVsync(true);
        mScheduler->onScreenReleased(mAppConnectionHandle);
    } else if (mNextVsyncSource && (mActiveVsyncSource == NULL)) {
        mScheduler->onScreenAcquired(mAppConnectionHandle);
        mScheduler->resyncToHardwareVsync(true, vsync);
    } else if ((mNextVsyncSource != NULL) &&
        (mActiveVsyncSource != NULL)) {
        // Switch vsync to the new source
        mScheduler->resyncToHardwareVsync(true, vsync);
    }
}

// Returns a data space that fits all visible layers.  The returned data space
// can only be one of
//  - Dataspace::SRGB (use legacy dataspace and let HWC saturate when colors are enhanced)
//  - Dataspace::DISPLAY_P3
//  - Dataspace::DISPLAY_BT2020
// The returned HDR data space is one of
//  - Dataspace::UNKNOWN
//  - Dataspace::BT2020_HLG
//  - Dataspace::BT2020_PQ
Dataspace SurfaceFlinger::getBestDataspace(const sp<DisplayDevice>& display,
                                           Dataspace* outHdrDataSpace,
                                           bool* outIsHdrClientComposition) const {
    Dataspace bestDataSpace = Dataspace::V0_SRGB;
    *outHdrDataSpace = Dataspace::UNKNOWN;

    for (const auto& layer : display->getVisibleLayersSortedByZ()) {
        switch (layer->getDataSpace()) {
            case Dataspace::V0_SCRGB:
            case Dataspace::V0_SCRGB_LINEAR:
            case Dataspace::BT2020:
            case Dataspace::BT2020_ITU:
            case Dataspace::BT2020_LINEAR:
            case Dataspace::DISPLAY_BT2020:
                bestDataSpace = Dataspace::DISPLAY_BT2020;
                break;
            case Dataspace::DISPLAY_P3:
                bestDataSpace = Dataspace::DISPLAY_P3;
                break;
            case Dataspace::BT2020_PQ:
            case Dataspace::BT2020_ITU_PQ:
                bestDataSpace = Dataspace::DISPLAY_P3;
                *outHdrDataSpace = Dataspace::BT2020_PQ;
                *outIsHdrClientComposition = layer->getForceClientComposition(display);
                break;
            case Dataspace::BT2020_HLG:
            case Dataspace::BT2020_ITU_HLG:
                bestDataSpace = Dataspace::DISPLAY_P3;
                // When there's mixed PQ content and HLG content, we set the HDR
                // data space to be BT2020_PQ and convert HLG to PQ.
                if (*outHdrDataSpace == Dataspace::UNKNOWN) {
                    *outHdrDataSpace = Dataspace::BT2020_HLG;
                }
                break;
            default:
                break;
        }
    }

    return bestDataSpace;
}

// Pick the ColorMode / Dataspace for the display device.
void SurfaceFlinger::pickColorMode(const sp<DisplayDevice>& display, ColorMode* outMode,
                                   Dataspace* outDataSpace, RenderIntent* outRenderIntent) const {
    if (mDisplayColorSetting == DisplayColorSetting::UNMANAGED) {
        *outMode = ColorMode::NATIVE;
        *outDataSpace = Dataspace::UNKNOWN;
        *outRenderIntent = RenderIntent::COLORIMETRIC;
        return;
    }

    Dataspace hdrDataSpace;
    bool isHdrClientComposition = false;
    Dataspace bestDataSpace = getBestDataspace(display, &hdrDataSpace, &isHdrClientComposition);

    auto* profile = display->getCompositionDisplay()->getDisplayColorProfile();

    switch (mForceColorMode) {
        case ColorMode::SRGB:
            bestDataSpace = Dataspace::V0_SRGB;
            break;
        case ColorMode::DISPLAY_P3:
            bestDataSpace = Dataspace::DISPLAY_P3;
            break;
        default:
            break;
    }

    // respect hdrDataSpace only when there is no legacy HDR support
    const bool isHdr = hdrDataSpace != Dataspace::UNKNOWN &&
            !profile->hasLegacyHdrSupport(hdrDataSpace) && !isHdrClientComposition;
    if (isHdr) {
        bestDataSpace = hdrDataSpace;
    }

    RenderIntent intent;
    switch (mDisplayColorSetting) {
        case DisplayColorSetting::MANAGED:
        case DisplayColorSetting::UNMANAGED:
            intent = isHdr ? RenderIntent::TONE_MAP_COLORIMETRIC : RenderIntent::COLORIMETRIC;
            break;
        case DisplayColorSetting::ENHANCED:
            intent = isHdr ? RenderIntent::TONE_MAP_ENHANCE : RenderIntent::ENHANCE;
            break;
        default: // vendor display color setting
            intent = static_cast<RenderIntent>(mDisplayColorSetting);
            break;
    }

    profile->getBestColorMode(bestDataSpace, intent, outDataSpace, outMode, outRenderIntent);
}

void SurfaceFlinger::beginFrame(const sp<DisplayDevice>& displayDevice) {
    auto display = displayDevice->getCompositionDisplay();
    const auto& displayState = display->getState();

    bool dirty = !display->getDirtyRegion(false).isEmpty();
    bool empty = displayDevice->getVisibleLayersSortedByZ().size() == 0;
    bool wasEmpty = !displayState.lastCompositionHadVisibleLayers;

    // If nothing has changed (!dirty), don't recompose.
    // If something changed, but we don't currently have any visible layers,
    //   and didn't when we last did a composition, then skip it this time.
    // The second rule does two things:
    // - When all layers are removed from a display, we'll emit one black
    //   frame, then nothing more until we get new layers.
    // - When a display is created with a private layer stack, we won't
    //   emit any black frames until a layer is added to the layer stack.
    bool mustRecompose = dirty && !(empty && wasEmpty);

    const char flagPrefix[] = {'-', '+'};
    static_cast<void>(flagPrefix);
    ALOGV_IF(displayDevice->isVirtual(), "%s: %s composition for %s (%cdirty %cempty %cwasEmpty)",
             __FUNCTION__, mustRecompose ? "doing" : "skipping",
             displayDevice->getDebugName().c_str(), flagPrefix[dirty], flagPrefix[empty],
             flagPrefix[wasEmpty]);

    display->getRenderSurface()->beginFrame(mustRecompose);

    if (mustRecompose) {
        display->editState().lastCompositionHadVisibleLayers = !empty;
    }
}

void SurfaceFlinger::prepareFrame(const sp<DisplayDevice>& displayDevice) {
    auto display = displayDevice->getCompositionDisplay();
    const auto& displayState = display->getState();

    if (!displayState.isEnabled) {
        return;
    }

    dumpDrawCycle(true);

    status_t result = display->getRenderSurface()->prepareFrame();
    ALOGE_IF(result != NO_ERROR, "prepareFrame failed for %s: %d (%s)",
             displayDevice->getDebugName().c_str(), result, strerror(-result));
}

void SurfaceFlinger::doComposition(const sp<DisplayDevice>& displayDevice, bool repaintEverything) {
    ATRACE_CALL();
    ALOGV("doComposition");

    auto display = displayDevice->getCompositionDisplay();
    const auto& displayState = display->getState();

    if (displayState.isEnabled) {
        // transform the dirty region into this screen's coordinate space
        const Region dirtyRegion = display->getDirtyRegion(repaintEverything);

        // repaint the framebuffer (if needed)
        doDisplayComposition(displayDevice, dirtyRegion);

        display->editState().dirtyRegion.clear();
        display->getRenderSurface()->flip();
    }
    postFramebuffer(displayDevice);
}

void SurfaceFlinger::postFrame()
{
    // |mStateLock| not needed as we are on the main thread
    const auto display = getDefaultDisplayDeviceLocked();
    if (display && getHwComposer().isConnected(*display->getId())) {
        uint32_t flipCount = display->getPageFlipCount();
        if (flipCount % LOG_FRAME_STATS_PERIOD == 0) {
            logFrameStats();
        }
    }
}

void SurfaceFlinger::postFramebuffer(const sp<DisplayDevice>& displayDevice) {
    ATRACE_CALL();
    ALOGV("postFramebuffer");

    auto display = displayDevice->getCompositionDisplay();
    const auto& displayState = display->getState();
    const auto displayId = display->getId();

    if (displayState.isEnabled) {
        if (displayId) {
            getHwComposer().presentAndGetReleaseFences(*displayId);
        }
        display->getRenderSurface()->onPresentDisplayCompleted();
        for (auto& layer : display->getOutputLayersOrderedByZ()) {
            sp<Fence> releaseFence = Fence::NO_FENCE;
            bool usedClientComposition = true;

            // The layer buffer from the previous frame (if any) is released
            // by HWC only when the release fence from this frame (if any) is
            // signaled.  Always get the release fence from HWC first.
            if (layer->getState().hwc) {
                const auto& hwcState = *layer->getState().hwc;
                releaseFence =
                        getHwComposer().getLayerReleaseFence(*displayId, hwcState.hwcLayer.get());
                usedClientComposition =
                        hwcState.hwcCompositionType == Hwc2::IComposerClient::Composition::CLIENT;
            }

            // If the layer was client composited in the previous frame, we
            // need to merge with the previous client target acquire fence.
            // Since we do not track that, always merge with the current
            // client target acquire fence when it is available, even though
            // this is suboptimal.
            if (usedClientComposition) {
                releaseFence =
                        Fence::merge("LayerRelease", releaseFence,
                                     display->getRenderSurface()->getClientTargetAcquireFence());
            }

            layer->getLayerFE().onLayerDisplayed(releaseFence);
        }

        // We've got a list of layers needing fences, that are disjoint with
        // display->getVisibleLayersSortedByZ.  The best we can do is to
        // supply them with the present fence.
        if (!displayDevice->getLayersNeedingFences().isEmpty()) {
            sp<Fence> presentFence =
                    displayId ? getHwComposer().getPresentFence(*displayId) : Fence::NO_FENCE;
            for (auto& layer : displayDevice->getLayersNeedingFences()) {
                layer->getCompositionLayer()->getLayerFE()->onLayerDisplayed(presentFence);
            }
        }

        if (displayId) {
            getHwComposer().clearReleaseFences(*displayId);
        }
    }
}

void SurfaceFlinger::handleTransaction(uint32_t transactionFlags)
{
    ATRACE_CALL();

    // here we keep a copy of the drawing state (that is the state that's
    // going to be overwritten by handleTransactionLocked()) outside of
    // mStateLock so that the side-effects of the State assignment
    // don't happen with mStateLock held (which can cause deadlocks).
    State drawingState(mDrawingState);

    Mutex::Autolock _l(mStateLock);
    mDebugInTransaction = systemTime();

    // Here we're guaranteed that some transaction flags are set
    // so we can call handleTransactionLocked() unconditionally.
    // We call getTransactionFlags(), which will also clear the flags,
    // with mStateLock held to guarantee that mCurrentState won't change
    // until the transaction is committed.

    mVsyncModulator.onTransactionHandled();
    transactionFlags = getTransactionFlags(eTransactionMask);
    handleTransactionLocked(transactionFlags);

    mDebugInTransaction = 0;
    invalidateHwcGeometry();
    // here the transaction has been committed
}

void SurfaceFlinger::processDisplayHotplugEventsLocked() {
    for (const auto& event : mPendingHotplugEvents) {
        const std::optional<DisplayIdentificationInfo> info =
                getHwComposer().onHotplug(event.hwcDisplayId, event.connection);

        if (!info) {
            continue;
        }

        if (event.connection == HWC2::Connection::Connected) {
            if (!mPhysicalDisplayTokens.count(info->id)) {
                ALOGV("Creating display %s", to_string(info->id).c_str());
                mPhysicalDisplayTokens[info->id] = new BBinder();
                DisplayDeviceState state;
                state.displayId = info->id;
                state.isSecure = true; // All physical displays are currently considered secure.
                state.displayName = info->name;
                mCurrentState.displays.add(mPhysicalDisplayTokens[info->id], state);
                mInterceptor->saveDisplayCreation(state);
            }
        } else {
            ALOGV("Removing display %s", to_string(info->id).c_str());

            ssize_t index = mCurrentState.displays.indexOfKey(mPhysicalDisplayTokens[info->id]);
            if (index >= 0) {
                const DisplayDeviceState& state = mCurrentState.displays.valueAt(index);
                mInterceptor->saveDisplayDeletion(state.sequenceId);
                mCurrentState.displays.removeItemsAt(index);
            }
            mDisplaysList.remove(getDisplayDeviceLocked(mPhysicalDisplayTokens[info->id]));
            updateVsyncSource();
            mPhysicalDisplayTokens.erase(info->id);
        }

        processDisplayChangesLocked();
    }

    mPendingHotplugEvents.clear();
}

void SurfaceFlinger::dispatchDisplayHotplugEvent(PhysicalDisplayId displayId, bool connected) {
    mScheduler->hotplugReceived(mAppConnectionHandle, displayId, connected);
    mScheduler->hotplugReceived(mSfConnectionHandle, displayId, connected);
}

sp<DisplayDevice> SurfaceFlinger::setupNewDisplayDeviceInternal(
        const wp<IBinder>& displayToken, const std::optional<DisplayId>& displayId,
        const DisplayDeviceState& state, const sp<compositionengine::DisplaySurface>& dispSurface,
        const sp<IGraphicBufferProducer>& producer) {
    DisplayDeviceCreationArgs creationArgs(this, displayToken, displayId);
    creationArgs.sequenceId = state.sequenceId;
    creationArgs.isVirtual = state.isVirtual();
    creationArgs.isSecure = state.isSecure;
    creationArgs.displaySurface = dispSurface;
    creationArgs.hasWideColorGamut = false;
    creationArgs.supportedPerFrameMetadata = 0;

    const bool isInternalDisplay = displayId && displayId == getInternalDisplayIdLocked();
    creationArgs.isPrimary = isInternalDisplay;

    if (useColorManagement && displayId) {
        std::vector<ColorMode> modes = getHwComposer().getColorModes(*displayId);
        for (ColorMode colorMode : modes) {
            if (isWideColorMode(colorMode)) {
                creationArgs.hasWideColorGamut = true;
            }

            std::vector<RenderIntent> renderIntents =
                    getHwComposer().getRenderIntents(*displayId, colorMode);
            creationArgs.hwcColorModes.emplace(colorMode, renderIntents);
        }
    }

    if (displayId) {
        getHwComposer().getHdrCapabilities(*displayId, &creationArgs.hdrCapabilities);
        creationArgs.supportedPerFrameMetadata =
                getHwComposer().getSupportedPerFrameMetadata(*displayId);
    }

    auto nativeWindowSurface = getFactory().createNativeWindowSurface(producer);
    auto nativeWindow = nativeWindowSurface->getNativeWindow();
    creationArgs.nativeWindow = nativeWindow;

    // Make sure that composition can never be stalled by a virtual display
    // consumer that isn't processing buffers fast enough. We have to do this
    // here, in case the display is composed entirely by HWC.
    if (state.isVirtual()) {
        nativeWindow->setSwapInterval(nativeWindow.get(), 0);
    }

    creationArgs.displayInstallOrientation =
            isInternalDisplay ? primaryDisplayOrientation : DisplayState::eOrientationDefault;

    // virtual displays are always considered enabled
    creationArgs.initialPowerMode = state.isVirtual() ? HWC_POWER_MODE_NORMAL : HWC_POWER_MODE_OFF;

    sp<DisplayDevice> display = getFactory().createDisplayDevice(std::move(creationArgs));

    if (maxFrameBufferAcquiredBuffers >= 3) {
        nativeWindowSurface->preallocateBuffers();
    }

    ColorMode defaultColorMode = ColorMode::NATIVE;
    Dataspace defaultDataSpace = Dataspace::UNKNOWN;
    if (display->hasWideColorGamut()) {
        defaultColorMode = ColorMode::SRGB;
        defaultDataSpace = Dataspace::V0_SRGB;
    }
    display->getCompositionDisplay()->setColorMode(defaultColorMode, defaultDataSpace,
                                                   RenderIntent::COLORIMETRIC);
    if (!state.isVirtual()) {
        LOG_ALWAYS_FATAL_IF(!displayId);
        display->setActiveConfig(getHwComposer().getActiveConfigIndex(*displayId));
    }

    display->setLayerStack(state.layerStack);
    display->setProjection(state.orientation, state.viewport, state.frame);
    display->setDisplayName(state.displayName);

    return display;
}

void SurfaceFlinger::processDisplayChangesLocked() {
    // here we take advantage of Vector's copy-on-write semantics to
    // improve performance by skipping the transaction entirely when
    // know that the lists are identical
    const KeyedVector<wp<IBinder>, DisplayDeviceState>& curr(mCurrentState.displays);
    const KeyedVector<wp<IBinder>, DisplayDeviceState>& draw(mDrawingState.displays);
    if (!curr.isIdenticalTo(draw)) {
        mVisibleRegionsDirty = true;
        const size_t cc = curr.size();
        size_t dc = draw.size();

        // find the displays that were removed
        // (ie: in drawing state but not in current state)
        // also handle displays that changed
        // (ie: displays that are in both lists)
        for (size_t i = 0; i < dc;) {
            const ssize_t j = curr.indexOfKey(draw.keyAt(i));
            if (j < 0) {
                // in drawing state but not in current state
                if (const auto display = getDisplayDeviceLocked(draw.keyAt(i))) {
                    // Save display ID before disconnecting.
                    const auto displayId = display->getId();
                    display->disconnect();

                    if (!display->isVirtual()) {
                        LOG_ALWAYS_FATAL_IF(!displayId);
                        dispatchDisplayHotplugEvent(displayId->value, false);
                    }
                }

                mDisplays.erase(draw.keyAt(i));
            } else {
                // this display is in both lists. see if something changed.
                const DisplayDeviceState& state(curr[j]);
                const wp<IBinder>& displayToken = curr.keyAt(j);
                const sp<IBinder> state_binder = IInterface::asBinder(state.surface);
                const sp<IBinder> draw_binder = IInterface::asBinder(draw[i].surface);
                if (state_binder != draw_binder) {
                    // changing the surface is like destroying and
                    // recreating the DisplayDevice, so we just remove it
                    // from the drawing state, so that it get re-added
                    // below.
                    if (const auto display = getDisplayDeviceLocked(displayToken)) {
                        display->disconnect();
                    }
                    mDisplays.erase(displayToken);
                    mDrawingState.displays.removeItemsAt(i);
                    dc--;
                    // at this point we must loop to the next item
                    continue;
                }

                if (const auto display = getDisplayDeviceLocked(displayToken)) {
                    if (state.layerStack != draw[i].layerStack) {
                        display->setLayerStack(state.layerStack);
                    }
                    if ((state.orientation != draw[i].orientation) ||
                        (state.viewport != draw[i].viewport) || (state.frame != draw[i].frame)) {
                        display->setProjection(state.orientation, state.viewport, state.frame);
                    }
                    if (state.width != draw[i].width || state.height != draw[i].height) {
                        display->setDisplaySize(state.width, state.height);
                    }
                }
            }
            ++i;
        }

        // find displays that were added
        // (ie: in current state but not in drawing state)
        for (size_t i = 0; i < cc; i++) {
            if (draw.indexOfKey(curr.keyAt(i)) < 0) {
                const DisplayDeviceState& state(curr[i]);

                sp<compositionengine::DisplaySurface> dispSurface;
                sp<IGraphicBufferProducer> producer;
                sp<IGraphicBufferProducer> bqProducer;
                sp<IGraphicBufferConsumer> bqConsumer;
                getFactory().createBufferQueue(&bqProducer, &bqConsumer, false);

                std::optional<DisplayId> displayId;
                if (state.isVirtual()) {
                    // Virtual displays without a surface are dormant:
                    // they have external state (layer stack, projection,
                    // etc.) but no internal state (i.e. a DisplayDevice).
                    if (state.surface != nullptr) {
                        // Allow VR composer to use virtual displays.
                        if (mUseHwcVirtualDisplays || getHwComposer().isUsingVrComposer()) {
                            int width = 0;
                            int status = state.surface->query(NATIVE_WINDOW_WIDTH, &width);
                            ALOGE_IF(status != NO_ERROR, "Unable to query width (%d)", status);
                            int height = 0;
                            status = state.surface->query(NATIVE_WINDOW_HEIGHT, &height);
                            ALOGE_IF(status != NO_ERROR, "Unable to query height (%d)", status);
                            int intFormat = 0;
                            status = state.surface->query(NATIVE_WINDOW_FORMAT, &intFormat);
                            ALOGE_IF(status != NO_ERROR, "Unable to query format (%d)", status);
                            auto format = static_cast<ui::PixelFormat>(intFormat);

                            if (maxVirtualDisplaySize == 0 ||
                                ((uint64_t)width <= maxVirtualDisplaySize &&
                                (uint64_t)height <= maxVirtualDisplaySize)) {
                                uint64_t usage = 0;
                                // Replace with native_window_get_consumer_usage ?
                                status = state.surface->getConsumerUsage(&usage);
                                ALOGW_IF(status != NO_ERROR, "Unable to query usage (%d)", status);
                                if ((status == NO_ERROR) && canAllocateHwcDisplayIdForVDS(usage)) {
                                     displayId =
                                     getHwComposer().allocateVirtualDisplay(width, height, &format);
                                }
                            }
                        }

                        // TODO: Plumb requested format back up to consumer

                        sp<VirtualDisplaySurface> vds =
                                new VirtualDisplaySurface(getHwComposer(), displayId, state.surface,
                                                          bqProducer, bqConsumer,
                                                          state.displayName, state.isSecure);

                        dispSurface = vds;
                        producer = vds;
                    }
                } else {
                    ALOGE_IF(state.surface != nullptr,
                             "adding a supported display, but rendering "
                             "surface is provided (%p), ignoring it",
                             state.surface.get());

                    displayId = state.displayId;
                    LOG_ALWAYS_FATAL_IF(!displayId);
                    dispSurface = new FramebufferSurface(getHwComposer(), *displayId, bqConsumer);
                    producer = bqProducer;
                }

                const wp<IBinder>& displayToken = curr.keyAt(i);
                if (dispSurface != nullptr) {
                    mDisplays.emplace(displayToken,
                                      setupNewDisplayDeviceInternal(displayToken, displayId, state,
                                                                    dispSurface, producer));
                    // Check if power mode override is available and supported by HWC.
                    {
                        using vendor::display::config::V1_7::IDisplayConfig;
                        android::sp<IDisplayConfig> disp_config_v1_7 =
                            IDisplayConfig::getService();
                        if (disp_config_v1_7 != NULL) {
                             const auto hwcDisplayId =
                                 getHwComposer().fromPhysicalDisplayId(*displayId);
                            if (disp_config_v1_7->isPowerModeOverrideSupported(*hwcDisplayId)) {
                                sp<DisplayDevice> display = getDisplayDeviceLocked(displayToken);
                                display->setPowerModeOverrideConfig(true);
                            }
                        }
                    }

                    {
                        using vendor::display::config::V1_9::IDisplayConfig;
                        android::sp<IDisplayConfig> disp_config_v1_9 =
                            IDisplayConfig::getService();
                        if (disp_config_v1_9 != NULL) {
                            const auto hwcDisplayId =
                                getHwComposer().fromPhysicalDisplayId(*displayId);
                            if (disp_config_v1_9->isBuiltInDisplay(*hwcDisplayId)) {
                                sp<DisplayDevice> display = getDisplayDeviceLocked(displayToken);
                                display->setIsDisplayBuiltInType(true);
                            }
                        }
                    }
                    if (!state.isVirtual()) {
                        mDisplaysList.push_back(getDisplayDeviceLocked(displayToken));
                        LOG_ALWAYS_FATAL_IF(!displayId);
                        dispatchDisplayHotplugEvent(displayId->value, true);
                    }
                }
            }
        }
    }

    mDrawingState.displays = mCurrentState.displays;
}

void SurfaceFlinger::handleTransactionLocked(uint32_t transactionFlags)
{
    // Notify all layers of available frames
    mCurrentState.traverseInZOrder([](Layer* layer) {
        layer->notifyAvailableFrames();
    });

    /*
     * Traversal of the children
     * (perform the transaction for each of them if needed)
     */

    if ((transactionFlags & eTraversalNeeded) || mTraversalNeededMainThread) {
        mCurrentState.traverseInZOrder([&](Layer* layer) {
            uint32_t trFlags = layer->getTransactionFlags(eTransactionNeeded);
            if (!trFlags) return;

            const uint32_t flags = layer->doTransaction(0);
            if (flags & Layer::eVisibleRegion)
                mVisibleRegionsDirty = true;

            if (flags & Layer::eInputInfoChanged) {
                mInputInfoChanged = true;
            }
        });
        mTraversalNeededMainThread = false;
    }

    /*
     * Perform display own transactions if needed
     */

    if (transactionFlags & eDisplayTransactionNeeded) {
        processDisplayChangesLocked();
        processDisplayHotplugEventsLocked();
    }

    if (transactionFlags & (eDisplayLayerStackChanged|eDisplayTransactionNeeded)) {
        // The transform hint might have changed for some layers
        // (either because a display has changed, or because a layer
        // as changed).
        //
        // Walk through all the layers in currentLayers,
        // and update their transform hint.
        //
        // If a layer is visible only on a single display, then that
        // display is used to calculate the hint, otherwise we use the
        // default display.
        //
        // NOTE: we do this here, rather than in rebuildLayerStacks() so that
        // the hint is set before we acquire a buffer from the surface texture.
        //
        // NOTE: layer transactions have taken place already, so we use their
        // drawing state. However, SurfaceFlinger's own transaction has not
        // happened yet, so we must use the current state layer list
        // (soon to become the drawing state list).
        //
        sp<const DisplayDevice> hintDisplay;
        uint32_t currentlayerStack = 0;
        bool first = true;
        mCurrentState.traverseInZOrder([&](Layer* layer) {
            // NOTE: we rely on the fact that layers are sorted by
            // layerStack first (so we don't have to traverse the list
            // of displays for every layer).
            uint32_t layerStack = layer->getLayerStack();
            if (first || currentlayerStack != layerStack) {
                currentlayerStack = layerStack;
                // figure out if this layerstack is mirrored
                // (more than one display) if so, pick the default display,
                // if not, pick the only display it's on.
                hintDisplay = nullptr;
                for (const auto& [token, display] : mDisplays) {
                    if (display->getCompositionDisplay()
                                ->belongsInOutput(layer->getLayerStack(),
                                                  layer->getPrimaryDisplayOnly())) {
                        if (hintDisplay) {
                            hintDisplay = nullptr;
                            break;
                        } else {
                            hintDisplay = display;
                        }
                    }
                }
            }

            if (!hintDisplay) {
                // NOTE: TEMPORARY FIX ONLY. Real fix should cause layers to
                // redraw after transform hint changes. See bug 8508397.

                // could be null when this layer is using a layerStack
                // that is not visible on any display. Also can occur at
                // screen off/on times.
                hintDisplay = getDefaultDisplayDeviceLocked();
            }

            // could be null if there is no display available at all to get
            // the transform hint from.
            if (hintDisplay) {
                layer->updateTransformHint(hintDisplay);
            }

            first = false;
        });
    }


    /*
     * Perform our own transaction if needed
     */

    if (mLayersAdded) {
        mLayersAdded = false;
        // Layers have been added.
        mVisibleRegionsDirty = true;
    }

    // some layers might have been removed, so
    // we need to update the regions they're exposing.
    if (mLayersRemoved) {
        mLayersRemoved = false;
        mVisibleRegionsDirty = true;
        mDrawingState.traverseInZOrder([&](Layer* layer) {
            if (mLayersPendingRemoval.indexOf(layer) >= 0) {
                // this layer is not visible anymore
                Region visibleReg;
                visibleReg.set(layer->getScreenBounds());
                invalidateLayerStack(layer, visibleReg);
            }
        });
    }

    commitInputWindowCommands();
    commitTransaction();
}

void SurfaceFlinger::updateInputFlinger() {
    ATRACE_CALL();
    if (!mInputFlinger) {
        return;
    }

    if (mVisibleRegionsDirty || mInputInfoChanged) {
        mInputInfoChanged = false;
        updateInputWindowInfo();
    } else if (mInputWindowCommands.syncInputWindows) {
        // If the caller requested to sync input windows, but there are no
        // changes to input windows, notify immediately.
        setInputWindowsFinished();
    }

    executeInputWindowCommands();
}

void SurfaceFlinger::updateInputWindowInfo() {
    std::vector<InputWindowInfo> inputHandles;

    mDrawingState.traverseInReverseZOrder([&](Layer* layer) {
        if (layer->hasInput()) {
            // When calculating the screen bounds we ignore the transparent region since it may
            // result in an unwanted offset.
            inputHandles.push_back(layer->fillInputInfo());
        }
    });

    mInputFlinger->setInputWindows(inputHandles,
                                   mInputWindowCommands.syncInputWindows ? mSetInputWindowsListener
                                                                         : nullptr);
}

void SurfaceFlinger::commitInputWindowCommands() {
    mInputWindowCommands = mPendingInputWindowCommands;
    mPendingInputWindowCommands.clear();
}

void SurfaceFlinger::executeInputWindowCommands() {
    for (const auto& transferTouchFocusCommand : mInputWindowCommands.transferTouchFocusCommands) {
        if (transferTouchFocusCommand.fromToken != nullptr &&
            transferTouchFocusCommand.toToken != nullptr &&
            transferTouchFocusCommand.fromToken != transferTouchFocusCommand.toToken) {
            mInputFlinger->transferTouchFocus(transferTouchFocusCommand.fromToken,
                                              transferTouchFocusCommand.toToken);
        }
    }

    mInputWindowCommands.clear();
}

void SurfaceFlinger::updateCursorAsync()
{
    for (const auto& [token, display] : mDisplays) {
        if (!display->getId()) {
            continue;
        }

        for (auto& layer : display->getVisibleLayersSortedByZ()) {
            layer->updateCursorPosition(display);
        }
    }
}

void SurfaceFlinger::latchAndReleaseBuffer(const sp<Layer>& layer) {
    if (layer->hasReadyFrame()) {
        bool ignored = false;
        layer->latchBuffer(ignored, systemTime());
    }
    layer->releasePendingBuffer(systemTime());
}

void SurfaceFlinger::commitTransaction()
{
    if (!mLayersPendingRemoval.isEmpty()) {
        // Notify removed layers now that they can't be drawn from
        for (const auto& l : mLayersPendingRemoval) {
            recordBufferingStats(l->getName().string(),
                    l->getOccupancyHistory(true));

            // Ensure any buffers set to display on any children are released.
            if (l->isRemovedFromCurrentState()) {
                latchAndReleaseBuffer(l);
            }

            // If the layer has been removed and has no parent, then it will not be reachable
            // when traversing layers on screen. Add the layer to the offscreenLayers set to
            // ensure we can copy its current to drawing state.
            if (!l->getParent()) {
                mOffscreenLayers.emplace(l.get());
            }
        }
        mLayersPendingRemoval.clear();
    }

    // If this transaction is part of a window animation then the next frame
    // we composite should be considered an animation as well.
    mAnimCompositionPending = mAnimTransactionPending;

    withTracingLock([&]() {
        mDrawingState = mCurrentState;
        // clear the "changed" flags in current state
        mCurrentState.colorMatrixChanged = false;

        mDrawingState.traverseInZOrder([&](Layer* layer) {
            layer->commitChildList();

            // If the layer can be reached when traversing mDrawingState, then the layer is no
            // longer offscreen. Remove the layer from the offscreenLayer set.
            if (mOffscreenLayers.count(layer)) {
                mOffscreenLayers.erase(layer);
            }
        });

        commitOffscreenLayers();
    });

    mTransactionPending = false;
    mAnimTransactionPending = false;
    mTransactionCV.broadcast();
}

void SurfaceFlinger::withTracingLock(std::function<void()> lockedOperation) {
    if (mTracingEnabledChanged) {
        mTracingEnabled = mTracing.isEnabled();
        mTracingEnabledChanged = false;
    }

    // Synchronize with Tracing thread
    std::unique_lock<std::mutex> lock;
    if (mTracingEnabled) {
        lock = std::unique_lock<std::mutex>(mDrawingStateLock);
    }

    lockedOperation();

    // Synchronize with Tracing thread
    if (mTracingEnabled) {
        lock.unlock();
    }
}

void SurfaceFlinger::commitOffscreenLayers() {
    for (Layer* offscreenLayer : mOffscreenLayers) {
        offscreenLayer->traverseInZOrder(LayerVector::StateSet::Drawing, [](Layer* layer) {
            uint32_t trFlags = layer->getTransactionFlags(eTransactionNeeded);
            if (!trFlags) return;

            layer->doTransaction(0);
            layer->commitChildList();
        });
    }
}

void SurfaceFlinger::computeVisibleRegions(const sp<const DisplayDevice>& displayDevice,
                                           Region& outDirtyRegion, Region& outOpaqueRegion) {
    ATRACE_CALL();
    ALOGV("computeVisibleRegions");

    auto display = displayDevice->getCompositionDisplay();

    Region aboveOpaqueLayers;
    Region aboveCoveredLayers;
    Region dirty;

    outDirtyRegion.clear();

    Layer* layerOfInterest = NULL;
    bool bIgnoreLayer = false;
    mDrawingState.traverseInReverseZOrder([&](Layer* layer) {
        if (layer->isSecureDisplay()) {
            bIgnoreLayer = true;
            if (displayDevice->isPrimary()) {
                layerOfInterest = layer;
            }
            return;
        }
    });

    mDrawingState.traverseInReverseZOrder([&](Layer* layer) {
        // start with the whole surface at its current location
        const Layer::State& s(layer->getDrawingState());

        // only consider the layers on the given layer stack
        if (!display->belongsInOutput(layer->getLayerStack(), layer->getPrimaryDisplayOnly())) {
            return;
        }

        if (bIgnoreLayer && layerOfInterest != layer) {
            Region visibleNonTransRegion;
            visibleNonTransRegion.set(Rect(0, 0));
            layer->setVisibleNonTransparentRegion(visibleNonTransRegion);
            return;
        }

        /*
         * opaqueRegion: area of a surface that is fully opaque.
         */
        Region opaqueRegion;

        /*
         * visibleRegion: area of a surface that is visible on screen
         * and not fully transparent. This is essentially the layer's
         * footprint minus the opaque regions above it.
         * Areas covered by a translucent surface are considered visible.
         */
        Region visibleRegion;

        /*
         * coveredRegion: area of a surface that is covered by all
         * visible regions above it (which includes the translucent areas).
         */
        Region coveredRegion;

        /*
         * transparentRegion: area of a surface that is hinted to be completely
         * transparent. This is only used to tell when the layer has no visible
         * non-transparent regions and can be removed from the layer list. It
         * does not affect the visibleRegion of this layer or any layers
         * beneath it. The hint may not be correct if apps don't respect the
         * SurfaceView restrictions (which, sadly, some don't).
         */
        Region transparentRegion;


        // handle hidden surfaces by setting the visible region to empty
        if (CC_LIKELY(layer->isVisible())) {
            const bool translucent = !layer->isOpaque(s);
            Rect bounds(layer->getScreenBounds());

            visibleRegion.set(bounds);
            ui::Transform tr = layer->getTransform();
            if (!visibleRegion.isEmpty()) {
                // Remove the transparent area from the visible region
                if (translucent) {
                    if (tr.preserveRects()) {
                        // transform the transparent region
                        transparentRegion = tr.transform(layer->getActiveTransparentRegion(s));
                    } else {
                        // transformation too complex, can't do the
                        // transparent region optimization.
                        transparentRegion.clear();
                    }
                }

                // compute the opaque region
                const int32_t layerOrientation = tr.getOrientation();
                if (layer->getAlpha() == 1.0f && !translucent &&
                        layer->getRoundedCornerState().radius == 0.0f &&
                        ((layerOrientation & ui::Transform::ROT_INVALID) == false)) {
                    // the opaque region is the layer's footprint
                    opaqueRegion = visibleRegion;
                }
            }
        }

        if (visibleRegion.isEmpty()) {
            layer->clearVisibilityRegions();
            return;
        }

        // Clip the covered region to the visible region
        coveredRegion = aboveCoveredLayers.intersect(visibleRegion);

        // Update aboveCoveredLayers for next (lower) layer
        aboveCoveredLayers.orSelf(visibleRegion);

        // subtract the opaque region covered by the layers above us
        visibleRegion.subtractSelf(aboveOpaqueLayers);

        // compute this layer's dirty region
        if (layer->contentDirty) {
            // we need to invalidate the whole region
            dirty = visibleRegion;
            // as well, as the old visible region
            dirty.orSelf(layer->visibleRegion);
            layer->contentDirty = false;
        } else {
            /* compute the exposed region:
             *   the exposed region consists of two components:
             *   1) what's VISIBLE now and was COVERED before
             *   2) what's EXPOSED now less what was EXPOSED before
             *
             * note that (1) is conservative, we start with the whole
             * visible region but only keep what used to be covered by
             * something -- which mean it may have been exposed.
             *
             * (2) handles areas that were not covered by anything but got
             * exposed because of a resize.
             */
            const Region newExposed = visibleRegion - coveredRegion;
            const Region oldVisibleRegion = layer->visibleRegion;
            const Region oldCoveredRegion = layer->coveredRegion;
            const Region oldExposed = oldVisibleRegion - oldCoveredRegion;
            dirty = (visibleRegion&oldCoveredRegion) | (newExposed-oldExposed);
        }
        dirty.subtractSelf(aboveOpaqueLayers);

        // accumulate to the screen dirty region
        outDirtyRegion.orSelf(dirty);

        // Update aboveOpaqueLayers for next (lower) layer
        aboveOpaqueLayers.orSelf(opaqueRegion);

        // Store the visible region in screen space
        layer->setVisibleRegion(visibleRegion);
        layer->setCoveredRegion(coveredRegion);
        layer->setVisibleNonTransparentRegion(
                visibleRegion.subtract(transparentRegion));
    });

    outOpaqueRegion = aboveOpaqueLayers;
}

void SurfaceFlinger::invalidateLayerStack(const sp<const Layer>& layer, const Region& dirty) {
    for (const auto& [token, displayDevice] : mDisplays) {
        auto display = displayDevice->getCompositionDisplay();
        if (display->belongsInOutput(layer->getLayerStack(), layer->getPrimaryDisplayOnly())) {
            display->editState().dirtyRegion.orSelf(dirty);
        }
    }
}

bool SurfaceFlinger::handlePageFlip()
{
    ATRACE_CALL();
    ALOGV("handlePageFlip");

    nsecs_t latchTime = systemTime();

    bool visibleRegions = false;
    bool frameQueued = false;
    bool newDataLatched = false;

    // Store the set of layers that need updates. This set must not change as
    // buffers are being latched, as this could result in a deadlock.
    // Example: Two producers share the same command stream and:
    // 1.) Layer 0 is latched
    // 2.) Layer 0 gets a new frame
    // 2.) Layer 1 gets a new frame
    // 3.) Layer 1 is latched.
    // Display is now waiting on Layer 1's frame, which is behind layer 0's
    // second frame. But layer 0's second frame could be waiting on display.
    mDrawingState.traverseInZOrder([&](Layer* layer) {
        if (layer->hasReadyFrame()) {
            frameQueued = true;
            nsecs_t expectedPresentTime;
            expectedPresentTime = mScheduler->expectedPresentTime();
            if (layer->shouldPresentNow(expectedPresentTime)) {
                mLayersWithQueuedFrames.push_back(layer);
            } else {
                ATRACE_NAME("!layer->shouldPresentNow()");
                layer->useEmptyDamage();
            }
        } else {
            layer->useEmptyDamage();
        }
    });

    if (!mLayersWithQueuedFrames.empty()) {
        // mStateLock is needed for latchBuffer as LayerRejecter::reject()
        // writes to Layer current state. See also b/119481871
        Mutex::Autolock lock(mStateLock);

        for (auto& layer : mLayersWithQueuedFrames) {
            if (layer->latchBuffer(visibleRegions, latchTime)) {
                mLayersPendingRefresh.push_back(layer);
            }
            layer->useSurfaceDamage();
            if (layer->isBufferLatched()) {
                newDataLatched = true;
            }
        }
    }

    mVisibleRegionsDirty |= visibleRegions;

    // If we will need to wake up at some time in the future to deal with a
    // queued frame that shouldn't be displayed during this vsync period, wake
    // up during the next vsync period to check again.
    if (frameQueued && (mLayersWithQueuedFrames.empty() || !newDataLatched)) {
        signalLayerUpdate();
    }

    // enter boot animation on first buffer latch
    if (CC_UNLIKELY(mBootStage == BootStage::BOOTLOADER && newDataLatched)) {
        ALOGI("Enter boot animation");
        mBootStage = BootStage::BOOTANIMATION;
    }

    // Only continue with the refresh if there is actually new work to do
    return !mLayersWithQueuedFrames.empty() && newDataLatched;
}

void SurfaceFlinger::invalidateHwcGeometry()
{
    mGeometryInvalid = true;
}

void SurfaceFlinger::doDisplayComposition(const sp<DisplayDevice>& displayDevice,
                                          const Region& inDirtyRegion) {
    auto display = displayDevice->getCompositionDisplay();
    // We only need to actually compose the display if:
    // 1) It is being handled by hardware composer, which may need this to
    //    keep its virtual display state machine in sync, or
    // 2) There is work to be done (the dirty region isn't empty)
    if (!displayDevice->getId() && inDirtyRegion.isEmpty()) {
        ALOGV("Skipping display composition");
        return;
    }

    ALOGV("doDisplayComposition");
    base::unique_fd readyFence;
    if (!doComposeSurfaces(displayDevice, Region::INVALID_REGION, &readyFence)) return;

    // swap buffers (presentation)
    display->getRenderSurface()->queueBuffer(std::move(readyFence));
}

bool SurfaceFlinger::doComposeSurfaces(const sp<DisplayDevice>& displayDevice,
                                       const Region& debugRegion, base::unique_fd* readyFence) {
    ATRACE_CALL();
    ALOGV("doComposeSurfaces");

    auto display = displayDevice->getCompositionDisplay();
    const auto& displayState = display->getState();
    const auto displayId = display->getId();
    auto& renderEngine = getRenderEngine();
    const bool supportProtectedContent = renderEngine.supportsProtectedContent();

    const Region bounds(displayState.bounds);
    const DisplayRenderArea renderArea(displayDevice);
    const bool hasClientComposition = getHwComposer().hasClientComposition(displayId);
    ATRACE_INT("hasClientComposition", hasClientComposition);

    bool applyColorMatrix = false;

    renderengine::DisplaySettings clientCompositionDisplay;
    std::vector<renderengine::LayerSettings> clientCompositionLayers;
    sp<GraphicBuffer> buf;
    base::unique_fd fd;

    if (hasClientComposition) {
        ALOGV("hasClientComposition");

        if (displayDevice->isPrimary() && supportProtectedContent) {
            bool needsProtected = false;
            for (auto& layer : displayDevice->getVisibleLayersSortedByZ()) {
                // If the layer is a protected layer, mark protected context is needed.
                if (layer->isProtected()) {
                    needsProtected = true;
                    break;
                }
            }
            if (needsProtected != renderEngine.isProtected()) {
                renderEngine.useProtectedContext(needsProtected);
            }
            if (needsProtected != display->getRenderSurface()->isProtected() &&
                needsProtected == renderEngine.isProtected()) {
                display->getRenderSurface()->setProtected(needsProtected);
            }
        }

        buf = display->getRenderSurface()->dequeueBuffer(&fd);

        if (buf == nullptr) {
            ALOGW("Dequeuing buffer for display [%s] failed, bailing out of "
                  "client composition for this frame",
                  displayDevice->getDisplayName().c_str());
            return false;
        }

        clientCompositionDisplay.physicalDisplay = displayState.scissor;
        clientCompositionDisplay.clip = displayState.scissor;
        const ui::Transform& displayTransform = displayState.transform;
        clientCompositionDisplay.globalTransform = displayTransform.asMatrix4();
        clientCompositionDisplay.orientation = displayState.orientation;

        const auto* profile = display->getDisplayColorProfile();
        Dataspace outputDataspace = Dataspace::UNKNOWN;
        if (profile->hasWideColorGamut()) {
            outputDataspace = displayState.dataspace;
        }
        clientCompositionDisplay.outputDataspace = outputDataspace;
        clientCompositionDisplay.maxLuminance =
                profile->getHdrCapabilities().getDesiredMaxLuminance();

        const bool hasDeviceComposition = getHwComposer().hasDeviceComposition(displayId);
        const bool skipClientColorTransform =
                getHwComposer()
                        .hasDisplayCapability(displayId,
                                              HWC2::DisplayCapability::SkipClientColorTransform);

        // Compute the global color transform matrix.
        applyColorMatrix = !hasDeviceComposition && !skipClientColorTransform;
        if (applyColorMatrix) {
            clientCompositionDisplay.colorTransform = displayState.colorTransformMat;
        }
    }

    /*
     * and then, render the layers targeted at the framebuffer
     */

    ALOGV("Rendering client layers");
    bool firstLayer = true;
    Region clearRegion = Region::INVALID_REGION;
    for (auto& layer : displayDevice->getVisibleLayersSortedByZ()) {
        const Region viewportRegion(displayState.viewport);
        const Region clip(viewportRegion.intersect(layer->visibleRegion));
        ALOGV("Layer: %s", layer->getName().string());
        ALOGV("  Composition type: %s", toString(layer->getCompositionType(displayDevice)).c_str());
        if (!clip.isEmpty()) {
            switch (layer->getCompositionType(displayDevice)) {
                case Hwc2::IComposerClient::Composition::CURSOR:
                case Hwc2::IComposerClient::Composition::DEVICE:
                case Hwc2::IComposerClient::Composition::SIDEBAND:
                case Hwc2::IComposerClient::Composition::SOLID_COLOR: {
                    LOG_ALWAYS_FATAL_IF(!displayId);
                    const Layer::State& state(layer->getDrawingState());
                    if (layer->getClearClientTarget(displayDevice) && !firstLayer &&
                        layer->isOpaque(state) && (layer->getAlpha() == 1.0f) &&
                        layer->getRoundedCornerState().radius == 0.0f && hasClientComposition) {
                        // never clear the very first layer since we're
                        // guaranteed the FB is already cleared
                        renderengine::LayerSettings layerSettings;
                        Region dummyRegion;
                        bool prepared =
                                layer->prepareClientLayer(renderArea, clip, dummyRegion,
                                                          supportProtectedContent, layerSettings);

                        if (prepared) {
                            layerSettings.source.buffer.buffer = nullptr;
                            layerSettings.source.solidColor = half3(0.0, 0.0, 0.0);
                            layerSettings.alpha = half(0.0);
                            layerSettings.disableBlending = true;
                            clientCompositionLayers.push_back(layerSettings);
                        }
                    }
                    break;
                }
                case Hwc2::IComposerClient::Composition::CLIENT: {
                    renderengine::LayerSettings layerSettings;
                    if (displayDevice->isVirtual() &&
                        skipColorLayer(layer->getTypeId())) {
                        // We are not using h/w composer.
                        // Skip color (dim) layer for WFD direct streaming.
                        continue;
                    }
                    bool prepared =
                            layer->prepareClientLayer(renderArea, clip, clearRegion,
                                                      supportProtectedContent, layerSettings);
                    if (prepared) {
                        clientCompositionLayers.push_back(layerSettings);
                    }
                    break;
                }
                default:
                    break;
            }
        } else {
            ALOGV("  Skipping for empty clip");
        }
        firstLayer = false;
    }

    // Perform some cleanup steps if we used client composition.
    if (hasClientComposition) {
        clientCompositionDisplay.clearRegion = clearRegion;

        // We boost GPU frequency here because there will be color spaces conversion
        // and it's expensive. We boost the GPU frequency so that GPU composition can
        // finish in time. We must reset GPU frequency afterwards, because high frequency
        // consumes extra battery.
        const bool expensiveRenderingExpected =
                clientCompositionDisplay.outputDataspace == Dataspace::DISPLAY_P3;
        if (expensiveRenderingExpected && displayId) {
            mPowerAdvisor.setExpensiveRenderingExpected(*displayId, true);
        }
        if (!debugRegion.isEmpty()) {
            Region::const_iterator it = debugRegion.begin();
            Region::const_iterator end = debugRegion.end();
            while (it != end) {
                const Rect& rect = *it++;
                renderengine::LayerSettings layerSettings;
                layerSettings.source.buffer.buffer = nullptr;
                layerSettings.source.solidColor = half3(1.0, 0.0, 1.0);
                layerSettings.geometry.boundaries = rect.toFloatRect();
                layerSettings.alpha = half(1.0);
                clientCompositionLayers.push_back(layerSettings);
            }
        }
        renderEngine.drawLayers(clientCompositionDisplay, clientCompositionLayers,
                                buf->getNativeBuffer(), /*useFramebufferCache=*/true, std::move(fd),
                                readyFence);
    } else if (displayId) {
        mPowerAdvisor.setExpensiveRenderingExpected(*displayId, false);
    }
    return true;
}

void SurfaceFlinger::drawWormhole(const Region& region) const {
    auto& engine(getRenderEngine());
    engine.fillRegionWithColor(region, 0, 0, 0, 0);
}

status_t SurfaceFlinger::addClientLayer(const sp<Client>& client, const sp<IBinder>& handle,
                                        const sp<IGraphicBufferProducer>& gbc, const sp<Layer>& lbc,
                                        const sp<IBinder>& parentHandle,
                                        const sp<Layer>& parentLayer, bool addToCurrentState) {
    // add this layer to the current state list
    {
        Mutex::Autolock _l(mStateLock);
        sp<Layer> parent;
        if (parentHandle != nullptr) {
            parent = fromHandle(parentHandle);
            if (parent == nullptr) {
                return NAME_NOT_FOUND;
            }
        } else {
            parent = parentLayer;
        }

        if (mNumLayers >= MAX_LAYERS) {
            ALOGE("AddClientLayer failed, mNumLayers (%zu) >= MAX_LAYERS (%zu)", mNumLayers,
                  MAX_LAYERS);
            mCurrentState.traverseInZOrder([&](Layer* layer) {
                const auto& p = layer->getParent();
                ALOGE("layer (%s) ::  parent (%s).",
                layer->getName().string(),
                (p != nullptr) ? p->getName().string() : "no-parent");
            });
            return NO_MEMORY;
        }

        mLayersByLocalBinderToken.emplace(handle->localBinder(), lbc);

        if (parent == nullptr && addToCurrentState) {
            mCurrentState.layersSortedByZ.add(lbc);
        } else if (parent == nullptr) {
            lbc->onRemovedFromCurrentState();
        } else if (parent->isRemovedFromCurrentState()) {
            parent->addChild(lbc);
            lbc->onRemovedFromCurrentState();
        } else {
            parent->addChild(lbc);
        }

        if (gbc != nullptr) {
            mGraphicBufferProducerList.insert(IInterface::asBinder(gbc).get());
            LOG_ALWAYS_FATAL_IF(mGraphicBufferProducerList.size() >
                                        mMaxGraphicBufferProducerListSize,
                                "Suspected IGBP leak: %zu IGBPs (%zu max), %zu Layers",
                                mGraphicBufferProducerList.size(),
                                mMaxGraphicBufferProducerListSize, mNumLayers);
        }
        mLayersAdded = true;
    }

    // attach this layer to the client
    client->attachLayer(handle, lbc);

    return NO_ERROR;
}

uint32_t SurfaceFlinger::peekTransactionFlags() {
    return mTransactionFlags;
}

uint32_t SurfaceFlinger::getTransactionFlags(uint32_t flags) {
    return mTransactionFlags.fetch_and(~flags) & flags;
}

uint32_t SurfaceFlinger::setTransactionFlags(uint32_t flags) {
    return setTransactionFlags(flags, Scheduler::TransactionStart::NORMAL);
}

uint32_t SurfaceFlinger::setTransactionFlags(uint32_t flags,
                                             Scheduler::TransactionStart transactionStart) {
    uint32_t old = mTransactionFlags.fetch_or(flags);
    mVsyncModulator.setTransactionStart(transactionStart);
    if ((old & flags)==0) { // wake the server up
        signalTransaction();
    }
    return old;
}

bool SurfaceFlinger::flushTransactionQueues() {
    // to prevent onHandleDestroyed from being called while the lock is held,
    // we must keep a copy of the transactions (specifically the composer
    // states) around outside the scope of the lock
    std::vector<const TransactionState> transactions;
    bool flushedATransaction = false;
    {
        Mutex::Autolock _l(mStateLock);

        auto it = mTransactionQueues.begin();
        while (it != mTransactionQueues.end()) {
            auto& [applyToken, transactionQueue] = *it;

            while (!transactionQueue.empty()) {
                const auto& transaction = transactionQueue.front();
                if (!transactionIsReadyToBeApplied(transaction.desiredPresentTime,
                                                   transaction.states)) {
                    setTransactionFlags(eTransactionFlushNeeded);
                    break;
                }
                transactions.push_back(transaction);
                applyTransactionState(transaction.states, transaction.displays, transaction.flags,
                                      mPendingInputWindowCommands, transaction.desiredPresentTime,
                                      transaction.buffer, transaction.callback,
                                      transaction.postTime, transaction.privileged,
                                      /*isMainThread*/ true);
                transactionQueue.pop();
                flushedATransaction = true;
            }

            if (transactionQueue.empty()) {
                it = mTransactionQueues.erase(it);
                mTransactionCV.broadcast();
            } else {
                it = std::next(it, 1);
            }
        }
    }
    return flushedATransaction;
}

bool SurfaceFlinger::transactionFlushNeeded() {
    return !mTransactionQueues.empty();
}

bool SurfaceFlinger::containsAnyInvalidClientState(const Vector<ComposerState>& states) {
    for (const ComposerState& state : states) {
        // Here we need to check that the interface we're given is indeed
        // one of our own. A malicious client could give us a nullptr
        // IInterface, or one of its own or even one of our own but a
        // different type. All these situations would cause us to crash.
        if (state.client == nullptr) {
            return true;
        }

        sp<IBinder> binder = IInterface::asBinder(state.client);
        if (binder == nullptr) {
            return true;
        }

        if (binder->queryLocalInterface(ISurfaceComposerClient::descriptor) == nullptr) {
            return true;
        }
    }
    return false;
}

bool SurfaceFlinger::transactionIsReadyToBeApplied(int64_t desiredPresentTime,
                                                   const Vector<ComposerState>& states) {
    nsecs_t expectedPresentTime = mScheduler->expectedPresentTime();
    // Do not present if the desiredPresentTime has not passed unless it is more than one second
    // in the future. We ignore timestamps more than 1 second in the future for stability reasons.
    if (desiredPresentTime >= 0 && desiredPresentTime >= expectedPresentTime &&
        desiredPresentTime < expectedPresentTime + s2ns(1)) {
        return false;
    }

    for (const ComposerState& state : states) {
        const layer_state_t& s = state.state;
        if (!(s.what & layer_state_t::eAcquireFenceChanged)) {
            continue;
        }
        if (s.acquireFence && s.acquireFence->getStatus() == Fence::Status::Unsignaled) {
            return false;
        }
    }
    return true;
}

void SurfaceFlinger::setTransactionState(const Vector<ComposerState>& states,
                                         const Vector<DisplayState>& displays, uint32_t flags,
                                         const sp<IBinder>& applyToken,
                                         const InputWindowCommands& inputWindowCommands,
                                         int64_t desiredPresentTime,
                                         const client_cache_t& uncacheBuffer,
                                         const std::vector<ListenerCallbacks>& listenerCallbacks) {
    ATRACE_CALL();

    const int64_t postTime = systemTime();

    bool privileged = callingThreadHasUnscopedSurfaceFlingerAccess();

    Mutex::Autolock _l(mStateLock);

    if (containsAnyInvalidClientState(states)) {
        return;
    }

    // If its TransactionQueue already has a pending TransactionState or if it is pending
    auto itr = mTransactionQueues.find(applyToken);
    // if this is an animation frame, wait until prior animation frame has
    // been applied by SF
    if (flags & eAnimation) {
        while (itr != mTransactionQueues.end()) {
            status_t err = mTransactionCV.waitRelative(mStateLock, s2ns(5));
            if (CC_UNLIKELY(err != NO_ERROR)) {
                ALOGW_IF(err == TIMED_OUT,
                         "setTransactionState timed out "
                         "waiting for animation frame to apply");
                break;
            }
            itr = mTransactionQueues.find(applyToken);
        }
    }
    if (itr != mTransactionQueues.end() ||
        !transactionIsReadyToBeApplied(desiredPresentTime, states)) {
        mTransactionQueues[applyToken].emplace(states, displays, flags, desiredPresentTime,
                                               uncacheBuffer, listenerCallbacks, postTime,
                                               privileged);
        setTransactionFlags(eTransactionFlushNeeded);
        return;
    }

    applyTransactionState(states, displays, flags, inputWindowCommands, desiredPresentTime,
                          uncacheBuffer, listenerCallbacks, postTime, privileged);
}

void SurfaceFlinger::applyTransactionState(const Vector<ComposerState>& states,
                                           const Vector<DisplayState>& displays, uint32_t flags,
                                           const InputWindowCommands& inputWindowCommands,
                                           const int64_t desiredPresentTime,
                                           const client_cache_t& uncacheBuffer,
                                           const std::vector<ListenerCallbacks>& listenerCallbacks,
                                           const int64_t postTime, bool privileged,
                                           bool isMainThread) {
    uint32_t transactionFlags = 0;

    if (flags & eAnimation) {
        // For window updates that are part of an animation we must wait for
        // previous animation "frames" to be handled.
        while (!isMainThread && mAnimTransactionPending) {
            status_t err = mTransactionCV.waitRelative(mStateLock, s2ns(5));
            if (CC_UNLIKELY(err != NO_ERROR)) {
                // just in case something goes wrong in SF, return to the
                // caller after a few seconds.
                ALOGW_IF(err == TIMED_OUT, "setTransactionState timed out "
                        "waiting for previous animation frame");
                mAnimTransactionPending = false;
                break;
            }
        }
    }

    for (const DisplayState& display : displays) {
        transactionFlags |= setDisplayStateLocked(display);
    }

    // In case the client has sent a Transaction that should receive callbacks but without any
    // SurfaceControls that should be included in the callback, send the listener and callbackIds
    // to the callback thread so it can send an empty callback
    if (!listenerCallbacks.empty()) {
        mTransactionCompletedThread.run();
    }
    for (const auto& [listener, callbackIds] : listenerCallbacks) {
        mTransactionCompletedThread.addCallback(listener, callbackIds);
    }

    uint32_t clientStateFlags = 0;
    for (const ComposerState& state : states) {
        clientStateFlags |= setClientStateLocked(state, desiredPresentTime, listenerCallbacks,
                                                 postTime, privileged);
    }

    // If the state doesn't require a traversal and there are callbacks, send them now
    if (!(clientStateFlags & eTraversalNeeded) && !listenerCallbacks.empty()) {
        mTransactionCompletedThread.sendCallbacks();
    }
    transactionFlags |= clientStateFlags;

    transactionFlags |= addInputWindowCommands(inputWindowCommands);

    if (uncacheBuffer.isValid()) {
        ClientCache::getInstance().erase(uncacheBuffer);
    }

    // If a synchronous transaction is explicitly requested without any changes, force a transaction
    // anyway. This can be used as a flush mechanism for previous async transactions.
    // Empty animation transaction can be used to simulate back-pressure, so also force a
    // transaction for empty animation transactions.
    if (transactionFlags == 0 &&
            ((flags & eSynchronous) || (flags & eAnimation))) {
        transactionFlags = eTransactionNeeded;
    }

    // If we are on the main thread, we are about to preform a traversal. Clear the traversal bit
    // so we don't have to wake up again next frame to preform an uneeded traversal.
    if (isMainThread && (transactionFlags & eTraversalNeeded)) {
        transactionFlags = transactionFlags & (~eTraversalNeeded);
        mTraversalNeededMainThread = true;
    }

    if (transactionFlags) {
        if (mInterceptor->isEnabled()) {
            mInterceptor->saveTransaction(states, mCurrentState.displays, displays, flags);
        }

        // this triggers the transaction
        const auto start = (flags & eEarlyWakeup) ? Scheduler::TransactionStart::EARLY
                                                  : Scheduler::TransactionStart::NORMAL;
        setTransactionFlags(transactionFlags, start);

        // if this is a synchronous transaction, wait for it to take effect
        // before returning.
        if (flags & eSynchronous) {
            mTransactionPending = true;
        }
        if (flags & eAnimation) {
            mAnimTransactionPending = true;
        }
        if (mPendingInputWindowCommands.syncInputWindows) {
            mPendingSyncInputWindows = true;
        }

        // applyTransactionState can be called by either the main SF thread or by
        // another process through setTransactionState.  While a given process may wish
        // to wait on synchronous transactions, the main SF thread should never
        // be blocked.  Therefore, we only wait if isMainThread is false.
        while (!isMainThread && (mTransactionPending || mPendingSyncInputWindows)) {
            status_t err = mTransactionCV.waitRelative(mStateLock, s2ns(5));
            if (CC_UNLIKELY(err != NO_ERROR)) {
                // just in case something goes wrong in SF, return to the
                // called after a few seconds.
                ALOGW_IF(err == TIMED_OUT, "setTransactionState timed out!");
                mTransactionPending = false;
                mPendingSyncInputWindows = false;
                break;
            }
        }
    }
}

uint32_t SurfaceFlinger::setDisplayStateLocked(const DisplayState& s) {
    const ssize_t index = mCurrentState.displays.indexOfKey(s.token);
    if (index < 0) return 0;

    uint32_t flags = 0;
    DisplayDeviceState& state = mCurrentState.displays.editValueAt(index);

    const uint32_t what = s.what;
    if (what & DisplayState::eSurfaceChanged) {
        if (IInterface::asBinder(state.surface) != IInterface::asBinder(s.surface)) {
            state.surface = s.surface;
            flags |= eDisplayTransactionNeeded;
        }
    }
    if (what & DisplayState::eLayerStackChanged) {
        if (state.layerStack != s.layerStack) {
            state.layerStack = s.layerStack;
            flags |= eDisplayTransactionNeeded;
        }
    }
    if (what & DisplayState::eDisplayProjectionChanged) {
        if (state.orientation != s.orientation) {
            state.orientation = s.orientation;
            flags |= eDisplayTransactionNeeded;
        }
        if (state.frame != s.frame) {
            state.frame = s.frame;
            flags |= eDisplayTransactionNeeded;
        }
        if (state.viewport != s.viewport) {
            state.viewport = s.viewport;
            flags |= eDisplayTransactionNeeded;
        }
    }
    if (what & DisplayState::eDisplaySizeChanged) {
        if (state.width != s.width) {
            state.width = s.width;
            flags |= eDisplayTransactionNeeded;
        }
        if (state.height != s.height) {
            state.height = s.height;
            flags |= eDisplayTransactionNeeded;
        }
    }

    return flags;
}

bool SurfaceFlinger::callingThreadHasUnscopedSurfaceFlingerAccess() {
    IPCThreadState* ipc = IPCThreadState::self();
    const int pid = ipc->getCallingPid();
    const int uid = ipc->getCallingUid();
    if ((uid != AID_GRAPHICS && uid != AID_SYSTEM) &&
        !PermissionCache::checkPermission(sAccessSurfaceFlinger, pid, uid)) {
        return false;
    }
    return true;
}

uint32_t SurfaceFlinger::setClientStateLocked(
        const ComposerState& composerState, int64_t desiredPresentTime,
        const std::vector<ListenerCallbacks>& listenerCallbacks, int64_t postTime,
        bool privileged) {
    const layer_state_t& s = composerState.state;
    sp<Client> client(static_cast<Client*>(composerState.client.get()));

    sp<Layer> layer(client->getLayerUser(s.surface));
    if (layer == nullptr) {
        return 0;
    }

    uint32_t flags = 0;

    const uint64_t what = s.what;
    bool geometryAppliesWithResize =
            what & layer_state_t::eGeometryAppliesWithResize;

    // If we are deferring transaction, make sure to push the pending state, as otherwise the
    // pending state will also be deferred.
    if (what & layer_state_t::eDeferTransaction_legacy) {
        layer->pushPendingState();
    }

    if (what & layer_state_t::ePositionChanged) {
        if (layer->setPosition(s.x, s.y, !geometryAppliesWithResize)) {
            flags |= eTraversalNeeded;
        }
    }
    if (what & layer_state_t::eLayerChanged) {
        // NOTE: index needs to be calculated before we update the state
        const auto& p = layer->getParent();
        if (p == nullptr) {
            ssize_t idx = mCurrentState.layersSortedByZ.indexOf(layer);
            if (layer->setLayer(s.z) && idx >= 0) {
                mCurrentState.layersSortedByZ.removeAt(idx);
                mCurrentState.layersSortedByZ.add(layer);
                // we need traversal (state changed)
                // AND transaction (list changed)
                flags |= eTransactionNeeded|eTraversalNeeded;
            }
        } else {
            if (p->setChildLayer(layer, s.z)) {
                flags |= eTransactionNeeded|eTraversalNeeded;
            }
        }
    }
    if (what & layer_state_t::eRelativeLayerChanged) {
        // NOTE: index needs to be calculated before we update the state
        const auto& p = layer->getParent();
        if (p == nullptr) {
            ssize_t idx = mCurrentState.layersSortedByZ.indexOf(layer);
            if (layer->setRelativeLayer(s.relativeLayerHandle, s.z) && idx >= 0) {
                mCurrentState.layersSortedByZ.removeAt(idx);
                mCurrentState.layersSortedByZ.add(layer);
                // we need traversal (state changed)
                // AND transaction (list changed)
                flags |= eTransactionNeeded|eTraversalNeeded;
            }
        } else {
            if (p->setChildRelativeLayer(layer, s.relativeLayerHandle, s.z)) {
                flags |= eTransactionNeeded|eTraversalNeeded;
            }
        }
    }
    if (what & layer_state_t::eSizeChanged) {
        if (layer->setSize(s.w, s.h)) {
            flags |= eTraversalNeeded;
        }
    }
    if (what & layer_state_t::eAlphaChanged) {
        if (layer->setAlpha(s.alpha))
            flags |= eTraversalNeeded;
    }
    if (what & layer_state_t::eColorChanged) {
        if (layer->setColor(s.color))
            flags |= eTraversalNeeded;
    }
    if (what & layer_state_t::eColorTransformChanged) {
        if (layer->setColorTransform(s.colorTransform)) {
            flags |= eTraversalNeeded;
        }
    }
    if (what & layer_state_t::eBackgroundColorChanged) {
        if (layer->setBackgroundColor(s.color, s.bgColorAlpha, s.bgColorDataspace)) {
            flags |= eTraversalNeeded;
        }
    }
    if (what & layer_state_t::eMatrixChanged) {
        // TODO: b/109894387
        //
        // SurfaceFlinger's renderer is not prepared to handle cropping in the face of arbitrary
        // rotation. To see the problem observe that if we have a square parent, and a child
        // of the same size, then we rotate the child 45 degrees around it's center, the child
        // must now be cropped to a non rectangular 8 sided region.
        //
        // Of course we can fix this in the future. For now, we are lucky, SurfaceControl is
        // private API, and the WindowManager only uses rotation in one case, which is on a top
        // level layer in which cropping is not an issue.
        //
        // However given that abuse of rotation matrices could lead to surfaces extending outside
        // of cropped areas, we need to prevent non-root clients without permission ACCESS_SURFACE_FLINGER
        // (a.k.a. everyone except WindowManager and tests) from setting non rectangle preserving
        // transformations.
        if (layer->setMatrix(s.matrix, privileged))
            flags |= eTraversalNeeded;
    }
    if (what & layer_state_t::eTransparentRegionChanged) {
        if (layer->setTransparentRegionHint(s.transparentRegion))
            flags |= eTraversalNeeded;
    }
    if (what & layer_state_t::eFlagsChanged) {
        if (layer->setFlags(s.flags, s.mask))
            flags |= eTraversalNeeded;
    }
    if (what & layer_state_t::eCropChanged_legacy) {
        if (layer->setCrop_legacy(s.crop_legacy, !geometryAppliesWithResize))
            flags |= eTraversalNeeded;
    }
    if (what & layer_state_t::eCornerRadiusChanged) {
        if (layer->setCornerRadius(s.cornerRadius))
            flags |= eTraversalNeeded;
    }
    if (what & layer_state_t::eLayerStackChanged) {
        ssize_t idx = mCurrentState.layersSortedByZ.indexOf(layer);
        // We only allow setting layer stacks for top level layers,
        // everything else inherits layer stack from its parent.
        if (layer->hasParent()) {
            ALOGE("Attempt to set layer stack on layer with parent (%s) is invalid",
                    layer->getName().string());
        } else if (idx < 0) {
            ALOGE("Attempt to set layer stack on layer without parent (%s) that "
                    "that also does not appear in the top level layer list. Something"
                    " has gone wrong.", layer->getName().string());
        } else if (layer->setLayerStack(s.layerStack)) {
            mCurrentState.layersSortedByZ.removeAt(idx);
            mCurrentState.layersSortedByZ.add(layer);
            // we need traversal (state changed)
            // AND transaction (list changed)
            flags |= eTransactionNeeded|eTraversalNeeded|eDisplayLayerStackChanged;
        }
    }
    if (what & layer_state_t::eDeferTransaction_legacy) {
        if (s.barrierHandle_legacy != nullptr) {
            layer->deferTransactionUntil_legacy(s.barrierHandle_legacy, s.frameNumber_legacy);
        } else if (s.barrierGbp_legacy != nullptr) {
            const sp<IGraphicBufferProducer>& gbp = s.barrierGbp_legacy;
            if (authenticateSurfaceTextureLocked(gbp)) {
                const auto& otherLayer =
                    (static_cast<MonitoredProducer*>(gbp.get()))->getLayer();
                layer->deferTransactionUntil_legacy(otherLayer, s.frameNumber_legacy);
            } else {
                ALOGE("Attempt to defer transaction to to an"
                        " unrecognized GraphicBufferProducer");
            }
        }
        // We don't trigger a traversal here because if no other state is
        // changed, we don't want this to cause any more work
    }
    if (what & layer_state_t::eReparent) {
        bool hadParent = layer->hasParent();
        if (layer->reparent(s.parentHandleForChild)) {
            if (!hadParent) {
                mCurrentState.layersSortedByZ.remove(layer);
            }
            flags |= eTransactionNeeded|eTraversalNeeded;
        }
    }
    if (what & layer_state_t::eReparentChildren) {
        if (layer->reparentChildren(s.reparentHandle)) {
            flags |= eTransactionNeeded|eTraversalNeeded;
        }
    }
    if (what & layer_state_t::eDetachChildren) {
        layer->detachChildren();
    }
    if (what & layer_state_t::eOverrideScalingModeChanged) {
        layer->setOverrideScalingMode(s.overrideScalingMode);
        // We don't trigger a traversal here because if no other state is
        // changed, we don't want this to cause any more work
    }
    if (what & layer_state_t::eTransformChanged) {
        if (layer->setTransform(s.transform)) flags |= eTraversalNeeded;
    }
    if (what & layer_state_t::eTransformToDisplayInverseChanged) {
        if (layer->setTransformToDisplayInverse(s.transformToDisplayInverse))
            flags |= eTraversalNeeded;
    }
    if (what & layer_state_t::eCropChanged) {
        if (layer->setCrop(s.crop)) flags |= eTraversalNeeded;
    }
    if (what & layer_state_t::eFrameChanged) {
        if (layer->setFrame(s.frame)) flags |= eTraversalNeeded;
    }
    if (what & layer_state_t::eAcquireFenceChanged) {
        if (layer->setAcquireFence(s.acquireFence)) flags |= eTraversalNeeded;
    }
    if (what & layer_state_t::eDataspaceChanged) {
        if (layer->setDataspace(s.dataspace)) flags |= eTraversalNeeded;
    }
    if (what & layer_state_t::eHdrMetadataChanged) {
        if (layer->setHdrMetadata(s.hdrMetadata)) flags |= eTraversalNeeded;
    }
    if (what & layer_state_t::eSurfaceDamageRegionChanged) {
        if (layer->setSurfaceDamageRegion(s.surfaceDamageRegion)) flags |= eTraversalNeeded;
    }
    if (what & layer_state_t::eApiChanged) {
        if (layer->setApi(s.api)) flags |= eTraversalNeeded;
    }
    if (what & layer_state_t::eSidebandStreamChanged) {
        if (layer->setSidebandStream(s.sidebandStream)) flags |= eTraversalNeeded;
    }
    if (what & layer_state_t::eInputInfoChanged) {
        if (privileged) {
            layer->setInputInfo(s.inputInfo);
            flags |= eTraversalNeeded;
        } else {
            ALOGE("Attempt to update InputWindowInfo without permission ACCESS_SURFACE_FLINGER");
        }
    }
    if (what & layer_state_t::eMetadataChanged) {
        if (layer->setMetadata(s.metadata)) flags |= eTraversalNeeded;
    }
    if (what & layer_state_t::eColorSpaceAgnosticChanged) {
        if (layer->setColorSpaceAgnostic(s.colorSpaceAgnostic)) {
            flags |= eTraversalNeeded;
        }
    }
    std::vector<sp<CallbackHandle>> callbackHandles;
    if ((what & layer_state_t::eHasListenerCallbacksChanged) && (!listenerCallbacks.empty())) {
        for (const auto& [listener, callbackIds] : listenerCallbacks) {
            callbackHandles.emplace_back(new CallbackHandle(listener, callbackIds, s.surface));
        }
    }
    bool bufferChanged = what & layer_state_t::eBufferChanged;
    bool cacheIdChanged = what & layer_state_t::eCachedBufferChanged;
    sp<GraphicBuffer> buffer;
    if (bufferChanged && cacheIdChanged) {
        ClientCache::getInstance().add(s.cachedBuffer, s.buffer);
        buffer = s.buffer;
    } else if (cacheIdChanged) {
        buffer = ClientCache::getInstance().get(s.cachedBuffer);
    } else if (bufferChanged) {
        buffer = s.buffer;
    }
    if (buffer) {
        if (layer->setBuffer(buffer, postTime, desiredPresentTime, s.cachedBuffer)) {
            flags |= eTraversalNeeded;
        }
    }
    if (layer->setTransactionCompletedListeners(callbackHandles)) flags |= eTraversalNeeded;
    // Do not put anything that updates layer state or modifies flags after
    // setTransactionCompletedListener
    return flags;
}

uint32_t SurfaceFlinger::addInputWindowCommands(const InputWindowCommands& inputWindowCommands) {
    uint32_t flags = 0;
    if (!inputWindowCommands.transferTouchFocusCommands.empty()) {
        flags |= eTraversalNeeded;
    }

    if (inputWindowCommands.syncInputWindows) {
        flags |= eTraversalNeeded;
    }

    mPendingInputWindowCommands.merge(inputWindowCommands);
    return flags;
}

status_t SurfaceFlinger::createLayer(const String8& name, const sp<Client>& client, uint32_t w,
                                     uint32_t h, PixelFormat format, uint32_t flags,
                                     LayerMetadata metadata, sp<IBinder>* handle,
                                     sp<IGraphicBufferProducer>* gbp,
                                     const sp<IBinder>& parentHandle,
                                     const sp<Layer>& parentLayer) {
    if (int32_t(w|h) < 0) {
        ALOGE("createLayer() failed, w or h is negative (w=%d, h=%d)",
                int(w), int(h));
        return BAD_VALUE;
    }

    ALOG_ASSERT(parentLayer == nullptr || parentHandle == nullptr,
            "Expected only one of parentLayer or parentHandle to be non-null. "
            "Programmer error?");

    status_t result = NO_ERROR;

    sp<Layer> layer;

    String8 uniqueName = getUniqueLayerName(name);

    bool primaryDisplayOnly = false;

    // window type is WINDOW_TYPE_DONT_SCREENSHOT from SurfaceControl.java
    // TODO b/64227542
    if (metadata.has(METADATA_WINDOW_TYPE)) {
        int32_t windowType = metadata.getInt32(METADATA_WINDOW_TYPE, 0);
        if (windowType == 441731) {
            metadata.setInt32(METADATA_WINDOW_TYPE, InputWindowInfo::TYPE_NAVIGATION_BAR_PANEL);
            primaryDisplayOnly = true;
        }
    }

    switch (flags & ISurfaceComposerClient::eFXSurfaceMask) {
        case ISurfaceComposerClient::eFXSurfaceBufferQueue:
            result = createBufferQueueLayer(client, uniqueName, w, h, flags, std::move(metadata),
                                            format, handle, gbp, &layer);

            break;
        case ISurfaceComposerClient::eFXSurfaceBufferState:
            result = createBufferStateLayer(client, uniqueName, w, h, flags, std::move(metadata),
                                            handle, &layer);
            break;
        case ISurfaceComposerClient::eFXSurfaceColor:
            // check if buffer size is set for color layer.
            if (w > 0 || h > 0) {
                ALOGE("createLayer() failed, w or h cannot be set for color layer (w=%d, h=%d)",
                      int(w), int(h));
                return BAD_VALUE;
            }

            result = createColorLayer(client, uniqueName, w, h, flags, std::move(metadata), handle,
                                      &layer);
            break;
        case ISurfaceComposerClient::eFXSurfaceContainer:
            // check if buffer size is set for container layer.
            if (w > 0 || h > 0) {
                ALOGE("createLayer() failed, w or h cannot be set for container layer (w=%d, h=%d)",
                      int(w), int(h));
                return BAD_VALUE;
            }
            result = createContainerLayer(client, uniqueName, w, h, flags, std::move(metadata),
                                          handle, &layer);
            break;
        default:
            result = BAD_VALUE;
            break;
    }

    if (result != NO_ERROR) {
        return result;
    }

    if (primaryDisplayOnly) {
        layer->setPrimaryDisplayOnly();
    }

    bool addToCurrentState = callingThreadHasUnscopedSurfaceFlingerAccess();
    result = addClientLayer(client, *handle, *gbp, layer, parentHandle, parentLayer,
                            addToCurrentState);
    if (result != NO_ERROR) {
        return result;
    }
    mInterceptor->saveSurfaceCreation(layer);

    setTransactionFlags(eTransactionNeeded);
    return result;
}

String8 SurfaceFlinger::getUniqueLayerName(const String8& name)
{
    bool matchFound = true;
    uint32_t dupeCounter = 0;

    // Tack on our counter whether there is a hit or not, so everyone gets a tag
    String8 uniqueName = name + "#" + String8(std::to_string(dupeCounter).c_str());

    // Grab the state lock since we're accessing mCurrentState
    Mutex::Autolock lock(mStateLock);

    // Loop over layers until we're sure there is no matching name
    while (matchFound) {
        matchFound = false;
        mCurrentState.traverseInZOrder([&](Layer* layer) {
            if (layer->getName() == uniqueName) {
                matchFound = true;
                uniqueName = name + "#" + String8(std::to_string(++dupeCounter).c_str());
            }
        });
    }

    ALOGV_IF(dupeCounter > 0, "duplicate layer name: changing %s to %s", name.c_str(),
             uniqueName.c_str());

    return uniqueName;
}

status_t SurfaceFlinger::createBufferQueueLayer(const sp<Client>& client, const String8& name,
                                                uint32_t w, uint32_t h, uint32_t flags,
                                                LayerMetadata metadata, PixelFormat& format,
                                                sp<IBinder>* handle,
                                                sp<IGraphicBufferProducer>* gbp,
                                                sp<Layer>* outLayer) {
    // initialize the surfaces
    switch (format) {
    case PIXEL_FORMAT_TRANSPARENT:
    case PIXEL_FORMAT_TRANSLUCENT:
        format = PIXEL_FORMAT_RGBA_8888;
        break;
    case PIXEL_FORMAT_OPAQUE:
        format = PIXEL_FORMAT_RGBX_8888;
        break;
    }

    sp<BufferQueueLayer> layer = getFactory().createBufferQueueLayer(
            LayerCreationArgs(this, client, name, w, h, flags, std::move(metadata)));
    status_t err = layer->setDefaultBufferProperties(w, h, format);
    if (err == NO_ERROR) {
        *handle = layer->getHandle();
        *gbp = layer->getProducer();
        *outLayer = layer;
    }

    ALOGE_IF(err, "createBufferQueueLayer() failed (%s)", strerror(-err));
    return err;
}

status_t SurfaceFlinger::createBufferStateLayer(const sp<Client>& client, const String8& name,
                                                uint32_t w, uint32_t h, uint32_t flags,
                                                LayerMetadata metadata, sp<IBinder>* handle,
                                                sp<Layer>* outLayer) {
    sp<BufferStateLayer> layer = getFactory().createBufferStateLayer(
            LayerCreationArgs(this, client, name, w, h, flags, std::move(metadata)));
    *handle = layer->getHandle();
    *outLayer = layer;

    return NO_ERROR;
}

status_t SurfaceFlinger::createColorLayer(const sp<Client>& client, const String8& name, uint32_t w,
                                          uint32_t h, uint32_t flags, LayerMetadata metadata,
                                          sp<IBinder>* handle, sp<Layer>* outLayer) {
    *outLayer = getFactory().createColorLayer(
            LayerCreationArgs(this, client, name, w, h, flags, std::move(metadata)));
    *handle = (*outLayer)->getHandle();
    return NO_ERROR;
}

status_t SurfaceFlinger::createContainerLayer(const sp<Client>& client, const String8& name,
                                              uint32_t w, uint32_t h, uint32_t flags,
                                              LayerMetadata metadata, sp<IBinder>* handle,
                                              sp<Layer>* outLayer) {
    *outLayer = getFactory().createContainerLayer(
            LayerCreationArgs(this, client, name, w, h, flags, std::move(metadata)));
    *handle = (*outLayer)->getHandle();
    return NO_ERROR;
}


void SurfaceFlinger::markLayerPendingRemovalLocked(const sp<Layer>& layer) {
    mLayersPendingRemoval.add(layer);
    mLayersRemoved = true;
    setTransactionFlags(eTransactionNeeded);
}

void SurfaceFlinger::onHandleDestroyed(sp<Layer>& layer)
{
    Mutex::Autolock lock(mStateLock);
    // If a layer has a parent, we allow it to out-live it's handle
    // with the idea that the parent holds a reference and will eventually
    // be cleaned up. However no one cleans up the top-level so we do so
    // here.
    if (layer->getParent() == nullptr) {
        mCurrentState.layersSortedByZ.remove(layer);
    }
    markLayerPendingRemovalLocked(layer);

    auto it = mLayersByLocalBinderToken.begin();
    while (it != mLayersByLocalBinderToken.end()) {
        if (it->second == layer) {
            it = mLayersByLocalBinderToken.erase(it);
        } else {
            it++;
        }
    }

    layer.clear();
}

// ---------------------------------------------------------------------------

void SurfaceFlinger::onInitializeDisplays() {
    const auto display = getDefaultDisplayDeviceLocked();
    if (!display) return;

    const sp<IBinder> token = display->getDisplayToken().promote();
    LOG_ALWAYS_FATAL_IF(token == nullptr);

    // reset screen orientation and use primary layer stack
    Vector<ComposerState> state;
    Vector<DisplayState> displays;
    DisplayState d;
    d.what = DisplayState::eDisplayProjectionChanged |
             DisplayState::eLayerStackChanged;
    d.token = token;
    d.layerStack = 0;
    d.orientation = DisplayState::eOrientationDefault;
    d.frame.makeInvalid();
    d.viewport.makeInvalid();
    d.width = 0;
    d.height = 0;
    displays.add(d);
    setTransactionState(state, displays, 0, nullptr, mPendingInputWindowCommands, -1, {}, {});

    setPowerModeInternal(display, HWC_POWER_MODE_NORMAL);

    const nsecs_t vsyncPeriod = getVsyncPeriod();
    mAnimFrameTracker.setDisplayRefreshPeriod(vsyncPeriod);

    // Use phase of 0 since phase is not known.
    // Use latency of 0, which will snap to the ideal latency.
    DisplayStatInfo stats{0 /* vsyncTime */, vsyncPeriod};
    setCompositorTimingSnapped(stats, 0);
}

void SurfaceFlinger::initializeDisplays() {
    // Async since we may be called from the main thread.
    postMessageAsync(
            new LambdaMessage([this]() NO_THREAD_SAFETY_ANALYSIS { onInitializeDisplays(); }));
}

void SurfaceFlinger::setPowerModeInternal(const sp<DisplayDevice>& display, int mode) {
    if (display->isVirtual()) {
        ALOGE("%s: Invalid operation on virtual display", __FUNCTION__);
        return;
    }

    const auto displayId = display->getId();
    LOG_ALWAYS_FATAL_IF(!displayId);

    ALOGD("Setting power mode %d on display %s", mode, to_string(*displayId).c_str());

    int currentMode = display->getPowerMode();
    if (mode == currentMode) {
        return;
    }

    mActiveVsyncSource = getVsyncSource();

    display->setPowerMode(mode);

    // Dummy display created by LibSurfaceFlinger unit test
    // for setPowerModeInternal test cases.
    bool isDummyDisplay = (std::find(mDisplaysList.begin(),
        mDisplaysList.end(), display) == mDisplaysList.end());

    if (mInterceptor->isEnabled()) {
        mInterceptor->savePowerModeUpdate(display->getSequenceId(), mode);
    }

    if (currentMode == HWC_POWER_MODE_OFF) {
        // Turn on the display
        getHwComposer().setPowerMode(*displayId, mode);
        if (isDummyDisplay) {
            if (display->isPrimary() && mode != HWC_POWER_MODE_DOZE_SUSPEND) {
                mScheduler->onScreenAcquired(mAppConnectionHandle);
                mScheduler->resyncToHardwareVsync(true, getVsyncPeriod());
            }
        } else {
            updateVsyncSource();
        }

        mVisibleRegionsDirty = true;
        mHasPoweredOff = true;
        repaintEverything();
    } else if (mode == HWC_POWER_MODE_OFF) {
        // Turn off the display
        if (isDummyDisplay) {
            if (display->isPrimary() && currentMode != HWC_POWER_MODE_DOZE_SUSPEND) {
                mScheduler->disableHardwareVsync(true);
                mScheduler->onScreenReleased(mAppConnectionHandle);
            }
        } else {
            updateVsyncSource();
        }
        getHwComposer().setPowerMode(*displayId, mode);
        mVisibleRegionsDirty = true;
        // from this point on, SF will stop drawing on this display
    } else if (mode == HWC_POWER_MODE_DOZE ||
               mode == HWC_POWER_MODE_NORMAL) {
        // Update display while dozing
        getHwComposer().setPowerMode(*displayId, mode);
        if (isDummyDisplay) {
            if (display->isPrimary() && currentMode == HWC_POWER_MODE_DOZE_SUSPEND) {
                mScheduler->onScreenAcquired(mAppConnectionHandle);
                mScheduler->resyncToHardwareVsync(true, getVsyncPeriod());
            }
        } else {
            updateVsyncSource();
        }
    } else if (mode == HWC_POWER_MODE_DOZE_SUSPEND) {
        // Leave display going to doze
        if (isDummyDisplay) {
            if (display->isPrimary()) {
                mScheduler->disableHardwareVsync(true);
                mScheduler->onScreenReleased(mAppConnectionHandle);
            }
        } else {
            updateVsyncSource();
        }
        getHwComposer().setPowerMode(*displayId, mode);
    } else {
        ALOGE("Attempting to set unknown power mode: %d\n", mode);
        getHwComposer().setPowerMode(*displayId, mode);
    }

    const sp<DisplayDevice> vsyncSource = getVsyncSource();
    struct sched_param param = {0};
    if (vsyncSource != NULL) {
        param.sched_priority = 1;
        if (sched_setscheduler(0, SCHED_FIFO, &param) != 0) {
            ALOGW("Couldn't set SCHED_FIFO on display on");
        }
    } else {
        if (sched_setscheduler(0, SCHED_OTHER, &param) != 0) {
            ALOGW("Couldn't set SCHED_OTHER on display off");
        }
    }

    if (display->isPrimary()) {
        mTimeStats->setPowerMode(mode);
        mRefreshRateStats.setPowerMode(mode);
    }

    ALOGD("Finished setting power mode %d on display %s", mode, to_string(*displayId).c_str());
}

void SurfaceFlinger::setPowerModeOnMainThread(const sp<IBinder>& displayToken, int mode) {
    postMessageSync(new LambdaMessage([&]() NO_THREAD_SAFETY_ANALYSIS {
        const auto display = getDisplayDevice(displayToken);
        if (!display) {
            ALOGE("Attempt to set power mode %d for invalid display token %p", mode,
                  displayToken.get());
        } else if (display->isVirtual()) {
            ALOGW("Attempt to set power mode %d for virtual display", mode);
        } else {
            setPowerModeInternal(display, mode);
        }
    }));
}

void SurfaceFlinger::setPowerMode(const sp<IBinder>& displayToken, int mode) {
    sp<DisplayDevice> display(getDisplayDevice(displayToken));

    if (!display) {
        ALOGE("Attempt to set power mode %d for invalid display token %p", mode,
              displayToken.get());
        return;
    } else if (display->isVirtual()) {
        ALOGW("Attempt to set power mode %d for virtual display", mode);
        return;
    }

    const auto displayId = display->getId();
    const auto hwcDisplayId = getHwComposer().fromPhysicalDisplayId(*displayId);

    // Fallback to default power state behavior as HWC does not support power mode override.
    using vendor::display::config::V1_7::IDisplayConfig;
    static android::sp<IDisplayConfig> disp_config_v1_7 = IDisplayConfig::getService();
    if ((disp_config_v1_7 == NULL) || !display->getPowerModeOverrideConfig()) {
       setPowerModeOnMainThread(displayToken, mode);
       return;
    }

    // Call into HWC to change hardware power state first, followed by surfaceflinger
    // power state while stepping up i.e. off -> on, dozesuspend -> doze/on.
    // Let surfaceflinger power state change happen first, followed by hardware power
    // state while stepping down i.e. on -> off, doze/on -> dozesuspend.
    IDisplayConfig::PowerMode hwcMode = IDisplayConfig::PowerMode::Off;
    switch (mode) {
        case HWC_POWER_MODE_DOZE:         hwcMode = IDisplayConfig::PowerMode::Doze;        break;
        case HWC_POWER_MODE_NORMAL:       hwcMode = IDisplayConfig::PowerMode::On;          break;
        case HWC_POWER_MODE_DOZE_SUSPEND: hwcMode = IDisplayConfig::PowerMode::DozeSuspend; break;
        default:                          hwcMode = IDisplayConfig::PowerMode::Off;         break;
    }

    bool step_up = false;
    int currentMode = display->getPowerMode();
    if (currentMode == HWC_POWER_MODE_OFF) {
        if (mode == HWC_POWER_MODE_DOZE || mode == HWC_POWER_MODE_NORMAL) {
            step_up = true;
        }
    } else if (currentMode == HWC_POWER_MODE_DOZE_SUSPEND) {
        if (mode == HWC_POWER_MODE_DOZE || mode == HWC_POWER_MODE_NORMAL) {
            step_up = true;
        }
    }

    // Change hardware state first while stepping up.
    if (step_up) {
        disp_config_v1_7->setPowerMode(*hwcDisplayId, hwcMode);
    }

    // Change SF state now.
    setPowerModeOnMainThread(displayToken, mode);

    // Change hardware state now while stepping down.
    if (!step_up) {
        disp_config_v1_7->setPowerMode(*hwcDisplayId, hwcMode);
    }
}

// ---------------------------------------------------------------------------

status_t SurfaceFlinger::doDump(int fd, const DumpArgs& args,
                                bool asProto) NO_THREAD_SAFETY_ANALYSIS {

    size_t numArgs = args.size();

    if (numArgs && ((args[0] == String16("--file")) ||
        (args[0] == String16("--allocated_buffers")))) {
        return doDumpContinuous(fd, args);
    }

    std::string result;

    IPCThreadState* ipc = IPCThreadState::self();
    const int pid = ipc->getCallingPid();
    const int uid = ipc->getCallingUid();

    if ((uid != AID_SHELL) &&
            !PermissionCache::checkPermission(sDump, pid, uid)) {
        StringAppendF(&result, "Permission Denial: can't dump SurfaceFlinger from pid=%d, uid=%d\n",
                      pid, uid);
    } else {
        // Try to get the main lock, but give up after one second
        // (this would indicate SF is stuck, but we want to be able to
        // print something in dumpsys).
        status_t err = mStateLock.timedLock(s2ns(1));
        bool locked = (err == NO_ERROR);
        if (!locked) {
            StringAppendF(&result,
                          "SurfaceFlinger appears to be unresponsive (%s [%d]), dumping anyways "
                          "(no locks held)\n",
                          strerror(-err), err);
        }

        using namespace std::string_literals;

        static const std::unordered_map<std::string, Dumper> dumpers = {
                {"--clear-layer-stats"s, dumper([this](std::string&) { mLayerStats.clear(); })},
                {"--disable-layer-stats"s, dumper([this](std::string&) { mLayerStats.disable(); })},
                {"--display-id"s, dumper(&SurfaceFlinger::dumpDisplayIdentificationData)},
                {"--dispsync"s, dumper([this](std::string& s) {
                         mScheduler->dumpPrimaryDispSync(s);
                 })},
                {"--dump-layer-stats"s, dumper([this](std::string& s) { mLayerStats.dump(s); })},
                {"--enable-layer-stats"s, dumper([this](std::string&) { mLayerStats.enable(); })},
                {"--frame-events"s, dumper(&SurfaceFlinger::dumpFrameEventsLocked)},
                {"--latency"s, argsDumper(&SurfaceFlinger::dumpStatsLocked)},
                {"--latency-clear"s, argsDumper(&SurfaceFlinger::clearStatsLocked)},
                {"--list"s, dumper(&SurfaceFlinger::listLayersLocked)},
                {"--static-screen"s, dumper(&SurfaceFlinger::dumpStaticScreenStats)},
                {"--timestats"s, protoDumper(&SurfaceFlinger::dumpTimeStats)},
                {"--vsync"s, dumper(&SurfaceFlinger::dumpVSync)},
                {"--wide-color"s, dumper(&SurfaceFlinger::dumpWideColorInfo)},
        };

        const auto flag = args.empty() ? ""s : std::string(String8(args[0]));

        if (const auto it = dumpers.find(flag); it != dumpers.end()) {
            (it->second)(args, asProto, result);
        } else {
            if (asProto) {
                LayersProto layersProto = dumpProtoInfo(LayerVector::StateSet::Current);
                result.append(layersProto.SerializeAsString().c_str(), layersProto.ByteSize());
            } else {
                dumpAllLocked(args, result);
            }
        }

        if (locked) {
            mStateLock.unlock();
        }
    }
    write(fd, result.c_str(), result.size());
    return NO_ERROR;
}

status_t SurfaceFlinger::dumpCritical(int fd, const DumpArgs&, bool asProto) {
    if (asProto && mTracing.isEnabled()) {
        mTracing.writeToFileAsync();
    }

    return doDump(fd, DumpArgs(), asProto);
}

status_t SurfaceFlinger::doDumpContinuous(int fd, const DumpArgs& args) {
    // Format: adb shell dumpsys SurfaceFlinger --file --no-limit
    size_t numArgs = args.size();
    status_t err = NO_ERROR;

    if (args[0] == String16("--allocated_buffers")) {
        std::string dumpsys;
        GraphicBufferAllocator& alloc(GraphicBufferAllocator::get());
        alloc.dump(dumpsys);
        write(fd, dumpsys.c_str(), dumpsys.size());
        return NO_ERROR;
    }


    Mutex::Autolock _l(mFileDump.lock);

    // Same command is used to start and end dump.
    mFileDump.running = !mFileDump.running;

    if (mFileDump.running) {
        std::ofstream ofs;
        ofs.open(mFileDump.name, std::ofstream::out | std::ofstream::trunc);
        if (!ofs) {
            mFileDump.running = false;
            err = UNKNOWN_ERROR;
        } else {
            ofs.close();
            mFileDump.position = 0;
            if (numArgs >= 2 && (args[1] == String16("--no-limit"))) {
            mFileDump.noLimit = true;
        } else {
            mFileDump.noLimit = false;
        }
      }
    }

    std::string result;
    result += mFileDump.running ? "Start" : "End";
    result += mFileDump.noLimit ? " unlimited" : " fixed limit";
    result += " dumpsys to file : ";
    result += mFileDump.name;
    result += "\n";

    write(fd, result.c_str(), result.size());

    return NO_ERROR;
}

void SurfaceFlinger::dumpMemoryAllocations(bool dump)
{
    if (!dump) {
        return;
    }

    {
       Mutex::Autolock lock(mLayerCountLock);
       if (mNumLayers < 50) {
           return;
       }
    }
    std::string dumpsys;
    GraphicBufferAllocator& alloc(GraphicBufferAllocator::get());
    alloc.dump(dumpsys);
    std::string tmp(dumpsys);
    size_t pos = tmp.find("Total allocated");
    if (!pos) {
        return;
    }
    tmp = tmp.substr(pos);
    pos = tmp.find(":");
    if (!pos) {
        return;
    }
    tmp = tmp.substr(pos + 1);
    std::string::size_type sz;
    int currentSize = std::stoi (tmp,&sz);
    if (currentSize > mMemoryDump.mMaxAllocationLimit + 10*1024) {
        ALOGW("Total allocated buffer limit crossed %d", currentSize);
        alloc.dumpToSystemLog();
        char timeStamp[32];
        char dataSize[32];
        char hms[32];
        long millis;
        struct timeval tv;
        struct tm *ptm;
        gettimeofday(&tv, NULL);
        ptm = localtime(&tv.tv_sec);
        strftime (hms, sizeof (hms), "%H:%M:%S", ptm);
        millis = tv.tv_usec / 1000;
        snprintf(timeStamp, sizeof(timeStamp), "Timestamp: %s.%03ld", hms, millis);
        snprintf(dataSize, sizeof(dataSize), "Size: %8zu", dumpsys.size());
        std::fstream fs;
        fs.open(mMemoryDump.mMemoryAllocFileName, std::ios::app);
        if (!fs) {
            ALOGE("Failed to open %s file for dumpsys", mMemoryDump.mMemoryAllocFileName);
            return;
        }
        fs.seekp(mMemoryDump.mMemoryAllocFilePos, std::ios::beg);
        fs << "#@#@--SF Memory utilzation --@#@#" << std::endl;
        fs << timeStamp << std::endl;
        fs << dataSize << std::endl;
        fs << dumpsys << std::endl;
        mMemoryDump.mMemoryAllocFilePos = fs.tellp();
        mMemoryDump.mMaxAllocationLimit = currentSize;
        if (mMemoryDump.mMemoryAllocFilePos > (20 * 1024 * 1024)) {
            mMemoryDump.mMemoryAllocFilePos = 0;
        }
        fs.close();
    }
}

void SurfaceFlinger::printOpenFds() {
    char path[100] = "";
    snprintf(path, sizeof(path), "/proc/%d/fd", getpid());
    DIR *dir = opendir(path);
    if (!dir) {
        return;
    }
    struct dirent* de;
    char timeStamp[32];
    char hms[32];
    char formatting[30] = "=======================\n";
    long millis;
    struct timeval tv;
    struct tm *ptm;
    int count = 1;
    gettimeofday(&tv, NULL);
    ptm = localtime(&tv.tv_sec);
    strftime (hms, sizeof (hms), "%H:%M:%S", ptm);
    millis = tv.tv_usec / 1000;
    snprintf(timeStamp, sizeof(timeStamp), "Timestamp: %s.%03ld\n", hms, millis);
    write(mFileOpen.debugFileCountFd, timeStamp, strlen(timeStamp));
    write(mFileOpen.debugFileCountFd, formatting, strlen(formatting));
    while ((de = readdir(dir))) {
        if (!strcmp(de->d_name, ".") || !strcmp(de->d_name, "..")) {
            continue;
        }
        char name[300] = "";
        char pathFull[300] = "";
        size_t name_size = 0;
        snprintf(pathFull, sizeof(pathFull) - 1, "%s/%s",path,de->d_name);
        if ((name_size = readlink(pathFull, name, sizeof(name) - 1)) >= 0) {
             char formatString[300 +3];
             name[name_size] = '\0';
             snprintf(formatString, sizeof(formatString) - 1, "%d. %s\n", count++, name);
             write(mFileOpen.debugFileCountFd, formatString, strlen(formatString));
        }
    }
    closedir(dir);
    write(mFileOpen.debugFileCountFd, formatting, strlen(formatting));
}

void SurfaceFlinger::dumpDrawCycle(bool prePrepare) {
    Mutex::Autolock _l(mFileDump.lock);

    dumpMemoryAllocations(prePrepare);
    // User might stop dump collection in middle of prepare & commit.
    // Collect dumpsys again after commit and replace.

    // debug total open files count;
    static int maxdumpCount =200;
    if (mFileOpen.debugFileCountFd >= 0) {
        int tmpFd = dup(mFileOpen.debugFileCountFd);
        if (tmpFd >=0) {
            if (tmpFd > (mFileOpen.maxFilecount + 100)) {
                ALOGE("Total file open count =%d", tmpFd);
                printOpenFds();
                mFileOpen.maxFilecount = tmpFd;
            }
            close(tmpFd);
            tmpFd = -1;
        }
        if (!maxdumpCount--) {
            maxdumpCount =200;
            lseek(mFileOpen.debugFileCountFd,0,SEEK_SET);
        }
    }
    if (!mFileDump.running && !mFileDump.replaceAfterCommit) {
        return;
    }

    Vector<String16> args;
    std::string dumpsys;

    {
        Mutex::Autolock lock(mStateLock);
        dumpAllLocked(args, dumpsys);
    }

    char timeStamp[32];
    char dataSize[32];
    char hms[32];
    long millis;
    struct timeval tv;
    struct tm *ptm;

    gettimeofday(&tv, NULL);
    ptm = localtime(&tv.tv_sec);
    strftime (hms, sizeof (hms), "%H:%M:%S", ptm);
    millis = tv.tv_usec / 1000;
    snprintf(timeStamp, sizeof(timeStamp), "Timestamp: %s.%03ld", hms, millis);
    snprintf(dataSize, sizeof(dataSize), "Size: %8zu", dumpsys.size());

    std::fstream fs;
    fs.open(mFileDump.name, std::ios::app);
    if (!fs) {
        ALOGE("Failed to open %s file for dumpsys", mFileDump.name);
        return;
    }

    // Format:
    //    | start code | after commit? | time stamp | dump size | dump data |
    fs.seekp(mFileDump.position, std::ios::beg);

    fs << "#@#@-- DUMPSYS START --@#@#" << std::endl;
    fs << "PostCommit: " << ( prePrepare ? "false" : "true" ) << std::endl;
    fs << timeStamp << std::endl;
    fs << dataSize << std::endl;
    fs << dumpsys << std::endl;

    if (prePrepare) {
        mFileDump.replaceAfterCommit = true;
    } else {
        mFileDump.replaceAfterCommit = false;
        // Reposition only after commit.
        // Keep file size to appx 20 MB limit by default, wrap around if exceeds.
        mFileDump.position = fs.tellp();
        if (!mFileDump.noLimit && (mFileDump.position > (20 * 1024 * 1024))) {
            mFileDump.position = 0;
        }
    }

    fs.close();
}

void SurfaceFlinger::listLayersLocked(std::string& result) const {
    mCurrentState.traverseInZOrder(
            [&](Layer* layer) { StringAppendF(&result, "%s\n", layer->getName().string()); });
}

void SurfaceFlinger::dumpStatsLocked(const DumpArgs& args, std::string& result) const {
    StringAppendF(&result, "%" PRId64 "\n", getVsyncPeriod());

    if (args.size() > 1) {
        const auto name = String8(args[1]);
        mCurrentState.traverseInZOrder([&](Layer* layer) {
            if (name == layer->getName()) {
                layer->dumpFrameStats(result);
            }
        });
    } else {
        mAnimFrameTracker.dumpStats(result);
    }
}

void SurfaceFlinger::clearStatsLocked(const DumpArgs& args, std::string&) {
    mCurrentState.traverseInZOrder([&](Layer* layer) {
        if (args.size() < 2 || String8(args[1]) == layer->getName()) {
            layer->clearFrameStats();
        }
    });

    mAnimFrameTracker.clearStats();
}

void SurfaceFlinger::dumpTimeStats(const DumpArgs& args, bool asProto, std::string& result) const {
    mTimeStats->parseArgs(asProto, args, result);
}

// This should only be called from the main thread.  Otherwise it would need
// the lock and should use mCurrentState rather than mDrawingState.
void SurfaceFlinger::logFrameStats() {
    mDrawingState.traverseInZOrder([&](Layer* layer) {
        layer->logFrameStats();
    });

    mAnimFrameTracker.logAndResetStats(String8("<win-anim>"));
}

void SurfaceFlinger::appendSfConfigString(std::string& result) const {
    result.append(" [sf");

    if (isLayerTripleBufferingDisabled())
        result.append(" DISABLE_TRIPLE_BUFFERING");

    StringAppendF(&result, " PRESENT_TIME_OFFSET=%" PRId64, dispSyncPresentTimeOffset);
    StringAppendF(&result, " FORCE_HWC_FOR_RBG_TO_YUV=%d", useHwcForRgbToYuv);
    StringAppendF(&result, " MAX_VIRT_DISPLAY_DIM=%" PRIu64, maxVirtualDisplaySize);
    StringAppendF(&result, " RUNNING_WITHOUT_SYNC_FRAMEWORK=%d", !hasSyncFramework);
    StringAppendF(&result, " NUM_FRAMEBUFFER_SURFACE_BUFFERS=%" PRId64,
                  maxFrameBufferAcquiredBuffers);
    result.append("]");
}

void SurfaceFlinger::dumpVSync(std::string& result) const {
    mPhaseOffsets->dump(result);
    StringAppendF(&result,
                  "    present offset: %9" PRId64 " ns\t     VSYNC period: %9" PRId64 " ns\n\n",
                  dispSyncPresentTimeOffset, getVsyncPeriod());

    StringAppendF(&result, "Scheduler enabled.");
    StringAppendF(&result, "+  Smart 90 for video detection: %s\n\n",
                  mUseSmart90ForVideo ? "on" : "off");
    mScheduler->dump(mAppConnectionHandle, result);
}

void SurfaceFlinger::dumpStaticScreenStats(std::string& result) const {
    result.append("Static screen stats:\n");
    for (size_t b = 0; b < SurfaceFlingerBE::NUM_BUCKETS - 1; ++b) {
        float bucketTimeSec = getBE().mFrameBuckets[b] / 1e9;
        float percent = 100.0f *
                static_cast<float>(getBE().mFrameBuckets[b]) / getBE().mTotalTime;
        StringAppendF(&result, "  < %zd frames: %.3f s (%.1f%%)\n", b + 1, bucketTimeSec, percent);
    }
    float bucketTimeSec = getBE().mFrameBuckets[SurfaceFlingerBE::NUM_BUCKETS - 1] / 1e9;
    float percent = 100.0f *
            static_cast<float>(getBE().mFrameBuckets[SurfaceFlingerBE::NUM_BUCKETS - 1]) / getBE().mTotalTime;
    StringAppendF(&result, "  %zd+ frames: %.3f s (%.1f%%)\n", SurfaceFlingerBE::NUM_BUCKETS - 1,
                  bucketTimeSec, percent);
}

void SurfaceFlinger::recordBufferingStats(const char* layerName,
        std::vector<OccupancyTracker::Segment>&& history) {
    Mutex::Autolock lock(getBE().mBufferingStatsMutex);
    auto& stats = getBE().mBufferingStats[layerName];
    for (const auto& segment : history) {
        if (!segment.usedThirdBuffer) {
            stats.twoBufferTime += segment.totalTime;
        }
        if (segment.occupancyAverage < 1.0f) {
            stats.doubleBufferedTime += segment.totalTime;
        } else if (segment.occupancyAverage < 2.0f) {
            stats.tripleBufferedTime += segment.totalTime;
        }
        ++stats.numSegments;
        stats.totalTime += segment.totalTime;
    }
}

void SurfaceFlinger::dumpFrameEventsLocked(std::string& result) {
    result.append("Layer frame timestamps:\n");

    const LayerVector& currentLayers = mCurrentState.layersSortedByZ;
    const size_t count = currentLayers.size();
    for (size_t i=0 ; i<count ; i++) {
        currentLayers[i]->dumpFrameEvents(result);
    }
}

void SurfaceFlinger::dumpBufferingStats(std::string& result) const {
    result.append("Buffering stats:\n");
    result.append("  [Layer name] <Active time> <Two buffer> "
            "<Double buffered> <Triple buffered>\n");
    Mutex::Autolock lock(getBE().mBufferingStatsMutex);
    typedef std::tuple<std::string, float, float, float> BufferTuple;
    std::map<float, BufferTuple, std::greater<float>> sorted;
    for (const auto& statsPair : getBE().mBufferingStats) {
        const char* name = statsPair.first.c_str();
        const SurfaceFlingerBE::BufferingStats& stats = statsPair.second;
        if (stats.numSegments == 0) {
            continue;
        }
        float activeTime = ns2ms(stats.totalTime) / 1000.0f;
        float twoBufferRatio = static_cast<float>(stats.twoBufferTime) /
                stats.totalTime;
        float doubleBufferRatio = static_cast<float>(
                stats.doubleBufferedTime) / stats.totalTime;
        float tripleBufferRatio = static_cast<float>(
                stats.tripleBufferedTime) / stats.totalTime;
        sorted.insert({activeTime, {name, twoBufferRatio,
                doubleBufferRatio, tripleBufferRatio}});
    }
    for (const auto& sortedPair : sorted) {
        float activeTime = sortedPair.first;
        const BufferTuple& values = sortedPair.second;
        StringAppendF(&result, "  [%s] %.2f %.3f %.3f %.3f\n", std::get<0>(values).c_str(),
                      activeTime, std::get<1>(values), std::get<2>(values), std::get<3>(values));
    }
    result.append("\n");
}

void SurfaceFlinger::dumpDisplayIdentificationData(std::string& result) const {
    for (const auto& [token, display] : mDisplays) {
        const auto displayId = display->getId();
        if (!displayId) {
            continue;
        }
        const auto hwcDisplayId = getHwComposer().fromPhysicalDisplayId(*displayId);
        if (!hwcDisplayId) {
            continue;
        }

        StringAppendF(&result,
                      "Display %s (HWC display %" PRIu64 "): ", to_string(*displayId).c_str(),
                      *hwcDisplayId);
        uint8_t port;
        DisplayIdentificationData data;
        if (!getHwComposer().getDisplayIdentificationData(*hwcDisplayId, &port, &data)) {
            result.append("no identification data\n");
            continue;
        }

        if (!isEdid(data)) {
            result.append("unknown identification data: ");
            for (uint8_t byte : data) {
                StringAppendF(&result, "%x ", byte);
            }
            result.append("\n");
            continue;
        }

        const auto edid = parseEdid(data);
        if (!edid) {
            result.append("invalid EDID: ");
            for (uint8_t byte : data) {
                StringAppendF(&result, "%x ", byte);
            }
            result.append("\n");
            continue;
        }

        StringAppendF(&result, "port=%u pnpId=%s displayName=\"", port, edid->pnpId.data());
        result.append(edid->displayName.data(), edid->displayName.length());
        result.append("\"\n");
    }
}

void SurfaceFlinger::dumpWideColorInfo(std::string& result) const {
    StringAppendF(&result, "Device has wide color built-in display: %d\n", hasWideColorDisplay);
    StringAppendF(&result, "Device uses color management: %d\n", useColorManagement);
    StringAppendF(&result, "DisplayColorSetting: %s\n",
                  decodeDisplayColorSetting(mDisplayColorSetting).c_str());

    // TODO: print out if wide-color mode is active or not

    for (const auto& [token, display] : mDisplays) {
        const auto displayId = display->getId();
        if (!displayId) {
            continue;
        }

        StringAppendF(&result, "Display %s color modes:\n", to_string(*displayId).c_str());
        std::vector<ColorMode> modes = getHwComposer().getColorModes(*displayId);
        for (auto&& mode : modes) {
            StringAppendF(&result, "    %s (%d)\n", decodeColorMode(mode).c_str(), mode);
        }

        ColorMode currentMode = display->getCompositionDisplay()->getState().colorMode;
        StringAppendF(&result, "    Current color mode: %s (%d)\n",
                      decodeColorMode(currentMode).c_str(), currentMode);
    }
    result.append("\n");
}

LayersProto SurfaceFlinger::dumpProtoInfo(LayerVector::StateSet stateSet,
                                          uint32_t traceFlags) const {
    LayersProto layersProto;
    const bool useDrawing = stateSet == LayerVector::StateSet::Drawing;
    const State& state = useDrawing ? mDrawingState : mCurrentState;
    state.traverseInZOrder([&](Layer* layer) {
        LayerProto* layerProto = layersProto.add_layers();
        layer->writeToProto(layerProto, stateSet, traceFlags);
    });

    return layersProto;
}

LayersProto SurfaceFlinger::dumpVisibleLayersProtoInfo(
        const sp<DisplayDevice>& displayDevice) const {
    LayersProto layersProto;

    SizeProto* resolution = layersProto.mutable_resolution();
    resolution->set_w(displayDevice->getWidth());
    resolution->set_h(displayDevice->getHeight());

    auto display = displayDevice->getCompositionDisplay();
    const auto& displayState = display->getState();

    layersProto.set_color_mode(decodeColorMode(displayState.colorMode));
    layersProto.set_color_transform(decodeColorTransform(displayState.colorTransform));
    layersProto.set_global_transform(displayState.orientation);

    const auto displayId = displayDevice->getId();
    LOG_ALWAYS_FATAL_IF(!displayId);
    mDrawingState.traverseInZOrder([&](Layer* layer) {
        if (!layer->visibleRegion.isEmpty() && !display->getOutputLayersOrderedByZ().empty()) {
            LayerProto* layerProto = layersProto.add_layers();
            layer->writeToProto(layerProto, displayDevice);
        }
    });

    return layersProto;
}

void SurfaceFlinger::dumpAllLocked(const DumpArgs& args, std::string& result) const {
    const bool colorize = !args.empty() && args[0] == String16("--color");
    Colorizer colorizer(colorize);

    // figure out if we're stuck somewhere
    const nsecs_t now = systemTime();
    const nsecs_t inTransaction(mDebugInTransaction);
    nsecs_t inTransactionDuration = (inTransaction) ? now-inTransaction : 0;

    /*
     * Dump library configuration.
     */

    colorizer.bold(result);
    result.append("Build configuration:");
    colorizer.reset(result);
    appendSfConfigString(result);
    appendUiConfigString(result);
    appendGuiConfigString(result);
    result.append("\n");

    result.append("\nDisplay identification data:\n");
    dumpDisplayIdentificationData(result);

    result.append("\nWide-Color information:\n");
    dumpWideColorInfo(result);

    colorizer.bold(result);
    result.append("Sync configuration: ");
    colorizer.reset(result);
    result.append(SyncFeatures::getInstance().toString());
    result.append("\n\n");

    colorizer.bold(result);
    result.append("VSYNC configuration:\n");
    colorizer.reset(result);
    dumpVSync(result);
    result.append("\n");

    dumpStaticScreenStats(result);
    result.append("\n");

    StringAppendF(&result, "Total missed frame count: %u\n", mFrameMissedCount.load());
    StringAppendF(&result, "HWC missed frame count: %u\n", mHwcFrameMissedCount.load());
    StringAppendF(&result, "GPU missed frame count: %u\n\n", mGpuFrameMissedCount.load());

    dumpBufferingStats(result);

    /*
     * Dump the visible layer list
     */
    colorizer.bold(result);
    StringAppendF(&result, "Visible layers (count = %zu)\n", mNumLayers);
    StringAppendF(&result, "GraphicBufferProducers: %zu, max %zu\n",
                  mGraphicBufferProducerList.size(), mMaxGraphicBufferProducerListSize);
    colorizer.reset(result);

    {
        LayersProto layersProto = dumpProtoInfo(LayerVector::StateSet::Current);
        auto layerTree = LayerProtoParser::generateLayerTree(layersProto);
        result.append(LayerProtoParser::layerTreeToString(layerTree));
        result.append("\n");
    }

    {
        StringAppendF(&result, "Composition layers\n");
        mDrawingState.traverseInZOrder([&](Layer* layer) {
            auto compositionLayer = layer->getCompositionLayer();
            if (compositionLayer) compositionLayer->dump(result);
        });
    }

    /*
     * Dump Display state
     */

    colorizer.bold(result);
    StringAppendF(&result, "Displays (%zu entries)\n", mDisplays.size());
    colorizer.reset(result);
    for (const auto& [token, display] : mDisplays) {
        display->dump(result);
    }
    result.append("\n");

    /*
     * Dump SurfaceFlinger global state
     */

    colorizer.bold(result);
    result.append("SurfaceFlinger global state:\n");
    colorizer.reset(result);

    getRenderEngine().dump(result);

    if (const auto display = getDefaultDisplayDeviceLocked()) {
        display->getCompositionDisplay()->getState().undefinedRegion.dump(result,
                                                                          "undefinedRegion");
        StringAppendF(&result, "  orientation=%d, isPoweredOn=%d\n", display->getOrientation(),
                      display->isPoweredOn());
    }
    StringAppendF(&result,
                  "  transaction-flags         : %08x\n"
                  "  gpu_to_cpu_unsupported    : %d\n",
                  mTransactionFlags.load(), !mGpuToCpuSupported);

    if (const auto displayId = getInternalDisplayIdLocked();
        displayId && getHwComposer().isConnected(*displayId)) {
        const auto activeConfig = getHwComposer().getActiveConfig(*displayId);
        StringAppendF(&result,
                      "  refresh-rate              : %f fps\n"
                      "  x-dpi                     : %f\n"
                      "  y-dpi                     : %f\n",
                      1e9 / activeConfig->getVsyncPeriod(), activeConfig->getDpiX(),
                      activeConfig->getDpiY());
    }

    StringAppendF(&result, "  transaction time: %f us\n", inTransactionDuration / 1000.0);

    /*
     * Tracing state
     */
    mTracing.dump(result);
    result.append("\n");

    /*
     * HWC layer minidump
     */
    for (const auto& [token, display] : mDisplays) {
        const auto displayId = display->getId();
        if (!displayId) {
            continue;
        }

        StringAppendF(&result, "Display %s HWC layers:\n", to_string(*displayId).c_str());
        Layer::miniDumpHeader(result);
        const sp<DisplayDevice> displayDevice = display;
        mCurrentState.traverseInZOrder(
                [&](Layer* layer) { layer->miniDump(result, displayDevice); });
        result.append("\n");
    }

    /*
     * Dump HWComposer state
     */
    colorizer.bold(result);
    result.append("h/w composer state:\n");
    colorizer.reset(result);
    bool hwcDisabled = mDebugDisableHWC || mDebugRegion;
    StringAppendF(&result, "  h/w composer %s\n", hwcDisabled ? "disabled" : "enabled");
    getHwComposer().dump(result);

    /*
     * Dump gralloc state
     */
    const GraphicBufferAllocator& alloc(GraphicBufferAllocator::get());
    alloc.dump(result);

    /*
     * Dump VrFlinger state if in use.
     */
    if (mVrFlingerRequestsDisplay && mVrFlinger) {
        result.append("VrFlinger state:\n");
        result.append(mVrFlinger->Dump());
        result.append("\n");
    }

    /**
     * Scheduler dump state.
     */
    result.append("\nScheduler state:\n");
    result.append(mScheduler->doDump() + "\n");
    StringAppendF(&result, "+  Smart video mode: %s\n\n", mUseSmart90ForVideo ? "on" : "off");
    result.append(mRefreshRateStats.doDump() + "\n");

    result.append(mTimeStats->miniDump());
    result.append("\n");
}

const Vector<sp<Layer>>& SurfaceFlinger::getLayerSortedByZForHwcDisplay(DisplayId displayId) {
    // Note: mStateLock is held here
    for (const auto& [token, display] : mDisplays) {
        if (display->getId() == displayId) {
            return getDisplayDeviceLocked(token)->getVisibleLayersSortedByZ();
        }
    }

    ALOGE("%s: Invalid display %s", __FUNCTION__, to_string(displayId).c_str());
    static const Vector<sp<Layer>> empty;
    return empty;
}

void SurfaceFlinger::updateColorMatrixLocked() {
    mat4 colorMatrix;
    if (mGlobalSaturationFactor != 1.0f) {
        // Rec.709 luma coefficients
        float3 luminance{0.213f, 0.715f, 0.072f};
        luminance *= 1.0f - mGlobalSaturationFactor;
        mat4 saturationMatrix = mat4(
            vec4{luminance.r + mGlobalSaturationFactor, luminance.r, luminance.r, 0.0f},
            vec4{luminance.g, luminance.g + mGlobalSaturationFactor, luminance.g, 0.0f},
            vec4{luminance.b, luminance.b, luminance.b + mGlobalSaturationFactor, 0.0f},
            vec4{0.0f, 0.0f, 0.0f, 1.0f}
        );
        colorMatrix = mClientColorMatrix * saturationMatrix * mDaltonizer();
    } else {
        colorMatrix = mClientColorMatrix * mDaltonizer();
    }

    if (mCurrentState.colorMatrix != colorMatrix) {
        mCurrentState.colorMatrix = colorMatrix;
        mCurrentState.colorMatrixChanged = true;
        setTransactionFlags(eTransactionNeeded);
    }
}

status_t SurfaceFlinger::CheckTransactCodeCredentials(uint32_t code) {
#pragma clang diagnostic push
#pragma clang diagnostic error "-Wswitch-enum"
    switch (static_cast<ISurfaceComposerTag>(code)) {
        // These methods should at minimum make sure that the client requested
        // access to SF.
        case BOOT_FINISHED:
        case CLEAR_ANIMATION_FRAME_STATS:
        case CREATE_DISPLAY:
        case DESTROY_DISPLAY:
        case ENABLE_VSYNC_INJECTIONS:
        case GET_ANIMATION_FRAME_STATS:
        case GET_HDR_CAPABILITIES:
        case SET_ACTIVE_CONFIG:
        case SET_ALLOWED_DISPLAY_CONFIGS:
        case GET_ALLOWED_DISPLAY_CONFIGS:
        case SET_ACTIVE_COLOR_MODE:
        case INJECT_VSYNC:
        case SET_POWER_MODE:
        case GET_DISPLAYED_CONTENT_SAMPLING_ATTRIBUTES:
        case SET_DISPLAY_CONTENT_SAMPLING_ENABLED:
        case GET_DISPLAYED_CONTENT_SAMPLE:
        case NOTIFY_POWER_HINT: {
            if (!callingThreadHasUnscopedSurfaceFlingerAccess()) {
                IPCThreadState* ipc = IPCThreadState::self();
                ALOGE("Permission Denial: can't access SurfaceFlinger pid=%d, uid=%d",
                        ipc->getCallingPid(), ipc->getCallingUid());
                return PERMISSION_DENIED;
            }
            return OK;
        }
        case GET_LAYER_DEBUG_INFO: {
            IPCThreadState* ipc = IPCThreadState::self();
            const int pid = ipc->getCallingPid();
            const int uid = ipc->getCallingUid();
            if ((uid != AID_SHELL) && !PermissionCache::checkPermission(sDump, pid, uid)) {
                ALOGE("Layer debug info permission denied for pid=%d, uid=%d", pid, uid);
                return PERMISSION_DENIED;
            }
            return OK;
        }
        // Used by apps to hook Choreographer to SurfaceFlinger.
        case CREATE_DISPLAY_EVENT_CONNECTION:
        // The following calls are currently used by clients that do not
        // request necessary permissions. However, they do not expose any secret
        // information, so it is OK to pass them.
        case AUTHENTICATE_SURFACE:
        case GET_ACTIVE_COLOR_MODE:
        case GET_ACTIVE_CONFIG:
        case GET_PHYSICAL_DISPLAY_IDS:
        case GET_PHYSICAL_DISPLAY_TOKEN:
        case GET_DISPLAY_COLOR_MODES:
        case GET_DISPLAY_NATIVE_PRIMARIES:
        case GET_DISPLAY_CONFIGS:
        case GET_DISPLAY_STATS:
        case GET_SUPPORTED_FRAME_TIMESTAMPS:
        // Calling setTransactionState is safe, because you need to have been
        // granted a reference to Client* and Handle* to do anything with it.
        case SET_TRANSACTION_STATE:
        case CREATE_CONNECTION:
        case GET_COLOR_MANAGEMENT:
        case GET_COMPOSITION_PREFERENCE:
        case GET_PROTECTED_CONTENT_SUPPORT:
        case IS_WIDE_COLOR_DISPLAY:
        case GET_DISPLAY_BRIGHTNESS_SUPPORT:
        case SET_DISPLAY_BRIGHTNESS: {
            return OK;
        }
        case CAPTURE_LAYERS:
        case CAPTURE_SCREEN:
        case ADD_REGION_SAMPLING_LISTENER:
        case REMOVE_REGION_SAMPLING_LISTENER: {
            // codes that require permission check
            IPCThreadState* ipc = IPCThreadState::self();
            const int pid = ipc->getCallingPid();
            const int uid = ipc->getCallingUid();
            if ((uid != AID_GRAPHICS) &&
                !PermissionCache::checkPermission(sReadFramebuffer, pid, uid)) {
                ALOGE("Permission Denial: can't read framebuffer pid=%d, uid=%d", pid, uid);
                return PERMISSION_DENIED;
            }
            return OK;
        }
        // The following codes are deprecated and should never be allowed to access SF.
        case CONNECT_DISPLAY_UNUSED:
        case CREATE_GRAPHIC_BUFFER_ALLOC_UNUSED: {
            ALOGE("Attempting to access SurfaceFlinger with unused code: %u", code);
            return PERMISSION_DENIED;
        }
        case CAPTURE_SCREEN_BY_ID: {
            IPCThreadState* ipc = IPCThreadState::self();
            const int uid = ipc->getCallingUid();
            if (uid == AID_ROOT || uid == AID_GRAPHICS || uid == AID_SYSTEM || uid == AID_SHELL) {
                return OK;
            }
            return PERMISSION_DENIED;
        }
    }

    // These codes are used for the IBinder protocol to either interrogate the recipient
    // side of the transaction for its canonical interface descriptor or to dump its state.
    // We let them pass by default.
    if (code == IBinder::INTERFACE_TRANSACTION || code == IBinder::DUMP_TRANSACTION ||
        code == IBinder::PING_TRANSACTION || code == IBinder::SHELL_COMMAND_TRANSACTION ||
        code == IBinder::SYSPROPS_TRANSACTION) {
        return OK;
    }
    // Numbers from 1000 to 1035 and 20000 are currently used for backdoors. The code
    // in onTransact verifies that the user is root, and has access to use SF.
    if ((code >= 1000 && code <= 1035) || (code == 20000)) {
        ALOGV("Accessing SurfaceFlinger through backdoor code: %u", code);
        return OK;
    }
    ALOGE("Permission Denial: SurfaceFlinger did not recognize request code: %u", code);
    return PERMISSION_DENIED;
#pragma clang diagnostic pop
}

status_t SurfaceFlinger::onTransact(uint32_t code, const Parcel& data, Parcel* reply,
                                    uint32_t flags) {
    status_t credentialCheck = CheckTransactCodeCredentials(code);
    if (credentialCheck != OK) {
        return credentialCheck;
    }

    status_t err = BnSurfaceComposer::onTransact(code, data, reply, flags);
    if (err == UNKNOWN_TRANSACTION || err == PERMISSION_DENIED) {
        CHECK_INTERFACE(ISurfaceComposer, data, reply);
        IPCThreadState* ipc = IPCThreadState::self();
        const int uid = ipc->getCallingUid();
        if (CC_UNLIKELY(uid != AID_SYSTEM
                && !PermissionCache::checkCallingPermission(sHardwareTest))) {
            const int pid = ipc->getCallingPid();
            ALOGE("Permission Denial: "
                    "can't access SurfaceFlinger pid=%d, uid=%d", pid, uid);
            return PERMISSION_DENIED;
        }
        int n;
        switch (code) {
            case 1000: // SHOW_CPU, NOT SUPPORTED ANYMORE
            case 1001: // SHOW_FPS, NOT SUPPORTED ANYMORE
                return NO_ERROR;
            case 1002:  // SHOW_UPDATES
                n = data.readInt32();
                mDebugRegion = n ? n : (mDebugRegion ? 0 : 1);
                invalidateHwcGeometry();
                repaintEverything();
                return NO_ERROR;
            case 1004:{ // repaint everything
                repaintEverything();
                return NO_ERROR;
            }
            case 1005:{ // force transaction
                Mutex::Autolock _l(mStateLock);
                setTransactionFlags(
                        eTransactionNeeded|
                        eDisplayTransactionNeeded|
                        eTraversalNeeded);
                return NO_ERROR;
            }
            case 1006:{ // send empty update
                signalRefresh();
                return NO_ERROR;
            }
            case 1008:  // toggle use of hw composer
                n = data.readInt32();
                mDebugDisableHWC = n != 0;
                invalidateHwcGeometry();
                repaintEverything();
                return NO_ERROR;
            case 1009:  // toggle use of transform hint
                n = data.readInt32();
                mDebugDisableTransformHint = n != 0;
                invalidateHwcGeometry();
                repaintEverything();
                return NO_ERROR;
            case 1010:  // interrogate.
                reply->writeInt32(0);
                reply->writeInt32(0);
                reply->writeInt32(mDebugRegion);
                reply->writeInt32(0);
                reply->writeInt32(mDebugDisableHWC);
                return NO_ERROR;
            case 1013: {
                const auto display = getDefaultDisplayDevice();
                if (!display) {
                    return NAME_NOT_FOUND;
                }

                reply->writeInt32(display->getPageFlipCount());
                return NO_ERROR;
            }
            case 1014: {
                Mutex::Autolock _l(mStateLock);
                // daltonize
                n = data.readInt32();
                switch (n % 10) {
                    case 1:
                        mDaltonizer.setType(ColorBlindnessType::Protanomaly);
                        break;
                    case 2:
                        mDaltonizer.setType(ColorBlindnessType::Deuteranomaly);
                        break;
                    case 3:
                        mDaltonizer.setType(ColorBlindnessType::Tritanomaly);
                        break;
                    default:
                        mDaltonizer.setType(ColorBlindnessType::None);
                        break;
                }
                if (n >= 10) {
                    mDaltonizer.setMode(ColorBlindnessMode::Correction);
                } else {
                    mDaltonizer.setMode(ColorBlindnessMode::Simulation);
                }

                updateColorMatrixLocked();
                return NO_ERROR;
            }
            case 1015: {
                Mutex::Autolock _l(mStateLock);
                // apply a color matrix
                n = data.readInt32();
                if (n) {
                    // color matrix is sent as a column-major mat4 matrix
                    for (size_t i = 0 ; i < 4; i++) {
                        for (size_t j = 0; j < 4; j++) {
                            mClientColorMatrix[i][j] = data.readFloat();
                        }
                    }
                } else {
                    mClientColorMatrix = mat4();
                }

                // Check that supplied matrix's last row is {0,0,0,1} so we can avoid
                // the division by w in the fragment shader
                float4 lastRow(transpose(mClientColorMatrix)[3]);
                if (any(greaterThan(abs(lastRow - float4{0, 0, 0, 1}), float4{1e-4f}))) {
                    ALOGE("The color transform's last row must be (0, 0, 0, 1)");
                }

                updateColorMatrixLocked();
                return NO_ERROR;
            }
            // This is an experimental interface
            // Needs to be shifted to proper binder interface when we productize
            case 1016: {
                n = data.readInt32();
                // TODO(b/113612090): Evaluate if this can be removed.
                mScheduler->setRefreshSkipCount(n);
                return NO_ERROR;
            }
            case 1017: {
                n = data.readInt32();
                mForceFullDamage = n != 0;
                return NO_ERROR;
            }
            case 1018: { // Modify Choreographer's phase offset
                n = data.readInt32();
                mScheduler->setPhaseOffset(mAppConnectionHandle, static_cast<nsecs_t>(n));
                return NO_ERROR;
            }
            case 1019: { // Modify SurfaceFlinger's phase offset
                n = data.readInt32();
                mScheduler->setPhaseOffset(mSfConnectionHandle, static_cast<nsecs_t>(n));
                return NO_ERROR;
            }
            case 1020: { // Layer updates interceptor
                n = data.readInt32();
                if (n) {
                    ALOGV("Interceptor enabled");
                    mInterceptor->enable(mDrawingState.layersSortedByZ, mDrawingState.displays);
                }
                else{
                    ALOGV("Interceptor disabled");
                    mInterceptor->disable();
                }
                return NO_ERROR;
            }
            case 1021: { // Disable HWC virtual displays
                n = data.readInt32();
                mUseHwcVirtualDisplays = !n;
                return NO_ERROR;
            }
            case 1022: { // Set saturation boost
                Mutex::Autolock _l(mStateLock);
                mGlobalSaturationFactor = std::max(0.0f, std::min(data.readFloat(), 2.0f));

                updateColorMatrixLocked();
                return NO_ERROR;
            }
            case 1023: { // Set native mode
                mDisplayColorSetting = static_cast<DisplayColorSetting>(data.readInt32());
                invalidateHwcGeometry();
                repaintEverything();
                return NO_ERROR;
            }
            // Deprecate, use 1030 to check whether the device is color managed.
            case 1024: {
                return NAME_NOT_FOUND;
            }
            case 1025: { // Set layer tracing
                n = data.readInt32();
                if (n) {
                    ALOGD("LayerTracing enabled");
                    Mutex::Autolock lock(mStateLock);
                    mTracingEnabledChanged = true;
                    mTracing.enable();
                    reply->writeInt32(NO_ERROR);
                } else {
                    ALOGD("LayerTracing disabled");
                    bool writeFile = false;
                    {
                        Mutex::Autolock lock(mStateLock);
                        mTracingEnabledChanged = true;
                        writeFile = mTracing.disable();
                    }

                    if (writeFile) {
                        reply->writeInt32(mTracing.writeToFile());
                    } else {
                        reply->writeInt32(NO_ERROR);
                    }
                }
                return NO_ERROR;
            }
            case 1026: { // Get layer tracing status
                reply->writeBool(mTracing.isEnabled());
                return NO_ERROR;
            }
            // Is a DisplayColorSetting supported?
            case 1027: {
                const auto display = getDefaultDisplayDevice();
                if (!display) {
                    return NAME_NOT_FOUND;
                }

                DisplayColorSetting setting = static_cast<DisplayColorSetting>(data.readInt32());
                switch (setting) {
                    case DisplayColorSetting::MANAGED:
                        reply->writeBool(useColorManagement);
                        break;
                    case DisplayColorSetting::UNMANAGED:
                        reply->writeBool(true);
                        break;
                    case DisplayColorSetting::ENHANCED:
                        reply->writeBool(display->hasRenderIntent(RenderIntent::ENHANCE));
                        break;
                    default: // vendor display color setting
                        reply->writeBool(
                                display->hasRenderIntent(static_cast<RenderIntent>(setting)));
                        break;
                }
                return NO_ERROR;
            }
            // Is VrFlinger active?
            case 1028: {
                Mutex::Autolock _l(mStateLock);
                reply->writeBool(getHwComposer().isUsingVrComposer());
                return NO_ERROR;
            }
            // Set buffer size for SF tracing (value in KB)
            case 1029: {
                n = data.readInt32();
                if (n <= 0 || n > MAX_TRACING_MEMORY) {
                    ALOGW("Invalid buffer size: %d KB", n);
                    reply->writeInt32(BAD_VALUE);
                    return BAD_VALUE;
                }

                ALOGD("Updating trace buffer to %d KB", n);
                mTracing.setBufferSize(n * 1024);
                reply->writeInt32(NO_ERROR);
                return NO_ERROR;
            }
            // Is device color managed?
            case 1030: {
                reply->writeBool(useColorManagement);
                return NO_ERROR;
            }
            // Override default composition data space
            // adb shell service call SurfaceFlinger 1031 i32 1 DATASPACE_NUMBER DATASPACE_NUMBER \
            // && adb shell stop zygote && adb shell start zygote
            // to restore: adb shell service call SurfaceFlinger 1031 i32 0 && \
            // adb shell stop zygote && adb shell start zygote
            case 1031: {
                Mutex::Autolock _l(mStateLock);
                n = data.readInt32();
                if (n) {
                    n = data.readInt32();
                    if (n) {
                        Dataspace dataspace = static_cast<Dataspace>(n);
                        if (!validateCompositionDataspace(dataspace)) {
                            return BAD_VALUE;
                        }
                        mDefaultCompositionDataspace = dataspace;
                    }
                    n = data.readInt32();
                    if (n) {
                        Dataspace dataspace = static_cast<Dataspace>(n);
                        if (!validateCompositionDataspace(dataspace)) {
                            return BAD_VALUE;
                        }
                        mWideColorGamutCompositionDataspace = dataspace;
                    }
                } else {
                    // restore composition data space.
                    mDefaultCompositionDataspace = defaultCompositionDataspace;
                    mWideColorGamutCompositionDataspace = wideColorGamutCompositionDataspace;
                }
                return NO_ERROR;
            }
            // Set trace flags
            case 1033: {
                n = data.readUint32();
                ALOGD("Updating trace flags to 0x%x", n);
                mTracing.setTraceFlags(n);
                reply->writeInt32(NO_ERROR);
                return NO_ERROR;
            }
            case 1034: {
                // TODO(b/129297325): expose this via developer menu option
                n = data.readInt32();
                if (n && !mRefreshRateOverlay) {
                    RefreshRateType type;
                    {
                        std::lock_guard<std::mutex> lock(mActiveConfigLock);
                        type = mDesiredActiveConfig.type;
                    }
                    mRefreshRateOverlay = std::make_unique<RefreshRateOverlay>(*this);
                    mRefreshRateOverlay->changeRefreshRate(type);
                } else if (!n) {
                    mRefreshRateOverlay.reset();
                }
                return NO_ERROR;
            }
            case 1035: {
                n = data.readInt32();
                mDebugDisplayConfigSetByBackdoor = false;
                if (n >= 0) {
                    const auto displayToken = getInternalDisplayToken();
                    const auto display = getDisplayDeviceLocked(displayToken);
                    // RefreshRateConfigs are only supported on Primary display.
                    if (display && display->isPrimary()) {
                        mRefreshRateConfigs.setActiveConfig(n);
                        mRefreshRateConfigs.populate(getHwComposer().getConfigs(*display->getId()));
                    }
                    status_t result = setAllowedDisplayConfigs(displayToken, {n});
                    if (result != NO_ERROR) {
                        return result;
                    }
                    mDebugDisplayConfigSetByBackdoor = true;
                }
                return NO_ERROR;
            }
            case 20000: {
              uint64_t disp = data.readUint64();
              int mode = data.readInt32();
              ALOGI("Debug: Set display = %llu, power mode = %d", (unsigned long long)disp, mode);
              setPowerMode(getPhysicalDisplayToken(disp), mode);
              return NO_ERROR;
            }
        }
    }
    return err;
}

void SurfaceFlinger::repaintEverything() {
    mRepaintEverything = true;
    signalTransaction();
}

void SurfaceFlinger::repaintEverythingForHWC() {
    mRepaintEverything = true;
    mEventQueue->invalidate();
}

// A simple RAII class to disconnect from an ANativeWindow* when it goes out of scope
class WindowDisconnector {
public:
    WindowDisconnector(ANativeWindow* window, int api) : mWindow(window), mApi(api) {}
    ~WindowDisconnector() {
        native_window_api_disconnect(mWindow, mApi);
    }

private:
    ANativeWindow* mWindow;
    const int mApi;
};

status_t SurfaceFlinger::captureScreen(const sp<IBinder>& displayToken,
                                       sp<GraphicBuffer>* outBuffer, bool& outCapturedSecureLayers,
                                       const Dataspace reqDataspace,
                                       const ui::PixelFormat reqPixelFormat, Rect sourceCrop,
                                       uint32_t reqWidth, uint32_t reqHeight,
                                       bool useIdentityTransform,
                                       ISurfaceComposer::Rotation rotation,
                                       bool captureSecureLayers) {
    ATRACE_CALL();

    if (!displayToken) return BAD_VALUE;

    auto renderAreaRotation = fromSurfaceComposerRotation(rotation);

    sp<DisplayDevice> display;
    {
        Mutex::Autolock _l(mStateLock);

        display = getDisplayDeviceLocked(displayToken);
        if (!display) return BAD_VALUE;

        // set the requested width/height to the logical display viewport size
        // by default
        if (reqWidth == 0 || reqHeight == 0) {
            reqWidth = uint32_t(display->getViewport().width());
            reqHeight = uint32_t(display->getViewport().height());
        }
    }

    DisplayRenderArea renderArea(display, sourceCrop, reqWidth, reqHeight, reqDataspace,
                                 renderAreaRotation, captureSecureLayers);

    auto traverseLayers = std::bind(&SurfaceFlinger::traverseLayersInDisplay, this, display,
                                    std::placeholders::_1);
    return captureScreenCommon(renderArea, traverseLayers, outBuffer, reqPixelFormat,
                               useIdentityTransform, outCapturedSecureLayers);
}

static Dataspace pickDataspaceFromColorMode(const ColorMode colorMode) {
    switch (colorMode) {
        case ColorMode::DISPLAY_P3:
        case ColorMode::BT2100_PQ:
        case ColorMode::BT2100_HLG:
        case ColorMode::DISPLAY_BT2020:
            return Dataspace::DISPLAY_P3;
        default:
            return Dataspace::V0_SRGB;
    }
}

const sp<DisplayDevice> SurfaceFlinger::getDisplayByIdOrLayerStack(uint64_t displayOrLayerStack) {
    const sp<IBinder> displayToken = getPhysicalDisplayTokenLocked(DisplayId{displayOrLayerStack});
    if (displayToken) {
        return getDisplayDeviceLocked(displayToken);
    }
    // Couldn't find display by displayId. Try to get display by layerStack since virtual displays
    // may not have a displayId.
    for (const auto& [token, display] : mDisplays) {
        if (display->getLayerStack() == displayOrLayerStack) {
            return display;
        }
    }
    return nullptr;
}

status_t SurfaceFlinger::captureScreen(uint64_t displayOrLayerStack, Dataspace* outDataspace,
                                       sp<GraphicBuffer>* outBuffer) {
    sp<DisplayDevice> display;
    uint32_t width;
    uint32_t height;
    ui::Transform::orientation_flags captureOrientation;
    {
        Mutex::Autolock _l(mStateLock);
        display = getDisplayByIdOrLayerStack(displayOrLayerStack);
        if (!display) {
            return BAD_VALUE;
        }

        width = uint32_t(display->getViewport().width());
        height = uint32_t(display->getViewport().height());

        captureOrientation = fromSurfaceComposerRotation(
                static_cast<ISurfaceComposer::Rotation>(display->getOrientation()));
        if (captureOrientation == ui::Transform::orientation_flags::ROT_90) {
            captureOrientation = ui::Transform::orientation_flags::ROT_270;
        } else if (captureOrientation == ui::Transform::orientation_flags::ROT_270) {
            captureOrientation = ui::Transform::orientation_flags::ROT_90;
        }
        *outDataspace =
                pickDataspaceFromColorMode(display->getCompositionDisplay()->getState().colorMode);
    }

    DisplayRenderArea renderArea(display, Rect(), width, height, *outDataspace, captureOrientation,
                                 false /* captureSecureLayers */);

    auto traverseLayers = std::bind(&SurfaceFlinger::traverseLayersInDisplay, this, display,
                                    std::placeholders::_1);
    bool ignored = false;
    return captureScreenCommon(renderArea, traverseLayers, outBuffer, ui::PixelFormat::RGBA_8888,
                               false /* useIdentityTransform */,
                               ignored /* outCapturedSecureLayers */);
}

status_t SurfaceFlinger::captureLayers(
        const sp<IBinder>& layerHandleBinder, sp<GraphicBuffer>* outBuffer,
        const Dataspace reqDataspace, const ui::PixelFormat reqPixelFormat, const Rect& sourceCrop,
        const std::unordered_set<sp<IBinder>, ISurfaceComposer::SpHash<IBinder>>& excludeHandles,
        float frameScale, bool childrenOnly) {
    ATRACE_CALL();

    class LayerRenderArea : public RenderArea {
    public:
        LayerRenderArea(SurfaceFlinger* flinger, const sp<Layer>& layer, const Rect crop,
                        int32_t reqWidth, int32_t reqHeight, Dataspace reqDataSpace,
                        bool childrenOnly)
              : RenderArea(reqWidth, reqHeight, CaptureFill::CLEAR, reqDataSpace),
                mLayer(layer),
                mCrop(crop),
                mNeedsFiltering(false),
                mFlinger(flinger),
                mChildrenOnly(childrenOnly) {}
        const ui::Transform& getTransform() const override { return mTransform; }
        Rect getBounds() const override {
            const Layer::State& layerState(mLayer->getDrawingState());
            return mLayer->getBufferSize(layerState);
        }
        int getHeight() const override {
            return mLayer->getBufferSize(mLayer->getDrawingState()).getHeight();
        }
        int getWidth() const override {
            return mLayer->getBufferSize(mLayer->getDrawingState()).getWidth();
        }
        bool isSecure() const override { return false; }
        bool needsFiltering() const override { return mNeedsFiltering; }
        const sp<const DisplayDevice> getDisplayDevice() const override { return nullptr; }
        Rect getSourceCrop() const override {
            if (mCrop.isEmpty()) {
                return getBounds();
            } else {
                return mCrop;
            }
        }
        class ReparentForDrawing {
        public:
            const sp<Layer>& oldParent;
            const sp<Layer>& newParent;

            ReparentForDrawing(const sp<Layer>& oldParent, const sp<Layer>& newParent,
                               const Rect& drawingBounds)
                  : oldParent(oldParent), newParent(newParent) {
                // Compute and cache the bounds for the new parent layer.
                newParent->computeBounds(drawingBounds.toFloatRect(), ui::Transform());
                oldParent->setChildrenDrawingParent(newParent);
            }
            ~ReparentForDrawing() { oldParent->setChildrenDrawingParent(oldParent); }
        };

        void render(std::function<void()> drawLayers) override {
            const Rect sourceCrop = getSourceCrop();
            // no need to check rotation because there is none
            mNeedsFiltering = sourceCrop.width() != getReqWidth() ||
                sourceCrop.height() != getReqHeight();

            if (!mChildrenOnly) {
                mTransform = mLayer->getTransform().inverse();
                drawLayers();
            } else {
                Rect bounds = getBounds();
                screenshotParentLayer = mFlinger->getFactory().createContainerLayer(
                        LayerCreationArgs(mFlinger, nullptr, String8("Screenshot Parent"),
                                          bounds.getWidth(), bounds.getHeight(), 0,
                                          LayerMetadata()));

                ReparentForDrawing reparent(mLayer, screenshotParentLayer, sourceCrop);
                drawLayers();
            }
        }

    private:
        const sp<Layer> mLayer;
        const Rect mCrop;

        // In the "childrenOnly" case we reparent the children to a screenshot
        // layer which has no properties set and which does not draw.
        sp<ContainerLayer> screenshotParentLayer;
        ui::Transform mTransform;
        bool mNeedsFiltering;

        SurfaceFlinger* mFlinger;
        const bool mChildrenOnly;
    };

    int reqWidth = 0;
    int reqHeight = 0;
    sp<Layer> parent;
    Rect crop(sourceCrop);
    std::unordered_set<sp<Layer>, ISurfaceComposer::SpHash<Layer>> excludeLayers;

    {
        Mutex::Autolock _l(mStateLock);

        parent = fromHandle(layerHandleBinder);
        if (parent == nullptr || parent->isRemovedFromCurrentState()) {
            ALOGE("captureLayers called with an invalid or removed parent");
            return NAME_NOT_FOUND;
        }

        const int uid = IPCThreadState::self()->getCallingUid();
        const bool forSystem = uid == AID_GRAPHICS || uid == AID_SYSTEM;
        if (!forSystem && parent->getCurrentState().flags & layer_state_t::eLayerSecure) {
            ALOGW("Attempting to capture secure layer: PERMISSION_DENIED");
            return PERMISSION_DENIED;
        }

        if (sourceCrop.width() <= 0) {
            crop.left = 0;
            crop.right = parent->getBufferSize(parent->getCurrentState()).getWidth();
        }

        if (sourceCrop.height() <= 0) {
            crop.top = 0;
            crop.bottom = parent->getBufferSize(parent->getCurrentState()).getHeight();
        }
        reqWidth = crop.width() * frameScale;
        reqHeight = crop.height() * frameScale;

        for (const auto& handle : excludeHandles) {
            sp<Layer> excludeLayer = fromHandle(handle);
            if (excludeLayer != nullptr) {
                excludeLayers.emplace(excludeLayer);
            } else {
                ALOGW("Invalid layer handle passed as excludeLayer to captureLayers");
                return NAME_NOT_FOUND;
            }
        }
    } // mStateLock

    // really small crop or frameScale
    if (reqWidth <= 0) {
        reqWidth = 1;
    }
    if (reqHeight <= 0) {
        reqHeight = 1;
    }

    LayerRenderArea renderArea(this, parent, crop, reqWidth, reqHeight, reqDataspace, childrenOnly);
    auto traverseLayers = [parent, childrenOnly,
                           &excludeLayers](const LayerVector::Visitor& visitor) {
        parent->traverseChildrenInZOrder(LayerVector::StateSet::Drawing, [&](Layer* layer) {
            if (!layer->isVisible()) {
                return;
            } else if (childrenOnly && layer == parent.get()) {
                return;
            }

            sp<Layer> p = layer;
            while (p != nullptr) {
                if (excludeLayers.count(p) != 0) {
                    return;
                }
                p = p->getParent();
            }

            visitor(layer);
        });
    };

    bool outCapturedSecureLayers = false;
    return captureScreenCommon(renderArea, traverseLayers, outBuffer, reqPixelFormat, false,
                               outCapturedSecureLayers);
}

status_t SurfaceFlinger::captureScreenCommon(RenderArea& renderArea,
                                             TraverseLayersFunction traverseLayers,
                                             sp<GraphicBuffer>* outBuffer,
                                             const ui::PixelFormat reqPixelFormat,
                                             bool useIdentityTransform,
                                             bool& outCapturedSecureLayers) {
    ATRACE_CALL();

    // TODO(b/116112787) Make buffer usage a parameter.
    const uint32_t usage = GRALLOC_USAGE_SW_READ_OFTEN | GRALLOC_USAGE_SW_WRITE_OFTEN |
            GRALLOC_USAGE_HW_RENDER | GRALLOC_USAGE_HW_TEXTURE;
    *outBuffer =
            getFactory().createGraphicBuffer(renderArea.getReqWidth(), renderArea.getReqHeight(),
                                             static_cast<android_pixel_format>(reqPixelFormat), 1,
                                             usage, "screenshot");

    return captureScreenCommon(renderArea, traverseLayers, *outBuffer, useIdentityTransform,
                               outCapturedSecureLayers);
}

status_t SurfaceFlinger::captureScreenCommon(RenderArea& renderArea,
                                             TraverseLayersFunction traverseLayers,
                                             const sp<GraphicBuffer>& buffer,
                                             bool useIdentityTransform,
                                             bool& outCapturedSecureLayers) {
    // This mutex protects syncFd and captureResult for communication of the return values from the
    // main thread back to this Binder thread
    std::mutex captureMutex;
    std::condition_variable captureCondition;
    std::unique_lock<std::mutex> captureLock(captureMutex);
    int syncFd = -1;
    std::optional<status_t> captureResult;

    const int uid = IPCThreadState::self()->getCallingUid();
    const bool forSystem = uid == AID_GRAPHICS || uid == AID_SYSTEM;

    sp<LambdaMessage> message = new LambdaMessage([&] {
        // If there is a refresh pending, bug out early and tell the binder thread to try again
        // after the refresh.
        if (mRefreshPending) {
            ATRACE_NAME("Skipping screenshot for now");
            std::unique_lock<std::mutex> captureLock(captureMutex);
            captureResult = std::make_optional<status_t>(EAGAIN);
            captureCondition.notify_one();
            return;
        }

        status_t result = NO_ERROR;
        int fd = -1;
        {
            Mutex::Autolock _l(mStateLock);
            renderArea.render([&] {
                result = captureScreenImplLocked(renderArea, traverseLayers, buffer.get(),
                                                 useIdentityTransform, forSystem, &fd,
                                                 outCapturedSecureLayers);
            });
        }

        {
            std::unique_lock<std::mutex> captureLock(captureMutex);
            syncFd = fd;
            captureResult = std::make_optional<status_t>(result);
            captureCondition.notify_one();
        }
    });

    status_t result = postMessageAsync(message);
    if (result == NO_ERROR) {
        captureCondition.wait(captureLock, [&] { return captureResult; });
        while (*captureResult == EAGAIN) {
            captureResult.reset();
            result = postMessageAsync(message);
            if (result != NO_ERROR) {
                return result;
            }
            captureCondition.wait(captureLock, [&] { return captureResult; });
        }
        result = *captureResult;
    }

    if (result == NO_ERROR) {
        sync_wait(syncFd, -1);
        close(syncFd);
    }

    return result;
}

void SurfaceFlinger::renderScreenImplLocked(const RenderArea& renderArea,
                                            TraverseLayersFunction traverseLayers,
                                            ANativeWindowBuffer* buffer, bool useIdentityTransform,
                                            int* outSyncFd) {
    ATRACE_CALL();

    const auto reqWidth = renderArea.getReqWidth();
    const auto reqHeight = renderArea.getReqHeight();
    const auto rotation = renderArea.getRotationFlags();
    const auto transform = renderArea.getTransform();
    const auto sourceCrop = renderArea.getSourceCrop();

    renderengine::DisplaySettings clientCompositionDisplay;
    std::vector<renderengine::LayerSettings> clientCompositionLayers;

    // assume that bounds are never offset, and that they are the same as the
    // buffer bounds.
    clientCompositionDisplay.physicalDisplay = Rect(reqWidth, reqHeight);
    clientCompositionDisplay.clip = sourceCrop;
    clientCompositionDisplay.globalTransform = transform.asMatrix4();

    // Now take into account the rotation flag. We append a transform that
    // rotates the layer stack about the origin, then translate by buffer
    // boundaries to be in the right quadrant.
    mat4 rotMatrix;
    int displacementX = 0;
    int displacementY = 0;
    float rot90InRadians = 2.0f * static_cast<float>(M_PI) / 4.0f;
    switch (rotation) {
        case ui::Transform::ROT_90:
            rotMatrix = mat4::rotate(rot90InRadians, vec3(0, 0, 1));
            displacementX = renderArea.getBounds().getHeight();
            break;
        case ui::Transform::ROT_180:
            rotMatrix = mat4::rotate(rot90InRadians * 2.0f, vec3(0, 0, 1));
            displacementY = renderArea.getBounds().getWidth();
            displacementX = renderArea.getBounds().getHeight();
            break;
        case ui::Transform::ROT_270:
            rotMatrix = mat4::rotate(rot90InRadians * 3.0f, vec3(0, 0, 1));
            displacementY = renderArea.getBounds().getWidth();
            break;
        default:
            break;
    }

    // We need to transform the clipping window into the right spot.
    // First, rotate the clipping rectangle by the rotation hint to get the
    // right orientation
    const vec4 clipTL = vec4(sourceCrop.left, sourceCrop.top, 0, 1);
    const vec4 clipBR = vec4(sourceCrop.right, sourceCrop.bottom, 0, 1);
    const vec4 rotClipTL = rotMatrix * clipTL;
    const vec4 rotClipBR = rotMatrix * clipBR;
    const int newClipLeft = std::min(rotClipTL[0], rotClipBR[0]);
    const int newClipTop = std::min(rotClipTL[1], rotClipBR[1]);
    const int newClipRight = std::max(rotClipTL[0], rotClipBR[0]);
    const int newClipBottom = std::max(rotClipTL[1], rotClipBR[1]);

    // Now reposition the clipping rectangle with the displacement vector
    // computed above.
    const mat4 displacementMat = mat4::translate(vec4(displacementX, displacementY, 0, 1));
    clientCompositionDisplay.clip =
            Rect(newClipLeft + displacementX, newClipTop + displacementY,
                 newClipRight + displacementX, newClipBottom + displacementY);

    mat4 clipTransform = displacementMat * rotMatrix;
    clientCompositionDisplay.globalTransform =
            clipTransform * clientCompositionDisplay.globalTransform;

    clientCompositionDisplay.outputDataspace = renderArea.getReqDataSpace();
    clientCompositionDisplay.maxLuminance = DisplayDevice::sDefaultMaxLumiance;

    const float alpha = RenderArea::getCaptureFillValue(renderArea.getCaptureFill());

    renderengine::LayerSettings fillLayer;
    fillLayer.source.buffer.buffer = nullptr;
    fillLayer.source.solidColor = half3(0.0, 0.0, 0.0);
    fillLayer.geometry.boundaries = FloatRect(0.0, 0.0, 1.0, 1.0);
    fillLayer.alpha = half(alpha);
    clientCompositionLayers.push_back(fillLayer);

    Region clearRegion = Region::INVALID_REGION;
    traverseLayers([&](Layer* layer) {
        if (layer->isSecureDisplay()) {
            return;
        }
        renderengine::LayerSettings layerSettings;
        bool prepared = layer->prepareClientLayer(renderArea, useIdentityTransform, clearRegion,
                                                  false, layerSettings);
        if (prepared) {
            clientCompositionLayers.push_back(layerSettings);
        }
    });

    clientCompositionDisplay.clearRegion = clearRegion;
    // Use an empty fence for the buffer fence, since we just created the buffer so
    // there is no need for synchronization with the GPU.
    base::unique_fd bufferFence;
    base::unique_fd drawFence;
    getRenderEngine().useProtectedContext(false);
    getRenderEngine().drawLayers(clientCompositionDisplay, clientCompositionLayers, buffer,
                                 /*useFramebufferCache=*/false, std::move(bufferFence), &drawFence);

    *outSyncFd = drawFence.release();
}

status_t SurfaceFlinger::captureScreenImplLocked(const RenderArea& renderArea,
                                                 TraverseLayersFunction traverseLayers,
                                                 ANativeWindowBuffer* buffer,
                                                 bool useIdentityTransform, bool forSystem,
                                                 int* outSyncFd, bool& outCapturedSecureLayers) {
    ATRACE_CALL();

    traverseLayers([&](Layer* layer) {
        outCapturedSecureLayers =
                outCapturedSecureLayers || (layer->isVisible() && layer->isSecure());
    });

    // We allow the system server to take screenshots of secure layers for
    // use in situations like the Screen-rotation animation and place
    // the impetus on WindowManager to not persist them.
    if (outCapturedSecureLayers && !forSystem) {
        ALOGW("FB is protected: PERMISSION_DENIED");
        return PERMISSION_DENIED;
    }
    renderScreenImplLocked(renderArea, traverseLayers, buffer, useIdentityTransform, outSyncFd);
    return NO_ERROR;
}

void SurfaceFlinger::setInputWindowsFinished() {
    Mutex::Autolock _l(mStateLock);

    mPendingSyncInputWindows = false;
    mTransactionCV.broadcast();
}

// ---------------------------------------------------------------------------

void SurfaceFlinger::State::traverseInZOrder(const LayerVector::Visitor& visitor) const {
    layersSortedByZ.traverseInZOrder(stateSet, visitor);
}

void SurfaceFlinger::State::traverseInReverseZOrder(const LayerVector::Visitor& visitor) const {
    layersSortedByZ.traverseInReverseZOrder(stateSet, visitor);
}

void SurfaceFlinger::traverseLayersInDisplay(const sp<const DisplayDevice>& display,
                                             const LayerVector::Visitor& visitor) {
    // We loop through the first level of layers without traversing,
    // as we need to determine which layers belong to the requested display.
    for (const auto& layer : mDrawingState.layersSortedByZ) {
        if (!layer->belongsToDisplay(display->getLayerStack(), false)) {
            continue;
        }
        // relative layers are traversed in Layer::traverseInZOrder
        layer->traverseInZOrder(LayerVector::StateSet::Drawing, [&](Layer* layer) {
            if (!layer->belongsToDisplay(display->getLayerStack(), false)) {
                return;
            }
            if (!layer->isVisible()) {
                return;
            }
            visitor(layer);
        });
    }
}

void SurfaceFlinger::setAllowedDisplayConfigsInternal(const sp<DisplayDevice>& display,
                                                      const std::vector<int32_t>& allowedConfigs) {
    if (!display->isPrimary()) {
        return;
    }

    ALOGV("Updating allowed configs");
    mAllowedDisplayConfigs = DisplayConfigs(allowedConfigs.begin(), allowedConfigs.end());

    // Set the highest allowed config by iterating backwards on available refresh rates
    const auto& refreshRates = mRefreshRateConfigs.getRefreshRates();
    for (auto iter = refreshRates.crbegin(); iter != refreshRates.crend(); ++iter) {
        if (iter->second && isDisplayConfigAllowed(iter->second->configId)) {
            ALOGV("switching to config %d", iter->second->configId);
            setDesiredActiveConfig(
                    {iter->first, iter->second->configId, Scheduler::ConfigEvent::Changed});
            break;
        }
    }
}

bool SurfaceFlinger::canAllocateHwcDisplayIdForVDS(uint64_t usage) {
    uint64_t flag_mask_pvt_wfd = ~0;
    uint64_t flag_mask_hw_video = ~0;
    char value[PROPERTY_VALUE_MAX] = {};
    property_get("vendor.display.vds_allow_hwc", value, "0");
    int allowHwcForVDS = atoi(value);
    // Reserve hardware acceleration for WFD use-case
    // GRALLOC_USAGE_PRIVATE_WFD + GRALLOC_USAGE_HW_VIDEO_ENCODER = WFD using HW composer.
    flag_mask_pvt_wfd = GRALLOC_USAGE_PRIVATE_WFD;
    flag_mask_hw_video = GRALLOC_USAGE_HW_VIDEO_ENCODER;
    // GRALLOC_USAGE_PRIVATE_WFD + GRALLOC_USAGE_SW_READ_OFTEN
    // WFD using GLES (directstreaming).
    sDirectStreaming = ((usage & GRALLOC_USAGE_PRIVATE_WFD) &&
                        (usage & GRALLOC_USAGE_SW_READ_OFTEN));
    return (allowHwcForVDS || ((usage & flag_mask_pvt_wfd) &&
            (usage & flag_mask_hw_video)));
}

bool SurfaceFlinger::skipColorLayer(const char* layerType) {
    return (sDirectStreaming && !strncmp(layerType, "ColorLayer", strlen("ColorLayer")));
}

status_t SurfaceFlinger::setAllowedDisplayConfigs(const sp<IBinder>& displayToken,
                                                  const std::vector<int32_t>& allowedConfigs) {
    ATRACE_CALL();

    if (!displayToken || allowedConfigs.empty()) {
        return BAD_VALUE;
    }

    if (mDebugDisplayConfigSetByBackdoor) {
        // ignore this request as config is overridden by backdoor
        return NO_ERROR;
    }

    postMessageSync(new LambdaMessage([&]() NO_THREAD_SAFETY_ANALYSIS {
        const auto display = getDisplayDeviceLocked(displayToken);
        if (!display) {
            ALOGE("Attempt to set allowed display configs for invalid display token %p",
                  displayToken.get());
        } else if (display->isVirtual()) {
            ALOGW("Attempt to set allowed display configs for virtual display");
        } else {
            setAllowedDisplayConfigsInternal(display, allowedConfigs);
        }
    }));

    return NO_ERROR;
}

status_t SurfaceFlinger::getAllowedDisplayConfigs(const sp<IBinder>& displayToken,
                                                  std::vector<int32_t>* outAllowedConfigs) {
    ATRACE_CALL();

    if (!displayToken || !outAllowedConfigs) {
        return BAD_VALUE;
    }

    Mutex::Autolock lock(mStateLock);

    const auto display = getDisplayDeviceLocked(displayToken);
    if (!display) {
        return NAME_NOT_FOUND;
    }

    if (display->isPrimary()) {
        outAllowedConfigs->assign(mAllowedDisplayConfigs.begin(), mAllowedDisplayConfigs.end());
    }

    return NO_ERROR;
}

void SurfaceFlinger::SetInputWindowsListener::onSetInputWindowsFinished() {
    mFlinger->setInputWindowsFinished();
}

sp<Layer> SurfaceFlinger::fromHandle(const sp<IBinder>& handle) {
    BBinder *b = handle->localBinder();
    if (b == nullptr) {
        return nullptr;
    }
    auto it = mLayersByLocalBinderToken.find(b);
    if (it != mLayersByLocalBinderToken.end()) {
        return it->second.promote();
    }
    return nullptr;
}

} // namespace android

#if defined(__gl_h_)
#error "don't include gl/gl.h in this file"
#endif

#if defined(__gl2_h_)
#error "don't include gl2/gl2.h in this file"
#endif<|MERGE_RESOLUTION|>--- conflicted
+++ resolved
@@ -126,7 +126,6 @@
 #include <layerproto/LayerProtoParser.h>
 #include "SurfaceFlingerProperties.h"
 #include "gralloc_priv.h"
-#include "frame_extn_intf.h"
 #include "smomo_interface.h"
 
 namespace android {
@@ -427,36 +426,16 @@
         ALOGW("Unable to open libdolphin.so: %s.", dlerror());
     } else {
         mDolphinInit = (bool (*) ())dlsym(mDolphinHandle, "dolphinInit");
-        mDolphinMonitor = (bool (*) (int, nsecs_t))dlsym(mDolphinHandle, "dolphinMonitor");
-        mDolphinScaling = (void (*)(int, int))dlsym(mDolphinHandle, "dolphinScaling");
+        mDolphinOnFrameAvailable =
+            (void (*) (bool, int, int32_t, int32_t, String8))dlsym(mDolphinHandle,
+                                                                   "dolphinOnFrameAvailable");
+        mDolphinMonitor = (bool (*) (int))dlsym(mDolphinHandle, "dolphinMonitor");
         mDolphinRefresh = (void (*) ())dlsym(mDolphinHandle, "dolphinRefresh");
-        if (mDolphinInit && mDolphinMonitor && mDolphinScaling && mDolphinRefresh) {
+        if (mDolphinInit != nullptr && mDolphinOnFrameAvailable != nullptr &&
+            mDolphinMonitor != nullptr && mDolphinRefresh != nullptr) {
             if (mDolphinInit()) mDolphinFuncsEnabled = true;
         }
         if (!mDolphinFuncsEnabled) dlclose(mDolphinHandle);
-    }
-
-
-    mFrameExtnLibHandle = dlopen(EXTENSION_LIBRARY_NAME, RTLD_NOW);
-    if (!mFrameExtnLibHandle) {
-        ALOGE("Unable to open libframeextension.so: %s.", dlerror());
-    } else {
-        mCreateFrameExtnFunc =
-            (bool (*) (composer::FrameExtnIntf**))(dlsym(mFrameExtnLibHandle,
-                                                                CREATE_FRAME_EXTN_INTERFACE));
-        mDestroyFrameExtnFunc =
-            (bool (*) (composer::FrameExtnIntf*))(dlsym(mFrameExtnLibHandle,
-                                                                 DESTROY_FRAME_EXTN_INTERFACE));
-        if (mCreateFrameExtnFunc && mDestroyFrameExtnFunc) {
-            mCreateFrameExtnFunc(&mFrameExtn);
-            if (!mFrameExtn) {
-                ALOGE("Frame Extension Object create failed.");
-                dlclose(mFrameExtnLibHandle);
-            }
-        } else {
-            ALOGE("Can't load libframeextension symbols: %s", dlerror());
-            dlclose(mFrameExtnLibHandle);
-        }
     }
 }
 
@@ -468,14 +447,10 @@
 SurfaceFlinger::~SurfaceFlinger()
 {
     if (mDolphinFuncsEnabled) dlclose(mDolphinHandle);
-<<<<<<< HEAD
     // debug total open files
     if (mFileOpen.debugFileCountFd >= 0) {
         close(mFileOpen.debugFileCountFd);
     }
-=======
-    if (mFrameExtn) dlclose(mFrameExtnLibHandle);
->>>>>>> 130fb470
 
     if(mUseSmoMo) {
         mSmoMoDestroyFunc(mSmoMo);
@@ -641,16 +616,13 @@
         mBootStage = BootStage::FINISHED;
 
         // set the refresh rate according to the policy
-        int maxSupportedType = (int)RefreshRateType::PERF2;
-        int minSupportedType = (int)RefreshRateType::LOW0;
-
-        for (int type = maxSupportedType; type >= minSupportedType; type--) {
-            RefreshRateType refreshRateType = static_cast<RefreshRateType>(type);
-            const auto& refreshRate = mRefreshRateConfigs.getRefreshRate(refreshRateType);
-            if (refreshRate && isDisplayConfigAllowed(refreshRate->configId)) {
-                setRefreshRateTo(refreshRateType, Scheduler::ConfigEvent::None);
-                return;
-            }
+        const auto& performanceRefreshRate =
+                mRefreshRateConfigs.getRefreshRate(RefreshRateType::PERFORMANCE);
+
+        if (performanceRefreshRate && isDisplayConfigAllowed(performanceRefreshRate->configId)) {
+            setRefreshRateTo(RefreshRateType::PERFORMANCE, Scheduler::ConfigEvent::None);
+        } else {
+            setRefreshRateTo(RefreshRateType::DEFAULT, Scheduler::ConfigEvent::None);
         }
     }));
 }
@@ -1883,23 +1855,13 @@
                             if (maxQueuedFrames < layerQueuedFrames &&
                                     !layer->visibleNonTransparentRegion.isEmpty()) {
                                 maxQueuedFrames = layerQueuedFrames;
-                                mNameLayerMax = layer->getName();
                             }
                         }
                     }
                 });
-                mMaxQueuedFrames = maxQueuedFrames;
-                DisplayStatInfo stats;
-                mScheduler->getDisplayStatInfo(&stats);
-                if(mDolphinMonitor(maxQueuedFrames, stats.vsyncPeriod)) {
+                if(mDolphinMonitor(maxQueuedFrames)) {
                     signalLayerUpdate();
-                    if (mFrameExtn) {
-                        mNumIdle++;
-                    }
                     break;
-                }
-                if (mFrameExtn) {
-                    mNumIdle++;
                 }
             }
 
@@ -1921,24 +1883,13 @@
                 // repaint
                 signalRefresh();
             }
-            if (mFrameExtn && mDolphinFuncsEnabled) {
-                if (!refreshNeeded) {
-                    mDolphinScaling(mNumIdle, mMaxQueuedFrames);
-                }
-            }
             break;
         }
         case MessageQueue::REFRESH: {
-            if (mFrameExtn) {
-                mRefreshTimeStamp = systemTime(SYSTEM_TIME_MONOTONIC);
-            }
             if (mDolphinFuncsEnabled) {
                 mDolphinRefresh();
             }
             handleMessageRefresh();
-            if (mFrameExtn) {
-                mNumIdle = 0;
-            }
             break;
         }
     }
