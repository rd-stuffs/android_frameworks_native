/*
 * Copyright (C) 2007 The Android Open Source Project
 *
 * Licensed under the Apache License, Version 2.0 (the "License");
 * you may not use this file except in compliance with the License.
 * You may obtain a copy of the License at
 *
 *      http://www.apache.org/licenses/LICENSE-2.0
 *
 * Unless required by applicable law or agreed to in writing, software
 * distributed under the License is distributed on an "AS IS" BASIS,
 * WITHOUT WARRANTIES OR CONDITIONS OF ANY KIND, either express or implied.
 * See the License for the specific language governing permissions and
 * limitations under the License.
 */

// TODO(b/129481165): remove the #pragma below and fix conversion issues
#pragma clang diagnostic push
#pragma clang diagnostic ignored "-Wconversion"
#pragma clang diagnostic ignored "-Wextra"

//#define LOG_NDEBUG 0
#define ATRACE_TAG ATRACE_TAG_GRAPHICS

#include "SurfaceFlinger.h"

#include <android-base/parseint.h>
#include <aidl/vendor/qti/hardware/display/config/IDisplayConfig.h>
#include <aidl/vendor/qti/hardware/display/config/IDisplayConfigCallback.h>
#include <aidl/vendor/qti/hardware/display/config/BnDisplayConfigCallback.h>
#include <android/binder_process.h>
#include <android/binder_manager.h>
#include <android-base/properties.h>
#include <android-base/stringprintf.h>
#include <android-base/strings.h>
#include <android/configuration.h>
#include <android/gui/IDisplayEventConnection.h>
#include <android/gui/StaticDisplayInfo.h>
#include <android/hardware/configstore/1.0/ISurfaceFlingerConfigs.h>
#include <android/hardware/configstore/1.1/ISurfaceFlingerConfigs.h>
#include <android/hardware/configstore/1.1/types.h>
#include <android/hardware/power/Boost.h>
#include <android/native_window.h>
#include <android/os/IInputFlinger.h>
#include <binder/IPCThreadState.h>
#include <binder/IServiceManager.h>
#include <binder/PermissionCache.h>
#include <compositionengine/CompositionEngine.h>
#include <compositionengine/CompositionRefreshArgs.h>
#include <compositionengine/Display.h>
#include <compositionengine/DisplayColorProfile.h>
#include <compositionengine/DisplayCreationArgs.h>
#include <compositionengine/LayerFECompositionState.h>
#include <compositionengine/OutputLayer.h>
#include <compositionengine/RenderSurface.h>
#include <compositionengine/impl/OutputCompositionState.h>
#include <compositionengine/impl/OutputLayerCompositionState.h>
#include <configstore/Utils.h>
#include <cutils/compiler.h>
#include <cutils/properties.h>
#include <ftl/fake_guard.h>
#include <ftl/future.h>
#include <ftl/small_map.h>
#include <gui/AidlStatusUtil.h>
#include <gui/BufferQueue.h>
#include <gui/DebugEGLImageTracker.h>
#include <gui/IProducerListener.h>
#include <gui/LayerDebugInfo.h>
#include <gui/LayerMetadata.h>
#include <gui/LayerState.h>
#include <gui/Surface.h>
#include <gui/TraceUtils.h>
#include <hidl/ServiceManagement.h>
#include <layerproto/LayerProtoParser.h>
#include <log/log.h>
#include <private/android_filesystem_config.h>
#include <private/gui/SyncFeatures.h>
#include <processgroup/processgroup.h>
#include <renderengine/RenderEngine.h>
#include <renderengine/impl/ExternalTexture.h>
#include <sys/types.h>
#include <sys/stat.h>
#include <fstream>
#include <ui/ColorSpace.h>
#include <ui/DataspaceUtils.h>
#include <ui/DebugUtils.h>
#include <ui/DisplayId.h>
#include <ui/DisplayMode.h>
#include <ui/DisplayStatInfo.h>
#include <ui/DisplayState.h>
#include <ui/DynamicDisplayInfo.h>
#include <ui/GraphicBufferAllocator.h>
#include <ui/PixelFormat.h>
#include <ui/StaticDisplayInfo.h>
#include <utils/StopWatch.h>
#include <utils/String16.h>
#include <utils/String8.h>
#include <utils/Timers.h>
#include <utils/misc.h>

#include <algorithm>
#include <cerrno>
#include <cinttypes>
#include <cmath>
#include <cstdint>
#include <functional>
#include <memory>
#include <mutex>
#include <optional>
#include <type_traits>
#include <unordered_map>

#include <ui/DisplayIdentification.h>
#include "BackgroundExecutor.h"
#include "BufferStateLayer.h"
#include "Client.h"
#include "Colorizer.h"
#include "DisplayDevice.h"
#include "DisplayHardware/ComposerHal.h"
#include "DisplayHardware/FramebufferSurface.h"
#include "DisplayHardware/HWComposer.h"
#include "DisplayHardware/Hal.h"
#include "DisplayHardware/PowerAdvisor.h"
#include "DisplayHardware/VirtualDisplaySurface.h"
#include "DisplayRenderArea.h"
#include "EffectLayer.h"
#include "Effects/Daltonizer.h"
#include "FlagManager.h"
#include "FpsReporter.h"
#include "FrameTimeline/FrameTimeline.h"
#include "FrameTracer/FrameTracer.h"
#include "HdrLayerInfoReporter.h"
#include "Layer.h"
#include "LayerProtoHelper.h"
#include "LayerRenderArea.h"
#include "LayerVector.h"
#include "MutexUtils.h"
#include "NativeWindowSurface.h"
#include "RefreshRateOverlay.h"
#include "RegionSamplingThread.h"
#include "Scheduler/DispSyncSource.h"
#include "Scheduler/EventThread.h"
#include "Scheduler/LayerHistory.h"
#include "Scheduler/Scheduler.h"
#include "Scheduler/VsyncConfiguration.h"
#include "Scheduler/VsyncController.h"
#include "StartPropertySetThread.h"
#include "SurfaceFlingerProperties.h"
#include "SurfaceInterceptor.h"
#include "TimeStats/TimeStats.h"
#include "TunnelModeEnabledReporter.h"
#include "WindowInfosListenerInvoker.h"
#include <composer_extn_intf.h>

#include "smomo_interface.h"
#include "QtiGralloc.h"
#include "layer_extn_intf.h"

#ifdef QTI_DISPLAY_CONFIG_ENABLED
#include <hardware/hwcomposer_defs.h>
#include <config/client_interface.h>
namespace DisplayConfig {
class ClientInterface;
}
#endif

#include <aidl/android/hardware/graphics/common/DisplayDecorationSupport.h>
#include <aidl/android/hardware/graphics/composer3/DisplayCapability.h>
#include <aidl/android/hardware/graphics/composer3/RenderIntent.h>

// TODO(b/157175504): Restore NO_THREAD_SAFETY_ANALYSIS prohibition and fix all
//   identified issues.
//#undef NO_THREAD_SAFETY_ANALYSIS
//#define NO_THREAD_SAFETY_ANALYSIS \
//    _Pragma("GCC error \"Prefer MAIN_THREAD macros or {Conditional,Timed,Unnecessary}Lock.\"")

composer::ComposerExtnLib composer::ComposerExtnLib::g_composer_ext_lib_;


#ifdef PHASE_OFFSET_EXTN
struct ComposerExtnIntf {
    composer::PhaseOffsetExtnIntf *phaseOffsetExtnIntf = nullptr;
};
struct ComposerExtnIntf g_comp_ext_intf_;
#endif

// To enable layer borders in the system, change the below flag to true.
#undef DOES_CONTAIN_BORDER
#define DOES_CONTAIN_BORDER false

namespace android {

using namespace std::chrono_literals;
using namespace std::string_literals;

using namespace hardware::configstore;
using namespace hardware::configstore::V1_0;
using namespace sysprop;

using aidl::android::hardware::graphics::common::DisplayDecorationSupport;
using aidl::android::hardware::graphics::composer3::Capability;
using aidl::android::hardware::graphics::composer3::DisplayCapability;
using CompositionStrategyPredictionState = android::compositionengine::impl::
        OutputCompositionState::CompositionStrategyPredictionState;

using base::StringAppendF;
using gui::DisplayInfo;
using gui::GameMode;
using gui::IDisplayEventConnection;
using gui::IWindowInfosListener;
using gui::LayerMetadata;
using gui::WindowInfo;
using gui::aidl_utils::binderStatusFromStatusT;
using ui::ColorMode;
using ui::Dataspace;
using ui::DisplayPrimaries;
using ui::RenderIntent;
using aidl::vendor::qti::hardware::display::config::IDisplayConfig;
using aidl::vendor::qti::hardware::display::config::BnDisplayConfigCallback;
using aidl::vendor::qti::hardware::display::config::Attributes;
using aidl::vendor::qti::hardware::display::config::CameraSmoothOp;
using aidl::vendor::qti::hardware::display::config::Concurrency;

using KernelIdleTimerController = scheduler::RefreshRateConfigs::KernelIdleTimerController;

namespace hal = android::hardware::graphics::composer::hal;

namespace {

#pragma clang diagnostic push
#pragma clang diagnostic error "-Wswitch-enum"

bool isWideColorMode(const ColorMode colorMode) {
    switch (colorMode) {
        case ColorMode::DISPLAY_P3:
        case ColorMode::ADOBE_RGB:
        case ColorMode::DCI_P3:
        case ColorMode::BT2020:
        case ColorMode::DISPLAY_BT2020:
        case ColorMode::BT2100_PQ:
        case ColorMode::BT2100_HLG:
            return true;
        case ColorMode::NATIVE:
        case ColorMode::STANDARD_BT601_625:
        case ColorMode::STANDARD_BT601_625_UNADJUSTED:
        case ColorMode::STANDARD_BT601_525:
        case ColorMode::STANDARD_BT601_525_UNADJUSTED:
        case ColorMode::STANDARD_BT709:
        case ColorMode::SRGB:
            return false;
    }
    return false;
}

#pragma clang diagnostic pop

// TODO(b/141333600): Consolidate with DisplayMode::Builder::getDefaultDensity.
constexpr float FALLBACK_DENSITY = ACONFIGURATION_DENSITY_TV;

float getDensityFromProperty(const char* property, bool required) {
    char value[PROPERTY_VALUE_MAX];
    const float density = property_get(property, value, nullptr) > 0 ? std::atof(value) : 0.f;
    if (!density && required) {
        ALOGE("%s must be defined as a build property", property);
        return FALLBACK_DENSITY;
    }
    return density;
}

// Currently we only support V0_SRGB and DISPLAY_P3 as composition preference.
bool validateCompositionDataspace(Dataspace dataspace) {
    return dataspace == Dataspace::V0_SRGB || dataspace == Dataspace::DISPLAY_P3;
}

#ifdef QTI_DISPLAY_CONFIG_ENABLED
class DisplayConfigCallbackHandler : public ::DisplayConfig::ConfigCallback {
public:
    DisplayConfigCallbackHandler(SurfaceFlinger& flinger) : mFlinger(flinger) {
    }
    void NotifyIdleStatus(bool is_idle) {
      ALOGV("received idle notification");
      ATRACE_CALL();
      mFlinger.NotifyIdleStatus();
    }
  private:
    SurfaceFlinger& mFlinger;
};
#endif

#ifdef AIDL_DISPLAY_CONFIG_ENABLED
class DisplayConfigAidlCallbackHandler: public BnDisplayConfigCallback {
 public:
    DisplayConfigAidlCallbackHandler(SurfaceFlinger& flinger) : mFlinger(flinger) {
    }
    virtual ndk::ScopedAStatus notifyCameraSmoothInfo(CameraSmoothOp op, int fps) {
        return ndk::ScopedAStatus::ok();
    }
    virtual ndk::ScopedAStatus notifyCWBBufferDone(int32_t in_error,
                               const ::aidl::android::hardware::common::NativeHandle& in_buffer) {
        return ndk::ScopedAStatus::ok();
    }
    virtual ndk::ScopedAStatus notifyQsyncChange(bool in_qsyncEnabled, int32_t in_refreshRate,
                                                 int32_t in_qsyncRefreshRate) {
        return ndk::ScopedAStatus::ok();
    }
    virtual ndk::ScopedAStatus notifyIdleStatus(bool in_isIdle) {
        return ndk::ScopedAStatus::ok();
    }
    virtual ndk::ScopedAStatus notifyResolutionChange(int32_t displayId, const Attributes& attr) {
        ALOGV("received notification for resolution change");
        ATRACE_CALL();
        mFlinger.NotifyResolutionSwitch(displayId, attr.xRes, attr.yRes, attr.vsyncPeriod);
        return ndk::ScopedAStatus::ok();
    }
    virtual ndk::ScopedAStatus notifyFpsMitigation(int32_t displayId, const Attributes& attr,
                                                   Concurrency concurrency) {
        return ndk::ScopedAStatus::ok();
    }
 private:
    SurfaceFlinger& mFlinger;
};
#endif
struct IdleTimerConfig {
    int32_t timeoutMs;
    bool supportKernelIdleTimer;
};

std::chrono::milliseconds getIdleTimerTimeout(DisplayId displayId) {
    const auto displayIdleTimerMsKey = [displayId] {
        std::stringstream ss;
        ss << "debug.sf.set_idle_timer_ms_" << displayId.value;
        return ss.str();
    }();

    const int32_t displayIdleTimerMs = base::GetIntProperty(displayIdleTimerMsKey, 0);
    if (displayIdleTimerMs > 0) {
        return std::chrono::milliseconds(displayIdleTimerMs);
    }

    const int32_t setIdleTimerMs = base::GetIntProperty("debug.sf.set_idle_timer_ms", 0);
    const int32_t millis = setIdleTimerMs ? setIdleTimerMs : sysprop::set_idle_timer_ms(0);
    return std::chrono::milliseconds(millis);
}

bool getKernelIdleTimerSyspropConfig(DisplayId displayId) {
    const auto displaySupportKernelIdleTimerKey = [displayId] {
        std::stringstream ss;
        ss << "debug.sf.support_kernel_idle_timer_" << displayId.value;
        return ss.str();
    }();

    const auto displaySupportKernelIdleTimer =
            base::GetBoolProperty(displaySupportKernelIdleTimerKey, false);
    return displaySupportKernelIdleTimer || sysprop::support_kernel_idle_timer(false);
}

}  // namespace anonymous

// ---------------------------------------------------------------------------

const String16 sHardwareTest("android.permission.HARDWARE_TEST");
const String16 sAccessSurfaceFlinger("android.permission.ACCESS_SURFACE_FLINGER");
const String16 sRotateSurfaceFlinger("android.permission.ROTATE_SURFACE_FLINGER");
const String16 sReadFramebuffer("android.permission.READ_FRAME_BUFFER");
const String16 sControlDisplayBrightness("android.permission.CONTROL_DISPLAY_BRIGHTNESS");
const String16 sDump("android.permission.DUMP");
const String16 sCaptureBlackoutContent("android.permission.CAPTURE_BLACKOUT_CONTENT");
const String16 sInternalSystemWindow("android.permission.INTERNAL_SYSTEM_WINDOW");

const char* KERNEL_IDLE_TIMER_PROP = "graphics.display.kernel_idle_timer.enabled";

static const int MAX_TRACING_MEMORY = 1024 * 1024 * 1024; // 1GB

// ---------------------------------------------------------------------------
int64_t SurfaceFlinger::dispSyncPresentTimeOffset;
bool SurfaceFlinger::useHwcForRgbToYuv;
bool SurfaceFlinger::hasSyncFramework;
int64_t SurfaceFlinger::maxFrameBufferAcquiredBuffers;
uint32_t SurfaceFlinger::maxGraphicsWidth;
uint32_t SurfaceFlinger::maxGraphicsHeight;
bool SurfaceFlinger::hasWideColorDisplay;
bool SurfaceFlinger::useContextPriority;
Dataspace SurfaceFlinger::defaultCompositionDataspace = Dataspace::V0_SRGB;
ui::PixelFormat SurfaceFlinger::defaultCompositionPixelFormat = ui::PixelFormat::RGBA_8888;
Dataspace SurfaceFlinger::wideColorGamutCompositionDataspace = Dataspace::V0_SRGB;
ui::PixelFormat SurfaceFlinger::wideColorGamutCompositionPixelFormat = ui::PixelFormat::RGBA_8888;
bool SurfaceFlinger::sDirectStreaming;
LatchUnsignaledConfig SurfaceFlinger::enableLatchUnsignaledConfig;

#ifdef AIDL_DISPLAY_CONFIG_ENABLED
std::shared_ptr<IDisplayConfig> displayConfigIntf = nullptr;
std::shared_ptr<DisplayConfigAidlCallbackHandler> mAidlCallbackHandler = nullptr;
int64_t callbackClientId = -1;
#endif

#ifdef QTI_DISPLAY_CONFIG_ENABLED
::DisplayConfig::ClientInterface *mDisplayConfigIntf = nullptr;
DisplayConfigCallbackHandler *mDisplayConfigCallbackhandler = nullptr;
#endif

std::string decodeDisplayColorSetting(DisplayColorSetting displayColorSetting) {
    switch(displayColorSetting) {
        case DisplayColorSetting::kManaged:
            return std::string("Managed");
        case DisplayColorSetting::kUnmanaged:
            return std::string("Unmanaged");
        case DisplayColorSetting::kEnhanced:
            return std::string("Enhanced");
        default:
            return std::string("Unknown ") +
                std::to_string(static_cast<int>(displayColorSetting));
    }
}

bool callingThreadHasRotateSurfaceFlingerAccess() {
    IPCThreadState* ipc = IPCThreadState::self();
    const int pid = ipc->getCallingPid();
    const int uid = ipc->getCallingUid();
    return uid == AID_GRAPHICS || uid == AID_SYSTEM ||
            PermissionCache::checkPermission(sRotateSurfaceFlinger, pid, uid);
}

bool callingThreadHasInternalSystemWindowAccess() {
    IPCThreadState* ipc = IPCThreadState::self();
    const int pid = ipc->getCallingPid();
    const int uid = ipc->getCallingUid();
    return uid == AID_GRAPHICS || uid == AID_SYSTEM ||
        PermissionCache::checkPermission(sInternalSystemWindow, pid, uid);
}

void SurfaceFlinger::setRefreshRates(const sp<DisplayDevice>& display) {
    // Get Primary Smomo Instance.
    std::vector<float> refreshRates;

    auto iter = display->refreshRateConfigs().getAllRefreshRates().cbegin();
    while (iter != display->refreshRateConfigs().getAllRefreshRates().cend()) {
        if (display->refreshRateConfigs().isModeAllowed(iter->second->getId())) {
            refreshRates.push_back(iter->second->getFps().getValue());
        }
        ++iter;
    }

    SmomoIntf *smoMo = nullptr;
    for (auto &instance: mSmomoInstances) {
        smoMo = instance.smoMo;
        if (smoMo == nullptr) {
            continue;
        }
        smoMo->SetDisplayRefreshRates(refreshRates);
    }
}

bool LayerExtWrapper::init() {
    mLayerExtLibHandle = dlopen(LAYER_EXTN_LIBRARY_NAME, RTLD_NOW);
    if (!mLayerExtLibHandle) {
        ALOGE("Unable to open layer ext lib: %s", dlerror());
        return false;
    }

    mLayerExtCreateFunc =
        reinterpret_cast<CreateLayerExtnFuncPtr>(dlsym(mLayerExtLibHandle,
            CREATE_LAYER_EXTN_INTERFACE));
    mLayerExtDestroyFunc =
        reinterpret_cast<DestroyLayerExtnFuncPtr>(dlsym(mLayerExtLibHandle,
            DESTROY_LAYER_EXTN_INTERFACE));

    if (!mLayerExtCreateFunc || !mLayerExtDestroyFunc) {
        ALOGE("Can't load layer ext symbols: %s", dlerror());
        dlclose(mLayerExtLibHandle);
        return false;
    }

    if (!mLayerExtCreateFunc(LAYER_EXTN_VERSION_TAG, &mInst)) {
        ALOGE("Unable to create layer ext interface");
        dlclose(mLayerExtLibHandle);
        return false;
    }

    return true;
}

LayerExtWrapper::~LayerExtWrapper() {
    if (mInst) {
        mLayerExtDestroyFunc(mInst);
    }

    if (mLayerExtLibHandle) {
      dlclose(mLayerExtLibHandle);
    }
}

bool DolphinWrapper::init() {
    bool succeed = false;
    mDolphinHandle = dlopen("libdolphin.so", RTLD_NOW);
    if (!mDolphinHandle) {
        ALOGW("Unable to open libdolphin.so: %s.", dlerror());
    } else {
        dolphinInit = (bool (*) ())dlsym(mDolphinHandle, "dolphinInit");
        dolphinSetVsyncPeriod = (void (*) (nsecs_t)) dlsym(mDolphinHandle,
                "dolphinSetVsyncPeriod");
        dolphinTrackBufferIncrement = (void (*) (const char*, int))dlsym(mDolphinHandle,
                "dolphinTrackBufferIncrement");
        dolphinTrackBufferDecrement = (void (*) (const char*, int))dlsym(mDolphinHandle,
                "dolphinTrackBufferDecrement");
        dolphinTrackVsyncSignal = (void (*) (nsecs_t, int64_t, nsecs_t))dlsym(mDolphinHandle,
                "dolphinTrackVsyncSignal");
        bool isFunctionsFound = dolphinInit && dolphinSetVsyncPeriod &&
                                dolphinTrackBufferIncrement && dolphinTrackBufferDecrement &&
                                dolphinTrackVsyncSignal;
        if (isFunctionsFound) {
            dolphinInit();
            succeed = true;
        } else {
            dlclose(mDolphinHandle);
            dolphinInit = nullptr;
            dolphinSetVsyncPeriod = nullptr;
            dolphinTrackBufferIncrement = nullptr;
            dolphinTrackBufferDecrement = nullptr;
            dolphinTrackVsyncSignal = nullptr;
        }
    }
    return succeed;
}

DolphinWrapper::~DolphinWrapper() {
    if (mDolphinHandle) {
        dlclose(mDolphinHandle);
    }
}

SurfaceFlinger::SurfaceFlinger(Factory& factory, SkipInitializationTag)
      : mFactory(factory),
        mPid(getpid()),
        mInterceptor(mFactory.createSurfaceInterceptor()),
        mTimeStats(std::make_shared<impl::TimeStats>()),
        mFrameTracer(mFactory.createFrameTracer()),
        mFrameTimeline(mFactory.createFrameTimeline(mTimeStats, mPid)),
        mCompositionEngine(mFactory.createCompositionEngine()),
        mHwcServiceName(base::GetProperty("debug.sf.hwc_service_name"s, "default"s)),
        mTunnelModeEnabledReporter(sp<TunnelModeEnabledReporter>::make()),
        mInternalDisplayDensity(getDensityFromProperty("ro.sf.lcd_density", true)),
        mEmulatedDisplayDensity(getDensityFromProperty("qemu.sf.lcd_density", false)),
        mPowerAdvisor(std::make_unique<Hwc2::impl::PowerAdvisor>(*this)),
        mWindowInfosListenerInvoker(sp<WindowInfosListenerInvoker>::make()) {
    ALOGI("Using HWComposer service: %s", mHwcServiceName.c_str());
}

SurfaceFlinger::SurfaceFlinger(Factory& factory) : SurfaceFlinger(factory, SkipInitialization) {
    ALOGI("SurfaceFlinger is starting");

    hasSyncFramework = running_without_sync_framework(true);

    dispSyncPresentTimeOffset = present_time_offset_from_vsync_ns(0);

    useHwcForRgbToYuv = force_hwc_copy_for_virtual_displays(false);

    maxFrameBufferAcquiredBuffers = max_frame_buffer_acquired_buffers(2);

    maxGraphicsWidth = std::max(max_graphics_width(0), 0);
    maxGraphicsHeight = std::max(max_graphics_height(0), 0);

    hasWideColorDisplay = has_wide_color_display(false);
    mDefaultCompositionDataspace =
            static_cast<ui::Dataspace>(default_composition_dataspace(Dataspace::V0_SRGB));
    mWideColorGamutCompositionDataspace = static_cast<ui::Dataspace>(wcg_composition_dataspace(
            hasWideColorDisplay ? Dataspace::DISPLAY_P3 : Dataspace::V0_SRGB));
    defaultCompositionDataspace = mDefaultCompositionDataspace;
    wideColorGamutCompositionDataspace = mWideColorGamutCompositionDataspace;
    defaultCompositionPixelFormat = static_cast<ui::PixelFormat>(
            default_composition_pixel_format(ui::PixelFormat::RGBA_8888));
    wideColorGamutCompositionPixelFormat =
            static_cast<ui::PixelFormat>(wcg_composition_pixel_format(ui::PixelFormat::RGBA_8888));

    mColorSpaceAgnosticDataspace =
            static_cast<ui::Dataspace>(color_space_agnostic_dataspace(Dataspace::UNKNOWN));

    mLayerCachingEnabled = [] {
        const bool enable =
                android::sysprop::SurfaceFlingerProperties::enable_layer_caching().value_or(false);
        return base::GetBoolProperty(std::string("debug.sf.enable_layer_caching"), enable);
    }();

    useContextPriority = use_context_priority(true);

    mInternalDisplayPrimaries = sysprop::getDisplayNativePrimaries();

    // debugging stuff...
    char value[PROPERTY_VALUE_MAX];

    property_get("ro.bq.gpu_to_cpu_unsupported", value, "0");
    mGpuToCpuSupported = !atoi(value);

    property_get("ro.build.type", value, "user");
    mIsUserBuild = strcmp(value, "user") == 0;

    mDebugFlashDelay = base::GetUintProperty("debug.sf.showupdates"s, 0u);

    // DDMS debugging deprecated (b/120782499)
    property_get("debug.sf.ddms", value, "0");
    int debugDdms = atoi(value);
    ALOGI_IF(debugDdms, "DDMS debugging not supported");

    property_get("debug.sf.disable_backpressure", value, "0");
    mPropagateBackpressure = !atoi(value);
    ALOGI_IF(!mPropagateBackpressure, "Disabling backpressure propagation");

    property_get("debug.sf.enable_gl_backpressure", value, "0");
    mPropagateBackpressureClientComposition = atoi(value);
    ALOGI_IF(mPropagateBackpressureClientComposition,
             "Enabling backpressure propagation for Client Composition");

    property_get("ro.surface_flinger.supports_background_blur", value, "0");
    bool supportsBlurs = atoi(value);
    mSupportsBlur = supportsBlurs;
    ALOGI_IF(!mSupportsBlur, "Disabling blur effects, they are not supported.");
    property_get("ro.sf.blurs_are_expensive", value, "0");
    mBlursAreExpensive = atoi(value);

    property_get("vendor.display.enable_fb_scaling", value, "0");
    mUseFbScaling = atoi(value);
    ALOGI_IF(mUseFbScaling, "Enable FrameBuffer Scaling");
    property_get("debug.sf.enable_advanced_sf_phase_offset", value, "0");
    mUseAdvanceSfOffset = atoi(value);
    ALOGI_IF(mUseAdvanceSfOffset, "Enable Advance SF Phase Offset");

    const size_t defaultListSize = MAX_LAYERS;
    auto listSize = property_get_int32("debug.sf.max_igbp_list_size", int32_t(defaultListSize));
    mMaxGraphicBufferProducerListSize = (listSize > 0) ? size_t(listSize) : defaultListSize;
    mGraphicBufferProducerListSizeLogThreshold =
            std::max(static_cast<int>(0.95 *
                                      static_cast<double>(mMaxGraphicBufferProducerListSize)),
                     1);

    property_get("debug.sf.luma_sampling", value, "1");
    mLumaSampling = atoi(value);

    property_get("debug.sf.disable_client_composition_cache", value, "0");
    mDisableClientCompositionCache = atoi(value);

    property_get("debug.sf.predict_hwc_composition_strategy", value, "1");
    mPredictCompositionStrategy = atoi(value);

    property_get("debug.sf.treat_170m_as_sRGB", value, "0");
    mTreat170mAsSrgb = atoi(value);
    char property[PROPERTY_VALUE_MAX] = {0};
    if((property_get("vendor.display.vsync_reliable_on_doze", property, "0") > 0) &&
        (!strncmp(property, "1", PROPERTY_VALUE_MAX ) ||
        (!strncasecmp(property,"true", PROPERTY_VALUE_MAX )))) {
        mVsyncSourceReliableOnDoze = true;
    }

    // If mPluggableVsyncPrioritized is true then the order of priority of V-syncs is Pluggable
    // followed by Primary and Secondary built-ins.
    if((property_get("vendor.display.pluggable_vsync_prioritized", property, "0") > 0) &&
        (!strncmp(property, "1", PROPERTY_VALUE_MAX ) ||
        (!strncasecmp(property,"true", PROPERTY_VALUE_MAX )))) {
        mPluggableVsyncPrioritized = true;
    }

    // We should be reading 'persist.sys.sf.color_saturation' here
    // but since /data may be encrypted, we need to wait until after vold
    // comes online to attempt to read the property. The property is
    // instead read after the boot animation

    if (base::GetBoolProperty("debug.sf.treble_testing_override"s, false)) {
        // Without the override SurfaceFlinger cannot connect to HIDL
        // services that are not listed in the manifests.  Considered
        // deriving the setting from the set service name, but it
        // would be brittle if the name that's not 'default' is used
        // for production purposes later on.
        ALOGI("Enabling Treble testing override");
        android::hardware::details::setTrebleTestingOverride(true);
    }

#ifdef QTI_DISPLAY_CONFIG_ENABLED
    mDisplayConfigCallbackhandler = new DisplayConfigCallbackHandler(*this);
    int ret = ::DisplayConfig::ClientInterface::Create("SurfaceFlinger"+std::to_string(0),
                                                        mDisplayConfigCallbackhandler,
                                                        &mDisplayConfigIntf);
    if (ret || !mDisplayConfigIntf) {
        ALOGE("DisplayConfig HIDL not present\n");
        mDisplayConfigIntf = nullptr;
    } else {
        ALOGV("DisplayConfig HIDL is present\n");
    }

    if (mDisplayConfigIntf) {
#ifdef DISPLAY_CONFIG_API_LEVEL_1
        std::string value = "";
        std::string qsync_prop = "enable_qsync_idle";
        ret = mDisplayConfigIntf->GetDebugProperty(qsync_prop, &value);
        ALOGI("enable_qsync_idle, ret:%d value:%s", ret, value.c_str());
        if (!ret && (value == "1")) {
          mDisplayConfigIntf->ControlIdleStatusCallback(true);
        }
#endif
    }
#endif
    mRefreshRateOverlaySpinner = property_get_bool("sf.debug.show_refresh_rate_overlay_spinner", 0);

#ifdef AIDL_DISPLAY_CONFIG_ENABLED
    ndk::SpAIBinder binder(
         AServiceManager_checkService("vendor.qti.hardware.display.config.IDisplayConfig/default"));

    if (binder.get() == nullptr) {
        ALOGE("DisplayConfig AIDL is not present");
    } else {
        displayConfigIntf = IDisplayConfig::fromBinder(binder);
        if (displayConfigIntf == nullptr) {
            ALOGE("Failed to retrieve DisplayConfig AIDL binder");
        } else {
            mAidlCallbackHandler = ndk::SharedRefBase::make<DisplayConfigAidlCallbackHandler>(*this);
            displayConfigIntf->registerCallback(mAidlCallbackHandler, &callbackClientId);
            if (callbackClientId >= 0) {
               ALOGI("Registered to displayconfig aidl service and enabled callback");
            }
        }
    }
#endif

    if (!mIsUserBuild && base::GetBoolProperty("debug.sf.enable_transaction_tracing"s, true)) {
        mTransactionTracing.emplace();
    }

    mIgnoreHdrCameraLayers = ignore_hdr_camera_layers(false);

    // Power hint session mode, representing which hint(s) to send: early, late, or both)
    mPowerHintSessionMode =
            {.late = base::GetBoolProperty("debug.sf.send_late_power_session_hint"s, true),
             .early = base::GetBoolProperty("debug.sf.send_early_power_session_hint"s, false)};
}

LatchUnsignaledConfig SurfaceFlinger::getLatchUnsignaledConfig() {
    if (base::GetBoolProperty("debug.sf.auto_latch_unsignaled"s, true)) {
        return LatchUnsignaledConfig::AutoSingleLayer;
    }

    if (base::GetBoolProperty("debug.sf.latch_unsignaled"s, false)) {
        return LatchUnsignaledConfig::Always;
    }

    return LatchUnsignaledConfig::Disabled;
}

SurfaceFlinger::~SurfaceFlinger() {
#ifdef AIDL_DISPLAY_CONFIG_ENABLED
    if (displayConfigIntf && callbackClientId >= 0) {
        displayConfigIntf->unRegisterCallback(callbackClientId);
        callbackClientId = -1;
    }
#endif
}

void SurfaceFlinger::binderDied(const wp<IBinder>&) {
    // the window manager died on us. prepare its eulogy.
    mBootFinished = false;

    // Sever the link to inputflinger since it's gone as well.
    static_cast<void>(mScheduler->schedule(
            [this] { mInputFlinger.clear(); }));

    // restore initial conditions (default device unblank, etc)
    initializeDisplays();

    // restart the boot-animation
    startBootAnim();
}

void SurfaceFlinger::run() {
    mScheduler->run();
}

sp<IBinder> SurfaceFlinger::createDisplay(const String8& displayName, bool secure) {
    // onTransact already checks for some permissions, but adding an additional check here.
    // This is to ensure that only system and graphics can request to create a secure
    // display. Secure displays can show secure content so we add an additional restriction on it.
    const int uid = IPCThreadState::self()->getCallingUid();
    if (secure && uid != AID_GRAPHICS && uid != AID_SYSTEM) {
        ALOGE("Only privileged processes can create a secure display");
        return nullptr;
    }

    class DisplayToken : public BBinder {
        sp<SurfaceFlinger> flinger;
        virtual ~DisplayToken() {
             // no more references, this display must be terminated
             Mutex::Autolock _l(flinger->mStateLock);
             flinger->mCurrentState.displays.removeItem(wp<IBinder>::fromExisting(this));
             flinger->setTransactionFlags(eDisplayTransactionNeeded);
         }
     public:
        explicit DisplayToken(const sp<SurfaceFlinger>& flinger)
            : flinger(flinger) {
        }
    };

    sp<BBinder> token = sp<DisplayToken>::make(sp<SurfaceFlinger>::fromExisting(this));

    Mutex::Autolock _l(mStateLock);
    // Display ID is assigned when virtual display is allocated by HWC.
    DisplayDeviceState state;
    state.isSecure = secure;
    state.displayName = displayName;
    mCurrentState.displays.add(token, state);
    mInterceptor->saveDisplayCreation(state);
    return token;
}

void SurfaceFlinger::destroyDisplay(const sp<IBinder>& displayToken) {
    Mutex::Autolock lock(mStateLock);

    const ssize_t index = mCurrentState.displays.indexOfKey(displayToken);
    if (index < 0) {
        ALOGE("%s: Invalid display token %p", __func__, displayToken.get());
        return;
    }

    const DisplayDeviceState& state = mCurrentState.displays.valueAt(index);
    if (state.physical) {
        ALOGE("%s: Invalid operation on physical display", __func__);
        return;
    }
    mInterceptor->saveDisplayDeletion(state.sequenceId);
    mCurrentState.displays.removeItemsAt(index);
    setTransactionFlags(eDisplayTransactionNeeded);
}

void SurfaceFlinger::enableHalVirtualDisplays(bool enable) {
    auto& generator = mVirtualDisplayIdGenerators.hal;
    if (!generator && enable) {
        ALOGI("Enabling HAL virtual displays");
        generator.emplace(getHwComposer().getMaxVirtualDisplayCount());
    } else if (generator && !enable) {
        ALOGW_IF(generator->inUse(), "Disabling HAL virtual displays while in use");
        generator.reset();
    }
}
VirtualDisplayId SurfaceFlinger::acquireVirtualDisplay(ui::Size resolution,
                                                       ui::PixelFormat format,
                                                       bool canAllocateHwcForVDS) {
    auto& generator = mVirtualDisplayIdGenerators.hal;
    if (canAllocateHwcForVDS && generator) {
        if (const auto id = generator->generateId()) {
            if (getHwComposer().allocateVirtualDisplay(*id, resolution, &format)) {
                return *id;
            }

            generator->releaseId(*id);
        } else {
            ALOGW("%s: Exhausted HAL virtual displays", __func__);
        }

        ALOGW("%s: Falling back to GPU virtual display", __func__);
    }

    const auto id = mVirtualDisplayIdGenerators.gpu.generateId();
    LOG_ALWAYS_FATAL_IF(!id, "Failed to generate ID for GPU virtual display");
    return *id;
}

void SurfaceFlinger::releaseVirtualDisplay(VirtualDisplayId displayId) {
    if (const auto id = HalVirtualDisplayId::tryCast(displayId)) {
        if (auto& generator = mVirtualDisplayIdGenerators.hal) {
            generator->releaseId(*id);
        }
        return;
    }

    const auto id = GpuVirtualDisplayId::tryCast(displayId);
    LOG_ALWAYS_FATAL_IF(!id);
    mVirtualDisplayIdGenerators.gpu.releaseId(*id);
}

std::vector<PhysicalDisplayId> SurfaceFlinger::getPhysicalDisplayIdsLocked() const {
    std::vector<PhysicalDisplayId> displayIds;
    displayIds.reserve(mPhysicalDisplayTokens.size());

    const auto defaultDisplayId = getDefaultDisplayDeviceLocked()->getPhysicalId();
    displayIds.push_back(defaultDisplayId);

    for (const auto& [id, token] : mPhysicalDisplayTokens) {
        if (id != defaultDisplayId) {
            displayIds.push_back(id);
        }
    }

    return displayIds;
}

sp<IBinder> SurfaceFlinger::getPhysicalDisplayToken(PhysicalDisplayId displayId) const {
    Mutex::Autolock lock(mStateLock);
    return getPhysicalDisplayTokenLocked(displayId);
}

status_t SurfaceFlinger::getColorManagement(bool* outGetColorManagement) const {
    if (!outGetColorManagement) {
        return BAD_VALUE;
    }
    *outGetColorManagement = useColorManagement;
    return NO_ERROR;
}

HWComposer& SurfaceFlinger::getHwComposer() const {
    return mCompositionEngine->getHwComposer();
}

renderengine::RenderEngine& SurfaceFlinger::getRenderEngine() const {
    return mCompositionEngine->getRenderEngine();
}

compositionengine::CompositionEngine& SurfaceFlinger::getCompositionEngine() const {
    return *mCompositionEngine.get();
}

void SurfaceFlinger::bootFinished() {
    if (mBootFinished == true) {
        ALOGE("Extra call to bootFinished");
        return;
    }
    mBootFinished = true;
    if (mStartPropertySetThread->join() != NO_ERROR) {
        ALOGE("Join StartPropertySetThread failed!");
    }

    if (mRenderEnginePrimeCacheFuture.valid()) {
        mRenderEnginePrimeCacheFuture.get();
    }
    const nsecs_t now = systemTime();
    const nsecs_t duration = now - mBootTime;
    ALOGI("Boot is finished (%ld ms)", long(ns2ms(duration)) );

    mFrameTracer->initialize();
    mFrameTimeline->onBootFinished();
    getRenderEngine().setEnableTracing(mFlagManager.use_skia_tracing());

    // wait patiently for the window manager death
    const String16 name("window");
    mWindowManager = defaultServiceManager()->getService(name);
    if (mWindowManager != 0) {
        mWindowManager->linkToDeath(sp<IBinder::DeathRecipient>::fromExisting(this));
    }

    // stop boot animation
    // formerly we would just kill the process, but we now ask it to exit so it
    // can choose where to stop the animation.
    property_set("service.bootanim.exit", "1");

    const int LOGTAG_SF_STOP_BOOTANIM = 60110;
    LOG_EVENT_LONG(LOGTAG_SF_STOP_BOOTANIM,
                   ns2ms(systemTime(SYSTEM_TIME_MONOTONIC)));

    sp<IBinder> input(defaultServiceManager()->getService(String16("inputflinger")));

    static_cast<void>(mScheduler->schedule([=] {
        if (input == nullptr) {
            ALOGE("Failed to link to input service");
        } else {
            mInputFlinger = interface_cast<os::IInputFlinger>(input);
        }

        readPersistentProperties();
        mPowerAdvisor->onBootFinished();
        const bool powerHintEnabled = mFlagManager.use_adpf_cpu_hint();
        mPowerAdvisor->enablePowerHint(powerHintEnabled);
        const bool powerHintUsed = mPowerAdvisor->usePowerHintSession();
        ALOGD("Power hint is %s",
              powerHintUsed ? "supported" : (powerHintEnabled ? "unsupported" : "disabled"));
        if (powerHintUsed) {
            std::optional<pid_t> renderEngineTid = getRenderEngine().getRenderEngineTid();
            std::vector<int32_t> tidList;
            tidList.emplace_back(gettid());
            if (renderEngineTid.has_value()) {
                tidList.emplace_back(*renderEngineTid);
            }
            if (!mPowerAdvisor->startPowerHintSession(tidList)) {
                ALOGW("Cannot start power hint session");
            }
        }

        mBootStage = BootStage::FINISHED;

        if (property_get_bool("sf.debug.show_refresh_rate_overlay", false)) {
            FTL_FAKE_GUARD(mStateLock, enableRefreshRateOverlay(true));
        }
        if (mUseFbScaling) {
            Mutex::Autolock _l(mStateLock);
            ssize_t index = mCurrentState.displays.indexOfKey(getPrimaryDisplayTokenLocked());
            if (index < 0) {
                ALOGE("Invalid token %p", getPrimaryDisplayTokenLocked().get());
            } else {
                DisplayDeviceState& curState = mCurrentState.displays.editValueAt(index);
                DisplayDeviceState& drawState = mDrawingState.displays.editValueAt(index);
                setFrameBufferSizeForScaling(getDefaultDisplayDeviceLocked(), curState, drawState);
            }
        }

    }));

    setupDisplayExtnFeatures();
}

uint32_t SurfaceFlinger::getNewTexture() {
    {
        std::lock_guard lock(mTexturePoolMutex);
        if (!mTexturePool.empty()) {
            uint32_t name = mTexturePool.back();
            mTexturePool.pop_back();
            ATRACE_INT("TexturePoolSize", mTexturePool.size());
            return name;
        }

        // The pool was too small, so increase it for the future
        ++mTexturePoolSize;
    }

    // The pool was empty, so we need to get a new texture name directly using a
    // blocking call to the main thread
    auto genTextures = [this] {
               uint32_t name = 0;
               getRenderEngine().genTextures(1, &name);
               return name;
    };
    if (std::this_thread::get_id() == mMainThreadId) {
        return genTextures();
    } else {
        return mScheduler->schedule(genTextures).get();
    }
}

void SurfaceFlinger::deleteTextureAsync(uint32_t texture) {
    std::lock_guard lock(mTexturePoolMutex);
    // We don't change the pool size, so the fix-up logic in postComposition will decide whether
    // to actually delete this or not based on mTexturePoolSize
    mTexturePool.push_back(texture);
    ATRACE_INT("TexturePoolSize", mTexturePool.size());
}

static std::optional<renderengine::RenderEngine::RenderEngineType>
chooseRenderEngineTypeViaSysProp() {
    char prop[PROPERTY_VALUE_MAX];
    property_get(PROPERTY_DEBUG_RENDERENGINE_BACKEND, prop, "");

    if (strcmp(prop, "gles") == 0) {
        return renderengine::RenderEngine::RenderEngineType::GLES;
    } else if (strcmp(prop, "threaded") == 0) {
        return renderengine::RenderEngine::RenderEngineType::THREADED;
    } else if (strcmp(prop, "skiagl") == 0) {
        return renderengine::RenderEngine::RenderEngineType::SKIA_GL;
    } else if (strcmp(prop, "skiaglthreaded") == 0) {
        return renderengine::RenderEngine::RenderEngineType::SKIA_GL_THREADED;
    } else {
        ALOGE("Unrecognized RenderEngineType %s; ignoring!", prop);
        return {};
    }
}

// Do not call property_set on main thread which will be blocked by init
// Use StartPropertySetThread instead.
void SurfaceFlinger::init() FTL_FAKE_GUARD(kMainThreadContext) {
    ALOGI(  "SurfaceFlinger's main thread ready to run. "
            "Initializing graphics H/W...");
    Mutex::Autolock lock(mStateLock);

#if defined(QTI_DISPLAY_CONFIG_ENABLED) && defined(AIDL_DISPLAY_CONFIG_ENABLED)
    if (!mDisplayConfigIntf && !displayConfigIntf) {
        ALOGW("DisplayConfig HIDL and AIDL are both unavailable - disabling composer extensions");
    } else {
        ALOGV("Initializing composer extension interface");
        InitComposerExtn();
    }
#endif
    // Get a RenderEngine for the given display / config (can't fail)
    // TODO(b/77156734): We need to stop casting and use HAL types when possible.
    // Sending maxFrameBufferAcquiredBuffers as the cache size is tightly tuned to single-display.
    auto builder = renderengine::RenderEngineCreationArgs::Builder()
                           .setPixelFormat(static_cast<int32_t>(defaultCompositionPixelFormat))
                           .setImageCacheSize(maxFrameBufferAcquiredBuffers)
                           .setUseColorManagerment(useColorManagement)
                           .setEnableProtectedContext(enable_protected_contents(false))
                           .setPrecacheToneMapperShaderOnly(false)
                           .setSupportsBackgroundBlur(mSupportsBlur)
                           .setContextPriority(
                                   useContextPriority
                                           ? renderengine::RenderEngine::ContextPriority::REALTIME
                                           : renderengine::RenderEngine::ContextPriority::MEDIUM);
    if (auto type = chooseRenderEngineTypeViaSysProp()) {
        builder.setRenderEngineType(type.value());
    }
    mCompositionEngine->setRenderEngine(renderengine::RenderEngine::create(builder.build()));
    mMaxRenderTargetSize =
            std::min(getRenderEngine().getMaxTextureSize(), getRenderEngine().getMaxViewportDims());

    // Set SF main policy after initializing RenderEngine which has its own policy.
    if (!SetTaskProfiles(0, {"SFMainPolicy"})) {
        ALOGW("Failed to set main task profile");
    }

    mCompositionEngine->setTimeStats(mTimeStats);
    mCompositionEngine->setHwComposer(getFactory().createHWComposer(mHwcServiceName));
    mCompositionEngine->getHwComposer().setCallback(*this);
    ClientCache::getInstance().setRenderEngine(&getRenderEngine());

    enableLatchUnsignaledConfig = getLatchUnsignaledConfig();

    if (base::GetBoolProperty("vendor.display.disable_latch_media_content"s, false)) {
        mLatchMediaContent = false;
    }

    if (base::GetBoolProperty("debug.sf.enable_hwc_vds"s, false)) {
        enableHalVirtualDisplays(true);
    }

    // Process any initial hotplug and resulting display changes.
    LOG_ALWAYS_FATAL_IF(!configureLocked(),
                        "Initial display configuration failed: HWC did not hotplug");
    processDisplayChangesLocked();

    const auto display = getDefaultDisplayDeviceLocked();
<<<<<<< HEAD
    LOG_ALWAYS_FATAL_IF(!display, "Missing primary display after registering composer callback.");
    const auto displayId = display->getPhysicalId();
    LOG_ALWAYS_FATAL_IF(!getHwComposer().isConnected(displayId),
                        "Primary display is disconnected.");
#ifdef QTI_DISPLAY_CONFIG_ENABLED
    if (!mDisplayConfigIntf) {
        ALOGE("DisplayConfig HIDL not present\n");
        mDisplayConfigIntf = nullptr;
    } else {
        mDisplayConfigIntf->IsAsyncVDSCreationSupported(&mAsyncVdsCreationSupported);
        ALOGI("IsAsyncVDSCreationSupported %d", mAsyncVdsCreationSupported);
    }
#endif
=======
    LOG_ALWAYS_FATAL_IF(!display, "Failed to configure the primary display");
    LOG_ALWAYS_FATAL_IF(!getHwComposer().isConnected(display->getPhysicalId()),
                        "Primary display is disconnected");
>>>>>>> 74878a63

    // initialize our drawing state
    mDrawingState = mCurrentState;

    // set initial conditions (e.g. unblank default device)
    initializeDisplays();

    mPowerAdvisor->init();

    char primeShaderCache[PROPERTY_VALUE_MAX];
    property_get("service.sf.prime_shader_cache", primeShaderCache, "1");
    if (atoi(primeShaderCache)) {
        if (setSchedFifo(false) != NO_ERROR) {
            ALOGW("Can't set SCHED_OTHER for primeCache");
        }

        mRenderEnginePrimeCacheFuture = getRenderEngine().primeCache();

        if (setSchedFifo(true) != NO_ERROR) {
            ALOGW("Can't set SCHED_OTHER for primeCache");
        }
    }

    onActiveDisplaySizeChanged(display);

    // Inform native graphics APIs whether the present timestamp is supported:

    const bool presentFenceReliable =
            !getHwComposer().hasCapability(Capability::PRESENT_FENCE_IS_NOT_RELIABLE);
    mStartPropertySetThread = getFactory().createStartPropertySetThread(presentFenceReliable);

    if (mStartPropertySetThread->Start() != NO_ERROR) {
        ALOGE("Run StartPropertySetThread failed!");
    }

    char layerExtProp[PROPERTY_VALUE_MAX];
    property_get("vendor.display.use_layer_ext", layerExtProp, "0");
    if (atoi(layerExtProp)) {
        mUseLayerExt = true;
    }
    property_get("vendor.display.split_layer_ext", layerExtProp, "0");
    if (atoi(layerExtProp)) {
        mSplitLayerExt = true;
    }
    if ((mUseLayerExt || mSplitLayerExt) && mLayerExt.init()) {
        ALOGI("Layer Extension is enabled");
    }

#ifdef FPS_MITIGATION_ENABLED
    auto currMode = display->getActiveMode();
    const auto& supportedModes = display->getSupportedModes();
    std::vector<float> fps_list;
    for (const auto& [id, mode] : supportedModes) {
        if (mode->getWidth() == currMode->getWidth() &&
            mode->getHeight() == currMode->getHeight()) {
            fps_list.push_back(int32_t(mode->getFps().getValue()));
        }
    }

    if (mDisplayExtnIntf) {
        mDisplayExtnIntf->SetFpsMitigationCallback(
                          [this](float newLevelFps){
                              setDesiredModeByThermalLevel(newLevelFps);
                          }, fps_list);
    }
#endif

    startUnifiedDraw();

    mRETid = getRenderEngine().getRETid();
    mSFTid = gettid();

    ALOGV("Done initializing");
}

void SurfaceFlinger::InitComposerExtn() {
    mComposerExtnIntf = composer::ComposerExtnLib::GetInstance();
    if (!mComposerExtnIntf) {
        ALOGE("Unable to get composer extension");
        return;
    }
    int ret = mComposerExtnIntf->CreateFrameScheduler(&mFrameSchedulerExtnIntf);
    if (ret) {
        ALOGI("Unable to create frame scheduler extension");
    }

    ret = mComposerExtnIntf->CreateDisplayExtn(&mDisplayExtnIntf);
    if (ret) {
       ALOGI("Unable to create display extension");
    }
    ALOGI("Init: mDisplayExtnIntf: %p", mDisplayExtnIntf);
}

void SurfaceFlinger::createSmomoInstance(const DisplayDeviceState& state) {
    if (state.isVirtual() || state.physical->type == ui::DisplayConnectionType::External) {
        return;
    }
    char smomoProp[PROPERTY_VALUE_MAX];
    property_get("vendor.display.use_smooth_motion", smomoProp, "0");
    if (!atoi(smomoProp)) {
        ALOGI("Smomo is disabled through property");
        return;
    }
    SmomoInfo smomoInfo;
    smomoInfo.displayId = state.physical->hwcDisplayId;
    smomoInfo.layerStackId = state.layerStack.id;
    smomoInfo.active = true;
    smomo::DisplayInfo displayInfo;
    displayInfo.display_id = state.physical->hwcDisplayId;
    displayInfo.is_primary = state.physical->hwcDisplayId == 0;
    displayInfo.type = smomo::kBuiltin;
    mComposerExtnIntf = composer::ComposerExtnLib::GetInstance();
    bool ret = mComposerExtnIntf->CreateSmomoExtn(&smomoInfo.smoMo, displayInfo);
    if (!ret) {
        ALOGI("Unable to create smomo extension for display: %d", displayInfo.display_id);
        return;
    }

    mSmomoInstances.push_back(smomoInfo);
    // Set refresh rates for primary display's instance.
    smomoInfo.smoMo->SetChangeRefreshRateCallback(
           [this](int32_t refreshRate) {
                setRefreshRateTo(refreshRate);
           });

    const auto display = getDefaultDisplayDeviceLocked();
    setRefreshRates(display);

    if (mSmomoInstances.size() > 1) {
        // Disable DRC on all instances.
        for (auto &instance : mSmomoInstances) {
            instance.smoMo->SetRefreshRateChangeStatus(false);
        }
    }

    ALOGI("SmoMo is enabled for display: %d", displayInfo.display_id);
}

void SurfaceFlinger::destroySmomoInstance(const sp<DisplayDevice>& display) {
  uint32_t hwcDisplayId = 0;
  if (!getHwcDisplayId(display, &hwcDisplayId)) {
      return;
  }

  mSmomoInstances.erase(std::remove_if(mSmomoInstances.begin(), mSmomoInstances.end(),
                                       [&](SmomoInfo const &smomoInfo) {
                                          return smomoInfo.displayId == hwcDisplayId;
                                       }), mSmomoInstances.end());

  // Enable DRC if only one instance is active.
  if (mSmomoInstances.size() == 1) {
      // Disable DRC on all instances.
      mSmomoInstances.at(0).smoMo->SetRefreshRateChangeStatus(false);
  }
}

void SurfaceFlinger::startUnifiedDraw() {
#ifdef QTI_UNIFIED_DRAW
    if (mDisplayExtnIntf) {
        // Displays hotplugged at this point.
        // TODO(b/230790745): Re-enable this function
        /*
        for (const auto& display : mDisplaysList) {
            const auto id = HalDisplayId::tryCast(display->getId());
            if (id) {
                uint32_t hwcDisplayId;
                if (!getHwcDisplayId(display, &hwcDisplayId)) {
                   continue;
                }
                ALOGI("calling TryUnifiedDraw for display=%u", hwcDisplayId);
                if (!mDisplayExtnIntf->TryUnifiedDraw(hwcDisplayId, maxFrameBufferAcquiredBuffers)){
                    ALOGI("Calling tryDrawMethod for display=%u", hwcDisplayId);
                    getHwComposer().tryDrawMethod(*id,
                      IQtiComposerClient::DrawMethod::UNIFIED_DRAW);
                }
            }
        }
        */
    }
#endif
    createPhaseOffsetExtn();
}

void SurfaceFlinger::readPersistentProperties() {
    Mutex::Autolock _l(mStateLock);

    char value[PROPERTY_VALUE_MAX];

    property_get("persist.sys.sf.color_saturation", value, "1.0");
    mGlobalSaturationFactor = atof(value);
    updateColorMatrixLocked();
    ALOGV("Saturation is set to %.2f", mGlobalSaturationFactor);

    property_get("persist.sys.sf.native_mode", value, "0");
    mDisplayColorSetting = static_cast<DisplayColorSetting>(atoi(value));

    property_get("persist.sys.sf.color_mode", value, "0");
    mForceColorMode = static_cast<ColorMode>(atoi(value));
}

void SurfaceFlinger::startBootAnim() {
    // Start boot animation service by setting a property mailbox
    // if property setting thread is already running, Start() will be just a NOP
    mStartPropertySetThread->Start();
    // Wait until property was set
    if (mStartPropertySetThread->join() != NO_ERROR) {
        ALOGE("Join StartPropertySetThread failed!");
    }
}

// ----------------------------------------------------------------------------

status_t SurfaceFlinger::getSupportedFrameTimestamps(
        std::vector<FrameEvent>* outSupported) const {
    *outSupported = {
        FrameEvent::REQUESTED_PRESENT,
        FrameEvent::ACQUIRE,
        FrameEvent::LATCH,
        FrameEvent::FIRST_REFRESH_START,
        FrameEvent::LAST_REFRESH_START,
        FrameEvent::GPU_COMPOSITION_DONE,
        FrameEvent::DEQUEUE_READY,
        FrameEvent::RELEASE,
    };

    ConditionalLock lock(mStateLock, std::this_thread::get_id() != mMainThreadId);

    if (!getHwComposer().hasCapability(Capability::PRESENT_FENCE_IS_NOT_RELIABLE)) {
        outSupported->push_back(FrameEvent::DISPLAY_PRESENT);
    }
    return NO_ERROR;
}

status_t SurfaceFlinger::getDisplayState(const sp<IBinder>& displayToken, ui::DisplayState* state) {
    if (!displayToken || !state) {
        return BAD_VALUE;
    }

    Mutex::Autolock lock(mStateLock);

    const auto display = getDisplayDeviceLocked(displayToken);
    if (!display) {
        return NAME_NOT_FOUND;
    }

    state->layerStack = display->getLayerStack();
    state->orientation = display->getOrientation();

    const Rect layerStackRect = display->getLayerStackSpaceRect();
    state->layerStackSpaceRect =
            layerStackRect.isValid() ? layerStackRect.getSize() : display->getSize();

    return NO_ERROR;
}

status_t SurfaceFlinger::getStaticDisplayInfo(const sp<IBinder>& displayToken,
                                              ui::StaticDisplayInfo* info) {
    if (!displayToken || !info) {
        return BAD_VALUE;
    }

    Mutex::Autolock lock(mStateLock);

    const auto display = getDisplayDeviceLocked(displayToken);
    if (!display) {
        return NAME_NOT_FOUND;
    }

    if (const auto connectionType = display->getConnectionType())
        info->connectionType = *connectionType;
    else {
        return INVALID_OPERATION;
    }

    if (mEmulatedDisplayDensity) {
        info->density = mEmulatedDisplayDensity;
    } else {
        info->density = info->connectionType == ui::DisplayConnectionType::Internal
                ? mInternalDisplayDensity
                : FALLBACK_DENSITY;
    }
    info->density /= ACONFIGURATION_DENSITY_MEDIUM;

    info->secure = display->isSecure();
    info->deviceProductInfo = display->getDeviceProductInfo();
    info->installOrientation = display->getPhysicalOrientation();

    return NO_ERROR;
}

status_t SurfaceFlinger::getDynamicDisplayInfo(const sp<IBinder>& displayToken,
                                               ui::DynamicDisplayInfo* info) {
    if (!displayToken || !info) {
        return BAD_VALUE;
    }

    Mutex::Autolock lock(mStateLock);

    const auto display = getDisplayDeviceLocked(displayToken);
    if (!display) {
        return NAME_NOT_FOUND;
    }

    const auto displayId = PhysicalDisplayId::tryCast(display->getId());
    if (!displayId) {
        return INVALID_OPERATION;
    }

    info->activeDisplayModeId = display->getActiveMode()->getId().value();

    const auto& supportedModes = display->getSupportedModes();
    info->supportedDisplayModes.clear();
    info->supportedDisplayModes.reserve(supportedModes.size());

    for (const auto& [id, mode] : supportedModes) {
        ui::DisplayMode outMode;
        outMode.id = static_cast<int32_t>(id.value());

        auto [width, height] = mode->getResolution();
        auto [xDpi, yDpi] = mode->getDpi();

        if (const auto physicalOrientation = display->getPhysicalOrientation();
            physicalOrientation == ui::ROTATION_90 || physicalOrientation == ui::ROTATION_270) {
            std::swap(width, height);
            std::swap(xDpi, yDpi);
        }

        outMode.resolution = ui::Size(width, height);

        outMode.xDpi = xDpi;
        outMode.yDpi = yDpi;

        const nsecs_t period = mode->getVsyncPeriod();
        outMode.refreshRate = Fps::fromPeriodNsecs(period).getValue();

        const auto vsyncConfigSet =
                mVsyncConfiguration->getConfigsForRefreshRate(Fps::fromValue(outMode.refreshRate));
        outMode.appVsyncOffset = vsyncConfigSet.late.appOffset;
        outMode.sfVsyncOffset = vsyncConfigSet.late.sfOffset;
        outMode.group = mode->getGroup();

        // This is how far in advance a buffer must be queued for
        // presentation at a given time.  If you want a buffer to appear
        // on the screen at time N, you must submit the buffer before
        // (N - presentationDeadline).
        //
        // Normally it's one full refresh period (to give SF a chance to
        // latch the buffer), but this can be reduced by configuring a
        // VsyncController offset.  Any additional delays introduced by the hardware
        // composer or panel must be accounted for here.
        //
        // We add an additional 1ms to allow for processing time and
        // differences between the ideal and actual refresh rate.
        outMode.presentationDeadline = period - outMode.sfVsyncOffset + 1000000;

        info->supportedDisplayModes.push_back(outMode);
    }

    info->activeColorMode = display->getCompositionDisplay()->getState().colorMode;
    info->supportedColorModes = getDisplayColorModes(*display);
    info->hdrCapabilities = display->getHdrCapabilities();

    info->autoLowLatencyModeSupported =
            getHwComposer().hasDisplayCapability(*displayId,
                                                 DisplayCapability::AUTO_LOW_LATENCY_MODE);
    info->gameContentTypeSupported =
            getHwComposer().supportsContentType(*displayId, hal::ContentType::GAME);

    info->preferredBootDisplayMode = static_cast<ui::DisplayModeId>(-1);

    if (getHwComposer().hasCapability(Capability::BOOT_DISPLAY_CONFIG)) {
        if (const auto hwcId = getHwComposer().getPreferredBootDisplayMode(*displayId)) {
            if (const auto modeId = display->translateModeId(*hwcId)) {
                info->preferredBootDisplayMode = modeId->value();
            }
        }
    }

    return NO_ERROR;
}

status_t SurfaceFlinger::getDisplayStats(const sp<IBinder>&, DisplayStatInfo* outStats) {
    if (!outStats) {
        return BAD_VALUE;
    }

    const auto& schedule = mScheduler->getVsyncSchedule();
    outStats->vsyncTime = schedule.vsyncDeadlineAfter(scheduler::SchedulerClock::now()).ns();
    outStats->vsyncPeriod = schedule.period().ns();
    return NO_ERROR;
}

bool SurfaceFlinger::isFpsDeferNeeded(const ActiveModeInfo& info) {
    const auto display = getDefaultDisplayDeviceLocked();
    if (!display || !mThermalLevelFps) {
        return false;
    }
    // TODO(b/226947083) QC value-adds were deleted here due to change in
    // datatype
    if (mAllowThermalFpsChange) {
        return false;
    }

    return false;
}

void SurfaceFlinger::setDesiredActiveMode(const ActiveModeInfo& info) {
    ATRACE_CALL();

    if (!info.mode) {
        ALOGW("requested display mode is null");
        return;
    }
    auto display = getDisplayDeviceLocked(info.mode->getPhysicalDisplayId());
    if (!display) {
        ALOGW("%s: display is no longer valid", __func__);
        return;
    }


    if (isFpsDeferNeeded(info)) {
        return;
    }

    mVsyncPeriod = info.mode->getVsyncPeriod();
    if (mDolphinWrapper.dolphinSetVsyncPeriod) {
        mDolphinWrapper.dolphinSetVsyncPeriod(mVsyncPeriod);
    }

    if (display->setDesiredActiveMode(info)) {
        scheduleComposite(FrameHint::kNone);

        // Start receiving vsync samples now, so that we can detect a period
        // switch.
        mScheduler->resyncToHardwareVsync(true, info.mode->getFps());
        // As we called to set period, we will call to onRefreshRateChangeCompleted once
        // VsyncController model is locked.
        modulateVsync(&VsyncModulator::onRefreshRateChangeInitiated);

        updatePhaseConfiguration(info.mode->getFps());
        mScheduler->setModeChangePending(true);
    }

    setContentFps(static_cast<uint32_t>(info.mode->getFps().getValue()));
}

status_t SurfaceFlinger::setActiveModeFromBackdoor(const sp<IBinder>& displayToken, int modeId) {
    ATRACE_CALL();

    if (!displayToken) {
        return BAD_VALUE;
    }

    auto future = mScheduler->schedule([=]() -> status_t {
        const auto display = FTL_FAKE_GUARD(mStateLock, getDisplayDeviceLocked(displayToken));
        if (!display) {
            ALOGE("Attempt to set allowed display modes for invalid display token %p",
                  displayToken.get());
            return NAME_NOT_FOUND;
        }

        if (display->isVirtual()) {
            ALOGW("Attempt to set allowed display modes for virtual display");
            return INVALID_OPERATION;
        }

        const auto mode = display->getMode(DisplayModeId{modeId});
        if (!mode) {
            ALOGW("Attempt to switch to an unsupported mode %d.", modeId);
            return BAD_VALUE;
        }

        const auto fps = mode->getFps();
        // Keep the old switching type.
        const auto allowGroupSwitching =
                display->refreshRateConfigs().getCurrentPolicy().allowGroupSwitching;
        const scheduler::RefreshRateConfigs::Policy policy{mode->getId(),
                                                           allowGroupSwitching,
                                                           {fps, fps}};
        constexpr bool kOverridePolicy = false;

        return setDesiredDisplayModeSpecsInternal(display, policy, kOverridePolicy);
    });

    return future.get();
}

void SurfaceFlinger::updateInternalStateWithChangedMode() {
    ATRACE_CALL();

    const auto display = getDefaultDisplayDeviceLocked();
    if (!display) {
        return;
    }

    const auto upcomingModeInfo =
            FTL_FAKE_GUARD(kMainThreadContext, display->getUpcomingActiveMode());

    if (!upcomingModeInfo.mode) {
        // There is no pending mode change. This can happen if the active
        // display changed and the mode change happened on a different display.
        return;
    }

    if (display->getActiveMode()->getResolution() != upcomingModeInfo.mode->getResolution()) {
        auto& state = mCurrentState.displays.editValueFor(display->getDisplayToken());
        // We need to generate new sequenceId in order to recreate the display (and this
        // way the framebuffer).
        state.sequenceId = DisplayDeviceState{}.sequenceId;
        state.physical->activeMode = upcomingModeInfo.mode;
        processDisplayChangesLocked();

        // processDisplayChangesLocked will update all necessary components so we're done here.
        return;
    }

    // We just created this display so we can call even if we are not on the main thread.
    ftl::FakeGuard guard(kMainThreadContext);
    display->setActiveMode(upcomingModeInfo.mode->getId());

    const Fps refreshRate = upcomingModeInfo.mode->getFps();
    mRefreshRateStats->setRefreshRate(refreshRate);
    updatePhaseConfiguration(refreshRate);

    if (upcomingModeInfo.event != DisplayModeEvent::None) {
        mScheduler->onPrimaryDisplayModeChanged(mAppConnectionHandle, upcomingModeInfo.mode);
    }
}

void SurfaceFlinger::clearDesiredActiveModeState(const sp<DisplayDevice>& display) {
    display->clearDesiredActiveModeState();
    if (isDisplayActiveLocked(display)) {
        mScheduler->setModeChangePending(false);
    }
}

void SurfaceFlinger::desiredActiveModeChangeDone(const sp<DisplayDevice>& display) {
    const auto refreshRate = display->getDesiredActiveMode()->mode->getFps();
    clearDesiredActiveModeState(display);
    mScheduler->resyncToHardwareVsync(true, refreshRate);
    updatePhaseConfiguration(refreshRate);
}

void SurfaceFlinger::setActiveModeInHwcIfNeeded() {
    ATRACE_CALL();

    std::optional<PhysicalDisplayId> displayToUpdateImmediately;

    for (const auto& iter : mDisplays) {
        const auto& display = iter.second;
        if (!display || !display->isInternal()) {
            continue;
        }

        // Store the local variable to release the lock.
        const auto desiredActiveMode = display->getDesiredActiveMode();
        if (!desiredActiveMode) {
            // No desired active mode pending to be applied
            continue;
        }

        if (!isDisplayActiveLocked(display)) {
            // display is no longer the active display, so abort the mode change
            clearDesiredActiveModeState(display);
            continue;
        }

        const auto desiredMode = display->getMode(desiredActiveMode->mode->getId());
        if (!desiredMode) {
            ALOGW("Desired display mode is no longer supported. Mode ID = %d",
                  desiredActiveMode->mode->getId().value());
            clearDesiredActiveModeState(display);
            continue;
        }

        const auto refreshRate = desiredMode->getFps();
        ALOGV("%s changing active mode to %d(%s) for display %s", __func__,
              desiredMode->getId().value(), to_string(refreshRate).c_str(),
              to_string(display->getId()).c_str());

        if (display->getActiveMode()->getId() == desiredActiveMode->mode->getId()) {
            // we are already in the requested mode, there is nothing left to do
            desiredActiveModeChangeDone(display);
            continue;
        }

        // Desired active mode was set, it is different than the mode currently in use, however
        // allowed modes might have changed by the time we process the refresh.
        // Make sure the desired mode is still allowed
        const auto displayModeAllowed =
                display->refreshRateConfigs().isModeAllowed(desiredActiveMode->mode->getId());
        if (!displayModeAllowed) {
            clearDesiredActiveModeState(display);
            continue;
        }

        // TODO(b/142753666) use constrains
        hal::VsyncPeriodChangeConstraints constraints;
        constraints.desiredTimeNanos = systemTime();
        constraints.seamlessRequired = false;
        hal::VsyncPeriodChangeTimeline outTimeline;

        const auto status = FTL_FAKE_GUARD(kMainThreadContext,
                                           display->initiateModeChange(*desiredActiveMode,
                                                                       constraints, &outTimeline));

        if (status != NO_ERROR) {
            // initiateModeChange may fail if a hotplug event is just about
            // to be sent. We just log the error in this case.
            ALOGW("initiateModeChange failed: %d", status);
            continue;
        }
        mScheduler->onNewVsyncPeriodChangeTimeline(outTimeline);

        if (outTimeline.refreshRequired) {
            scheduleComposite(FrameHint::kNone);
            mSetActiveModePending = true;
        } else {
            // Updating the internal state should be done outside the loop,
            // because it can recreate a DisplayDevice and modify mDisplays
            // which will invalidate the iterator.
            displayToUpdateImmediately = display->getPhysicalId();
        }
    }

    if (displayToUpdateImmediately) {
        updateInternalStateWithChangedMode();

        const auto display = getDisplayDeviceLocked(*displayToUpdateImmediately);
        const auto desiredActiveMode = display->getDesiredActiveMode();
        if (desiredActiveMode &&
            display->getActiveMode()->getId() == desiredActiveMode->mode->getId()) {
            desiredActiveModeChangeDone(display);
        }
    }
}

void SurfaceFlinger::disableExpensiveRendering() {
    const char* const whence = __func__;
    auto future = mScheduler->schedule([=]() FTL_FAKE_GUARD(mStateLock) {
        ATRACE_NAME(whence);
        if (mPowerAdvisor->isUsingExpensiveRendering()) {
            for (const auto& [_, display] : mDisplays) {
                constexpr bool kDisable = false;
                mPowerAdvisor->setExpensiveRenderingExpected(display->getId(), kDisable);
            }
        }
    });

    future.wait();
}

std::vector<ColorMode> SurfaceFlinger::getDisplayColorModes(const DisplayDevice& display) {
    auto modes = getHwComposer().getColorModes(display.getPhysicalId());

    // If the display is internal and the configuration claims it's not wide color capable,
    // filter out all wide color modes. The typical reason why this happens is that the
    // hardware is not good enough to support GPU composition of wide color, and thus the
    // OEMs choose to disable this capability.
    if (display.getConnectionType() == ui::DisplayConnectionType::Internal &&
        !hasWideColorDisplay) {
        const auto newEnd = std::remove_if(modes.begin(), modes.end(), isWideColorMode);
        modes.erase(newEnd, modes.end());
    }

    return modes;
}

status_t SurfaceFlinger::getDisplayNativePrimaries(const sp<IBinder>& displayToken,
                                                   ui::DisplayPrimaries& primaries) {
    if (!displayToken) {
        return BAD_VALUE;
    }

    Mutex::Autolock lock(mStateLock);

    const auto display = getDisplayDeviceLocked(displayToken);
    if (!display) {
        return NAME_NOT_FOUND;
    }

    const auto connectionType = display->getConnectionType();
    if (connectionType != ui::DisplayConnectionType::Internal) {
        return INVALID_OPERATION;
    }

    // TODO(b/229846990): For now, assume that all internal displays have the same primaries.
    primaries = mInternalDisplayPrimaries;
    return NO_ERROR;
}

status_t SurfaceFlinger::setActiveColorMode(const sp<IBinder>& displayToken, ColorMode mode) {
    if (!displayToken) {
        return BAD_VALUE;
    }

    auto future = mScheduler->schedule([=]() FTL_FAKE_GUARD(mStateLock) -> status_t {
        const auto display = getDisplayDeviceLocked(displayToken);
        if (!display) {
            ALOGE("Attempt to set active color mode %s (%d) for invalid display token %p",
                  decodeColorMode(mode).c_str(), mode, displayToken.get());
            return NAME_NOT_FOUND;
        }

        if (display->isVirtual()) {
            ALOGW("Attempt to set active color mode %s (%d) for virtual display",
                  decodeColorMode(mode).c_str(), mode);
            return INVALID_OPERATION;
        }

        const auto modes = getDisplayColorModes(*display);
        const bool exists = std::find(modes.begin(), modes.end(), mode) != modes.end();

        if (mode < ColorMode::NATIVE || !exists) {
            ALOGE("Attempt to set invalid active color mode %s (%d) for display token %p",
                  decodeColorMode(mode).c_str(), mode, displayToken.get());
            return BAD_VALUE;
        }

        display->getCompositionDisplay()->setColorProfile(
                {mode, Dataspace::UNKNOWN, RenderIntent::COLORIMETRIC, Dataspace::UNKNOWN});

        return NO_ERROR;
    });

    // TODO(b/195698395): Propagate error.
    future.wait();
    return NO_ERROR;
}

status_t SurfaceFlinger::getBootDisplayModeSupport(bool* outSupport) const {
    auto future = mScheduler->schedule(
            [this] { return getHwComposer().hasCapability(Capability::BOOT_DISPLAY_CONFIG); });

    *outSupport = future.get();
    return NO_ERROR;
}

status_t SurfaceFlinger::setBootDisplayMode(const sp<IBinder>& displayToken,
                                            ui::DisplayModeId modeId) {
    const char* const whence = __func__;
    auto future = mScheduler->schedule([=]() FTL_FAKE_GUARD(mStateLock) -> status_t {
        const auto display = getDisplayDeviceLocked(displayToken);
        if (!display) {
            ALOGE("%s: Invalid display token %p", whence, displayToken.get());
            return NAME_NOT_FOUND;
        }

        if (display->isVirtual()) {
            ALOGE("%s: Invalid operation on virtual display", whence);
            return INVALID_OPERATION;
        }

        const auto displayId = display->getPhysicalId();
        const auto mode = display->getMode(DisplayModeId{modeId});
        if (!mode) {
            ALOGE("%s: Invalid mode %d for display %s", whence, modeId,
                  to_string(displayId).c_str());
            return BAD_VALUE;
        }

        return getHwComposer().setBootDisplayMode(displayId, mode->getHwcId());
    });
    return future.get();
}

status_t SurfaceFlinger::clearBootDisplayMode(const sp<IBinder>& displayToken) {
    const char* const whence = __func__;
    auto future = mScheduler->schedule([=]() FTL_FAKE_GUARD(mStateLock) -> status_t {
        if (const auto displayId = getPhysicalDisplayIdLocked(displayToken)) {
            return getHwComposer().clearBootDisplayMode(*displayId);
        } else {
            ALOGE("%s: Invalid display token %p", whence, displayToken.get());
            return BAD_VALUE;
        }
    });
    return future.get();
}

void SurfaceFlinger::setAutoLowLatencyMode(const sp<IBinder>& displayToken, bool on) {
    const char* const whence = __func__;
    static_cast<void>(mScheduler->schedule([=]() FTL_FAKE_GUARD(mStateLock) {
        if (const auto displayId = getPhysicalDisplayIdLocked(displayToken)) {
            getHwComposer().setAutoLowLatencyMode(*displayId, on);
        } else {
            ALOGE("%s: Invalid display token %p", whence, displayToken.get());
        }
    }));
}

void SurfaceFlinger::setGameContentType(const sp<IBinder>& displayToken, bool on) {
    const char* const whence = __func__;
    static_cast<void>(mScheduler->schedule([=]() FTL_FAKE_GUARD(mStateLock) {
        if (const auto displayId = getPhysicalDisplayIdLocked(displayToken)) {
            const auto type = on ? hal::ContentType::GAME : hal::ContentType::NONE;
            getHwComposer().setContentType(*displayId, type);
        } else {
            ALOGE("%s: Invalid display token %p", whence, displayToken.get());
        }
    }));
}

status_t SurfaceFlinger::overrideHdrTypes(const sp<IBinder>& displayToken,
                                          const std::vector<ui::Hdr>& hdrTypes) {
    Mutex::Autolock lock(mStateLock);

    auto display = getDisplayDeviceLocked(displayToken);
    if (!display) {
        ALOGE("%s: Invalid display token %p", __func__, displayToken.get());
        return NAME_NOT_FOUND;
    }

    display->overrideHdrTypes(hdrTypes);
    dispatchDisplayHotplugEvent(display->getPhysicalId(), true /* connected */);
    return NO_ERROR;
}

status_t SurfaceFlinger::onPullAtom(const int32_t atomId, std::string* pulledData, bool* success) {
    *success = mTimeStats->onPullAtom(atomId, pulledData);
    return NO_ERROR;
}

status_t SurfaceFlinger::getDisplayedContentSamplingAttributes(const sp<IBinder>& displayToken,
                                                               ui::PixelFormat* outFormat,
                                                               ui::Dataspace* outDataspace,
                                                               uint8_t* outComponentMask) const {
    if (!outFormat || !outDataspace || !outComponentMask) {
        return BAD_VALUE;
    }

    Mutex::Autolock lock(mStateLock);

    const auto displayId = getPhysicalDisplayIdLocked(displayToken);
    if (!displayId) {
        return NAME_NOT_FOUND;
    }

    return getHwComposer().getDisplayedContentSamplingAttributes(*displayId, outFormat,
                                                                 outDataspace, outComponentMask);
}

status_t SurfaceFlinger::setDisplayContentSamplingEnabled(const sp<IBinder>& displayToken,
                                                          bool enable, uint8_t componentMask,
                                                          uint64_t maxFrames) {
    const char* const whence = __func__;
    auto future = mScheduler->schedule([=]() FTL_FAKE_GUARD(mStateLock) -> status_t {
        if (const auto displayId = getPhysicalDisplayIdLocked(displayToken)) {
            return getHwComposer().setDisplayContentSamplingEnabled(*displayId, enable,
                                                                    componentMask, maxFrames);
        } else {
            ALOGE("%s: Invalid display token %p", whence, displayToken.get());
            return NAME_NOT_FOUND;
        }
    });

    return future.get();
}

status_t SurfaceFlinger::setDisplayElapseTime(const sp<DisplayDevice>& display,
    std::chrono::steady_clock::time_point earliestPresentTime) const {
    nsecs_t sfOffset = mVsyncConfiguration->getCurrentConfigs().late.sfOffset;
    if (!mUseAdvanceSfOffset || (sfOffset >= 0)) {
        return OK;
    }

    if (mDisplaysList.size() != 1 || display->isVirtual()) {
        // Revisit this for multi displays.
        return OK;
    }

    auto timeStamp =
      std::chrono::time_point_cast<std::chrono::nanoseconds>(earliestPresentTime);
    const auto id = HalDisplayId::tryCast(display->getId());
    if (!id) {
        return BAD_VALUE;
    }
    return getHwComposer().setDisplayElapseTime(*id, timeStamp.time_since_epoch().count());
}

status_t SurfaceFlinger::isSupportedConfigSwitch(const sp<IBinder>& displayToken, int config) {
    sp<DisplayDevice> display = nullptr;
    {
        Mutex::Autolock lock(mStateLock);
        display = (getDisplayDeviceLocked(displayToken));
    }

    if (!display) {
        ALOGE("Attempt to switch config %d for invalid display token %p", config,
               displayToken.get());
        return NAME_NOT_FOUND;
    }
#ifdef AIDL_DISPLAY_CONFIG_ENABLED
    if (displayConfigIntf != nullptr) {
        const auto displayId = PhysicalDisplayId::tryCast(display->getId());
        const auto hwcDisplayId = getHwComposer().fromPhysicalDisplayId(*displayId);
        bool supported = false;
        displayConfigIntf->isSupportedConfigSwitch(*hwcDisplayId, config, &supported);
        if (!supported) {
            ALOGW("AIDL Switching to config:%d is not supported", config);
            return INVALID_OPERATION;
        } else {
            ALOGI("AIDL Switching to config:%d is supported", config);
        }
    }
#elif defined(QTI_DISPLAY_CONFIG_ENABLED)
    const auto displayId = display->getId();
    const auto hwcDisplayId = getHwComposer().fromPhysicalDisplayId(*displayId);
    bool supported = false;
    mDisplayConfigIntf->IsSupportedConfigSwitch(*hwcDisplayId, config, &supported);
    if (!supported) {
        ALOGW("HIDL Switching to config:%d is not supported", config);
        return INVALID_OPERATION;
    }
#endif

    return NO_ERROR;
}

status_t SurfaceFlinger::getDisplayedContentSample(const sp<IBinder>& displayToken,
                                                   uint64_t maxFrames, uint64_t timestamp,
                                                   DisplayedFrameStats* outStats) const {
    Mutex::Autolock lock(mStateLock);

    const auto displayId = getPhysicalDisplayIdLocked(displayToken);
    if (!displayId) {
        return NAME_NOT_FOUND;
    }

    return getHwComposer().getDisplayedContentSample(*displayId, maxFrames, timestamp, outStats);
}

status_t SurfaceFlinger::getProtectedContentSupport(bool* outSupported) const {
    if (!outSupported) {
        return BAD_VALUE;
    }
    *outSupported = getRenderEngine().supportsProtectedContent();
    return NO_ERROR;
}

status_t SurfaceFlinger::isWideColorDisplay(const sp<IBinder>& displayToken,
                                            bool* outIsWideColorDisplay) const {
    if (!displayToken || !outIsWideColorDisplay) {
        return BAD_VALUE;
    }

    Mutex::Autolock lock(mStateLock);
    const auto display = getDisplayDeviceLocked(displayToken);
    if (!display) {
        return NAME_NOT_FOUND;
    }

    *outIsWideColorDisplay =
            display->isPrimary() ? hasWideColorDisplay : display->hasWideColorGamut();
    return NO_ERROR;
}

status_t SurfaceFlinger::isDeviceRCSupported(const sp<IBinder>& displayToken,
                                             bool* outDeviceRCSupported) const {
    if (!displayToken || !outDeviceRCSupported) {
        return BAD_VALUE;
    }

    static bool rc_supported = false;
    static int read_rc_supported = true;
    if (read_rc_supported) {
        read_rc_supported = false;
#ifdef QTI_DISPLAY_CONFIG_ENABLED
        ::DisplayConfig::ClientInterface *DisplayConfigIntf = nullptr;
        ::DisplayConfig::ClientInterface::Create("SurfaceFlinger::Layer" + std::to_string(0),
              nullptr, &DisplayConfigIntf);
        if (DisplayConfigIntf) {
            std::string value = "0";
            std::string rc_prop = "enable_rc_support";
            int ret = DisplayConfigIntf->GetDebugProperty(rc_prop, &value);
            if (!ret && (value == "1")) {
                DisplayConfigIntf->IsRCSupported(0, &rc_supported);
            }
            ::DisplayConfig::ClientInterface::Destroy(DisplayConfigIntf);
        }
#endif  // QTI_DISPLAY_CONFIG_ENABLED
    }
   *outDeviceRCSupported = rc_supported;
    return NO_ERROR;
}

status_t SurfaceFlinger::enableVSyncInjections(bool enable) {
    auto future = mScheduler->schedule([=] {
        Mutex::Autolock lock(mStateLock);

        if (const auto handle = mScheduler->enableVSyncInjection(enable)) {
            mScheduler->setInjector(enable ? mScheduler->getEventConnection(handle) : nullptr);
        }
    });

    future.wait();
    return NO_ERROR;
}

status_t SurfaceFlinger::injectVSync(nsecs_t when) {
    Mutex::Autolock lock(mStateLock);
    const nsecs_t expectedPresentTime = calculateExpectedPresentTime(TimePoint::fromNs(when)).ns();
    const nsecs_t deadlineTimestamp = expectedPresentTime;
    return mScheduler->injectVSync(when, expectedPresentTime, deadlineTimestamp) ? NO_ERROR
                                                                                 : BAD_VALUE;
}

status_t SurfaceFlinger::getLayerDebugInfo(std::vector<gui::LayerDebugInfo>* outLayers) {
    outLayers->clear();
    auto future = mScheduler->schedule([=] {
        const auto display = FTL_FAKE_GUARD(mStateLock, getDefaultDisplayDeviceLocked());
        mDrawingState.traverseInZOrder([&](Layer* layer) {
            outLayers->push_back(layer->getLayerDebugInfo(display.get()));
        });
    });

    future.wait();
    return NO_ERROR;
}

status_t SurfaceFlinger::getCompositionPreference(
        Dataspace* outDataspace, ui::PixelFormat* outPixelFormat,
        Dataspace* outWideColorGamutDataspace,
        ui::PixelFormat* outWideColorGamutPixelFormat) const {
    *outDataspace = mDefaultCompositionDataspace;
    *outPixelFormat = defaultCompositionPixelFormat;
    *outWideColorGamutDataspace = mWideColorGamutCompositionDataspace;
    *outWideColorGamutPixelFormat = wideColorGamutCompositionPixelFormat;
    return NO_ERROR;
}

status_t SurfaceFlinger::addRegionSamplingListener(const Rect& samplingArea,
                                                   const sp<IBinder>& stopLayerHandle,
                                                   const sp<IRegionSamplingListener>& listener) {
    if (!listener || samplingArea == Rect::INVALID_RECT || samplingArea.isEmpty()) {
        return BAD_VALUE;
    }

    const wp<Layer> stopLayer = fromHandle(stopLayerHandle);
    mRegionSamplingThread->addListener(samplingArea, stopLayer, listener);
    return NO_ERROR;
}

status_t SurfaceFlinger::removeRegionSamplingListener(const sp<IRegionSamplingListener>& listener) {
    if (!listener) {
        return BAD_VALUE;
    }
    mRegionSamplingThread->removeListener(listener);
    return NO_ERROR;
}

status_t SurfaceFlinger::addFpsListener(int32_t taskId, const sp<gui::IFpsListener>& listener) {
    if (!listener) {
        return BAD_VALUE;
    }

    mFpsReporter->addListener(listener, taskId);
    return NO_ERROR;
}

status_t SurfaceFlinger::removeFpsListener(const sp<gui::IFpsListener>& listener) {
    if (!listener) {
        return BAD_VALUE;
    }
    mFpsReporter->removeListener(listener);
    return NO_ERROR;
}

status_t SurfaceFlinger::addTunnelModeEnabledListener(
        const sp<gui::ITunnelModeEnabledListener>& listener) {
    if (!listener) {
        return BAD_VALUE;
    }

    mTunnelModeEnabledReporter->addListener(listener);
    return NO_ERROR;
}

status_t SurfaceFlinger::removeTunnelModeEnabledListener(
        const sp<gui::ITunnelModeEnabledListener>& listener) {
    if (!listener) {
        return BAD_VALUE;
    }

    mTunnelModeEnabledReporter->removeListener(listener);
    return NO_ERROR;
}

status_t SurfaceFlinger::getDisplayBrightnessSupport(const sp<IBinder>& displayToken,
                                                     bool* outSupport) const {
    if (!displayToken || !outSupport) {
        return BAD_VALUE;
    }

    Mutex::Autolock lock(mStateLock);

    const auto displayId = getPhysicalDisplayIdLocked(displayToken);
    if (!displayId) {
        return NAME_NOT_FOUND;
    }
    *outSupport = getHwComposer().hasDisplayCapability(*displayId, DisplayCapability::BRIGHTNESS);
    return NO_ERROR;
}

bool SurfaceFlinger::hasVisibleHdrLayer(const sp<DisplayDevice>& display) {
    bool hasHdrLayers = false;
    mDrawingState.traverse([&,
                            compositionDisplay = display->getCompositionDisplay()](Layer* layer) {
        hasHdrLayers |= (layer->isVisible() &&
                         compositionDisplay->includesLayer(layer->getCompositionEngineLayerFE()) &&
                         isHdrDataspace(layer->getDataSpace()));
    });
    return hasHdrLayers;
}

status_t SurfaceFlinger::setDisplayBrightness(const sp<IBinder>& displayToken,
                                              const gui::DisplayBrightness& brightness) {
    if (!displayToken) {
        return BAD_VALUE;
    }

    const char* const whence = __func__;
    return ftl::Future(mScheduler->schedule([=]() FTL_FAKE_GUARD(mStateLock) {
               if (const auto display = getDisplayDeviceLocked(displayToken)) {
                   const bool supportsDisplayBrightnessCommand =
                           getHwComposer().getComposer()->isSupported(
                                   Hwc2::Composer::OptionalFeature::DisplayBrightnessCommand);
                   // If we support applying display brightness as a command, then we also support
                   // dimming SDR layers.
                   if (supportsDisplayBrightnessCommand) {
                       auto compositionDisplay = display->getCompositionDisplay();
                       float currentDimmingRatio =
                               compositionDisplay->editState().sdrWhitePointNits /
                               compositionDisplay->editState().displayBrightnessNits;
                       compositionDisplay->setDisplayBrightness(brightness.sdrWhitePointNits,
                                                                brightness.displayBrightnessNits);
                       FTL_FAKE_GUARD(kMainThreadContext,
                                      display->stageBrightness(brightness.displayBrightness));

                       if (brightness.sdrWhitePointNits / brightness.displayBrightnessNits !=
                           currentDimmingRatio) {
                           scheduleComposite(FrameHint::kNone);
                       } else {
                           scheduleCommit(FrameHint::kNone);
                       }
                       return ftl::yield<status_t>(OK);
                   } else {
                       return getHwComposer()
                               .setDisplayBrightness(display->getPhysicalId(),
                                                     brightness.displayBrightness,
                                                     brightness.displayBrightnessNits,
                                                     Hwc2::Composer::DisplayBrightnessOptions{
                                                             .applyImmediately = true});
                   }

               } else {
                   ALOGE("%s: Invalid display token %p", whence, displayToken.get());
                   return ftl::yield<status_t>(NAME_NOT_FOUND);
               }
           }))
            .then([](ftl::Future<status_t> task) { return task; })
            .get();
}

status_t SurfaceFlinger::addHdrLayerInfoListener(const sp<IBinder>& displayToken,
                                                 const sp<gui::IHdrLayerInfoListener>& listener) {
    if (!displayToken) {
        return BAD_VALUE;
    }

    Mutex::Autolock lock(mStateLock);

    const auto display = getDisplayDeviceLocked(displayToken);
    if (!display) {
        return NAME_NOT_FOUND;
    }
    const auto displayId = display->getId();
    sp<HdrLayerInfoReporter>& hdrInfoReporter = mHdrLayerInfoListeners[displayId];
    if (!hdrInfoReporter) {
        hdrInfoReporter = sp<HdrLayerInfoReporter>::make();
    }
    hdrInfoReporter->addListener(listener);


    mAddingHDRLayerInfoListener = true;
    return OK;
}

status_t SurfaceFlinger::removeHdrLayerInfoListener(
        const sp<IBinder>& displayToken, const sp<gui::IHdrLayerInfoListener>& listener) {
    if (!displayToken) {
        return BAD_VALUE;
    }

    Mutex::Autolock lock(mStateLock);

    const auto display = getDisplayDeviceLocked(displayToken);
    if (!display) {
        return NAME_NOT_FOUND;
    }
    const auto displayId = display->getId();
    sp<HdrLayerInfoReporter>& hdrInfoReporter = mHdrLayerInfoListeners[displayId];
    if (hdrInfoReporter) {
        hdrInfoReporter->removeListener(listener);
    }
    return OK;
}

status_t SurfaceFlinger::notifyPowerBoost(int32_t boostId) {
    using hardware::power::Boost;
    Boost powerBoost = static_cast<Boost>(boostId);

    if (powerBoost == Boost::INTERACTION) {
        mScheduler->onTouchHint();
    }

    return NO_ERROR;
}

status_t SurfaceFlinger::getDisplayDecorationSupport(
        const sp<IBinder>& displayToken,
        std::optional<DisplayDecorationSupport>* outSupport) const {
    if (!displayToken || !outSupport) {
        return BAD_VALUE;
    }

    Mutex::Autolock lock(mStateLock);

    const auto displayId = getPhysicalDisplayIdLocked(displayToken);
    if (!displayId) {
        return NAME_NOT_FOUND;
    }
    getHwComposer().getDisplayDecorationSupport(*displayId, outSupport);
    return NO_ERROR;
}

// ----------------------------------------------------------------------------

sp<IDisplayEventConnection> SurfaceFlinger::createDisplayEventConnection(
        gui::ISurfaceComposer::VsyncSource vsyncSource, EventRegistrationFlags eventRegistration) {

    bool triggerRefresh = vsyncSource != gui::ISurfaceComposer::VsyncSource::eVsyncSourceSurfaceFlinger;
    const auto& handle = triggerRefresh ? mAppConnectionHandle : mSfConnectionHandle;

    return mScheduler->createDisplayEventConnection(handle, triggerRefresh, eventRegistration);
}

void SurfaceFlinger::scheduleCommit(FrameHint hint) {
    if (hint == FrameHint::kActive) {
        mScheduler->resetIdleTimer();
    }
    notifyDisplayUpdateImminent();
    mScheduler->scheduleFrame();
}

void SurfaceFlinger::scheduleComposite(FrameHint hint) {
    mMustComposite = true;
    scheduleCommit(hint);
}

void SurfaceFlinger::scheduleCompositeImmed() {
    mMustComposite = true;
    mScheduler->resetIdleTimer();
    notifyDisplayUpdateImminent();
    mScheduler->scheduleFrameImmed();
}

void SurfaceFlinger::scheduleRepaint() {
    mGeometryDirty = true;
    scheduleComposite(FrameHint::kActive);
}

void SurfaceFlinger::scheduleSample() {
    static_cast<void>(mScheduler->schedule([this] { sample(); }));
}

nsecs_t SurfaceFlinger::getVsyncPeriodFromHWC() const {
    auto display = getDefaultDisplayDeviceLocked();
    if (mNextVsyncSource) {
        display = mNextVsyncSource;
    } else if (mActiveVsyncSource) {
        display = mActiveVsyncSource;
    }

    if (display) {
        return display->getVsyncPeriodFromHWC();
    }

    return 0;
}

void SurfaceFlinger::onComposerHalVsync(hal::HWDisplayId hwcDisplayId, int64_t timestamp,
                                        std::optional<hal::VsyncPeriodNanos> vsyncPeriod) {
    const std::string tracePeriod = [vsyncPeriod]() {
        if (ATRACE_ENABLED() && vsyncPeriod) {
            std::stringstream ss;
            ss << "(" << *vsyncPeriod << ")";
            return ss.str();
        }
        return std::string();
    }();
    ATRACE_FORMAT("onComposerHalVsync%s", tracePeriod.c_str());

    Mutex::Autolock lock(mStateLock);
    const auto displayId = getHwComposer().toPhysicalDisplayId(hwcDisplayId);
    if (displayId) {
        const auto token = getPhysicalDisplayTokenLocked(*displayId);
        const auto display = getDisplayDeviceLocked(token);
        display->onVsync(timestamp);
    }

    if (!getHwComposer().onVsync(hwcDisplayId, timestamp)) {
        return;
    }

    const bool isActiveDisplay =
            displayId && getPhysicalDisplayTokenLocked(*displayId) == mActiveDisplayToken;
    if (!isActiveDisplay) {
        // For now, we don't do anything with non active display vsyncs.
        return;
    }

    bool periodFlushed = false;
    mScheduler->addResyncSample(timestamp, vsyncPeriod, &periodFlushed);
    if (periodFlushed) {
        modulateVsync(&VsyncModulator::onRefreshRateChangeCompleted);
    }
}

void SurfaceFlinger::setRefreshRateTo(int32_t refreshRate) {
    const auto display = [&]() {
        ConditionalLock lock(mStateLock, std::this_thread::get_id() != mMainThreadId);
        return getDefaultDisplayDeviceLocked();
    }();

    auto currentRefreshRate = display->refreshRateConfigs().getActiveMode();

    auto policy = display->refreshRateConfigs().getCurrentPolicy();
    const auto& allRates = display->refreshRateConfigs().getAllRefreshRates();
    auto iter = allRates.cbegin();
    while (iter != allRates.cend()) {
        const auto& refreshRate = *iter->second;
        if(policy.primaryRange.includes(refreshRate.getFps())) {
            break;
        }
        ++iter;
    }

    if (currentRefreshRate->getId() != iter->second->getId()) {
        requestDisplayMode(iter->second, DisplayModeEvent::Changed);
    }
}

void SurfaceFlinger::onComposerHalHotplug(hal::HWDisplayId hwcDisplayId,
                                          hal::Connection connection) {
<<<<<<< HEAD
    const bool connected = connection == hal::Connection::CONNECTED;
    ALOGI("%s HAL display %" PRIu64, connected ? "Connecting" : "Disconnecting", hwcDisplayId);

    // Only lock if we're not on the main thread. This function is normally
    // called on a hwbinder thread, but for the primary display it's called on
    // the main thread with the state lock already held, so don't attempt to
    // acquire it here.
    ConditionalLock lock(mStateLock, std::this_thread::get_id() != mMainThreadId);

    mPendingHotplugEvents.emplace_back(HotplugEvent{hwcDisplayId, connection});

    if (connection != hal::Connection::CONNECTED) {
        const std::optional<DisplayIdentificationInfo> info =
           getHwComposer().onHotplug(hwcDisplayId, connection);
        if (info) {
            mDisplaysList.remove(getDisplayDeviceLocked(info->id));
        }
        mNextVsyncSource = getVsyncSource();
    }

    if (std::this_thread::get_id() == mMainThreadId) {
        // Process all pending hot plug events immediately if we are on the main thread.
        processDisplayHotplugEventsLocked();
=======
    {
        std::lock_guard<std::mutex> lock(mHotplugMutex);
        mPendingHotplugEvents.push_back(HotplugEvent{hwcDisplayId, connection});
>>>>>>> 74878a63
    }

    if (mScheduler) {
        mScheduler->scheduleConfigure();
    }
}

void SurfaceFlinger::onComposerHalVsyncPeriodTimingChanged(
        hal::HWDisplayId, const hal::VsyncPeriodChangeTimeline& timeline) {
    Mutex::Autolock lock(mStateLock);
    mScheduler->onNewVsyncPeriodChangeTimeline(timeline);

    if (timeline.refreshRequired) {
        scheduleComposite(FrameHint::kNone);
    }
}

void SurfaceFlinger::onComposerHalSeamlessPossible(hal::HWDisplayId) {
    // TODO(b/142753666): use constraints when calling to setActiveModeWithConstraints and
    // use this callback to know when to retry in case of SEAMLESS_NOT_POSSIBLE.
}

void SurfaceFlinger::onComposerHalRefresh(hal::HWDisplayId) {
    Mutex::Autolock lock(mStateLock);
    scheduleComposite(FrameHint::kNone);
}

void SurfaceFlinger::onComposerHalVsyncIdle(hal::HWDisplayId) {
    ATRACE_CALL();
    mScheduler->forceNextResync();
}

void SurfaceFlinger::setVsyncEnabled(bool enabled) {
    ATRACE_CALL();

    // Enable / Disable HWVsync from the main thread to avoid race conditions with
    // display power state.
    static_cast<void>(mScheduler->schedule([=]() FTL_FAKE_GUARD(mStateLock) { setVsyncEnabledInternal(enabled); }));
}

void SurfaceFlinger::setVsyncEnabledInternal(bool enabled) {
    ATRACE_CALL();
    Mutex::Autolock lockVsync(mVsyncLock);
    Mutex::Autolock lock(mStateLock);

    mHWCVsyncPendingState = enabled ? hal::Vsync::ENABLE : hal::Vsync::DISABLE;

    auto displayId = getPrimaryDisplayIdLocked();

    if (mNextVsyncSource) {
        // Disable current vsync source before enabling the next source
        if (mActiveVsyncSource) {
            displayId = mActiveVsyncSource->getPhysicalId();
            setHWCVsyncEnabled(displayId, hal::Vsync::DISABLE);
        }
        displayId = mNextVsyncSource->getPhysicalId();
    } else if (mActiveVsyncSource) {
        displayId = mActiveVsyncSource->getPhysicalId();
    }
    setHWCVsyncEnabled(displayId, mHWCVsyncPendingState);
    if (mNextVsyncSource) {
        mActiveVsyncSource = mNextVsyncSource;
        mNextVsyncSource = NULL;
    }
}

auto SurfaceFlinger::getPreviousPresentFence(TimePoint frameTime, Period vsyncPeriod)
        -> const FenceTimePtr& {
    const bool isTwoVsyncsAhead = mExpectedPresentTime - frameTime > vsyncPeriod;
    const size_t i = static_cast<size_t>(isTwoVsyncsAhead);
    return mPreviousPresentFences[i].fenceTime;
}

SurfaceFlinger::FenceWithFenceTime SurfaceFlinger::previousFrameFence() {
     return mVsyncModulator->getVsyncConfig().sfOffset >= 0 ? mPreviousPresentFences[0]
                                                           : mPreviousPresentFences[1];
}

bool SurfaceFlinger::isFencePending(const FenceTimePtr& fence, int graceTimeMs) {
    ATRACE_CALL();
    if (fence == FenceTime::NO_FENCE) {
        return false;
    }

    const status_t status = fence->wait(graceTimeMs);
    // This is the same as Fence::Status::Unsignaled, but it saves a getStatus() call,
    // which calls wait(0) again internally
    return status == -ETIME;
}

TimePoint SurfaceFlinger::calculateExpectedPresentTime(TimePoint frameTime) const {
    const auto& schedule = mScheduler->getVsyncSchedule();

    const TimePoint vsyncDeadline = schedule.vsyncDeadlineAfter(frameTime);
    if (mVsyncModulator->getVsyncConfig().sfOffset > 0) {
        return vsyncDeadline;
    }

   // Inflate the expected present time if we're targeting the next vsync.
    return vsyncDeadline + schedule.period();
}

<<<<<<< HEAD
void SurfaceFlinger::syncToDisplayHardware() NO_THREAD_SAFETY_ANALYSIS {
    ATRACE_CALL();

    const uint32_t layerStackId = getDefaultDisplayDeviceLocked()->getLayerStack().id;
    if (SmomoIntf *smoMo = getSmomoInstance(layerStackId)) {
        nsecs_t timestamp = 0;
        bool needResync = smoMo->SyncToDisplay(previousFrameFence().fence, &timestamp);
        ALOGV("needResync = %d, timestamp = %" PRId64, needResync, timestamp);
    }
}

void SurfaceFlinger::updateFrameScheduler() NO_THREAD_SAFETY_ANALYSIS {
    if (!mFrameSchedulerExtnIntf) {
        return;
    }

    const sp<Fence>& fence = mVsyncModulator->getVsyncConfig().sfOffset > 0 ? mPreviousPresentFences[0].fence
                                                                            : mPreviousPresentFences[1].fence;

    if (fence == Fence::NO_FENCE) {
        return;
    }
    int fenceFd = fence->get();
    nsecs_t timeStamp = 0;
    int ret = mFrameSchedulerExtnIntf->UpdateFrameScheduling(fenceFd, &timeStamp);
    if (ret <= 0) {
        return;
    }

    const nsecs_t period = getVsyncPeriodFromHWC();
    mScheduler->resyncToHardwareVsync(true, Fps::fromPeriodNsecs(period),
                                      true /* force resync */);
    if (timeStamp > 0) {
        bool periodFlushed = false;
        mScheduler->addResyncSample(timeStamp, period,&periodFlushed);
        if (periodFlushed) {
            modulateVsync(&VsyncModulator::onRefreshRateChangeCompleted);
        }
    }
}

bool SurfaceFlinger::commit(nsecs_t frameTime, int64_t vsyncId, nsecs_t expectedVsyncTime) 
=======
void SurfaceFlinger::configure() FTL_FAKE_GUARD(kMainThreadContext) {
    Mutex::Autolock lock(mStateLock);
    if (configureLocked()) {
        setTransactionFlags(eDisplayTransactionNeeded);
    }
}

bool SurfaceFlinger::commit(TimePoint frameTime, VsyncId vsyncId, TimePoint expectedVsyncTime)
>>>>>>> 74878a63
        FTL_FAKE_GUARD(kMainThreadContext) {

    if (mDolphinWrapper.dolphinTrackVsyncSignal) {
        mDolphinWrapper.dolphinTrackVsyncSignal(frameTime, vsyncId, expectedVsyncTime);
    }

    const uint32_t layerStackId = getDefaultDisplayDeviceLocked()->getLayerStack().id;
    if (SmomoIntf *smoMo = getSmomoInstance(layerStackId)) {
        smoMo->OnVsync(expectedVsyncTime);
    }

    // The expectedVsyncTime, which was predicted when this frame was scheduled, is normally in the
    // future relative to frameTime, but may not be for delayed frames. Adjust mExpectedPresentTime
    // accordingly, but not mScheduledPresentTime.
    const TimePoint lastScheduledPresentTime = mScheduledPresentTime;
    mScheduledPresentTime = expectedVsyncTime;
    updateFrameScheduler();
    syncToDisplayHardware();

    // Calculate the expected present time once and use the cached value throughout this frame to
    // make sure all layers are seeing this same value.
    mExpectedPresentTime = expectedVsyncTime >= frameTime ? expectedVsyncTime
                                                          : calculateExpectedPresentTime(frameTime);

    ATRACE_FORMAT("%s %" PRId64 " vsyncIn %.2fms%s", __func__, vsyncId.value,
                  ticks<std::milli, float>(mExpectedPresentTime - scheduler::SchedulerClock::now()),
                  mExpectedPresentTime == expectedVsyncTime ? "" : " (adjusted)");

    const Period vsyncPeriod = mScheduler->getVsyncSchedule().period();
    const FenceTimePtr& previousPresentFence = getPreviousPresentFence(frameTime, vsyncPeriod);

    // When Backpressure propagation is enabled we want to give a small grace period
    // for the present fence to fire instead of just giving up on this frame to handle cases
    // where present fence is just about to get signaled.
    const int graceTimeForPresentFenceMs =
            (mPropagateBackpressure &&
             (mPropagateBackpressureClientComposition || !mHadClientComposition))
            ? 1
            : 0;

    // Pending frames may trigger backpressure propagation.
    const TracedOrdinal<bool> framePending = {"PrevFramePending",
                                              isFencePending(previousPresentFence,
                                                             graceTimeForPresentFenceMs)};

    // Frame missed counts for metrics tracking.
    // A frame is missed if the prior frame is still pending. If no longer pending,
    // then we still count the frame as missed if the predicted present time
    // was further in the past than when the fence actually fired.

    // Add some slop to correct for drift. This should generally be
    // smaller than a typical frame duration, but should not be so small
    // that it reports reasonable drift as a missed frame.
    const nsecs_t frameMissedSlop = vsyncPeriod.ns() / 2;
    const nsecs_t previousPresentTime = previousPresentFence->getSignalTime();
    const TracedOrdinal<bool> frameMissed = {"PrevFrameMissed",
                                             framePending ||
                                                     (previousPresentTime >= 0 &&
                                                      (lastScheduledPresentTime.ns() <
                                                       previousPresentTime - frameMissedSlop))};
    const TracedOrdinal<bool> hwcFrameMissed = {"PrevHwcFrameMissed",
                                                mHadDeviceComposition && frameMissed};
    const TracedOrdinal<bool> gpuFrameMissed = {"PrevGpuFrameMissed",
                                                mHadClientComposition && frameMissed};

    if (frameMissed) {
        mFrameMissedCount++;
        mTimeStats->incrementMissedFrames();
    }

    if (hwcFrameMissed) {
        mHwcFrameMissedCount++;
    }

    if (gpuFrameMissed) {
        mGpuFrameMissedCount++;
    }

    if (mTracingEnabledChanged) {
        mLayerTracingEnabled = mLayerTracing.isEnabled();
        mTracingEnabledChanged = false;
    }

    // If we are in the middle of a mode change and the fence hasn't
    // fired yet just wait for the next commit.
    if (mSetActiveModePending) {
        if (framePending) {
            mScheduler->scheduleFrame();
            return false;
        }

        // We received the present fence from the HWC, so we assume it successfully updated
        // the mode, hence we update SF.
        mSetActiveModePending = false;
        {
            Mutex::Autolock lock(mStateLock);
            updateInternalStateWithChangedMode();
        }
    }

    if (framePending && mPropagateBackpressure) {
        if ((hwcFrameMissed && !gpuFrameMissed) || mPropagateBackpressureClientComposition) {
            scheduleCommit(FrameHint::kNone);
            return false;
        }
    }

    // Save this once per commit + composite to ensure consistency
    // TODO (b/240619471): consider removing active display check once AOD is fixed
    const auto activeDisplay =
            FTL_FAKE_GUARD(mStateLock, getDisplayDeviceLocked(mActiveDisplayToken));
    mPowerHintSessionEnabled = mPowerAdvisor->usePowerHintSession() && activeDisplay &&
            activeDisplay->getPowerMode() == hal::PowerMode::ON;
    if (mPowerHintSessionEnabled) {
        const auto& display = FTL_FAKE_GUARD(mStateLock, getDefaultDisplayDeviceLocked()).get();
        const nsecs_t vsyncPeriod = display->getActiveMode()->getVsyncPeriod();
        mPowerAdvisor->setCommitStart(frameTime.ns());
        mPowerAdvisor->setExpectedPresentTime(mExpectedPresentTime.ns());

        // Frame delay is how long we should have minus how long we actually have.
        const Duration idealSfWorkDuration = mVsyncModulator->getVsyncConfig().sfWorkDuration;
        const Duration frameDelay = idealSfWorkDuration - (mExpectedPresentTime - frameTime);

        mPowerAdvisor->setFrameDelay(frameDelay.ns());
        mPowerAdvisor->setTotalFrameTargetWorkDuration(idealSfWorkDuration.ns());
        mPowerAdvisor->setTargetWorkDuration(vsyncPeriod);

        // Send early hint here to make sure there's not another frame pending
        if (mPowerHintSessionMode.early) {
            // Send a rough prediction for this frame based on last frame's timing info
            mPowerAdvisor->sendPredictedWorkDuration();
        }
    }

    if (mRefreshRateOverlaySpinner) {
        Mutex::Autolock lock(mStateLock);
        if (const auto display = getDefaultDisplayDeviceLocked()) {
            display->animateRefreshRateOverlay();
        }
    }

    // Composite if transactions were committed, or if requested by HWC.
    bool mustComposite = mMustComposite.exchange(false);
    {
        mFrameTimeline->setSfWakeUp(vsyncId.value, frameTime.ns(),
                                    Fps::fromPeriodNsecs(vsyncPeriod.ns()));

        bool needsTraversal = false;
        if (clearTransactionFlags(eTransactionFlushNeeded)) {
            needsTraversal |= commitMirrorDisplays(vsyncId);
            needsTraversal |= commitCreatedLayers(vsyncId);
            needsTraversal |= flushTransactionQueues(vsyncId);
        }

        const bool shouldCommit =
                (getTransactionFlags() & ~eTransactionFlushNeeded) || needsTraversal;
        if (shouldCommit) {
            commitTransactions();
        }

        if (transactionFlushNeeded()) {
            setTransactionFlags(eTransactionFlushNeeded);
        }

        mustComposite |= shouldCommit;
        mustComposite |= latchBuffers();

        // This has to be called after latchBuffers because we want to include the layers that have
        // been latched in the commit callback
        if (!needsTraversal) {
            // Invoke empty transaction callbacks early.
            mTransactionCallbackInvoker.sendCallbacks(false /* onCommitOnly */);
        } else {
            // Invoke OnCommit callbacks.
            mTransactionCallbackInvoker.sendCallbacks(true /* onCommitOnly */);
        }

        updateLayerGeometry();
    }

    // Layers need to get updated (in the previous line) before we can use them for
    // choosing the refresh rate.
    // Hold mStateLock as chooseRefreshRateForContent promotes wp<Layer> to sp<Layer>
    // and may eventually call to ~Layer() if it holds the last reference
    {
        Mutex::Autolock _l(mStateLock);
        mScheduler->chooseRefreshRateForContent();
        setActiveModeInHwcIfNeeded();
    }

    updateCursorAsync();
    updateInputFlinger();

    if (mLayerTracingEnabled && !mLayerTracing.flagIsSet(LayerTracing::TRACE_COMPOSITION)) {
        // This will block and tracing should only be enabled for debugging.
        mLayerTracing.notify(mVisibleRegionsDirty, frameTime.ns(), vsyncId.value);
    }
    mLastCommittedVsyncId = vsyncId;

#ifdef PASS_COMPOSITOR_TID
    if (!mTidSentSuccessfully && mBootFinished && mDisplayExtnIntf) {
        bool sfTid = mDisplayExtnIntf->SendCompositorTid(composer::PerfHintType::kSurfaceFlinger,
                                                         mSFTid) == 0;
        bool reTid = mDisplayExtnIntf->SendCompositorTid(composer::PerfHintType::kRenderEngine,
                                                         mRETid) == 0;

        if (sfTid && reTid) {
            mTidSentSuccessfully = true;
        }
    }
#endif

    persistDisplayBrightness(mustComposite);

    return mustComposite && CC_LIKELY(mBootStage != BootStage::BOOTLOADER);
}

void SurfaceFlinger::composite(TimePoint frameTime, VsyncId vsyncId)
        FTL_FAKE_GUARD(kMainThreadContext) {
    ATRACE_FORMAT("%s %" PRId64, __func__, vsyncId.value);


    {
        std::lock_guard lock(mEarlyWakeUpMutex);
        mSendEarlyWakeUp = false;
    }

    compositionengine::CompositionRefreshArgs refreshArgs;
    const auto& displays = FTL_FAKE_GUARD(mStateLock, mDisplays);
    refreshArgs.outputs.reserve(displays.size());
    std::vector<DisplayId> displayIds;
    for (const auto& [_, display] : displays) {
        refreshArgs.outputs.push_back(display->getCompositionDisplay());
        displayIds.push_back(display->getId());
    }
    mPowerAdvisor->setDisplays(displayIds);
    mDrawingState.traverseInZOrder([&refreshArgs](Layer* layer) {
        if (auto layerFE = layer->getCompositionEngineLayerFE())
            refreshArgs.layers.push_back(layerFE);
    });

    if (DOES_CONTAIN_BORDER) {
        refreshArgs.borderInfoList.clear();
        mDrawingState.traverse([&refreshArgs](Layer* layer) {
            if (layer->isBorderEnabled()) {
                compositionengine::BorderRenderInfo info;
                info.width = layer->getBorderWidth();
                info.color = layer->getBorderColor();
                layer->traverse(LayerVector::StateSet::Drawing, [&info](Layer* ilayer) {
                    info.layerIds.push_back(ilayer->getSequence());
                });
                refreshArgs.borderInfoList.emplace_back(std::move(info));
            }
        });
    }

    refreshArgs.layersWithQueuedFrames.reserve(mLayersWithQueuedFrames.size());
    for (auto layer : mLayersWithQueuedFrames) {
        if (auto layerFE = layer->getCompositionEngineLayerFE())
            refreshArgs.layersWithQueuedFrames.push_back(layerFE);
    }

    refreshArgs.outputColorSetting = useColorManagement
            ? mDisplayColorSetting
            : compositionengine::OutputColorSetting::kUnmanaged;
    refreshArgs.colorSpaceAgnosticDataspace = mColorSpaceAgnosticDataspace;
    refreshArgs.forceOutputColorMode = mForceColorMode;

    refreshArgs.updatingOutputGeometryThisFrame = mVisibleRegionsDirty;
    refreshArgs.updatingGeometryThisFrame = mGeometryDirty.exchange(false) || mVisibleRegionsDirty;
    refreshArgs.blursAreExpensive = mBlursAreExpensive;
    refreshArgs.internalDisplayRotationFlags = DisplayDevice::getPrimaryDisplayRotationFlags();

    if (CC_UNLIKELY(mDrawingState.colorMatrixChanged)) {
        refreshArgs.colorTransformMatrix = mDrawingState.colorMatrix;
        mDrawingState.colorMatrixChanged = false;
    }

    refreshArgs.devOptForceClientComposition = mDebugDisableHWC;

    if (mDebugFlashDelay != 0) {
        refreshArgs.devOptForceClientComposition = true;
        refreshArgs.devOptFlashDirtyRegionsDelay = std::chrono::milliseconds(mDebugFlashDelay);
    }

    const auto prevVsyncTime = mExpectedPresentTime - mScheduler->getVsyncSchedule().period();
    const auto hwcMinWorkDuration = mVsyncConfiguration->getCurrentConfigs().hwcMinWorkDuration;

    refreshArgs.earliestPresentTime = prevVsyncTime - hwcMinWorkDuration;
    refreshArgs.previousPresentFence = mPreviousPresentFences[0].fenceTime;
    refreshArgs.scheduledFrameTime = mScheduler->getScheduledFrameTime();
    refreshArgs.expectedPresentTime = mExpectedPresentTime.ns();

    // Store the present time just before calling to the composition engine so we could notify
    // the scheduler.
    const auto presentTime = systemTime();
    dumpDrawCycle(true);
    {
      Mutex::Autolock lock(mStateLock);
      for (const auto& [_, display] : mDisplays) {
           setDisplayElapseTime(display, refreshArgs.earliestPresentTime);
      }
    }
    mCompositionEngine->present(refreshArgs);

    mTimeStats->recordFrameDuration(frameTime.ns(), systemTime());

    // Send a power hint hint after presentation is finished
    if (mPowerHintSessionEnabled) {
        mPowerAdvisor->setSfPresentTiming(mPreviousPresentFences[0].fenceTime->getSignalTime(),
                                          systemTime());
        if (mPowerHintSessionMode.late) {
            mPowerAdvisor->sendActualWorkDuration();
        }
    }

    if (mScheduler->onPostComposition(presentTime)) {
        scheduleComposite(FrameHint::kNone);
    }

    postComposition();

    const bool prevFrameHadClientComposition = mHadClientComposition;

    mHadClientComposition = mHadDeviceComposition = mReusedClientComposition = false;
    TimeStats::ClientCompositionRecord clientCompositionRecord;
    for (const auto& [_, display] : displays) {
        const auto& state = display->getCompositionDisplay()->getState();
        mHadClientComposition |= state.usesClientComposition && !state.reusedClientComposition;
        mHadDeviceComposition |= state.usesDeviceComposition;
        mReusedClientComposition |= state.reusedClientComposition;
        clientCompositionRecord.predicted |=
                (state.strategyPrediction != CompositionStrategyPredictionState::DISABLED);
        clientCompositionRecord.predictionSucceeded |=
                (state.strategyPrediction == CompositionStrategyPredictionState::SUCCESS);
    }

    clientCompositionRecord.hadClientComposition = mHadClientComposition;
    clientCompositionRecord.reused = mReusedClientComposition;
    clientCompositionRecord.changed = prevFrameHadClientComposition != mHadClientComposition;
    mTimeStats->pushCompositionStrategyState(clientCompositionRecord);

    // TODO: b/160583065 Enable skip validation when SF caches all client composition layers
    const bool usedGpuComposition = mHadClientComposition || mReusedClientComposition;
    modulateVsync(&VsyncModulator::onDisplayRefresh, usedGpuComposition);

    mLayersWithQueuedFrames.clear();
    if (mLayerTracingEnabled && mLayerTracing.flagIsSet(LayerTracing::TRACE_COMPOSITION)) {
        // This will block and should only be used for debugging.
        mLayerTracing.notify(mVisibleRegionsDirty, frameTime.ns(), vsyncId.value);
    }

    mVisibleRegionsWereDirtyThisFrame = mVisibleRegionsDirty; // Cache value for use in post-comp
    mVisibleRegionsDirty = false;

    if (mCompositionEngine->needsAnotherUpdate()) {
        scheduleCommit(FrameHint::kNone);
    }

    if (mPowerHintSessionEnabled) {
        mPowerAdvisor->setCompositeEnd(systemTime());
    }
}

void SurfaceFlinger::updateLayerGeometry() {
    ATRACE_CALL();

    if (mVisibleRegionsDirty) {
        computeLayerBounds();
    }

    for (auto& layer : mLayersPendingRefresh) {
        Region visibleReg;
        visibleReg.set(layer->getScreenBounds());
        invalidateLayerStack(layer, visibleReg);
    }

    setDisplayAnimating();

    mLayersPendingRefresh.clear();
}

<<<<<<< HEAD
void SurfaceFlinger::setDisplayAnimating() {
    bool hasScreenshot = false;
    for (const auto& pair : FTL_FAKE_GUARD(mStateLock, mDisplays)) {
        const auto& displayDevice = pair.second;
        if (!IsDisplayExternalOrVirtual(displayDevice)) {
           continue;
        }
        const auto display = displayDevice->getCompositionDisplay();
        for (const auto& layer : mDrawingState.layersSortedByZ) {
            // only consider the layers on the given layer stack
            if (layer->getLayerStack() == displayDevice->getLayerStack()) {
               hasScreenshot |= layer->isScreenshot();
            }
        }
        auto layers = displayDevice->getCompositionDisplay()->getOutputLayersOrderedByZ();
        hasScreenshot |= std::any_of(layers.begin(), layers.end(), [](auto* layer) {
                                    return layer->getLayerFE().getCompositionState()->isScreenshot;
                                    });
    }

    for (auto& layer : mLayersPendingRefresh) {
        for (const auto& [token, displayDevice] : FTL_FAKE_GUARD(mStateLock, mDisplays)) {
            auto display = displayDevice->getCompositionDisplay();
            if (!IsDisplayExternalOrVirtual(displayDevice)) {
               continue;
            }
            if (display->includesLayer(layer->getOutputFilter())) {
               hasScreenshot |= layer->isScreenshot();
            }
        }
    }
#ifdef QTI_DISPLAY_CONFIG_ENABLED
    for (const auto& [token, displayDevice] : FTL_FAKE_GUARD(mStateLock, mDisplays)) {
        if (!IsDisplayExternalOrVirtual(displayDevice)) {
           continue;
        }
        uint32_t hwcDisplayId;
        getHwcDisplayId(displayDevice, &hwcDisplayId);
        if (mDisplayConfigIntf && (hasScreenshot != mHasScreenshot)) {
           mDisplayConfigIntf->SetDisplayAnimating(hwcDisplayId, hasScreenshot);
           mHasScreenshot = hasScreenshot;
        }
    }
#endif
}

bool SurfaceFlinger::IsDisplayExternalOrVirtual(const sp<DisplayDevice>& displayDevice) {
    uint32_t hwcDisplayId;
    bool hasHwcId = getHwcDisplayId(displayDevice, &hwcDisplayId);
    if (displayDevice->isVirtual()) {
      return hasHwcId && displayDevice->isVirtual();
    }
    auto displayId = displayDevice->getId();
    bool isExternal = displayId.value &&
          (displayDevice->getConnectionType() == ui::DisplayConnectionType::External);
    return hasHwcId && isExternal;
}

nsecs_t SurfaceFlinger::trackPresentLatency(nsecs_t compositeTime,
                                            std::shared_ptr<FenceTime> presentFenceTime) {
    // Update queue of past composite+present times and determine the
    // most recently known composite to present latency.
    getBE().mCompositePresentTimes.push({compositeTime, std::move(presentFenceTime)});
    nsecs_t compositeToPresentLatency = -1;
    while (!getBE().mCompositePresentTimes.empty()) {
        SurfaceFlingerBE::CompositePresentTime& cpt = getBE().mCompositePresentTimes.front();
        // Cached values should have been updated before calling this method,
        // which helps avoid duplicate syscalls.
        nsecs_t displayTime = cpt.display->getCachedSignalTime();
        if (displayTime == Fence::SIGNAL_TIME_PENDING) {
            break;
        }
        compositeToPresentLatency = displayTime - cpt.composite;
        getBE().mCompositePresentTimes.pop();
    }

    // Don't let mCompositePresentTimes grow unbounded, just in case.
    while (getBE().mCompositePresentTimes.size() > 16) {
        getBE().mCompositePresentTimes.pop();
    }

    return compositeToPresentLatency;
}

=======
>>>>>>> 74878a63
bool SurfaceFlinger::isHdrLayer(Layer* layer) const {
    // Treat all layers as non-HDR if:
    // 1. They do not have a valid HDR dataspace. Currently we treat those as PQ or HLG. and
    // 2. The layer is allowed to be dimmed. WindowManager may disable dimming in order to
    // keep animations invoking SDR screenshots of HDR layers seamless. Treat such tagged
    // layers as HDR so that DisplayManagerService does not try to change the screen brightness
    if (!isHdrDataspace(layer->getDataSpace()) && layer->isDimmingEnabled()) {
        return false;
    }
    if (mIgnoreHdrCameraLayers) {
        auto buffer = layer->getBuffer();
        if (buffer && (buffer->getUsage() & GRALLOC_USAGE_HW_CAMERA_WRITE) != 0) {
            return false;
        }
    }
    return true;
}

ui::Rotation SurfaceFlinger::getPhysicalDisplayOrientation(DisplayId displayId,
                                                           bool isPrimary) const {
    const auto id = PhysicalDisplayId::tryCast(displayId);
    if (!id) {
        return ui::ROTATION_0;
    }
    if (getHwComposer().getComposer()->isSupported(
                Hwc2::Composer::OptionalFeature::PhysicalDisplayOrientation)) {
        switch (getHwComposer().getPhysicalDisplayOrientation(*id)) {
            case Hwc2::AidlTransform::ROT_90:
                return ui::ROTATION_90;
            case Hwc2::AidlTransform::ROT_180:
                return ui::ROTATION_180;
            case Hwc2::AidlTransform::ROT_270:
                return ui::ROTATION_270;
            default:
                return ui::ROTATION_0;
        }
    }

    if (isPrimary) {
        using Values = SurfaceFlingerProperties::primary_display_orientation_values;
        switch (primary_display_orientation(Values::ORIENTATION_0)) {
            case Values::ORIENTATION_90:
                return ui::ROTATION_90;
            case Values::ORIENTATION_180:
                return ui::ROTATION_180;
            case Values::ORIENTATION_270:
                return ui::ROTATION_270;
            default:
                break;
        }
    }
    return ui::ROTATION_0;
}

void SurfaceFlinger::postComposition() {
    ATRACE_CALL();
    ALOGV(__func__);

    const auto* display = FTL_FAKE_GUARD(mStateLock, getDefaultDisplayDeviceLocked()).get();

    std::shared_ptr<FenceTime> glCompositionDoneFenceTime;
    if (display && display->getCompositionDisplay()->getState().usesClientComposition) {
        glCompositionDoneFenceTime =
                std::make_shared<FenceTime>(display->getCompositionDisplay()
                                                    ->getRenderSurface()
                                                    ->getClientTargetAcquireFence());
    } else {
        glCompositionDoneFenceTime = FenceTime::NO_FENCE;
    }

    mPreviousPresentFences[1] = mPreviousPresentFences[0];

<<<<<<< HEAD
    sp<DisplayDevice> vSyncSource = mNextVsyncSource;
    if (mNextVsyncSource == NULL) {
        vSyncSource = mActiveVsyncSource;
    }
    mPreviousPresentFences[0].fence = vSyncSource ?
        getHwComposer().getPresentFence(vSyncSource->getPhysicalId()) : Fence::NO_FENCE;
    mPreviousPresentFences[0].fenceTime =
            std::make_shared<FenceTime>(mPreviousPresentFences[0].fence);
=======
    auto presentFence =
            display ? getHwComposer().getPresentFence(display->getPhysicalId()) : Fence::NO_FENCE;
>>>>>>> 74878a63

    auto presentFenceTime = std::make_shared<FenceTime>(presentFence);
    mPreviousPresentFences[0] = {presentFence, presentFenceTime};

    const TimePoint presentTime = scheduler::SchedulerClock::now();

    // Set presentation information before calling Layer::releasePendingBuffer, such that jank
    // information from previous' frame classification is already available when sending jank info
    // to clients, so they get jank classification as early as possible.
    mFrameTimeline->setSfPresent(presentTime.ns(), presentFenceTime, glCompositionDoneFenceTime);

    // We use the CompositionEngine::getLastFrameRefreshTimestamp() which might
    // be sampled a little later than when we started doing work for this frame,
    // but that should be okay since CompositorTiming has snapping logic.
    const TimePoint compositeTime =
            TimePoint::fromNs(mCompositionEngine->getLastFrameRefreshTimestamp());
    const Duration presentLatency =
            mPresentLatencyTracker.trackPendingFrame(compositeTime, presentFenceTime);

    const auto& schedule = mScheduler->getVsyncSchedule();
    const TimePoint vsyncDeadline = schedule.vsyncDeadlineAfter(presentTime);
    const Period vsyncPeriod = schedule.period();
    const nsecs_t vsyncPhase = mVsyncConfiguration->getCurrentConfigs().late.sfOffset;

    const CompositorTiming compositorTiming(vsyncDeadline.ns(), vsyncPeriod.ns(), vsyncPhase,
                                            presentLatency.ns());

    for (const auto& layer: mLayersWithQueuedFrames) {
        layer->onPostComposition(display, glCompositionDoneFenceTime, presentFenceTime,
                                 compositorTiming);
        layer->releasePendingBuffer(presentTime.ns());
    }

    std::vector<std::pair<std::shared_ptr<compositionengine::Display>, sp<HdrLayerInfoReporter>>>
            hdrInfoListeners;
    bool haveNewListeners = false;
    {
        Mutex::Autolock lock(mStateLock);
        if (mFpsReporter) {
            mFpsReporter->dispatchLayerFps();
        }

        if (mTunnelModeEnabledReporter) {
            mTunnelModeEnabledReporter->updateTunnelModeStatus();
        }
        hdrInfoListeners.reserve(mHdrLayerInfoListeners.size());
        for (const auto& [displayId, reporter] : mHdrLayerInfoListeners) {
            if (reporter && reporter->hasListeners()) {
                if (const auto display = getDisplayDeviceLocked(displayId)) {
                    hdrInfoListeners.emplace_back(display->getCompositionDisplay(), reporter);
                }
            }
        }
        haveNewListeners = mAddingHDRLayerInfoListener; // grab this with state lock
        mAddingHDRLayerInfoListener = false;
    }

    if (haveNewListeners || mSomeDataspaceChanged || mVisibleRegionsWereDirtyThisFrame) {
        for (auto& [compositionDisplay, listener] : hdrInfoListeners) {
            HdrLayerInfoReporter::HdrLayerInfo info;
            int32_t maxArea = 0;
            mDrawingState.traverse([&, compositionDisplay = compositionDisplay](Layer* layer) {
                const auto layerFe = layer->getCompositionEngineLayerFE();
                if (layer->isVisible() && compositionDisplay->includesLayer(layerFe)) {
                    if (isHdrLayer(layer)) {
                        const auto* outputLayer =
                            compositionDisplay->getOutputLayerForLayer(layerFe);
                        if (outputLayer) {
                            info.numberOfHdrLayers++;
                            const auto displayFrame = outputLayer->getState().displayFrame;
                            const int32_t area = displayFrame.width() * displayFrame.height();
                            if (area > maxArea) {
                                maxArea = area;
                                info.maxW = displayFrame.width();
                                info.maxH = displayFrame.height();
                            }
                        }
                    }
                }
            });
            listener->dispatchHdrLayerInfo(info);
        }
    }

    mSomeDataspaceChanged = false;
    mVisibleRegionsWereDirtyThisFrame = false;

    mTransactionCallbackInvoker.addPresentFence(std::move(presentFence));
    mTransactionCallbackInvoker.sendCallbacks(false /* onCommitOnly */);
    mTransactionCallbackInvoker.clearCompletedTransactions();

    mTimeStats->incrementTotalFrames();
    mTimeStats->setPresentFenceGlobal(presentFenceTime);

    if (display && display->isInternal() && display->getPowerMode() == hal::PowerMode::ON &&
        presentFenceTime->isValid()) {
        mScheduler->addPresentFence(std::move(presentFenceTime));
    }

    const bool isDisplayConnected =
            display && getHwComposer().isConnected(display->getPhysicalId());

    if (!hasSyncFramework) {
        if (isDisplayConnected && display->isPoweredOn()) {
            mScheduler->enableHardwareVsync();
        }
    }

<<<<<<< HEAD
    if (mAnimCompositionPending) {
        mAnimCompositionPending = false;

        if (mPreviousPresentFences[0].fenceTime->isValid()) {
            mAnimFrameTracker.setActualPresentFence(mPreviousPresentFences[0].fenceTime);
        } else if (isDisplayConnected) {
            // The HWC doesn't support present fences, so use the refresh
            // timestamp instead.
            const nsecs_t presentTime = display->getRefreshTimestamp();
            mAnimFrameTracker.setActualPresentTime(presentTime);
        }
        mAnimFrameTracker.advanceFrame();
    }

    dumpDrawCycle(false);

    mTimeStats->incrementTotalFrames();

    mTimeStats->setPresentFenceGlobal(mPreviousPresentFences[0].fenceTime);

=======
>>>>>>> 74878a63
    const size_t sfConnections = mScheduler->getEventThreadConnectionCount(mSfConnectionHandle);
    const size_t appConnections = mScheduler->getEventThreadConnectionCount(mAppConnectionHandle);
    mTimeStats->recordDisplayEventConnectionCount(sfConnections + appConnections);

    UpdateSmomoState();

    if (isDisplayConnected && !display->isPoweredOn()) {
        getRenderEngine().cleanupPostRender();
        return;
    }

    // Cleanup any outstanding resources due to rendering a prior frame.
    getRenderEngine().cleanupPostRender();

    {
        std::lock_guard lock(mTexturePoolMutex);
        if (mTexturePool.size() < mTexturePoolSize) {
            const size_t refillCount = mTexturePoolSize - mTexturePool.size();
            const size_t offset = mTexturePool.size();
            mTexturePool.resize(mTexturePoolSize);
            getRenderEngine().genTextures(refillCount, mTexturePool.data() + offset);
            ATRACE_INT("TexturePoolSize", mTexturePool.size());
        } else if (mTexturePool.size() > mTexturePoolSize) {
            const size_t deleteCount = mTexturePool.size() - mTexturePoolSize;
            const size_t offset = mTexturePoolSize;
            getRenderEngine().deleteTextures(deleteCount, mTexturePool.data() + offset);
            mTexturePool.resize(mTexturePoolSize);
            ATRACE_INT("TexturePoolSize", mTexturePool.size());
        }
    }

    if (mSplitLayerExt && mLayerExt) {
        std::vector<std::string> layerName;
        std::vector<int32_t> layerSequence;
        const auto compositionDisplay = display->getCompositionDisplay();
        compositionDisplay->getVisibleLayerInfo(&layerName, &layerSequence);
        if (layerName.size() != 0) {
            mLayerExt->UpdateLayerState(layerName, mNumLayers);
        }
    }

    // Even though ATRACE_INT64 already checks if tracing is enabled, it doesn't prevent the
    // side-effect of getTotalSize(), so we check that again here
    if (ATRACE_ENABLED()) {
        // getTotalSize returns the total number of buffers that were allocated by SurfaceFlinger
        ATRACE_INT64("Total Buffer Size", GraphicBufferAllocator::get().getTotalSize());
    }

<<<<<<< HEAD
    if (!mSentInitialFps) {
        uint32_t fps = display->refreshRateConfigs().getActiveMode()->getFps().getValue();
        setContentFps(fps);
    }
}

void SurfaceFlinger::UpdateSmomoState() {
    ATRACE_NAME("SmoMoUpdateState");
    Mutex::Autolock lock(mStateLock);
    // Check if smomo instances exist.
    if (!mSmomoInstances.size()) {
        return;
    }

    mDrawingState.traverse([&](Layer* layer) {
    layer->setSmomoLayerStackId();
    });

    // Disable smomo if external or virtual is connected.
    bool enableSmomo = mSmomoInstances.size() == mDisplays.size();
    uint32_t fps = 0;
    int content_fps = 0;
    int numActiveDisplays = 0;
    for (auto &instance: mSmomoInstances) {
        SmomoIntf *smoMo = instance.smoMo;
        sp<DisplayDevice> device = nullptr;

        for (const auto& [token, displayDevice] : mDisplays) {
            uint32_t hwcDisplayId;
            if (!getHwcDisplayId(displayDevice, &hwcDisplayId)) {
                continue;
            }
            if (hwcDisplayId == instance.displayId) {
                device = displayDevice;
                break;
            }
        }

        instance.active = device->getPowerMode() != hal::PowerMode::OFF;
        if (!instance.active) {
            continue;
        }

        std::vector<smomo::SmomoLayerStats> layers;
        if (enableSmomo) {
            std::vector<std::string> layerName;
            std::vector<int32_t> layerSequence;
            const auto compositionDisplay = device->getCompositionDisplay();
            compositionDisplay->getVisibleLayerInfo(&layerName, &layerSequence);
            bool visibleLayersInfo = (layerName.size() != 0);

            if (visibleLayersInfo) {
                for (int i = 0; i < layerName.size(); i++) {
                    smomo::SmomoLayerStats layerStats;
                    layerStats.name = layerName.at(i);
                    layerStats.id = layerSequence.at(i);
                    layers.push_back(layerStats);
                }
            }

            fps =  device->getActiveMode()->getFps().getValue();
        }

        smoMo->UpdateSmomoState(layers, fps);

        content_fps = smoMo->GetFrameRate();
        numActiveDisplays++;
    }

    if (numActiveDisplays == 1) {
        bool is_valid_content_fps = false;
        if (mSmomoInstances.size() == 1) {
            if (content_fps > 0) {
                if (mLayersWithQueuedFrames.size() > 1) {
                    mUiLayerFrameCount++;
                } else {
                    mUiLayerFrameCount = 0;
                }

                is_valid_content_fps = (mUiLayerFrameCount < fps) ? true : false;
            } else {
                mUiLayerFrameCount = 0;
            }
        }

        setContentFps(is_valid_content_fps ? content_fps : fps);
    }

    // Disable DRC if active displays is more than 1.
    for (auto &instance : mSmomoInstances) {
        instance.smoMo->SetRefreshRateChangeStatus((numActiveDisplays == 1));
    }
}

SmomoIntf* SurfaceFlinger::getSmomoInstance(const uint32_t layerStackId) const {
    SmomoIntf *smoMo = nullptr;
    for (auto &instance: mSmomoInstances) {
        if (instance.layerStackId == layerStackId) {
            smoMo = instance.smoMo;
            break;
        }
    }

    return smoMo;
}

void SurfaceFlinger::updateSmomoLayerInfo(TransactionState &ts,
        int64_t desiredPresentTime, bool isAutoTimestamp) {
    ts.traverseStatesWithBuffers([&](const layer_state_t& state) {
        sp<Layer> layer = nullptr;
        SmomoIntf *smoMo = nullptr;
        {
            Mutex::Autolock _l(mStateLock);
            layer = fromHandle(state.surface).promote();
            if (layer != nullptr) {
                smoMo = getSmomoInstance(layer->getSmomoLayerStackId());
            }
        }

        if (smoMo) {
            smomo::SmomoBufferStats bufferStats;
            bufferStats.id = layer->getSequence();
            bufferStats.auto_timestamp = isAutoTimestamp;
            bufferStats.timestamp = desiredPresentTime;
            bufferStats.dequeue_latency = 0;
            bufferStats.key = desiredPresentTime;
#ifdef TIMED_RENDERING_METADATA_FEATURE
            auto buffer = getExternalTextureFromBufferData(*state.bufferData,
                    layer->getDebugName());
            if (buffer && buffer->getBuffer()) {
                bufferStats.buffer_hnd = buffer->getBuffer()->handle;
            }
#endif
            smoMo->CollectLayerStats(bufferStats);

            const DisplayStatInfo stats =
                mScheduler->getDisplayStatInfo(systemTime(SYSTEM_TIME_MONOTONIC));
            if (smoMo->FrameIsLate(bufferStats.id, stats.vsyncTime)) {
                scheduleCompositeImmed();
            }
        }
      });
=======
    logFrameStats(presentTime);
>>>>>>> 74878a63
}

FloatRect SurfaceFlinger::getMaxDisplayBounds() {
    const ui::Size maxSize = [this] {
        ftl::FakeGuard guard(mStateLock);

        // The LayerTraceGenerator tool runs without displays.
        if (mDisplays.empty()) return ui::Size{5000, 5000};

        return std::accumulate(mDisplays.begin(), mDisplays.end(), ui::kEmptySize,
                               [](ui::Size size, const auto& pair) -> ui::Size {
                                   const auto& display = pair.second;
                                   return {std::max(size.getWidth(), display->getWidth()),
                                           std::max(size.getHeight(), display->getHeight())};
                               });
    }();

    // Ignore display bounds for now since they will be computed later. Use a large Rect bound
    // to ensure it's bigger than an actual display will be.
    const float xMax = maxSize.getWidth() * 10.f;
    const float yMax = maxSize.getHeight() * 10.f;

    return {-xMax, -yMax, xMax, yMax};
}

void SurfaceFlinger::computeLayerBounds() {
    const FloatRect maxBounds = getMaxDisplayBounds();
    for (const auto& layer : mDrawingState.layersSortedByZ) {
        layer->computeBounds(maxBounds, ui::Transform(), 0.f /* shadowRadius */);
    }
}

<<<<<<< HEAD
sp<DisplayDevice> SurfaceFlinger::getVsyncSource() {
    // TODO(b/230790745): Re-enable this function
    if (/* DISABLES CODE */ (true)) return NULL;

    // Return the vsync source from the active displays based on the order in which they are
    // connected.
    // Normally the order of priority is Primary (Built-in/Pluggable) followed by Secondary
    // built-ins followed by Pluggable. But if mPluggableVsyncPrioritized is true then the
    // order of priority is Pluggables followed by Primary and Secondary built-ins.

    for (const auto& display : mDisplaysList) {
        hal::PowerMode mode = display->getPowerMode();
        if (display->isVirtual() || (mode == hal::PowerMode::OFF) ||
            (mode == hal::PowerMode::DOZE_SUSPEND)) {
            continue;
        }

        if (mVsyncSourceReliableOnDoze) {
            if ((mode == hal::PowerMode::ON) ||
                (mode == hal::PowerMode::DOZE)) {
              return display;
            }
        } else if (mode == hal::PowerMode::ON) {
            return display;
        }
    }

    // In-case active displays are not present, source the vsync from
    // the display which is in doze mode even if it is unreliable
    // in the same order of display priority as above.
    if (!mVsyncSourceReliableOnDoze) {
        for (const auto& display : mDisplaysList) {
            hal::PowerMode mode = display->getPowerMode();
            if (display->isVirtual()) {
                continue;
            }

            if (mode == hal::PowerMode::DOZE) {
                return display;
            }
        }
    }

    return NULL;
}

void SurfaceFlinger::updateVsyncSource()
            NO_THREAD_SAFETY_ANALYSIS {
    Mutex::Autolock lock(mVsyncLock);
    mNextVsyncSource = getVsyncSource();

    if (mNextVsyncSource == NULL) {
        // Switch off vsync for the last enabled source
        mScheduler->disableHardwareVsync(true);
        mScheduler->onScreenReleased(mAppConnectionHandle);
    } else if (mNextVsyncSource && (mActiveVsyncSource == NULL)) {
        mScheduler->onScreenAcquired(mAppConnectionHandle);
        bool isPrimary = mNextVsyncSource->isPrimary();
        nsecs_t vsync = (isPrimary && (mVsyncPeriod > 0)) ? mVsyncPeriod : getVsyncPeriodFromHWC();
        mScheduler->resyncToHardwareVsync(true, Fps::fromPeriodNsecs(vsync));
    } else if ((mNextVsyncSource != NULL) &&
        (mActiveVsyncSource != NULL)) {
        // Switch vsync to the new source
        mScheduler->disableHardwareVsync(true);
        mScheduler->resyncToHardwareVsync(true, Fps::fromValue(getVsyncPeriodFromHWC()));
    }
}

void SurfaceFlinger::postFrame() {
    const auto display = FTL_FAKE_GUARD(mStateLock, getDefaultDisplayDeviceLocked());
    if (display && getHwComposer().isConnected(display->getPhysicalId())) {
        uint32_t flipCount = display->getPageFlipCount();
        if (flipCount % LOG_FRAME_STATS_PERIOD == 0) {
            logFrameStats();
        }
    }
}

=======
>>>>>>> 74878a63
void SurfaceFlinger::commitTransactions() {
    ATRACE_CALL();

    // Keep a copy of the drawing state (that is going to be overwritten
    // by commitTransactionsLocked) outside of mStateLock so that the side
    // effects of the State assignment don't happen with mStateLock held,
    // which can cause deadlocks.
    State drawingState(mDrawingState);

    Mutex::Autolock lock(mStateLock);
    mDebugInTransaction = systemTime();

    // Here we're guaranteed that some transaction flags are set
    // so we can call commitTransactionsLocked unconditionally.
    // We clear the flags with mStateLock held to guarantee that
    // mCurrentState won't change until the transaction is committed.
    modulateVsync(&VsyncModulator::onTransactionCommit);
    commitTransactionsLocked(clearTransactionFlags(eTransactionMask));

    mDebugInTransaction = 0;
}

std::pair<DisplayModes, DisplayModePtr> SurfaceFlinger::loadDisplayModes(
        PhysicalDisplayId displayId) const {
    std::vector<HWComposer::HWCDisplayMode> hwcModes;
    std::optional<hal::HWDisplayId> activeModeHwcId;

    int attempt = 0;
    constexpr int kMaxAttempts = 3;
    do {
        hwcModes = getHwComposer().getModes(displayId);
        activeModeHwcId = getHwComposer().getActiveMode(displayId);

        const auto isActiveMode = [activeModeHwcId](const HWComposer::HWCDisplayMode& mode) {
            return mode.hwcId == activeModeHwcId;
        };

        if (std::any_of(hwcModes.begin(), hwcModes.end(), isActiveMode)) {
            break;
        }
    } while (++attempt < kMaxAttempts);

    if (attempt == kMaxAttempts) {
        const std::string activeMode =
                activeModeHwcId ? std::to_string(*activeModeHwcId) : "unknown"s;
        ALOGE("HWC failed to report an active mode that is supported: activeModeHwcId=%s, "
              "hwcModes={%s}",
              activeMode.c_str(), base::Join(hwcModes, ", ").c_str());
        return {};
    }

    DisplayModes oldModes;
    if (const auto token = getPhysicalDisplayTokenLocked(displayId)) {
        oldModes = getDisplayDeviceLocked(token)->getSupportedModes();
    }

    ui::DisplayModeId nextModeId = 1 +
            std::accumulate(oldModes.begin(), oldModes.end(), static_cast<ui::DisplayModeId>(-1),
                            [](ui::DisplayModeId max, const auto& pair) {
                                return std::max(max, pair.first.value());
                            });

    DisplayModes newModes;
    for (const auto& hwcMode : hwcModes) {
        const DisplayModeId id{nextModeId++};
        newModes.try_emplace(id,
                             DisplayMode::Builder(hwcMode.hwcId)
                                     .setId(id)
                                     .setPhysicalDisplayId(displayId)
                                     .setResolution({hwcMode.width, hwcMode.height})
                                     .setVsyncPeriod(hwcMode.vsyncPeriod)
                                     .setDpiX(hwcMode.dpiX)
                                     .setDpiY(hwcMode.dpiY)
                                     .setGroup(hwcMode.configGroup)
                                     .build());
    }

    const bool sameModes =
            std::equal(newModes.begin(), newModes.end(), oldModes.begin(), oldModes.end(),
                       [](const auto& lhs, const auto& rhs) {
                           return equalsExceptDisplayModeId(*lhs.second, *rhs.second);
                       });

    // Keep IDs if modes have not changed.
    const auto& modes = sameModes ? oldModes : newModes;
    const DisplayModePtr activeMode =
            std::find_if(modes.begin(), modes.end(), [activeModeHwcId](const auto& pair) {
                return pair.second->getHwcId() == activeModeHwcId;
            })->second;

    return {modes, activeMode};
}

bool SurfaceFlinger::configureLocked() {
    std::vector<HotplugEvent> events;
    {
        std::lock_guard<std::mutex> lock(mHotplugMutex);
        events = std::move(mPendingHotplugEvents);
    }

    for (const auto [hwcDisplayId, connection] : events) {
        if (auto info = getHwComposer().onHotplug(hwcDisplayId, connection)) {
            const auto displayId = info->id;
            const bool connected = connection == hal::Connection::CONNECTED;

<<<<<<< HEAD
        const auto displayId = info->id;
        const auto token = mPhysicalDisplayTokens.get(displayId);
        bool isInternalDisplay = (getHwComposer().getDisplayConnectionType(displayId) ==
                                  ui::DisplayConnectionType::Internal);
=======
            if (const char* const log =
                        processHotplug(displayId, hwcDisplayId, connected, std::move(*info))) {
                ALOGI("%s display %s (HAL ID %" PRIu64 ")", log, to_string(displayId).c_str(),
                      hwcDisplayId);
            }
        }
    }
>>>>>>> 74878a63

    return !events.empty();
}

const char* SurfaceFlinger::processHotplug(PhysicalDisplayId displayId,
                                           hal::HWDisplayId hwcDisplayId, bool connected,
                                           DisplayIdentificationInfo&& info) {
    const auto tokenOpt = mPhysicalDisplayTokens.get(displayId);
    if (!connected) {
        LOG_ALWAYS_FATAL_IF(!tokenOpt);

        if (const ssize_t index = mCurrentState.displays.indexOfKey(tokenOpt->get()); index >= 0) {
            const DisplayDeviceState& state = mCurrentState.displays.valueAt(index);
            mInterceptor->saveDisplayDeletion(state.sequenceId);
            mCurrentState.displays.removeItemsAt(index);
        }

        mPhysicalDisplayTokens.erase(displayId);
        return "Disconnecting";
    }

<<<<<<< HEAD
            if (const ssize_t index = mCurrentState.displays.indexOfKey(token->get()); index >= 0) {
                const DisplayDeviceState& state = mCurrentState.displays.valueAt(index);
                mInterceptor->saveDisplayDeletion(state.sequenceId);
                mCurrentState.displays.removeItemsAt(index);
            }
            mPhysicalDisplayTokens.erase(displayId);
            updateVsyncSource();
            if (mInternalPresentationDisplays && isInternalDisplay) {
                // Update mInternalPresentationDisplays flag
                updateInternalDisplaysPresentationMode();
            }
        }
        uint32_t hwcDisplayId = static_cast<uint32_t>(event.hwcDisplayId);
        bool isConnected = (event.connection == hal::Connection::CONNECTED);
        if (isDisplayExtnEnabled() && isInternalDisplay) {
            auto activeConfigId = getHwComposer().getActiveMode(displayId);
            LOG_ALWAYS_FATAL_IF(!activeConfigId, "HWC returned no active config");
            updateDisplayExtension(hwcDisplayId, *activeConfigId, isConnected);
        }
#if defined(QTI_UNIFIED_DRAW) && defined(UNIFIED_DRAW_EXT)
        if (mDisplayExtnIntf && !isConnected && !isInternalDisplay) {
            mDisplayExtnIntf->EndUnifiedDraw(hwcDisplayId);
        }
#endif
        processDisplayChangesLocked();
=======
    auto [supportedModes, activeMode] = loadDisplayModes(displayId);
    if (!activeMode) {
        // TODO(b/241286153): Report hotplug failure to the framework.
        ALOGE("Failed to hotplug display %s", to_string(displayId).c_str());
        getHwComposer().disconnectDisplay(displayId);
        return nullptr;
    }

    if (tokenOpt) {
        auto& state = mCurrentState.displays.editValueFor(tokenOpt->get());
        state.sequenceId = DisplayDeviceState{}.sequenceId; // Generate new sequenceId.
        state.physical->supportedModes = std::move(supportedModes);
        state.physical->activeMode = std::move(activeMode);
        if (getHwComposer().updatesDeviceProductInfoOnHotplugReconnect()) {
            state.physical->deviceProductInfo = std::move(info.deviceProductInfo);
        }
        return "Reconnecting";
>>>>>>> 74878a63
    }

    DisplayDeviceState state;
    state.physical = {.id = displayId,
                      .type = getHwComposer().getDisplayConnectionType(displayId),
                      .hwcDisplayId = hwcDisplayId,
                      .deviceProductInfo = std::move(info.deviceProductInfo),
                      .supportedModes = std::move(supportedModes),
                      .activeMode = std::move(activeMode)};
    state.isSecure = true; // All physical displays are currently considered secure.
    state.displayName = std::move(info.name);

    sp<IBinder> token = sp<BBinder>::make();
    mCurrentState.displays.add(token, state);
    mPhysicalDisplayTokens.try_emplace(displayId, std::move(token));
    mInterceptor->saveDisplayCreation(state);
    return "Connecting";
}

void SurfaceFlinger::dispatchDisplayHotplugEvent(PhysicalDisplayId displayId, bool connected) {
    mScheduler->onHotplugReceived(mAppConnectionHandle, displayId, connected);
    mScheduler->onHotplugReceived(mSfConnectionHandle, displayId, connected);
}

sp<DisplayDevice> SurfaceFlinger::setupNewDisplayDeviceInternal(
        const wp<IBinder>& displayToken,
        std::shared_ptr<compositionengine::Display> compositionDisplay,
        const DisplayDeviceState& state,
        const sp<compositionengine::DisplaySurface>& displaySurface,
        const sp<IGraphicBufferProducer>& producer) {
    DisplayDeviceCreationArgs creationArgs(sp<SurfaceFlinger>::fromExisting(this), getHwComposer(),
                                           displayToken, compositionDisplay);
    creationArgs.sequenceId = state.sequenceId;
    creationArgs.isSecure = state.isSecure;
    creationArgs.displaySurface = displaySurface;
    creationArgs.hasWideColorGamut = false;
    creationArgs.supportedPerFrameMetadata = 0;

    if (const auto& physical = state.physical) {
        creationArgs.connectionType = physical->type;
        creationArgs.supportedModes = physical->supportedModes;
        creationArgs.activeModeId = physical->activeMode->getId();
        const auto [kernelIdleTimerController, idleTimerTimeoutMs] =
                getKernelIdleTimerProperties(compositionDisplay->getId());

        scheduler::RefreshRateConfigs::Config config =
                {.enableFrameRateOverride = android::sysprop::enable_frame_rate_override(false),
                 .frameRateMultipleThreshold =
                         base::GetIntProperty("debug.sf.frame_rate_multiple_threshold", 0),
                 .idleTimerTimeout = idleTimerTimeoutMs,
                 .kernelIdleTimerController = kernelIdleTimerController};
        creationArgs.refreshRateConfigs =
                std::make_shared<scheduler::RefreshRateConfigs>(creationArgs.supportedModes,
                                                                creationArgs.activeModeId, config);
    }

    if (const auto id = PhysicalDisplayId::tryCast(compositionDisplay->getId())) {
        creationArgs.isPrimary = id == getPrimaryDisplayIdLocked();

        if (useColorManagement) {
            std::vector<ColorMode> modes = getHwComposer().getColorModes(*id);
            for (ColorMode colorMode : modes) {
                if (isWideColorMode(colorMode)) {
                    creationArgs.hasWideColorGamut = true;
                }

                std::vector<RenderIntent> renderIntents =
                        getHwComposer().getRenderIntents(*id, colorMode);
                creationArgs.hwcColorModes.emplace(colorMode, renderIntents);
            }
        }
    }

    if (const auto id = HalDisplayId::tryCast(compositionDisplay->getId())) {
        getHwComposer().getHdrCapabilities(*id, &creationArgs.hdrCapabilities);
        creationArgs.supportedPerFrameMetadata = getHwComposer().getSupportedPerFrameMetadata(*id);
    }

    auto nativeWindowSurface = getFactory().createNativeWindowSurface(producer);
    auto nativeWindow = nativeWindowSurface->getNativeWindow();
    creationArgs.nativeWindow = nativeWindow;

    // Make sure that composition can never be stalled by a virtual display
    // consumer that isn't processing buffers fast enough. We have to do this
    // here, in case the display is composed entirely by HWC.
    if (state.isVirtual()) {
        nativeWindow->setSwapInterval(nativeWindow.get(), 0);
    }

    creationArgs.physicalOrientation =
            getPhysicalDisplayOrientation(compositionDisplay->getId(), creationArgs.isPrimary);
    ALOGV("Display Orientation: %s", toCString(creationArgs.physicalOrientation));

    // virtual displays are always considered enabled
    creationArgs.initialPowerMode = state.isVirtual() ? hal::PowerMode::ON : hal::PowerMode::OFF;

    sp<DisplayDevice> display = getFactory().createDisplayDevice(creationArgs);

    nativeWindowSurface->preallocateBuffers();

    ColorMode defaultColorMode = ColorMode::NATIVE;
    Dataspace defaultDataSpace = Dataspace::UNKNOWN;
    if (display->hasWideColorGamut()) {
        defaultColorMode = ColorMode::SRGB;
        defaultDataSpace = Dataspace::V0_SRGB;
    }
    display->getCompositionDisplay()->setColorProfile(
            compositionengine::Output::ColorProfile{defaultColorMode, defaultDataSpace,
                                                    RenderIntent::COLORIMETRIC,
                                                    Dataspace::UNKNOWN});
    if (!state.isVirtual()) {
        FTL_FAKE_GUARD(kMainThreadContext,
                       display->setActiveMode(state.physical->activeMode->getId()));
        display->setDeviceProductInfo(state.physical->deviceProductInfo);
    }

    display->setLayerStack(state.layerStack);
    display->setProjection(state.orientation, state.layerStackSpaceRect,
                           state.orientedDisplaySpaceRect);
    display->setDisplayName(state.displayName);
    display->setFlags(state.flags);

    return display;
}

void SurfaceFlinger::processDisplayAdded(const wp<IBinder>& displayToken,
                                         const DisplayDeviceState& state) {
    bool canAllocateHwcForVDS = false;
    ui::Size resolution(0, 0);

    ui::PixelFormat pixelFormat = static_cast<ui::PixelFormat>(PIXEL_FORMAT_UNKNOWN);
    if (state.physical) {
        resolution = state.physical->activeMode->getResolution();
        pixelFormat = static_cast<ui::PixelFormat>(PIXEL_FORMAT_RGBA_8888);
    } else if (state.surface != nullptr) {
        int status = state.surface->query(NATIVE_WINDOW_WIDTH, &resolution.width);
        ALOGE_IF(status != NO_ERROR, "Unable to query width (%d)", status);
        status = state.surface->query(NATIVE_WINDOW_HEIGHT, &resolution.height);
        ALOGE_IF(status != NO_ERROR, "Unable to query height (%d)", status);
        int format;
        status = state.surface->query(NATIVE_WINDOW_FORMAT, &format);
        ALOGE_IF(status != NO_ERROR, "Unable to query format (%d)", status);
        pixelFormat = static_cast<ui::PixelFormat>(format);
        if (mVirtualDisplayIdGenerators.hal) {
            size_t maxVirtualDisplaySize = getHwComposer().getMaxVirtualDisplayDimension();
            if (maxVirtualDisplaySize == 0 ||
                ((uint64_t)resolution.width <= maxVirtualDisplaySize &&
                (uint64_t)resolution.height <= maxVirtualDisplaySize)) {
                uint64_t usage = 0;
                // Replace with native_window_get_consumer_usage ?
                status = state .surface->getConsumerUsage(&usage);
                ALOGW_IF(status != NO_ERROR, "Unable to query usage (%d)", status);
                if ((status == NO_ERROR) && canAllocateHwcDisplayIdForVDS(usage)) {
                   canAllocateHwcForVDS = true;
               }
            }
        }

    } else {
        // Virtual displays without a surface are dormant:
        // they have external state (layer stack, projection,
        // etc.) but no internal state (i.e. a DisplayDevice).
        return;
    }

    compositionengine::DisplayCreationArgsBuilder builder;
    if (const auto& physical = state.physical) {
        builder.setId(physical->id);
    } else {
        builder.setId(acquireVirtualDisplay(resolution, pixelFormat, canAllocateHwcForVDS));
    }

    builder.setPixels(resolution);
    builder.setIsSecure(state.isSecure);
    builder.setPowerAdvisor(mPowerAdvisor.get());
    builder.setName(state.displayName);
    builder.setDisplayExtnIntf(mDisplayExtnIntf);
    auto compositionDisplay = getCompositionEngine().createDisplay(builder.build());
    compositionDisplay->setLayerCachingEnabled(mLayerCachingEnabled);

    sp<compositionengine::DisplaySurface> displaySurface;
    sp<IGraphicBufferProducer> producer;
    sp<IGraphicBufferProducer> bqProducer;
    sp<IGraphicBufferConsumer> bqConsumer;
    getFactory().createBufferQueue(&bqProducer, &bqConsumer, /*consumerIsSurfaceFlinger =*/false);

    if (state.isVirtual()) {
        const auto displayId = VirtualDisplayId::tryCast(compositionDisplay->getId());
        LOG_FATAL_IF(!displayId);
        auto surface = sp<VirtualDisplaySurface>::make(getHwComposer(), *displayId, state.surface,
                                                       bqProducer, bqConsumer, state.displayName,
                                                       state.isSecure);
        displaySurface = surface;
        producer = std::move(surface);
    } else {
        ALOGE_IF(state.surface != nullptr,
                 "adding a supported display, but rendering "
                 "surface is provided (%p), ignoring it",
                 state.surface.get());
        const auto displayId = PhysicalDisplayId::tryCast(compositionDisplay->getId());
        LOG_FATAL_IF(!displayId);
        displaySurface =
                sp<FramebufferSurface>::make(getHwComposer(), *displayId, bqConsumer,
                                             state.physical->activeMode->getResolution(),
                                             ui::Size(maxGraphicsWidth, maxGraphicsHeight));
        producer = bqProducer;
    }

    LOG_FATAL_IF(!displaySurface);
    auto display = setupNewDisplayDeviceInternal(displayToken, std::move(compositionDisplay), state,
                                                 displaySurface, producer);
    if (display->isPrimary()) {
        initScheduler(display);
    }

#ifdef QTI_DISPLAY_CONFIG_ENABLED
    bool supported = false;
    const auto physicalDisplayId = PhysicalDisplayId::tryCast(display->getId());
    if (physicalDisplayId) {
        const auto hwcDisplayId = getHwComposer().fromPhysicalDisplayId(*physicalDisplayId);
        if (mDisplayConfigIntf) {
            mDisplayConfigIntf->IsPowerModeOverrideSupported(*hwcDisplayId, &supported);
        }
    }
    if (supported) {
      sp<DisplayDevice> display = getDisplayDeviceLocked(displayToken);
      display->setPowerModeOverrideConfig(true);
    }
#endif
    if (!state.isVirtual()) {
        sp<DisplayDevice> displayNew = getDisplayDeviceLocked(displayToken);
        if (mPluggableVsyncPrioritized && !isInternalDisplay(displayNew)) {
            // Insert the pluggable display just before the first built-in display
            // so that the earlier pluggable display remains the V-sync source.
            auto it = mDisplaysList.begin();
            for (; it != mDisplaysList.end(); it++ ) {
                if(isInternalDisplay(*it)) {
                    break;
                }
            }
            mDisplaysList.insert(it, displayNew);
        } else {
            mDisplaysList.push_back(displayNew);
        }
        dispatchDisplayHotplugEvent(display->getPhysicalId(), true);

        if (!display->isPrimary() && isInternalDisplay(display)) {
            const auto defaultDisplay = getDefaultDisplayDeviceLocked();
            if (defaultDisplay && defaultDisplay->isPrimary()) {
                if (state.layerStack != defaultDisplay->getLayerStack()) {
                    // Internal Physical Displays are in Presentation Mode
                    mInternalPresentationDisplays = true;
                }
            }
        }
    }

#ifdef QTI_UNIFIED_DRAW
    const auto id = HalDisplayId::tryCast(display->getId());
    if (mDisplayExtnIntf && id) {
        uint32_t hwcDisplayId;
        if (!getHwcDisplayId(display, &hwcDisplayId)) {
           return;
        }
        if (!mDisplayExtnIntf->TryUnifiedDraw(hwcDisplayId, maxFrameBufferAcquiredBuffers)){
            getHwComposer().tryDrawMethod(*id, IQtiComposerClient::DrawMethod::UNIFIED_DRAW);
        }
    }
#endif
    // TODO(b/230790745): add back std::move
    mDisplays.try_emplace(displayToken, display);
    createSmomoInstance(state);
}

void SurfaceFlinger::processDisplayRemoved(const wp<IBinder>& displayToken) {
    auto display = getDisplayDeviceLocked(displayToken);
    if (display) {
        display->disconnect();

        if (display->isVirtual()) {
            releaseVirtualDisplay(display->getVirtualId());
        } else {
            dispatchDisplayHotplugEvent(display->getPhysicalId(), false);
        }
        destroySmomoInstance(display);
    }

    mDisplays.erase(displayToken);
    if (display && display->isVirtual()) {
        static_cast<void>(mScheduler->schedule([display = std::move(display)] {
            // Destroy the display without holding the mStateLock.
            // This is a temporary solution until we can manage transaction queues without
            // holding the mStateLock.
            // With blast, the IGBP that is passed to the VirtualDisplaySurface is owned by the
            // client. When the IGBP is disconnected, its buffer cache in SF will be cleared
            // via SurfaceComposerClient::doUncacheBufferTransaction. This call from the client
            // ends up running on the main thread causing a deadlock since setTransactionstate
            // will try to acquire the mStateLock. Instead we extend the lifetime of
            // DisplayDevice and destroy it in the main thread without holding the mStateLock.
            // The display will be disconnected and removed from the mDisplays list so it will
            // not be accessible.
        }));
    }
}

void SurfaceFlinger::processDisplayChanged(const wp<IBinder>& displayToken,
                                           const DisplayDeviceState& currentState,
                                           const DisplayDeviceState& drawingState) {
    const sp<IBinder> currentBinder = IInterface::asBinder(currentState.surface);
    const sp<IBinder> drawingBinder = IInterface::asBinder(drawingState.surface);

    // Recreate the DisplayDevice if the surface or sequence ID changed.
    if (currentBinder != drawingBinder || currentState.sequenceId != drawingState.sequenceId) {
        getRenderEngine().cleanFramebufferCache();

        if (const auto display = getDisplayDeviceLocked(displayToken)) {
            mDisplaysList.remove(display);
            display->disconnect();
            if (display->isVirtual()) {
                releaseVirtualDisplay(display->getVirtualId());
            }
        }

        mDisplays.erase(displayToken);

        if (const auto& physical = currentState.physical) {
            getHwComposer().allocatePhysicalDisplay(physical->hwcDisplayId, physical->id);
        }

        processDisplayAdded(displayToken, currentState);

        if (currentState.physical) {
            const auto display = getDisplayDeviceLocked(displayToken);
            setPowerModeInternal(display, hal::PowerMode::ON);

            // TODO(b/175678251) Call a listener instead.
            if (currentState.physical->hwcDisplayId == getHwComposer().getPrimaryHwcDisplayId()) {
                updateInternalDisplayVsyncLocked(display);
            }
        }
        return;
    }

    if (const auto display = getDisplayDeviceLocked(displayToken)) {
        bool displaySizeChanged = false;
        if (currentState.layerStack != drawingState.layerStack) {
            display->setLayerStack(currentState.layerStack);
            for (auto &instance: mSmomoInstances) {
                if ((instance.displayId == currentState.physical->hwcDisplayId) &&
                    instance.layerStackId == drawingState.layerStack.id) {
                    instance.layerStackId = currentState.layerStack.id;
                    break;
                }
            }
        }
        if (currentState.flags != drawingState.flags) {
            display->setFlags(currentState.flags);
        }
        if ((currentState.orientation != drawingState.orientation) ||
            (currentState.layerStackSpaceRect != drawingState.layerStackSpaceRect) ||
            (currentState.orientedDisplaySpaceRect != drawingState.orientedDisplaySpaceRect)) {
            if (mUseFbScaling && display->isPrimary() && display->isPoweredOn()) {
                const ssize_t index = mCurrentState.displays.indexOfKey(displayToken);
                DisplayDeviceState& curState = mCurrentState.displays.editValueAt(index);
                setFrameBufferSizeForScaling(display, curState, drawingState);
                displaySizeChanged = true;
            } else {
                display->setProjection(currentState.orientation, currentState.layerStackSpaceRect,
                                       currentState.orientedDisplaySpaceRect);
            }
            if (isDisplayActiveLocked(display)) {
                mActiveDisplayTransformHint = display->getTransformHint();
            }
        }
        if (currentState.width != drawingState.width ||
            currentState.height != drawingState.height) {
            if (!displaySizeChanged) {
                display->setDisplaySize(currentState.width, currentState.height);

                if (isDisplayActiveLocked(display)) {
                    onActiveDisplaySizeChanged(display);
                }
            }
        }
    }
}

void SurfaceFlinger::updateInternalDisplayVsyncLocked(const sp<DisplayDevice>& activeDisplay) {
    mVsyncConfiguration->reset();
    const Fps refreshRate = activeDisplay->refreshRateConfigs().getActiveMode()->getFps();
    updatePhaseConfiguration(refreshRate);
    mRefreshRateStats->setRefreshRate(refreshRate);
    if (mUseAdvanceSfOffset && mComposerExtnIntf) {
        const auto& supportedModes = getDefaultDisplayDeviceLocked()->getSupportedModes();
        for (const auto& [id, mode] : supportedModes) {
            mVsyncConfiguration->getConfigsForRefreshRate(mode->getFps());
        }

        // Update the Advanced SF Offsets/Durations
        mVsyncConfiguration->UpdateSfOffsets(&mAdvancedSfOffsets);
    }
}

void SurfaceFlinger::setFrameBufferSizeForScaling(sp<DisplayDevice> displayDevice,
                                                  DisplayDeviceState& currentState,
                                                  const DisplayDeviceState& drawingState) {
    base::unique_fd fd;
    auto display = displayDevice->getCompositionDisplay();
    int newWidth = currentState.layerStackSpaceRect.width();
    int newHeight = currentState.layerStackSpaceRect.height();
    int currentWidth = drawingState.layerStackSpaceRect.width();
    int currentHeight = drawingState.layerStackSpaceRect.height();
    int displayWidth = displayDevice->getWidth();
    int displayHeight = displayDevice->getHeight();
    bool update_needed = false;

    if (newWidth != currentWidth || newHeight != currentHeight) {
        update_needed = true;
        if (!((newWidth > newHeight && displayWidth > displayHeight) ||
            (newWidth < newHeight && displayWidth < displayHeight))) {
            std::swap(newWidth, newHeight);
        }
    }

    if (displayDevice->getWidth() == newWidth && displayDevice->getHeight() == newHeight &&
        !update_needed) {
        displayDevice->setProjection(currentState.orientation, currentState.layerStackSpaceRect,
                                     currentState.orientedDisplaySpaceRect);
        return;
    }

    if (newWidth > 0 && newHeight > 0) {
        currentState.width =  newWidth;
        currentState.height = newHeight;
    }
    currentState.orientedDisplaySpaceRect =  currentState.layerStackSpaceRect;

    if (mBootStage == BootStage::FINISHED) {
        displayDevice->setDisplaySize(currentState.width, currentState.height);
        displayDevice->setProjection(currentState.orientation, currentState.layerStackSpaceRect,
                                     currentState.orientedDisplaySpaceRect);
        display->getRenderSurface()->setViewportAndProjection();
        display->getRenderSurface()->flipClientTarget(true);
        // queue a scratch buffer to flip Client Target with updated size
        display->getRenderSurface()->queueBuffer(std::move(fd));
        display->getRenderSurface()->flipClientTarget(false);
        // releases the FrameBuffer that was acquired as part of queueBuffer()
        display->getRenderSurface()->onPresentDisplayCompleted();
    }
}
void SurfaceFlinger::processDisplayChangesLocked() {
    // here we take advantage of Vector's copy-on-write semantics to
    // improve performance by skipping the transaction entirely when
    // know that the lists are identical
    const KeyedVector<wp<IBinder>, DisplayDeviceState>& curr(mCurrentState.displays);
    const KeyedVector<wp<IBinder>, DisplayDeviceState>& draw(mDrawingState.displays);
    if (!curr.isIdenticalTo(draw)) {
        mVisibleRegionsDirty = true;
        mUpdateInputInfo = true;

        // find the displays that were removed
        // (ie: in drawing state but not in current state)
        // also handle displays that changed
        // (ie: displays that are in both lists)
        for (size_t i = 0; i < draw.size(); i++) {
            const wp<IBinder>& displayToken = draw.keyAt(i);
            const ssize_t j = curr.indexOfKey(displayToken);
            if (j < 0) {
                // in drawing state but not in current state
                processDisplayRemoved(displayToken);
            } else {
                // this display is in both lists. see if something changed.
                const DisplayDeviceState& currentState = curr[j];
                const DisplayDeviceState& drawingState = draw[i];
                processDisplayChanged(displayToken, currentState, drawingState);
            }
        }

        // find displays that were added
        // (ie: in current state but not in drawing state)
        for (size_t i = 0; i < curr.size(); i++) {
            const wp<IBinder>& displayToken = curr.keyAt(i);
            if (draw.indexOfKey(displayToken) < 0) {
                processDisplayAdded(displayToken, curr[i]);
            }
        }
    }

    mDrawingState.displays = mCurrentState.displays;
}

void SurfaceFlinger::commitTransactionsLocked(uint32_t transactionFlags) {
    // Commit display transactions.
    const bool displayTransactionNeeded = transactionFlags & eDisplayTransactionNeeded;
    if (displayTransactionNeeded) {
        processDisplayChangesLocked();
    }
    mForceTransactionDisplayChange = displayTransactionNeeded;

    if (mSomeChildrenChanged) {
        mVisibleRegionsDirty = true;
        mSomeChildrenChanged = false;
        mUpdateInputInfo = true;
    }

    // Update transform hint.
    if (transactionFlags & (eTransformHintUpdateNeeded | eDisplayTransactionNeeded)) {
        // Layers and/or displays have changed, so update the transform hint for each layer.
        //
        // NOTE: we do this here, rather than when presenting the display so that
        // the hint is set before we acquire a buffer from the surface texture.
        //
        // NOTE: layer transactions have taken place already, so we use their
        // drawing state. However, SurfaceFlinger's own transaction has not
        // happened yet, so we must use the current state layer list
        // (soon to become the drawing state list).
        //
        sp<const DisplayDevice> hintDisplay;
        ui::LayerStack layerStack;

        mCurrentState.traverse([&](Layer* layer) REQUIRES(mStateLock) {
            // NOTE: we rely on the fact that layers are sorted by
            // layerStack first (so we don't have to traverse the list
            // of displays for every layer).
            if (const auto filter = layer->getOutputFilter(); layerStack != filter.layerStack) {
                layerStack = filter.layerStack;
                hintDisplay = nullptr;

                // Find the display that includes the layer.
                for (const auto& [token, display] : mDisplays) {
                    if (!display->getCompositionDisplay()->includesLayer(filter)) {
                        continue;
                    }

                    // Pick the primary display if another display mirrors the layer.
                    if (hintDisplay) {
                        hintDisplay = nullptr;
                        break;
                    }

                    hintDisplay = display;
                }
            }

            if (!hintDisplay && mDisplays.size() > 0) {
                // NOTE: TEMPORARY FIX ONLY. Real fix should cause layers to
                // redraw after transform hint changes. See bug 8508397.

                // could be null when this layer is using a layerStack
                // that is not visible on any display. Also can occur at
                // screen off/on times.
                hintDisplay = getDefaultDisplayDeviceLocked();
            }

            if (hintDisplay) {
                layer->updateTransformHint(hintDisplay->getTransformHint());
            } else {
                ALOGW("Ignoring transform hint update for %s", layer->getDebugName());
            }
        });
    }

    if (mLayersAdded) {
        mLayersAdded = false;
        // Layers have been added.
        mVisibleRegionsDirty = true;
        mUpdateInputInfo = true;
    }

    // some layers might have been removed, so
    // we need to update the regions they're exposing.
    if (mLayersRemoved) {
        mLayersRemoved = false;
        mVisibleRegionsDirty = true;
        mUpdateInputInfo = true;
        mDrawingState.traverseInZOrder([&](Layer* layer) {
            if (mLayersPendingRemoval.indexOf(sp<Layer>::fromExisting(layer)) >= 0) {
                // this layer is not visible anymore
                Region visibleReg;
                visibleReg.set(layer->getScreenBounds());
                invalidateLayerStack(sp<Layer>::fromExisting(layer), visibleReg);
            }
        });
    }

    doCommitTransactions();
    signalSynchronousTransactions(CountDownLatch::eSyncTransaction);
}

void SurfaceFlinger::updateInputFlinger() {
    ATRACE_CALL();
    if (!mInputFlinger) {
        return;
    }

    std::vector<WindowInfo> windowInfos;
    std::vector<DisplayInfo> displayInfos;
    bool updateWindowInfo = false;
    if (mUpdateInputInfo) {
        mUpdateInputInfo = false;
        updateWindowInfo = true;
        buildWindowInfos(windowInfos, displayInfos);
    } else if (mInputWindowCommands.empty()) {
        return;
    }

    BackgroundExecutor::getInstance().sendCallbacks({[updateWindowInfo,
                                                      windowInfos = std::move(windowInfos),
                                                      displayInfos = std::move(displayInfos),
                                                      inputWindowCommands =
                                                              std::move(mInputWindowCommands),
                                                      inputFlinger = mInputFlinger, this]() {
        ATRACE_NAME("BackgroundExecutor::updateInputFlinger");
        if (updateWindowInfo) {
            mWindowInfosListenerInvoker
                    ->windowInfosChanged(windowInfos, displayInfos,
                                         inputWindowCommands.windowInfosReportedListeners);
        } else {
            // If there are listeners but no changes to input windows, call the listeners
            // immediately.
            for (const auto& listener : inputWindowCommands.windowInfosReportedListeners) {
                if (IInterface::asBinder(listener)->isBinderAlive()) {
                    listener->onWindowInfosReported();
                }
            }
        }
        for (const auto& focusRequest : inputWindowCommands.focusRequests) {
            inputFlinger->setFocusedWindow(focusRequest);
        }
    }});

    mInputWindowCommands.clear();
}

void SurfaceFlinger::persistDisplayBrightness(bool needsComposite) {
    const bool supportsDisplayBrightnessCommand = getHwComposer().getComposer()->isSupported(
            Hwc2::Composer::OptionalFeature::DisplayBrightnessCommand);
    if (!supportsDisplayBrightnessCommand) {
        return;
    }

    for (const auto& [_, display] : FTL_FAKE_GUARD(mStateLock, mDisplays)) {
        if (const auto brightness = display->getStagedBrightness(); brightness) {
            if (!needsComposite) {
                const status_t error =
                        getHwComposer()
                                .setDisplayBrightness(display->getPhysicalId(), *brightness,
                                                      display->getCompositionDisplay()
                                                              ->getState()
                                                              .displayBrightnessNits,
                                                      Hwc2::Composer::DisplayBrightnessOptions{
                                                              .applyImmediately = true})
                                .get();

                ALOGE_IF(error != NO_ERROR,
                         "Error setting display brightness for display %s: %d (%s)",
                         display->getDebugName().c_str(), error, strerror(error));
            }
            display->persistBrightness(needsComposite);
        }
    }
}

void SurfaceFlinger::buildWindowInfos(std::vector<WindowInfo>& outWindowInfos,
                                      std::vector<DisplayInfo>& outDisplayInfos) {
    ftl::SmallMap<ui::LayerStack, DisplayDevice::InputInfo, 4> displayInputInfos;

    for (const auto& [_, display] : FTL_FAKE_GUARD(mStateLock, mDisplays)) {
        const auto layerStack = display->getLayerStack();
        const auto info = display->getInputInfo();

        const auto [it, emplaced] = displayInputInfos.try_emplace(layerStack, info);
        if (emplaced) {
            continue;
        }

        // If the layer stack is mirrored on multiple displays, the first display that is configured
        // to receive input takes precedence.
        auto& otherInfo = it->second;
        if (otherInfo.receivesInput) {
            ALOGW_IF(display->receivesInput(),
                     "Multiple displays claim to accept input for the same layer stack: %u",
                     layerStack.id);
        } else {
            otherInfo = info;
        }
    }

    static size_t sNumWindowInfos = 0;
    outWindowInfos.reserve(sNumWindowInfos);
    sNumWindowInfos = 0;

    mDrawingState.traverseInReverseZOrder([&](Layer* layer) {
        if (!layer->needsInputInfo()) return;

        const auto opt = displayInputInfos.get(layer->getLayerStack())
                                 .transform([](const DisplayDevice::InputInfo& info) {
                                     return Layer::InputDisplayArgs{&info.transform, info.isSecure};
                                 });

        outWindowInfos.push_back(layer->fillInputInfo(opt.value_or(Layer::InputDisplayArgs{})));
    });

    sNumWindowInfos = outWindowInfos.size();

    outDisplayInfos.reserve(displayInputInfos.size());
    for (const auto& [_, info] : displayInputInfos) {
        outDisplayInfos.push_back(info.info);
    }
}

void SurfaceFlinger::updateCursorAsync() {
    compositionengine::CompositionRefreshArgs refreshArgs;
    for (const auto& [_, display] : FTL_FAKE_GUARD(mStateLock, mDisplays)) {
        if (HalDisplayId::tryCast(display->getId())) {
            refreshArgs.outputs.push_back(display->getCompositionDisplay());
        }
    }

    mCompositionEngine->updateCursorAsync(refreshArgs);
}

void SurfaceFlinger::requestDisplayMode(DisplayModePtr mode, DisplayModeEvent event) {
    // If this is called from the main thread mStateLock must be locked before
    // Currently the only way to call this function from the main thread is from
    // Scheduler::chooseRefreshRateForContent

    ConditionalLock lock(mStateLock, std::this_thread::get_id() != mMainThreadId);

    const auto display = getDefaultDisplayDeviceLocked();
    if (!display || mBootStage != BootStage::FINISHED) {
        return;
    }
    ATRACE_CALL();

    if (!display->refreshRateConfigs().isModeAllowed(mode->getId())) {
        ALOGV("Skipping disallowed mode %d", mode->getId().value());
        return;
    }

    setDesiredActiveMode({mode, event});

    uint32_t hwcDisplayId;
    if (isDisplayExtnEnabled() && getHwcDisplayId(display, &hwcDisplayId)) {
        setDisplayExtnActiveConfig(hwcDisplayId, mode->getId().value());
    }
}

void SurfaceFlinger::triggerOnFrameRateOverridesChanged() {
    PhysicalDisplayId displayId = [&]() {
        ConditionalLock lock(mStateLock, std::this_thread::get_id() != mMainThreadId);
        return getDefaultDisplayDeviceLocked()->getPhysicalId();
    }();

    mScheduler->onFrameRateOverridesChanged(mAppConnectionHandle, displayId);
}

void SurfaceFlinger::initScheduler(const sp<DisplayDevice>& display) {
    if (mScheduler) {
        // If the scheduler is already initialized, this means that we received
        // a hotplug(connected) on the primary display. In that case we should
        // update the scheduler with the most recent display information.
        ALOGW("Scheduler already initialized, updating instead");
        mScheduler->setRefreshRateConfigs(display->holdRefreshRateConfigs());
        return;
    }
    const auto currRefreshRate = display->getActiveMode()->getFps();
    mRefreshRateStats = std::make_unique<scheduler::RefreshRateStats>(*mTimeStats, currRefreshRate,
                                                                      hal::PowerMode::OFF);

    mVsyncConfiguration = getFactory().createVsyncConfiguration(currRefreshRate);
    mVsyncModulator = sp<VsyncModulator>::make(mVsyncConfiguration->getCurrentConfigs());

    using Feature = scheduler::Feature;
    scheduler::FeatureFlags features;

    if (sysprop::use_content_detection_for_refresh_rate(false)) {
        features |= Feature::kContentDetection;
    }
    if (base::GetBoolProperty("debug.sf.show_predicted_vsync"s, false)) {
        features |= Feature::kTracePredictedVsync;
    }
    if (!base::GetBoolProperty("debug.sf.vsync_reactor_ignore_present_fences"s, false) &&
        !getHwComposer().hasCapability(Capability::PRESENT_FENCE_IS_NOT_RELIABLE)) {
        features |= Feature::kPresentFences;
    }

    mScheduler = std::make_unique<scheduler::Scheduler>(static_cast<ICompositor&>(*this),
                                                        static_cast<ISchedulerCallback&>(*this),
                                                        features);
    {
        auto configs = display->holdRefreshRateConfigs();
        if (configs->kernelIdleTimerController().has_value()) {
            features |= Feature::kKernelIdleTimer;
        }

        mScheduler->createVsyncSchedule(features);
        mScheduler->setRefreshRateConfigs(std::move(configs));
    }
    setVsyncEnabled(false);
    mScheduler->startTimers();

    const auto configs = mVsyncConfiguration->getCurrentConfigs();
    const nsecs_t vsyncPeriod = currRefreshRate.getPeriodNsecs();
    mAppConnectionHandle =
            mScheduler->createConnection("app", mFrameTimeline->getTokenManager(),
                                         /*workDuration=*/configs.late.appWorkDuration,
                                         /*readyDuration=*/configs.late.sfWorkDuration,
                                         impl::EventThread::InterceptVSyncsCallback());
    mSfConnectionHandle =
            mScheduler->createConnection("appSf", mFrameTimeline->getTokenManager(),
                                         /*workDuration=*/std::chrono::nanoseconds(vsyncPeriod),
                                         /*readyDuration=*/configs.late.sfWorkDuration,
                                         [this](nsecs_t timestamp) {
                                             mInterceptor->saveVSyncEvent(timestamp);
                                         });

    mScheduler->initVsync(mScheduler->getVsyncSchedule().getDispatch(),
                          *mFrameTimeline->getTokenManager(), configs.late.sfWorkDuration);

    mRegionSamplingThread =
            sp<RegionSamplingThread>::make(*this,
                                           RegionSamplingThread::EnvironmentTimingTunables());
    mFpsReporter = sp<FpsReporter>::make(*mFrameTimeline, *this);
    // Dispatch a mode change request for the primary display on scheduler
    // initialization, so that the EventThreads always contain a reference to a
    // prior configuration.
    //
    // This is a bit hacky, but this avoids a back-pointer into the main SF
    // classes from EventThread, and there should be no run-time binder cost
    // anyway since there are no connected apps at this point.
    mScheduler->onPrimaryDisplayModeChanged(mAppConnectionHandle, display->getActiveMode());
}

void SurfaceFlinger::updatePhaseConfiguration(const Fps& refreshRate) {
    mVsyncConfiguration->setRefreshRateFps(refreshRate);
    setVsyncConfig(mVsyncModulator->setVsyncConfigSet(mVsyncConfiguration->getCurrentConfigs()),
                   refreshRate.getPeriodNsecs());
}

void SurfaceFlinger::setVsyncConfig(const VsyncModulator::VsyncConfig& config,
                                    nsecs_t vsyncPeriod) {
    mScheduler->setDuration(mAppConnectionHandle,
                            /*workDuration=*/config.appWorkDuration,
                            /*readyDuration=*/config.sfWorkDuration);
    mScheduler->setDuration(mSfConnectionHandle,
                            /*workDuration=*/std::chrono::nanoseconds(vsyncPeriod),
                            /*readyDuration=*/config.sfWorkDuration);
    mScheduler->setDuration(config.sfWorkDuration);
}

void SurfaceFlinger::doCommitTransactions() {
    ATRACE_CALL();

    if (!mLayersPendingRemoval.isEmpty()) {
        // Notify removed layers now that they can't be drawn from
        for (const auto& l : mLayersPendingRemoval) {
            // Ensure any buffers set to display on any children are released.
            if (l->isRemovedFromCurrentState()) {
                l->latchAndReleaseBuffer();
            }

            // If a layer has a parent, we allow it to out-live it's handle
            // with the idea that the parent holds a reference and will eventually
            // be cleaned up. However no one cleans up the top-level so we do so
            // here.
            if (l->isAtRoot()) {
                l->setIsAtRoot(false);
                mCurrentState.layersSortedByZ.remove(l);
            }

            // If the layer has been removed and has no parent, then it will not be reachable
            // when traversing layers on screen. Add the layer to the offscreenLayers set to
            // ensure we can copy its current to drawing state.
            if (!l->getParent()) {
                mOffscreenLayers.emplace(l.get());
            }
        }
        mLayersPendingRemoval.clear();
    }

    mDrawingState = mCurrentState;
    // clear the "changed" flags in current state
    mCurrentState.colorMatrixChanged = false;

    if (mVisibleRegionsDirty) {
        for (const auto& rootLayer : mDrawingState.layersSortedByZ) {
            rootLayer->commitChildList();
        }
    }

    commitOffscreenLayers();
    if (mNumClones > 0) {
        mDrawingState.traverse([&](Layer* layer) { layer->updateMirrorInfo(); });
    }
}

void SurfaceFlinger::commitOffscreenLayers() {
    for (Layer* offscreenLayer : mOffscreenLayers) {
        offscreenLayer->traverse(LayerVector::StateSet::Drawing, [](Layer* layer) {
            if (layer->clearTransactionFlags(eTransactionNeeded)) {
                layer->doTransaction(0);
                layer->commitChildList();
            }
        });
    }
}

void SurfaceFlinger::invalidateLayerStack(const sp<const Layer>& layer, const Region& dirty) {
    for (const auto& [token, displayDevice] : FTL_FAKE_GUARD(mStateLock, mDisplays)) {
        auto display = displayDevice->getCompositionDisplay();
        if (display->includesLayer(layer->getOutputFilter())) {
            display->editState().dirtyRegion.orSelf(dirty);
        }
    }
}

bool SurfaceFlinger::latchBuffers() {
    ATRACE_CALL();

    const nsecs_t latchTime = systemTime();

    bool visibleRegions = false;
    bool frameQueued = false;
    bool newDataLatched = false;
    std::set<uint32_t> layerStackIds;
    uint32_t layerStackId = 0;

    // Store the set of layers that need updates. This set must not change as
    // buffers are being latched, as this could result in a deadlock.
    // Example: Two producers share the same command stream and:
    // 1.) Layer 0 is latched
    // 2.) Layer 0 gets a new frame
    // 2.) Layer 1 gets a new frame
    // 3.) Layer 1 is latched.
    // Display is now waiting on Layer 1's frame, which is behind layer 0's
    // second frame. But layer 0's second frame could be waiting on display.
    mDrawingState.traverse([&](Layer* layer) {
        if (layer->clearTransactionFlags(eTransactionNeeded) || mForceTransactionDisplayChange) {
            const uint32_t flags = layer->doTransaction(0);
            if (flags & Layer::eVisibleRegion) {
                mVisibleRegionsDirty = true;
            }
        }

        if (layer->hasReadyFrame()) {
            frameQueued = true;
<<<<<<< HEAD
            if (layer->shouldPresentNow(expectedPresentTime)) {
                mLayersWithQueuedFrames.emplace(layer);
                if (wakeUpPresentationDisplays) {
                    layerStackId = layer->getLayerStack().id;
                    layerStackIds.insert(layerStackId);
                }
            } else {
                ATRACE_NAME("!layer->shouldPresentNow()");
                layer->useEmptyDamage();
            }
=======
            mLayersWithQueuedFrames.emplace(sp<Layer>::fromExisting(layer));
>>>>>>> 74878a63
        } else {
            layer->useEmptyDamage();
        }
    });
    mForceTransactionDisplayChange = false;

    if (wakeUpPresentationDisplays && !mLayersWithQueuedFrames.empty()) {
        handlePresentationDisplaysEarlyWakeup(layerStackIds.size(), layerStackId);
    }

    // The client can continue submitting buffers for offscreen layers, but they will not
    // be shown on screen. Therefore, we need to latch and release buffers of offscreen
    // layers to ensure dequeueBuffer doesn't block indefinitely.
    for (Layer* offscreenLayer : mOffscreenLayers) {
        offscreenLayer->traverse(LayerVector::StateSet::Drawing,
                                         [&](Layer* l) { l->latchAndReleaseBuffer(); });
    }

    if (!mLayersWithQueuedFrames.empty()) {
        // mStateLock is needed for latchBuffer as LayerRejecter::reject()
        // writes to Layer current state. See also b/119481871
        Mutex::Autolock lock(mStateLock);

        for (const auto& layer : mLayersWithQueuedFrames) {
            if (layer->latchBuffer(visibleRegions, latchTime)) {
                mLayersPendingRefresh.push_back(layer);
                newDataLatched = true;
            }
            layer->useSurfaceDamage();
        }
    }

    mVisibleRegionsDirty |= visibleRegions;

    // If we will need to wake up at some time in the future to deal with a
    // queued frame that shouldn't be displayed during this vsync period, wake
    // up during the next vsync period to check again.
    if (frameQueued && (mLayersWithQueuedFrames.empty() || !newDataLatched)) {
        scheduleCommit(FrameHint::kNone);
    }

    // enter boot animation on first buffer latch
    if (CC_UNLIKELY(mBootStage == BootStage::BOOTLOADER && newDataLatched)) {
        ALOGI("Enter boot animation");
        mBootStage = BootStage::BOOTANIMATION;
    }

    if (mNumClones > 0) {
        mDrawingState.traverse([&](Layer* layer) { layer->updateCloneBufferInfo(); });
    }

    // Only continue with the refresh if there is actually new work to do
    return !mLayersWithQueuedFrames.empty() && newDataLatched;
}

status_t SurfaceFlinger::addClientLayer(const sp<Client>& client, const sp<IBinder>& handle,
                                        const sp<Layer>& layer, const wp<Layer>& parent,
                                        bool addToRoot, uint32_t* outTransformHint) {
    if (mNumLayers >= MAX_LAYERS) {
        ALOGE("AddClientLayer failed, mNumLayers (%zu) >= MAX_LAYERS (%zu)", mNumLayers.load(),
               MAX_LAYERS);
        mCurrentState.traverseInZOrder([&](Layer* layer) {
               const auto& p = layer->getParent();
               ALOGE("layer (%s) ::  parent (%s).",
               layer->getName().c_str(),
               (p != nullptr) ? p->getName().c_str() : "no-parent");
        });
        static_cast<void>(mScheduler->schedule([=] {
            ALOGE("Dumping random sampling of on-screen layers: ");
            mDrawingState.traverse([&](Layer *layer) {
                // Aim to dump about 200 layers to avoid totally trashing
                // logcat. On the other hand, if there really are 4096 layers
                // something has gone totally wrong its probably the most
                // useful information in logcat.
                if (rand() % 20 == 13) {
                    ALOGE("Layer: %s", layer->getName().c_str());
                }
            });
            for (Layer* offscreenLayer : mOffscreenLayers) {
                if (rand() % 20 == 13) {
                    ALOGE("Offscreen-layer: %s", offscreenLayer->getName().c_str());
                }
            }
        }));
        return NO_MEMORY;
    }

    {
        std::scoped_lock<std::mutex> lock(mCreatedLayersLock);
        mCreatedLayers.emplace_back(layer, parent, addToRoot);
    }

    layer->updateTransformHint(mActiveDisplayTransformHint);
    if (outTransformHint) {
        *outTransformHint = mActiveDisplayTransformHint;
    }
    // attach this layer to the client
    if (client != nullptr) {
        client->attachLayer(handle, layer);
    }

    setTransactionFlags(eTransactionNeeded);
    return NO_ERROR;
}

uint32_t SurfaceFlinger::getTransactionFlags() const {
    return mTransactionFlags;
}

uint32_t SurfaceFlinger::clearTransactionFlags(uint32_t mask) {
    return mTransactionFlags.fetch_and(~mask) & mask;
}

void SurfaceFlinger::setTransactionFlags(uint32_t mask, TransactionSchedule schedule,
                                         const sp<IBinder>& applyToken, FrameHint frameHint) {
    modulateVsync(&VsyncModulator::setTransactionSchedule, schedule, applyToken);

    if (const bool scheduled = mTransactionFlags.fetch_or(mask) & mask; !scheduled) {
        scheduleCommit(frameHint);
    }
}

int SurfaceFlinger::flushPendingTransactionQueues(
        std::vector<TransactionState>& transactions,
        std::unordered_map<sp<IBinder>, uint64_t, SpHash<IBinder>>& bufferLayersReadyToPresent,
        bool tryApplyUnsignaled) {
    std::unordered_set<sp<IBinder>, SpHash<IBinder>> applyTokensWithUnsignaledTransactions;
    int transactionsPendingBarrier = 0;
    auto it = mPendingTransactionQueues.begin();
    while (it != mPendingTransactionQueues.end()) {
        auto& [applyToken, transactionQueue] = *it;
        while (!transactionQueue.empty()) {
            // if we are in LatchUnsignaledConfig::AutoSingleLayer
            // then we should have only one applyToken for processing.
            // so we can stop further transactions on this applyToken.
            if (enableLatchUnsignaledConfig == LatchUnsignaledConfig::AutoSingleLayer &&
                !applyTokensWithUnsignaledTransactions.empty()) {
                ATRACE_NAME("stopTransactionProcessing");
                break;
            }

            auto& transaction = transactionQueue.front();
            const auto ready =
                    transactionIsReadyToBeApplied(transaction, transaction.frameTimelineInfo,
                                                  transaction.isAutoTimestamp,
                                                  TimePoint::fromNs(transaction.desiredPresentTime),
                                                  transaction.originUid, transaction.states,
                                                  bufferLayersReadyToPresent, transactions.size(),
                                                  tryApplyUnsignaled);
            ATRACE_INT("TransactionReadiness", static_cast<int>(ready));
            if (ready == TransactionReadiness::NotReady) {
                setTransactionFlags(eTransactionFlushNeeded);
                break;
            }
            if (ready == TransactionReadiness::NotReadyBarrier) {
                transactionsPendingBarrier++;
                setTransactionFlags(eTransactionFlushNeeded);
                break;
            }
            transaction.traverseStatesWithBuffers([&](const layer_state_t& state) {
                const bool frameNumberChanged = state.bufferData->flags.test(
                        BufferData::BufferDataChange::frameNumberChanged);
                if (frameNumberChanged) {
                    bufferLayersReadyToPresent[state.surface] = state.bufferData->frameNumber;
                } else {
                    // Barrier function only used for BBQ which always includes a frame number
                    bufferLayersReadyToPresent[state.surface] =
                        std::numeric_limits<uint64_t>::max();
                }
            });
            const bool appliedUnsignaled = (ready == TransactionReadiness::ReadyUnsignaled);
            if (appliedUnsignaled) {
                applyTokensWithUnsignaledTransactions.insert(transaction.applyToken);
            }

            transactions.emplace_back(std::move(transaction));
            transactionQueue.pop();
            mPendingTransactionCount--;
            ATRACE_INT("TransactionQueue", mPendingTransactionCount.load());
        }

        if (transactionQueue.empty()) {
            it = mPendingTransactionQueues.erase(it);
        } else {
            it = std::next(it, 1);
        }
    }
    return transactionsPendingBarrier;
}

bool SurfaceFlinger::flushTransactionQueues(VsyncId vsyncId) {
    // to prevent onHandleDestroyed from being called while the lock is held,
    // we must keep a copy of the transactions (specifically the composer
    // states) around outside the scope of the lock
    std::vector<TransactionState> transactions;
    // Layer handles that have transactions with buffers that are ready to be applied.
    std::unordered_map<sp<IBinder>, uint64_t, SpHash<IBinder>> bufferLayersReadyToPresent;
    {
        Mutex::Autolock _l(mStateLock);
        {
            while (!mLocklessTransactionQueue.isEmpty()) {
                auto maybeTransaction = mLocklessTransactionQueue.pop();
                if (!maybeTransaction.has_value()) {
                    break;
                }
                auto transaction = maybeTransaction.value();
                mPendingTransactionQueues[transaction.applyToken].push(std::move(transaction));
            }

            // Transactions with a buffer pending on a barrier may be on a different applyToken
            // than the transaction which satisfies our barrier. In fact this is the exact use case
            // that the primitive is designed for. This means we may first process
            // the barrier dependent transaction, determine it ineligible to complete
            // and then satisfy in a later inner iteration of flushPendingTransactionQueues.
            // The barrier dependent transaction was eligible to be presented in this frame
            // but we would have prevented it without case. To fix this we continually
            // loop through flushPendingTransactionQueues until we perform an iteration
            // where the number of transactionsPendingBarrier doesn't change. This way
            // we can continue to resolve dependency chains of barriers as far as possible.
            int lastTransactionsPendingBarrier = 0;
            int transactionsPendingBarrier = 0;
            do {
                lastTransactionsPendingBarrier = transactionsPendingBarrier;
                transactionsPendingBarrier =
                        flushPendingTransactionQueues(transactions, bufferLayersReadyToPresent,
                                                      /*tryApplyUnsignaled*/ false);
            } while (lastTransactionsPendingBarrier != transactionsPendingBarrier);

            // We collected all transactions that could apply without latching unsignaled buffers.
            // If we are allowing latch unsignaled of some form, now it's the time to go over the
            // transactions that were not applied and try to apply them unsignaled.
            if (enableLatchUnsignaledConfig != LatchUnsignaledConfig::Disabled) {
                flushPendingTransactionQueues(transactions, bufferLayersReadyToPresent,
                                              /*tryApplyUnsignaled*/ true);
            }

            return applyTransactions(transactions, vsyncId);
        }
    }
}

bool SurfaceFlinger::applyTransactions(std::vector<TransactionState>& transactions,
                                       VsyncId vsyncId) {
    bool needsTraversal = false;
    // Now apply all transactions.
    for (auto& transaction : transactions) {
        needsTraversal |=
                applyTransactionState(transaction.frameTimelineInfo, transaction.states,
                                      transaction.displays, transaction.flags,
                                      transaction.inputWindowCommands,
                                      transaction.desiredPresentTime, transaction.isAutoTimestamp,
                                      transaction.buffer, transaction.postTime,
                                      transaction.permissions, transaction.hasListenerCallbacks,
                                      transaction.listenerCallbacks, transaction.originPid,
                                      transaction.originUid, transaction.id);
        if (transaction.transactionCommittedSignal) {
            mTransactionCommittedSignals.emplace_back(
                    std::move(transaction.transactionCommittedSignal));
        }
    }

    if (mTransactionTracing) {
        mTransactionTracing->addCommittedTransactions(transactions, vsyncId.value);
    }
    return needsTraversal;
}

bool SurfaceFlinger::transactionFlushNeeded() {
    return !mPendingTransactionQueues.empty() || !mLocklessTransactionQueue.isEmpty();
}

bool SurfaceFlinger::frameIsEarly(TimePoint expectedPresentTime, VsyncId vsyncId) const {
    const auto prediction =
            mFrameTimeline->getTokenManager()->getPredictionsForToken(vsyncId.value);
    if (!prediction) {
        return false;
    }

    const auto predictedPresentTime = TimePoint::fromNs(prediction->presentTime);

    // The duration for which SF can delay a frame if it is considered early based on the
    // VsyncModulator::VsyncConfig::appWorkDuration.
    if (constexpr std::chrono::nanoseconds kEarlyLatchMaxThreshold = 100ms;
        std::chrono::abs(predictedPresentTime - expectedPresentTime) >= kEarlyLatchMaxThreshold) {
        return false;
    }

    const Duration earlyLatchVsyncThreshold = mScheduler->getVsyncSchedule().period() / 2;

    return predictedPresentTime >= expectedPresentTime &&
            predictedPresentTime - expectedPresentTime >= earlyLatchVsyncThreshold;
}

bool SurfaceFlinger::shouldLatchUnsignaled(const sp<Layer>& layer, const layer_state_t& state,
                                           size_t numStates, size_t totalTXapplied) const {
    if (enableLatchUnsignaledConfig == LatchUnsignaledConfig::Disabled) {
        ALOGV("%s: false (LatchUnsignaledConfig::Disabled)", __func__);
        return false;
    }

    if (enableLatchUnsignaledConfig == LatchUnsignaledConfig::Always) {
        ALOGV("%s: true (LatchUnsignaledConfig::Always)", __func__);
        return true;
    }

    // We only want to latch unsignaled when a single layer is updated in this
    // transaction (i.e. not a blast sync transaction).
    if (numStates != 1) {
        ALOGV("%s: false (numStates=%zu)", __func__, numStates);
        return false;
    }

    if (enableLatchUnsignaledConfig == LatchUnsignaledConfig::AutoSingleLayer) {
        if (totalTXapplied > 0) {
            ALOGV("%s: false (LatchUnsignaledConfig::AutoSingleLayer; totalTXapplied=%zu)",
                  __func__, totalTXapplied);
            return false;
        }

        // We don't want to latch unsignaled if are in early / client composition
        // as it leads to jank due to RenderEngine waiting for unsignaled buffer
        // or window animations being slow.
        const auto isDefaultVsyncConfig = mVsyncModulator->isVsyncConfigDefault();
        if (!isDefaultVsyncConfig) {
            ALOGV("%s: false (LatchUnsignaledConfig::AutoSingleLayer; !isDefaultVsyncConfig)",
                  __func__);
            return false;
        }
    }

    if (!layer->simpleBufferUpdate(state)) {
        ALOGV("%s: false (!simpleBufferUpdate)", __func__);
        return false;
    }

    ALOGV("%s: true", __func__);
    return true;
}

<<<<<<< HEAD
auto SurfaceFlinger::transactionIsReadyToBeApplied(TransactionState& transaction,
        const FrameTimelineInfo& info, bool isAutoTimestamp, int64_t desiredPresentTime,
        uid_t originUid, Vector<ComposerState>& states,
        const std::unordered_map<
            sp<IBinder>, uint64_t, SpHash<IBinder>>& bufferLayersReadyToPresent,
=======
auto SurfaceFlinger::transactionIsReadyToBeApplied(
        TransactionState& transaction, const FrameTimelineInfo& info, bool isAutoTimestamp,
        TimePoint desiredPresentTime, uid_t originUid, const Vector<ComposerState>& states,
        const std::unordered_map<sp<IBinder>, uint64_t, SpHash<IBinder>>&
                bufferLayersReadyToPresent,
>>>>>>> 74878a63
        size_t totalTXapplied, bool tryApplyUnsignaled) const -> TransactionReadiness {
    ATRACE_FORMAT("transactionIsReadyToBeApplied vsyncId: %" PRId64, info.vsyncId);
    // Do not present if the desiredPresentTime has not passed unless it is more than one second
    // in the future. We ignore timestamps more than 1 second in the future for stability reasons.
    if (!isAutoTimestamp && desiredPresentTime >= mExpectedPresentTime &&
        desiredPresentTime < mExpectedPresentTime + 1s) {
        ATRACE_NAME("not current");
        return TransactionReadiness::NotReady;
    }

    if (!mScheduler->isVsyncValid(mExpectedPresentTime, originUid)) {
        ATRACE_NAME("!isVsyncValid");
        return TransactionReadiness::NotReady;
    }

    // If the client didn't specify desiredPresentTime, use the vsyncId to determine the expected
    // present time of this transaction.
    if (isAutoTimestamp && frameIsEarly(mExpectedPresentTime, VsyncId{info.vsyncId})) {
        ATRACE_NAME("frameIsEarly");
        return TransactionReadiness::NotReady;
    }

    bool fenceUnsignaled = false;
    auto queueProcessTime = systemTime();
    for (ComposerState& state : states) {
        layer_state_t& s = state.state;

        sp<Layer> layer = nullptr;
        if (s.surface) {
            layer = fromHandle(s.surface).promote();
        } else if (s.hasBufferChanges()) {
            ALOGW("Transaction with buffer, but no Layer?");
            continue;
        }
        if (!layer) {
            continue;
        }

        if (s.hasBufferChanges() && s.bufferData->hasBarrier &&
            ((layer->getDrawingState().frameNumber) < s.bufferData->barrierFrameNumber)) {
            const bool willApplyBarrierFrame =
                (bufferLayersReadyToPresent.find(s.surface) != bufferLayersReadyToPresent.end()) &&
                (bufferLayersReadyToPresent.at(s.surface) >= s.bufferData->barrierFrameNumber);
            if (!willApplyBarrierFrame) {
                ATRACE_NAME("NotReadyBarrier");
                return TransactionReadiness::NotReadyBarrier;
            }
        }

        const bool allowLatchUnsignaled = tryApplyUnsignaled &&
                shouldLatchUnsignaled(layer, s, states.size(), totalTXapplied);
        ATRACE_FORMAT("%s allowLatchUnsignaled=%s", layer->getName().c_str(),
                      allowLatchUnsignaled ? "true" : "false");

        const bool acquireFenceChanged = s.bufferData &&
                s.bufferData->flags.test(BufferData::BufferDataChange::fenceChanged) &&
                s.bufferData->acquireFence;
        fenceUnsignaled = fenceUnsignaled ||
                (acquireFenceChanged &&
                 s.bufferData->acquireFence->getStatus() == Fence::Status::Unsignaled);

        uint32_t usage = layer->getBuffer() ? layer->getBuffer()->getUsage() : 0;
        bool cameraOrVideo = ((usage & GRALLOC_USAGE_HW_CAMERA_WRITE) != 0) ||
          ((usage & GRALLOC_USAGE_HW_VIDEO_ENCODER) != 0);

        if (fenceUnsignaled && (!allowLatchUnsignaled || (mLatchMediaContent && cameraOrVideo))) {
            if (!transaction.sentFenceTimeoutWarning &&
                queueProcessTime - transaction.postTime > std::chrono::nanoseconds(4s).count()) {
                transaction.sentFenceTimeoutWarning = true;
                auto listener = s.bufferData->releaseBufferListener;
                if (listener) {
                    listener->onTransactionQueueStalled();
                }
            }

            ATRACE_NAME("fence unsignaled");
            return TransactionReadiness::NotReady;
        }

        if (mLatchMediaContent && cameraOrVideo &&
            s.bufferData && s.bufferData->acquireFence &&
            (s.bufferData->acquireFence->getStatus() == Fence::Status::Signaled) &&
            (s.bufferData->acquireFence->getSignalTime() == Fence::SIGNAL_TIME_INVALID)) {
            ATRACE_NAME("fence signaled with error. drop");
            s.bufferData->invalid=true;
        }

        if (s.hasBufferChanges()) {
            // If backpressure is enabled and we already have a buffer to commit, keep the
            // transaction in the queue.
            const bool hasPendingBuffer = bufferLayersReadyToPresent.find(s.surface) !=
                bufferLayersReadyToPresent.end();
            if (layer->backpressureEnabled() && hasPendingBuffer && isAutoTimestamp) {
                ATRACE_NAME("hasPendingBuffer");
                return TransactionReadiness::NotReady;
            }

            if (SmomoIntf *smoMo = getSmomoInstance(layer->getSmomoLayerStackId())) {
                if (smoMo->FrameIsEarly(layer->getSequence(), desiredPresentTime)) {
                    return TransactionReadiness::NotReady;
                }
            }
        }
    }
    return fenceUnsignaled ? TransactionReadiness::ReadyUnsignaled : TransactionReadiness::Ready;
}

void SurfaceFlinger::queueTransaction(TransactionState& state) {
    // Generate a CountDownLatch pending state if this is a synchronous transaction.
    if (state.flags & eSynchronous) {
        state.transactionCommittedSignal =
                std::make_shared<CountDownLatch>(CountDownLatch::eSyncTransaction);
    }

    mLocklessTransactionQueue.push(state);
    mPendingTransactionCount++;
    ATRACE_INT("TransactionQueue", mPendingTransactionCount.load());

    const auto schedule = [](uint32_t flags) {
        if (flags & eEarlyWakeupEnd) return TransactionSchedule::EarlyEnd;
        if (flags & eEarlyWakeupStart) return TransactionSchedule::EarlyStart;
        return TransactionSchedule::Late;
    }(state.flags);

    const auto frameHint = state.isFrameActive() ? FrameHint::kActive : FrameHint::kNone;

    setTransactionFlags(eTransactionFlushNeeded, schedule, state.applyToken, frameHint);
}

void SurfaceFlinger::waitForSynchronousTransaction(
        const CountDownLatch& transactionCommittedSignal) {
    // applyTransactionState is called on the main SF thread.  While a given process may wish
    // to wait on synchronous transactions, the main SF thread should apply the transaction and
    // set the value to notify this after committed.
    if (!transactionCommittedSignal.wait_until(
                std::chrono::nanoseconds(mAnimationTransactionTimeout))) {
        ALOGE("setTransactionState timed out!");
    }
}

void SurfaceFlinger::signalSynchronousTransactions(const uint32_t flag) {
    for (auto it = mTransactionCommittedSignals.begin();
         it != mTransactionCommittedSignals.end();) {
        if ((*it)->countDown(flag)) {
            it = mTransactionCommittedSignals.erase(it);
        } else {
            it++;
        }
    }
}

status_t SurfaceFlinger::setTransactionState(
        const FrameTimelineInfo& frameTimelineInfo, const Vector<ComposerState>& states,
        const Vector<DisplayState>& displays, uint32_t flags, const sp<IBinder>& applyToken,
        const InputWindowCommands& inputWindowCommands, int64_t desiredPresentTime,
        bool isAutoTimestamp, const client_cache_t& uncacheBuffer, bool hasListenerCallbacks,
        const std::vector<ListenerCallbacks>& listenerCallbacks, uint64_t transactionId) {
    ATRACE_CALL();

    uint32_t permissions =
        callingThreadHasUnscopedSurfaceFlingerAccess() ?
        layer_state_t::Permission::ACCESS_SURFACE_FLINGER : 0;
    // Avoid checking for rotation permissions if the caller already has ACCESS_SURFACE_FLINGER
    // permissions.
    if ((permissions & layer_state_t::Permission::ACCESS_SURFACE_FLINGER) ||
        callingThreadHasRotateSurfaceFlingerAccess()) {
        permissions |= layer_state_t::Permission::ROTATE_SURFACE_FLINGER;
    }

    if (callingThreadHasInternalSystemWindowAccess()) {
        permissions |= layer_state_t::Permission::INTERNAL_SYSTEM_WINDOW;
    }

    if (!(permissions & layer_state_t::Permission::ACCESS_SURFACE_FLINGER) &&
        (flags & (eEarlyWakeupStart | eEarlyWakeupEnd))) {
        ALOGE("Only WindowManager is allowed to use eEarlyWakeup[Start|End] flags");
        flags &= ~(eEarlyWakeupStart | eEarlyWakeupEnd);
    }

    const int64_t postTime = systemTime();

    if (mAsyncVdsCreationSupported) {
       checkVirtualDisplayHint(displays);
    }

    IPCThreadState* ipc = IPCThreadState::self();
    const int originPid = ipc->getCallingPid();
    const int originUid = ipc->getCallingUid();
    TransactionState state{frameTimelineInfo,  states,
                           displays,           flags,
                           applyToken,         inputWindowCommands,
                           desiredPresentTime, isAutoTimestamp,
                           uncacheBuffer,      postTime,
                           permissions,        hasListenerCallbacks,
                           listenerCallbacks,  originPid,
                           originUid,          transactionId};

    // Check for incoming buffer updates and increment the pending buffer count.
    state.traverseStatesWithBuffers([&](const layer_state_t& state) {
        sp<Layer> layer = fromHandle(state.surface).promote();
        if (layer != nullptr) {
            layer->getPreviousGfxInfo();
        }
        mBufferCountTracker.increment(state.surface->localBinder());
    });

    if (mTransactionTracing) {
        mTransactionTracing->addQueuedTransaction(state);
    }
    queueTransaction(state);

    // Check the pending state to make sure the transaction is synchronous.
    if (state.transactionCommittedSignal) {
        waitForSynchronousTransaction(*state.transactionCommittedSignal);
    }

    updateSmomoLayerInfo(state, desiredPresentTime, isAutoTimestamp);

    return NO_ERROR;
}

bool SurfaceFlinger::applyTransactionState(const FrameTimelineInfo& frameTimelineInfo,
                                           Vector<ComposerState>& states,
                                           const Vector<DisplayState>& displays, uint32_t flags,
                                           const InputWindowCommands& inputWindowCommands,
                                           const int64_t desiredPresentTime, bool isAutoTimestamp,
                                           const client_cache_t& uncacheBuffer,
                                           const int64_t postTime, uint32_t permissions,
                                           bool hasListenerCallbacks,
                                           const std::vector<ListenerCallbacks>& listenerCallbacks,
                                           int originPid, int originUid, uint64_t transactionId) {
    uint32_t transactionFlags = 0;
    for (const DisplayState& display : displays) {
        transactionFlags |= setDisplayStateLocked(display);
    }

    // start and end registration for listeners w/ no surface so they can get their callback.  Note
    // that listeners with SurfaceControls will start registration during setClientStateLocked
    // below.
    for (const auto& listener : listenerCallbacks) {
        mTransactionCallbackInvoker.addEmptyTransaction(listener);
    }

    uint32_t clientStateFlags = 0;
    for (int i = 0; i < states.size(); i++) {
        ComposerState& state = states.editItemAt(i);
        clientStateFlags |= setClientStateLocked(frameTimelineInfo, state, desiredPresentTime,
                                                 isAutoTimestamp, postTime, permissions);
        if ((flags & eAnimation) && state.state.surface) {
            if (const auto layer = fromHandle(state.state.surface).promote()) {
                using LayerUpdateType = scheduler::LayerHistory::LayerUpdateType;
                mScheduler->recordLayerHistory(layer.get(),
                                               isAutoTimestamp ? 0 : desiredPresentTime,
                                               LayerUpdateType::AnimationTX);
            }
        }
    }

    transactionFlags |= clientStateFlags;

    if (permissions & layer_state_t::Permission::ACCESS_SURFACE_FLINGER) {
        transactionFlags |= addInputWindowCommands(inputWindowCommands);
    } else if (!inputWindowCommands.empty()) {
        ALOGE("Only privileged callers are allowed to send input commands.");
    }

    if (uncacheBuffer.isValid()) {
        ClientCache::getInstance().erase(uncacheBuffer);
    }

    // If a synchronous transaction is explicitly requested without any changes, force a transaction
    // anyway. This can be used as a flush mechanism for previous async transactions.
    // Empty animation transaction can be used to simulate back-pressure, so also force a
    // transaction for empty animation transactions.
    if (transactionFlags == 0 &&
            ((flags & eSynchronous) || (flags & eAnimation))) {
        transactionFlags = eTransactionNeeded;
    }

    bool needsTraversal = false;
    if (transactionFlags) {
        if (mInterceptor->isEnabled()) {
            mInterceptor->saveTransaction(states, mCurrentState.displays, displays, flags,
                                          originPid, originUid, transactionId);
        }

        // We are on the main thread, we are about to preform a traversal. Clear the traversal bit
        // so we don't have to wake up again next frame to preform an unnecessary traversal.
        if (transactionFlags & eTraversalNeeded) {
            transactionFlags = transactionFlags & (~eTraversalNeeded);
            needsTraversal = true;
        }
        if (transactionFlags) {
            setTransactionFlags(transactionFlags);
        }
    }

    return needsTraversal;
}

void SurfaceFlinger::checkVirtualDisplayHint(const Vector<DisplayState>& displays) {
    for (const DisplayState& s : displays) {
        const ssize_t index = mCurrentState.displays.indexOfKey(s.token);
        if (index < 0)
            continue;

        DisplayDeviceState& state = mCurrentState.displays.editValueAt(index);
        const uint32_t what = s.what;
        if (what & DisplayState::eSurfaceChanged) {
            if (IInterface::asBinder(state.surface) != IInterface::asBinder(s.surface)) {
                if (state.isVirtual() && s.surface != nullptr &&
                    mVirtualDisplayIdGenerators.hal) {
                    int width = 0;
                    int status = s.surface->query(NATIVE_WINDOW_WIDTH, &width);
                    ALOGE_IF(status != NO_ERROR, "Unable to query width (%d)", status);
                    int height = 0;
                    status = s.surface->query(NATIVE_WINDOW_HEIGHT, &height);
                    ALOGE_IF(status != NO_ERROR, "Unable to query height (%d)", status);
                    int format = 0;
                    status = s.surface->query(NATIVE_WINDOW_FORMAT, &format);
                    ALOGE_IF(status != NO_ERROR, "Unable to query format (%d)", status);
#ifdef QTI_DISPLAY_CONFIG_ENABLED
                    size_t maxVirtualDisplaySize =
                        getHwComposer().getMaxVirtualDisplayDimension();
                    if ((mDisplayConfigIntf) && (maxVirtualDisplaySize == 0 ||
                        ((uint64_t)width <= maxVirtualDisplaySize &&
                        (uint64_t)height <= maxVirtualDisplaySize))) {
                        uint64_t usage = 0;
                        // Replace with native_window_get_consumer_usage ?
                        status = s.surface->getConsumerUsage(&usage);
                        ALOGW_IF(status != NO_ERROR, "Unable to query usage (%d)", status);
                        if ((status == NO_ERROR) && canAllocateHwcDisplayIdForVDS(usage)) {
                            mDisplayConfigIntf->CreateVirtualDisplay(width, height, format);
                            return;
                        }
                    }
#endif
                }
            }
        }
    }
}

uint32_t SurfaceFlinger::setDisplayStateLocked(const DisplayState& s) {
    const ssize_t index = mCurrentState.displays.indexOfKey(s.token);
    if (index < 0) return 0;

    uint32_t flags = 0;
    DisplayDeviceState& state = mCurrentState.displays.editValueAt(index);

    const uint32_t what = s.what;
    if (what & DisplayState::eSurfaceChanged) {
        if (IInterface::asBinder(state.surface) != IInterface::asBinder(s.surface)) {
            state.surface = s.surface;
            flags |= eDisplayTransactionNeeded;
        }
    }
    if (what & DisplayState::eLayerStackChanged) {
        if (state.layerStack != s.layerStack) {
            state.layerStack = s.layerStack;
            flags |= eDisplayTransactionNeeded;
        }
    }
    if (what & DisplayState::eFlagsChanged) {
        if (state.flags != s.flags) {
            state.flags = s.flags;
            flags |= eDisplayTransactionNeeded;
        }
    }
    if (what & DisplayState::eDisplayProjectionChanged) {
        if (state.orientation != s.orientation) {
            state.orientation = s.orientation;
            flags |= eDisplayTransactionNeeded;
        }
        if (state.orientedDisplaySpaceRect != s.orientedDisplaySpaceRect) {
            state.orientedDisplaySpaceRect = s.orientedDisplaySpaceRect;
            flags |= eDisplayTransactionNeeded;
        }
        if (state.layerStackSpaceRect != s.layerStackSpaceRect) {
            state.layerStackSpaceRect = s.layerStackSpaceRect;
            flags |= eDisplayTransactionNeeded;
        }
    }
    if (what & DisplayState::eDisplaySizeChanged) {
        if (state.width != s.width) {
            state.width = s.width;
            flags |= eDisplayTransactionNeeded;
        }
        if (state.height != s.height) {
            state.height = s.height;
            flags |= eDisplayTransactionNeeded;
        }
    }

    return flags;
}

bool SurfaceFlinger::callingThreadHasUnscopedSurfaceFlingerAccess(bool usePermissionCache) {
    IPCThreadState* ipc = IPCThreadState::self();
    const int pid = ipc->getCallingPid();
    const int uid = ipc->getCallingUid();
    if ((uid != AID_GRAPHICS && uid != AID_SYSTEM) &&
        (usePermissionCache ? !PermissionCache::checkPermission(sAccessSurfaceFlinger, pid, uid)
                            : !checkPermission(sAccessSurfaceFlinger, pid, uid))) {
        return false;
    }
    return true;
}

uint32_t SurfaceFlinger::setClientStateLocked(const FrameTimelineInfo& frameTimelineInfo,
                                              ComposerState& composerState,
                                              int64_t desiredPresentTime, bool isAutoTimestamp,
                                              int64_t postTime, uint32_t permissions) {
    layer_state_t& s = composerState.state;
    s.sanitize(permissions);

    std::vector<ListenerCallbacks> filteredListeners;
    for (auto& listener : s.listeners) {
        // Starts a registration but separates the callback ids according to callback type. This
        // allows the callback invoker to send on latch callbacks earlier.
        // note that startRegistration will not re-register if the listener has
        // already be registered for a prior surface control

        ListenerCallbacks onCommitCallbacks = listener.filter(CallbackId::Type::ON_COMMIT);
        if (!onCommitCallbacks.callbackIds.empty()) {
            filteredListeners.push_back(onCommitCallbacks);
        }

        ListenerCallbacks onCompleteCallbacks = listener.filter(CallbackId::Type::ON_COMPLETE);
        if (!onCompleteCallbacks.callbackIds.empty()) {
            filteredListeners.push_back(onCompleteCallbacks);
        }
    }

    const uint64_t what = s.what;
    uint32_t flags = 0;
    sp<Layer> layer = nullptr;
    if (s.surface) {
        layer = fromHandle(s.surface).promote();
    } else {
        // The client may provide us a null handle. Treat it as if the layer was removed.
        ALOGW("Attempt to set client state with a null layer handle");
    }
    if (layer == nullptr) {
        for (auto& [listener, callbackIds] : s.listeners) {
            mTransactionCallbackInvoker.registerUnpresentedCallbackHandle(
                    sp<CallbackHandle>::make(listener, callbackIds, s.surface));
        }
        return 0;
    }

    // Only set by BLAST adapter layers
    if (what & layer_state_t::eProducerDisconnect) {
        layer->onDisconnect();
    }

    if (what & layer_state_t::ePositionChanged) {
        if (layer->setPosition(s.x, s.y)) {
            flags |= eTraversalNeeded;
        }
    }
    if (what & layer_state_t::eLayerChanged) {
        // NOTE: index needs to be calculated before we update the state
        const auto& p = layer->getParent();
        if (p == nullptr) {
            ssize_t idx = mCurrentState.layersSortedByZ.indexOf(layer);
            if (layer->setLayer(s.z) && idx >= 0) {
                mCurrentState.layersSortedByZ.removeAt(idx);
                mCurrentState.layersSortedByZ.add(layer);
                // we need traversal (state changed)
                // AND transaction (list changed)
                flags |= eTransactionNeeded|eTraversalNeeded;
            }
        } else {
            if (p->setChildLayer(layer, s.z)) {
                flags |= eTransactionNeeded|eTraversalNeeded;
            }
        }
    }
    if (what & layer_state_t::eRelativeLayerChanged) {
        // NOTE: index needs to be calculated before we update the state
        const auto& p = layer->getParent();
        const auto& relativeHandle = s.relativeLayerSurfaceControl ?
                s.relativeLayerSurfaceControl->getHandle() : nullptr;
        if (p == nullptr) {
            ssize_t idx = mCurrentState.layersSortedByZ.indexOf(layer);
            if (layer->setRelativeLayer(relativeHandle, s.z) &&
                idx >= 0) {
                mCurrentState.layersSortedByZ.removeAt(idx);
                mCurrentState.layersSortedByZ.add(layer);
                // we need traversal (state changed)
                // AND transaction (list changed)
                flags |= eTransactionNeeded|eTraversalNeeded;
            }
        } else {
            if (p->setChildRelativeLayer(layer, relativeHandle, s.z)) {
                flags |= eTransactionNeeded|eTraversalNeeded;
            }
        }
    }
    if (what & layer_state_t::eAlphaChanged) {
        if (layer->setAlpha(s.alpha))
            flags |= eTraversalNeeded;
    }
    if (what & layer_state_t::eColorChanged) {
        if (layer->setColor(s.color))
            flags |= eTraversalNeeded;
    }
    if (what & layer_state_t::eColorTransformChanged) {
        if (layer->setColorTransform(s.colorTransform)) {
            flags |= eTraversalNeeded;
        }
    }
    if (what & layer_state_t::eBackgroundColorChanged) {
        if (layer->setBackgroundColor(s.color, s.bgColorAlpha, s.bgColorDataspace)) {
            flags |= eTraversalNeeded;
        }
    }
    if (what & layer_state_t::eMatrixChanged) {
        if (layer->setMatrix(s.matrix)) flags |= eTraversalNeeded;
    }
    if (what & layer_state_t::eTransparentRegionChanged) {
        if (layer->setTransparentRegionHint(s.transparentRegion))
            flags |= eTraversalNeeded;
    }
    if (what & layer_state_t::eFlagsChanged) {
        if (layer->setFlags(s.flags, s.mask)) flags |= eTraversalNeeded;
    }
    if (what & layer_state_t::eCornerRadiusChanged) {
        if (layer->setCornerRadius(s.cornerRadius))
            flags |= eTraversalNeeded;
    }
    if (what & layer_state_t::eBackgroundBlurRadiusChanged && mSupportsBlur) {
        if (layer->setBackgroundBlurRadius(s.backgroundBlurRadius)) flags |= eTraversalNeeded;
    }
    if (what & layer_state_t::eBlurRegionsChanged) {
        if (layer->setBlurRegions(s.blurRegions)) flags |= eTraversalNeeded;
    }
    if (what & layer_state_t::eRenderBorderChanged) {
        if (layer->enableBorder(s.borderEnabled, s.borderWidth, s.borderColor)) {
            flags |= eTraversalNeeded;
        }
    }
    if (what & layer_state_t::eLayerStackChanged) {
        ssize_t idx = mCurrentState.layersSortedByZ.indexOf(layer);
        // We only allow setting layer stacks for top level layers,
        // everything else inherits layer stack from its parent.
        if (layer->hasParent()) {
            ALOGE("Attempt to set layer stack on layer with parent (%s) is invalid",
                  layer->getDebugName());
        } else if (idx < 0) {
            ALOGE("Attempt to set layer stack on layer without parent (%s) that "
                  "that also does not appear in the top level layer list. Something"
                  " has gone wrong.",
                  layer->getDebugName());
        } else if (layer->setLayerStack(s.layerStack)) {
            mCurrentState.layersSortedByZ.removeAt(idx);
            mCurrentState.layersSortedByZ.add(layer);
            // we need traversal (state changed)
            // AND transaction (list changed)
            flags |= eTransactionNeeded | eTraversalNeeded | eTransformHintUpdateNeeded;
        }
    }
    if (what & layer_state_t::eTransformChanged) {
        if (layer->setTransform(s.transform)) flags |= eTraversalNeeded;
    }
    if (what & layer_state_t::eTransformToDisplayInverseChanged) {
        if (layer->setTransformToDisplayInverse(s.transformToDisplayInverse))
            flags |= eTraversalNeeded;
    }
    if (what & layer_state_t::eCropChanged) {
        if (layer->setCrop(s.crop)) flags |= eTraversalNeeded;
    }
    if (what & layer_state_t::eDataspaceChanged) {
        if (layer->setDataspace(s.dataspace)) flags |= eTraversalNeeded;
    }
    if (what & layer_state_t::eHdrMetadataChanged) {
        if (layer->setHdrMetadata(s.hdrMetadata)) flags |= eTraversalNeeded;
    }
    if (what & layer_state_t::eSurfaceDamageRegionChanged) {
        if (layer->setSurfaceDamageRegion(s.surfaceDamageRegion)) flags |= eTraversalNeeded;
    }
    if (what & layer_state_t::eApiChanged) {
        if (layer->setApi(s.api)) flags |= eTraversalNeeded;
    }
    if (what & layer_state_t::eSidebandStreamChanged) {
        if (layer->setSidebandStream(s.sidebandStream)) flags |= eTraversalNeeded;
    }
    if (what & layer_state_t::eInputInfoChanged) {
        layer->setInputInfo(*s.windowInfoHandle->getInfo());
        flags |= eTraversalNeeded;
    }
    std::optional<nsecs_t> dequeueBufferTimestamp;
    if (what & layer_state_t::eMetadataChanged) {
        dequeueBufferTimestamp = s.metadata.getInt64(gui::METADATA_DEQUEUE_TIME);

        if (const int32_t gameMode = s.metadata.getInt32(gui::METADATA_GAME_MODE, -1);
            gameMode != -1) {
            // The transaction will be received on the Task layer and needs to be applied to all
            // child layers. Child layers that are added at a later point will obtain the game mode
            // info through addChild().
            layer->setGameModeForTree(static_cast<GameMode>(gameMode));
        }

        if (layer->setMetadata(s.metadata)) flags |= eTraversalNeeded;
    }
    if (what & layer_state_t::eColorSpaceAgnosticChanged) {
        if (layer->setColorSpaceAgnostic(s.colorSpaceAgnostic)) {
            flags |= eTraversalNeeded;
        }
    }
    if (what & layer_state_t::eShadowRadiusChanged) {
        if (layer->setShadowRadius(s.shadowRadius)) flags |= eTraversalNeeded;
    }
    if (what & layer_state_t::eDefaultFrameRateCompatibilityChanged) {
        const auto compatibility =
                Layer::FrameRate::convertCompatibility(s.defaultFrameRateCompatibility);

        if (layer->setDefaultFrameRateCompatibility(compatibility)) {
            flags |= eTraversalNeeded;
        }
    }
    if (what & layer_state_t::eFrameRateSelectionPriority) {
        if (layer->setFrameRateSelectionPriority(s.frameRateSelectionPriority)) {
            flags |= eTraversalNeeded;
        }
    }
    if (what & layer_state_t::eFrameRateChanged) {
        const auto compatibility =
            Layer::FrameRate::convertCompatibility(s.frameRateCompatibility);
        const auto strategy =
            Layer::FrameRate::convertChangeFrameRateStrategy(s.changeFrameRateStrategy);

        if (layer->setFrameRate(
                Layer::FrameRate(Fps::fromValue(s.frameRate), compatibility, strategy))) {
          flags |= eTraversalNeeded;
        }
    }
    if (what & layer_state_t::eFixedTransformHintChanged) {
        if (layer->setFixedTransformHint(s.fixedTransformHint)) {
            flags |= eTraversalNeeded | eTransformHintUpdateNeeded;
        }
    }
    if (what & layer_state_t::eAutoRefreshChanged) {
        layer->setAutoRefresh(s.autoRefresh);
    }
    if (what & layer_state_t::eDimmingEnabledChanged) {
        if (layer->setDimmingEnabled(s.dimmingEnabled)) flags |= eTraversalNeeded;
    }
    if (what & layer_state_t::eTrustedOverlayChanged) {
        if (layer->setTrustedOverlay(s.isTrustedOverlay)) {
            flags |= eTraversalNeeded;
        }
    }
    if (what & layer_state_t::eStretchChanged) {
        if (layer->setStretchEffect(s.stretchEffect)) {
            flags |= eTraversalNeeded;
        }
    }
    if (what & layer_state_t::eBufferCropChanged) {
        if (layer->setBufferCrop(s.bufferCrop)) {
            flags |= eTraversalNeeded;
        }
    }
    if (what & layer_state_t::eDestinationFrameChanged) {
        if (layer->setDestinationFrame(s.destinationFrame)) {
            flags |= eTraversalNeeded;
        }
    }
    if (what & layer_state_t::eDropInputModeChanged) {
        if (layer->setDropInputMode(s.dropInputMode)) {
            flags |= eTraversalNeeded;
            mUpdateInputInfo = true;
        }
    }
    // This has to happen after we reparent children because when we reparent to null we remove
    // child layers from current state and remove its relative z. If the children are reparented in
    // the same transaction, then we have to make sure we reparent the children first so we do not
    // lose its relative z order.
    if (what & layer_state_t::eReparent) {
        bool hadParent = layer->hasParent();
        auto parentHandle = (s.parentSurfaceControlForChild)
                ? s.parentSurfaceControlForChild->getHandle()
                : nullptr;
        if (layer->reparent(parentHandle)) {
            if (!hadParent) {
                layer->setIsAtRoot(false);
                mCurrentState.layersSortedByZ.remove(layer);
            }
            flags |= eTransactionNeeded | eTraversalNeeded;
        }
    }
    std::vector<sp<CallbackHandle>> callbackHandles;
    if ((what & layer_state_t::eHasListenerCallbacksChanged) && (!filteredListeners.empty())) {
        for (auto& [listener, callbackIds] : filteredListeners) {
            callbackHandles.emplace_back(
                    sp<CallbackHandle>::make(listener, callbackIds, s.surface));
        }
    }

    if (what & layer_state_t::eBufferChanged) {
        std::shared_ptr<renderengine::ExternalTexture> buffer =
                getExternalTextureFromBufferData(*s.bufferData, layer->getDebugName());
        if (layer->setBuffer(buffer, *s.bufferData, postTime, desiredPresentTime, isAutoTimestamp,
                             dequeueBufferTimestamp, frameTimelineInfo)) {
            flags |= eTraversalNeeded;
        }
    } else if (frameTimelineInfo.vsyncId != FrameTimelineInfo::INVALID_VSYNC_ID) {
        layer->setFrameTimelineVsyncForBufferlessTransaction(frameTimelineInfo, postTime);
    }

    if (layer->setTransactionCompletedListeners(callbackHandles)) flags |= eTraversalNeeded;
    // Do not put anything that updates layer state or modifies flags after
    // setTransactionCompletedListener
    return flags;
}

uint32_t SurfaceFlinger::addInputWindowCommands(const InputWindowCommands& inputWindowCommands) {
    bool hasChanges = mInputWindowCommands.merge(inputWindowCommands);
    return hasChanges ? eTraversalNeeded : 0;
}

status_t SurfaceFlinger::mirrorLayer(const LayerCreationArgs& args,
                                     const sp<IBinder>& mirrorFromHandle, sp<IBinder>* outHandle,
                                     int32_t* outLayerId) {
    if (!mirrorFromHandle) {
        return NAME_NOT_FOUND;
    }

    sp<Layer> mirrorLayer;
    sp<Layer> mirrorFrom;
    {
        Mutex::Autolock _l(mStateLock);
        mirrorFrom = fromHandle(mirrorFromHandle).promote();
        if (!mirrorFrom) {
            return NAME_NOT_FOUND;
        }
        LayerCreationArgs mirrorArgs = args;
        mirrorArgs.flags |= ISurfaceComposerClient::eNoColorFill;
        status_t result = createEffectLayer(mirrorArgs, outHandle, &mirrorLayer);
        if (result != NO_ERROR) {
            return result;
        }

        mirrorLayer->setClonedChild(mirrorFrom->createClone());
    }

    *outLayerId = mirrorLayer->sequence;
    if (mTransactionTracing) {
        mTransactionTracing->onMirrorLayerAdded((*outHandle)->localBinder(), mirrorLayer->sequence,
                                                args.name, mirrorFrom->sequence);
    }
    return addClientLayer(args.client, *outHandle, mirrorLayer /* layer */, nullptr /* parent */,
                          false /* addToRoot */, nullptr /* outTransformHint */);
}

status_t SurfaceFlinger::mirrorDisplay(DisplayId displayId, const LayerCreationArgs& args,
                                       sp<IBinder>* outHandle, int32_t* outLayerId) {
    IPCThreadState* ipc = IPCThreadState::self();
    const int uid = ipc->getCallingUid();
    if (uid != AID_ROOT && uid != AID_GRAPHICS && uid != AID_SYSTEM && uid != AID_SHELL) {
        ALOGE("Permission denied when trying to mirror display");
        return PERMISSION_DENIED;
    }

    ui::LayerStack layerStack;
    sp<Layer> rootMirrorLayer;
    status_t result = 0;

    {
        Mutex::Autolock lock(mStateLock);

        const auto display = getDisplayDeviceLocked(displayId);
        if (!display) {
            return NAME_NOT_FOUND;
        }

        layerStack = display->getLayerStack();
        LayerCreationArgs mirrorArgs = args;
        mirrorArgs.flags |= ISurfaceComposerClient::eNoColorFill;
        result = createEffectLayer(mirrorArgs, outHandle, &rootMirrorLayer);
        *outLayerId = rootMirrorLayer->sequence;
        result |= addClientLayer(args.client, *outHandle, rootMirrorLayer /* layer */,
                                 nullptr /* parent */, true /* addToRoot */,
                                 nullptr /* outTransformHint */);
    }

    if (result != NO_ERROR) {
        return result;
    }

    if (mTransactionTracing) {
        mTransactionTracing->onLayerAdded((*outHandle)->localBinder(), *outLayerId, args.name,
                                          args.flags, -1 /* parentId */);
    }

    {
        std::scoped_lock<std::mutex> lock(mMirrorDisplayLock);
        mMirrorDisplays.emplace_back(layerStack, *outHandle, args.client);
    }

    setTransactionFlags(eTransactionFlushNeeded);
    return NO_ERROR;
}

status_t SurfaceFlinger::createLayer(LayerCreationArgs& args, sp<IBinder>* outHandle,
                                     const sp<IBinder>& parentHandle, int32_t* outLayerId,
                                     const sp<Layer>& parentLayer, uint32_t* outTransformHint) {
    ALOG_ASSERT(parentLayer == nullptr || parentHandle == nullptr,
            "Expected only one of parentLayer or parentHandle to be non-null. "
            "Programmer error?");

    status_t result = NO_ERROR;

    sp<Layer> layer;

    switch (args.flags & ISurfaceComposerClient::eFXSurfaceMask) {
        case ISurfaceComposerClient::eFXSurfaceBufferQueue:
        case ISurfaceComposerClient::eFXSurfaceBufferState: {
            result = createBufferStateLayer(args, outHandle, &layer);
            std::atomic<int32_t>* pendingBufferCounter = layer->getPendingBufferCounter();
            if (pendingBufferCounter) {
                std::string counterName = layer->getPendingBufferCounterName();
                mBufferCountTracker.add((*outHandle)->localBinder(), counterName,
                                        pendingBufferCounter);
            }
        } break;
        case ISurfaceComposerClient::eFXSurfaceContainer:
            args.flags |= ISurfaceComposerClient::eNoColorFill;
            FMT_FALLTHROUGH;
        case ISurfaceComposerClient::eFXSurfaceEffect:
            result = createEffectLayer(args, outHandle, &layer);
            break;
        default:
            result = BAD_VALUE;
            break;
    }

    if (result != NO_ERROR) {
        return result;
    }

    bool addToRoot = args.addToRoot && callingThreadHasUnscopedSurfaceFlingerAccess();
    wp<Layer> parent(parentHandle != nullptr ? fromHandle(parentHandle) : parentLayer);
    if (parentHandle != nullptr && parent == nullptr) {
        ALOGE("Invalid parent handle %p.", parentHandle.get());
        addToRoot = false;
    }
    if (parentLayer != nullptr) {
        addToRoot = false;
    }

    int parentId = -1;
    // We can safely promote the layer in binder thread because we have a strong reference
    // to the layer's handle inside this scope or we were passed in a sp reference to the layer.
    sp<Layer> parentSp = parent.promote();
    if (parentSp != nullptr) {
        parentId = parentSp->getSequence();
    }
    if (mTransactionTracing) {
        mTransactionTracing->onLayerAdded((*outHandle)->localBinder(), layer->sequence, args.name,
                                          args.flags, parentId);
    }

    result = addClientLayer(args.client, *outHandle, layer, parent, addToRoot, outTransformHint);
    if (result != NO_ERROR) {
        return result;
    }

    *outLayerId = layer->sequence;
    return result;
}

status_t SurfaceFlinger::createBufferStateLayer(LayerCreationArgs& args, sp<IBinder>* handle,
                                                sp<Layer>* outLayer) {
    args.textureName = getNewTexture();
    *outLayer = getFactory().createBufferStateLayer(args);
    *handle = (*outLayer)->getHandle();
    return NO_ERROR;
}

status_t SurfaceFlinger::createEffectLayer(const LayerCreationArgs& args, sp<IBinder>* handle,
                                           sp<Layer>* outLayer) {
    *outLayer = getFactory().createEffectLayer(args);
    *handle = (*outLayer)->getHandle();
    return NO_ERROR;
}

void SurfaceFlinger::markLayerPendingRemovalLocked(const sp<Layer>& layer) {
    mLayersPendingRemoval.add(layer);
    mLayersRemoved = true;
    setTransactionFlags(eTransactionNeeded);
}

void SurfaceFlinger::onHandleDestroyed(BBinder* handle, sp<Layer>& layer) {
    Mutex::Autolock lock(mStateLock);
    if (!layer) {
      ALOGW("Attempted to destroy an invalid layer");
      return;
    }

    markLayerPendingRemovalLocked(layer);
    mBufferCountTracker.remove(handle);
    layer.clear();
    if (mTransactionTracing) {
        mTransactionTracing->onHandleRemoved(handle);
    }
}

// ---------------------------------------------------------------------------

void SurfaceFlinger::onInitializeDisplays() {
    const auto display = getDefaultDisplayDeviceLocked();
    if (!display) return;

    const sp<IBinder> token = display->getDisplayToken().promote();
    LOG_ALWAYS_FATAL_IF(token == nullptr);

    // reset screen orientation and use primary layer stack
    Vector<ComposerState> state;
    Vector<DisplayState> displays;
    DisplayState d;
    d.what = DisplayState::eDisplayProjectionChanged |
             DisplayState::eLayerStackChanged;
    d.token = token;
    d.layerStack = ui::DEFAULT_LAYER_STACK;
    d.orientation = ui::ROTATION_0;
    d.orientedDisplaySpaceRect.makeInvalid();
    d.layerStackSpaceRect.makeInvalid();
    d.width = 0;
    d.height = 0;
    displays.add(d);

    nsecs_t now = systemTime();

    int64_t transactionId = (((int64_t)mPid) << 32) | mUniqueTransactionId++;
    // It should be on the main thread, apply it directly.
    applyTransactionState(FrameTimelineInfo{}, state, displays, 0, mInputWindowCommands,
                          /* desiredPresentTime */ now, true, {}, /* postTime */ now, true, false,
                          {}, mPid, getuid(), transactionId);

    setPowerModeInternal(display, hal::PowerMode::ON);

    mActiveDisplayTransformHint = display->getTransformHint();
}

void SurfaceFlinger::initializeDisplays() {
    // Async since we may be called from the main thread.
    static_cast<void>(
            mScheduler->schedule([this]() FTL_FAKE_GUARD(mStateLock) { onInitializeDisplays(); }));
}

void SurfaceFlinger::setPowerModeInternal(const sp<DisplayDevice>& display, hal::PowerMode mode) {
    if (display->isVirtual()) {
        ALOGE("%s: Invalid operation on virtual display", __func__);
        return;
    }

    const auto displayId = display->getPhysicalId();
    ALOGD("Setting power mode %d on display %s", mode, to_string(displayId).c_str());

    const hal::PowerMode currentMode = display->getPowerMode();
    if (mode == currentMode) {
        return;
    }

    mActiveVsyncSource = getVsyncSource();

    const auto activeDisplay = getDisplayDeviceLocked(mActiveDisplayToken);
    if (activeDisplay != display && display->isInternal() && activeDisplay &&
        activeDisplay->isPoweredOn()) {
        ALOGW("Trying to change power mode on non active display while the active display is ON");
    }

    display->setPowerMode(mode);

    // Dummy display created by LibSurfaceFlinger unit test
    // for setPowerModeInternal test cases.
    bool isDummyDisplay = (std::find(mDisplaysList.begin(),
        mDisplaysList.end(), display) == mDisplaysList.end());

    if (mInterceptor->isEnabled()) {
        mInterceptor->savePowerModeUpdate(display->getSequenceId(), static_cast<int32_t>(mode));
    }
    const auto refreshRate = display->refreshRateConfigs().getActiveMode()->getFps();
    if (currentMode == hal::PowerMode::OFF) {
        // Turn on the display
        if (display->isInternal() && (!activeDisplay || !activeDisplay->isPoweredOn())) {
            onActiveDisplayChangedLocked(display);
        }
        // Keep uclamp in a separate syscall and set it before changing to RT due to b/190237315.
        // We can merge the syscall later.
        if (SurfaceFlinger::setSchedAttr(true) != NO_ERROR) {
            ALOGW("Couldn't set uclamp.min on display on: %s\n", strerror(errno));
        }
        if (SurfaceFlinger::setSchedFifo(true) != NO_ERROR) {
            ALOGW("Couldn't set SCHED_FIFO on display on: %s\n", strerror(errno));
        }
        getHwComposer().setPowerMode(displayId, mode);
        if (isDummyDisplay) {
            if (isDisplayActiveLocked(display) && mode != hal::PowerMode::DOZE_SUSPEND) {
                setHWCVsyncEnabled(displayId, mHWCVsyncPendingState);
                mScheduler->onScreenAcquired(mAppConnectionHandle);
                mScheduler->resyncToHardwareVsync(true, refreshRate);
            }
        } else if ((mPluggableVsyncPrioritized && (displayId != getPrimaryDisplayIdLocked())) ||
                    displayId == getPrimaryDisplayIdLocked()) {
            updateVsyncSource();

        }

        mVisibleRegionsDirty = true;
        scheduleComposite(FrameHint::kActive);
    } else if (mode == hal::PowerMode::OFF) {
        // Turn off the display
        if (isDummyDisplay) {
            if (SurfaceFlinger::setSchedFifo(false) != NO_ERROR) {
                ALOGW("Couldn't set SCHED_OTHER on display off: %s\n", strerror(errno));
            }
            if (SurfaceFlinger::setSchedAttr(false) != NO_ERROR) {
                ALOGW("Couldn't set uclamp.min on display off: %s\n", strerror(errno));
            }
	    if (isDisplayActiveLocked(display) && currentMode != hal::PowerMode::DOZE_SUSPEND) {
                mScheduler->disableHardwareVsync(true);
                mScheduler->onScreenReleased(mAppConnectionHandle);
            }
            // Make sure HWVsync is disabled before turning off the display
	    setHWCVsyncEnabled(displayId, hal::Vsync::DISABLE);
        } else {
            updateVsyncSource();
        }

        getHwComposer().setPowerMode(displayId, mode);
        mVisibleRegionsDirty = true;
        // from this point on, SF will stop drawing on this display
    } else if (mode == hal::PowerMode::DOZE || mode == hal::PowerMode::ON) {
        // Update display while dozing
        getHwComposer().setPowerMode(displayId, mode);
	if (isDummyDisplay) {
	    if (isDisplayActiveLocked(display) && currentMode == hal::PowerMode::DOZE_SUSPEND) {            
                ALOGI("Force repainting for DOZE_SUSPEND -> DOZE or ON.");
                mVisibleRegionsDirty = true;
                scheduleRepaint();
                mScheduler->onScreenAcquired(mAppConnectionHandle);
                mScheduler->resyncToHardwareVsync(true, refreshRate);
            }
        } else {
            updateVsyncSource();
        }
    } else if (mode == hal::PowerMode::DOZE_SUSPEND) {
        // Leave display going to doze
        if (isDummyDisplay) {
            if (isDisplayActiveLocked(display)) {
                mScheduler->disableHardwareVsync(true);
                mScheduler->onScreenReleased(mAppConnectionHandle);
            }
        } else {
            updateVsyncSource();
        }
        getHwComposer().setPowerMode(displayId, mode);
    } else {
        ALOGE("Attempting to set unknown power mode: %d\n", mode);
        getHwComposer().setPowerMode(displayId, mode);
    }

    const sp<DisplayDevice> vsyncSource = getVsyncSource();
    struct sched_param param = {0};
    if (vsyncSource != NULL) {
        param.sched_priority = 1;
        if (sched_setscheduler(0, SCHED_FIFO, &param) != 0) {
            ALOGW("Couldn't set SCHED_FIFO on display on");
        }
    } else {
        if (sched_setscheduler(0, SCHED_OTHER, &param) != 0) {
            ALOGW("Couldn't set SCHED_OTHER on display off");
        }
    }

    if (isDisplayActiveLocked(display)) {
        mTimeStats->setPowerMode(mode);
        mRefreshRateStats->setPowerMode(mode);
        mScheduler->setDisplayPowerMode(mode);
    }

    setEarlyWakeUpConfig(display, mode);
    ALOGD("Finished setting power mode %d on display %s", mode, to_string(displayId).c_str());
}

void SurfaceFlinger::setPowerModeOnMainThread(const sp<IBinder>& displayToken, int mode) {
    auto future = mScheduler->schedule([=]() FTL_FAKE_GUARD(mStateLock) {
        const auto display = getDisplayDeviceLocked(displayToken);
        if (!display) {
            ALOGE("Attempt to set power mode %d for invalid display token %p", mode,
                  displayToken.get());
        } else if (display->isVirtual()) {
            ALOGW("Attempt to set power mode %d for virtual display", mode);
        } else {
            setPowerModeInternal(display, static_cast<hal::PowerMode>(mode));
        }
    });

    future.wait();
}

void SurfaceFlinger::setPowerMode(const sp<IBinder>& displayToken, int mode) {
    sp<DisplayDevice> display = nullptr;
    {
        Mutex::Autolock lock(mStateLock);
        display = (getDisplayDeviceLocked(displayToken));
    }
    if (!display) {
        ALOGE("Attempt to set power mode %d for invalid display token %p", mode,
               displayToken.get());
        return;
    } else if (display->isVirtual()) {
         ALOGW("Attempt to set power mode %d for virtual display", mode);
         return;
    }

#ifdef QTI_DISPLAY_CONFIG_ENABLED
    if (mode < 0 || mode > (int)hal::PowerMode::DOZE_SUSPEND) {
        ALOGW("Attempt to set invalid power mode %d", mode);
        return;
    }

    hal::PowerMode power_mode = static_cast<hal::PowerMode>(mode);
    const auto displayId = display->getId();
    const auto physicalDisplayId = PhysicalDisplayId::tryCast(displayId);
    if (!physicalDisplayId) {
      return;
    }
    const auto hwcDisplayId = getHwComposer().fromPhysicalDisplayId(*physicalDisplayId);
    const hal::PowerMode currentDisplayPowerMode = display->getPowerMode();
    const hal::PowerMode newDisplayPowerMode = static_cast<hal::PowerMode>(mode);
    // Fallback to default power state behavior as HWC does not support power mode override.
    if (!display->getPowerModeOverrideConfig() ||
        !((currentDisplayPowerMode  ==  hal::PowerMode::OFF &&
        newDisplayPowerMode == hal::PowerMode::ON) ||
        (currentDisplayPowerMode  ==  hal::PowerMode::ON &&
        newDisplayPowerMode == hal::PowerMode::OFF))) {
        setPowerModeOnMainThread(displayToken, mode);
        return;
    }

    ::DisplayConfig::PowerMode hwcMode = ::DisplayConfig::PowerMode::kOff;
    if (power_mode == hal::PowerMode::ON) {
        hwcMode = ::DisplayConfig::PowerMode::kOn;
    }

    bool step_up = false;
    if (currentDisplayPowerMode == hal::PowerMode::OFF &&
        newDisplayPowerMode == hal::PowerMode::ON) {
        step_up = true;
    }
    // Change hardware state first while stepping up.
    if (step_up) {
        mDisplayConfigIntf->SetPowerMode(*hwcDisplayId, hwcMode);
    }
    // Change SF state now.
    setPowerModeOnMainThread(displayToken, mode);
    // Change hardware state now while stepping down.

    if (!step_up) {
        mDisplayConfigIntf->SetPowerMode(*hwcDisplayId, hwcMode);
    }
#else
    setPowerModeOnMainThread(displayToken, mode);
#endif
}

status_t SurfaceFlinger::doDump(int fd, const DumpArgs& args, bool asProto) {
    size_t numArgs = args.size();
    if (numArgs && ((args[0] == String16("--file")) ||
        (args[0] == String16("--allocated_buffers")))) {
        return doDumpContinuous(fd, args);
    }
    std::string result;

    IPCThreadState* ipc = IPCThreadState::self();
    const int pid = ipc->getCallingPid();
    const int uid = ipc->getCallingUid();

    if ((uid != AID_SHELL) &&
            !PermissionCache::checkPermission(sDump, pid, uid)) {
        StringAppendF(&result, "Permission Denial: can't dump SurfaceFlinger from pid=%d, uid=%d\n",
                      pid, uid);
    } else {
        static const std::unordered_map<std::string, Dumper> dumpers = {
                {"--comp-displays"s, dumper(&SurfaceFlinger::dumpCompositionDisplays)},
                {"--display-id"s, dumper(&SurfaceFlinger::dumpDisplayIdentificationData)},
                {"--displays"s, dumper(&SurfaceFlinger::dumpDisplays)},
                {"--dispsync"s, dumper([this](std::string& s) { mScheduler->dumpVsync(s); })},
                {"--edid"s, argsDumper(&SurfaceFlinger::dumpRawDisplayIdentificationData)},
                {"--latency"s, argsDumper(&SurfaceFlinger::dumpStatsLocked)},
                {"--latency-clear"s, argsDumper(&SurfaceFlinger::clearStatsLocked)},
                {"--list"s, dumper(&SurfaceFlinger::listLayersLocked)},
                {"--planner"s, argsDumper(&SurfaceFlinger::dumpPlannerInfo)},
                {"--timestats"s, protoDumper(&SurfaceFlinger::dumpTimeStats)},
                {"--vsync"s, dumper(&SurfaceFlinger::dumpVSync)},
                {"--wide-color"s, dumper(&SurfaceFlinger::dumpWideColorInfo)},
                {"--frametimeline"s, argsDumper(&SurfaceFlinger::dumpFrameTimeline)},
                {"--hwclayers"s, dumper(&SurfaceFlinger::dumpHwcLayersMinidumpLocked)},
        };

        const auto flag = args.empty() ? ""s : std::string(String8(args[0]));

        bool dumpLayers = true;
        {
            TimedLock lock(mStateLock, s2ns(1), __func__);
            if (!lock.locked()) {
                StringAppendF(&result, "Dumping without lock after timeout: %s (%d)\n",
                              strerror(-lock.status), lock.status);
                ALOGW("Dumping without lock after timeout: %s (%d)",
                              strerror(-lock.status), lock.status);
                return NO_ERROR;
            }

            if (const auto it = dumpers.find(flag); it != dumpers.end()) {
                (it->second)(args, asProto, result);
                dumpLayers = false;
            } else if (!asProto) {
                // selection of mini dumpsys (Format: adb shell dumpsys SurfaceFlinger --mini)
                if (numArgs && ((args[0] == String16("--mini")))) {
                    dumpMini(result);
                    dumpLayers = false;
                } else {
                    dumpAllLocked(args, result);
                }
            }
        }

        if (dumpLayers) {
            LayersTraceFileProto traceFileProto = mLayerTracing.createTraceFileProto();
            LayersTraceProto* layersTrace = traceFileProto.add_entry();
            LayersProto layersProto = dumpProtoFromMainThread();
            layersTrace->mutable_layers()->Swap(&layersProto);
            dumpDisplayProto(*layersTrace);

            if (asProto) {
                result.append(traceFileProto.SerializeAsString());
            } else {
                // Dump info that we need to access from the main thread
                const auto layerTree = LayerProtoParser::generateLayerTree(layersTrace->layers());
                result.append(LayerProtoParser::layerTreeToString(layerTree));
                result.append("\n");
                dumpOffscreenLayers(result);
            }
        }
    }
    write(fd, result.c_str(), result.size());
    return NO_ERROR;
}

status_t SurfaceFlinger::doDumpContinuous(int fd, const DumpArgs& args) {
    // Format: adb shell dumpsys SurfaceFlinger --file --no-limit
    size_t numArgs = args.size();
    status_t err = NO_ERROR;

    if (args[0] == String16("--allocated_buffers")) {
        std::string dumpsys;
        GraphicBufferAllocator& alloc(GraphicBufferAllocator::get());
        alloc.dump(dumpsys);
        write(fd, dumpsys.c_str(), dumpsys.size());
        return err;
    }

    Mutex::Autolock _l(mFileDump.lock);
    // Same command is used to start and end dump.
    mFileDump.running = !mFileDump.running;
    // selection of full dumpsys or not (defualt, dumpsys will be minimum required)
    // Format: adb shell dumpsys SurfaceFlinger --file --no-limit --full-dump
    if (numArgs >= 3 && (args[2] == String16("--full-dump"))) {
                 mFileDump.fullDump = true;
    }
    if (mFileDump.running) {
        std::ofstream ofs;
        ofs.open(mFileDump.name, std::ofstream::out | std::ofstream::trunc);
        if (!ofs) {
            mFileDump.running = false;
            err = UNKNOWN_ERROR;
        } else {
            ofs.close();
            mFileDump.position = 0;
            if (numArgs >= 2 && (args[1] == String16("--no-limit"))) {
            mFileDump.noLimit = true;
            } else {
                mFileDump.noLimit = false;
            }
        }
    }

    std::string result;
    result += mFileDump.running ? "Start" : "End";
    result += mFileDump.noLimit ? " unlimited" : " fixed limit";
    result += " dumpsys to file : ";
    result += mFileDump.name;
    result += "\n";
    write(fd, result.c_str(), result.size());

    return err;
}

void SurfaceFlinger::dumpDrawCycle(bool prePrepare) {
    Mutex::Autolock _l(mFileDump.lock);

    // User might stop dump collection in middle of prepare & commit.
    // Collect dumpsys again after commit and replace.
    if (!mFileDump.running && !mFileDump.replaceAfterCommit) {
        return;
    }
    Vector<String16> args;
    std::string dumpsys;
    {
        Mutex::Autolock lock(mStateLock);
        if (mFileDump.fullDump) {
            dumpAllLocked(args, dumpsys);
        } else {
            dumpMini(dumpsys);
        }
    }

    if (mFileDump.fullDump) {
        const LayersProto layersProto = dumpDrawingStateProto(LayerTracing::TRACE_ALL);
        const auto layerTree = LayerProtoParser::generateLayerTree(layersProto);
        dumpsys.append(LayerProtoParser::layerTreeToString(layerTree));
        dumpsys.append("\n");
        dumpsys.append("Offscreen Layers:\n");
        for (Layer* offscreenLayer : mOffscreenLayers) {
            offscreenLayer->traverse(LayerVector::StateSet::Drawing,
                                     [&](Layer* layer) {
                                         layer->dumpCallingUidPid(dumpsys);
                                     });
        }
    }

    char timeStamp[32];
    char dataSize[32];
    char hms[32];
    long millis;
    struct timeval tv;
    struct tm *ptm;
    gettimeofday(&tv, NULL);
    ptm = localtime(&tv.tv_sec);
    strftime (hms, sizeof (hms), "%H:%M:%S", ptm);
    millis = tv.tv_usec / 1000;
    snprintf(timeStamp, sizeof(timeStamp), "Timestamp: %s.%03ld", hms, millis);
    snprintf(dataSize, sizeof(dataSize), "Size: %8zu", dumpsys.size());
    std::fstream fs;
    fs.open(mFileDump.name, std::ios::app);
    if (!fs) {
        ALOGE("Failed to open %s file for dumpsys", mFileDump.name);
        return;
    }
    // Format:
    //    | start code | after commit? | time stamp | dump size | dump data |
    fs.seekp(mFileDump.position, std::ios::beg);
    fs << "#@#@-- DUMPSYS START --@#@#" << std::endl;
    fs << "PostCommit: " << ( prePrepare ? "false" : "true" ) << std::endl;
    fs << timeStamp << std::endl;
    fs << dataSize << std::endl;
    fs << dumpsys << std::endl;

    if (prePrepare) {
        mFileDump.replaceAfterCommit = true;
    } else {
        mFileDump.replaceAfterCommit = false;
        // Reposition only after commit.
        // Keep file size to appx 20 MB limit by default, wrap around if exceeds.
        mFileDump.position = fs.tellp();
        if (!mFileDump.noLimit && (mFileDump.position > (20 * 1024 * 1024))) {
            mFileDump.position = 0;
        }
    }
    fs.close();
}

status_t SurfaceFlinger::dumpCritical(int fd, const DumpArgs&, bool asProto) {
    if (asProto) {
        mLayerTracing.writeToFile();
        if (mTransactionTracing) {
            mTransactionTracing->writeToFile();
        }
    }

    return doDump(fd, DumpArgs(), asProto);
}

void SurfaceFlinger::listLayersLocked(std::string& result) const {
    mCurrentState.traverseInZOrder(
            [&](Layer* layer) { StringAppendF(&result, "%s\n", layer->getDebugName()); });
}

void SurfaceFlinger::dumpStatsLocked(const DumpArgs& args, std::string& result) const {
    StringAppendF(&result, "%" PRId64 "\n", getVsyncPeriodFromHWC());
    if (args.size() < 2) return;

    const auto name = String8(args[1]);
    mCurrentState.traverseInZOrder([&](Layer* layer) {
        if (layer->getName() == name.string()) {
            layer->dumpFrameStats(result);
        }
    });
}

void SurfaceFlinger::clearStatsLocked(const DumpArgs& args, std::string&) {
    const bool clearAll = args.size() < 2;
    const auto name = clearAll ? String8() : String8(args[1]);

    mCurrentState.traverse([&](Layer* layer) {
        if (clearAll || layer->getName() == name.string()) {
            layer->clearFrameStats();
        }
    });
}

void SurfaceFlinger::dumpTimeStats(const DumpArgs& args, bool asProto, std::string& result) const {
    mTimeStats->parseArgs(asProto, args, result);
}

void SurfaceFlinger::dumpFrameTimeline(const DumpArgs& args, std::string& result) const {
    mFrameTimeline->parseArgs(args, result);
}

void SurfaceFlinger::logFrameStats(TimePoint now) {
    static TimePoint sTimestamp = now;
    if (now - sTimestamp < 30min) return;
    sTimestamp = now;

    ATRACE_CALL();
    mDrawingState.traverse([&](Layer* layer) { layer->logFrameStats(); });
}

void SurfaceFlinger::appendSfConfigString(std::string& result) const {
    result.append(" [sf");

    StringAppendF(&result, " PRESENT_TIME_OFFSET=%" PRId64, dispSyncPresentTimeOffset);
    StringAppendF(&result, " FORCE_HWC_FOR_RBG_TO_YUV=%d", useHwcForRgbToYuv);
    StringAppendF(&result, " MAX_VIRT_DISPLAY_DIM=%zu",
                  getHwComposer().getMaxVirtualDisplayDimension());
    StringAppendF(&result, " RUNNING_WITHOUT_SYNC_FRAMEWORK=%d", !hasSyncFramework);
    StringAppendF(&result, " NUM_FRAMEBUFFER_SURFACE_BUFFERS=%" PRId64,
                  maxFrameBufferAcquiredBuffers);
    result.append("]");
}

void SurfaceFlinger::dumpVSync(std::string& result) const {
    mScheduler->dump(result);

    mRefreshRateStats->dump(result);
    result.append("\n");

    mVsyncConfiguration->dump(result);
    StringAppendF(&result,
                  "      present offset: %9" PRId64 " ns\t     VSYNC period: %9" PRId64 " ns\n\n",
                  dispSyncPresentTimeOffset, getVsyncPeriodFromHWC());

    StringAppendF(&result, "(mode override by backdoor: %s)\n\n",
                  mDebugDisplayModeSetByBackdoor ? "yes" : "no");

    mScheduler->dump(mAppConnectionHandle, result);
    mScheduler->dumpVsync(result);
    StringAppendF(&result, "mHWCVsyncPendingState=%s mLastHWCVsyncState=%s\n",
                  to_string(mHWCVsyncPendingState).c_str(), to_string(mLastHWCVsyncState).c_str());
}

void SurfaceFlinger::dumpPlannerInfo(const DumpArgs& args, std::string& result) const {
    for (const auto& [token, display] : mDisplays) {
        const auto compositionDisplay = display->getCompositionDisplay();
        compositionDisplay->dumpPlannerInfo(args, result);
    }
}

void SurfaceFlinger::dumpCompositionDisplays(std::string& result) const {
    for (const auto& [token, display] : mDisplays) {
        display->getCompositionDisplay()->dump(result);
        result += '\n';
    }
}

void SurfaceFlinger::dumpDisplays(std::string& result) const {
    for (const auto& [token, display] : mDisplays) {
        display->dump(result);
        result += '\n';
    }
}

void SurfaceFlinger::dumpDisplayIdentificationData(std::string& result) const {
    for (const auto& [token, display] : mDisplays) {
        const auto displayId = PhysicalDisplayId::tryCast(display->getId());
        if (!displayId) {
            continue;
        }
        const auto hwcDisplayId = getHwComposer().fromPhysicalDisplayId(*displayId);
        if (!hwcDisplayId) {
            continue;
        }

        StringAppendF(&result,
                      "Display %s (HWC display %" PRIu64 "): ", to_string(*displayId).c_str(),
                      *hwcDisplayId);
        uint8_t port;
        DisplayIdentificationData data;
        if (!getHwComposer().getDisplayIdentificationData(*hwcDisplayId, &port, &data)) {
            result.append("no identification data\n");
            continue;
        }

        if (!isEdid(data)) {
            result.append("unknown identification data\n");
            continue;
        }

        const auto edid = parseEdid(data);
        if (!edid) {
            result.append("invalid EDID\n");
            continue;
        }

        StringAppendF(&result, "port=%u pnpId=%s displayName=\"", port, edid->pnpId.data());
        result.append(edid->displayName.data(), edid->displayName.length());
        result.append("\"\n");
    }
}

void SurfaceFlinger::dumpRawDisplayIdentificationData(const DumpArgs& args,
                                                      std::string& result) const {
    hal::HWDisplayId hwcDisplayId;
    uint8_t port;
    DisplayIdentificationData data;

    if (args.size() > 1 && base::ParseUint(String8(args[1]), &hwcDisplayId) &&
        getHwComposer().getDisplayIdentificationData(hwcDisplayId, &port, &data)) {
        result.append(reinterpret_cast<const char*>(data.data()), data.size());
    }
}

void SurfaceFlinger::dumpWideColorInfo(std::string& result) const {
    StringAppendF(&result, "Device has wide color built-in display: %d\n", hasWideColorDisplay);
    StringAppendF(&result, "Device uses color management: %d\n", useColorManagement);
    StringAppendF(&result, "DisplayColorSetting: %s\n",
                  decodeDisplayColorSetting(mDisplayColorSetting).c_str());

    // TODO: print out if wide-color mode is active or not

    for (const auto& [token, display] : mDisplays) {
        const auto displayId = PhysicalDisplayId::tryCast(display->getId());
        if (!displayId) {
            continue;
        }

        StringAppendF(&result, "Display %s color modes:\n", to_string(*displayId).c_str());
        std::vector<ColorMode> modes = getHwComposer().getColorModes(*displayId);
        for (auto&& mode : modes) {
            StringAppendF(&result, "    %s (%d)\n", decodeColorMode(mode).c_str(), mode);
        }

        ColorMode currentMode = display->getCompositionDisplay()->getState().colorMode;
        StringAppendF(&result, "    Current color mode: %s (%d)\n",
                      decodeColorMode(currentMode).c_str(), currentMode);
    }
    result.append("\n");
}

LayersProto SurfaceFlinger::dumpDrawingStateProto(uint32_t traceFlags) const {
    LayersProto layersProto;
    Mutex::Autolock _l(mStateLock);
    for (const sp<Layer>& layer : mDrawingState.layersSortedByZ) {
        layer->writeToProto(layersProto, traceFlags);
    }

    return layersProto;
}

void SurfaceFlinger::dumpDisplayProto(LayersTraceProto& layersTraceProto) const {
    for (const auto& [_, display] : FTL_FAKE_GUARD(mStateLock, mDisplays)) {
        DisplayProto* displayProto = layersTraceProto.add_displays();
        displayProto->set_id(display->getId().value);
        displayProto->set_name(display->getDisplayName());
        displayProto->set_layer_stack(display->getLayerStack().id);
        LayerProtoHelper::writeSizeToProto(display->getWidth(), display->getHeight(),
                                           [&]() { return displayProto->mutable_size(); });
        LayerProtoHelper::writeToProto(display->getLayerStackSpaceRect(), [&]() {
            return displayProto->mutable_layer_stack_space_rect();
        });
        LayerProtoHelper::writeTransformToProto(display->getTransform(),
                                                displayProto->mutable_transform());
        displayProto->set_is_virtual(display->isVirtual());
    }
}

void SurfaceFlinger::dumpHwc(std::string& result) const {
    getHwComposer().dump(result);
}

void SurfaceFlinger::dumpOffscreenLayersProto(LayersProto& layersProto, uint32_t traceFlags) const {
    // Add a fake invisible root layer to the proto output and parent all the offscreen layers to
    // it.
    LayerProto* rootProto = layersProto.add_layers();
    const int32_t offscreenRootLayerId = INT32_MAX - 2;
    rootProto->set_id(offscreenRootLayerId);
    rootProto->set_name("Offscreen Root");
    rootProto->set_parent(-1);

    for (Layer* offscreenLayer : mOffscreenLayers) {
        // Add layer as child of the fake root
        rootProto->add_children(offscreenLayer->sequence);

        // Add layer
        LayerProto* layerProto = offscreenLayer->writeToProto(layersProto, traceFlags);
        layerProto->set_parent(offscreenRootLayerId);
    }
}

LayersProto SurfaceFlinger::dumpProtoFromMainThread(uint32_t traceFlags) {
    return mScheduler->schedule([=] { return dumpDrawingStateProto(traceFlags); }).get();
}

void SurfaceFlinger::dumpOffscreenLayers(std::string& result) {
    auto future = mScheduler->schedule([this] {
        std::string result;
        for (Layer* offscreenLayer : mOffscreenLayers) {
            offscreenLayer->traverse(LayerVector::StateSet::Drawing,
                                     [&](Layer* layer) { layer->dumpCallingUidPid(result); });
        }
        return result;
    });

    result.append("Offscreen Layers:\n");
    result.append(future.get());
}

<<<<<<< HEAD
void SurfaceFlinger::dumpMini(std::string& result) const {
    /*
     *      * Dump Display state
     *           */
    StringAppendF(&result, "Displays (%zu entries)\n", mDisplays.size());
    for (const auto& [token, display] : mDisplays) {
        display->dump(result);
    }
    result.append("\n");

    /*
     * HWC layer minidump
     */
    for (const auto& [token, display] : mDisplays) {
        const auto displayId = PhysicalDisplayId::tryCast(display->getId());
=======
void SurfaceFlinger::dumpHwcLayersMinidumpLocked(std::string& result) const {
    for (const auto& [token, display] : mDisplays) {
        const auto displayId = HalDisplayId::tryCast(display->getId());
>>>>>>> 74878a63
        if (!displayId) {
            continue;
        }

<<<<<<< HEAD
        StringAppendF(&result, "Display %s HWC layers:\n", to_string(*displayId).c_str());
        Layer::miniDumpHeader(result);
        const DisplayDevice& displayDevice = *display;
        mCurrentState.traverseInZOrder(
                [&](Layer* layer) { layer->miniDump(result, displayDevice); });
        result.append("\n");
    }

    /*
     * Dump HWComposer state
     */
    result.append("h/w composer state:\n");
    bool hwcDisabled = mDebugDisableHWC || mDebugRegion;
    StringAppendF(&result, "  h/w composer %s\n", hwcDisabled ? "disabled" : "enabled");
    getHwComposer().dump(result);
=======
        StringAppendF(&result, "Display %s (%s) HWC layers:\n", to_string(*displayId).c_str(),
                      (isDisplayActiveLocked(display) ? "active" : "inactive"));
        Layer::miniDumpHeader(result);

        const DisplayDevice& ref = *display;
        mCurrentState.traverseInZOrder([&](Layer* layer) { layer->miniDump(result, ref); });
        result.append("\n");
    }
>>>>>>> 74878a63
}

void SurfaceFlinger::dumpAllLocked(const DumpArgs& args, std::string& result) const {
    const bool colorize = !args.empty() && args[0] == String16("--color");
    Colorizer colorizer(colorize);

    // figure out if we're stuck somewhere
    const nsecs_t now = systemTime();
    const nsecs_t inTransaction(mDebugInTransaction);
    nsecs_t inTransactionDuration = (inTransaction) ? now-inTransaction : 0;

    /*
     * Dump library configuration.
     */

    colorizer.bold(result);
    result.append("Build configuration:");
    colorizer.reset(result);
    appendSfConfigString(result);
    result.append("\n");

    result.append("\nDisplay identification data:\n");
    dumpDisplayIdentificationData(result);

    result.append("\nWide-Color information:\n");
    dumpWideColorInfo(result);

    colorizer.bold(result);
    result.append("Sync configuration: ");
    colorizer.reset(result);
    result.append(SyncFeatures::getInstance().toString());
    result.append("\n\n");

    colorizer.bold(result);
    result.append("Scheduler:\n");
    colorizer.reset(result);
    dumpVSync(result);
    result.append("\n");

    StringAppendF(&result, "Total missed frame count: %u\n", mFrameMissedCount.load());
    StringAppendF(&result, "HWC missed frame count: %u\n", mHwcFrameMissedCount.load());
    StringAppendF(&result, "GPU missed frame count: %u\n\n", mGpuFrameMissedCount.load());

    /*
     * Dump the visible layer list
     */
    colorizer.bold(result);
    StringAppendF(&result, "Visible layers (count = %zu)\n", mNumLayers.load());
    colorizer.reset(result);

    {
        StringAppendF(&result, "Composition layers\n");
        mDrawingState.traverseInZOrder([&](Layer* layer) {
            auto* compositionState = layer->getCompositionState();
            if (!compositionState || !compositionState->isVisible) return;

            android::base::StringAppendF(&result, "* Layer %p (%s)\n", layer,
                                         layer->getDebugName() ? layer->getDebugName()
                                                               : "<unknown>");
            compositionState->dump(result);
        });
    }

    colorizer.bold(result);
    StringAppendF(&result, "Displays (%zu entries)\n", mDisplays.size());
    colorizer.reset(result);
    dumpDisplays(result);
    dumpCompositionDisplays(result);
    result.push_back('\n');

    mCompositionEngine->dump(result);

    /*
     * Dump SurfaceFlinger global state
     */

    colorizer.bold(result);
    result.append("SurfaceFlinger global state:\n");
    colorizer.reset(result);

    getRenderEngine().dump(result);

    result.append("ClientCache state:\n");
    ClientCache::getInstance().dump(result);
    DebugEGLImageTracker::getInstance()->dump(result);

    if (const auto display = getDefaultDisplayDeviceLocked()) {
        display->getCompositionDisplay()->getState().undefinedRegion.dump(result,
                                                                          "undefinedRegion");
        StringAppendF(&result, "  orientation=%s, isPoweredOn=%d\n",
                      toCString(display->getOrientation()), display->isPoweredOn());
    }
    StringAppendF(&result,
                  "  transaction-flags         : %08x\n"
                  "  gpu_to_cpu_unsupported    : %d\n",
                  mTransactionFlags.load(), !mGpuToCpuSupported);

    if (const auto display = getDefaultDisplayDeviceLocked()) {
        std::string fps, xDpi, yDpi;
        if (const auto activeMode = display->getActiveMode()) {
            fps = to_string(activeMode->getFps());

            const auto dpi = activeMode->getDpi();
            xDpi = base::StringPrintf("%.2f", dpi.x);
            yDpi = base::StringPrintf("%.2f", dpi.y);
        } else {
            fps = "unknown";
            xDpi = "unknown";
            yDpi = "unknown";
        }
        StringAppendF(&result,
                      "  refresh-rate              : %s\n"
                      "  x-dpi                     : %s\n"
                      "  y-dpi                     : %s\n",
                      fps.c_str(), xDpi.c_str(), yDpi.c_str());
    }

    StringAppendF(&result, "  transaction time: %f us\n", inTransactionDuration / 1000.0);

    /*
     * Tracing state
     */
    mLayerTracing.dump(result);

    result.append("\nTransaction tracing: ");
    if (mTransactionTracing) {
        result.append("enabled\n");
        mTransactionTracing->dump(result);
    } else {
        result.append("disabled\n");
    }
    result.push_back('\n');

    dumpHwcLayersMinidumpLocked(result);

    {
        DumpArgs plannerArgs;
        plannerArgs.add(); // first argument is ignored
        plannerArgs.add(String16("--layers"));
        dumpPlannerInfo(plannerArgs, result);
    }

    /*
     * Dump HWComposer state
     */
    colorizer.bold(result);
    result.append("h/w composer state:\n");
    colorizer.reset(result);
    const bool hwcDisabled = mDebugDisableHWC || mDebugFlashDelay;
    StringAppendF(&result, "  h/w composer %s\n", hwcDisabled ? "disabled" : "enabled");
    dumpHwc(result);

    /*
     * Dump gralloc state
     */
    const GraphicBufferAllocator& alloc(GraphicBufferAllocator::get());
    alloc.dump(result);

    /*
     * Dump flag/property manager state
     */
    mFlagManager.dump(result);

    result.append(mTimeStats->miniDump());
    result.append("\n");
}

mat4 SurfaceFlinger::calculateColorMatrix(float saturation) {
    if (saturation == 1) {
        return mat4();
    }

    float3 luminance{0.213f, 0.715f, 0.072f};
    luminance *= 1.0f - saturation;
    mat4 saturationMatrix = mat4(vec4{luminance.r + saturation, luminance.r, luminance.r, 0.0f},
                                 vec4{luminance.g, luminance.g + saturation, luminance.g, 0.0f},
                                 vec4{luminance.b, luminance.b, luminance.b + saturation, 0.0f},
                                 vec4{0.0f, 0.0f, 0.0f, 1.0f});
    return saturationMatrix;
}

void SurfaceFlinger::updateColorMatrixLocked() {
    mat4 colorMatrix =
            mClientColorMatrix * calculateColorMatrix(mGlobalSaturationFactor) * mDaltonizer();

    if (mCurrentState.colorMatrix != colorMatrix) {
        mCurrentState.colorMatrix = colorMatrix;
        mCurrentState.colorMatrixChanged = true;
        setTransactionFlags(eTransactionNeeded);
    }
}

status_t SurfaceFlinger::CheckTransactCodeCredentials(uint32_t code) {
#pragma clang diagnostic push
#pragma clang diagnostic error "-Wswitch-enum"
    switch (static_cast<ISurfaceComposerTag>(code)) {
        // These methods should at minimum make sure that the client requested
        // access to SF.
        case GET_HDR_CAPABILITIES:
        case GET_AUTO_LOW_LATENCY_MODE_SUPPORT:
        case GET_GAME_CONTENT_TYPE_SUPPORT:
        case ACQUIRE_FRAME_RATE_FLEXIBILITY_TOKEN: {
            // OVERRIDE_HDR_TYPES is used by CTS tests, which acquire the necessary
            // permission dynamically. Don't use the permission cache for this check.
            bool usePermissionCache = code != OVERRIDE_HDR_TYPES;
            if (!callingThreadHasUnscopedSurfaceFlingerAccess(usePermissionCache)) {
                IPCThreadState* ipc = IPCThreadState::self();
                ALOGE("Permission Denial: can't access SurfaceFlinger pid=%d, uid=%d",
                        ipc->getCallingPid(), ipc->getCallingUid());
                return PERMISSION_DENIED;
            }
            return OK;
        }
        // The following calls are currently used by clients that do not
        // request necessary permissions. However, they do not expose any secret
        // information, so it is OK to pass them.
        case GET_ACTIVE_COLOR_MODE:
        case GET_ACTIVE_DISPLAY_MODE:
        case GET_DISPLAY_COLOR_MODES:
        case GET_DISPLAY_MODES:
        // Calling setTransactionState is safe, because you need to have been
        // granted a reference to Client* and Handle* to do anything with it.
        case SET_TRANSACTION_STATE:
        case IS_HARDWARE_RC_DISPLAY:
        // setFrameRate() is deliberately available for apps to call without any
        // special permissions.
        case IS_WIDE_COLOR_DISPLAY:
        case GET_DISPLAY_BRIGHTNESS_SUPPORT:
        case SET_DISPLAY_BRIGHTNESS:
        case ADD_HDR_LAYER_INFO_LISTENER:
        case REMOVE_HDR_LAYER_INFO_LISTENER:
        case NOTIFY_POWER_BOOST:
        case SET_POWER_MODE:
        case CLEAR_BOOT_DISPLAY_MODE:
        case GET_BOOT_DISPLAY_MODE_SUPPORT:
        case SET_AUTO_LOW_LATENCY_MODE:
        case SET_GAME_CONTENT_TYPE: {
            // This is not sensitive information, so should not require permission control.
            return OK;
        }
        case BOOT_FINISHED:
        // Used by apps to hook Choreographer to SurfaceFlinger.
        case CREATE_DISPLAY_EVENT_CONNECTION:
        case CREATE_CONNECTION:
        case CREATE_DISPLAY:
        case DESTROY_DISPLAY:
        case GET_PRIMARY_PHYSICAL_DISPLAY_ID:
        case GET_PHYSICAL_DISPLAY_IDS:
        case GET_PHYSICAL_DISPLAY_TOKEN:
        case AUTHENTICATE_SURFACE:
        case GET_SUPPORTED_FRAME_TIMESTAMPS:
        case GET_DISPLAY_STATE:
        case GET_DISPLAY_STATS:
        case GET_STATIC_DISPLAY_INFO:
        case GET_DYNAMIC_DISPLAY_INFO:
        case GET_DISPLAY_NATIVE_PRIMARIES:
        case SET_ACTIVE_COLOR_MODE:
        case SET_BOOT_DISPLAY_MODE:
        case CAPTURE_LAYERS:
        case CAPTURE_DISPLAY:
        case CAPTURE_DISPLAY_BY_ID:
        case CLEAR_ANIMATION_FRAME_STATS:
        case GET_ANIMATION_FRAME_STATS:
        case OVERRIDE_HDR_TYPES:
        case ON_PULL_ATOM:
        case ENABLE_VSYNC_INJECTIONS:
        case INJECT_VSYNC:
        case GET_LAYER_DEBUG_INFO:
        case GET_COLOR_MANAGEMENT:
        case GET_COMPOSITION_PREFERENCE:
        case GET_DISPLAYED_CONTENT_SAMPLING_ATTRIBUTES:
        case SET_DISPLAY_CONTENT_SAMPLING_ENABLED:
        case GET_DISPLAYED_CONTENT_SAMPLE:
        case GET_PROTECTED_CONTENT_SUPPORT:
        case ADD_REGION_SAMPLING_LISTENER:
        case REMOVE_REGION_SAMPLING_LISTENER:
        case ADD_FPS_LISTENER:
        case REMOVE_FPS_LISTENER:
        case ADD_TUNNEL_MODE_ENABLED_LISTENER:
        case REMOVE_TUNNEL_MODE_ENABLED_LISTENER:
        case ADD_WINDOW_INFOS_LISTENER:
        case REMOVE_WINDOW_INFOS_LISTENER:
        case SET_DESIRED_DISPLAY_MODE_SPECS:
        case GET_DESIRED_DISPLAY_MODE_SPECS:
        case SET_GLOBAL_SHADOW_SETTINGS:
        case GET_DISPLAY_DECORATION_SUPPORT:
        case SET_FRAME_RATE:
        case SET_OVERRIDE_FRAME_RATE:
        case SET_FRAME_TIMELINE_INFO:
        case ADD_TRANSACTION_TRACE_LISTENER:
        case GET_GPU_CONTEXT_PRIORITY:
        case GET_MAX_ACQUIRED_BUFFER_COUNT:
            LOG_FATAL("Deprecated opcode: %d, migrated to AIDL", code);
            return PERMISSION_DENIED;
    }

    // These codes are used for the IBinder protocol to either interrogate the recipient
    // side of the transaction for its canonical interface descriptor or to dump its state.
    // We let them pass by default.
    if (code == IBinder::INTERFACE_TRANSACTION || code == IBinder::DUMP_TRANSACTION ||
        code == IBinder::PING_TRANSACTION || code == IBinder::SHELL_COMMAND_TRANSACTION ||
        code == IBinder::SYSPROPS_TRANSACTION) {
        return OK;
    }
    // Numbers from 1000 to 1042 and 20000 to 20002 are currently used for backdoors. The code
    // in onTransact verifies that the user is root, and has access to use SF.
    if ((code >= 1000 && code <= 1042) || (code >= 20000 && code <= 20002)) {
        ALOGV("Accessing SurfaceFlinger through backdoor code: %u", code);
        return OK;
    }
    ALOGE("Permission Denial: SurfaceFlinger did not recognize request code: %u", code);
    return PERMISSION_DENIED;
#pragma clang diagnostic pop
}

status_t SurfaceFlinger::onTransact(uint32_t code, const Parcel& data, Parcel* reply,
                                    uint32_t flags) {
    if (const status_t error = CheckTransactCodeCredentials(code); error != OK) {
        return error;
    }

    status_t err = BnSurfaceComposer::onTransact(code, data, reply, flags);
    if (err == UNKNOWN_TRANSACTION || err == PERMISSION_DENIED) {
        CHECK_INTERFACE(ISurfaceComposer, data, reply);
        IPCThreadState* ipc = IPCThreadState::self();
        const int uid = ipc->getCallingUid();
        if (CC_UNLIKELY(uid != AID_SYSTEM
                && !PermissionCache::checkCallingPermission(sHardwareTest))) {
            const int pid = ipc->getCallingPid();
            ALOGE("Permission Denial: "
                    "can't access SurfaceFlinger pid=%d, uid=%d", pid, uid);
            return PERMISSION_DENIED;
        }
        int n;
        switch (code) {
            case 1000: // Unused.
            case 1001:
                return NAME_NOT_FOUND;
            case 1002: // Toggle flashing on surface damage.
                if (const int delay = data.readInt32(); delay > 0) {
                    mDebugFlashDelay = delay;
                } else {
                    mDebugFlashDelay = mDebugFlashDelay ? 0 : 1;
                }
                scheduleRepaint();
                return NO_ERROR;
            case 1004: // Force composite ahead of next VSYNC.
            case 1006:
                scheduleComposite(FrameHint::kActive);
                return NO_ERROR;
            case 1005: { // Force commit ahead of next VSYNC.
                Mutex::Autolock lock(mStateLock);
                setTransactionFlags(eTransactionNeeded | eDisplayTransactionNeeded |
                                    eTraversalNeeded);
                return NO_ERROR;
            }
            case 1007: // Unused.
                return NAME_NOT_FOUND;
            case 1008: // Toggle forced GPU composition.
                mDebugDisableHWC = data.readInt32() != 0;
                scheduleRepaint();
                return NO_ERROR;
            case 1009: // Toggle use of transform hint.
                mDebugDisableTransformHint = data.readInt32() != 0;
                scheduleRepaint();
                return NO_ERROR;
            case 1010: // Interrogate.
                reply->writeInt32(0);
                reply->writeInt32(0);
                reply->writeInt32(mDebugFlashDelay);
                reply->writeInt32(0);
                reply->writeInt32(mDebugDisableHWC);
                return NO_ERROR;
            case 1013: // Unused.
                return NAME_NOT_FOUND;
            case 1014: {
                Mutex::Autolock _l(mStateLock);
                // daltonize
                n = data.readInt32();
                switch (n % 10) {
                    case 1:
                        mDaltonizer.setType(ColorBlindnessType::Protanomaly);
                        break;
                    case 2:
                        mDaltonizer.setType(ColorBlindnessType::Deuteranomaly);
                        break;
                    case 3:
                        mDaltonizer.setType(ColorBlindnessType::Tritanomaly);
                        break;
                    default:
                        mDaltonizer.setType(ColorBlindnessType::None);
                        break;
                }
                if (n >= 10) {
                    mDaltonizer.setMode(ColorBlindnessMode::Correction);
                } else {
                    mDaltonizer.setMode(ColorBlindnessMode::Simulation);
                }

                updateColorMatrixLocked();
                return NO_ERROR;
            }
            case 1015: {
                Mutex::Autolock _l(mStateLock);
                // apply a color matrix
                n = data.readInt32();
                if (n) {
                    // color matrix is sent as a column-major mat4 matrix
                    for (size_t i = 0 ; i < 4; i++) {
                        for (size_t j = 0; j < 4; j++) {
                            mClientColorMatrix[i][j] = data.readFloat();
                        }
                    }
                } else {
                    mClientColorMatrix = mat4();
                }

                // Check that supplied matrix's last row is {0,0,0,1} so we can avoid
                // the division by w in the fragment shader
                float4 lastRow(transpose(mClientColorMatrix)[3]);
                if (any(greaterThan(abs(lastRow - float4{0, 0, 0, 1}), float4{1e-4f}))) {
                    ALOGE("The color transform's last row must be (0, 0, 0, 1)");
                }

                updateColorMatrixLocked();
                return NO_ERROR;
            }
            case 1016: { // Unused.
                return NAME_NOT_FOUND;
            }
            case 1017: {
                n = data.readInt32();
                mForceFullDamage = n != 0;
                return NO_ERROR;
            }
            case 1018: { // Modify Choreographer's duration
                n = data.readInt32();
                mScheduler->setDuration(mAppConnectionHandle, std::chrono::nanoseconds(n), 0ns);
                return NO_ERROR;
            }
            case 1019: { // Modify SurfaceFlinger's duration
                n = data.readInt32();
                mScheduler->setDuration(mSfConnectionHandle, std::chrono::nanoseconds(n), 0ns);
                return NO_ERROR;
            }
            case 1020: { // Layer updates interceptor
                n = data.readInt32();
                if (n) {
                    ALOGV("Interceptor enabled");
                    mInterceptor->enable(mDrawingState.layersSortedByZ, mDrawingState.displays);
                }
                else{
                    ALOGV("Interceptor disabled");
                    mInterceptor->disable();
                }
                return NO_ERROR;
            }
            case 1021: { // Disable HWC virtual displays
                const bool enable = data.readInt32() != 0;
                static_cast<void>(
                        mScheduler->schedule([this, enable] { enableHalVirtualDisplays(enable); }));
                return NO_ERROR;
            }
            case 1022: { // Set saturation boost
                Mutex::Autolock _l(mStateLock);
                mGlobalSaturationFactor = std::max(0.0f, std::min(data.readFloat(), 2.0f));

                updateColorMatrixLocked();
                return NO_ERROR;
            }
            case 1023: { // Set native mode
                int32_t colorMode;

                mDisplayColorSetting = static_cast<DisplayColorSetting>(data.readInt32());
                if (data.readInt32(&colorMode) == NO_ERROR) {
                    mForceColorMode = static_cast<ColorMode>(colorMode);
                }
                scheduleRepaint();
                return NO_ERROR;
            }
            // Deprecate, use 1030 to check whether the device is color managed.
            case 1024: {
                return NAME_NOT_FOUND;
            }
            case 1025: { // Set layer tracing
                n = data.readInt32();
                bool tracingEnabledChanged;
                if (n == 1) {
                    int64_t fixedStartingTime = data.readInt64();
                    ALOGD("LayerTracing enabled");
                    tracingEnabledChanged = mLayerTracing.enable();
                    if (tracingEnabledChanged) {
                        int64_t startingTime =
                                (fixedStartingTime) ? fixedStartingTime : systemTime();
                        mScheduler
                                ->schedule([&]() FTL_FAKE_GUARD(mStateLock) {
                                    mLayerTracing.notify(true /* visibleRegionDirty */,
                                                         startingTime, mLastCommittedVsyncId.value);
                                })
                                .wait();
                    }
                } else if (n == 2) {
                    std::string filename = std::string(data.readCString());
                    ALOGD("LayerTracing disabled. Trace wrote to %s", filename.c_str());
                    tracingEnabledChanged = mLayerTracing.disable(filename.c_str());
                } else {
                    ALOGD("LayerTracing disabled");
                    tracingEnabledChanged = mLayerTracing.disable();
                }
                mTracingEnabledChanged = tracingEnabledChanged;
                reply->writeInt32(NO_ERROR);
                return NO_ERROR;
            }
            case 1026: { // Get layer tracing status
                reply->writeBool(mLayerTracing.isEnabled());
                return NO_ERROR;
            }
            // Is a DisplayColorSetting supported?
            case 1027: {
                const auto display = getDefaultDisplayDevice();
                if (!display) {
                    return NAME_NOT_FOUND;
                }

                DisplayColorSetting setting = static_cast<DisplayColorSetting>(data.readInt32());
                switch (setting) {
                    case DisplayColorSetting::kManaged:
                        reply->writeBool(useColorManagement);
                        break;
                    case DisplayColorSetting::kUnmanaged:
                        reply->writeBool(true);
                        break;
                    case DisplayColorSetting::kEnhanced:
                        reply->writeBool(display->hasRenderIntent(RenderIntent::ENHANCE));
                        break;
                    default: // vendor display color setting
                        reply->writeBool(
                                display->hasRenderIntent(static_cast<RenderIntent>(setting)));
                        break;
                }
                return NO_ERROR;
            }
            case 1028: { // Unused.
                return NAME_NOT_FOUND;
            }
            // Set buffer size for SF tracing (value in KB)
            case 1029: {
                n = data.readInt32();
                if (n <= 0 || n > MAX_TRACING_MEMORY) {
                    ALOGW("Invalid buffer size: %d KB", n);
                    reply->writeInt32(BAD_VALUE);
                    return BAD_VALUE;
                }

                ALOGD("Updating trace buffer to %d KB", n);
                mLayerTracing.setBufferSize(n * 1024);
                reply->writeInt32(NO_ERROR);
                return NO_ERROR;
            }
            // Is device color managed?
            case 1030: {
                reply->writeBool(useColorManagement);
                return NO_ERROR;
            }
            // Override default composition data space
            // adb shell service call SurfaceFlinger 1031 i32 1 DATASPACE_NUMBER DATASPACE_NUMBER \
            // && adb shell stop zygote && adb shell start zygote
            // to restore: adb shell service call SurfaceFlinger 1031 i32 0 && \
            // adb shell stop zygote && adb shell start zygote
            case 1031: {
                Mutex::Autolock _l(mStateLock);
                n = data.readInt32();
                if (n) {
                    n = data.readInt32();
                    if (n) {
                        Dataspace dataspace = static_cast<Dataspace>(n);
                        if (!validateCompositionDataspace(dataspace)) {
                            return BAD_VALUE;
                        }
                        mDefaultCompositionDataspace = dataspace;
                    }
                    n = data.readInt32();
                    if (n) {
                        Dataspace dataspace = static_cast<Dataspace>(n);
                        if (!validateCompositionDataspace(dataspace)) {
                            return BAD_VALUE;
                        }
                        mWideColorGamutCompositionDataspace = dataspace;
                    }
                } else {
                    // restore composition data space.
                    mDefaultCompositionDataspace = defaultCompositionDataspace;
                    mWideColorGamutCompositionDataspace = wideColorGamutCompositionDataspace;
                }
                return NO_ERROR;
            }
            // Set trace flags
            case 1033: {
                n = data.readUint32();
                ALOGD("Updating trace flags to 0x%x", n);
                mLayerTracing.setTraceFlags(n);
                reply->writeInt32(NO_ERROR);
                return NO_ERROR;
            }
            case 1034: {
                auto future = mScheduler->schedule([&] {
                    switch (n = data.readInt32()) {
                        case 0:
                        case 1:
                            FTL_FAKE_GUARD(mStateLock,
                                           enableRefreshRateOverlay(static_cast<bool>(n)));
                            break;
                        default: {
                            reply->writeBool(
                                    FTL_FAKE_GUARD(mStateLock, isRefreshRateOverlayEnabled()));
                        }
                    }
                });

                future.wait();
                return NO_ERROR;
            }
            case 1035: {
                const int modeId = data.readInt32();

                const auto display = getDefaultDisplayDevice();
                const auto numConfigs = display->refreshRateConfigs().getAllRefreshRates().size();
                if ((modeId >= 0) && (modeId < numConfigs)) {
                    const auto displayId = getInternalDisplayId();
                    if (!displayId) {
                        ALOGE("No internal display found.");
                        return NO_ERROR;
                    }
                    if(isSupportedConfigSwitch(getPhysicalDisplayToken(*displayId),
                    modeId) != NO_ERROR) {
                       return BAD_VALUE;
                    }
                    status_t result = setActiveModeFromBackdoor(getPhysicalDisplayToken(*displayId), modeId);
                    if (result != NO_ERROR) {
                        return result;
                    }
                    mDebugDisplayModeSetByBackdoor = true;
                }

                const auto displayToken = [&]() -> sp<IBinder> {
                    uint64_t value;
                    if (data.readUint64(&value) != NO_ERROR) {
                        return getDefaultDisplayDevice()->getDisplayToken().promote();
                    }
                    if (const auto id = DisplayId::fromValue<PhysicalDisplayId>(value)) {
                        return getPhysicalDisplayToken(*id);
                    }
                    ALOGE("Invalid physical display ID");
                    return nullptr;
                }();

                mDebugDisplayModeSetByBackdoor = false;
                const status_t result = setActiveModeFromBackdoor(displayToken, modeId);
                mDebugDisplayModeSetByBackdoor = result == NO_ERROR;
                return result;
            }
            // Turn on/off frame rate flexibility mode. When turned on it overrides the display
            // manager frame rate policy a new policy which allows switching between all refresh
            // rates.
            case 1036: {
                if (data.readInt32() > 0) { // turn on
                    return mScheduler
                            ->schedule([this] {
                                const auto display =
                                        FTL_FAKE_GUARD(mStateLock, getDefaultDisplayDeviceLocked());

                                // This is a little racy, but not in a way that hurts anything. As
                                // we grab the defaultMode from the display manager policy, we could
                                // be setting a new display manager policy, leaving us using a stale
                                // defaultMode. The defaultMode doesn't matter for the override
                                // policy though, since we set allowGroupSwitching to true, so it's
                                // not a problem.
                                scheduler::RefreshRateConfigs::Policy overridePolicy;
                                overridePolicy.defaultMode = display->refreshRateConfigs()
                                                                     .getDisplayManagerPolicy()
                                                                     .defaultMode;
                                overridePolicy.allowGroupSwitching = true;
                                constexpr bool kOverridePolicy = true;
                                return setDesiredDisplayModeSpecsInternal(display, overridePolicy,
                                                                          kOverridePolicy);
                            })
                            .get();
                } else { // turn off
                    return mScheduler
                            ->schedule([this] {
                                const auto display =
                                        FTL_FAKE_GUARD(mStateLock, getDefaultDisplayDeviceLocked());
                                constexpr bool kOverridePolicy = true;
                                return setDesiredDisplayModeSpecsInternal(display, {},
                                                                          kOverridePolicy);
                            })
                            .get();
                }
            }
            // Inject a hotplug connected event for the primary display. This will deallocate and
            // reallocate the display state including framebuffers.
            case 1037: {
                const hal::HWDisplayId hwcId =
                        (Mutex::Autolock(mStateLock), getHwComposer().getPrimaryHwcDisplayId());

                onComposerHalHotplug(hwcId, hal::Connection::CONNECTED);
                return NO_ERROR;
            }
            // Modify the max number of display frames stored within FrameTimeline
            case 1038: {
                n = data.readInt32();
                if (n < 0 || n > MAX_ALLOWED_DISPLAY_FRAMES) {
                    ALOGW("Invalid max size. Maximum allowed is %d", MAX_ALLOWED_DISPLAY_FRAMES);
                    return BAD_VALUE;
                }
                if (n == 0) {
                    // restore to default
                    mFrameTimeline->reset();
                    return NO_ERROR;
                }
                mFrameTimeline->setMaxDisplayFrames(n);
                return NO_ERROR;
            }
            case 1039: {
                PhysicalDisplayId displayId = [&]() {
                    Mutex::Autolock lock(mStateLock);
                    return getDefaultDisplayDeviceLocked()->getPhysicalId();
                }();

                auto inUid = static_cast<uid_t>(data.readInt32());
                const auto refreshRate = data.readFloat();
                mScheduler->setPreferredRefreshRateForUid(FrameRateOverride{inUid, refreshRate});
                mScheduler->onFrameRateOverridesChanged(mAppConnectionHandle, displayId);
                return NO_ERROR;
            }
            // Toggle caching feature
            // First argument is an int32 - nonzero enables caching and zero disables caching
            // Second argument is an optional uint64 - if present, then limits enabling/disabling
            // caching to a particular physical display
            case 1040: {
                auto future = mScheduler->schedule([&] {
                    n = data.readInt32();
                    std::optional<PhysicalDisplayId> inputId = std::nullopt;
                    if (uint64_t inputDisplayId; data.readUint64(&inputDisplayId) == NO_ERROR) {
                        inputId = DisplayId::fromValue<PhysicalDisplayId>(inputDisplayId);
                        if (!inputId || getPhysicalDisplayToken(*inputId)) {
                            ALOGE("No display with id: %" PRIu64, inputDisplayId);
                            return NAME_NOT_FOUND;
                        }
                    }
                    {
                        Mutex::Autolock lock(mStateLock);
                        mLayerCachingEnabled = n != 0;
                        for (const auto& [_, display] : mDisplays) {
                            if (!inputId || *inputId == display->getPhysicalId()) {
                                display->enableLayerCaching(mLayerCachingEnabled);
                            }
                        }
                    }
                    return OK;
                });

                if (const status_t error = future.get(); error != OK) {
                    return error;
                }
                scheduleRepaint();
                return NO_ERROR;
            }
            case 1041: { // Transaction tracing
                if (mTransactionTracing) {
                    if (data.readInt32()) {
                        // Transaction tracing is always running but allow the user to temporarily
                        // increase the buffer when actively debugging.
                        mTransactionTracing->setBufferSize(
                                TransactionTracing::ACTIVE_TRACING_BUFFER_SIZE);
                    } else {
                        mTransactionTracing->writeToFile();
                        mTransactionTracing->setBufferSize(
                                TransactionTracing::CONTINUOUS_TRACING_BUFFER_SIZE);
                    }
                }
                reply->writeInt32(NO_ERROR);
                return NO_ERROR;
            }
            case 1042: { // Write layers trace or transaction trace to file
                if (mTransactionTracing) {
                    mTransactionTracing->writeToFile();
                }
                if (mLayerTracingEnabled) {
                    mLayerTracing.writeToFile();
                }
                reply->writeInt32(NO_ERROR);
                return NO_ERROR;
            }
            case 20000: {
              uint64_t disp = 0;
              hal::PowerMode power_mode = hal::PowerMode::ON;
              int32_t tile_h_loc = -1;
              int32_t tile_v_loc = -1;
               uint32_t num_h_tiles = 1;
                uint32_t num_v_tiles = 1;
                if (data.readUint64(&disp) != NO_ERROR) {
                    err = BAD_TYPE;
                    ALOGE("Invalid 64-bit unsigned-int display id parameter.");
                    break;
                }

                int32_t mode = 0;
                if (data.readInt32(&mode) != NO_ERROR) {
                    err = BAD_TYPE;
                    ALOGE("Invalid 32-bit signed-int power mode parameter.");
                    break;
                }
                power_mode = static_cast<hal::PowerMode>(mode);

                if (data.readInt32(&tile_h_loc) != NO_ERROR) {
                    tile_h_loc = -1;
                }
                if (data.readInt32(&tile_v_loc) != NO_ERROR) {
                    tile_v_loc = 0;
                }
                if (tile_h_loc < 0) {
                    ALOGI("Debug: Set display = %llu, power mode = %d", (unsigned long long)disp,
                          mode);
                    if (const auto dispId = DisplayId::fromValue<PhysicalDisplayId>(disp); dispId) {
                        setPowerMode(getPhysicalDisplayToken(dispId.value()), mode);
                    }
                } else {
#if defined(QTI_DISPLAY_CONFIG_ENABLED) && defined(DISPLAY_CONFIG_TILE_DISPLAY_APIS_1_0)
                    ::DisplayConfig::PowerMode hwcMode = ::DisplayConfig::PowerMode::kOff;
                    switch (power_mode) {
                        case hal::PowerMode::DOZE:
                            hwcMode = ::DisplayConfig::PowerMode::kDoze;
                            break;
                        case hal::PowerMode::ON:
                            hwcMode = ::DisplayConfig::PowerMode::kOn;
                            break;
                        case hal::PowerMode::DOZE_SUSPEND:
                            hwcMode = ::DisplayConfig::PowerMode::kDozeSuspend;
                            break;
                        default:
                            break;
                    }
                    // A regular display has one h tile and one v tile.
                    mDisplayConfigIntf->GetDisplayTileCount(disp, &num_h_tiles, &num_v_tiles);
                    if (((num_h_tiles * num_v_tiles) < 2) || tile_h_loc >= num_h_tiles
                        || tile_v_loc >= num_v_tiles) {
                        ALOGE("Debug: Display %llu has only %u h tiles and %u v tiles. Not a true "
                              "tile display or invalid tile h or v locations given.",
                              (unsigned long long)disp, num_h_tiles, num_v_tiles);
                    } else {
                        err = mDisplayConfigIntf->SetPowerModeTiled(disp, hwcMode, tile_h_loc,
                                                                    tile_v_loc);
                        if (NO_ERROR != err) {
                            ALOGE("Debug: DisplayConfig::SetPowerModeTiled() returned error %d",
                                  err);
                            break;
                        }
                    }
#endif
                    ALOGI("Debug: Set display = %llu, power mode = %d at tile h loc = %d, tile v "
                          "loc = %d (Has %u h tiles and %u v tiles)", (unsigned long long)disp,
                          mode, tile_h_loc, tile_v_loc, num_h_tiles, num_v_tiles);
                }
              return NO_ERROR;
            }
            case 20001: {
                uint64_t disp = 0;
                int32_t level = 0;
                int32_t tile_h_loc = -1;
                int32_t tile_v_loc = -1;
                uint32_t num_h_tiles = 1;
                uint32_t num_v_tiles = 1;
                if (data.readUint64(&disp) != NO_ERROR) {
                    err = BAD_TYPE;
                    ALOGE("Invalid 64-bit unsigned-int display id parameter.");
                    break;
                }
                if (data.readInt32(&level) != NO_ERROR) {
                    err = BAD_TYPE;
                    ALOGE("Invalid 32-bit signed-int brightess parameter.");
                    break;
                }
                float levelf = static_cast<float>(level)/255.0f;
                gui::DisplayBrightness brightness;
                brightness.displayBrightness = levelf;
                if (data.readInt32(&tile_h_loc) != NO_ERROR) {
                    tile_h_loc = -1;
                }
                if (data.readInt32(&tile_v_loc) != NO_ERROR) {
                    tile_v_loc = 0;
                }
                if (tile_h_loc < 0) {
                    ALOGI("Debug: Set display = %llu, brightness level = %d/255 (%0.2ff)",
                          (unsigned long long)disp, level, levelf);
                    if (const auto dispId = DisplayId::fromValue<PhysicalDisplayId>(disp); dispId) {
                        setDisplayBrightness(getPhysicalDisplayToken(dispId.value()),
                                             brightness);
                    }
                } else {
#if defined(QTI_DISPLAY_CONFIG_ENABLED) && defined(DISPLAY_CONFIG_TILE_DISPLAY_APIS_1_0)
                    // A regular display has one h tile and one v tile.
                    mDisplayConfigIntf->GetDisplayTileCount(disp, &num_h_tiles, &num_v_tiles);
                    if (((num_h_tiles * num_v_tiles) < 2) || tile_h_loc >= num_h_tiles
                        || tile_v_loc >= num_v_tiles) {
                        ALOGE("Debug: Display %llu has only %u h tiles and %u v tiles. Not a true "
                              "tile display or invalid tile h or v locations given.",
                              (unsigned long long)disp, num_h_tiles, num_v_tiles);
                    } else {
                        err = mDisplayConfigIntf->SetPanelBrightnessTiled(disp, level, tile_h_loc,
                                                                          tile_v_loc);
                        if (NO_ERROR != err) {
                            ALOGE("Debug: DisplayConfig::SetPanelBrightnessTiled() returned error "
                                  "%d", err);
                            break;
                        }
                    }
#endif
                    ALOGI("Debug: Set display = %llu, brightness level = %d/255 (%0.2ff) at tile h "
                          "loc = %d, tile v loc = %d (Has %u h tiles and %u v tiles)",
                          (unsigned long long)disp, level, levelf, tile_h_loc, tile_v_loc,
                          num_h_tiles, num_v_tiles);
                }
                return NO_ERROR;
            }
            case 20002: {
                uint64_t disp = 0;
                int32_t pref = 0;
                if (data.readUint64(&disp) != NO_ERROR) {
                    err = BAD_TYPE;
                    ALOGE("Invalid 64-bit unsigned-int display id parameter.");
                    break;
                }
                if (data.readInt32(&pref) != NO_ERROR) {
                    err = BAD_TYPE;
                    ALOGE("Invalid 32-bit signed-int wider-mode preference parameter.");
                    break;
                }
                ALOGI("Debug: Set display = %llu, wider-mode preference = %d",
                      (unsigned long long)disp, pref);
#if defined(QTI_DISPLAY_CONFIG_ENABLED) && defined(DISPLAY_CONFIG_TILE_DISPLAY_APIS_1_0)
                ::DisplayConfig::WiderModePref wider_mode_pref =
                    ::DisplayConfig::WiderModePref::kNoPreference;
                switch (pref) {
                    case 1:
                        wider_mode_pref = ::DisplayConfig::WiderModePref::kWiderAsyncMode;
                        break;
                    case 2:
                        wider_mode_pref = ::DisplayConfig::WiderModePref::kWiderSyncMode;
                        break;
                    default:
                        // Use default DisplayConfig::WiderModePref::kNoPreference.
                        break;
                }
                err = mDisplayConfigIntf->SetWiderModePreference(disp, wider_mode_pref);
                if (NO_ERROR != err) {
                    ALOGE("Debug: DisplayConfig::SetWiderModePreference() returned error %d", err);
                    break;
                }
#endif
                return NO_ERROR;
            }
        }
    }
    return err;
}

void SurfaceFlinger::kernelTimerChanged(bool expired) {
    static bool updateOverlay =
            property_get_bool("debug.sf.kernel_idle_timer_update_overlay", true);
    if (!updateOverlay) return;

    // Update the overlay on the main thread to avoid race conditions with
    // mRefreshRateConfigs->getActiveMode()
    static_cast<void>(mScheduler->schedule([=] {
        const auto display = FTL_FAKE_GUARD(mStateLock, getDefaultDisplayDeviceLocked());
        if (!display) {
            ALOGW("%s: default display is null", __func__);
            return;
        }
        if (!display->isRefreshRateOverlayEnabled()) return;

        const auto desiredActiveMode = display->getDesiredActiveMode();
        const std::optional<DisplayModeId> desiredModeId = desiredActiveMode
                ? std::make_optional(desiredActiveMode->mode->getId())
                : std::nullopt;

        const bool timerExpired = mKernelIdleTimerEnabled && expired;

        if (display->onKernelTimerChanged(desiredModeId, timerExpired)) {
            mScheduler->scheduleFrame();
        }
    }));
}

std::pair<std::optional<KernelIdleTimerController>, std::chrono::milliseconds>
SurfaceFlinger::getKernelIdleTimerProperties(DisplayId displayId) {
    const bool isKernelIdleTimerHwcSupported = getHwComposer().getComposer()->isSupported(
            android::Hwc2::Composer::OptionalFeature::KernelIdleTimer);
    const auto timeout = getIdleTimerTimeout(displayId);
    if (isKernelIdleTimerHwcSupported) {
        if (const auto id = PhysicalDisplayId::tryCast(displayId);
            getHwComposer().hasDisplayIdleTimerCapability(*id)) {
            // In order to decide if we can use the HWC api for idle timer
            // we query DisplayCapability::DISPLAY_IDLE_TIMER directly on the composer
            // without relying on hasDisplayCapability.
            // hasDisplayCapability relies on DisplayCapabilities
            // which are updated after we set the PowerMode::ON.
            // DISPLAY_IDLE_TIMER is a display driver property
            // and is available before the PowerMode::ON
            return {KernelIdleTimerController::HwcApi, timeout};
        }
        return {std::nullopt, timeout};
    }
    if (getKernelIdleTimerSyspropConfig(displayId)) {
        return {KernelIdleTimerController::Sysprop, timeout};
    }

    return {std::nullopt, timeout};
}

void SurfaceFlinger::updateKernelIdleTimer(std::chrono::milliseconds timeout,
                                           KernelIdleTimerController controller,
                                           PhysicalDisplayId displayId) {
    switch (controller) {
        case KernelIdleTimerController::HwcApi: {
            getHwComposer().setIdleTimerEnabled(displayId, timeout);
            break;
        }
        case KernelIdleTimerController::Sysprop: {
            base::SetProperty(KERNEL_IDLE_TIMER_PROP, timeout > 0ms ? "true" : "false");
            break;
        }
    }
}

void SurfaceFlinger::toggleKernelIdleTimer() {
    using KernelIdleTimerAction = scheduler::RefreshRateConfigs::KernelIdleTimerAction;

    const auto display = getDefaultDisplayDeviceLocked();
    if (!display) {
        ALOGW("%s: default display is null", __func__);
        return;
    }

    // If the support for kernel idle timer is disabled for the active display,
    // don't do anything.
    const std::optional<KernelIdleTimerController> kernelIdleTimerController =
            display->refreshRateConfigs().kernelIdleTimerController();
    if (!kernelIdleTimerController.has_value()) {
        return;
    }

    const KernelIdleTimerAction action = display->refreshRateConfigs().getIdleTimerAction();

    switch (action) {
        case KernelIdleTimerAction::TurnOff:
            if (mKernelIdleTimerEnabled) {
                ATRACE_INT("KernelIdleTimer", 0);
                std::chrono::milliseconds constexpr kTimerDisabledTimeout = 0ms;
                updateKernelIdleTimer(kTimerDisabledTimeout, kernelIdleTimerController.value(),
                                      display->getPhysicalId());
                mKernelIdleTimerEnabled = false;
            }
            break;
        case KernelIdleTimerAction::TurnOn:
            if (!mKernelIdleTimerEnabled) {
                ATRACE_INT("KernelIdleTimer", 1);
                const std::chrono::milliseconds timeout =
                        display->refreshRateConfigs().getIdleTimerTimeout();
                updateKernelIdleTimer(timeout, kernelIdleTimerController.value(),
                                      display->getPhysicalId());
                mKernelIdleTimerEnabled = true;
            }
            break;
    }
}

// A simple RAII class to disconnect from an ANativeWindow* when it goes out of scope
class WindowDisconnector {
public:
    WindowDisconnector(ANativeWindow* window, int api) : mWindow(window), mApi(api) {}
    ~WindowDisconnector() {
        native_window_api_disconnect(mWindow, mApi);
    }

private:
    ANativeWindow* mWindow;
    const int mApi;
};

static Dataspace pickDataspaceFromColorMode(const ColorMode colorMode) {
    switch (colorMode) {
        case ColorMode::DISPLAY_P3:
        case ColorMode::BT2100_PQ:
        case ColorMode::BT2100_HLG:
        case ColorMode::DISPLAY_BT2020:
            return Dataspace::DISPLAY_P3;
        default:
            return Dataspace::V0_SRGB;
    }
}

static bool hasCaptureBlackoutContentPermission() {
    IPCThreadState* ipc = IPCThreadState::self();
    const int pid = ipc->getCallingPid();
    const int uid = ipc->getCallingUid();
    return uid == AID_GRAPHICS || uid == AID_SYSTEM ||
            PermissionCache::checkPermission(sCaptureBlackoutContent, pid, uid);
}

static status_t validateScreenshotPermissions(const CaptureArgs& captureArgs) {
    IPCThreadState* ipc = IPCThreadState::self();
    const int pid = ipc->getCallingPid();
    const int uid = ipc->getCallingUid();
    if (uid == AID_GRAPHICS || PermissionCache::checkPermission(sReadFramebuffer, pid, uid)) {
        return OK;
    }

    // If the caller doesn't have the correct permissions but is only attempting to screenshot
    // itself, we allow it to continue.
    if (captureArgs.uid == uid) {
        return OK;
    }

    ALOGE("Permission Denial: can't take screenshot pid=%d, uid=%d", pid, uid);
    return PERMISSION_DENIED;
}

status_t SurfaceFlinger::setSchedFifo(bool enabled) {
    static constexpr int kFifoPriority = 2;
    static constexpr int kOtherPriority = 0;

    struct sched_param param = {0};
    int sched_policy;
    if (enabled) {
        sched_policy = SCHED_FIFO;
        param.sched_priority = kFifoPriority;
    } else {
        sched_policy = SCHED_OTHER;
        param.sched_priority = kOtherPriority;
    }

    if (sched_setscheduler(0, sched_policy, &param) != 0) {
        return -errno;
    }

    return NO_ERROR;
}

status_t SurfaceFlinger::setSchedAttr(bool enabled) {
    static const unsigned int kUclampMin =
            base::GetUintProperty<unsigned int>("ro.surface_flinger.uclamp.min", 0U);

    if (!kUclampMin) {
        // uclamp.min set to 0 (default), skip setting
        return NO_ERROR;
    }

    // Currently, there is no wrapper in bionic: b/183240349.
    struct sched_attr {
        uint32_t size;
        uint32_t sched_policy;
        uint64_t sched_flags;
        int32_t sched_nice;
        uint32_t sched_priority;
        uint64_t sched_runtime;
        uint64_t sched_deadline;
        uint64_t sched_period;
        uint32_t sched_util_min;
        uint32_t sched_util_max;
    };

    sched_attr attr = {};
    attr.size = sizeof(attr);

    attr.sched_flags = (SCHED_FLAG_KEEP_ALL | SCHED_FLAG_UTIL_CLAMP);
    attr.sched_util_min = enabled ? kUclampMin : 0;
    attr.sched_util_max = 1024;

    if (syscall(__NR_sched_setattr, 0, &attr, 0)) {
        return -errno;
    }

    return NO_ERROR;
}

status_t SurfaceFlinger::captureDisplay(const DisplayCaptureArgs& args,
                                        const sp<IScreenCaptureListener>& captureListener) {
    ATRACE_CALL();

    status_t validate = validateScreenshotPermissions(args);
    if (validate != OK) {
        return validate;
    }

    if (!args.displayToken) return BAD_VALUE;

    wp<const DisplayDevice> displayWeak;
    ui::LayerStack layerStack;
    ui::Size reqSize(args.width, args.height);
    ui::Dataspace dataspace;
    {
        Mutex::Autolock lock(mStateLock);
        sp<DisplayDevice> display = getDisplayDeviceLocked(args.displayToken);
        if (!display) return NAME_NOT_FOUND;
        displayWeak = display;
        layerStack = display->getLayerStack();

        // set the requested width/height to the logical display layer stack rect size by default
        if (args.width == 0 || args.height == 0) {
            reqSize = display->getLayerStackSpaceRect().getSize();
        }

        // The dataspace is depended on the color mode of display, that could use non-native mode
        // (ex. displayP3) to enhance the content, but some cases are checking native RGB in bytes,
        // and failed if display is not in native mode. This provide a way to force using native
        // colors when capture.
        dataspace = args.dataspace;
        if (dataspace == ui::Dataspace::UNKNOWN) {
            const ui::ColorMode colorMode = display->getCompositionDisplay()->getState().colorMode;
            dataspace = pickDataspaceFromColorMode(colorMode);
        }
    }

    RenderAreaFuture renderAreaFuture = ftl::defer([=] {
        return DisplayRenderArea::create(displayWeak, args.sourceCrop, reqSize, dataspace,
                                         args.useIdentityTransform, args.captureSecureLayers);
    });

    auto traverseLayers = [this, args, layerStack](const LayerVector::Visitor& visitor) {
        traverseLayersInLayerStack(layerStack, args.uid, visitor);
    };

    auto future = captureScreenCommon(std::move(renderAreaFuture), traverseLayers, reqSize,
                                      args.pixelFormat, args.allowProtected, args.grayscale,
                                      captureListener);
    return fenceStatus(future.get());
}

status_t SurfaceFlinger::captureDisplay(DisplayId displayId,
                                        const sp<IScreenCaptureListener>& captureListener) {
    ui::LayerStack layerStack;
    wp<const DisplayDevice> displayWeak;
    ui::Size size;
    ui::Dataspace dataspace;
    {
        Mutex::Autolock lock(mStateLock);

        const auto display = getDisplayDeviceLocked(displayId);
        if (!display) {
            return NAME_NOT_FOUND;
        }

        displayWeak = display;
        layerStack = display->getLayerStack();
        size = display->getLayerStackSpaceRect().getSize();

        dataspace =
                pickDataspaceFromColorMode(display->getCompositionDisplay()->getState().colorMode);
    }

    RenderAreaFuture renderAreaFuture = ftl::defer([=] {
        return DisplayRenderArea::create(displayWeak, Rect(), size, dataspace,
                                         false /* useIdentityTransform */,
                                         false /* captureSecureLayers */);
    });

    auto traverseLayers = [this, layerStack](const LayerVector::Visitor& visitor) {
        traverseLayersInLayerStack(layerStack, CaptureArgs::UNSET_UID, visitor);
    };

    if (captureListener == nullptr) {
        ALOGE("capture screen must provide a capture listener callback");
        return BAD_VALUE;
    }

    constexpr bool kAllowProtected = false;
    constexpr bool kGrayscale = false;

    auto future = captureScreenCommon(std::move(renderAreaFuture), traverseLayers, size,
                                      ui::PixelFormat::RGBA_8888, kAllowProtected, kGrayscale,
                                      captureListener);
    return fenceStatus(future.get());
}

status_t SurfaceFlinger::captureLayers(const LayerCaptureArgs& args,
                                       const sp<IScreenCaptureListener>& captureListener) {
    ATRACE_CALL();

    status_t validate = validateScreenshotPermissions(args);
    if (validate != OK) {
        return validate;
    }

    ui::Size reqSize;
    sp<Layer> parent;
    Rect crop(args.sourceCrop);
    std::unordered_set<sp<Layer>, SpHash<Layer>> excludeLayers;
    ui::Dataspace dataspace;

    // Call this before holding mStateLock to avoid any deadlocking.
    bool canCaptureBlackoutContent = hasCaptureBlackoutContentPermission();

    {
        Mutex::Autolock lock(mStateLock);

        parent = fromHandle(args.layerHandle).promote();
        if (parent == nullptr) {
            ALOGE("captureLayers called with an invalid or removed parent");
            return NAME_NOT_FOUND;
        }

        if (!canCaptureBlackoutContent &&
            parent->getDrawingState().flags & layer_state_t::eLayerSecure) {
            ALOGW("Attempting to capture secure layer: PERMISSION_DENIED");
            return PERMISSION_DENIED;
        }

        Rect parentSourceBounds = parent->getCroppedBufferSize(parent->getDrawingState());
        if (args.sourceCrop.width() <= 0) {
            crop.left = 0;
            crop.right = parentSourceBounds.getWidth();
        }

        if (args.sourceCrop.height() <= 0) {
            crop.top = 0;
            crop.bottom = parentSourceBounds.getHeight();
        }

        if (crop.isEmpty() || args.frameScaleX <= 0.0f || args.frameScaleY <= 0.0f) {
            // Error out if the layer has no source bounds (i.e. they are boundless) and a source
            // crop was not specified, or an invalid frame scale was provided.
            return BAD_VALUE;
        }
        reqSize = ui::Size(crop.width() * args.frameScaleX, crop.height() * args.frameScaleY);

        for (const auto& handle : args.excludeHandles) {
            sp<Layer> excludeLayer = fromHandle(handle).promote();
            if (excludeLayer != nullptr) {
                excludeLayers.emplace(excludeLayer);
            } else {
                ALOGW("Invalid layer handle passed as excludeLayer to captureLayers");
                return NAME_NOT_FOUND;
            }
        }

        // The dataspace is depended on the color mode of display, that could use non-native mode
        // (ex. displayP3) to enhance the content, but some cases are checking native RGB in bytes,
        // and failed if display is not in native mode. This provide a way to force using native
        // colors when capture.
        dataspace = args.dataspace;
    } // mStateLock

    // really small crop or frameScale
    if (reqSize.width <= 0 || reqSize.height <= 0) {
        ALOGW("Failed to captureLayes: crop or scale too small");
        return BAD_VALUE;
    }

    Rect layerStackSpaceRect(0, 0, reqSize.width, reqSize.height);
    bool childrenOnly = args.childrenOnly;
    RenderAreaFuture renderAreaFuture = ftl::defer([=]() -> std::unique_ptr<RenderArea> {
        return std::make_unique<LayerRenderArea>(*this, parent, crop, reqSize, dataspace,
                                                 childrenOnly, layerStackSpaceRect,
                                                 args.captureSecureLayers);
    });

    auto traverseLayers = [parent, args, excludeLayers](const LayerVector::Visitor& visitor) {
        parent->traverseChildrenInZOrder(LayerVector::StateSet::Drawing, [&](Layer* layer) {
            if (!layer->isVisible()) {
                return;
            } else if (args.childrenOnly && layer == parent.get()) {
                return;
            } else if (args.uid != CaptureArgs::UNSET_UID && args.uid != layer->getOwnerUid()) {
                return;
            }

            auto p = sp<Layer>::fromExisting(layer);
            while (p != nullptr) {
                if (excludeLayers.count(p) != 0) {
                    return;
                }
                p = p->getParent();
            }

            visitor(layer);
        });
    };

    if (captureListener == nullptr) {
        ALOGE("capture screen must provide a capture listener callback");
        return BAD_VALUE;
    }

    auto future = captureScreenCommon(std::move(renderAreaFuture), traverseLayers, reqSize,
                                      args.pixelFormat, args.allowProtected, args.grayscale,
                                      captureListener);
    return fenceStatus(future.get());
}

ftl::SharedFuture<FenceResult> SurfaceFlinger::captureScreenCommon(
        RenderAreaFuture renderAreaFuture, TraverseLayersFunction traverseLayers,
        ui::Size bufferSize, ui::PixelFormat reqPixelFormat, bool allowProtected, bool grayscale,
        const sp<IScreenCaptureListener>& captureListener) {
    ATRACE_CALL();

    if (exceedsMaxRenderTargetSize(bufferSize.getWidth(), bufferSize.getHeight())) {
        ALOGE("Attempted to capture screen with size (%" PRId32 ", %" PRId32
              ") that exceeds render target size limit.",
              bufferSize.getWidth(), bufferSize.getHeight());
        return ftl::yield<FenceResult>(base::unexpected(BAD_VALUE)).share();
    }

    // Loop over all visible layers to see whether there's any protected layer. A protected layer is
    // typically a layer with DRM contents, or have the GRALLOC_USAGE_PROTECTED set on the buffer.
    // A protected layer has no implication on whether it's secure, which is explicitly set by
    // application to avoid being screenshot or drawn via unsecure display.
    const bool supportsProtected = getRenderEngine().supportsProtectedContent();
    bool hasProtectedLayer = false;
    if (allowProtected && supportsProtected) {
        auto future = mScheduler->schedule([=]() {
            bool protectedLayerFound = false;
            traverseLayers([&](Layer* layer) {
                protectedLayerFound = protectedLayerFound ||
                        (layer->isVisible() && layer->isProtected() &&
                         !layer->isSecureCamera() && !layer->isSecureDisplay());
            });
            return protectedLayerFound;
        });
        hasProtectedLayer = future.get();
    }

    // Surface flinger captures individual screen shot for each display
    // This will lead consumption of high GPU secure memory in case
    // of secure video use cases and cause out of memory.
    {
        Mutex::Autolock lock(mStateLock);
        if(mDisplays.size() > 1) {
           hasProtectedLayer = false;
        }
    }

    const uint32_t usage = GRALLOC_USAGE_HW_COMPOSER | GRALLOC_USAGE_HW_RENDER |
            GRALLOC_USAGE_HW_TEXTURE |
            (hasProtectedLayer && allowProtected && supportsProtected
                     ? GRALLOC_USAGE_PROTECTED
                     : GRALLOC_USAGE_SW_READ_OFTEN | GRALLOC_USAGE_SW_WRITE_OFTEN);
    sp<GraphicBuffer> buffer =
            getFactory().createGraphicBuffer(bufferSize.getWidth(), bufferSize.getHeight(),
                                             static_cast<android_pixel_format>(reqPixelFormat),
                                             1 /* layerCount */, usage, "screenshot");

    const status_t bufferStatus = buffer->initCheck();
    if (bufferStatus != OK) {
        // Animations may end up being really janky, but don't crash here.
        // Otherwise an irreponsible process may cause an SF crash by allocating
        // too much.
        ALOGE("%s: Buffer failed to allocate: %d", __func__, bufferStatus);
        return ftl::yield<FenceResult>(base::unexpected(bufferStatus)).share();
    }
    const std::shared_ptr<renderengine::ExternalTexture> texture = std::make_shared<
            renderengine::impl::ExternalTexture>(buffer, getRenderEngine(),
                                                 renderengine::impl::ExternalTexture::Usage::
                                                         WRITEABLE);
    return captureScreenCommon(std::move(renderAreaFuture), traverseLayers, texture,
                               false /* regionSampling */, grayscale, captureListener);
}

ftl::SharedFuture<FenceResult> SurfaceFlinger::captureScreenCommon(
        RenderAreaFuture renderAreaFuture, TraverseLayersFunction traverseLayers,
        const std::shared_ptr<renderengine::ExternalTexture>& buffer, bool regionSampling,
        bool grayscale, const sp<IScreenCaptureListener>& captureListener) {
    ATRACE_CALL();

    bool canCaptureBlackoutContent = hasCaptureBlackoutContentPermission();

    auto future = mScheduler->schedule([=, renderAreaFuture = std::move(renderAreaFuture)]() mutable
                                       -> ftl::SharedFuture<FenceResult> {
        ScreenCaptureResults captureResults;
        std::unique_ptr<RenderArea> renderArea = renderAreaFuture.get();
        if (!renderArea) {
            ALOGW("Skipping screen capture because of invalid render area.");
            captureResults.fenceResult = base::unexpected(NO_MEMORY);
            captureListener->onScreenCaptureCompleted(captureResults);
            return ftl::yield<FenceResult>(base::unexpected(NO_ERROR)).share();
        }

        ftl::SharedFuture<FenceResult> renderFuture;
        renderArea->render([&] {
            renderFuture =
                    renderScreenImpl(*renderArea, traverseLayers, buffer, canCaptureBlackoutContent,
                                     regionSampling, grayscale, captureResults);
        });

        if (captureListener) {
            // Defer blocking on renderFuture back to the Binder thread.
            return ftl::Future(std::move(renderFuture))
                    .then([captureListener, captureResults = std::move(captureResults)](
                                  FenceResult fenceResult) mutable -> FenceResult {
                        captureResults.fenceResult = std::move(fenceResult);
                        captureListener->onScreenCaptureCompleted(captureResults);
                        return base::unexpected(NO_ERROR);
                    })
                    .share();
        }
        return renderFuture;
    });

    // Flatten nested futures.
    auto chain = ftl::Future(std::move(future)).then([](ftl::SharedFuture<FenceResult> future) {
        return future;
    });

    return chain.share();
}

ftl::SharedFuture<FenceResult> SurfaceFlinger::renderScreenImpl(
        const RenderArea& renderArea, TraverseLayersFunction traverseLayers,
        const std::shared_ptr<renderengine::ExternalTexture>& buffer,
        bool canCaptureBlackoutContent, bool regionSampling, bool grayscale,
        ScreenCaptureResults& captureResults) {
    ATRACE_CALL();

    traverseLayers([&](Layer* layer) {
        captureResults.capturedSecureLayers =
                captureResults.capturedSecureLayers || (layer->isVisible() && layer->isSecure());
    });

    const bool useProtected = buffer->getUsage() & GRALLOC_USAGE_PROTECTED;

    // We allow the system server to take screenshots of secure layers for
    // use in situations like the Screen-rotation animation and place
    // the impetus on WindowManager to not persist them.
    if (captureResults.capturedSecureLayers && !canCaptureBlackoutContent) {
        ALOGW("FB is protected: PERMISSION_DENIED");
        return ftl::yield<FenceResult>(base::unexpected(PERMISSION_DENIED)).share();
    }

    captureResults.buffer = buffer->getBuffer();
    auto dataspace = renderArea.getReqDataSpace();
    auto parent = renderArea.getParentLayer();
    auto renderIntent = RenderIntent::TONE_MAP_COLORIMETRIC;
    auto sdrWhitePointNits = DisplayDevice::sDefaultMaxLumiance;
    auto displayBrightnessNits = DisplayDevice::sDefaultMaxLumiance;

    if ((dataspace == ui::Dataspace::UNKNOWN) && (parent != nullptr)) {
        Mutex::Autolock lock(mStateLock);
        auto display = findDisplay([layerStack = parent->getLayerStack()](const auto& display) {
            return display.getLayerStack() == layerStack;
        });
        if (!display) {
            // If the layer is not on a display, use the dataspace for the default display.
            display = getDefaultDisplayDeviceLocked();
        }

        const ui::ColorMode colorMode = display->getCompositionDisplay()->getState().colorMode;
        dataspace = pickDataspaceFromColorMode(colorMode);
        renderIntent = display->getCompositionDisplay()->getState().renderIntent;
        sdrWhitePointNits = display->getCompositionDisplay()->getState().sdrWhitePointNits;
        displayBrightnessNits = display->getCompositionDisplay()->getState().displayBrightnessNits;
    }
    captureResults.capturedDataspace = dataspace;

    const auto reqWidth = renderArea.getReqWidth();
    const auto reqHeight = renderArea.getReqHeight();
    const auto sourceCrop = renderArea.getSourceCrop();
    const auto transform = renderArea.getTransform();
    const auto rotation = renderArea.getRotationFlags();
    const auto& layerStackSpaceRect = renderArea.getLayerStackSpaceRect();

    renderengine::DisplaySettings clientCompositionDisplay;
    std::vector<compositionengine::LayerFE::LayerSettings> clientCompositionLayers;

    // assume that bounds are never offset, and that they are the same as the
    // buffer bounds.
    clientCompositionDisplay.physicalDisplay = Rect(reqWidth, reqHeight);
    clientCompositionDisplay.clip = sourceCrop;
    clientCompositionDisplay.orientation = rotation;

    clientCompositionDisplay.outputDataspace = dataspace;
    clientCompositionDisplay.currentLuminanceNits = displayBrightnessNits;
    clientCompositionDisplay.maxLuminance = DisplayDevice::sDefaultMaxLumiance;
    clientCompositionDisplay.renderIntent =
            static_cast<aidl::android::hardware::graphics::composer3::RenderIntent>(renderIntent);

    const float colorSaturation = grayscale ? 0 : 1;
    clientCompositionDisplay.colorTransform = calculateColorMatrix(colorSaturation);

    const float alpha = RenderArea::getCaptureFillValue(renderArea.getCaptureFill());

    compositionengine::LayerFE::LayerSettings fillLayer;
    fillLayer.source.buffer.buffer = nullptr;
    fillLayer.source.solidColor = half3(0.0, 0.0, 0.0);
    fillLayer.geometry.boundaries =
            FloatRect(sourceCrop.left, sourceCrop.top, sourceCrop.right, sourceCrop.bottom);
    fillLayer.alpha = half(alpha);
    clientCompositionLayers.push_back(fillLayer);

    const auto display = renderArea.getDisplayDevice();
    std::vector<Layer*> renderedLayers;
    bool disableBlurs = false;
    traverseLayers([&](Layer* layer) {
        if (layer->isSecureDisplay()) {
            return;
        }
        disableBlurs |= layer->getDrawingState().sidebandStream != nullptr;

        Region clip(renderArea.getBounds());
        compositionengine::LayerFE::ClientCompositionTargetSettings targetSettings{
                clip,
                layer->needsFilteringForScreenshots(display.get(), transform) ||
                        renderArea.needsFiltering(),
                renderArea.isSecure(),
                useProtected,
                layerStackSpaceRect,
                clientCompositionDisplay.outputDataspace,
                true,  /* realContentIsVisible */
                false, /* clearContent */
                disableBlurs ? compositionengine::LayerFE::ClientCompositionTargetSettings::
                                       BlurSetting::Disabled
                             : compositionengine::LayerFE::ClientCompositionTargetSettings::
                                       BlurSetting::Enabled,
                isHdrLayer(layer) ? displayBrightnessNits : sdrWhitePointNits,

        };
        std::optional<compositionengine::LayerFE::LayerSettings> settings =
                layer->prepareClientComposition(targetSettings);
        if (!settings) {
            return;
        }

        settings->geometry.positionTransform =
                transform.asMatrix4() * settings->geometry.positionTransform;
        // There's no need to process blurs when we're executing region sampling,
        // we're just trying to understand what we're drawing, and doing so without
        // blurs is already a pretty good approximation.
        if (regionSampling) {
            settings->backgroundBlurRadius = 0;
            settings->blurRegions.clear();
        }
        captureResults.capturedHdrLayers |= isHdrLayer(layer);

        clientCompositionLayers.push_back(std::move(*settings));
        renderedLayers.push_back(layer);
    });

    std::vector<renderengine::LayerSettings> clientRenderEngineLayers;
    clientRenderEngineLayers.reserve(clientCompositionLayers.size());
    std::transform(clientCompositionLayers.begin(), clientCompositionLayers.end(),
                   std::back_inserter(clientRenderEngineLayers),
                   [](compositionengine::LayerFE::LayerSettings& settings)
                           -> renderengine::LayerSettings { return settings; });

    // Use an empty fence for the buffer fence, since we just created the buffer so
    // there is no need for synchronization with the GPU.
    base::unique_fd bufferFence;
    getRenderEngine().useProtectedContext(useProtected);

    constexpr bool kUseFramebufferCache = false;
    const auto future = getRenderEngine()
                                .drawLayers(clientCompositionDisplay, clientRenderEngineLayers,
                                            buffer, kUseFramebufferCache, std::move(bufferFence))
                                .share();

    for (auto* layer : renderedLayers) {
        layer->onLayerDisplayed(future);
    }

    // Always switch back to unprotected context.
    getRenderEngine().useProtectedContext(false);

    return future;
}

// ---------------------------------------------------------------------------

void SurfaceFlinger::State::traverse(const LayerVector::Visitor& visitor) const {
    layersSortedByZ.traverse(visitor);
}

void SurfaceFlinger::State::traverseInZOrder(const LayerVector::Visitor& visitor) const {
    layersSortedByZ.traverseInZOrder(stateSet, visitor);
}

void SurfaceFlinger::State::traverseInReverseZOrder(const LayerVector::Visitor& visitor) const {
    layersSortedByZ.traverseInReverseZOrder(stateSet, visitor);
}

void SurfaceFlinger::traverseLayersInLayerStack(ui::LayerStack layerStack, const int32_t uid,
                                                const LayerVector::Visitor& visitor) {
    // We loop through the first level of layers without traversing,
    // as we need to determine which layers belong to the requested display.
    for (const auto& layer : mDrawingState.layersSortedByZ) {
        if (layer->getLayerStack() != layerStack) {
            continue;
        }
        // relative layers are traversed in Layer::traverseInZOrder
        layer->traverseInZOrder(LayerVector::StateSet::Drawing, [&](Layer* layer) {
            if (layer->isInternalDisplayOverlay()) {
                return;
            }
            if (!layer->isVisible()) {
                return;
            }
            if (uid != CaptureArgs::UNSET_UID && layer->getOwnerUid() != uid) {
                return;
            }
            visitor(layer);
        });
    }
}

status_t SurfaceFlinger::setDesiredDisplayModeSpecsInternal(
        const sp<DisplayDevice>& display,
        const std::optional<scheduler::RefreshRateConfigs::Policy>& policy, bool overridePolicy) {
    Mutex::Autolock lock(mStateLock);

    if (mDebugDisplayModeSetByBackdoor) {
        // ignore this request as mode is overridden by backdoor
        return NO_ERROR;
    }

    const status_t setPolicyResult = display->setRefreshRatePolicy(policy, overridePolicy);
    if (setPolicyResult < 0) {
        return BAD_VALUE;
    }
    if (setPolicyResult == scheduler::RefreshRateConfigs::CURRENT_POLICY_UNCHANGED) {
        return NO_ERROR;
    }

    scheduler::RefreshRateConfigs::Policy currentPolicy =
            display->refreshRateConfigs().getCurrentPolicy();

    ALOGV("Setting desired display mode specs: %s", currentPolicy.toString().c_str());

    // TODO(b/140204874): Leave the event in until we do proper testing with all apps that might
    // be depending in this callback.
    const auto activeMode = display->getActiveMode();
    if (isDisplayActiveLocked(display)) {
        mScheduler->onPrimaryDisplayModeChanged(mAppConnectionHandle, activeMode);
        toggleKernelIdleTimer();
    } else {
        mScheduler->onNonPrimaryDisplayModeChanged(mAppConnectionHandle, activeMode);
    }

    const DisplayModePtr preferredDisplayMode = [&] {
        const auto schedulerMode = mScheduler->getPreferredDisplayMode();
        if (schedulerMode && schedulerMode->getPhysicalDisplayId() == display->getPhysicalId()) {
            return schedulerMode;
        }

        return display->getMode(currentPolicy.defaultMode);
    }();

    ALOGV("trying to switch to Scheduler preferred mode %d (%s)",
          preferredDisplayMode->getId().value(), to_string(preferredDisplayMode->getFps()).c_str());

    if (display->refreshRateConfigs().isModeAllowed(preferredDisplayMode->getId())) {
        ALOGV("switching to Scheduler preferred display mode %d",
              preferredDisplayMode->getId().value());
        setDesiredActiveMode({preferredDisplayMode, DisplayModeEvent::Changed});
        uint32_t hwcDisplayId;
        if (isDisplayExtnEnabled() && getHwcDisplayId(display, &hwcDisplayId)) {
            setDisplayExtnActiveConfig(hwcDisplayId, preferredDisplayMode->getId().value());
            if (mDynamicSfIdleEnabled) {
                setupIdleTimeoutHandling(hwcDisplayId);
            }
        }
    } else {
        LOG_ALWAYS_FATAL("Desired display mode not allowed: %d",
                         preferredDisplayMode->getId().value());
    }

    setRefreshRates(display);
    return NO_ERROR;
}

bool SurfaceFlinger::canAllocateHwcDisplayIdForVDS(uint64_t usage) {
    uint64_t flag_mask_pvt_wfd = ~0;
    uint64_t flag_mask_hw_video = ~0;
    char value[PROPERTY_VALUE_MAX] = {};
    property_get("vendor.display.vds_allow_hwc", value, "0");
    int allowHwcForVDS = atoi(value);
    // Reserve hardware acceleration for WFD use-case
    // GRALLOC_USAGE_PRIVATE_WFD + GRALLOC_USAGE_HW_VIDEO_ENCODER = WFD using HW composer.
    flag_mask_pvt_wfd = GRALLOC_USAGE_PRIVATE_WFD;
    flag_mask_hw_video = GRALLOC_USAGE_HW_VIDEO_ENCODER;
    // GRALLOC_USAGE_PRIVATE_WFD + GRALLOC_USAGE_SW_READ_OFTEN
    // WFD using GLES (directstreaming).
    sDirectStreaming = ((usage & GRALLOC_USAGE_PRIVATE_WFD) &&
                        (usage & GRALLOC_USAGE_SW_READ_OFTEN));
    return (allowHwcForVDS || ((usage & flag_mask_pvt_wfd) &&
            (usage & flag_mask_hw_video)));
}

bool SurfaceFlinger::skipColorLayer(const char* layerType) {
    return (sDirectStreaming && !strncmp(layerType, "ColorLayer", strlen("ColorLayer")));
}
status_t SurfaceFlinger::setDesiredDisplayModeSpecs(
        const sp<IBinder>& displayToken, ui::DisplayModeId defaultMode, bool allowGroupSwitching,
        float primaryRefreshRateMin, float primaryRefreshRateMax, float appRequestRefreshRateMin,
        float appRequestRefreshRateMax) {
    ATRACE_CALL();

    if (!displayToken) {
        return BAD_VALUE;
    }

    auto future = mScheduler->schedule([=]() -> status_t {
        const auto display = FTL_FAKE_GUARD(mStateLock, getDisplayDeviceLocked(displayToken));
        if (!display) {
            ALOGE("Attempt to set desired display modes for invalid display token %p",
                  displayToken.get());
            return NAME_NOT_FOUND;
        } else if (display->isVirtual()) {
            ALOGW("Attempt to set desired display modes for virtual display");
            return INVALID_OPERATION;
        } else {
            using Policy = scheduler::RefreshRateConfigs::Policy;
            const Policy policy{DisplayModeId(defaultMode),
                                allowGroupSwitching,
                                {Fps::fromValue(primaryRefreshRateMin),
                                 Fps::fromValue(primaryRefreshRateMax)},
                                {Fps::fromValue(appRequestRefreshRateMin),
                                 Fps::fromValue(appRequestRefreshRateMax)}};
            constexpr bool kOverridePolicy = false;

            return setDesiredDisplayModeSpecsInternal(display, policy, kOverridePolicy);
        }
    });

    return future.get();
}

status_t SurfaceFlinger::getDesiredDisplayModeSpecs(const sp<IBinder>& displayToken,
                                                    ui::DisplayModeId* outDefaultMode,
                                                    bool* outAllowGroupSwitching,
                                                    float* outPrimaryRefreshRateMin,
                                                    float* outPrimaryRefreshRateMax,
                                                    float* outAppRequestRefreshRateMin,
                                                    float* outAppRequestRefreshRateMax) {
    ATRACE_CALL();

    if (!displayToken || !outDefaultMode || !outPrimaryRefreshRateMin ||
        !outPrimaryRefreshRateMax || !outAppRequestRefreshRateMin || !outAppRequestRefreshRateMax) {
        return BAD_VALUE;
    }

    Mutex::Autolock lock(mStateLock);
    const auto display = getDisplayDeviceLocked(displayToken);
    if (!display) {
        return NAME_NOT_FOUND;
    }

    if (display->isVirtual()) {
        return INVALID_OPERATION;
    }

    scheduler::RefreshRateConfigs::Policy policy =
            display->refreshRateConfigs().getDisplayManagerPolicy();
    *outDefaultMode = policy.defaultMode.value();
    *outAllowGroupSwitching = policy.allowGroupSwitching;
    *outPrimaryRefreshRateMin = policy.primaryRange.min.getValue();
    *outPrimaryRefreshRateMax = policy.primaryRange.max.getValue();
    *outAppRequestRefreshRateMin = policy.appRequestRange.min.getValue();
    *outAppRequestRefreshRateMax = policy.appRequestRange.max.getValue();
    return NO_ERROR;
}

wp<Layer> SurfaceFlinger::fromHandle(const sp<IBinder>& handle) const {
    return Layer::fromHandle(handle);
}

void SurfaceFlinger::onLayerFirstRef(Layer* layer) {
    mNumLayers++;
    if (!layer->isRemovedFromCurrentState()) {
        mScheduler->registerLayer(layer);
    }
}

void SurfaceFlinger::onLayerDestroyed(Layer* layer) {
    mNumLayers--;
    removeHierarchyFromOffscreenLayers(layer);
    if (!layer->isRemovedFromCurrentState()) {
        mScheduler->deregisterLayer(layer);
    }
    if (mTransactionTracing) {
        mTransactionTracing->onLayerRemoved(layer->getSequence());
    }
}

void SurfaceFlinger::onLayerUpdate() {
    scheduleCommit(FrameHint::kActive);
}

// WARNING: ONLY CALL THIS FROM LAYER DTOR
// Here we add children in the current state to offscreen layers and remove the
// layer itself from the offscreen layer list.  Since
// this is the dtor, it is safe to access the current state.  This keeps us
// from dangling children layers such that they are not reachable from the
// Drawing state nor the offscreen layer list
// See b/141111965
void SurfaceFlinger::removeHierarchyFromOffscreenLayers(Layer* layer) {
    for (auto& child : layer->getCurrentChildren()) {
        mOffscreenLayers.emplace(child.get());
    }
    mOffscreenLayers.erase(layer);
}

void SurfaceFlinger::removeFromOffscreenLayers(Layer* layer) {
    mOffscreenLayers.erase(layer);
}

status_t SurfaceFlinger::setGlobalShadowSettings(const half4& ambientColor, const half4& spotColor,
                                                 float lightPosY, float lightPosZ,
                                                 float lightRadius) {
    Mutex::Autolock _l(mStateLock);
    mCurrentState.globalShadowSettings.ambientColor = vec4(ambientColor);
    mCurrentState.globalShadowSettings.spotColor = vec4(spotColor);
    mCurrentState.globalShadowSettings.lightPos.y = lightPosY;
    mCurrentState.globalShadowSettings.lightPos.z = lightPosZ;
    mCurrentState.globalShadowSettings.lightRadius = lightRadius;

    // these values are overridden when calculating the shadow settings for a layer.
    mCurrentState.globalShadowSettings.lightPos.x = 0.f;
    mCurrentState.globalShadowSettings.length = 0.f;
    return NO_ERROR;
}

const std::unordered_map<std::string, uint32_t>& SurfaceFlinger::getGenericLayerMetadataKeyMap()
        const {
    // TODO(b/149500060): Remove this fixed/static mapping. Please prefer taking
    // on the work to remove the table in that bug rather than adding more to
    // it.
    static const std::unordered_map<std::string, uint32_t> genericLayerMetadataKeyMap{
            {"org.chromium.arc.V1_0.TaskId", gui::METADATA_TASK_ID},
            {"org.chromium.arc.V1_0.CursorInfo", gui::METADATA_MOUSE_CURSOR},
    };
    return genericLayerMetadataKeyMap;
}

status_t SurfaceFlinger::setOverrideFrameRate(uid_t uid, float frameRate) {
    PhysicalDisplayId displayId = [&]() {
        Mutex::Autolock lock(mStateLock);
        return getDefaultDisplayDeviceLocked()->getPhysicalId();
    }();

    mScheduler->setGameModeRefreshRateForUid(FrameRateOverride{static_cast<uid_t>(uid), frameRate});
    mScheduler->onFrameRateOverridesChanged(mAppConnectionHandle, displayId);
    return NO_ERROR;
}

void SurfaceFlinger::enableRefreshRateOverlay(bool enable) {
    for (const auto& [ignored, display] : mDisplays) {
        if (display->isInternal()) {
            display->enableRefreshRateOverlay(enable, mRefreshRateOverlaySpinner);
        }
    }
}

status_t SurfaceFlinger::addTransactionTraceListener(
        const sp<gui::ITransactionTraceListener>& listener) {
    if (!listener) {
        return BAD_VALUE;
    }

    mInterceptor->addTransactionTraceListener(listener);

    return NO_ERROR;
}

int SurfaceFlinger::getGpuContextPriority() {
    return getRenderEngine().getContextPriority();
}

int SurfaceFlinger::calculateMaxAcquiredBufferCount(Fps refreshRate,
                                                    std::chrono::nanoseconds presentLatency) {
    auto pipelineDepth = presentLatency.count() / refreshRate.getPeriodNsecs();
    if (presentLatency.count() % refreshRate.getPeriodNsecs()) {
        pipelineDepth++;
    }
    return std::max(1ll, pipelineDepth - 1);
}

status_t SurfaceFlinger::getMaxAcquiredBufferCount(int* buffers) const {
    Fps maxRefreshRate = 60_Hz;

    if (!getHwComposer().isHeadless()) {
        if (const auto display = getDefaultDisplayDevice()) {
            maxRefreshRate = display->refreshRateConfigs().getSupportedRefreshRateRange().max;
        }
    }

    *buffers = getMaxAcquiredBufferCountForRefreshRate(maxRefreshRate);
    return NO_ERROR;
}

uint32_t SurfaceFlinger::getMaxAcquiredBufferCountForCurrentRefreshRate(uid_t uid) const {
    Fps refreshRate = 60_Hz;

    if (const auto frameRateOverride = mScheduler->getFrameRateOverride(uid)) {
        refreshRate = *frameRateOverride;
    } else if (!getHwComposer().isHeadless()) {
        if (const auto display = FTL_FAKE_GUARD(mStateLock, getDefaultDisplayDeviceLocked())) {
            refreshRate = display->refreshRateConfigs().getActiveMode()->getFps();
        }
    }

    return getMaxAcquiredBufferCountForRefreshRate(refreshRate);
}

int SurfaceFlinger::getMaxAcquiredBufferCountForRefreshRate(Fps refreshRate) const {
    const auto vsyncConfig = mVsyncConfiguration->getConfigsForRefreshRate(refreshRate).late;
    const auto presentLatency = vsyncConfig.appWorkDuration + vsyncConfig.sfWorkDuration;
    return calculateMaxAcquiredBufferCount(refreshRate, presentLatency);
}

void SurfaceFlinger::handleLayerCreatedLocked(const LayerCreatedState& state, VsyncId vsyncId) {
    sp<Layer> layer = state.layer.promote();
    if (!layer) {
        ALOGD("Layer was destroyed soon after creation %p", state.layer.unsafe_get());
        return;
    }

    sp<Layer> parent;
    bool addToRoot = state.addToRoot;
    if (state.initialParent != nullptr) {
        parent = state.initialParent.promote();
        if (parent == nullptr) {
            ALOGD("Parent was destroyed soon after creation %p", state.initialParent.unsafe_get());
            addToRoot = false;
        }
    }

    if (parent == nullptr && addToRoot) {
        layer->setIsAtRoot(true);
        mCurrentState.layersSortedByZ.add(layer);
    } else if (parent == nullptr) {
        layer->onRemovedFromCurrentState();
    } else if (parent->isRemovedFromCurrentState()) {
        parent->addChild(layer);
        layer->onRemovedFromCurrentState();
    } else {
        parent->addChild(layer);
    }

    layer->updateTransformHint(mActiveDisplayTransformHint);
    if (mTransactionTracing) {
        mTransactionTracing->onLayerAddedToDrawingState(layer->getSequence(), vsyncId.value);
    }
    mInterceptor->saveSurfaceCreation(layer);
}

void SurfaceFlinger::sample() {
    if (!mLumaSampling || !mRegionSamplingThread) {
        return;
    }

    mRegionSamplingThread->onCompositionComplete(mScheduler->getScheduledFrameTime());
}

void SurfaceFlinger::setContentFps(uint32_t contentFps) {
    if (mBootFinished && !mSetActiveModePending) {
        if (mDisplayExtnIntf) {
            mSentInitialFps = mDisplayExtnIntf->SetContentFps(contentFps) == 0;
        }
    }
}

bool SurfaceFlinger::isInternalDisplay(const sp<DisplayDevice>& display) {
    if (display) {
        const auto connectionType = display->getConnectionType();
        return (connectionType && (*connectionType == ui::DisplayConnectionType::Internal));
    }
    return false;
}

bool SurfaceFlinger::getHwcDisplayId(const sp<DisplayDevice>& display, uint32_t *hwcDisplayId) {
    if (!display) {
        return false;
    }
    const auto displayId = display->getId();
    if (!displayId.value) {
        return false;
    }
    if (display->isVirtual()) {
        const auto virtualDisplayId = HalVirtualDisplayId::tryCast(displayId);
        if (!virtualDisplayId) {
            return false;
        }
        const auto halDisplayId = getHwComposer().fromVirtualDisplayId(*virtualDisplayId);
        if (!halDisplayId) {
            return false;
        }
        *hwcDisplayId = static_cast<uint32_t>(*halDisplayId);
    } else {
        const auto physicalDisplayId = PhysicalDisplayId::tryCast(displayId);
        if (!physicalDisplayId) {
            return false;
        }
        const auto halDisplayId = getHwComposer().fromPhysicalDisplayId(*physicalDisplayId);
        if (!halDisplayId) {
            return false;
        }
        *hwcDisplayId = static_cast<uint32_t>(*halDisplayId);
    }
    return true;
}

void SurfaceFlinger::updateDisplayExtension(uint32_t displayId, uint32_t configId, bool connected) {
    ALOGV("updateDisplayExtn: Display:%d, Config:%d, Connected:%d", displayId, configId, connected);

#ifdef EARLY_WAKEUP_FEATURE
    if (mDisplayExtnIntf) {
        if (connected) {
            mDisplayExtnIntf->RegisterDisplay(displayId);
            mDisplayExtnIntf->SetActiveConfig(displayId, configId);
        } else {
            mDisplayExtnIntf->UnregisterDisplay(displayId);
        }
    }
#endif
}

void SurfaceFlinger::setDisplayExtnActiveConfig(uint32_t displayId, uint32_t activeConfigId) {
    ALOGV("setDisplayExtnActiveConfig: Display:%d, ActiveConfig:%d", displayId, activeConfigId);

#ifdef EARLY_WAKEUP_FEATURE
    if (mDisplayExtnIntf) {
        mDisplayExtnIntf->SetActiveConfig(displayId, activeConfigId);
    }
#endif
}

void SurfaceFlinger::notifyAllDisplaysUpdateImminent() {
    if (!mEarlyWakeUpEnabled) {
        mPowerAdvisor->notifyDisplayUpdateImminent();
        return;
    }

#ifdef EARLY_WAKEUP_FEATURE
    bool doEarlyWakeUp = false;
    {
        // Synchronize the critical section.
        std::lock_guard lock(mEarlyWakeUpMutex);
        if (!mSendEarlyWakeUp) {
            mSendEarlyWakeUp = mPowerAdvisor->canNotifyDisplayUpdateImminent();
            doEarlyWakeUp = mSendEarlyWakeUp;
        }
    }

    if (mDisplayExtnIntf && doEarlyWakeUp) {
        ATRACE_CALL();
        // Notify Display Extn for GPU and Display Early Wakeup
        mDisplayExtnIntf->NotifyEarlyWakeUp(true, true);
    }
#endif
}

void SurfaceFlinger::notifyDisplayUpdateImminent() {
    if (!mEarlyWakeUpEnabled) {
        mPowerAdvisor->notifyDisplayUpdateImminent();
        return;
    }

#ifdef EARLY_WAKEUP_FEATURE
    bool doEarlyWakeUp = false;
    {
        // Synchronize the critical section.
        std::lock_guard lock(mEarlyWakeUpMutex);
        if (!mSendEarlyWakeUp) {
            mSendEarlyWakeUp = mPowerAdvisor->canNotifyDisplayUpdateImminent();
            doEarlyWakeUp = mSendEarlyWakeUp;
        }
    }

    if (mDisplayExtnIntf && doEarlyWakeUp) {
        ATRACE_CALL();

        if (mInternalPresentationDisplays) {
            // Notify Display Extn for GPU Early Wakeup only
            mDisplayExtnIntf->NotifyEarlyWakeUp(true, false);
            wakeUpPresentationDisplays = true;
        } else {
            // Notify Display Extn for GPU and Display Early Wakeup
            mDisplayExtnIntf->NotifyEarlyWakeUp(true, true);
        }
    }
#endif
}

void SurfaceFlinger::handlePresentationDisplaysEarlyWakeup(size_t updatingDisplays,
                                                           uint32_t layerStackId) {
    // Filter-out the updating display(s) for early wake-up in Presentation mode.
    if (mDisplayExtnIntf && mEarlyWakeUpEnabled && mInternalPresentationDisplays) {
        ATRACE_CALL();
        uint32_t hwcDisplayId;
        bool internalDisplay = false;
        bool singleUpdatingDisplay = (updatingDisplays == 1);

        if (singleUpdatingDisplay) {
            Mutex::Autolock lock(mStateLock);
            const sp<DisplayDevice> display = findDisplay([layerStackId](const auto& display) {
                    return display.getLayerStack().id == layerStackId;
                });
            internalDisplay = isInternalDisplay(display) && getHwcDisplayId(display, &hwcDisplayId);
        }

#ifdef EARLY_WAKEUP_FEATURE
        if (!singleUpdatingDisplay) {
            // Notify Display Extn for Early Wakeup of displays
            mDisplayExtnIntf->NotifyEarlyWakeUp(false, true);
        } else if (internalDisplay) {
            // Notify Display Extn for Early Wakeup of given display
            mDisplayExtnIntf->NotifyDisplayEarlyWakeUp(hwcDisplayId);
        }
#endif

    }
    wakeUpPresentationDisplays = false;
}

void SurfaceFlinger::updateInternalDisplaysPresentationMode() {
    mInternalPresentationDisplays = false;
    if (mDisplaysList.size() <= 1) {
        return;
    }

    bool compareStack = false;
    ui::LayerStack previousStackId;
    // TODO(b/230790745): Re-enable this function
    /*
    for (const auto& display : mDisplaysList) {
        if (isInternalDisplay(display)) {
            auto currentStackId = display->getLayerStack();
            // Compare Layer Stack IDs of Internal Displays
            if (compareStack && (previousStackId != currentStackId)) {
                mInternalPresentationDisplays = true;
                return;
            }
            previousStackId = currentStackId;
            compareStack = true;
        }
    }
    */
}

void SurfaceFlinger::createPhaseOffsetExtn() {
#ifdef PHASE_OFFSET_EXTN
    if (mUseAdvanceSfOffset && mComposerExtnIntf) {
        int ret = mComposerExtnIntf->CreatePhaseOffsetExtn(&g_comp_ext_intf_.phaseOffsetExtnIntf);
        if (ret) {
            ALOGI("Unable to create PhaseOffset extension");
            return;
        } else {
            ALOGI("Created PhaseOffset extension");
        }

        g_comp_ext_intf_.phaseOffsetExtnIntf->GetAdvancedSfOffsets(&mAdvancedSfOffsets);

        // Populate the fps supported on device in mOffsetCache
        const auto& supportedModes = getDefaultDisplayDeviceLocked()->getSupportedModes();
        for (const auto& [id, mode] : supportedModes) {
            mVsyncConfiguration->getConfigsForRefreshRate(mode->getFps());
        }

        // Update the Advanced SF Offsets/Durations
        mVsyncConfiguration->UpdateSfOffsets(&mAdvancedSfOffsets);
        const auto vsyncConfig =
            mVsyncModulator->setVsyncConfigSet(mVsyncConfiguration->getCurrentConfigs());
        ALOGI("VsyncConfig sfOffset %" PRId64 "\n", vsyncConfig.sfOffset);
        ALOGI("VsyncConfig appOffset %" PRId64 "\n", vsyncConfig.appOffset);
    }
#endif
}

void SurfaceFlinger::NotifyIdleStatus() {
  mScheduler->setIdleState();
}

void SurfaceFlinger::NotifyResolutionSwitch(int displayId, int32_t width, int32_t height,
                                            int32_t vsyncPeriod) {
#ifdef AIDL_DISPLAY_CONFIG_ENABLED
    const auto dispId = getInternalDisplayId();
    if (!dispId) {
        ALOGE("No internal display found.");
        return;
    }

    sp<IBinder> displayToken = getPhysicalDisplayToken(*dispId);
    sp<DisplayDevice> display = nullptr;
    {
        Mutex::Autolock lock(mStateLock);
        display = (getDisplayDeviceLocked(displayToken));
    }
    if (!display) {
        ALOGE("Attempt to notify resolution switch for invalid display token %p",
               displayToken.get());
        return;
    }

    const auto& supportedModes = display->getSupportedModes();
    int32_t newModeId;
    for (const auto& [id, mode] : supportedModes) {

        auto modeWidth = mode->getWidth();
        auto modeHeight = mode->getHeight();
        const int32_t modePeriod = static_cast<int32_t>(mode->getVsyncPeriod());

        if (modeWidth == width && modeHeight == height && vsyncPeriod == modePeriod) {
            newModeId = static_cast<int32_t>(mode->getId().value());
            break;
        }
    }

    if(isSupportedConfigSwitch(displayToken, newModeId) != NO_ERROR) {
        return;
    }
    status_t result = setActiveModeFromBackdoor(displayToken, newModeId);
    if (result != NO_ERROR) {
        return;
    }
#endif
}

void SurfaceFlinger::setupDisplayExtnFeatures() {
#ifdef EARLY_WAKEUP_FEATURE
    mEarlyWakeUpEnabled = false;
    mDynamicSfIdleEnabled = false;
    if (!mDisplayExtnIntf) {
        return;
    }

    char propValue[PROPERTY_VALUE_MAX];
    property_get("vendor.display.enable_early_wakeup", propValue, "0");
    bool enableEarlyWakeUp = (atoi(propValue) == 1);

    property_get("vendor.display.disable_dynamic_sf_idle", propValue, "0");
    // TODO(b/204208295): idle timer was replaced with refresh rate configs
    bool enableDynamicSfIdle = (atoi(propValue) == 0);

    if (enableEarlyWakeUp || enableDynamicSfIdle) {
        // TODO(b/230790745): Re-enable this function
        /*
        for (const auto& display : mDisplaysList) {
            // Register Internal Physical Displays
            if (isInternalDisplay(display)) {
                uint32_t hwcDisplayId;
                if (getHwcDisplayId(display, &hwcDisplayId)) {
                    const auto displayId = DisplayId::fromValue<PhysicalDisplayId>( display->getId().value);
                    if (displayId) {
                        auto configId = getHwComposer().getActiveMode(displayId.value());
                        LOG_ALWAYS_FATAL_IF(!configId, "HWC returned no active config");
                        updateDisplayExtension(hwcDisplayId, *configId, true);
                        if (enableDynamicSfIdle && display->isPrimary()) {
                            setupIdleTimeoutHandling(hwcDisplayId);
                        }
                    }
                }
            }
        }
        */
        mEarlyWakeUpEnabled = enableEarlyWakeUp;
        mDynamicSfIdleEnabled = enableDynamicSfIdle;
    }
    ALOGI("Early Wakeup: %d, Dynamic SF Idle: %d", mEarlyWakeUpEnabled, mDynamicSfIdleEnabled);
#endif
}

void SurfaceFlinger::setEarlyWakeUpConfig(const sp<DisplayDevice>& display, hal::PowerMode mode) {
    if (mEarlyWakeUpEnabled && isInternalDisplay(display)) {
        uint32_t hwcDisplayId;
        if (getHwcDisplayId(display, &hwcDisplayId)) {
            // Enable/disable Early Wake-up feature on a display based on its Power mode.
            bool enable = (mode == hal::PowerMode::ON) || (mode == hal::PowerMode::DOZE);
            ALOGV("setEarlyWakeUpConfig: Display: %d, Enable: %d", hwcDisplayId, enable);
#ifdef DYNAMIC_EARLY_WAKEUP_CONFIG
            if (mDisplayExtnIntf) {
                mDisplayExtnIntf->SetEarlyWakeUpConfig(hwcDisplayId, enable);
            }
#endif
        }
    }
}

void SurfaceFlinger::setupIdleTimeoutHandling(uint32_t displayId) {
#ifdef SMART_DISPLAY_CONFIG
    if (mDisplayExtnIntf) {
        bool isSmartConfig = mDisplayExtnIntf->IsSmartDisplayConfig(displayId);
        mScheduler->handleIdleTimeout(isSmartConfig);
    }
#endif
}

void SurfaceFlinger::getModeFromFps(float fps,DisplayModePtr& outMode) {
    const auto display = FTL_FAKE_GUARD(mStateLock, getDefaultDisplayDeviceLocked());
    const auto& supportedModes = display->getSupportedModes();
    auto currMode = display->getActiveMode();

    for (const auto& [id, mode] : supportedModes) {
        if (mode->getWidth() == currMode->getWidth() &&
            mode->getHeight() == currMode->getHeight() &&
            (int32_t)(mode->getFps().getValue()) == (int32_t)(fps)) {
            outMode = mode;
            return;
        }
    }
    outMode = nullptr;
}

void SurfaceFlinger::handleNewLevelFps(float currFps, float newLevelFps, float* fpsToSet) {
    if (!mThermalLevelFps) { // Thermal hint not running already, cache current fps
        mLastCachedFps = currFps;
    }

    if(newLevelFps > mThermalLevelFps) {
        *fpsToSet = std::min(newLevelFps, mLastCachedFps);
    } else if (newLevelFps < mThermalLevelFps && newLevelFps > (int32_t)currFps) {
        *fpsToSet = currFps;
    } else if(newLevelFps <= (int32_t)currFps){
        *fpsToSet = newLevelFps;
    }
}

void SurfaceFlinger::setDesiredModeByThermalLevel(float newLevelFps) {
    if (mThermalLevelFps == newLevelFps) {
        return;
    }

    const auto displayId = FTL_FAKE_GUARD(mStateLock, getInternalDisplayId());
    const auto display = FTL_FAKE_GUARD(mStateLock, getDisplayDeviceLocked
                                        (getPhysicalDisplayToken(*displayId))
                                       );

    float currFps = display->getActiveMode()->getFps().getValue();

    float fps = 0;
    handleNewLevelFps(currFps, newLevelFps, &fps);

    if (!fps) {
        return;
    }

    auto mode = display->getMode(display->getActiveMode()->getId());
    getModeFromFps(fps, mode);

    if (!mode) {
        return;
    }

    mThermalLevelFps = newLevelFps;

    if (fps == currFps) {
        mScheduler->updateThermalFps(newLevelFps);
        return;
    }

    auto future = mScheduler->schedule([=]() -> status_t {
        int ret = 0;
        if (!display) {
            ALOGE("Attempt to set desired display modes for invalid display token %p",
            getPhysicalDisplayToken(*displayId).get());
            return NAME_NOT_FOUND;
        }
        if (display->isVirtual()) {
            ALOGW("Attempt to set desired display modes for virtual display");
            return INVALID_OPERATION;
        }
        scheduler::RefreshRateConfigs::Policy policy =
                                                  display->refreshRateConfigs().getCurrentPolicy();

        if (fps < policy.primaryRange.min.getValue() ||
            fps < policy.appRequestRange.min.getValue()) {
            return ret;
        }

        mScheduler->updateThermalFps(newLevelFps);
        policy.primaryRange.max = Fps::fromValue(fps);
        policy.appRequestRange.max = Fps::fromValue(fps);
        policy.defaultMode = mode->getId();

        mAllowThermalFpsChange = true;
        ret = setDesiredDisplayModeSpecsInternal(display, policy, false);
        mAllowThermalFpsChange = false;
        return ret;
    });
}

void SurfaceFlinger::onActiveDisplaySizeChanged(const sp<DisplayDevice>& activeDisplay) {
    mScheduler->onActiveDisplayAreaChanged(activeDisplay->getWidth() * activeDisplay->getHeight());
    getRenderEngine().onActiveDisplaySizeChanged(activeDisplay->getSize());
}

void SurfaceFlinger::onActiveDisplayChangedLocked(const sp<DisplayDevice>& activeDisplay) {
    ATRACE_CALL();

    if (const auto display = getDisplayDeviceLocked(mActiveDisplayToken)) {
        display->getCompositionDisplay()->setLayerCachingTexturePoolEnabled(false);
    }

    if (!activeDisplay) {
        ALOGE("%s: activeDisplay is null", __func__);
        return;
    }
    mActiveDisplayToken = activeDisplay->getDisplayToken();
    activeDisplay->getCompositionDisplay()->setLayerCachingTexturePoolEnabled(true);
    updateInternalDisplayVsyncLocked(activeDisplay);
    mScheduler->setModeChangePending(false);
    mScheduler->setRefreshRateConfigs(activeDisplay->holdRefreshRateConfigs());
    onActiveDisplaySizeChanged(activeDisplay);
    mActiveDisplayTransformHint = activeDisplay->getTransformHint();

    // Update the kernel timer for the current active display, since the policy
    // for this display might have changed when it was not the active display.
    toggleKernelIdleTimer();
}

status_t SurfaceFlinger::addWindowInfosListener(
        const sp<IWindowInfosListener>& windowInfosListener) const {
    mWindowInfosListenerInvoker->addWindowInfosListener(windowInfosListener);
    return NO_ERROR;
}

status_t SurfaceFlinger::removeWindowInfosListener(
        const sp<IWindowInfosListener>& windowInfosListener) const {
    mWindowInfosListenerInvoker->removeWindowInfosListener(windowInfosListener);
    return NO_ERROR;
}

std::shared_ptr<renderengine::ExternalTexture> SurfaceFlinger::getExternalTextureFromBufferData(
        const BufferData& bufferData, const char* layerName) const {
    bool cacheIdChanged = bufferData.flags.test(BufferData::BufferDataChange::cachedBufferChanged);
    bool bufferSizeExceedsLimit = false;
    std::shared_ptr<renderengine::ExternalTexture> buffer = nullptr;
    if (cacheIdChanged && bufferData.buffer != nullptr) {
        bufferSizeExceedsLimit = exceedsMaxRenderTargetSize(bufferData.buffer->getWidth(),
                                                            bufferData.buffer->getHeight());
        if (!bufferSizeExceedsLimit) {
            ClientCache::getInstance().add(bufferData.cachedBuffer, bufferData.buffer);
            buffer = ClientCache::getInstance().get(bufferData.cachedBuffer);
        }
    } else if (cacheIdChanged) {
        buffer = ClientCache::getInstance().get(bufferData.cachedBuffer);
    } else if (bufferData.buffer != nullptr) {
        bufferSizeExceedsLimit = exceedsMaxRenderTargetSize(bufferData.buffer->getWidth(),
                                                            bufferData.buffer->getHeight());
        if (!bufferSizeExceedsLimit) {
            buffer = std::make_shared<
                    renderengine::impl::ExternalTexture>(bufferData.buffer, getRenderEngine(),
                                                         renderengine::impl::ExternalTexture::
                                                                 Usage::READABLE);
        }
    }
    ALOGE_IF(bufferSizeExceedsLimit,
             "Attempted to create an ExternalTexture for layer %s that exceeds render target size "
             "limit.",
             layerName);
    return buffer;
}

bool SurfaceFlinger::commitMirrorDisplays(VsyncId vsyncId) {
    std::vector<MirrorDisplayState> mirrorDisplays;
    {
        std::scoped_lock<std::mutex> lock(mMirrorDisplayLock);
        mirrorDisplays = std::move(mMirrorDisplays);
        mMirrorDisplays.clear();
        if (mirrorDisplays.size() == 0) {
            return false;
        }
    }

    sp<IBinder> unused;
    for (const auto& mirrorDisplay : mirrorDisplays) {
        // Set mirror layer's default layer stack to -1 so it doesn't end up rendered on a display
        // accidentally.
        sp<Layer> rootMirrorLayer = Layer::fromHandle(mirrorDisplay.rootHandle).promote();
        rootMirrorLayer->setLayerStack(ui::LayerStack::fromValue(-1));
        for (const auto& layer : mDrawingState.layersSortedByZ) {
            if (layer->getLayerStack() != mirrorDisplay.layerStack ||
                layer->isInternalDisplayOverlay()) {
                continue;
            }

            LayerCreationArgs mirrorArgs(this, mirrorDisplay.client, "MirrorLayerParent",
                                         ISurfaceComposerClient::eNoColorFill,
                                         gui::LayerMetadata());
            sp<Layer> childMirror;
            createEffectLayer(mirrorArgs, &unused, &childMirror);
            childMirror->setClonedChild(layer->createClone());
            if (mTransactionTracing) {
                mTransactionTracing->onLayerAddedToDrawingState(childMirror->getSequence(),
                                                                vsyncId.value);
            }
            childMirror->reparent(mirrorDisplay.rootHandle);
        }
    }
    return true;
}

bool SurfaceFlinger::commitCreatedLayers(VsyncId vsyncId) {
    std::vector<LayerCreatedState> createdLayers;
    {
        std::scoped_lock<std::mutex> lock(mCreatedLayersLock);
        createdLayers = std::move(mCreatedLayers);
        mCreatedLayers.clear();
        if (createdLayers.size() == 0) {
            return false;
        }
    }

    Mutex::Autolock _l(mStateLock);
    for (const auto& createdLayer : createdLayers) {
        handleLayerCreatedLocked(createdLayer, vsyncId);
    }
    createdLayers.clear();
    mLayersAdded = true;
    return true;
}

// gui::ISurfaceComposer

binder::Status SurfaceComposerAIDL::bootFinished() {
    status_t status = checkAccessPermission();
    if (status != OK) {
        return binderStatusFromStatusT(status);
    }
    mFlinger->bootFinished();
    return binder::Status::ok();
}

binder::Status SurfaceComposerAIDL::createDisplayEventConnection(
        VsyncSource vsyncSource, EventRegistration eventRegistration,
        sp<IDisplayEventConnection>* outConnection) {
    sp<IDisplayEventConnection> conn =
            mFlinger->createDisplayEventConnection(vsyncSource, eventRegistration);
    if (conn == nullptr) {
        *outConnection = nullptr;
        return binderStatusFromStatusT(BAD_VALUE);
    } else {
        *outConnection = conn;
        return binder::Status::ok();
    }
}

binder::Status SurfaceComposerAIDL::createConnection(sp<gui::ISurfaceComposerClient>* outClient) {
    const sp<Client> client = sp<Client>::make(mFlinger);
    if (client->initCheck() == NO_ERROR) {
        *outClient = client;
        return binder::Status::ok();
    } else {
        *outClient = nullptr;
        return binderStatusFromStatusT(BAD_VALUE);
    }
}

binder::Status SurfaceComposerAIDL::createDisplay(const std::string& displayName, bool secure,
                                                  sp<IBinder>* outDisplay) {
    status_t status = checkAccessPermission();
    if (status != OK) {
        return binderStatusFromStatusT(status);
    }
    String8 displayName8 = String8::format("%s", displayName.c_str());
    *outDisplay = mFlinger->createDisplay(displayName8, secure);
    return binder::Status::ok();
}

binder::Status SurfaceComposerAIDL::destroyDisplay(const sp<IBinder>& display) {
    status_t status = checkAccessPermission();
    if (status != OK) {
        return binderStatusFromStatusT(status);
    }
    mFlinger->destroyDisplay(display);
    return binder::Status::ok();
}

binder::Status SurfaceComposerAIDL::getPhysicalDisplayIds(std::vector<int64_t>* outDisplayIds) {
    std::vector<PhysicalDisplayId> physicalDisplayIds = mFlinger->getPhysicalDisplayIds();
    std::vector<int64_t> displayIds;
    displayIds.reserve(physicalDisplayIds.size());
    for (auto item : physicalDisplayIds) {
        displayIds.push_back(static_cast<int64_t>(item.value));
    }
    *outDisplayIds = displayIds;
    return binder::Status::ok();
}

binder::Status SurfaceComposerAIDL::getPhysicalDisplayToken(int64_t displayId,
                                                            sp<IBinder>* outDisplay) {
    const auto id = DisplayId::fromValue<PhysicalDisplayId>(static_cast<uint64_t>(displayId));
    *outDisplay = mFlinger->getPhysicalDisplayToken(*id);
    return binder::Status::ok();
}

binder::Status SurfaceComposerAIDL::setPowerMode(const sp<IBinder>& display, int mode) {
    status_t status = checkAccessPermission();
    if (status != OK) {
        return binderStatusFromStatusT(status);
    }
    mFlinger->setPowerMode(display, mode);
    return binder::Status::ok();
}

binder::Status SurfaceComposerAIDL::getSupportedFrameTimestamps(
        std::vector<FrameEvent>* outSupported) {
    status_t status;
    if (!outSupported) {
        status = UNEXPECTED_NULL;
    } else {
        outSupported->clear();
        status = mFlinger->getSupportedFrameTimestamps(outSupported);
    }
    return binderStatusFromStatusT(status);
}

binder::Status SurfaceComposerAIDL::getDisplayStats(const sp<IBinder>& display,
                                                    gui::DisplayStatInfo* outStatInfo) {
    DisplayStatInfo statInfo;
    status_t status = mFlinger->getDisplayStats(display, &statInfo);
    if (status == NO_ERROR) {
        outStatInfo->vsyncTime = static_cast<long>(statInfo.vsyncTime);
        outStatInfo->vsyncPeriod = static_cast<long>(statInfo.vsyncPeriod);
    }
    return binderStatusFromStatusT(status);
}

binder::Status SurfaceComposerAIDL::getDisplayState(const sp<IBinder>& display,
                                                    gui::DisplayState* outState) {
    ui::DisplayState state;
    status_t status = mFlinger->getDisplayState(display, &state);
    if (status == NO_ERROR) {
        outState->layerStack = state.layerStack.id;
        outState->orientation = static_cast<gui::Rotation>(state.orientation);
        outState->layerStackSpaceRect.width = state.layerStackSpaceRect.width;
        outState->layerStackSpaceRect.height = state.layerStackSpaceRect.height;
    }
    return binderStatusFromStatusT(status);
}

binder::Status SurfaceComposerAIDL::getStaticDisplayInfo(const sp<IBinder>& display,
                                                         gui::StaticDisplayInfo* outInfo) {
    using Tag = gui::DeviceProductInfo::ManufactureOrModelDate::Tag;
    ui::StaticDisplayInfo info;
    status_t status = mFlinger->getStaticDisplayInfo(display, &info);
    if (status == NO_ERROR) {
        // convert ui::StaticDisplayInfo to gui::StaticDisplayInfo
        outInfo->connectionType = static_cast<gui::DisplayConnectionType>(info.connectionType);
        outInfo->density = info.density;
        outInfo->secure = info.secure;
        outInfo->installOrientation = static_cast<gui::Rotation>(info.installOrientation);

        gui::DeviceProductInfo dinfo;
        std::optional<DeviceProductInfo> dpi = info.deviceProductInfo;
        dinfo.name = std::move(dpi->name);
        dinfo.manufacturerPnpId =
                std::vector<uint8_t>(dpi->manufacturerPnpId.begin(), dpi->manufacturerPnpId.end());
        dinfo.productId = dpi->productId;
        dinfo.relativeAddress =
                std::vector<uint8_t>(dpi->relativeAddress.begin(), dpi->relativeAddress.end());
        if (const auto* model =
                    std::get_if<DeviceProductInfo::ModelYear>(&dpi->manufactureOrModelDate)) {
            gui::DeviceProductInfo::ModelYear modelYear;
            modelYear.year = model->year;
            dinfo.manufactureOrModelDate.set<Tag::modelYear>(modelYear);
        } else if (const auto* manufacture = std::get_if<DeviceProductInfo::ManufactureYear>(
                           &dpi->manufactureOrModelDate)) {
            gui::DeviceProductInfo::ManufactureYear date;
            date.modelYear.year = manufacture->year;
            dinfo.manufactureOrModelDate.set<Tag::manufactureYear>(date);
        } else if (const auto* manufacture = std::get_if<DeviceProductInfo::ManufactureWeekAndYear>(
                           &dpi->manufactureOrModelDate)) {
            gui::DeviceProductInfo::ManufactureWeekAndYear date;
            date.manufactureYear.modelYear.year = manufacture->year;
            date.week = manufacture->week;
            dinfo.manufactureOrModelDate.set<Tag::manufactureWeekAndYear>(date);
        }

        outInfo->deviceProductInfo = dinfo;
    }
    return binderStatusFromStatusT(status);
}

binder::Status SurfaceComposerAIDL::getDynamicDisplayInfo(const sp<IBinder>& display,
                                                          gui::DynamicDisplayInfo* outInfo) {
    ui::DynamicDisplayInfo info;
    status_t status = mFlinger->getDynamicDisplayInfo(display, &info);
    if (status == NO_ERROR) {
        // convert ui::DynamicDisplayInfo to gui::DynamicDisplayInfo
        outInfo->supportedDisplayModes.clear();
        outInfo->supportedDisplayModes.reserve(info.supportedDisplayModes.size());
        for (const auto& mode : info.supportedDisplayModes) {
            gui::DisplayMode outMode;
            outMode.id = mode.id;
            outMode.resolution.width = mode.resolution.width;
            outMode.resolution.height = mode.resolution.height;
            outMode.xDpi = mode.xDpi;
            outMode.yDpi = mode.yDpi;
            outMode.refreshRate = mode.refreshRate;
            outMode.appVsyncOffset = mode.appVsyncOffset;
            outMode.sfVsyncOffset = mode.sfVsyncOffset;
            outMode.presentationDeadline = mode.presentationDeadline;
            outMode.group = mode.group;
            outInfo->supportedDisplayModes.push_back(outMode);
        }

        outInfo->activeDisplayModeId = info.activeDisplayModeId;

        outInfo->supportedColorModes.clear();
        outInfo->supportedColorModes.reserve(info.supportedColorModes.size());
        for (const auto& cmode : info.supportedColorModes) {
            outInfo->supportedColorModes.push_back(static_cast<int32_t>(cmode));
        }

        outInfo->activeColorMode = static_cast<int32_t>(info.activeColorMode);

        gui::HdrCapabilities& hdrCapabilities = outInfo->hdrCapabilities;
        hdrCapabilities.supportedHdrTypes.clear();
        hdrCapabilities.supportedHdrTypes.reserve(
                info.hdrCapabilities.getSupportedHdrTypes().size());
        for (const auto& hdr : info.hdrCapabilities.getSupportedHdrTypes()) {
            hdrCapabilities.supportedHdrTypes.push_back(static_cast<int32_t>(hdr));
        }
        hdrCapabilities.maxLuminance = info.hdrCapabilities.getDesiredMaxLuminance();
        hdrCapabilities.maxAverageLuminance = info.hdrCapabilities.getDesiredMaxAverageLuminance();
        hdrCapabilities.minLuminance = info.hdrCapabilities.getDesiredMinLuminance();

        outInfo->autoLowLatencyModeSupported = info.autoLowLatencyModeSupported;
        outInfo->gameContentTypeSupported = info.gameContentTypeSupported;
        outInfo->preferredBootDisplayMode = info.preferredBootDisplayMode;
    }
    return binderStatusFromStatusT(status);
}

binder::Status SurfaceComposerAIDL::getDisplayNativePrimaries(const sp<IBinder>& display,
                                                              gui::DisplayPrimaries* outPrimaries) {
    ui::DisplayPrimaries primaries;
    status_t status = mFlinger->getDisplayNativePrimaries(display, primaries);
    if (status == NO_ERROR) {
        outPrimaries->red.X = primaries.red.X;
        outPrimaries->red.Y = primaries.red.Y;
        outPrimaries->red.Z = primaries.red.Z;

        outPrimaries->green.X = primaries.green.X;
        outPrimaries->green.Y = primaries.green.Y;
        outPrimaries->green.Z = primaries.green.Z;

        outPrimaries->blue.X = primaries.blue.X;
        outPrimaries->blue.Y = primaries.blue.Y;
        outPrimaries->blue.Z = primaries.blue.Z;

        outPrimaries->white.X = primaries.white.X;
        outPrimaries->white.Y = primaries.white.Y;
        outPrimaries->white.Z = primaries.white.Z;
    }
    return binderStatusFromStatusT(status);
}

binder::Status SurfaceComposerAIDL::setActiveColorMode(const sp<IBinder>& display, int colorMode) {
    status_t status = checkAccessPermission();
    if (status == OK) {
        status = mFlinger->setActiveColorMode(display, static_cast<ui::ColorMode>(colorMode));
    }
    return binderStatusFromStatusT(status);
}

binder::Status SurfaceComposerAIDL::setBootDisplayMode(const sp<IBinder>& display,
                                                       int displayModeId) {
    status_t status = checkAccessPermission();
    if (status == OK) {
        status = mFlinger->setBootDisplayMode(display,
                                              static_cast<ui::DisplayModeId>(displayModeId));
    }
    return binderStatusFromStatusT(status);
}

binder::Status SurfaceComposerAIDL::clearBootDisplayMode(const sp<IBinder>& display) {
    status_t status = checkAccessPermission();
    if (status == OK) {
        status = mFlinger->clearBootDisplayMode(display);
    }
    return binderStatusFromStatusT(status);
}

binder::Status SurfaceComposerAIDL::getBootDisplayModeSupport(bool* outMode) {
    status_t status = checkAccessPermission();
    if (status == OK) {
        status = mFlinger->getBootDisplayModeSupport(outMode);
    }
    return binderStatusFromStatusT(status);
}

binder::Status SurfaceComposerAIDL::setAutoLowLatencyMode(const sp<IBinder>& display, bool on) {
    status_t status = checkAccessPermission();
    if (status != OK) {
        return binderStatusFromStatusT(status);
    }
    mFlinger->setAutoLowLatencyMode(display, on);
    return binder::Status::ok();
}

binder::Status SurfaceComposerAIDL::setGameContentType(const sp<IBinder>& display, bool on) {
    status_t status = checkAccessPermission();
    if (status != OK) {
        return binderStatusFromStatusT(status);
    }
    mFlinger->setGameContentType(display, on);
    return binder::Status::ok();
}

binder::Status SurfaceComposerAIDL::captureDisplay(
        const DisplayCaptureArgs& args, const sp<IScreenCaptureListener>& captureListener) {
    status_t status = mFlinger->captureDisplay(args, captureListener);
    return binderStatusFromStatusT(status);
}

binder::Status SurfaceComposerAIDL::captureDisplayById(
        int64_t displayId, const sp<IScreenCaptureListener>& captureListener) {
    status_t status;
    IPCThreadState* ipc = IPCThreadState::self();
    const int uid = ipc->getCallingUid();
    if (uid == AID_ROOT || uid == AID_GRAPHICS || uid == AID_SYSTEM || uid == AID_SHELL) {
        std::optional<DisplayId> id = DisplayId::fromValue(static_cast<uint64_t>(displayId));
        status = mFlinger->captureDisplay(*id, captureListener);
    } else {
        status = PERMISSION_DENIED;
    }
    return binderStatusFromStatusT(status);
}

binder::Status SurfaceComposerAIDL::captureLayers(
        const LayerCaptureArgs& args, const sp<IScreenCaptureListener>& captureListener) {
    status_t status = mFlinger->captureLayers(args, captureListener);
    return binderStatusFromStatusT(status);
}

binder::Status SurfaceComposerAIDL::overrideHdrTypes(const sp<IBinder>& display,
                                                     const std::vector<int32_t>& hdrTypes) {
    // overrideHdrTypes is used by CTS tests, which acquire the necessary
    // permission dynamically. Don't use the permission cache for this check.
    status_t status = checkAccessPermission(false);
    if (status != OK) {
        return binderStatusFromStatusT(status);
    }

    std::vector<ui::Hdr> hdrTypesVector;
    for (int32_t i : hdrTypes) {
        hdrTypesVector.push_back(static_cast<ui::Hdr>(i));
    }
    status = mFlinger->overrideHdrTypes(display, hdrTypesVector);
    return binderStatusFromStatusT(status);
}

binder::Status SurfaceComposerAIDL::onPullAtom(int32_t atomId, gui::PullAtomData* outPullData) {
    status_t status;
    const int uid = IPCThreadState::self()->getCallingUid();
    if (uid != AID_SYSTEM) {
        status = PERMISSION_DENIED;
    } else {
        status = mFlinger->onPullAtom(atomId, &outPullData->data, &outPullData->success);
    }
    return binderStatusFromStatusT(status);
}

binder::Status SurfaceComposerAIDL::enableVSyncInjections(bool enable) {
    if (!mFlinger->hasMockHwc()) {
        return binderStatusFromStatusT(PERMISSION_DENIED);
    }

    status_t status = checkAccessPermission();
    if (status == OK) {
        status = mFlinger->enableVSyncInjections(enable);
    }
    return binderStatusFromStatusT(status);
}

binder::Status SurfaceComposerAIDL::injectVSync(int64_t when) {
    if (!mFlinger->hasMockHwc()) {
        return binderStatusFromStatusT(PERMISSION_DENIED);
    }

    status_t status = checkAccessPermission();
    if (status == OK) {
        status = mFlinger->injectVSync(when);
    }
    return binderStatusFromStatusT(status);
}

binder::Status SurfaceComposerAIDL::getLayerDebugInfo(std::vector<gui::LayerDebugInfo>* outLayers) {
    if (!outLayers) {
        return binderStatusFromStatusT(UNEXPECTED_NULL);
    }

    IPCThreadState* ipc = IPCThreadState::self();
    const int pid = ipc->getCallingPid();
    const int uid = ipc->getCallingUid();
    if ((uid != AID_SHELL) && !PermissionCache::checkPermission(sDump, pid, uid)) {
        ALOGE("Layer debug info permission denied for pid=%d, uid=%d", pid, uid);
        return binderStatusFromStatusT(PERMISSION_DENIED);
    }
    status_t status = mFlinger->getLayerDebugInfo(outLayers);
    return binderStatusFromStatusT(status);
}

binder::Status SurfaceComposerAIDL::getColorManagement(bool* outGetColorManagement) {
    status_t status = mFlinger->getColorManagement(outGetColorManagement);
    return binderStatusFromStatusT(status);
}

binder::Status SurfaceComposerAIDL::getCompositionPreference(gui::CompositionPreference* outPref) {
    ui::Dataspace dataspace;
    ui::PixelFormat pixelFormat;
    ui::Dataspace wideColorGamutDataspace;
    ui::PixelFormat wideColorGamutPixelFormat;
    status_t status =
            mFlinger->getCompositionPreference(&dataspace, &pixelFormat, &wideColorGamutDataspace,
                                               &wideColorGamutPixelFormat);
    if (status == NO_ERROR) {
        outPref->defaultDataspace = static_cast<int32_t>(dataspace);
        outPref->defaultPixelFormat = static_cast<int32_t>(pixelFormat);
        outPref->wideColorGamutDataspace = static_cast<int32_t>(wideColorGamutDataspace);
        outPref->wideColorGamutPixelFormat = static_cast<int32_t>(wideColorGamutPixelFormat);
    }
    return binderStatusFromStatusT(status);
}

binder::Status SurfaceComposerAIDL::getDisplayedContentSamplingAttributes(
        const sp<IBinder>& display, gui::ContentSamplingAttributes* outAttrs) {
    status_t status = checkAccessPermission();
    if (status != OK) {
        return binderStatusFromStatusT(status);
    }

    ui::PixelFormat format;
    ui::Dataspace dataspace;
    uint8_t componentMask;
    status = mFlinger->getDisplayedContentSamplingAttributes(display, &format, &dataspace,
                                                             &componentMask);
    if (status == NO_ERROR) {
        outAttrs->format = static_cast<int32_t>(format);
        outAttrs->dataspace = static_cast<int32_t>(dataspace);
        outAttrs->componentMask = static_cast<int8_t>(componentMask);
    }
    return binderStatusFromStatusT(status);
}

binder::Status SurfaceComposerAIDL::setDisplayContentSamplingEnabled(const sp<IBinder>& display,
                                                                     bool enable,
                                                                     int8_t componentMask,
                                                                     int64_t maxFrames) {
    status_t status = checkAccessPermission();
    if (status == OK) {
        status = mFlinger->setDisplayContentSamplingEnabled(display, enable,
                                                            static_cast<uint8_t>(componentMask),
                                                            static_cast<uint64_t>(maxFrames));
    }
    return binderStatusFromStatusT(status);
}

binder::Status SurfaceComposerAIDL::getDisplayedContentSample(const sp<IBinder>& display,
                                                              int64_t maxFrames, int64_t timestamp,
                                                              gui::DisplayedFrameStats* outStats) {
    if (!outStats) {
        return binderStatusFromStatusT(BAD_VALUE);
    }

    status_t status = checkAccessPermission();
    if (status != OK) {
        return binderStatusFromStatusT(status);
    }

    DisplayedFrameStats stats;
    status = mFlinger->getDisplayedContentSample(display, static_cast<uint64_t>(maxFrames),
                                                 static_cast<uint64_t>(timestamp), &stats);
    if (status == NO_ERROR) {
        // convert from ui::DisplayedFrameStats to gui::DisplayedFrameStats
        outStats->numFrames = static_cast<int64_t>(stats.numFrames);
        outStats->component_0_sample.reserve(stats.component_0_sample.size());
        for (const auto& s : stats.component_0_sample) {
            outStats->component_0_sample.push_back(static_cast<int64_t>(s));
        }
        outStats->component_1_sample.reserve(stats.component_1_sample.size());
        for (const auto& s : stats.component_1_sample) {
            outStats->component_1_sample.push_back(static_cast<int64_t>(s));
        }
        outStats->component_2_sample.reserve(stats.component_2_sample.size());
        for (const auto& s : stats.component_2_sample) {
            outStats->component_2_sample.push_back(static_cast<int64_t>(s));
        }
        outStats->component_3_sample.reserve(stats.component_3_sample.size());
        for (const auto& s : stats.component_3_sample) {
            outStats->component_3_sample.push_back(static_cast<int64_t>(s));
        }
    }
    return binderStatusFromStatusT(status);
}

binder::Status SurfaceComposerAIDL::getProtectedContentSupport(bool* outSupported) {
    status_t status = mFlinger->getProtectedContentSupport(outSupported);
    return binderStatusFromStatusT(status);
}

binder::Status SurfaceComposerAIDL::isWideColorDisplay(const sp<IBinder>& token,
                                                       bool* outIsWideColorDisplay) {
    status_t status = mFlinger->isWideColorDisplay(token, outIsWideColorDisplay);
    return binderStatusFromStatusT(status);
}

binder::Status SurfaceComposerAIDL::isDeviceRCSupported(const sp<IBinder>& token,
                                                        bool* outIsDeviceRCSupported) {
    status_t status = mFlinger->isDeviceRCSupported(token, outIsDeviceRCSupported);
    return binderStatusFromStatusT(status);
}

binder::Status SurfaceComposerAIDL::addRegionSamplingListener(
        const gui::ARect& samplingArea, const sp<IBinder>& stopLayerHandle,
        const sp<gui::IRegionSamplingListener>& listener) {
    status_t status = checkReadFrameBufferPermission();
    if (status != OK) {
        return binderStatusFromStatusT(status);
    }
    android::Rect rect;
    rect.left = samplingArea.left;
    rect.top = samplingArea.top;
    rect.right = samplingArea.right;
    rect.bottom = samplingArea.bottom;
    status = mFlinger->addRegionSamplingListener(rect, stopLayerHandle, listener);
    return binderStatusFromStatusT(status);
}

binder::Status SurfaceComposerAIDL::removeRegionSamplingListener(
        const sp<gui::IRegionSamplingListener>& listener) {
    status_t status = checkReadFrameBufferPermission();
    if (status == OK) {
        status = mFlinger->removeRegionSamplingListener(listener);
    }
    return binderStatusFromStatusT(status);
}

binder::Status SurfaceComposerAIDL::addFpsListener(int32_t taskId,
                                                   const sp<gui::IFpsListener>& listener) {
    status_t status = checkReadFrameBufferPermission();
    if (status == OK) {
        status = mFlinger->addFpsListener(taskId, listener);
    }
    return binderStatusFromStatusT(status);
}

binder::Status SurfaceComposerAIDL::removeFpsListener(const sp<gui::IFpsListener>& listener) {
    status_t status = checkReadFrameBufferPermission();
    if (status == OK) {
        status = mFlinger->removeFpsListener(listener);
    }
    return binderStatusFromStatusT(status);
}

binder::Status SurfaceComposerAIDL::addTunnelModeEnabledListener(
        const sp<gui::ITunnelModeEnabledListener>& listener) {
    status_t status = checkAccessPermission();
    if (status == OK) {
        status = mFlinger->addTunnelModeEnabledListener(listener);
    }
    return binderStatusFromStatusT(status);
}

binder::Status SurfaceComposerAIDL::removeTunnelModeEnabledListener(
        const sp<gui::ITunnelModeEnabledListener>& listener) {
    status_t status = checkAccessPermission();
    if (status == OK) {
        status = mFlinger->removeTunnelModeEnabledListener(listener);
    }
    return binderStatusFromStatusT(status);
}

binder::Status SurfaceComposerAIDL::setDesiredDisplayModeSpecs(
        const sp<IBinder>& displayToken, int32_t defaultMode, bool allowGroupSwitching,
        float primaryRefreshRateMin, float primaryRefreshRateMax, float appRequestRefreshRateMin,
        float appRequestRefreshRateMax) {
    status_t status = checkAccessPermission();
    if (status == OK) {
        status = mFlinger->setDesiredDisplayModeSpecs(displayToken,
                                                      static_cast<ui::DisplayModeId>(defaultMode),
                                                      allowGroupSwitching, primaryRefreshRateMin,
                                                      primaryRefreshRateMax,
                                                      appRequestRefreshRateMin,
                                                      appRequestRefreshRateMax);
    }
    return binderStatusFromStatusT(status);
}

binder::Status SurfaceComposerAIDL::getDesiredDisplayModeSpecs(const sp<IBinder>& displayToken,
                                                               gui::DisplayModeSpecs* outSpecs) {
    if (!outSpecs) {
        return binderStatusFromStatusT(BAD_VALUE);
    }

    status_t status = checkAccessPermission();
    if (status != OK) {
        return binderStatusFromStatusT(status);
    }

    ui::DisplayModeId displayModeId;
    bool allowGroupSwitching;
    float primaryRefreshRateMin;
    float primaryRefreshRateMax;
    float appRequestRefreshRateMin;
    float appRequestRefreshRateMax;
    status = mFlinger->getDesiredDisplayModeSpecs(displayToken, &displayModeId,
                                                  &allowGroupSwitching, &primaryRefreshRateMin,
                                                  &primaryRefreshRateMax, &appRequestRefreshRateMin,
                                                  &appRequestRefreshRateMax);
    if (status == NO_ERROR) {
        outSpecs->defaultMode = displayModeId;
        outSpecs->allowGroupSwitching = allowGroupSwitching;
        outSpecs->primaryRefreshRateMin = primaryRefreshRateMin;
        outSpecs->primaryRefreshRateMax = primaryRefreshRateMax;
        outSpecs->appRequestRefreshRateMin = appRequestRefreshRateMin;
        outSpecs->appRequestRefreshRateMax = appRequestRefreshRateMax;
    }

    return binderStatusFromStatusT(status);
}

binder::Status SurfaceComposerAIDL::getDisplayBrightnessSupport(const sp<IBinder>& displayToken,
                                                                bool* outSupport) {
    status_t status = mFlinger->getDisplayBrightnessSupport(displayToken, outSupport);
    return binderStatusFromStatusT(status);
}

binder::Status SurfaceComposerAIDL::setDisplayBrightness(const sp<IBinder>& displayToken,
                                                         const gui::DisplayBrightness& brightness) {
    status_t status = checkControlDisplayBrightnessPermission();
    if (status == OK) {
        status = mFlinger->setDisplayBrightness(displayToken, brightness);
    }
    return binderStatusFromStatusT(status);
}

binder::Status SurfaceComposerAIDL::addHdrLayerInfoListener(
        const sp<IBinder>& displayToken, const sp<gui::IHdrLayerInfoListener>& listener) {
    status_t status = checkControlDisplayBrightnessPermission();
    if (status == OK) {
        status = mFlinger->addHdrLayerInfoListener(displayToken, listener);
    }
    return binderStatusFromStatusT(status);
}

binder::Status SurfaceComposerAIDL::removeHdrLayerInfoListener(
        const sp<IBinder>& displayToken, const sp<gui::IHdrLayerInfoListener>& listener) {
    status_t status = checkControlDisplayBrightnessPermission();
    if (status == OK) {
        status = mFlinger->removeHdrLayerInfoListener(displayToken, listener);
    }
    return binderStatusFromStatusT(status);
}

binder::Status SurfaceComposerAIDL::notifyPowerBoost(int boostId) {
    status_t status = checkAccessPermission();
    if (status == OK) {
        status = mFlinger->notifyPowerBoost(boostId);
    }
    return binderStatusFromStatusT(status);
}

binder::Status SurfaceComposerAIDL::setGlobalShadowSettings(const gui::Color& ambientColor,
                                                            const gui::Color& spotColor,
                                                            float lightPosY, float lightPosZ,
                                                            float lightRadius) {
    status_t status = checkAccessPermission();
    if (status != OK) {
        return binderStatusFromStatusT(status);
    }

    half4 ambientColorHalf = {ambientColor.r, ambientColor.g, ambientColor.b, ambientColor.a};
    half4 spotColorHalf = {spotColor.r, spotColor.g, spotColor.b, spotColor.a};
    status = mFlinger->setGlobalShadowSettings(ambientColorHalf, spotColorHalf, lightPosY,
                                               lightPosZ, lightRadius);
    return binderStatusFromStatusT(status);
}

binder::Status SurfaceComposerAIDL::getDisplayDecorationSupport(
        const sp<IBinder>& displayToken, std::optional<gui::DisplayDecorationSupport>* outSupport) {
    std::optional<aidl::android::hardware::graphics::common::DisplayDecorationSupport> support;
    status_t status = mFlinger->getDisplayDecorationSupport(displayToken, &support);
    if (status != NO_ERROR) {
        ALOGE("getDisplayDecorationSupport failed with error %d", status);
        return binderStatusFromStatusT(status);
    }

    if (!support || !support.has_value()) {
        outSupport->reset();
    } else {
        outSupport->emplace();
        outSupport->value().format = static_cast<int32_t>(support->format);
        outSupport->value().alphaInterpretation =
                static_cast<int32_t>(support->alphaInterpretation);
    }

    return binder::Status::ok();
}

binder::Status SurfaceComposerAIDL::setOverrideFrameRate(int32_t uid, float frameRate) {
    status_t status;
    const int c_uid = IPCThreadState::self()->getCallingUid();
    if (c_uid == AID_ROOT || c_uid == AID_SYSTEM) {
        status = mFlinger->setOverrideFrameRate(uid, frameRate);
    } else {
        ALOGE("setOverrideFrameRate() permission denied for uid: %d", c_uid);
        status = PERMISSION_DENIED;
    }
    return binderStatusFromStatusT(status);
}

binder::Status SurfaceComposerAIDL::addTransactionTraceListener(
        const sp<gui::ITransactionTraceListener>& listener) {
    status_t status;
    IPCThreadState* ipc = IPCThreadState::self();
    const int uid = ipc->getCallingUid();
    if (uid == AID_ROOT || uid == AID_GRAPHICS || uid == AID_SYSTEM || uid == AID_SHELL) {
        status = mFlinger->addTransactionTraceListener(listener);
    } else {
        status = PERMISSION_DENIED;
    }
    return binderStatusFromStatusT(status);
}

binder::Status SurfaceComposerAIDL::getGpuContextPriority(int32_t* outPriority) {
    *outPriority = mFlinger->getGpuContextPriority();
    return binder::Status::ok();
}

binder::Status SurfaceComposerAIDL::getMaxAcquiredBufferCount(int32_t* buffers) {
    status_t status = mFlinger->getMaxAcquiredBufferCount(buffers);
    return binderStatusFromStatusT(status);
}

binder::Status SurfaceComposerAIDL::addWindowInfosListener(
        const sp<gui::IWindowInfosListener>& windowInfosListener) {
    status_t status;
    const int uid = IPCThreadState::self()->getCallingUid();
    if (uid == AID_SYSTEM || uid == AID_GRAPHICS) {
        status = mFlinger->addWindowInfosListener(windowInfosListener);
    } else {
        status = PERMISSION_DENIED;
    }
    return binderStatusFromStatusT(status);
}

binder::Status SurfaceComposerAIDL::removeWindowInfosListener(
        const sp<gui::IWindowInfosListener>& windowInfosListener) {
    status_t status;
    const int uid = IPCThreadState::self()->getCallingUid();
    if (uid == AID_SYSTEM || uid == AID_GRAPHICS) {
        status = mFlinger->removeWindowInfosListener(windowInfosListener);
    } else {
        status = PERMISSION_DENIED;
    }
    return binderStatusFromStatusT(status);
}

status_t SurfaceComposerAIDL::checkAccessPermission(bool usePermissionCache) {
    if (!mFlinger->callingThreadHasUnscopedSurfaceFlingerAccess(usePermissionCache)) {
        IPCThreadState* ipc = IPCThreadState::self();
        ALOGE("Permission Denial: can't access SurfaceFlinger pid=%d, uid=%d", ipc->getCallingPid(),
              ipc->getCallingUid());
        return PERMISSION_DENIED;
    }
    return OK;
}

status_t SurfaceComposerAIDL::checkControlDisplayBrightnessPermission() {
    // TODO(b/229246295): Implement proper fix.
    // IPCThreadState* ipc = IPCThreadState::self();
    // const int pid = ipc->getCallingPid();
    // const int uid = ipc->getCallingUid();
    // if ((uid != AID_GRAPHICS) &&
    //     !PermissionCache::checkPermission(sControlDisplayBrightness, pid, uid)) {
    //     ALOGE("Permission Denial: can't control brightness pid=%d, uid=%d", pid, uid);
    //     return PERMISSION_DENIED;
    // }
    return OK;
}

status_t SurfaceComposerAIDL::checkReadFrameBufferPermission() {
    IPCThreadState* ipc = IPCThreadState::self();
    const int pid = ipc->getCallingPid();
    const int uid = ipc->getCallingUid();
    if ((uid != AID_GRAPHICS) && !PermissionCache::checkPermission(sReadFramebuffer, pid, uid)) {
        ALOGE("Permission Denial: can't read framebuffer pid=%d, uid=%d", pid, uid);
        return PERMISSION_DENIED;
    }
    return OK;
}

} // namespace android

#if defined(__gl_h_)
#error "don't include gl/gl.h in this file"
#endif

#if defined(__gl2_h_)
#error "don't include gl2/gl2.h in this file"
#endif

// TODO(b/129481165): remove the #pragma below and fix conversion issues
#pragma clang diagnostic pop // ignored "-Wconversion -Wextra"<|MERGE_RESOLUTION|>--- conflicted
+++ resolved
@@ -1116,11 +1116,9 @@
     processDisplayChangesLocked();
 
     const auto display = getDefaultDisplayDeviceLocked();
-<<<<<<< HEAD
-    LOG_ALWAYS_FATAL_IF(!display, "Missing primary display after registering composer callback.");
-    const auto displayId = display->getPhysicalId();
-    LOG_ALWAYS_FATAL_IF(!getHwComposer().isConnected(displayId),
-                        "Primary display is disconnected.");
+    LOG_ALWAYS_FATAL_IF(!display, "Failed to configure the primary display");
+    LOG_ALWAYS_FATAL_IF(!getHwComposer().isConnected(display->getPhysicalId()),
+                        "Primary display is disconnected");
 #ifdef QTI_DISPLAY_CONFIG_ENABLED
     if (!mDisplayConfigIntf) {
         ALOGE("DisplayConfig HIDL not present\n");
@@ -1130,11 +1128,6 @@
         ALOGI("IsAsyncVDSCreationSupported %d", mAsyncVdsCreationSupported);
     }
 #endif
-=======
-    LOG_ALWAYS_FATAL_IF(!display, "Failed to configure the primary display");
-    LOG_ALWAYS_FATAL_IF(!getHwComposer().isConnected(display->getPhysicalId()),
-                        "Primary display is disconnected");
->>>>>>> 74878a63
 
     // initialize our drawing state
     mDrawingState = mCurrentState;
@@ -2489,35 +2482,9 @@
 
 void SurfaceFlinger::onComposerHalHotplug(hal::HWDisplayId hwcDisplayId,
                                           hal::Connection connection) {
-<<<<<<< HEAD
-    const bool connected = connection == hal::Connection::CONNECTED;
-    ALOGI("%s HAL display %" PRIu64, connected ? "Connecting" : "Disconnecting", hwcDisplayId);
-
-    // Only lock if we're not on the main thread. This function is normally
-    // called on a hwbinder thread, but for the primary display it's called on
-    // the main thread with the state lock already held, so don't attempt to
-    // acquire it here.
-    ConditionalLock lock(mStateLock, std::this_thread::get_id() != mMainThreadId);
-
-    mPendingHotplugEvents.emplace_back(HotplugEvent{hwcDisplayId, connection});
-
-    if (connection != hal::Connection::CONNECTED) {
-        const std::optional<DisplayIdentificationInfo> info =
-           getHwComposer().onHotplug(hwcDisplayId, connection);
-        if (info) {
-            mDisplaysList.remove(getDisplayDeviceLocked(info->id));
-        }
-        mNextVsyncSource = getVsyncSource();
-    }
-
-    if (std::this_thread::get_id() == mMainThreadId) {
-        // Process all pending hot plug events immediately if we are on the main thread.
-        processDisplayHotplugEventsLocked();
-=======
     {
         std::lock_guard<std::mutex> lock(mHotplugMutex);
         mPendingHotplugEvents.push_back(HotplugEvent{hwcDisplayId, connection});
->>>>>>> 74878a63
     }
 
     if (mScheduler) {
@@ -2620,7 +2587,13 @@
     return vsyncDeadline + schedule.period();
 }
 
-<<<<<<< HEAD
+void SurfaceFlinger::configure() FTL_FAKE_GUARD(kMainThreadContext) {
+    Mutex::Autolock lock(mStateLock);
+    if (configureLocked()) {
+        setTransactionFlags(eDisplayTransactionNeeded);
+    }
+}
+
 void SurfaceFlinger::syncToDisplayHardware() NO_THREAD_SAFETY_ANALYSIS {
     ATRACE_CALL();
 
@@ -2662,26 +2635,16 @@
     }
 }
 
-bool SurfaceFlinger::commit(nsecs_t frameTime, int64_t vsyncId, nsecs_t expectedVsyncTime) 
-=======
-void SurfaceFlinger::configure() FTL_FAKE_GUARD(kMainThreadContext) {
-    Mutex::Autolock lock(mStateLock);
-    if (configureLocked()) {
-        setTransactionFlags(eDisplayTransactionNeeded);
-    }
-}
-
 bool SurfaceFlinger::commit(TimePoint frameTime, VsyncId vsyncId, TimePoint expectedVsyncTime)
->>>>>>> 74878a63
         FTL_FAKE_GUARD(kMainThreadContext) {
 
     if (mDolphinWrapper.dolphinTrackVsyncSignal) {
-        mDolphinWrapper.dolphinTrackVsyncSignal(frameTime, vsyncId, expectedVsyncTime);
+        mDolphinWrapper.dolphinTrackVsyncSignal(frameTime.ns(), vsyncId.value, expectedVsyncTime.ns());
     }
 
     const uint32_t layerStackId = getDefaultDisplayDeviceLocked()->getLayerStack().id;
     if (SmomoIntf *smoMo = getSmomoInstance(layerStackId)) {
-        smoMo->OnVsync(expectedVsyncTime);
+        smoMo->OnVsync(expectedVsyncTime.ns());
     }
 
     // The expectedVsyncTime, which was predicted when this frame was scheduled, is normally in the
@@ -3055,7 +3018,6 @@
     mLayersPendingRefresh.clear();
 }
 
-<<<<<<< HEAD
 void SurfaceFlinger::setDisplayAnimating() {
     bool hasScreenshot = false;
     for (const auto& pair : FTL_FAKE_GUARD(mStateLock, mDisplays)) {
@@ -3114,34 +3076,6 @@
     return hasHwcId && isExternal;
 }
 
-nsecs_t SurfaceFlinger::trackPresentLatency(nsecs_t compositeTime,
-                                            std::shared_ptr<FenceTime> presentFenceTime) {
-    // Update queue of past composite+present times and determine the
-    // most recently known composite to present latency.
-    getBE().mCompositePresentTimes.push({compositeTime, std::move(presentFenceTime)});
-    nsecs_t compositeToPresentLatency = -1;
-    while (!getBE().mCompositePresentTimes.empty()) {
-        SurfaceFlingerBE::CompositePresentTime& cpt = getBE().mCompositePresentTimes.front();
-        // Cached values should have been updated before calling this method,
-        // which helps avoid duplicate syscalls.
-        nsecs_t displayTime = cpt.display->getCachedSignalTime();
-        if (displayTime == Fence::SIGNAL_TIME_PENDING) {
-            break;
-        }
-        compositeToPresentLatency = displayTime - cpt.composite;
-        getBE().mCompositePresentTimes.pop();
-    }
-
-    // Don't let mCompositePresentTimes grow unbounded, just in case.
-    while (getBE().mCompositePresentTimes.size() > 16) {
-        getBE().mCompositePresentTimes.pop();
-    }
-
-    return compositeToPresentLatency;
-}
-
-=======
->>>>>>> 74878a63
 bool SurfaceFlinger::isHdrLayer(Layer* layer) const {
     // Treat all layers as non-HDR if:
     // 1. They do not have a valid HDR dataspace. Currently we treat those as PQ or HLG. and
@@ -3214,19 +3148,13 @@
 
     mPreviousPresentFences[1] = mPreviousPresentFences[0];
 
-<<<<<<< HEAD
     sp<DisplayDevice> vSyncSource = mNextVsyncSource;
     if (mNextVsyncSource == NULL) {
         vSyncSource = mActiveVsyncSource;
     }
-    mPreviousPresentFences[0].fence = vSyncSource ?
-        getHwComposer().getPresentFence(vSyncSource->getPhysicalId()) : Fence::NO_FENCE;
-    mPreviousPresentFences[0].fenceTime =
-            std::make_shared<FenceTime>(mPreviousPresentFences[0].fence);
-=======
+
     auto presentFence =
             display ? getHwComposer().getPresentFence(display->getPhysicalId()) : Fence::NO_FENCE;
->>>>>>> 74878a63
 
     auto presentFenceTime = std::make_shared<FenceTime>(presentFence);
     mPreviousPresentFences[0] = {presentFence, presentFenceTime};
@@ -3335,29 +3263,8 @@
         }
     }
 
-<<<<<<< HEAD
-    if (mAnimCompositionPending) {
-        mAnimCompositionPending = false;
-
-        if (mPreviousPresentFences[0].fenceTime->isValid()) {
-            mAnimFrameTracker.setActualPresentFence(mPreviousPresentFences[0].fenceTime);
-        } else if (isDisplayConnected) {
-            // The HWC doesn't support present fences, so use the refresh
-            // timestamp instead.
-            const nsecs_t presentTime = display->getRefreshTimestamp();
-            mAnimFrameTracker.setActualPresentTime(presentTime);
-        }
-        mAnimFrameTracker.advanceFrame();
-    }
-
     dumpDrawCycle(false);
 
-    mTimeStats->incrementTotalFrames();
-
-    mTimeStats->setPresentFenceGlobal(mPreviousPresentFences[0].fenceTime);
-
-=======
->>>>>>> 74878a63
     const size_t sfConnections = mScheduler->getEventThreadConnectionCount(mSfConnectionHandle);
     const size_t appConnections = mScheduler->getEventThreadConnectionCount(mAppConnectionHandle);
     mTimeStats->recordDisplayEventConnectionCount(sfConnections + appConnections);
@@ -3406,11 +3313,12 @@
         ATRACE_INT64("Total Buffer Size", GraphicBufferAllocator::get().getTotalSize());
     }
 
-<<<<<<< HEAD
     if (!mSentInitialFps) {
         uint32_t fps = display->refreshRateConfigs().getActiveMode()->getFps().getValue();
         setContentFps(fps);
     }
+
+    logFrameStats(presentTime);
 }
 
 void SurfaceFlinger::UpdateSmomoState() {
@@ -3549,9 +3457,6 @@
             }
         }
       });
-=======
-    logFrameStats(presentTime);
->>>>>>> 74878a63
 }
 
 FloatRect SurfaceFlinger::getMaxDisplayBounds() {
@@ -3584,7 +3489,6 @@
     }
 }
 
-<<<<<<< HEAD
 sp<DisplayDevice> SurfaceFlinger::getVsyncSource() {
     // TODO(b/230790745): Re-enable this function
     if (/* DISABLES CODE */ (true)) return NULL;
@@ -3653,18 +3557,6 @@
     }
 }
 
-void SurfaceFlinger::postFrame() {
-    const auto display = FTL_FAKE_GUARD(mStateLock, getDefaultDisplayDeviceLocked());
-    if (display && getHwComposer().isConnected(display->getPhysicalId())) {
-        uint32_t flipCount = display->getPageFlipCount();
-        if (flipCount % LOG_FRAME_STATS_PERIOD == 0) {
-            logFrameStats();
-        }
-    }
-}
-
-=======
->>>>>>> 74878a63
 void SurfaceFlinger::commitTransactions() {
     ATRACE_CALL();
 
@@ -3770,12 +3662,6 @@
             const auto displayId = info->id;
             const bool connected = connection == hal::Connection::CONNECTED;
 
-<<<<<<< HEAD
-        const auto displayId = info->id;
-        const auto token = mPhysicalDisplayTokens.get(displayId);
-        bool isInternalDisplay = (getHwComposer().getDisplayConnectionType(displayId) ==
-                                  ui::DisplayConnectionType::Internal);
-=======
             if (const char* const log =
                         processHotplug(displayId, hwcDisplayId, connected, std::move(*info))) {
                 ALOGI("%s display %s (HAL ID %" PRIu64 ")", log, to_string(displayId).c_str(),
@@ -3783,7 +3669,6 @@
             }
         }
     }
->>>>>>> 74878a63
 
     return !events.empty();
 }
@@ -3805,33 +3690,6 @@
         return "Disconnecting";
     }
 
-<<<<<<< HEAD
-            if (const ssize_t index = mCurrentState.displays.indexOfKey(token->get()); index >= 0) {
-                const DisplayDeviceState& state = mCurrentState.displays.valueAt(index);
-                mInterceptor->saveDisplayDeletion(state.sequenceId);
-                mCurrentState.displays.removeItemsAt(index);
-            }
-            mPhysicalDisplayTokens.erase(displayId);
-            updateVsyncSource();
-            if (mInternalPresentationDisplays && isInternalDisplay) {
-                // Update mInternalPresentationDisplays flag
-                updateInternalDisplaysPresentationMode();
-            }
-        }
-        uint32_t hwcDisplayId = static_cast<uint32_t>(event.hwcDisplayId);
-        bool isConnected = (event.connection == hal::Connection::CONNECTED);
-        if (isDisplayExtnEnabled() && isInternalDisplay) {
-            auto activeConfigId = getHwComposer().getActiveMode(displayId);
-            LOG_ALWAYS_FATAL_IF(!activeConfigId, "HWC returned no active config");
-            updateDisplayExtension(hwcDisplayId, *activeConfigId, isConnected);
-        }
-#if defined(QTI_UNIFIED_DRAW) && defined(UNIFIED_DRAW_EXT)
-        if (mDisplayExtnIntf && !isConnected && !isInternalDisplay) {
-            mDisplayExtnIntf->EndUnifiedDraw(hwcDisplayId);
-        }
-#endif
-        processDisplayChangesLocked();
-=======
     auto [supportedModes, activeMode] = loadDisplayModes(displayId);
     if (!activeMode) {
         // TODO(b/241286153): Report hotplug failure to the framework.
@@ -3849,7 +3707,6 @@
             state.physical->deviceProductInfo = std::move(info.deviceProductInfo);
         }
         return "Reconnecting";
->>>>>>> 74878a63
     }
 
     DisplayDeviceState state;
@@ -4797,20 +4654,11 @@
 
         if (layer->hasReadyFrame()) {
             frameQueued = true;
-<<<<<<< HEAD
-            if (layer->shouldPresentNow(expectedPresentTime)) {
-                mLayersWithQueuedFrames.emplace(layer);
-                if (wakeUpPresentationDisplays) {
-                    layerStackId = layer->getLayerStack().id;
-                    layerStackIds.insert(layerStackId);
-                }
-            } else {
-                ATRACE_NAME("!layer->shouldPresentNow()");
-                layer->useEmptyDamage();
-            }
-=======
             mLayersWithQueuedFrames.emplace(sp<Layer>::fromExisting(layer));
->>>>>>> 74878a63
+            if (wakeUpPresentationDisplays) {
+                layerStackId = layer->getLayerStack().id;
+                layerStackIds.insert(layerStackId);
+            }
         } else {
             layer->useEmptyDamage();
         }
@@ -5150,19 +4998,11 @@
     return true;
 }
 
-<<<<<<< HEAD
-auto SurfaceFlinger::transactionIsReadyToBeApplied(TransactionState& transaction,
-        const FrameTimelineInfo& info, bool isAutoTimestamp, int64_t desiredPresentTime,
-        uid_t originUid, Vector<ComposerState>& states,
-        const std::unordered_map<
-            sp<IBinder>, uint64_t, SpHash<IBinder>>& bufferLayersReadyToPresent,
-=======
 auto SurfaceFlinger::transactionIsReadyToBeApplied(
         TransactionState& transaction, const FrameTimelineInfo& info, bool isAutoTimestamp,
-        TimePoint desiredPresentTime, uid_t originUid, const Vector<ComposerState>& states,
+        TimePoint desiredPresentTime, uid_t originUid, Vector<ComposerState>& states,
         const std::unordered_map<sp<IBinder>, uint64_t, SpHash<IBinder>>&
                 bufferLayersReadyToPresent,
->>>>>>> 74878a63
         size_t totalTXapplied, bool tryApplyUnsignaled) const -> TransactionReadiness {
     ATRACE_FORMAT("transactionIsReadyToBeApplied vsyncId: %" PRId64, info.vsyncId);
     // Do not present if the desiredPresentTime has not passed unless it is more than one second
@@ -5261,7 +5101,7 @@
             }
 
             if (SmomoIntf *smoMo = getSmomoInstance(layer->getSmomoLayerStackId())) {
-                if (smoMo->FrameIsEarly(layer->getSequence(), desiredPresentTime)) {
+                if (smoMo->FrameIsEarly(layer->getSequence(), desiredPresentTime.ns())) {
                     return TransactionReadiness::NotReady;
                 }
             }
@@ -6794,7 +6634,23 @@
     result.append(future.get());
 }
 
-<<<<<<< HEAD
+void SurfaceFlinger::dumpHwcLayersMinidumpLocked(std::string& result) const {
+    for (const auto& [token, display] : mDisplays) {
+        const auto displayId = HalDisplayId::tryCast(display->getId());
+        if (!displayId) {
+            continue;
+        }
+
+        StringAppendF(&result, "Display %s (%s) HWC layers:\n", to_string(*displayId).c_str(),
+                      (isDisplayActiveLocked(display) ? "active" : "inactive"));
+        Layer::miniDumpHeader(result);
+
+        const DisplayDevice& ref = *display;
+        mCurrentState.traverseInZOrder([&](Layer* layer) { layer->miniDump(result, ref); });
+        result.append("\n");
+    }
+}
+
 void SurfaceFlinger::dumpMini(std::string& result) const {
     /*
      *      * Dump Display state
@@ -6810,16 +6666,10 @@
      */
     for (const auto& [token, display] : mDisplays) {
         const auto displayId = PhysicalDisplayId::tryCast(display->getId());
-=======
-void SurfaceFlinger::dumpHwcLayersMinidumpLocked(std::string& result) const {
-    for (const auto& [token, display] : mDisplays) {
-        const auto displayId = HalDisplayId::tryCast(display->getId());
->>>>>>> 74878a63
         if (!displayId) {
             continue;
         }
 
-<<<<<<< HEAD
         StringAppendF(&result, "Display %s HWC layers:\n", to_string(*displayId).c_str());
         Layer::miniDumpHeader(result);
         const DisplayDevice& displayDevice = *display;
@@ -6835,16 +6685,6 @@
     bool hwcDisabled = mDebugDisableHWC || mDebugRegion;
     StringAppendF(&result, "  h/w composer %s\n", hwcDisabled ? "disabled" : "enabled");
     getHwComposer().dump(result);
-=======
-        StringAppendF(&result, "Display %s (%s) HWC layers:\n", to_string(*displayId).c_str(),
-                      (isDisplayActiveLocked(display) ? "active" : "inactive"));
-        Layer::miniDumpHeader(result);
-
-        const DisplayDevice& ref = *display;
-        mCurrentState.traverseInZOrder([&](Layer* layer) { layer->miniDump(result, ref); });
-        result.append("\n");
-    }
->>>>>>> 74878a63
 }
 
 void SurfaceFlinger::dumpAllLocked(const DumpArgs& args, std::string& result) const {
