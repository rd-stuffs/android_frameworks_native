/*
 * Copyright (C) 2007 The Android Open Source Project
 *
 * Licensed under the Apache License, Version 2.0 (the "License");
 * you may not use this file except in compliance with the License.
 * You may obtain a copy of the License at
 *
 *      http://www.apache.org/licenses/LICENSE-2.0
 *
 * Unless required by applicable law or agreed to in writing, software
 * distributed under the License is distributed on an "AS IS" BASIS,
 * WITHOUT WARRANTIES OR CONDITIONS OF ANY KIND, either express or implied.
 * See the License for the specific language governing permissions and
 * limitations under the License.
 */

// TODO(b/129481165): remove the #pragma below and fix conversion issues
#pragma clang diagnostic push
#pragma clang diagnostic ignored "-Wconversion"

//#define LOG_NDEBUG 0
#define ATRACE_TAG ATRACE_TAG_GRAPHICS
#define PERF_HINT_FPS_UPDATE 0x00001094

#include "SurfaceFlinger.h"

#include <android/configuration.h>
#include <android/hardware/configstore/1.0/ISurfaceFlingerConfigs.h>
#include <android/hardware/configstore/1.1/ISurfaceFlingerConfigs.h>
#include <android/hardware/configstore/1.1/types.h>
#include <android/hardware/power/1.0/IPower.h>
#include <android/native_window.h>
#include <binder/IPCThreadState.h>
#include <binder/IServiceManager.h>
#include <binder/PermissionCache.h>
#include <compositionengine/CompositionEngine.h>
#include <compositionengine/CompositionRefreshArgs.h>
#include <compositionengine/Display.h>
#include <compositionengine/DisplayColorProfile.h>
#include <compositionengine/DisplayCreationArgs.h>
#include <compositionengine/LayerFECompositionState.h>
#include <compositionengine/OutputLayer.h>
#include <compositionengine/RenderSurface.h>
#include <compositionengine/impl/OutputCompositionState.h>
#include <configstore/Utils.h>
#include <cutils/compiler.h>
#include <cutils/properties.h>
#include <dlfcn.h>
#include <dvr/vr_flinger.h>
#include <errno.h>
#include <gui/BufferQueue.h>
#include <gui/DebugEGLImageTracker.h>
#include <gui/GuiConfig.h>
#include <gui/IDisplayEventConnection.h>
#include <gui/IProducerListener.h>
#include <gui/LayerDebugInfo.h>
#include <gui/LayerMetadata.h>
#include <gui/LayerState.h>
#include <gui/Surface.h>
#include <input/IInputFlinger.h>
#include <layerproto/LayerProtoParser.h>
#include <log/log.h>
#include <private/android_filesystem_config.h>
#include <private/gui/SyncFeatures.h>
#include <renderengine/RenderEngine.h>
#include <statslog.h>
#include <sys/types.h>
#include <ui/ColorSpace.h>
#include <ui/DebugUtils.h>
#include <ui/DisplayConfig.h>
#include <ui/DisplayInfo.h>
#include <ui/DisplayStatInfo.h>
#include <ui/DisplayState.h>
#include <ui/GraphicBufferAllocator.h>
#include <ui/PixelFormat.h>
#include <ui/UiConfig.h>
#include <utils/StopWatch.h>
#include <utils/String16.h>
#include <utils/String8.h>
#include <utils/Timers.h>
#include <utils/Trace.h>
#include <utils/misc.h>

#include <algorithm>
#include <cinttypes>
#include <cmath>
#include <cstdint>
#include <functional>
#include <mutex>
#include <optional>
#include <unordered_map>

#include "BufferLayer.h"
#include "BufferQueueLayer.h"
#include "BufferStateLayer.h"
#include "Client.h"
#include "Colorizer.h"
#include "ContainerLayer.h"
#include "DisplayDevice.h"
#include "DisplayHardware/ComposerHal.h"
#include "DisplayHardware/DisplayIdentification.h"
#include "DisplayHardware/FramebufferSurface.h"
#include "DisplayHardware/HWComposer.h"
#include "DisplayHardware/VirtualDisplaySurface.h"
#include "EffectLayer.h"
#include "Effects/Daltonizer.h"
#include "FrameTracer/FrameTracer.h"
#include "Layer.h"
#include "LayerVector.h"
#include "MonitoredProducer.h"
#include "NativeWindowSurface.h"
#include "RefreshRateOverlay.h"
#include "RegionSamplingThread.h"
#include "Scheduler/DispSync.h"
#include "Scheduler/DispSyncSource.h"
#include "Scheduler/EventControlThread.h"
#include "Scheduler/EventThread.h"
#include "Scheduler/MessageQueue.h"
#include "Scheduler/PhaseOffsets.h"
#include "Scheduler/Scheduler.h"
#include "StartPropertySetThread.h"
#include "SurfaceFlingerProperties.h"
#include "SurfaceInterceptor.h"
#include "TimeStats/TimeStats.h"
#include "android-base/parseint.h"
#include "android-base/stringprintf.h"

#include "frame_extn_intf.h"
#include "smomo_interface.h"
#include "QtiGralloc.h"
#include "layer_extn_intf.h"

namespace android {

using namespace std::string_literals;

using namespace android::hardware::configstore;
using namespace android::hardware::configstore::V1_0;
using namespace android::sysprop;

using android::hardware::power::V1_0::PowerHint;
using base::StringAppendF;
using ui::ColorMode;
using ui::Dataspace;
using ui::DisplayPrimaries;
using ui::Hdr;
using ui::RenderIntent;

namespace hal = android::hardware::graphics::composer::hal;

namespace {

#pragma clang diagnostic push
#pragma clang diagnostic error "-Wswitch-enum"

bool isWideColorMode(const ColorMode colorMode) {
    switch (colorMode) {
        case ColorMode::DISPLAY_P3:
        case ColorMode::ADOBE_RGB:
        case ColorMode::DCI_P3:
        case ColorMode::BT2020:
        case ColorMode::DISPLAY_BT2020:
        case ColorMode::BT2100_PQ:
        case ColorMode::BT2100_HLG:
            return true;
        case ColorMode::NATIVE:
        case ColorMode::STANDARD_BT601_625:
        case ColorMode::STANDARD_BT601_625_UNADJUSTED:
        case ColorMode::STANDARD_BT601_525:
        case ColorMode::STANDARD_BT601_525_UNADJUSTED:
        case ColorMode::STANDARD_BT709:
        case ColorMode::SRGB:
            return false;
    }
    return false;
}

#pragma clang diagnostic pop

template <typename Mutex>
struct ConditionalLockGuard {
    ConditionalLockGuard(Mutex& mutex, bool lock) : mutex(mutex), lock(lock) {
        if (lock) mutex.lock();
    }

    ~ConditionalLockGuard() {
        if (lock) mutex.unlock();
    }

    Mutex& mutex;
    const bool lock;
};

using ConditionalLock = ConditionalLockGuard<Mutex>;

// TODO(b/141333600): Consolidate with HWC2::Display::Config::Builder::getDefaultDensity.
constexpr float FALLBACK_DENSITY = ACONFIGURATION_DENSITY_TV / 160.f;

float getDensityFromProperty(const char* property, bool required) {
    char value[PROPERTY_VALUE_MAX];
    const float density = property_get(property, value, nullptr) > 0 ? std::atof(value) : 0.f;
    if (!density && required) {
        ALOGE("%s must be defined as a build property", property);
        return FALLBACK_DENSITY;
    }
    return density / 160.f;
}

// Currently we only support V0_SRGB and DISPLAY_P3 as composition preference.
bool validateCompositionDataspace(Dataspace dataspace) {
    return dataspace == Dataspace::V0_SRGB || dataspace == Dataspace::DISPLAY_P3;
}

class FrameRateFlexibilityToken : public BBinder {
public:
    FrameRateFlexibilityToken(std::function<void()> callback) : mCallback(callback) {}
    virtual ~FrameRateFlexibilityToken() { mCallback(); }

private:
    std::function<void()> mCallback;
};

}  // namespace anonymous

// ---------------------------------------------------------------------------

const String16 sHardwareTest("android.permission.HARDWARE_TEST");
const String16 sAccessSurfaceFlinger("android.permission.ACCESS_SURFACE_FLINGER");
const String16 sReadFramebuffer("android.permission.READ_FRAME_BUFFER");
const String16 sDump("android.permission.DUMP");
const char* KERNEL_IDLE_TIMER_PROP = "vendor.display.enable_kernel_idle_timer";

// ---------------------------------------------------------------------------
int64_t SurfaceFlinger::dispSyncPresentTimeOffset;
bool SurfaceFlinger::useHwcForRgbToYuv;
uint64_t SurfaceFlinger::maxVirtualDisplaySize;
bool SurfaceFlinger::hasSyncFramework;
bool SurfaceFlinger::useVrFlinger;
int64_t SurfaceFlinger::maxFrameBufferAcquiredBuffers;
uint32_t SurfaceFlinger::maxGraphicsWidth;
uint32_t SurfaceFlinger::maxGraphicsHeight;
bool SurfaceFlinger::hasWideColorDisplay;
ui::Rotation SurfaceFlinger::internalDisplayOrientation = ui::ROTATION_0;
bool SurfaceFlinger::useColorManagement;
bool SurfaceFlinger::useContextPriority;
Dataspace SurfaceFlinger::defaultCompositionDataspace = Dataspace::V0_SRGB;
ui::PixelFormat SurfaceFlinger::defaultCompositionPixelFormat = ui::PixelFormat::RGBA_8888;
Dataspace SurfaceFlinger::wideColorGamutCompositionDataspace = Dataspace::V0_SRGB;
ui::PixelFormat SurfaceFlinger::wideColorGamutCompositionPixelFormat = ui::PixelFormat::RGBA_8888;
bool SurfaceFlinger::useFrameRateApi;
bool SurfaceFlinger::sDirectStreaming;

std::string getHwcServiceName() {
    char value[PROPERTY_VALUE_MAX] = {};
    property_get("debug.sf.hwc_service_name", value, "default");
    ALOGI("Using HWComposer service: '%s'", value);
    return std::string(value);
}

bool useTrebleTestingOverride() {
    char value[PROPERTY_VALUE_MAX] = {};
    property_get("debug.sf.treble_testing_override", value, "false");
    ALOGI("Treble testing override: '%s'", value);
    return std::string(value) == "true";
}

std::string decodeDisplayColorSetting(DisplayColorSetting displayColorSetting) {
    switch(displayColorSetting) {
        case DisplayColorSetting::kManaged:
            return std::string("Managed");
        case DisplayColorSetting::kUnmanaged:
            return std::string("Unmanaged");
        case DisplayColorSetting::kEnhanced:
            return std::string("Enhanced");
        default:
            return std::string("Unknown ") +
                std::to_string(static_cast<int>(displayColorSetting));
    }
}

SurfaceFlingerBE::SurfaceFlingerBE() : mHwcServiceName(getHwcServiceName()) {}

bool SmomoWrapper::init() {
    mSmoMoLibHandle = dlopen(SMOMO_LIBRARY_NAME, RTLD_NOW);
    if (!mSmoMoLibHandle) {
        ALOGE("Unable to open SmoMo lib: %s", dlerror());
        return false;
    }

    mSmoMoCreateFunc =
        reinterpret_cast<CreateSmoMoFuncPtr>(dlsym(mSmoMoLibHandle,
            CREATE_SMOMO_INTERFACE_NAME));
    mSmoMoDestroyFunc =
        reinterpret_cast<DestroySmoMoFuncPtr>(dlsym(mSmoMoLibHandle,
            DESTROY_SMOMO_INTERFACE_NAME));

    if (!mSmoMoCreateFunc || !mSmoMoDestroyFunc) {
        ALOGE("Can't load SmoMo symbols: %s", dlerror());
        dlclose(mSmoMoLibHandle);
        return false;
    }

    if (!mSmoMoCreateFunc(SMOMO_VERSION_TAG, &mInst)) {
        ALOGE("Unable to create SmoMo interface");
        dlclose(mSmoMoLibHandle);
        return false;
    }

    return true;
}

SmomoWrapper::~SmomoWrapper() {
    if (mInst) {
        mSmoMoDestroyFunc(mInst);
    }

    if (mSmoMoLibHandle) {
      dlclose(mSmoMoLibHandle);
    }
}

bool LayerExtWrapper::init() {
    mLayerExtLibHandle = dlopen(LAYER_EXTN_LIBRARY_NAME, RTLD_NOW);
    if (!mLayerExtLibHandle) {
        ALOGE("Unable to open layer ext lib: %s", dlerror());
        return false;
    }

    mLayerExtCreateFunc =
        reinterpret_cast<CreateLayerExtnFuncPtr>(dlsym(mLayerExtLibHandle,
            CREATE_LAYER_EXTN_INTERFACE));
    mLayerExtDestroyFunc =
        reinterpret_cast<DestroyLayerExtnFuncPtr>(dlsym(mLayerExtLibHandle,
            DESTROY_LAYER_EXTN_INTERFACE));

    if (!mLayerExtCreateFunc || !mLayerExtDestroyFunc) {
        ALOGE("Can't load layer ext symbols: %s", dlerror());
        dlclose(mLayerExtLibHandle);
        return false;
    }

    if (!mLayerExtCreateFunc(LAYER_EXTN_VERSION_TAG, &mInst)) {
        ALOGE("Unable to create layer ext interface");
        dlclose(mLayerExtLibHandle);
        return false;
    }

    return true;
}

LayerExtWrapper::~LayerExtWrapper() {
    if (mInst) {
        mLayerExtDestroyFunc(mInst);
    }

    if (mLayerExtLibHandle) {
      dlclose(mLayerExtLibHandle);
    }
}

SurfaceFlinger::SurfaceFlinger(Factory& factory, SkipInitializationTag)
      : mFactory(factory),
        mInterceptor(mFactory.createSurfaceInterceptor(this)),
        mTimeStats(std::make_shared<impl::TimeStats>()),
        mFrameTracer(std::make_unique<FrameTracer>()),
        mEventQueue(mFactory.createMessageQueue()),
        mCompositionEngine(mFactory.createCompositionEngine()),
        mInternalDisplayDensity(getDensityFromProperty("ro.sf.lcd_density", true)),
        mEmulatedDisplayDensity(getDensityFromProperty("qemu.sf.lcd_density", false)) {}

SurfaceFlinger::SurfaceFlinger(Factory& factory) : SurfaceFlinger(factory, SkipInitialization) {
    ALOGI("SurfaceFlinger is starting");

    hasSyncFramework = running_without_sync_framework(true);

    dispSyncPresentTimeOffset = present_time_offset_from_vsync_ns(0);

    useHwcForRgbToYuv = force_hwc_copy_for_virtual_displays(false);

    maxVirtualDisplaySize = max_virtual_display_dimension(0);

    // Vr flinger is only enabled on Daydream ready devices.
    useVrFlinger = use_vr_flinger(false);

    maxFrameBufferAcquiredBuffers = max_frame_buffer_acquired_buffers(2);

    maxGraphicsWidth = std::max(max_graphics_width(0), 0);
    maxGraphicsHeight = std::max(max_graphics_height(0), 0);

    hasWideColorDisplay = has_wide_color_display(false);

    useColorManagement = use_color_management(false);

    mDefaultCompositionDataspace =
            static_cast<ui::Dataspace>(default_composition_dataspace(Dataspace::V0_SRGB));
    mWideColorGamutCompositionDataspace = static_cast<ui::Dataspace>(wcg_composition_dataspace(
            hasWideColorDisplay ? Dataspace::DISPLAY_P3 : Dataspace::V0_SRGB));
    defaultCompositionDataspace = mDefaultCompositionDataspace;
    wideColorGamutCompositionDataspace = mWideColorGamutCompositionDataspace;
    defaultCompositionPixelFormat = static_cast<ui::PixelFormat>(
            default_composition_pixel_format(ui::PixelFormat::RGBA_8888));
    wideColorGamutCompositionPixelFormat =
            static_cast<ui::PixelFormat>(wcg_composition_pixel_format(ui::PixelFormat::RGBA_8888));

    mColorSpaceAgnosticDataspace =
            static_cast<ui::Dataspace>(color_space_agnostic_dataspace(Dataspace::UNKNOWN));

    useContextPriority = use_context_priority(true);

    using Values = SurfaceFlingerProperties::primary_display_orientation_values;
    switch (primary_display_orientation(Values::ORIENTATION_0)) {
        case Values::ORIENTATION_0:
            break;
        case Values::ORIENTATION_90:
            internalDisplayOrientation = ui::ROTATION_90;
            break;
        case Values::ORIENTATION_180:
            internalDisplayOrientation = ui::ROTATION_180;
            break;
        case Values::ORIENTATION_270:
            internalDisplayOrientation = ui::ROTATION_270;
            break;
    }
    ALOGV("Internal Display Orientation: %s", toCString(internalDisplayOrientation));

    mInternalDisplayPrimaries = sysprop::getDisplayNativePrimaries();

    // debugging stuff...
    char value[PROPERTY_VALUE_MAX];

    property_get("ro.bq.gpu_to_cpu_unsupported", value, "0");
    mGpuToCpuSupported = !atoi(value);

    property_get("ro.build.type", value, "user");
    mIsUserBuild = strcmp(value, "user") == 0;

    property_get("debug.sf.showupdates", value, "0");
    mDebugRegion = atoi(value);

    ALOGI_IF(mDebugRegion, "showupdates enabled");

    // DDMS debugging deprecated (b/120782499)
    property_get("debug.sf.ddms", value, "0");
    int debugDdms = atoi(value);
    ALOGI_IF(debugDdms, "DDMS debugging not supported");

    property_get("debug.sf.disable_backpressure", value, "0");
    mPropagateBackpressure = !atoi(value);
    ALOGI_IF(!mPropagateBackpressure, "Disabling backpressure propagation");

    property_get("debug.sf.enable_gl_backpressure", value, "0");
    mPropagateBackpressureClientComposition = atoi(value);
    ALOGI_IF(mPropagateBackpressureClientComposition,
             "Enabling backpressure propagation for Client Composition");

    property_get("debug.sf.enable_hwc_vds", value, "0");
    mUseHwcVirtualDisplays = atoi(value);
    ALOGI_IF(mUseHwcVirtualDisplays, "Enabling HWC virtual displays");

    property_get("ro.sf.disable_triple_buffer", value, "0");
    mLayerTripleBufferingDisabled = atoi(value);
    ALOGI_IF(mLayerTripleBufferingDisabled, "Disabling Triple Buffering");

    property_get("ro.surface_flinger.supports_background_blur", value, "0");
    bool supportsBlurs = atoi(value);
    mSupportsBlur = supportsBlurs;
    ALOGI_IF(!mSupportsBlur, "Disabling blur effects, they are not supported.");
    property_get("ro.sf.blurs_are_expensive", value, "0");
    mBlursAreExpensive = atoi(value);

    property_get("debug.sf.enable_advanced_sf_phase_offset", value, "0");
    mUseAdvanceSfOffset = atoi(value);
    ALOGI_IF(mUseAdvanceSfOffset, "Enable Advance SF Phase Offset");

    const size_t defaultListSize = ISurfaceComposer::MAX_LAYERS;
    auto listSize = property_get_int32("debug.sf.max_igbp_list_size", int32_t(defaultListSize));
    mMaxGraphicBufferProducerListSize = (listSize > 0) ? size_t(listSize) : defaultListSize;

    property_get("debug.sf.luma_sampling", value, "1");
    mLumaSampling = atoi(value);

    property_get("debug.sf.disable_client_composition_cache", value, "0");
    mDisableClientCompositionCache = atoi(value);

    char property[PROPERTY_VALUE_MAX] = {0};
    if((property_get("vendor.display.vsync_reliable_on_doze", property, "0") > 0) &&
        (!strncmp(property, "1", PROPERTY_VALUE_MAX ) ||
        (!strncasecmp(property,"true", PROPERTY_VALUE_MAX )))) {
        mVsyncSourceReliableOnDoze = true;
    }

    // We should be reading 'persist.sys.sf.color_saturation' here
    // but since /data may be encrypted, we need to wait until after vold
    // comes online to attempt to read the property. The property is
    // instead read after the boot animation

    if (useTrebleTestingOverride()) {
        // Without the override SurfaceFlinger cannot connect to HIDL
        // services that are not listed in the manifests.  Considered
        // deriving the setting from the set service name, but it
        // would be brittle if the name that's not 'default' is used
        // for production purposes later on.
        setenv("TREBLE_TESTING_OVERRIDE", "true", true);
    }

    useFrameRateApi = use_frame_rate_api(true);

    mDolphinHandle = dlopen("libdolphin.so", RTLD_NOW);
    if (!mDolphinHandle) {
        ALOGW("Unable to open libdolphin.so: %s.", dlerror());
    } else {
        mDolphinInit = (bool (*) ())dlsym(mDolphinHandle, "dolphinInit");
        mDolphinMonitor = (bool (*) (int, nsecs_t))dlsym(mDolphinHandle, "dolphinMonitor");
        mDolphinScaling = (void (*)(int, int))dlsym(mDolphinHandle, "dolphinScaling");
        mDolphinRefresh = (void (*) ())dlsym(mDolphinHandle, "dolphinRefresh");
        mDolphinDequeueBuffer = (void (*)(const char *))dlsym(mDolphinHandle,
                "dolphinDequeueBuffer");
        mDolphinQueueBuffer = (void (*)(const char *))dlsym(mDolphinHandle,
                "dolphinQueueBuffer");
        bool allDolphinSymbolsFound = mDolphinInit && mDolphinMonitor &&
                mDolphinScaling && mDolphinRefresh && mDolphinDequeueBuffer &&
                mDolphinQueueBuffer;
        if (allDolphinSymbolsFound && mDolphinInit()) {
            mDolphinFuncsEnabled = true;
        }
        if (!mDolphinFuncsEnabled)
            dlclose(mDolphinHandle);
    }

    mFrameExtnLibHandle = dlopen(EXTENSION_LIBRARY_NAME, RTLD_NOW);
    if (!mFrameExtnLibHandle) {
        ALOGE("Unable to open libframeextension.so: %s.", dlerror());
    } else {
        mCreateFrameExtnFunc =
            (bool (*) (composer::FrameExtnIntf**))(dlsym(mFrameExtnLibHandle,
                                                                CREATE_FRAME_EXTN_INTERFACE));
        mDestroyFrameExtnFunc =
            (bool (*) (composer::FrameExtnIntf*))(dlsym(mFrameExtnLibHandle,
                                                                 DESTROY_FRAME_EXTN_INTERFACE));
        if (mCreateFrameExtnFunc && mDestroyFrameExtnFunc) {
            mCreateFrameExtnFunc(&mFrameExtn);
            if (!mFrameExtn) {
                ALOGE("Frame Extension Object create failed.");
                dlclose(mFrameExtnLibHandle);
            }
        } else {
            ALOGE("Can't load libframeextension symbols: %s", dlerror());
            dlclose(mFrameExtnLibHandle);
        }
    }
}

void SurfaceFlinger::onFirstRef()
{
    mEventQueue->init(this);
}

SurfaceFlinger::~SurfaceFlinger() {
    if (mPerfHintEnabled) {
        dlclose(mPerfLibHandle);
        mPerfLibHandle = nullptr;
    }
    if (mDolphinFuncsEnabled)
        dlclose(mDolphinHandle);
    if (mFrameExtn)
        dlclose(mFrameExtnLibHandle);
}

void SurfaceFlinger::binderDied(const wp<IBinder>& /* who */)
{
    // the window manager died on us. prepare its eulogy.
    mBootFinished = false;

    // restore initial conditions (default device unblank, etc)
    initializeDisplays();

    // restart the boot-animation
    startBootAnim();
}

static sp<ISurfaceComposerClient> initClient(const sp<Client>& client) {
    status_t err = client->initCheck();
    if (err == NO_ERROR) {
        return client;
    }
    return nullptr;
}

sp<ISurfaceComposerClient> SurfaceFlinger::createConnection() {
    return initClient(new Client(this));
}

sp<IBinder> SurfaceFlinger::createDisplay(const String8& displayName,
        bool secure)
{
    class DisplayToken : public BBinder {
        sp<SurfaceFlinger> flinger;
        virtual ~DisplayToken() {
             // no more references, this display must be terminated
             Mutex::Autolock _l(flinger->mStateLock);
             flinger->mCurrentState.displays.removeItem(this);
             flinger->setTransactionFlags(eDisplayTransactionNeeded);
         }
     public:
        explicit DisplayToken(const sp<SurfaceFlinger>& flinger)
            : flinger(flinger) {
        }
    };

    sp<BBinder> token = new DisplayToken(this);

    Mutex::Autolock _l(mStateLock);
    // Display ID is assigned when virtual display is allocated by HWC.
    DisplayDeviceState state;
    state.isSecure = secure;
    state.displayName = displayName;
    mCurrentState.displays.add(token, state);
    mInterceptor->saveDisplayCreation(state);
    return token;
}

void SurfaceFlinger::destroyDisplay(const sp<IBinder>& displayToken) {
    Mutex::Autolock lock(mStateLock);

    const ssize_t index = mCurrentState.displays.indexOfKey(displayToken);
    if (index < 0) {
        ALOGE("%s: Invalid display token %p", __FUNCTION__, displayToken.get());
        return;
    }

    const DisplayDeviceState& state = mCurrentState.displays.valueAt(index);
    if (state.physical) {
        ALOGE("%s: Invalid operation on physical display", __FUNCTION__);
        return;
    }
    mInterceptor->saveDisplayDeletion(state.sequenceId);
    mCurrentState.displays.removeItemsAt(index);
    setTransactionFlags(eDisplayTransactionNeeded);
}

std::vector<PhysicalDisplayId> SurfaceFlinger::getPhysicalDisplayIds() const {
    Mutex::Autolock lock(mStateLock);

    const auto internalDisplayId = getInternalDisplayIdLocked();
    if (!internalDisplayId) {
        return {};
    }

    std::vector<PhysicalDisplayId> displayIds;
    displayIds.reserve(mPhysicalDisplayTokens.size());
    displayIds.push_back(internalDisplayId->value);

    for (const auto& [id, token] : mPhysicalDisplayTokens) {
        if (id != *internalDisplayId) {
            displayIds.push_back(id.value);
        }
    }

    return displayIds;
}

sp<IBinder> SurfaceFlinger::getPhysicalDisplayToken(PhysicalDisplayId displayId) const {
    Mutex::Autolock lock(mStateLock);
    return getPhysicalDisplayTokenLocked(DisplayId{displayId});
}

status_t SurfaceFlinger::getColorManagement(bool* outGetColorManagement) const {
    if (!outGetColorManagement) {
        return BAD_VALUE;
    }
    *outGetColorManagement = useColorManagement;
    return NO_ERROR;
}

HWComposer& SurfaceFlinger::getHwComposer() const {
    return mCompositionEngine->getHwComposer();
}

renderengine::RenderEngine& SurfaceFlinger::getRenderEngine() const {
    return mCompositionEngine->getRenderEngine();
}

compositionengine::CompositionEngine& SurfaceFlinger::getCompositionEngine() const {
    return *mCompositionEngine.get();
}

void SurfaceFlinger::bootFinished()
{
    if (mBootFinished == true) {
        ALOGE("Extra call to bootFinished");
        return;
    }
    mBootFinished = true;
    if (mStartPropertySetThread->join() != NO_ERROR) {
        ALOGE("Join StartPropertySetThread failed!");
    }
    const nsecs_t now = systemTime();
    const nsecs_t duration = now - mBootTime;
    ALOGI("Boot is finished (%ld ms)", long(ns2ms(duration)) );

    mFrameTracer->initialize();
    mTimeStats->onBootFinished();

    // wait patiently for the window manager death
    const String16 name("window");
    mWindowManager = defaultServiceManager()->getService(name);
    if (mWindowManager != 0) {
        mWindowManager->linkToDeath(static_cast<IBinder::DeathRecipient*>(this));
    }
    sp<IBinder> input(defaultServiceManager()->getService(
            String16("inputflinger")));
    if (input == nullptr) {
        ALOGE("Failed to link to input service");
    } else {
        mInputFlinger = interface_cast<IInputFlinger>(input);
    }

    if (mVrFlinger) {
      mVrFlinger->OnBootFinished();
    }

    // stop boot animation
    // formerly we would just kill the process, but we now ask it to exit so it
    // can choose where to stop the animation.
    property_set("service.bootanim.exit", "1");

    const int LOGTAG_SF_STOP_BOOTANIM = 60110;
    LOG_EVENT_LONG(LOGTAG_SF_STOP_BOOTANIM,
                   ns2ms(systemTime(SYSTEM_TIME_MONOTONIC)));

    postMessageAsync(new LambdaMessage([this]() NO_THREAD_SAFETY_ANALYSIS {
        readPersistentProperties();
        mPowerAdvisor.onBootFinished();
        mBootStage = BootStage::FINISHED;

        if (property_get_bool("sf.debug.show_refresh_rate_overlay", false)) {
            mRefreshRateOverlay = std::make_unique<RefreshRateOverlay>(*this);
            mRefreshRateOverlay->changeRefreshRate(mRefreshRateConfigs->getCurrentRefreshRate());
        }
    }));
}

uint32_t SurfaceFlinger::getNewTexture() {
    {
        std::lock_guard lock(mTexturePoolMutex);
        if (!mTexturePool.empty()) {
            uint32_t name = mTexturePool.back();
            mTexturePool.pop_back();
            ATRACE_INT("TexturePoolSize", mTexturePool.size());
            return name;
        }

        // The pool was too small, so increase it for the future
        ++mTexturePoolSize;
    }

    // The pool was empty, so we need to get a new texture name directly using a
    // blocking call to the main thread
    uint32_t name = 0;
    postMessageSync(new LambdaMessage([&]() { getRenderEngine().genTextures(1, &name); }));
    return name;
}

void SurfaceFlinger::deleteTextureAsync(uint32_t texture) {
    std::lock_guard lock(mTexturePoolMutex);
    // We don't change the pool size, so the fix-up logic in postComposition will decide whether
    // to actually delete this or not based on mTexturePoolSize
    mTexturePool.push_back(texture);
    ATRACE_INT("TexturePoolSize", mTexturePool.size());
}

// Do not call property_set on main thread which will be blocked by init
// Use StartPropertySetThread instead.
void SurfaceFlinger::init() {
    ALOGI(  "SurfaceFlinger's main thread ready to run. "
            "Initializing graphics H/W...");
    Mutex::Autolock _l(mStateLock);

    // Get a RenderEngine for the given display / config (can't fail)
    // TODO(b/77156734): We need to stop casting and use HAL types when possible.
    // Sending maxFrameBufferAcquiredBuffers as the cache size is tightly tuned to single-display.
    mCompositionEngine->setRenderEngine(renderengine::RenderEngine::create(
            renderengine::RenderEngineCreationArgs::Builder()
                .setPixelFormat(static_cast<int32_t>(defaultCompositionPixelFormat))
                .setImageCacheSize(maxFrameBufferAcquiredBuffers)
                .setUseColorManagerment(useColorManagement)
                .setEnableProtectedContext(enable_protected_contents(false))
                .setPrecacheToneMapperShaderOnly(false)
                .setSupportsBackgroundBlur(mSupportsBlur)
                .setContextPriority(useContextPriority
                        ? renderengine::RenderEngine::ContextPriority::HIGH
                        : renderengine::RenderEngine::ContextPriority::MEDIUM)
                .build()));
    mCompositionEngine->setTimeStats(mTimeStats);

    LOG_ALWAYS_FATAL_IF(mVrFlingerRequestsDisplay,
            "Starting with vr flinger active is not currently supported.");
    mCompositionEngine->setHwComposer(getFactory().createHWComposer(getBE().mHwcServiceName));
    mCompositionEngine->getHwComposer().setConfiguration(this, getBE().mComposerSequenceId);
    // Process any initial hotplug and resulting display changes.
    processDisplayHotplugEventsLocked();
    const auto display = getDefaultDisplayDeviceLocked();
    LOG_ALWAYS_FATAL_IF(!display, "Missing internal display after registering composer callback.");
    LOG_ALWAYS_FATAL_IF(!getHwComposer().isConnected(*display->getId()),
                        "Internal display is disconnected.");

    if (useVrFlinger) {
        auto vrFlingerRequestDisplayCallback = [this](bool requestDisplay) {
            // This callback is called from the vr flinger dispatch thread. We
            // need to call signalTransaction(), which requires holding
            // mStateLock when we're not on the main thread. Acquiring
            // mStateLock from the vr flinger dispatch thread might trigger a
            // deadlock in surface flinger (see b/66916578), so post a message
            // to be handled on the main thread instead.
            postMessageAsync(new LambdaMessage([=] {
                ALOGI("VR request display mode: requestDisplay=%d", requestDisplay);
                mVrFlingerRequestsDisplay = requestDisplay;
                signalTransaction();
            }));
        };
        mVrFlinger = dvr::VrFlinger::Create(getHwComposer().getComposer(),
                                            getHwComposer()
                                                    .fromPhysicalDisplayId(*display->getId())
                                                    .value_or(0),
                                            vrFlingerRequestDisplayCallback);
        if (!mVrFlinger) {
            ALOGE("Failed to start vrflinger");
        }
    }

    // initialize our drawing state
    mDrawingState = mCurrentState;

    // set initial conditions (e.g. unblank default device)
    initializeDisplays();

    char primeShaderCache[PROPERTY_VALUE_MAX];
    property_get("service.sf.prime_shader_cache", primeShaderCache, "1");
    if (atoi(primeShaderCache)) {
        getRenderEngine().primeCache();
    }

    // Inform native graphics APIs whether the present timestamp is supported:

    const bool presentFenceReliable =
            !getHwComposer().hasCapability(hal::Capability::PRESENT_FENCE_IS_NOT_RELIABLE);
    mStartPropertySetThread = getFactory().createStartPropertySetThread(presentFenceReliable);

    if (mStartPropertySetThread->Start() != NO_ERROR) {
        ALOGE("Run StartPropertySetThread failed!");
    }

    mPerfLibHandle = dlopen("libqti-perfd-client_system.so", RTLD_NOW);
    if (mPerfLibHandle) {
        mPerfHintFunc = (int (*)(int, const char *, int, int))dlsym(mPerfLibHandle, "perf_hint");
        mPerfLockReleaseFunc = (int (*)(int))dlsym(mPerfLibHandle, "perf_lock_rel");
        if (mPerfHintFunc && mPerfLockReleaseFunc) {
            mPerfHintEnabled = true;
        } else {
            ALOGE("Unable to open Perf Lib function handle!");
            dlclose(mPerfLibHandle);
            mPerfLibHandle = nullptr;
        }
    } else {
        ALOGE("Unable to open Perf Lib: %s", dlerror());
    }

    char smomoProp[PROPERTY_VALUE_MAX];
    property_get("vendor.display.use_smooth_motion", smomoProp, "0");
    if (atoi(smomoProp) && mSmoMo.init()) {
        mSmoMo->SetChangeRefreshRateCallback(
            [this](int32_t refreshRate) {
                setRefreshRateTo(refreshRate);
            });

        std::vector<float> refreshRates;
        auto iter = mRefreshRateConfigs->getAllRefreshRates().cbegin();
        while (iter != mRefreshRateConfigs->getAllRefreshRates().cend()) {
            if (iter->second->getFps() > 0) {
                refreshRates.push_back(iter->second->getFps());
            }
            ++iter;
        }
        mSmoMo->SetDisplayRefreshRates(refreshRates);

        ALOGI("SmoMo is enabled");
    }

    char layerExtProp[PROPERTY_VALUE_MAX];
    property_get("vendor.display.use_layer_ext", layerExtProp, "0");
    if (atoi(layerExtProp) && mLayerExt.init()) {
        ALOGI("Layer Extension is enabled");
    }

    ALOGV("Done initializing");
}

void SurfaceFlinger::readPersistentProperties() {
    Mutex::Autolock _l(mStateLock);

    char value[PROPERTY_VALUE_MAX];

    property_get("persist.sys.sf.color_saturation", value, "1.0");
    mGlobalSaturationFactor = atof(value);
    updateColorMatrixLocked();
    ALOGV("Saturation is set to %.2f", mGlobalSaturationFactor);

    property_get("persist.sys.sf.native_mode", value, "0");
    mDisplayColorSetting = static_cast<DisplayColorSetting>(atoi(value));

    property_get("persist.sys.sf.color_mode", value, "0");
    mForceColorMode = static_cast<ColorMode>(atoi(value));

    property_get("persist.sys.sf.disable_blurs", value, "0");
    bool disableBlurs = atoi(value);
    mDisableBlurs = disableBlurs;
    ALOGI_IF(disableBlurs, "Disabling blur effects, user preference.");
}

void SurfaceFlinger::startBootAnim() {
    // Start boot animation service by setting a property mailbox
    // if property setting thread is already running, Start() will be just a NOP
    mStartPropertySetThread->Start();
    // Wait until property was set
    if (mStartPropertySetThread->join() != NO_ERROR) {
        ALOGE("Join StartPropertySetThread failed!");
    }
}

size_t SurfaceFlinger::getMaxTextureSize() const {
    return getRenderEngine().getMaxTextureSize();
}

size_t SurfaceFlinger::getMaxViewportDims() const {
    return getRenderEngine().getMaxViewportDims();
}

// ----------------------------------------------------------------------------

bool SurfaceFlinger::authenticateSurfaceTexture(
        const sp<IGraphicBufferProducer>& bufferProducer) const {
    Mutex::Autolock _l(mStateLock);
    return authenticateSurfaceTextureLocked(bufferProducer);
}

bool SurfaceFlinger::authenticateSurfaceTextureLocked(
        const sp<IGraphicBufferProducer>& bufferProducer) const {
    sp<IBinder> surfaceTextureBinder(IInterface::asBinder(bufferProducer));
    return mGraphicBufferProducerList.count(surfaceTextureBinder.get()) > 0;
}

status_t SurfaceFlinger::getSupportedFrameTimestamps(
        std::vector<FrameEvent>* outSupported) const {
    *outSupported = {
        FrameEvent::REQUESTED_PRESENT,
        FrameEvent::ACQUIRE,
        FrameEvent::LATCH,
        FrameEvent::FIRST_REFRESH_START,
        FrameEvent::LAST_REFRESH_START,
        FrameEvent::GPU_COMPOSITION_DONE,
        FrameEvent::DEQUEUE_READY,
        FrameEvent::RELEASE,
    };
    ConditionalLock _l(mStateLock,
            std::this_thread::get_id() != mMainThreadId);
    if (!getHwComposer().hasCapability(hal::Capability::PRESENT_FENCE_IS_NOT_RELIABLE)) {
        outSupported->push_back(FrameEvent::DISPLAY_PRESENT);
    }
    return NO_ERROR;
}

status_t SurfaceFlinger::getDisplayState(const sp<IBinder>& displayToken, ui::DisplayState* state) {
    if (!displayToken || !state) {
        return BAD_VALUE;
    }

    Mutex::Autolock lock(mStateLock);

    const auto display = getDisplayDeviceLocked(displayToken);
    if (!display) {
        return NAME_NOT_FOUND;
    }

    state->layerStack = display->getLayerStack();
    state->orientation = display->getOrientation();

    const Rect viewport = display->getViewport();
    state->viewport = viewport.isValid() ? viewport.getSize() : display->getSize();

    return NO_ERROR;
}

status_t SurfaceFlinger::getDisplayInfo(const sp<IBinder>& displayToken, DisplayInfo* info) {
    if (!displayToken || !info) {
        return BAD_VALUE;
    }

    Mutex::Autolock lock(mStateLock);

    const auto display = getDisplayDeviceLocked(displayToken);
    if (!display) {
        return NAME_NOT_FOUND;
    }

    if (const auto connectionType = display->getConnectionType())
        info->connectionType = *connectionType;
    else {
        return INVALID_OPERATION;
    }

    if (mEmulatedDisplayDensity) {
        info->density = mEmulatedDisplayDensity;
    } else {
        info->density = info->connectionType == DisplayConnectionType::Internal
                ? mInternalDisplayDensity
                : FALLBACK_DENSITY;
    }

    info->secure = display->isSecure();
    info->deviceProductInfo = getDeviceProductInfoLocked(*display);

    return NO_ERROR;
}

status_t SurfaceFlinger::getDisplayConfigs(const sp<IBinder>& displayToken,
                                           Vector<DisplayConfig>* configs) {
    if (!displayToken || !configs) {
        return BAD_VALUE;
    }

    Mutex::Autolock lock(mStateLock);

    const auto displayId = getPhysicalDisplayIdLocked(displayToken);
    if (!displayId) {
        return NAME_NOT_FOUND;
    }

    const bool isInternal = (displayId == getInternalDisplayIdLocked());

    configs->clear();

    for (const auto& hwConfig : getHwComposer().getConfigs(*displayId)) {
        DisplayConfig config;

        auto width = hwConfig->getWidth();
        auto height = hwConfig->getHeight();

        auto xDpi = hwConfig->getDpiX();
        auto yDpi = hwConfig->getDpiY();

        if (isInternal &&
            (internalDisplayOrientation == ui::ROTATION_90 ||
             internalDisplayOrientation == ui::ROTATION_270)) {
            std::swap(width, height);
            std::swap(xDpi, yDpi);
        }

        config.resolution = ui::Size(width, height);

        if (mEmulatedDisplayDensity) {
            config.xDpi = mEmulatedDisplayDensity;
            config.yDpi = mEmulatedDisplayDensity;
        } else {
            config.xDpi = xDpi;
            config.yDpi = yDpi;
        }

        const nsecs_t period = hwConfig->getVsyncPeriod();
        config.refreshRate = 1e9f / period;

        const auto offsets = mPhaseConfiguration->getOffsetsForRefreshRate(config.refreshRate);
        config.appVsyncOffset = offsets.late.app;
        config.sfVsyncOffset = offsets.late.sf;
        config.configGroup = hwConfig->getConfigGroup();

        // This is how far in advance a buffer must be queued for
        // presentation at a given time.  If you want a buffer to appear
        // on the screen at time N, you must submit the buffer before
        // (N - presentationDeadline).
        //
        // Normally it's one full refresh period (to give SF a chance to
        // latch the buffer), but this can be reduced by configuring a
        // DispSync offset.  Any additional delays introduced by the hardware
        // composer or panel must be accounted for here.
        //
        // We add an additional 1ms to allow for processing time and
        // differences between the ideal and actual refresh rate.
        config.presentationDeadline = period - config.sfVsyncOffset + 1000000;

        configs->push_back(config);
    }

    return NO_ERROR;
}

status_t SurfaceFlinger::getDisplayStats(const sp<IBinder>&, DisplayStatInfo* stats) {
    if (!stats) {
        return BAD_VALUE;
    }

    mScheduler->getDisplayStatInfo(stats);
    return NO_ERROR;
}

int SurfaceFlinger::getActiveConfig(const sp<IBinder>& displayToken) {
    int activeConfig;
    bool isPrimary;

    {
        Mutex::Autolock lock(mStateLock);

        if (const auto display = getDisplayDeviceLocked(displayToken)) {
            activeConfig = display->getActiveConfig().value();
            isPrimary = display->isPrimary();
        } else {
            ALOGE("%s: Invalid display token %p", __FUNCTION__, displayToken.get());
            return NAME_NOT_FOUND;
        }
    }

    if (isPrimary) {
        std::lock_guard<std::mutex> lock(mActiveConfigLock);
        if (mDesiredActiveConfigChanged) {
            return mDesiredActiveConfig.configId.value();
        }
    }

    return activeConfig;
}

void SurfaceFlinger::setDesiredActiveConfig(const ActiveConfigInfo& info) {
    ATRACE_CALL();
    auto& refreshRate = mRefreshRateConfigs->getRefreshRateFromConfigId(info.configId);
    ALOGV("setDesiredActiveConfig(%s)", refreshRate.getName().c_str());

    if (mPerfHintEnabled) {
        if (mPerfLockHandle > 0) {
            mPerfLockReleaseFunc(mPerfLockHandle);
        }

        // Send Refresh Rate hint to Perf lib
        int refreshRateValue = static_cast<int>(refreshRate.getFps());
        mPerfLockHandle = mPerfHintFunc(PERF_HINT_FPS_UPDATE, nullptr, INT_MAX, refreshRateValue);
    }

    std::lock_guard<std::mutex> lock(mActiveConfigLock);
    if (mDesiredActiveConfigChanged) {
        // If a config change is pending, just cache the latest request in
        // mDesiredActiveConfig
        const Scheduler::ConfigEvent prevConfig = mDesiredActiveConfig.event;
        mDesiredActiveConfig = info;
        mDesiredActiveConfig.event = mDesiredActiveConfig.event | prevConfig;
    } else {
        // Check is we are already at the desired config
        const auto display = getDefaultDisplayDeviceLocked();
        if (!display || display->getActiveConfig() == refreshRate.getConfigId()) {
            return;
        }

        // Initiate a config change.
        mDesiredActiveConfigChanged = true;
        mDesiredActiveConfig = info;

        // This will trigger HWC refresh without resetting the idle timer.
        repaintEverythingForHWC();
        // Start receiving vsync samples now, so that we can detect a period
        // switch.
        mScheduler->resyncToHardwareVsync(true, refreshRate.getVsyncPeriod());
        // As we called to set period, we will call to onRefreshRateChangeCompleted once
        // DispSync model is locked.
        mVSyncModulator->onRefreshRateChangeInitiated();

        mPhaseConfiguration->setRefreshRateFps(refreshRate.getFps());
        mVSyncModulator->setPhaseOffsets(mPhaseConfiguration->getCurrentOffsets());
    }

    if (mRefreshRateOverlay) {
        mRefreshRateOverlay->changeRefreshRate(refreshRate);
    }
}

status_t SurfaceFlinger::setActiveConfig(const sp<IBinder>& displayToken, int mode) {
    ATRACE_CALL();

    if (!displayToken) {
        return BAD_VALUE;
    }

    status_t result = NAME_NOT_FOUND;

    postMessageSync(new LambdaMessage([&]() {
        const auto display = getDisplayDeviceLocked(displayToken);
        if (!display) {
            ALOGE("Attempt to set allowed display configs for invalid display token %p",
                  displayToken.get());
        } else if (display->isVirtual()) {
            ALOGW("Attempt to set allowed display configs for virtual display");
            result = INVALID_OPERATION;
        } else {
            HwcConfigIndexType config(mode);
            const auto& refreshRate = mRefreshRateConfigs->getRefreshRateFromConfigId(config);
            result = setDesiredDisplayConfigSpecsInternal(display,
                                                          scheduler::RefreshRateConfigs::
                                                                  Policy{config,
                                                                         refreshRate.getFps(),
                                                                         refreshRate.getFps()},
                                                          /*overridePolicy=*/false);
        }
    }));

    return result;
}

void SurfaceFlinger::setActiveConfigInternal() {
    ATRACE_CALL();

    const auto display = getDefaultDisplayDeviceLocked();
    if (!display) {
        return;
    }

    auto& oldRefreshRate =
            mRefreshRateConfigs->getRefreshRateFromConfigId(display->getActiveConfig());

    std::lock_guard<std::mutex> lock(mActiveConfigLock);
    mRefreshRateConfigs->setCurrentConfigId(mUpcomingActiveConfig.configId);
    mRefreshRateStats->setConfigMode(mUpcomingActiveConfig.configId);
    display->setActiveConfig(mUpcomingActiveConfig.configId);

    auto& refreshRate =
            mRefreshRateConfigs->getRefreshRateFromConfigId(mUpcomingActiveConfig.configId);
    if (refreshRate.getVsyncPeriod() != oldRefreshRate.getVsyncPeriod()) {
        mTimeStats->incrementRefreshRateSwitches();
    }
    mPhaseConfiguration->setRefreshRateFps(refreshRate.getFps());
    mVSyncModulator->setPhaseOffsets(mPhaseConfiguration->getCurrentOffsets());
    ATRACE_INT("ActiveConfigFPS", refreshRate.getFps());

    if (mUpcomingActiveConfig.event != Scheduler::ConfigEvent::None) {
        const nsecs_t vsyncPeriod =
                mRefreshRateConfigs->getRefreshRateFromConfigId(mUpcomingActiveConfig.configId)
                        .getVsyncPeriod();
        mScheduler->onConfigChanged(mAppConnectionHandle, display->getId()->value,
                                    mUpcomingActiveConfig.configId, vsyncPeriod);
    }
}

void SurfaceFlinger::desiredActiveConfigChangeDone() {
    std::lock_guard<std::mutex> lock(mActiveConfigLock);
    mDesiredActiveConfig.event = Scheduler::ConfigEvent::None;
    mDesiredActiveConfigChanged = false;

    const auto& refreshRate =
            mRefreshRateConfigs->getRefreshRateFromConfigId(mDesiredActiveConfig.configId);
    mScheduler->resyncToHardwareVsync(true, refreshRate.getVsyncPeriod());
    mPhaseConfiguration->setRefreshRateFps(refreshRate.getFps());
    mVSyncModulator->setPhaseOffsets(mPhaseConfiguration->getCurrentOffsets());
}

void SurfaceFlinger::performSetActiveConfig() {
    ATRACE_CALL();
    ALOGV("performSetActiveConfig");
    // Store the local variable to release the lock.
    const auto desiredActiveConfig = [&]() -> std::optional<ActiveConfigInfo> {
        std::lock_guard<std::mutex> lock(mActiveConfigLock);
        if (mDesiredActiveConfigChanged) {
            return mDesiredActiveConfig;
        }
        return std::nullopt;
    }();

    if (!desiredActiveConfig) {
        // No desired active config pending to be applied
        return;
    }

    auto& refreshRate =
            mRefreshRateConfigs->getRefreshRateFromConfigId(desiredActiveConfig->configId);
    ALOGV("performSetActiveConfig changing active config to %d(%s)",
          refreshRate.getConfigId().value(), refreshRate.getName().c_str());
    const auto display = getDefaultDisplayDeviceLocked();
    if (!display || display->getActiveConfig() == desiredActiveConfig->configId) {
        // display is not valid or we are already in the requested mode
        // on both cases there is nothing left to do
        desiredActiveConfigChangeDone();
        return;
    }

    // Desired active config was set, it is different than the config currently in use, however
    // allowed configs might have change by the time we process the refresh.
    // Make sure the desired config is still allowed
    if (!isDisplayConfigAllowed(desiredActiveConfig->configId)) {
        desiredActiveConfigChangeDone();
        return;
    }

    mUpcomingActiveConfig = *desiredActiveConfig;
    const auto displayId = display->getId();
    LOG_ALWAYS_FATAL_IF(!displayId);

    ATRACE_INT("ActiveConfigFPS_HWC", refreshRate.getFps());

    // TODO(b/142753666) use constrains
    hal::VsyncPeriodChangeConstraints constraints;
    constraints.desiredTimeNanos = systemTime();
    constraints.seamlessRequired = false;

    hal::VsyncPeriodChangeTimeline outTimeline;
    auto status =
            getHwComposer().setActiveConfigWithConstraints(*displayId,
                                                           mUpcomingActiveConfig.configId.value(),
                                                           constraints, &outTimeline);
    if (status != NO_ERROR) {
        // setActiveConfigWithConstraints may fail if a hotplug event is just about
        // to be sent. We just log the error in this case.
        ALOGW("setActiveConfigWithConstraints failed: %d", status);
        return;
    }

    mScheduler->onNewVsyncPeriodChangeTimeline(outTimeline);
    // Scheduler will submit an empty frame to HWC if needed.
    mSetActiveConfigPending = true;
}

status_t SurfaceFlinger::getDisplayColorModes(const sp<IBinder>& displayToken,
                                              Vector<ColorMode>* outColorModes) {
    if (!displayToken || !outColorModes) {
        return BAD_VALUE;
    }

    std::vector<ColorMode> modes;
    bool isInternalDisplay = false;
    {
        ConditionalLock lock(mStateLock, std::this_thread::get_id() != mMainThreadId);

        const auto displayId = getPhysicalDisplayIdLocked(displayToken);
        if (!displayId) {
            return NAME_NOT_FOUND;
        }

        modes = getHwComposer().getColorModes(*displayId);
        isInternalDisplay = displayId == getInternalDisplayIdLocked();
    }
    outColorModes->clear();

    // If it's built-in display and the configuration claims it's not wide color capable,
    // filter out all wide color modes. The typical reason why this happens is that the
    // hardware is not good enough to support GPU composition of wide color, and thus the
    // OEMs choose to disable this capability.
    if (isInternalDisplay && !hasWideColorDisplay) {
        std::remove_copy_if(modes.cbegin(), modes.cend(), std::back_inserter(*outColorModes),
                            isWideColorMode);
    } else {
        std::copy(modes.cbegin(), modes.cend(), std::back_inserter(*outColorModes));
    }

    return NO_ERROR;
}

status_t SurfaceFlinger::getDisplayNativePrimaries(const sp<IBinder>& displayToken,
                                                   ui::DisplayPrimaries &primaries) {
    if (!displayToken) {
        return BAD_VALUE;
    }

    // Currently we only support this API for a single internal display.
    if (getInternalDisplayToken() != displayToken) {
        return NAME_NOT_FOUND;
    }

    memcpy(&primaries, &mInternalDisplayPrimaries, sizeof(ui::DisplayPrimaries));
    return NO_ERROR;
}

ColorMode SurfaceFlinger::getActiveColorMode(const sp<IBinder>& displayToken) {
    Mutex::Autolock lock(mStateLock);

    if (const auto display = getDisplayDeviceLocked(displayToken)) {
        return display->getCompositionDisplay()->getState().colorMode;
    }
    return static_cast<ColorMode>(BAD_VALUE);
}

status_t SurfaceFlinger::setActiveColorMode(const sp<IBinder>& displayToken, ColorMode mode) {
    postMessageSync(new LambdaMessage([&] {
        Vector<ColorMode> modes;
        getDisplayColorModes(displayToken, &modes);
        bool exists = std::find(std::begin(modes), std::end(modes), mode) != std::end(modes);
        if (mode < ColorMode::NATIVE || !exists) {
            ALOGE("Attempt to set invalid active color mode %s (%d) for display token %p",
                  decodeColorMode(mode).c_str(), mode, displayToken.get());
            return;
        }
        const auto display = getDisplayDeviceLocked(displayToken);
        if (!display) {
            ALOGE("Attempt to set active color mode %s (%d) for invalid display token %p",
                  decodeColorMode(mode).c_str(), mode, displayToken.get());
        } else if (display->isVirtual()) {
            ALOGW("Attempt to set active color mode %s (%d) for virtual display",
                  decodeColorMode(mode).c_str(), mode);
        } else {
            display->getCompositionDisplay()->setColorProfile(
                    compositionengine::Output::ColorProfile{mode, Dataspace::UNKNOWN,
                                                            RenderIntent::COLORIMETRIC,
                                                            Dataspace::UNKNOWN});
        }
    }));

    return NO_ERROR;
}

status_t SurfaceFlinger::getAutoLowLatencyModeSupport(const sp<IBinder>& displayToken,
                                                      bool* outSupport) const {
    if (!displayToken) {
        return BAD_VALUE;
    }

    Mutex::Autolock lock(mStateLock);

    const auto displayId = getPhysicalDisplayIdLocked(displayToken);
    if (!displayId) {
        return NAME_NOT_FOUND;
    }
    *outSupport =
            getHwComposer().hasDisplayCapability(*displayId,
                                                 hal::DisplayCapability::AUTO_LOW_LATENCY_MODE);
    return NO_ERROR;
}

void SurfaceFlinger::setAutoLowLatencyMode(const sp<IBinder>& displayToken, bool on) {
    postMessageAsync(new LambdaMessage([=] {
        if (const auto displayId = getPhysicalDisplayIdLocked(displayToken)) {
            getHwComposer().setAutoLowLatencyMode(*displayId, on);
        } else {
            ALOGE("%s: Invalid display token %p", __FUNCTION__, displayToken.get());
        }
    }));
}

status_t SurfaceFlinger::getGameContentTypeSupport(const sp<IBinder>& displayToken,
                                                   bool* outSupport) const {
    if (!displayToken) {
        return BAD_VALUE;
    }

    Mutex::Autolock lock(mStateLock);

    const auto displayId = getPhysicalDisplayIdLocked(displayToken);
    if (!displayId) {
        return NAME_NOT_FOUND;
    }

    std::vector<hal::ContentType> types;
    getHwComposer().getSupportedContentTypes(*displayId, &types);

    *outSupport = std::any_of(types.begin(), types.end(),
                              [](auto type) { return type == hal::ContentType::GAME; });
    return NO_ERROR;
}

void SurfaceFlinger::setGameContentType(const sp<IBinder>& displayToken, bool on) {
    postMessageAsync(new LambdaMessage([=] {
        if (const auto displayId = getPhysicalDisplayIdLocked(displayToken)) {
            const auto type = on ? hal::ContentType::GAME : hal::ContentType::NONE;
            getHwComposer().setContentType(*displayId, type);
        } else {
            ALOGE("%s: Invalid display token %p", __FUNCTION__, displayToken.get());
        }
    }));
}

status_t SurfaceFlinger::clearAnimationFrameStats() {
    Mutex::Autolock _l(mStateLock);
    mAnimFrameTracker.clearStats();
    return NO_ERROR;
}

status_t SurfaceFlinger::getAnimationFrameStats(FrameStats* outStats) const {
    Mutex::Autolock _l(mStateLock);
    mAnimFrameTracker.getStats(outStats);
    return NO_ERROR;
}

status_t SurfaceFlinger::getHdrCapabilities(const sp<IBinder>& displayToken,
                                            HdrCapabilities* outCapabilities) const {
    Mutex::Autolock lock(mStateLock);

    const auto display = getDisplayDeviceLocked(displayToken);
    if (!display) {
        ALOGE("%s: Invalid display token %p", __FUNCTION__, displayToken.get());
        return NAME_NOT_FOUND;
    }

    // At this point the DisplayDevice should already be set up,
    // meaning the luminance information is already queried from
    // hardware composer and stored properly.
    const HdrCapabilities& capabilities = display->getHdrCapabilities();
    *outCapabilities = HdrCapabilities(capabilities.getSupportedHdrTypes(),
                                       capabilities.getDesiredMaxLuminance(),
                                       capabilities.getDesiredMaxAverageLuminance(),
                                       capabilities.getDesiredMinLuminance());

    return NO_ERROR;
}

std::optional<DeviceProductInfo> SurfaceFlinger::getDeviceProductInfoLocked(
        const DisplayDevice& display) const {
    // TODO(b/149075047): Populate DeviceProductInfo on hotplug and store it in DisplayDevice to
    // avoid repetitive HAL IPC and EDID parsing.
    const auto displayId = display.getId();
    LOG_FATAL_IF(!displayId);

    const auto hwcDisplayId = getHwComposer().fromPhysicalDisplayId(*displayId);
    LOG_FATAL_IF(!hwcDisplayId);

    uint8_t port;
    DisplayIdentificationData data;
    if (!getHwComposer().getDisplayIdentificationData(*hwcDisplayId, &port, &data)) {
        ALOGV("%s: No identification data.", __FUNCTION__);
        return {};
    }

    const auto info = parseDisplayIdentificationData(port, data);
    if (!info) {
        return {};
    }
    return info->deviceProductInfo;
}

status_t SurfaceFlinger::getDisplayedContentSamplingAttributes(const sp<IBinder>& displayToken,
                                                               ui::PixelFormat* outFormat,
                                                               ui::Dataspace* outDataspace,
                                                               uint8_t* outComponentMask) const {
    if (!outFormat || !outDataspace || !outComponentMask) {
        return BAD_VALUE;
    }

    Mutex::Autolock lock(mStateLock);

    const auto displayId = getPhysicalDisplayIdLocked(displayToken);
    if (!displayId) {
        return NAME_NOT_FOUND;
    }

    return getHwComposer().getDisplayedContentSamplingAttributes(*displayId, outFormat,
                                                                 outDataspace, outComponentMask);
}

status_t SurfaceFlinger::setDisplayContentSamplingEnabled(const sp<IBinder>& displayToken,
                                                          bool enable, uint8_t componentMask,
                                                          uint64_t maxFrames) {
    status_t result = NAME_NOT_FOUND;

    postMessageSync(new LambdaMessage([&] {
        if (const auto displayId = getPhysicalDisplayIdLocked(displayToken)) {
            result = getHwComposer().setDisplayContentSamplingEnabled(*displayId, enable,
                                                                      componentMask, maxFrames);
        } else {
            ALOGE("%s: Invalid display token %p", __FUNCTION__, displayToken.get());
        }
    }));

    return result;
}

status_t SurfaceFlinger::setDisplayElapseTime(const sp<DisplayDevice>& display) const {
    nsecs_t sfOffset = mPhaseConfiguration->getCurrentOffsets().late.sf;
    if (!mUseAdvanceSfOffset && (sfOffset >= 0)) {
        return OK;
    }

    if (mDisplays.size() != 1) {
        // Revisit this for multi displays.
        return OK;
    }

    uint64_t timeStamp = static_cast<uint64_t>(mVsyncTimeStamp + (sfOffset * -1));
    return getHwComposer().setDisplayElapseTime(*display->getId(), timeStamp);
}

status_t SurfaceFlinger::getDisplayedContentSample(const sp<IBinder>& displayToken,
                                                   uint64_t maxFrames, uint64_t timestamp,
                                                   DisplayedFrameStats* outStats) const {
    Mutex::Autolock lock(mStateLock);

    const auto displayId = getPhysicalDisplayIdLocked(displayToken);
    if (!displayId) {
        return NAME_NOT_FOUND;
    }

    return getHwComposer().getDisplayedContentSample(*displayId, maxFrames, timestamp, outStats);
}

status_t SurfaceFlinger::getProtectedContentSupport(bool* outSupported) const {
    if (!outSupported) {
        return BAD_VALUE;
    }
    *outSupported = getRenderEngine().supportsProtectedContent();
    return NO_ERROR;
}

status_t SurfaceFlinger::isWideColorDisplay(const sp<IBinder>& displayToken,
                                            bool* outIsWideColorDisplay) const {
    if (!displayToken || !outIsWideColorDisplay) {
        return BAD_VALUE;
    }

    Mutex::Autolock lock(mStateLock);
    const auto display = getDisplayDeviceLocked(displayToken);
    if (!display) {
        return NAME_NOT_FOUND;
    }

    *outIsWideColorDisplay =
            display->isPrimary() ? hasWideColorDisplay : display->hasWideColorGamut();
    return NO_ERROR;
}

status_t SurfaceFlinger::enableVSyncInjections(bool enable) {
    postMessageSync(new LambdaMessage([&] {
        Mutex::Autolock lock(mStateLock);

        if (const auto handle = mScheduler->enableVSyncInjection(enable)) {
            mEventQueue->setEventConnection(
                    mScheduler->getEventConnection(enable ? handle : mSfConnectionHandle));
        }
    }));

    return NO_ERROR;
}

status_t SurfaceFlinger::injectVSync(nsecs_t when) {
    Mutex::Autolock lock(mStateLock);
    return mScheduler->injectVSync(when) ? NO_ERROR : BAD_VALUE;
}

status_t SurfaceFlinger::getLayerDebugInfo(std::vector<LayerDebugInfo>* outLayers) const
        NO_THREAD_SAFETY_ANALYSIS {
    // Try to acquire a lock for 1s, fail gracefully
    const status_t err = mStateLock.timedLock(s2ns(1));
    const bool locked = (err == NO_ERROR);
    if (!locked) {
        ALOGE("LayerDebugInfo: SurfaceFlinger unresponsive (%s [%d]) - exit", strerror(-err), err);
        return TIMED_OUT;
    }

    outLayers->clear();
    mCurrentState.traverseInZOrder([&](Layer* layer) {
        outLayers->push_back(layer->getLayerDebugInfo());
    });

    mStateLock.unlock();
    return NO_ERROR;
}

status_t SurfaceFlinger::getCompositionPreference(
        Dataspace* outDataspace, ui::PixelFormat* outPixelFormat,
        Dataspace* outWideColorGamutDataspace,
        ui::PixelFormat* outWideColorGamutPixelFormat) const {
    *outDataspace = mDefaultCompositionDataspace;
    *outPixelFormat = defaultCompositionPixelFormat;
    *outWideColorGamutDataspace = mWideColorGamutCompositionDataspace;
    *outWideColorGamutPixelFormat = wideColorGamutCompositionPixelFormat;
    return NO_ERROR;
}

status_t SurfaceFlinger::addRegionSamplingListener(const Rect& samplingArea,
                                                   const sp<IBinder>& stopLayerHandle,
                                                   const sp<IRegionSamplingListener>& listener) {
    if (!listener || samplingArea == Rect::INVALID_RECT) {
        return BAD_VALUE;
    }
    mRegionSamplingThread->addListener(samplingArea, stopLayerHandle, listener);
    return NO_ERROR;
}

status_t SurfaceFlinger::removeRegionSamplingListener(const sp<IRegionSamplingListener>& listener) {
    if (!listener) {
        return BAD_VALUE;
    }
    mRegionSamplingThread->removeListener(listener);
    return NO_ERROR;
}

status_t SurfaceFlinger::getDisplayBrightnessSupport(const sp<IBinder>& displayToken,
                                                     bool* outSupport) const {
    if (!displayToken || !outSupport) {
        return BAD_VALUE;
    }

    Mutex::Autolock lock(mStateLock);

    const auto displayId = getPhysicalDisplayIdLocked(displayToken);
    if (!displayId) {
        return NAME_NOT_FOUND;
    }
    *outSupport =
            getHwComposer().hasDisplayCapability(*displayId, hal::DisplayCapability::BRIGHTNESS);
    return NO_ERROR;
}

status_t SurfaceFlinger::setDisplayBrightness(const sp<IBinder>& displayToken, float brightness) {
    if (!displayToken) {
        return BAD_VALUE;
    }

    status_t result = NAME_NOT_FOUND;

    postMessageSync(new LambdaMessage([&] {
        if (const auto displayId = getPhysicalDisplayIdLocked(displayToken)) {
            result = getHwComposer().setDisplayBrightness(*displayId, brightness);
        } else {
            ALOGE("%s: Invalid display token %p", __FUNCTION__, displayToken.get());
        }
    }));

    return result;
}

status_t SurfaceFlinger::notifyPowerHint(int32_t hintId) {
    PowerHint powerHint = static_cast<PowerHint>(hintId);

    if (powerHint == PowerHint::INTERACTION) {
        mScheduler->notifyTouchEvent();
    }

    return NO_ERROR;
}

// ----------------------------------------------------------------------------

sp<IDisplayEventConnection> SurfaceFlinger::createDisplayEventConnection(
        ISurfaceComposer::VsyncSource vsyncSource, ISurfaceComposer::ConfigChanged configChanged) {
    const auto& handle =
            vsyncSource == eVsyncSourceSurfaceFlinger ? mSfConnectionHandle : mAppConnectionHandle;

    return mScheduler->createDisplayEventConnection(handle, configChanged);
}

// ----------------------------------------------------------------------------

void SurfaceFlinger::waitForEvent() {
    mEventQueue->waitMessage();
}

void SurfaceFlinger::signalTransaction() {
    mScheduler->resetIdleTimer();
    mPowerAdvisor.notifyDisplayUpdateImminent();
    mEventQueue->invalidate();
}

void SurfaceFlinger::signalLayerUpdate() {
    mScheduler->resetIdleTimer();
    mPowerAdvisor.notifyDisplayUpdateImminent();
    mEventQueue->invalidate();
}

void SurfaceFlinger::signalRefresh() {
    mRefreshPending = true;
    mEventQueue->refresh();
}

status_t SurfaceFlinger::postMessageAsync(const sp<MessageBase>& msg,
        nsecs_t reltime, uint32_t /* flags */) {
    return mEventQueue->postMessage(msg, reltime);
}

status_t SurfaceFlinger::postMessageSync(const sp<MessageBase>& msg,
        nsecs_t reltime, uint32_t /* flags */) {
    status_t res = mEventQueue->postMessage(msg, reltime);
    if (res == NO_ERROR) {
        msg->wait();
    }
    return res;
}

void SurfaceFlinger::run() {
    do {
        waitForEvent();
    } while (true);
}

nsecs_t SurfaceFlinger::getVsyncPeriod() const {
    const auto displayId = getInternalDisplayIdLocked();
    if (!displayId || !getHwComposer().isConnected(*displayId)) {
        return 0;
    }

    return getHwComposer().getDisplayVsyncPeriod(*displayId);
}

void SurfaceFlinger::onVsyncReceived(int32_t sequenceId, hal::HWDisplayId hwcDisplayId,
                                     int64_t timestamp,
                                     std::optional<hal::VsyncPeriodNanos> vsyncPeriod) {
    ATRACE_NAME("SF onVsync");

    Mutex::Autolock lock(mStateLock);
    // Ignore any vsyncs from a previous hardware composer.
    if (sequenceId != getBE().mComposerSequenceId) {
        return;
    }

    if (!getHwComposer().onVsync(hwcDisplayId, timestamp)) {
        return;
    }

    bool periodFlushed = false;
    mScheduler->addResyncSample(timestamp, vsyncPeriod, &periodFlushed);
    if (periodFlushed) {
        mVSyncModulator->onRefreshRateChangeCompleted();
    }
}

void SurfaceFlinger::getCompositorTiming(CompositorTiming* compositorTiming) {
    std::lock_guard<std::mutex> lock(getBE().mCompositorTimingLock);
    *compositorTiming = getBE().mCompositorTiming;
}

bool SurfaceFlinger::isDisplayConfigAllowed(HwcConfigIndexType configId) const {
    return mRefreshRateConfigs->isConfigAllowed(configId);
}

void SurfaceFlinger::changeRefreshRateLocked(const RefreshRate& refreshRate,
                                             Scheduler::ConfigEvent event) {
    const auto display = getDefaultDisplayDeviceLocked();
    if (!display || mBootStage != BootStage::FINISHED) {
        return;
    }
    ATRACE_CALL();

    // Don't do any updating if the current fps is the same as the new one.
    if (!isDisplayConfigAllowed(refreshRate.getConfigId())) {
        ALOGV("Skipping config %d as it is not part of allowed configs",
              refreshRate.getConfigId().value());
        return;
    }

    setDesiredActiveConfig({refreshRate.getConfigId(), event});
}

void SurfaceFlinger::setRefreshRateTo(int32_t refreshRate) {
    auto& currentRefreshRate = mRefreshRateConfigs->getCurrentRefreshRate();

    auto iter = mRefreshRateConfigs->getAllRefreshRates().cbegin();
    while (iter != mRefreshRateConfigs->getAllRefreshRates().cend()) {
        if (iter->second->inPolicy(refreshRate, refreshRate)) {
            break;
        }
        ++iter;
    }

    if (currentRefreshRate != *iter->second) {
        changeRefreshRate(*iter->second, Scheduler::ConfigEvent::Changed);
    }
}

void SurfaceFlinger::onHotplugReceived(int32_t sequenceId, hal::HWDisplayId hwcDisplayId,
                                       hal::Connection connection) {
    ALOGV("%s(%d, %" PRIu64 ", %s)", __FUNCTION__, sequenceId, hwcDisplayId,
          connection == hal::Connection::CONNECTED ? "connected" : "disconnected");

    // Ignore events that do not have the right sequenceId.
    if (sequenceId != getBE().mComposerSequenceId) {
        return;
    }

    // Only lock if we're not on the main thread. This function is normally
    // called on a hwbinder thread, but for the primary display it's called on
    // the main thread with the state lock already held, so don't attempt to
    // acquire it here.
    ConditionalLock lock(mStateLock, std::this_thread::get_id() != mMainThreadId);

    mPendingHotplugEvents.emplace_back(HotplugEvent{hwcDisplayId, connection});

    if (std::this_thread::get_id() == mMainThreadId) {
        // Process all pending hot plug events immediately if we are on the main thread.
        processDisplayHotplugEventsLocked();
    }

    setTransactionFlags(eDisplayTransactionNeeded);
}

void SurfaceFlinger::onVsyncPeriodTimingChangedReceived(
        int32_t sequenceId, hal::HWDisplayId /*display*/,
        const hal::VsyncPeriodChangeTimeline& updatedTimeline) {
    Mutex::Autolock lock(mStateLock);
    if (sequenceId != getBE().mComposerSequenceId) {
        return;
    }
    mScheduler->onNewVsyncPeriodChangeTimeline(updatedTimeline);
}

void SurfaceFlinger::onSeamlessPossible(int32_t /*sequenceId*/, hal::HWDisplayId /*display*/) {
    // TODO(b/142753666): use constraints when calling to setActiveConfigWithConstrains and
    // use this callback to know when to retry in case of SEAMLESS_NOT_POSSIBLE.
}

void SurfaceFlinger::onRefreshReceived(int sequenceId, hal::HWDisplayId /*hwcDisplayId*/) {
    Mutex::Autolock lock(mStateLock);
    if (sequenceId != getBE().mComposerSequenceId) {
        return;
    }
    repaintEverythingForHWC();
}

void SurfaceFlinger::setVsyncEnabled(bool enabled) {
    ATRACE_CALL();

    // Enable / Disable HWVsync from the main thread to avoid race conditions with
    // display power state.
    postMessageAsync(new LambdaMessage(
            [=]() NO_THREAD_SAFETY_ANALYSIS { setVsyncEnabledInternal(enabled); }));
}

void SurfaceFlinger::setVsyncEnabledInternal(bool enabled) {
    ATRACE_CALL();
    Mutex::Autolock lockVsync(mVsyncLock);

    mHWCVsyncPendingState = enabled ? hal::Vsync::ENABLE : hal::Vsync::DISABLE;

    auto displayId = getInternalDisplayIdLocked();
    if (mNextVsyncSource) {
        // Disable current vsync source before enabling the next source
        if (mActiveVsyncSource) {
            displayId = mActiveVsyncSource->getId();
            setVsyncEnabledInHWC(*displayId, hal::Vsync::DISABLE);
        }
        displayId = mNextVsyncSource->getId();
    } else if (mActiveVsyncSource) {
        displayId = mActiveVsyncSource->getId();
    }
    setVsyncEnabledInHWC(*displayId, mHWCVsyncPendingState);
    if (mNextVsyncSource) {
        mActiveVsyncSource = mNextVsyncSource;
        mNextVsyncSource = NULL;
    }
}

// Note: it is assumed the caller holds |mStateLock| when this is called
void SurfaceFlinger::resetDisplayState() {
    mScheduler->disableHardwareVsync(true);
    // Clear the drawing state so that the logic inside of
    // handleTransactionLocked will fire. It will determine the delta between
    // mCurrentState and mDrawingState and re-apply all changes when we make the
    // transition.
    mDrawingState.displays.clear();
    mDisplays.clear();
}

void SurfaceFlinger::updateVrFlinger() {
    ATRACE_CALL();
    if (!mVrFlinger)
        return;
    bool vrFlingerRequestsDisplay = mVrFlingerRequestsDisplay;
    if (vrFlingerRequestsDisplay == getHwComposer().isUsingVrComposer()) {
        return;
    }

    if (vrFlingerRequestsDisplay && !getHwComposer().getComposer()->isRemote()) {
        ALOGE("Vr flinger is only supported for remote hardware composer"
              " service connections. Ignoring request to transition to vr"
              " flinger.");
        mVrFlingerRequestsDisplay = false;
        return;
    }

    Mutex::Autolock _l(mStateLock);

    sp<DisplayDevice> display = getDefaultDisplayDeviceLocked();
    LOG_ALWAYS_FATAL_IF(!display);

    const hal::PowerMode currentDisplayPowerMode = display->getPowerMode();

    // Clear out all the output layers from the composition engine for all
    // displays before destroying the hardware composer interface. This ensures
    // any HWC layers are destroyed through that interface before it becomes
    // invalid.
    for (const auto& [token, displayDevice] : mDisplays) {
        displayDevice->getCompositionDisplay()->clearOutputLayers();
    }

    // This DisplayDevice will no longer be relevant once resetDisplayState() is
    // called below. Clear the reference now so we don't accidentally use it
    // later.
    display.clear();

    if (!vrFlingerRequestsDisplay) {
        mVrFlinger->SeizeDisplayOwnership();
    }

    resetDisplayState();
    // Delete the current instance before creating the new one
    mCompositionEngine->setHwComposer(std::unique_ptr<HWComposer>());
    mCompositionEngine->setHwComposer(getFactory().createHWComposer(
            vrFlingerRequestsDisplay ? "vr" : getBE().mHwcServiceName));
    mCompositionEngine->getHwComposer().setConfiguration(this, ++getBE().mComposerSequenceId);

    LOG_ALWAYS_FATAL_IF(!getHwComposer().getComposer()->isRemote(),
                        "Switched to non-remote hardware composer");

    if (vrFlingerRequestsDisplay) {
        mVrFlinger->GrantDisplayOwnership();
    }

    mVisibleRegionsDirty = true;
    invalidateHwcGeometry();

    // Re-enable default display.
    display = getDefaultDisplayDeviceLocked();
    LOG_ALWAYS_FATAL_IF(!display);
    setPowerModeInternal(display, currentDisplayPowerMode);

    // Reset the timing values to account for the period of the swapped in HWC
    const nsecs_t vsyncPeriod = getVsyncPeriod();
    mAnimFrameTracker.setDisplayRefreshPeriod(vsyncPeriod);

    // The present fences returned from vr_hwc are not an accurate
    // representation of vsync times.
    mScheduler->setIgnorePresentFences(getHwComposer().isUsingVrComposer() || !hasSyncFramework);

    // Use phase of 0 since phase is not known.
    // Use latency of 0, which will snap to the ideal latency.
    DisplayStatInfo stats{0 /* vsyncTime */, vsyncPeriod};
    setCompositorTimingSnapped(stats, 0);

    mScheduler->resyncToHardwareVsync(false, vsyncPeriod);

    mRepaintEverything = true;
    setTransactionFlags(eDisplayTransactionNeeded);
}

sp<Fence> SurfaceFlinger::previousFrameFence() NO_THREAD_SAFETY_ANALYSIS {
    // We are storing the last 2 present fences. If sf's phase offset is to be
    // woken up before the actual vsync but targeting the next vsync, we need to check
    // fence N-2
    return mVSyncModulator->getOffsets().sf >= 0 ? mPreviousPresentFences[0]
                                                 : mPreviousPresentFences[1];
}

bool SurfaceFlinger::previousFramePending(int graceTimeMs) NO_THREAD_SAFETY_ANALYSIS {
    ATRACE_CALL();
    const sp<Fence>& fence = previousFrameFence();

    if (fence == Fence::NO_FENCE) {
        return false;
    }

    if (graceTimeMs > 0 && fence->getStatus() == Fence::Status::Unsignaled) {
        fence->wait(graceTimeMs);
    }

    return (fence->getStatus() == Fence::Status::Unsignaled);
}

nsecs_t SurfaceFlinger::previousFramePresentTime() NO_THREAD_SAFETY_ANALYSIS {
    const sp<Fence>& fence = previousFrameFence();

    if (fence == Fence::NO_FENCE) {
        return Fence::SIGNAL_TIME_INVALID;
    }

    return fence->getSignalTime();
}

void SurfaceFlinger::populateExpectedPresentTime(nsecs_t wakeupTime) {
    DisplayStatInfo stats;
    mScheduler->getDisplayStatInfo(&stats);
    const nsecs_t presentTime = mScheduler->getDispSyncExpectedPresentTime(wakeupTime);
    // Inflate the expected present time if we're targetting the next vsync.
    mExpectedPresentTime.store(
            mVSyncModulator->getOffsets().sf >= 0 ? presentTime : presentTime + stats.vsyncPeriod);
}

void SurfaceFlinger::onMessageReceived(int32_t what, nsecs_t when) NO_THREAD_SAFETY_ANALYSIS {
    ATRACE_CALL();
    switch (what) {
        case MessageQueue::INVALIDATE: {
            const nsecs_t frameStart = systemTime();
            // calculate the expected present time once and use the cached
            // value throughout this frame to make sure all layers are
            // seeing this same value.
            const nsecs_t lastExpectedPresentTime = mExpectedPresentTime.load();
            populateExpectedPresentTime(when);

            // When Backpressure propagation is enabled we want to give a small grace period
            // for the present fence to fire instead of just giving up on this frame to handle cases
            // where present fence is just about to get signaled.
            const int graceTimeForPresentFenceMs =
                    (mPropagateBackpressure &&
                     (mPropagateBackpressureClientComposition || !mHadClientComposition))
                    ? 1
                    : 0;

            // Pending frames may trigger backpressure propagation.
            const TracedOrdinal<bool> framePending = {"PrevFramePending",
                                                      previousFramePending(
                                                              graceTimeForPresentFenceMs)};

            // Frame missed counts for metrics tracking.
            // A frame is missed if the prior frame is still pending. If no longer pending,
            // then we still count the frame as missed if the predicted present time
            // was further in the past than when the fence actually fired.

            // Add some slop to correct for drift. This should generally be
            // smaller than a typical frame duration, but should not be so small
            // that it reports reasonable drift as a missed frame.
            DisplayStatInfo stats;
            mScheduler->getDisplayStatInfo(&stats);
            const nsecs_t frameMissedSlop = stats.vsyncPeriod / 2;
            const nsecs_t previousPresentTime = previousFramePresentTime();
            const TracedOrdinal<bool> frameMissed =
                    {"PrevFrameMissed",
                     framePending ||
                             (previousPresentTime >= 0 &&
                              (lastExpectedPresentTime < previousPresentTime - frameMissedSlop))};
            const TracedOrdinal<bool> hwcFrameMissed = {"PrevHwcFrameMissed",
                                                        mHadDeviceComposition && frameMissed};
            const TracedOrdinal<bool> gpuFrameMissed = {"PrevGpuFrameMissed",
                                                        mHadClientComposition && frameMissed};

            if (frameMissed) {
                mFrameMissedCount++;
                mTimeStats->incrementMissedFrames();
                if (mMissedFrameJankCount == 0) {
                    mMissedFrameJankStart = systemTime();
                }
                mMissedFrameJankCount++;
            }

            if (hwcFrameMissed) {
                mHwcFrameMissedCount++;
            }

            if (gpuFrameMissed) {
                mGpuFrameMissedCount++;
            }

            // If we are in the middle of a config change and the fence hasn't
            // fired yet just wait for the next invalidate
            if (mSetActiveConfigPending) {
                if (framePending) {
                    mEventQueue->invalidate();
                    break;
                }

                // We received the present fence from the HWC, so we assume it successfully updated
                // the config, hence we update SF.
                mSetActiveConfigPending = false;
                setActiveConfigInternal();
            }

            if (framePending && mPropagateBackpressure) {
                if ((hwcFrameMissed && !gpuFrameMissed) ||
                    mPropagateBackpressureClientComposition) {
                    signalLayerUpdate();
                    break;
                }
            }

            if (mDolphinFuncsEnabled) {
                int maxQueuedFrames = 0;
                mDrawingState.traverseInZOrder([&](Layer* layer) {
                    if (layer->hasReadyFrame()) {
                        nsecs_t expectedPresentTime;
                        expectedPresentTime = mScheduler->getDispSyncExpectedPresentTime();
                        if (layer->shouldPresentNow(expectedPresentTime)) {
                            int layerQueuedFrames = layer->getQueuedFrameCount();
                            Mutex::Autolock lock(mDolphinStateLock);
                            if (maxQueuedFrames < layerQueuedFrames &&
                                !layer->getVisibleNonTransparentRegion().isEmpty()) {
                                maxQueuedFrames = layerQueuedFrames;
                                mNameLayerMax = layer->getName();
                            }
                        }
                    }
                });
                mMaxQueuedFrames = maxQueuedFrames;
                DisplayStatInfo stats;
                mScheduler->getDisplayStatInfo(&stats);
                if(mDolphinMonitor(maxQueuedFrames, stats.vsyncPeriod)) {
                    signalLayerUpdate();
                    if (mFrameExtn) {
                        mNumIdle++;
                    }
                    break;
                }
                if (mFrameExtn) {
                    mNumIdle++;
                }
            }

            // Our jank window is always at least 100ms since we missed a
            // frame...
            static constexpr nsecs_t kMinJankyDuration =
                    std::chrono::duration_cast<std::chrono::nanoseconds>(100ms).count();
            // ...but if it's larger than 1s then we missed the trace cutoff.
            static constexpr nsecs_t kMaxJankyDuration =
                    std::chrono::duration_cast<std::chrono::nanoseconds>(1s).count();
            // If we're in a user build then don't push any atoms
            if (!mIsUserBuild && mMissedFrameJankCount > 0) {
                const auto displayDevice = getDefaultDisplayDeviceLocked();
                // Only report jank when the display is on, as displays in DOZE
                // power mode may operate at a different frame rate than is
                // reported in their config, which causes noticeable (but less
                // severe) jank.
                if (displayDevice && displayDevice->getPowerMode() == hal::PowerMode::ON) {
                    const nsecs_t currentTime = systemTime();
                    const nsecs_t jankDuration = currentTime - mMissedFrameJankStart;
                    if (jankDuration > kMinJankyDuration && jankDuration < kMaxJankyDuration) {
                        ATRACE_NAME("Jank detected");
                        ALOGD("Detected janky event. Missed frames: %d", mMissedFrameJankCount);
                        const int32_t jankyDurationMillis = jankDuration / (1000 * 1000);
                        android::util::stats_write(android::util::DISPLAY_JANK_REPORTED,
                                                   jankyDurationMillis, mMissedFrameJankCount);
                    }

                    // We either reported a jank event or we missed the trace
                    // window, so clear counters here.
                    if (jankDuration > kMinJankyDuration) {
                        mMissedFrameJankCount = 0;
                        mMissedFrameJankStart = 0;
                    }
                }
            }

            // Now that we're going to make it to the handleMessageTransaction()
            // call below it's safe to call updateVrFlinger(), which will
            // potentially trigger a display handoff.
            updateVrFlinger();

            if (mTracingEnabledChanged) {
                mTracingEnabled = mTracing.isEnabled();
                mTracingEnabledChanged = false;
            }

            bool refreshNeeded;
            {
                ConditionalLockGuard<std::mutex> lock(mTracingLock, mTracingEnabled);

                refreshNeeded = handleMessageTransaction();
                refreshNeeded |= handleMessageInvalidate();
                if (mTracingEnabled) {
                    mAddCompositionStateToTrace =
                            mTracing.flagIsSetLocked(SurfaceTracing::TRACE_COMPOSITION);
                    if (mVisibleRegionsDirty && !mAddCompositionStateToTrace) {
                        mTracing.notifyLocked("visibleRegionsDirty");
                    }
                }
            }

            // Layers need to get updated (in the previous line) before we can use them for
            // choosing the refresh rate.
            // Hold mStateLock as chooseRefreshRateForContent promotes wp<Layer> to sp<Layer>
            // and may eventually call to ~Layer() if it holds the last reference
            {
                Mutex::Autolock _l(mStateLock);
                mScheduler->chooseRefreshRateForContent();
            }

            performSetActiveConfig();

            updateCursorAsync();
            updateInputFlinger();

            refreshNeeded |= mRepaintEverything;
            if (refreshNeeded && CC_LIKELY(mBootStage != BootStage::BOOTLOADER)) {
                // Signal a refresh if a transaction modified the window state,
                // a new buffer was latched, or if HWC has requested a full
                // repaint
                if (mFrameStartTime <= 0) {
                    // We should only use the time of the first invalidate
                    // message that signals a refresh as the beginning of the
                    // frame. Otherwise the real frame time will be
                    // underestimated.
                    mFrameStartTime = frameStart;
                }
                signalRefresh();
            }
            if (mFrameExtn && mDolphinFuncsEnabled) {
                if (!refreshNeeded) {
                    mDolphinScaling(mNumIdle, mMaxQueuedFrames);
                }
            }
            break;
        }
        case MessageQueue::REFRESH: {
            if (mFrameExtn) {
                mRefreshTimeStamp = systemTime(SYSTEM_TIME_MONOTONIC);
            }
            if (mDolphinFuncsEnabled) {
                mDolphinRefresh();
            }
            handleMessageRefresh();
            if (mFrameExtn) {
                mNumIdle = 0;
            }
            break;
        }
    }
}

bool SurfaceFlinger::handleMessageTransaction() {
    ATRACE_CALL();
    uint32_t transactionFlags = peekTransactionFlags();

    bool flushedATransaction = flushTransactionQueues();

    bool runHandleTransaction = transactionFlags &&
            ((transactionFlags != eTransactionFlushNeeded) || flushedATransaction);

    if (runHandleTransaction) {
        handleTransaction(eTransactionMask);
    } else {
        getTransactionFlags(eTransactionFlushNeeded);
    }

    if (transactionFlushNeeded()) {
        setTransactionFlags(eTransactionFlushNeeded);
    }

    return runHandleTransaction;
}

void SurfaceFlinger::handleMessageRefresh() {
    ATRACE_CALL();

    mRefreshPending = false;

    compositionengine::CompositionRefreshArgs refreshArgs;
    refreshArgs.outputs.reserve(mDisplays.size());
    for (const auto& [_, display] : mDisplays) {
        refreshArgs.outputs.push_back(display->getCompositionDisplay());
    }
    mDrawingState.traverseInZOrder([&refreshArgs](Layer* layer) {
        if (auto layerFE = layer->getCompositionEngineLayerFE())
            refreshArgs.layers.push_back(layerFE);
    });
    refreshArgs.layersWithQueuedFrames.reserve(mLayersWithQueuedFrames.size());
    for (sp<Layer> layer : mLayersWithQueuedFrames) {
        if (auto layerFE = layer->getCompositionEngineLayerFE())
            refreshArgs.layersWithQueuedFrames.push_back(layerFE);
    }

    refreshArgs.repaintEverything = mRepaintEverything.exchange(false);
    refreshArgs.outputColorSetting = useColorManagement
            ? mDisplayColorSetting
            : compositionengine::OutputColorSetting::kUnmanaged;
    refreshArgs.colorSpaceAgnosticDataspace = mColorSpaceAgnosticDataspace;
    refreshArgs.forceOutputColorMode = mForceColorMode;

    refreshArgs.updatingOutputGeometryThisFrame = mVisibleRegionsDirty;
    refreshArgs.updatingGeometryThisFrame = mGeometryInvalid || mVisibleRegionsDirty;
    refreshArgs.blursAreExpensive = mBlursAreExpensive;

    if (CC_UNLIKELY(mDrawingState.colorMatrixChanged)) {
        refreshArgs.colorTransformMatrix = mDrawingState.colorMatrix;
        mDrawingState.colorMatrixChanged = false;
    }

    refreshArgs.devOptForceClientComposition = mDebugDisableHWC || mDebugRegion;

    if (mDebugRegion != 0) {
        refreshArgs.devOptFlashDirtyRegionsDelay =
                std::chrono::milliseconds(mDebugRegion > 1 ? mDebugRegion : 0);
    }

    mGeometryInvalid = false;

    // Store the present time just before calling to the composition engine so we could notify
    // the scheduler.
    const auto presentTime = systemTime();

    for (const auto& [_, display] : mDisplays) {
        setDisplayElapseTime(display);
    }

    {
        Mutex::Autolock lock(mDolphinStateLock);
        mCompositionEngine->present(refreshArgs);
    }

    mTimeStats->recordFrameDuration(mFrameStartTime, systemTime());
    // Reset the frame start time now that we've recorded this frame.
    mFrameStartTime = 0;

    mScheduler->onDisplayRefreshed(presentTime);

    postFrame();
    postComposition();

    const bool prevFrameHadDeviceComposition = mHadDeviceComposition;

    mHadClientComposition =
            std::any_of(mDisplays.cbegin(), mDisplays.cend(), [](const auto& tokenDisplayPair) {
                auto& displayDevice = tokenDisplayPair.second;
                return displayDevice->getCompositionDisplay()->getState().usesClientComposition &&
                        !displayDevice->getCompositionDisplay()->getState().reusedClientComposition;
            });
    mHadDeviceComposition =
            std::any_of(mDisplays.cbegin(), mDisplays.cend(), [](const auto& tokenDisplayPair) {
                auto& displayDevice = tokenDisplayPair.second;
                return displayDevice->getCompositionDisplay()->getState().usesDeviceComposition;
            });
    mReusedClientComposition =
            std::any_of(mDisplays.cbegin(), mDisplays.cend(), [](const auto& tokenDisplayPair) {
                auto& displayDevice = tokenDisplayPair.second;
                return displayDevice->getCompositionDisplay()->getState().reusedClientComposition;
            });

    // Only report a strategy change if we move in and out of composition with hw overlays
    if (prevFrameHadDeviceComposition != mHadDeviceComposition) {
        mTimeStats->incrementCompositionStrategyChanges();
    }

    mVSyncModulator->onRefreshed(mHadClientComposition);

    mLayersWithQueuedFrames.clear();
    if (mVisibleRegionsDirty) {
        mVisibleRegionsDirty = false;
        if (mTracingEnabled && mAddCompositionStateToTrace) {
            mTracing.notify("visibleRegionsDirty");
        }
    }

    if (mCompositionEngine->needsAnotherUpdate()) {
        signalLayerUpdate();
    }
}


bool SurfaceFlinger::handleMessageInvalidate() {
    ATRACE_CALL();
    bool refreshNeeded = handlePageFlip();

    if (mVisibleRegionsDirty) {
        computeLayerBounds();
    }

    for (auto& layer : mLayersPendingRefresh) {
        Region visibleReg;
        visibleReg.set(layer->getScreenBounds());
        invalidateLayerStack(layer, visibleReg);
    }
    mLayersPendingRefresh.clear();
    return refreshNeeded;
}

void SurfaceFlinger::updateCompositorTiming(const DisplayStatInfo& stats, nsecs_t compositeTime,
                                            std::shared_ptr<FenceTime>& presentFenceTime) {
    // Update queue of past composite+present times and determine the
    // most recently known composite to present latency.
    getBE().mCompositePresentTimes.push({compositeTime, presentFenceTime});
    nsecs_t compositeToPresentLatency = -1;
    while (!getBE().mCompositePresentTimes.empty()) {
        SurfaceFlingerBE::CompositePresentTime& cpt = getBE().mCompositePresentTimes.front();
        // Cached values should have been updated before calling this method,
        // which helps avoid duplicate syscalls.
        nsecs_t displayTime = cpt.display->getCachedSignalTime();
        if (displayTime == Fence::SIGNAL_TIME_PENDING) {
            break;
        }
        compositeToPresentLatency = displayTime - cpt.composite;
        getBE().mCompositePresentTimes.pop();
    }

    // Don't let mCompositePresentTimes grow unbounded, just in case.
    while (getBE().mCompositePresentTimes.size() > 16) {
        getBE().mCompositePresentTimes.pop();
    }

    setCompositorTimingSnapped(stats, compositeToPresentLatency);
}

void SurfaceFlinger::setCompositorTimingSnapped(const DisplayStatInfo& stats,
                                                nsecs_t compositeToPresentLatency) {
    // Integer division and modulo round toward 0 not -inf, so we need to
    // treat negative and positive offsets differently.
    nsecs_t idealLatency = (mPhaseConfiguration->getCurrentOffsets().late.sf > 0)
            ? (stats.vsyncPeriod -
               (mPhaseConfiguration->getCurrentOffsets().late.sf % stats.vsyncPeriod))
            : ((-mPhaseConfiguration->getCurrentOffsets().late.sf) % stats.vsyncPeriod);

    // Just in case mPhaseConfiguration->getCurrentOffsets().late.sf == -vsyncInterval.
    if (idealLatency <= 0) {
        idealLatency = stats.vsyncPeriod;
    }

    // Snap the latency to a value that removes scheduling jitter from the
    // composition and present times, which often have >1ms of jitter.
    // Reducing jitter is important if an app attempts to extrapolate
    // something (such as user input) to an accurate diasplay time.
    // Snapping also allows an app to precisely calculate
    // mPhaseConfiguration->getCurrentOffsets().late.sf with (presentLatency % interval).
    nsecs_t bias = stats.vsyncPeriod / 2;
    int64_t extraVsyncs = (compositeToPresentLatency - idealLatency + bias) / stats.vsyncPeriod;
    nsecs_t snappedCompositeToPresentLatency =
            (extraVsyncs > 0) ? idealLatency + (extraVsyncs * stats.vsyncPeriod) : idealLatency;

    std::lock_guard<std::mutex> lock(getBE().mCompositorTimingLock);
    getBE().mCompositorTiming.deadline = stats.vsyncTime - idealLatency;
    getBE().mCompositorTiming.interval = stats.vsyncPeriod;
    getBE().mCompositorTiming.presentLatency = snappedCompositeToPresentLatency;
}

void SurfaceFlinger::postComposition()
{
    ATRACE_CALL();
    ALOGV("postComposition");

    nsecs_t dequeueReadyTime = systemTime();
    for (auto& layer : mLayersWithQueuedFrames) {
        layer->releasePendingBuffer(dequeueReadyTime);
    }
    // |mStateLock| not needed as we are on the main thread
    const auto displayDevice = getDefaultDisplayDeviceLocked();

    getBE().mGlCompositionDoneTimeline.updateSignalTimes();
    std::shared_ptr<FenceTime> glCompositionDoneFenceTime;
    if (displayDevice && displayDevice->getCompositionDisplay()->getState().usesClientComposition) {
        glCompositionDoneFenceTime =
                std::make_shared<FenceTime>(displayDevice->getCompositionDisplay()
                                                    ->getRenderSurface()
                                                    ->getClientTargetAcquireFence());
        getBE().mGlCompositionDoneTimeline.push(glCompositionDoneFenceTime);
    } else {
        glCompositionDoneFenceTime = FenceTime::NO_FENCE;
    }

    getBE().mDisplayTimeline.updateSignalTimes();
    mPreviousPresentFences[1] = mPreviousPresentFences[0];
    mPreviousPresentFences[0] = mActiveVsyncSource
            ? getHwComposer().getPresentFence(*mActiveVsyncSource->getId())
            : Fence::NO_FENCE;
    auto presentFenceTime = std::make_shared<FenceTime>(mPreviousPresentFences[0]);
    getBE().mDisplayTimeline.push(presentFenceTime);

    DisplayStatInfo stats;
    mScheduler->getDisplayStatInfo(&stats);

    // We use the CompositionEngine::getLastFrameRefreshTimestamp() which might
    // be sampled a little later than when we started doing work for this frame,
    // but that should be okay since updateCompositorTiming has snapping logic.
    updateCompositorTiming(stats, mCompositionEngine->getLastFrameRefreshTimestamp(),
                           presentFenceTime);
    CompositorTiming compositorTiming;
    {
        std::lock_guard<std::mutex> lock(getBE().mCompositorTimingLock);
        compositorTiming = getBE().mCompositorTiming;
    }

    mDrawingState.traverse([&](Layer* layer) {
        bool frameLatched = layer->onPostComposition(displayDevice, glCompositionDoneFenceTime,
                                                     presentFenceTime, compositorTiming);
        if (frameLatched) {
            recordBufferingStats(layer->getName(), layer->getOccupancyHistory(false));
        }
    });

    mTransactionCompletedThread.addPresentFence(mPreviousPresentFences[0]);
    mTransactionCompletedThread.sendCallbacks();

    if (displayDevice && displayDevice->isPrimary() &&
        displayDevice->getPowerMode() == hal::PowerMode::ON && presentFenceTime->isValid()) {
        mScheduler->addPresentFence(presentFenceTime);
    }

    if (!hasSyncFramework) {
        if (displayDevice && getHwComposer().isConnected(*displayDevice->getId()) &&
            displayDevice->isPoweredOn()) {
            mScheduler->enableHardwareVsync();
        }
    }

    if (mAnimCompositionPending) {
        mAnimCompositionPending = false;

        if (presentFenceTime->isValid()) {
            mAnimFrameTracker.setActualPresentFence(
                    std::move(presentFenceTime));
        } else if (displayDevice && getHwComposer().isConnected(*displayDevice->getId())) {
            // The HWC doesn't support present fences, so use the refresh
            // timestamp instead.
            const nsecs_t presentTime =
                    getHwComposer().getRefreshTimestamp(*displayDevice->getId());
            mAnimFrameTracker.setActualPresentTime(presentTime);
        }
        mAnimFrameTracker.advanceFrame();
    }

    mTimeStats->incrementTotalFrames();
    if (mHadClientComposition) {
        mTimeStats->incrementClientCompositionFrames();
    }

    if (mReusedClientComposition) {
        mTimeStats->incrementClientCompositionReusedFrames();
    }

    mTimeStats->setPresentFenceGlobal(presentFenceTime);

    const size_t sfConnections = mScheduler->getEventThreadConnectionCount(mSfConnectionHandle);
    const size_t appConnections = mScheduler->getEventThreadConnectionCount(mAppConnectionHandle);
    mTimeStats->recordDisplayEventConnectionCount(sfConnections + appConnections);

    if (displayDevice && getHwComposer().isConnected(*displayDevice->getId()) &&
        !displayDevice->isPoweredOn()) {
        return;
    }

    nsecs_t currentTime = systemTime();
    if (mHasPoweredOff) {
        mHasPoweredOff = false;
    } else {
        nsecs_t elapsedTime = currentTime - getBE().mLastSwapTime;
        size_t numPeriods = static_cast<size_t>(elapsedTime / stats.vsyncPeriod);
        if (numPeriods < SurfaceFlingerBE::NUM_BUCKETS - 1) {
            getBE().mFrameBuckets[numPeriods] += elapsedTime;
        } else {
            getBE().mFrameBuckets[SurfaceFlingerBE::NUM_BUCKETS - 1] += elapsedTime;
        }
        getBE().mTotalTime += elapsedTime;
    }
    getBE().mLastSwapTime = currentTime;

    // Cleanup any outstanding resources due to rendering a prior frame.
    getRenderEngine().cleanupPostRender();

    {
        std::lock_guard lock(mTexturePoolMutex);
        if (mTexturePool.size() < mTexturePoolSize) {
            const size_t refillCount = mTexturePoolSize - mTexturePool.size();
            const size_t offset = mTexturePool.size();
            mTexturePool.resize(mTexturePoolSize);
            getRenderEngine().genTextures(refillCount, mTexturePool.data() + offset);
            ATRACE_INT("TexturePoolSize", mTexturePool.size());
        } else if (mTexturePool.size() > mTexturePoolSize) {
            const size_t deleteCount = mTexturePool.size() - mTexturePoolSize;
            const size_t offset = mTexturePoolSize;
            getRenderEngine().deleteTextures(deleteCount, mTexturePool.data() + offset);
            mTexturePool.resize(mTexturePoolSize);
            ATRACE_INT("TexturePoolSize", mTexturePool.size());
        }
    }

    if (mLumaSampling && mRegionSamplingThread) {
        mRegionSamplingThread->notifyNewContent();
    }

    if (mSmoMo) {
        ATRACE_NAME("SmoMoUpdateState");
        Mutex::Autolock lock(mStateLock);

        uint32_t fps = 0;
        std::vector<smomo::SmomoLayerStats> layers;

        // Disable SmoMo by passing empty layer stack in multiple display case
        if (mDisplays.size() == 1) {
            mDrawingState.traverse([&](Layer* layer) {
                if (layer->findOutputLayerForDisplay(displayDevice)) {
                    smomo::SmomoLayerStats layerStats;
                    layerStats.id = layer->getSequence();
                    layerStats.name = layer->getName();
                    layers.push_back(layerStats);
                }
            });

            fps = mRefreshRateConfigs->getCurrentRefreshRate().getFps();
        }

        mSmoMo->UpdateSmomoState(layers, fps);
    }


    // Even though ATRACE_INT64 already checks if tracing is enabled, it doesn't prevent the
    // side-effect of getTotalSize(), so we check that again here
    if (ATRACE_ENABLED()) {
        // getTotalSize returns the total number of buffers that were allocated by SurfaceFlinger
        ATRACE_INT64("Total Buffer Size", GraphicBufferAllocator::get().getTotalSize());
    }
}

void SurfaceFlinger::computeLayerBounds() {
    for (const auto& pair : mDisplays) {
        const auto& displayDevice = pair.second;
        const auto display = displayDevice->getCompositionDisplay();
        for (const auto& layer : mDrawingState.layersSortedByZ) {
            // only consider the layers on the given layer stack
            if (!display->belongsInOutput(layer->getLayerStack(), layer->getPrimaryDisplayOnly())) {
                continue;
            }

            layer->computeBounds(displayDevice->getViewport().toFloatRect(), ui::Transform(),
                                 0.f /* shadowRadius */);
        }
    }
}

sp<DisplayDevice> SurfaceFlinger::getVsyncSource() {
    // Return the vsync source from the active displays based on
    // the order in which they are connected. Normally the order
    // of priority is Primary (Built-in/Pluggable) followed by
    // Secondary built-ins followed by pluggable.
    for (const auto& display : mDisplaysList) {
        int mode = display->getPowerMode();
        if (display->isVirtual() || (mode == HWC_POWER_MODE_OFF) ||
            (mode == HWC_POWER_MODE_DOZE_SUSPEND)) {
            continue;
        }

        if (mVsyncSourceReliableOnDoze) {
            if ((mode == HWC_POWER_MODE_NORMAL) ||
                (mode == HWC_POWER_MODE_DOZE)) {
              return display;
            }
        } else if (mode == HWC_POWER_MODE_NORMAL) {
            return display;
        }
    }

    // In-case active displays are not present, source the vsync from
    // the display which is in doze mode even if it is unreliable
    // in the same order of display priority as above.
    if (!mVsyncSourceReliableOnDoze) {
        for (const auto& display : mDisplaysList) {
            int mode = display->getPowerMode();
            if (display->isVirtual()) {
                continue;
            }

            if (mode == HWC_POWER_MODE_DOZE) {
                return display;
            }
        }
    }

    return NULL;
}

void SurfaceFlinger::updateVsyncSource()
            NO_THREAD_SAFETY_ANALYSIS {
    Mutex::Autolock lock(mVsyncLock);
    nsecs_t vsync = getVsyncPeriod();
    mNextVsyncSource = getVsyncSource();

    if (mNextVsyncSource == NULL) {
        // Switch off vsync for the last enabled source
        mScheduler->disableHardwareVsync(true);
        mScheduler->onScreenReleased(mAppConnectionHandle);
    } else if (mNextVsyncSource && (mActiveVsyncSource == NULL)) {
        mScheduler->onScreenAcquired(mAppConnectionHandle);
        mScheduler->resyncToHardwareVsync(true, vsync);
    } else if ((mNextVsyncSource != NULL) &&
        (mActiveVsyncSource != NULL)) {
        // Switch vsync to the new source
        mScheduler->resyncToHardwareVsync(true, vsync);
    }
}

void SurfaceFlinger::postFrame()
{
    // |mStateLock| not needed as we are on the main thread
    const auto display = getDefaultDisplayDeviceLocked();
    if (display && getHwComposer().isConnected(*display->getId())) {
        uint32_t flipCount = display->getPageFlipCount();
        if (flipCount % LOG_FRAME_STATS_PERIOD == 0) {
            logFrameStats();
        }
    }
}

void SurfaceFlinger::handleTransaction(uint32_t transactionFlags)
{
    ATRACE_CALL();

    // here we keep a copy of the drawing state (that is the state that's
    // going to be overwritten by handleTransactionLocked()) outside of
    // mStateLock so that the side-effects of the State assignment
    // don't happen with mStateLock held (which can cause deadlocks).
    State drawingState(mDrawingState);

    Mutex::Autolock _l(mStateLock);
    mDebugInTransaction = systemTime();

    // Here we're guaranteed that some transaction flags are set
    // so we can call handleTransactionLocked() unconditionally.
    // We call getTransactionFlags(), which will also clear the flags,
    // with mStateLock held to guarantee that mCurrentState won't change
    // until the transaction is committed.

    mVSyncModulator->onTransactionHandled();
    transactionFlags = getTransactionFlags(eTransactionMask);
    handleTransactionLocked(transactionFlags);

    mDebugInTransaction = 0;
    invalidateHwcGeometry();
    // here the transaction has been committed
}

void SurfaceFlinger::processDisplayHotplugEventsLocked() {
    for (const auto& event : mPendingHotplugEvents) {
        const std::optional<DisplayIdentificationInfo> info =
                getHwComposer().onHotplug(event.hwcDisplayId, event.connection);

        if (!info) {
            continue;
        }

        const DisplayId displayId = info->id;
        const auto it = mPhysicalDisplayTokens.find(displayId);

        if (event.connection == hal::Connection::CONNECTED) {
            if (it == mPhysicalDisplayTokens.end()) {
                ALOGV("Creating display %s", to_string(displayId).c_str());

                if (event.hwcDisplayId == getHwComposer().getInternalHwcDisplayId()) {
                    initScheduler(displayId);
                }

                DisplayDeviceState state;
                state.physical = {displayId, getHwComposer().getDisplayConnectionType(displayId),
                                  event.hwcDisplayId};
                state.isSecure = true; // All physical displays are currently considered secure.
                state.displayName = info->name;

                sp<IBinder> token = new BBinder();
                mCurrentState.displays.add(token, state);
                mPhysicalDisplayTokens.emplace(displayId, std::move(token));

                mInterceptor->saveDisplayCreation(state);
            } else {
                ALOGV("Recreating display %s", to_string(displayId).c_str());

                const auto token = it->second;
                auto& state = mCurrentState.displays.editValueFor(token);
                state.sequenceId = DisplayDeviceState{}.sequenceId;
            }
        } else {
            ALOGV("Removing display %s", to_string(displayId).c_str());

            const ssize_t index = mCurrentState.displays.indexOfKey(it->second);
            if (index >= 0) {
                const DisplayDeviceState& state = mCurrentState.displays.valueAt(index);
                mInterceptor->saveDisplayDeletion(state.sequenceId);
                mCurrentState.displays.removeItemsAt(index);
            }
            mDisplaysList.remove(getDisplayDeviceLocked(it->second));
            updateVsyncSource();
            mPhysicalDisplayTokens.erase(it);
        }

        processDisplayChangesLocked();
    }

    mPendingHotplugEvents.clear();
}

void SurfaceFlinger::dispatchDisplayHotplugEvent(PhysicalDisplayId displayId, bool connected) {
    mScheduler->onHotplugReceived(mAppConnectionHandle, displayId, connected);
    mScheduler->onHotplugReceived(mSfConnectionHandle, displayId, connected);
}

sp<DisplayDevice> SurfaceFlinger::setupNewDisplayDeviceInternal(
        const wp<IBinder>& displayToken,
        std::shared_ptr<compositionengine::Display> compositionDisplay,
        const DisplayDeviceState& state,
        const sp<compositionengine::DisplaySurface>& displaySurface,
        const sp<IGraphicBufferProducer>& producer) {
    auto displayId = compositionDisplay->getDisplayId();
    DisplayDeviceCreationArgs creationArgs(this, displayToken, compositionDisplay);
    creationArgs.sequenceId = state.sequenceId;
    creationArgs.isSecure = state.isSecure;
    creationArgs.displaySurface = displaySurface;
    creationArgs.hasWideColorGamut = false;
    creationArgs.supportedPerFrameMetadata = 0;

    if (const auto& physical = state.physical) {
        creationArgs.connectionType = physical->type;
    }

    const bool isInternalDisplay = displayId && displayId == getInternalDisplayIdLocked();
    creationArgs.isPrimary = isInternalDisplay;

    if (useColorManagement && displayId) {
        std::vector<ColorMode> modes = getHwComposer().getColorModes(*displayId);
        for (ColorMode colorMode : modes) {
            if (isWideColorMode(colorMode)) {
                creationArgs.hasWideColorGamut = true;
            }

            std::vector<RenderIntent> renderIntents =
                    getHwComposer().getRenderIntents(*displayId, colorMode);
            creationArgs.hwcColorModes.emplace(colorMode, renderIntents);
        }
    }

    if (displayId) {
        getHwComposer().getHdrCapabilities(*displayId, &creationArgs.hdrCapabilities);
        creationArgs.supportedPerFrameMetadata =
                getHwComposer().getSupportedPerFrameMetadata(*displayId);
    }

    auto nativeWindowSurface = getFactory().createNativeWindowSurface(producer);
    auto nativeWindow = nativeWindowSurface->getNativeWindow();
    creationArgs.nativeWindow = nativeWindow;

    // Make sure that composition can never be stalled by a virtual display
    // consumer that isn't processing buffers fast enough. We have to do this
    // here, in case the display is composed entirely by HWC.
    if (state.isVirtual()) {
        nativeWindow->setSwapInterval(nativeWindow.get(), 0);
    }

    creationArgs.physicalOrientation =
            isInternalDisplay ? internalDisplayOrientation : ui::ROTATION_0;

    // virtual displays are always considered enabled
    creationArgs.initialPowerMode = state.isVirtual() ? hal::PowerMode::ON : hal::PowerMode::OFF;

    sp<DisplayDevice> display = getFactory().createDisplayDevice(creationArgs);

    if (maxFrameBufferAcquiredBuffers >= 3) {
        nativeWindowSurface->preallocateBuffers();
    }

    ColorMode defaultColorMode = ColorMode::NATIVE;
    Dataspace defaultDataSpace = Dataspace::UNKNOWN;
    if (display->hasWideColorGamut()) {
        defaultColorMode = ColorMode::SRGB;
        defaultDataSpace = Dataspace::V0_SRGB;
    }
    display->getCompositionDisplay()->setColorProfile(
            compositionengine::Output::ColorProfile{defaultColorMode, defaultDataSpace,
                                                    RenderIntent::COLORIMETRIC,
                                                    Dataspace::UNKNOWN});
    if (!state.isVirtual()) {
        LOG_ALWAYS_FATAL_IF(!displayId);
        auto activeConfigId = HwcConfigIndexType(getHwComposer().getActiveConfigIndex(*displayId));
        display->setActiveConfig(activeConfigId);
    }

    display->setLayerStack(state.layerStack);
    display->setProjection(state.orientation, state.viewport, state.frame);
    display->setDisplayName(state.displayName);

    return display;
}

void SurfaceFlinger::processDisplayAdded(const wp<IBinder>& displayToken,
                                         const DisplayDeviceState& state) {
    int width = 0;
    int height = 0;
    bool canAllocateHwcForVDS = false;
    ui::PixelFormat pixelFormat = static_cast<ui::PixelFormat>(PIXEL_FORMAT_UNKNOWN);
    if (state.physical) {
        const auto& activeConfig =
                getCompositionEngine().getHwComposer().getActiveConfig(state.physical->id);
        width = activeConfig->getWidth();
        height = activeConfig->getHeight();
        pixelFormat = static_cast<ui::PixelFormat>(PIXEL_FORMAT_RGBA_8888);
    } else if (state.surface != nullptr) {
        int status = state.surface->query(NATIVE_WINDOW_WIDTH, &width);
        ALOGE_IF(status != NO_ERROR, "Unable to query width (%d)", status);
        status = state.surface->query(NATIVE_WINDOW_HEIGHT, &height);
        ALOGE_IF(status != NO_ERROR, "Unable to query height (%d)", status);
        int intPixelFormat;
        status = state.surface->query(NATIVE_WINDOW_FORMAT, &intPixelFormat);
        ALOGE_IF(status != NO_ERROR, "Unable to query format (%d)", status);
        pixelFormat = static_cast<ui::PixelFormat>(intPixelFormat);
        if (mUseHwcVirtualDisplays || getHwComposer().isUsingVrComposer()) {
            if (maxVirtualDisplaySize == 0 ||
                ((uint64_t)width <= maxVirtualDisplaySize &&
                (uint64_t)height <= maxVirtualDisplaySize)) {
                uint64_t usage = 0;
                // Replace with native_window_get_consumer_usage ?
                status = state .surface->getConsumerUsage(&usage);
                ALOGW_IF(status != NO_ERROR, "Unable to query usage (%d)", status);
                if ((status == NO_ERROR) && canAllocateHwcDisplayIdForVDS(usage)) {
                   canAllocateHwcForVDS = true;
               }
            }
        }

    } else {
        // Virtual displays without a surface are dormant:
        // they have external state (layer stack, projection,
        // etc.) but no internal state (i.e. a DisplayDevice).
        return;
    }

    compositionengine::DisplayCreationArgsBuilder builder;
    if (const auto& physical = state.physical) {
        builder.setPhysical({physical->id, physical->type});
    }
    builder.setPixels(ui::Size(width, height));
    builder.setPixelFormat(pixelFormat);
    builder.setIsSecure(state.isSecure);
    builder.setLayerStackId(state.layerStack);
    builder.setPowerAdvisor(&mPowerAdvisor);
    builder.setUseHwcVirtualDisplays((mUseHwcVirtualDisplays && canAllocateHwcForVDS) ||
                                     getHwComposer().isUsingVrComposer());
    builder.setName(state.displayName);
    const auto compositionDisplay = getCompositionEngine().createDisplay(builder.build());

    sp<compositionengine::DisplaySurface> displaySurface;
    sp<IGraphicBufferProducer> producer;
    sp<IGraphicBufferProducer> bqProducer;
    sp<IGraphicBufferConsumer> bqConsumer;
    getFactory().createBufferQueue(&bqProducer, &bqConsumer, /*consumerIsSurfaceFlinger =*/false);

    std::optional<DisplayId> displayId = compositionDisplay->getId();

    if (state.isVirtual()) {
        sp<VirtualDisplaySurface> vds =
                new VirtualDisplaySurface(getHwComposer(), displayId, state.surface,
                                          bqProducer, bqConsumer, state.displayName,
                                          state.isSecure);

        displaySurface = vds;
        producer = vds;
    } else {
        ALOGE_IF(state.surface != nullptr,
                 "adding a supported display, but rendering "
                 "surface is provided (%p), ignoring it",
                 state.surface.get());

        LOG_ALWAYS_FATAL_IF(!displayId);
        displaySurface = new FramebufferSurface(getHwComposer(), *displayId, bqConsumer,
                                                maxGraphicsWidth, maxGraphicsHeight);
        producer = bqProducer;
    }

    LOG_FATAL_IF(!displaySurface);
    const auto display = setupNewDisplayDeviceInternal(displayToken, compositionDisplay, state,
                                                       displaySurface, producer);
    mDisplays.emplace(displayToken, display);

    if (!state.isVirtual()) {
        mDisplaysList.push_back(getDisplayDeviceLocked(displayToken));
        LOG_FATAL_IF(!displayId);
        dispatchDisplayHotplugEvent(displayId->value, true);
    }

    if (display->isPrimary()) {
        mScheduler->onPrimaryDisplayAreaChanged(display->getWidth() * display->getHeight());
    }
}

void SurfaceFlinger::processDisplayRemoved(const wp<IBinder>& displayToken) {
    if (const auto display = getDisplayDeviceLocked(displayToken)) {
        // Save display ID before disconnecting.
        const auto displayId = display->getId();
        display->disconnect();

        if (!display->isVirtual()) {
            LOG_FATAL_IF(!displayId);
            dispatchDisplayHotplugEvent(displayId->value, false);
        }
    }

    mDisplays.erase(displayToken);
}

void SurfaceFlinger::processDisplayChanged(const wp<IBinder>& displayToken,
                                           const DisplayDeviceState& currentState,
                                           const DisplayDeviceState& drawingState) {
    const sp<IBinder> currentBinder = IInterface::asBinder(currentState.surface);
    const sp<IBinder> drawingBinder = IInterface::asBinder(drawingState.surface);
    if (currentBinder != drawingBinder || currentState.sequenceId != drawingState.sequenceId) {
        // changing the surface is like destroying and recreating the DisplayDevice
        if (const auto display = getDisplayDeviceLocked(displayToken)) {
            display->disconnect();
        }
        mDisplays.erase(displayToken);
        if (const auto& physical = currentState.physical) {
            getHwComposer().allocatePhysicalDisplay(physical->hwcDisplayId, physical->id);
        }
        processDisplayAdded(displayToken, currentState);
        if (currentState.physical) {
            initializeDisplays();
        }
        return;
    }

    if (const auto display = getDisplayDeviceLocked(displayToken)) {
        if (currentState.layerStack != drawingState.layerStack) {
            display->setLayerStack(currentState.layerStack);
        }
        if ((currentState.orientation != drawingState.orientation) ||
            (currentState.viewport != drawingState.viewport) ||
            (currentState.frame != drawingState.frame)) {
            display->setProjection(currentState.orientation, currentState.viewport,
                                   currentState.frame);
        }
        if (currentState.width != drawingState.width ||
            currentState.height != drawingState.height) {
            display->setDisplaySize(currentState.width, currentState.height);
            if (display->isPrimary()) {
                mScheduler->onPrimaryDisplayAreaChanged(currentState.width * currentState.height);
            }
        }
    }
}

void SurfaceFlinger::processDisplayChangesLocked() {
    // here we take advantage of Vector's copy-on-write semantics to
    // improve performance by skipping the transaction entirely when
    // know that the lists are identical
    const KeyedVector<wp<IBinder>, DisplayDeviceState>& curr(mCurrentState.displays);
    const KeyedVector<wp<IBinder>, DisplayDeviceState>& draw(mDrawingState.displays);
    if (!curr.isIdenticalTo(draw)) {
        mVisibleRegionsDirty = true;

        // find the displays that were removed
        // (ie: in drawing state but not in current state)
        // also handle displays that changed
        // (ie: displays that are in both lists)
        for (size_t i = 0; i < draw.size(); i++) {
            const wp<IBinder>& displayToken = draw.keyAt(i);
            const ssize_t j = curr.indexOfKey(displayToken);
            if (j < 0) {
                // in drawing state but not in current state
                processDisplayRemoved(displayToken);
            } else {
                // this display is in both lists. see if something changed.
                const DisplayDeviceState& currentState = curr[j];
                const DisplayDeviceState& drawingState = draw[i];
                processDisplayChanged(displayToken, currentState, drawingState);
            }
        }

        // find displays that were added
        // (ie: in current state but not in drawing state)
        for (size_t i = 0; i < curr.size(); i++) {
            const wp<IBinder>& displayToken = curr.keyAt(i);
            if (draw.indexOfKey(displayToken) < 0) {
                processDisplayAdded(displayToken, curr[i]);
            }
        }
    }

    mDrawingState.displays = mCurrentState.displays;
}

void SurfaceFlinger::handleTransactionLocked(uint32_t transactionFlags)
{
    const nsecs_t expectedPresentTime = mExpectedPresentTime.load();

    // Notify all layers of available frames
    mCurrentState.traverse([expectedPresentTime](Layer* layer) {
        layer->notifyAvailableFrames(expectedPresentTime);
    });

    /*
     * Traversal of the children
     * (perform the transaction for each of them if needed)
     */

    if ((transactionFlags & eTraversalNeeded) || mTraversalNeededMainThread) {
        mCurrentState.traverse([&](Layer* layer) {
            uint32_t trFlags = layer->getTransactionFlags(eTransactionNeeded);
            if (!trFlags) return;

            const uint32_t flags = layer->doTransaction(0);
            if (flags & Layer::eVisibleRegion)
                mVisibleRegionsDirty = true;

            if (flags & Layer::eInputInfoChanged) {
                mInputInfoChanged = true;
            }
        });
        mTraversalNeededMainThread = false;
    }

    /*
     * Perform display own transactions if needed
     */

    if (transactionFlags & eDisplayTransactionNeeded) {
        processDisplayChangesLocked();
        processDisplayHotplugEventsLocked();
    }

    if (transactionFlags & (eDisplayLayerStackChanged|eDisplayTransactionNeeded)) {
        // The transform hint might have changed for some layers
        // (either because a display has changed, or because a layer
        // as changed).
        //
        // Walk through all the layers in currentLayers,
        // and update their transform hint.
        //
        // If a layer is visible only on a single display, then that
        // display is used to calculate the hint, otherwise we use the
        // default display.
        //
        // NOTE: we do this here, rather than when presenting the display so that
        // the hint is set before we acquire a buffer from the surface texture.
        //
        // NOTE: layer transactions have taken place already, so we use their
        // drawing state. However, SurfaceFlinger's own transaction has not
        // happened yet, so we must use the current state layer list
        // (soon to become the drawing state list).
        //
        sp<const DisplayDevice> hintDisplay;
        uint32_t currentlayerStack = 0;
        bool first = true;
        mCurrentState.traverse([&](Layer* layer) {
            // NOTE: we rely on the fact that layers are sorted by
            // layerStack first (so we don't have to traverse the list
            // of displays for every layer).
            uint32_t layerStack = layer->getLayerStack();
            if (first || currentlayerStack != layerStack) {
                currentlayerStack = layerStack;
                // figure out if this layerstack is mirrored
                // (more than one display) if so, pick the default display,
                // if not, pick the only display it's on.
                hintDisplay = nullptr;
                for (const auto& [token, display] : mDisplays) {
                    if (display->getCompositionDisplay()
                                ->belongsInOutput(layer->getLayerStack(),
                                                  layer->getPrimaryDisplayOnly())) {
                        if (hintDisplay) {
                            hintDisplay = nullptr;
                            break;
                        } else {
                            hintDisplay = display;
                        }
                    }
                }
            }

            if (!hintDisplay) {
                // NOTE: TEMPORARY FIX ONLY. Real fix should cause layers to
                // redraw after transform hint changes. See bug 8508397.

                // could be null when this layer is using a layerStack
                // that is not visible on any display. Also can occur at
                // screen off/on times.
                hintDisplay = getDefaultDisplayDeviceLocked();
            }

            // could be null if there is no display available at all to get
            // the transform hint from.
            if (hintDisplay) {
                layer->updateTransformHint(hintDisplay);
            }

            first = false;
        });
    }


    /*
     * Perform our own transaction if needed
     */

    if (mLayersAdded) {
        mLayersAdded = false;
        // Layers have been added.
        mVisibleRegionsDirty = true;
    }

    // some layers might have been removed, so
    // we need to update the regions they're exposing.
    if (mLayersRemoved) {
        mLayersRemoved = false;
        mVisibleRegionsDirty = true;
        mDrawingState.traverseInZOrder([&](Layer* layer) {
            if (mLayersPendingRemoval.indexOf(layer) >= 0) {
                // this layer is not visible anymore
                Region visibleReg;
                visibleReg.set(layer->getScreenBounds());
                invalidateLayerStack(layer, visibleReg);
            }
        });
    }

    commitInputWindowCommands();
    commitTransaction();
}

void SurfaceFlinger::updateInputFlinger() {
    ATRACE_CALL();
    if (!mInputFlinger) {
        return;
    }

    if (mVisibleRegionsDirty || mInputInfoChanged) {
        mInputInfoChanged = false;
        updateInputWindowInfo();
    } else if (mInputWindowCommands.syncInputWindows) {
        // If the caller requested to sync input windows, but there are no
        // changes to input windows, notify immediately.
        setInputWindowsFinished();
    }

    mInputWindowCommands.clear();
}

void SurfaceFlinger::updateInputWindowInfo() {
    std::vector<InputWindowInfo> inputHandles;

    mDrawingState.traverseInReverseZOrder([&](Layer* layer) {
        if (layer->hasInput()) {
            // When calculating the screen bounds we ignore the transparent region since it may
            // result in an unwanted offset.
            inputHandles.push_back(layer->fillInputInfo());
        }
    });

    mInputFlinger->setInputWindows(inputHandles,
                                   mInputWindowCommands.syncInputWindows ? mSetInputWindowsListener
                                                                         : nullptr);
}

void SurfaceFlinger::commitInputWindowCommands() {
    mInputWindowCommands.merge(mPendingInputWindowCommands);
    mPendingInputWindowCommands.clear();
}

void SurfaceFlinger::updateCursorAsync()
{
    compositionengine::CompositionRefreshArgs refreshArgs;
    for (const auto& [_, display] : mDisplays) {
        if (display->getId()) {
            refreshArgs.outputs.push_back(display->getCompositionDisplay());
        }
    }

    mCompositionEngine->updateCursorAsync(refreshArgs);
}

void SurfaceFlinger::changeRefreshRate(const RefreshRate& refreshRate,
                                       Scheduler::ConfigEvent event) NO_THREAD_SAFETY_ANALYSIS {
    // If this is called from the main thread mStateLock must be locked before
    // Currently the only way to call this function from the main thread is from
    // Sheduler::chooseRefreshRateForContent

    ConditionalLock lock(mStateLock, std::this_thread::get_id() != mMainThreadId);
    changeRefreshRateLocked(refreshRate, event);
}

void SurfaceFlinger::initScheduler(DisplayId primaryDisplayId) {
    if (mScheduler) {
        // In practice it's not allowed to hotplug in/out the primary display once it's been
        // connected during startup, but some tests do it, so just warn and return.
        ALOGW("Can't re-init scheduler");
        return;
    }

    auto currentConfig = HwcConfigIndexType(getHwComposer().getActiveConfigIndex(primaryDisplayId));
    mRefreshRateConfigs =
            std::make_unique<scheduler::RefreshRateConfigs>(getHwComposer().getConfigs(
                                                                    primaryDisplayId),
                                                            currentConfig);
    mRefreshRateStats =
            std::make_unique<scheduler::RefreshRateStats>(*mRefreshRateConfigs, *mTimeStats,
                                                          currentConfig, hal::PowerMode::OFF);
    mRefreshRateStats->setConfigMode(currentConfig);

    mPhaseConfiguration = getFactory().createPhaseConfiguration(*mRefreshRateConfigs);

    // start the EventThread
    mScheduler =
            getFactory().createScheduler([this](bool enabled) { setVsyncEnabled(enabled); },
                                         *mRefreshRateConfigs, *this);
    mAppConnectionHandle =
            mScheduler->createConnection("app", mPhaseConfiguration->getCurrentOffsets().late.app,
                                         impl::EventThread::InterceptVSyncsCallback());
    mSfConnectionHandle =
            mScheduler->createConnection("sf", mPhaseConfiguration->getCurrentOffsets().late.sf,
                                         [this](nsecs_t timestamp) {
                                             mInterceptor->saveVSyncEvent(timestamp);
                                         });

    mEventQueue->setEventConnection(mScheduler->getEventConnection(mSfConnectionHandle));
    mVSyncModulator.emplace(*mScheduler, mAppConnectionHandle, mSfConnectionHandle,
                            mPhaseConfiguration->getCurrentOffsets());

    mRegionSamplingThread =
            new RegionSamplingThread(*this, *mScheduler,
                                     RegionSamplingThread::EnvironmentTimingTunables());
    // Dispatch a config change request for the primary display on scheduler
    // initialization, so that the EventThreads always contain a reference to a
    // prior configuration.
    //
    // This is a bit hacky, but this avoids a back-pointer into the main SF
    // classes from EventThread, and there should be no run-time binder cost
    // anyway since there are no connected apps at this point.
    const nsecs_t vsyncPeriod =
            mRefreshRateConfigs->getRefreshRateFromConfigId(currentConfig).getVsyncPeriod();
    mScheduler->onConfigChanged(mAppConnectionHandle, primaryDisplayId.value, currentConfig,
                                vsyncPeriod);
}

void SurfaceFlinger::commitTransaction()
{
    commitTransactionLocked();
    mTransactionPending = false;
    mAnimTransactionPending = false;
    mTransactionCV.broadcast();
}

void SurfaceFlinger::commitTransactionLocked() {
    if (!mLayersPendingRemoval.isEmpty()) {
        // Notify removed layers now that they can't be drawn from
        for (const auto& l : mLayersPendingRemoval) {
            recordBufferingStats(l->getName(), l->getOccupancyHistory(true));

            // Ensure any buffers set to display on any children are released.
            if (l->isRemovedFromCurrentState()) {
                l->latchAndReleaseBuffer();
            }

            // If the layer has been removed and has no parent, then it will not be reachable
            // when traversing layers on screen. Add the layer to the offscreenLayers set to
            // ensure we can copy its current to drawing state.
            if (!l->getParent()) {
                mOffscreenLayers.emplace(l.get());
            }
        }
        mLayersPendingRemoval.clear();
    }

    // If this transaction is part of a window animation then the next frame
    // we composite should be considered an animation as well.
    mAnimCompositionPending = mAnimTransactionPending;

    mDrawingState = mCurrentState;
    // clear the "changed" flags in current state
    mCurrentState.colorMatrixChanged = false;

    mDrawingState.traverse([&](Layer* layer) {
        layer->commitChildList();

        // If the layer can be reached when traversing mDrawingState, then the layer is no
        // longer offscreen. Remove the layer from the offscreenLayer set.
        if (mOffscreenLayers.count(layer)) {
            mOffscreenLayers.erase(layer);
        }
    });

    commitOffscreenLayers();
    mDrawingState.traverse([&](Layer* layer) { layer->updateMirrorInfo(); });
}

void SurfaceFlinger::commitOffscreenLayers() {
    for (Layer* offscreenLayer : mOffscreenLayers) {
        offscreenLayer->traverse(LayerVector::StateSet::Drawing, [](Layer* layer) {
            uint32_t trFlags = layer->getTransactionFlags(eTransactionNeeded);
            if (!trFlags) return;

            layer->doTransaction(0);
            layer->commitChildList();
        });
    }
}

void SurfaceFlinger::invalidateLayerStack(const sp<const Layer>& layer, const Region& dirty) {
    for (const auto& [token, displayDevice] : mDisplays) {
        auto display = displayDevice->getCompositionDisplay();
        if (display->belongsInOutput(layer->getLayerStack(), layer->getPrimaryDisplayOnly())) {
            display->editState().dirtyRegion.orSelf(dirty);
        }
    }
}

bool SurfaceFlinger::handlePageFlip()
{
    ATRACE_CALL();
    ALOGV("handlePageFlip");

    nsecs_t latchTime = systemTime();

    bool visibleRegions = false;
    bool frameQueued = false;
    bool newDataLatched = false;

    const nsecs_t expectedPresentTime = mExpectedPresentTime.load();

    // Store the set of layers that need updates. This set must not change as
    // buffers are being latched, as this could result in a deadlock.
    // Example: Two producers share the same command stream and:
    // 1.) Layer 0 is latched
    // 2.) Layer 0 gets a new frame
    // 2.) Layer 1 gets a new frame
    // 3.) Layer 1 is latched.
    // Display is now waiting on Layer 1's frame, which is behind layer 0's
    // second frame. But layer 0's second frame could be waiting on display.
    mDrawingState.traverse([&](Layer* layer) {
        if (layer->hasReadyFrame()) {
            frameQueued = true;
            if (layer->shouldPresentNow(expectedPresentTime)) {
                mLayersWithQueuedFrames.push_back(layer);
            } else {
                ATRACE_NAME("!layer->shouldPresentNow()");
                layer->useEmptyDamage();
            }
        } else {
            layer->useEmptyDamage();
        }
    });

    // The client can continue submitting buffers for offscreen layers, but they will not
    // be shown on screen. Therefore, we need to latch and release buffers of offscreen
    // layers to ensure dequeueBuffer doesn't block indefinitely.
    for (Layer* offscreenLayer : mOffscreenLayers) {
        offscreenLayer->traverse(LayerVector::StateSet::Drawing,
                                         [&](Layer* l) { l->latchAndReleaseBuffer(); });
    }

    if (!mLayersWithQueuedFrames.empty()) {
        // mStateLock is needed for latchBuffer as LayerRejecter::reject()
        // writes to Layer current state. See also b/119481871
        Mutex::Autolock lock(mStateLock);

        for (auto& layer : mLayersWithQueuedFrames) {
            if (layer->latchBuffer(visibleRegions, latchTime, expectedPresentTime)) {
                mLayersPendingRefresh.push_back(layer);
            }
            layer->useSurfaceDamage();
            if (layer->isBufferLatched()) {
                newDataLatched = true;
            }
        }
    }

    mVisibleRegionsDirty |= visibleRegions;

    // If we will need to wake up at some time in the future to deal with a
    // queued frame that shouldn't be displayed during this vsync period, wake
    // up during the next vsync period to check again.
    if (frameQueued && (mLayersWithQueuedFrames.empty() || !newDataLatched)) {
        signalLayerUpdate();
    }

    // enter boot animation on first buffer latch
    if (CC_UNLIKELY(mBootStage == BootStage::BOOTLOADER && newDataLatched)) {
        ALOGI("Enter boot animation");
        mBootStage = BootStage::BOOTANIMATION;
    }

    mDrawingState.traverse([&](Layer* layer) { layer->updateCloneBufferInfo(); });

    // Only continue with the refresh if there is actually new work to do
    return !mLayersWithQueuedFrames.empty() && newDataLatched;
}

void SurfaceFlinger::invalidateHwcGeometry()
{
    mGeometryInvalid = true;
}

status_t SurfaceFlinger::addClientLayer(const sp<Client>& client, const sp<IBinder>& handle,
                                        const sp<IGraphicBufferProducer>& gbc, const sp<Layer>& lbc,
                                        const sp<IBinder>& parentHandle,
                                        const sp<Layer>& parentLayer, bool addToCurrentState) {
    // add this layer to the current state list
    {
        Mutex::Autolock _l(mStateLock);
        sp<Layer> parent;
        if (parentHandle != nullptr) {
            parent = fromHandle(parentHandle);
            if (parent == nullptr) {
                return NAME_NOT_FOUND;
            }
        } else {
            parent = parentLayer;
        }

        if (mNumLayers >= ISurfaceComposer::MAX_LAYERS) {
            ALOGE("AddClientLayer failed, mNumLayers (%zu) >= MAX_LAYERS (%zu)", mNumLayers.load(),
                  ISurfaceComposer::MAX_LAYERS);
            return NO_MEMORY;
        }

        mLayersByLocalBinderToken.emplace(handle->localBinder(), lbc);

        if (parent == nullptr && addToCurrentState) {
            mCurrentState.layersSortedByZ.add(lbc);
        } else if (parent == nullptr) {
            lbc->onRemovedFromCurrentState();
        } else if (parent->isRemovedFromCurrentState()) {
            parent->addChild(lbc);
            lbc->onRemovedFromCurrentState();
        } else {
            parent->addChild(lbc);
        }

        if (gbc != nullptr) {
            mGraphicBufferProducerList.insert(IInterface::asBinder(gbc).get());
            LOG_ALWAYS_FATAL_IF(mGraphicBufferProducerList.size() >
                                        mMaxGraphicBufferProducerListSize,
                                "Suspected IGBP leak: %zu IGBPs (%zu max), %zu Layers",
                                mGraphicBufferProducerList.size(),
                                mMaxGraphicBufferProducerListSize, mNumLayers.load());
        }
        mLayersAdded = true;
    }

    // attach this layer to the client
    client->attachLayer(handle, lbc);

    return NO_ERROR;
}

uint32_t SurfaceFlinger::peekTransactionFlags() {
    return mTransactionFlags;
}

uint32_t SurfaceFlinger::getTransactionFlags(uint32_t flags) {
    return mTransactionFlags.fetch_and(~flags) & flags;
}

uint32_t SurfaceFlinger::setTransactionFlags(uint32_t flags) {
    return setTransactionFlags(flags, Scheduler::TransactionStart::NORMAL);
}

uint32_t SurfaceFlinger::setTransactionFlags(uint32_t flags,
                                             Scheduler::TransactionStart transactionStart) {
    uint32_t old = mTransactionFlags.fetch_or(flags);
    mVSyncModulator->setTransactionStart(transactionStart);
    if ((old & flags)==0) { // wake the server up
        signalTransaction();
    }
    return old;
}

bool SurfaceFlinger::flushTransactionQueues() {
    // to prevent onHandleDestroyed from being called while the lock is held,
    // we must keep a copy of the transactions (specifically the composer
    // states) around outside the scope of the lock
    std::vector<const TransactionState> transactions;
    bool flushedATransaction = false;
    {
        Mutex::Autolock _l(mStateLock);

        auto it = mTransactionQueues.begin();
        while (it != mTransactionQueues.end()) {
            auto& [applyToken, transactionQueue] = *it;

            while (!transactionQueue.empty()) {
                const auto& transaction = transactionQueue.front();
                if (!transactionIsReadyToBeApplied(transaction.desiredPresentTime,
                                                   true /* useCachedExpectedPresentTime */,
                                                   transaction.states)) {
                    setTransactionFlags(eTransactionFlushNeeded);
                    break;
                }
                transactions.push_back(transaction);
                applyTransactionState(transaction.states, transaction.displays, transaction.flags,
                                      mPendingInputWindowCommands, transaction.desiredPresentTime,
                                      transaction.buffer, transaction.postTime,
                                      transaction.privileged, transaction.hasListenerCallbacks,
                                      transaction.listenerCallbacks, /*isMainThread*/ true);
                transactionQueue.pop();
                flushedATransaction = true;
            }

            if (transactionQueue.empty()) {
                it = mTransactionQueues.erase(it);
                mTransactionCV.broadcast();
            } else {
                it = std::next(it, 1);
            }
        }
    }
    return flushedATransaction;
}

bool SurfaceFlinger::transactionFlushNeeded() {
    return !mTransactionQueues.empty();
}


bool SurfaceFlinger::transactionIsReadyToBeApplied(int64_t desiredPresentTime,
                                                   bool useCachedExpectedPresentTime,
                                                   const Vector<ComposerState>& states) {
    if (!useCachedExpectedPresentTime) populateExpectedPresentTime(systemTime());

    const nsecs_t expectedPresentTime = mExpectedPresentTime.load();
    // Do not present if the desiredPresentTime has not passed unless it is more than one second
    // in the future. We ignore timestamps more than 1 second in the future for stability reasons.
    if (desiredPresentTime >= 0 && desiredPresentTime >= expectedPresentTime &&
        desiredPresentTime < expectedPresentTime + s2ns(1)) {
        return false;
    }

    for (const ComposerState& state : states) {
        const layer_state_t& s = state.state;
        if (!(s.what & layer_state_t::eAcquireFenceChanged)) {
            continue;
        }
        if (s.acquireFence && s.acquireFence->getStatus() == Fence::Status::Unsignaled) {
            return false;
        }
    }
    return true;
}

void SurfaceFlinger::setTransactionState(
        const Vector<ComposerState>& states, const Vector<DisplayState>& displays, uint32_t flags,
        const sp<IBinder>& applyToken, const InputWindowCommands& inputWindowCommands,
        int64_t desiredPresentTime, const client_cache_t& uncacheBuffer, bool hasListenerCallbacks,
        const std::vector<ListenerCallbacks>& listenerCallbacks) {
    ATRACE_CALL();

    const int64_t postTime = systemTime();

    bool privileged = callingThreadHasUnscopedSurfaceFlingerAccess();

    Mutex::Autolock _l(mStateLock);

    // If its TransactionQueue already has a pending TransactionState or if it is pending
    auto itr = mTransactionQueues.find(applyToken);
    // if this is an animation frame, wait until prior animation frame has
    // been applied by SF
    if (flags & eAnimation) {
        while (itr != mTransactionQueues.end()) {
            status_t err = mTransactionCV.waitRelative(mStateLock, s2ns(5));
            if (CC_UNLIKELY(err != NO_ERROR)) {
                ALOGW_IF(err == TIMED_OUT,
                         "setTransactionState timed out "
                         "waiting for animation frame to apply");
                break;
            }
            itr = mTransactionQueues.find(applyToken);
        }
    }

    // Expected present time is computed and cached on invalidate, so it may be stale.
    if (itr != mTransactionQueues.end() || !transactionIsReadyToBeApplied(
            desiredPresentTime, false /* useCachedExpectedPresentTime */, states)) {
        mTransactionQueues[applyToken].emplace(states, displays, flags, desiredPresentTime,
                                               uncacheBuffer, postTime, privileged,
                                               hasListenerCallbacks, listenerCallbacks);
        setTransactionFlags(eTransactionFlushNeeded);
        return;
    }

    applyTransactionState(states, displays, flags, inputWindowCommands, desiredPresentTime,
                          uncacheBuffer, postTime, privileged, hasListenerCallbacks,
                          listenerCallbacks);
}

void SurfaceFlinger::applyTransactionState(
        const Vector<ComposerState>& states, const Vector<DisplayState>& displays, uint32_t flags,
        const InputWindowCommands& inputWindowCommands, const int64_t desiredPresentTime,
        const client_cache_t& uncacheBuffer, const int64_t postTime, bool privileged,
        bool hasListenerCallbacks, const std::vector<ListenerCallbacks>& listenerCallbacks,
        bool isMainThread) {
    uint32_t transactionFlags = 0;

    if (flags & eAnimation) {
        // For window updates that are part of an animation we must wait for
        // previous animation "frames" to be handled.
        while (!isMainThread && mAnimTransactionPending) {
            status_t err = mTransactionCV.waitRelative(mStateLock, s2ns(5));
            if (CC_UNLIKELY(err != NO_ERROR)) {
                // just in case something goes wrong in SF, return to the
                // caller after a few seconds.
                ALOGW_IF(err == TIMED_OUT, "setTransactionState timed out "
                        "waiting for previous animation frame");
                mAnimTransactionPending = false;
                break;
            }
        }
    }

    for (const DisplayState& display : displays) {
        transactionFlags |= setDisplayStateLocked(display);
    }

    // start and end registration for listeners w/ no surface so they can get their callback.  Note
    // that listeners with SurfaceControls will start registration during setClientStateLocked
    // below.
    for (const auto& listener : listenerCallbacks) {
        mTransactionCompletedThread.startRegistration(listener);
        mTransactionCompletedThread.endRegistration(listener);
    }

    std::unordered_set<ListenerCallbacks, ListenerCallbacksHash> listenerCallbacksWithSurfaces;
    uint32_t clientStateFlags = 0;
    for (const ComposerState& state : states) {
        clientStateFlags |= setClientStateLocked(state, desiredPresentTime, postTime, privileged,
                                                 listenerCallbacksWithSurfaces);
    }

    for (const auto& listenerCallback : listenerCallbacksWithSurfaces) {
        mTransactionCompletedThread.endRegistration(listenerCallback);
    }

    // If the state doesn't require a traversal and there are callbacks, send them now
    if (!(clientStateFlags & eTraversalNeeded) && hasListenerCallbacks) {
        mTransactionCompletedThread.sendCallbacks();
    }
    transactionFlags |= clientStateFlags;

    transactionFlags |= addInputWindowCommands(inputWindowCommands);

    if (uncacheBuffer.isValid()) {
        ClientCache::getInstance().erase(uncacheBuffer);
        getRenderEngine().unbindExternalTextureBuffer(uncacheBuffer.id);
    }

    // If a synchronous transaction is explicitly requested without any changes, force a transaction
    // anyway. This can be used as a flush mechanism for previous async transactions.
    // Empty animation transaction can be used to simulate back-pressure, so also force a
    // transaction for empty animation transactions.
    if (transactionFlags == 0 &&
            ((flags & eSynchronous) || (flags & eAnimation))) {
        transactionFlags = eTransactionNeeded;
    }

    // If we are on the main thread, we are about to preform a traversal. Clear the traversal bit
    // so we don't have to wake up again next frame to preform an uneeded traversal.
    if (isMainThread && (transactionFlags & eTraversalNeeded)) {
        transactionFlags = transactionFlags & (~eTraversalNeeded);
        mTraversalNeededMainThread = true;
    }

    if (transactionFlags) {
        if (mInterceptor->isEnabled()) {
            mInterceptor->saveTransaction(states, mCurrentState.displays, displays, flags);
        }

        // this triggers the transaction
        const auto start = (flags & eEarlyWakeup) ? Scheduler::TransactionStart::EARLY
                                                  : Scheduler::TransactionStart::NORMAL;
        setTransactionFlags(transactionFlags, start);

        // if this is a synchronous transaction, wait for it to take effect
        // before returning.
        if (flags & eSynchronous) {
            mTransactionPending = true;
        }
        if (flags & eAnimation) {
            mAnimTransactionPending = true;
        }
        if (mPendingInputWindowCommands.syncInputWindows) {
            mPendingSyncInputWindows = true;
        }

        // applyTransactionState can be called by either the main SF thread or by
        // another process through setTransactionState.  While a given process may wish
        // to wait on synchronous transactions, the main SF thread should never
        // be blocked.  Therefore, we only wait if isMainThread is false.
        while (!isMainThread && (mTransactionPending || mPendingSyncInputWindows)) {
            status_t err = mTransactionCV.waitRelative(mStateLock, s2ns(5));
            if (CC_UNLIKELY(err != NO_ERROR)) {
                // just in case something goes wrong in SF, return to the
                // called after a few seconds.
                ALOGW_IF(err == TIMED_OUT, "setTransactionState timed out!");
                mTransactionPending = false;
                mPendingSyncInputWindows = false;
                break;
            }
        }
    }
}

uint32_t SurfaceFlinger::setDisplayStateLocked(const DisplayState& s) {
    const ssize_t index = mCurrentState.displays.indexOfKey(s.token);
    if (index < 0) return 0;

    uint32_t flags = 0;
    DisplayDeviceState& state = mCurrentState.displays.editValueAt(index);

    const uint32_t what = s.what;
    if (what & DisplayState::eSurfaceChanged) {
        if (IInterface::asBinder(state.surface) != IInterface::asBinder(s.surface)) {
            state.surface = s.surface;
            flags |= eDisplayTransactionNeeded;
        }
    }
    if (what & DisplayState::eLayerStackChanged) {
        if (state.layerStack != s.layerStack) {
            state.layerStack = s.layerStack;
            flags |= eDisplayTransactionNeeded;
        }
    }
    if (what & DisplayState::eDisplayProjectionChanged) {
        if (state.orientation != s.orientation) {
            state.orientation = s.orientation;
            flags |= eDisplayTransactionNeeded;
        }
        if (state.frame != s.frame) {
            state.frame = s.frame;
            flags |= eDisplayTransactionNeeded;
        }
        if (state.viewport != s.viewport) {
            state.viewport = s.viewport;
            flags |= eDisplayTransactionNeeded;
        }
    }
    if (what & DisplayState::eDisplaySizeChanged) {
        if (state.width != s.width) {
            state.width = s.width;
            flags |= eDisplayTransactionNeeded;
        }
        if (state.height != s.height) {
            state.height = s.height;
            flags |= eDisplayTransactionNeeded;
        }
    }

    return flags;
}

bool SurfaceFlinger::callingThreadHasUnscopedSurfaceFlingerAccess(bool usePermissionCache) {
    IPCThreadState* ipc = IPCThreadState::self();
    const int pid = ipc->getCallingPid();
    const int uid = ipc->getCallingUid();
    if ((uid != AID_GRAPHICS && uid != AID_SYSTEM) &&
        (usePermissionCache ? !PermissionCache::checkPermission(sAccessSurfaceFlinger, pid, uid)
                            : !checkPermission(sAccessSurfaceFlinger, pid, uid))) {
        return false;
    }
    return true;
}

uint32_t SurfaceFlinger::setClientStateLocked(
        const ComposerState& composerState, int64_t desiredPresentTime, int64_t postTime,
        bool privileged,
        std::unordered_set<ListenerCallbacks, ListenerCallbacksHash>& listenerCallbacks) {
    const layer_state_t& s = composerState.state;

    for (auto& listener : s.listeners) {
        // note that startRegistration will not re-register if the listener has
        // already be registered for a prior surface control
        mTransactionCompletedThread.startRegistration(listener);
        listenerCallbacks.insert(listener);
    }

    sp<Layer> layer = nullptr;
    if (s.surface) {
        layer = fromHandle(s.surface);
    } else {
        // The client may provide us a null handle. Treat it as if the layer was removed.
        ALOGW("Attempt to set client state with a null layer handle");
    }
    if (layer == nullptr) {
        for (auto& [listener, callbackIds] : s.listeners) {
            mTransactionCompletedThread.registerUnpresentedCallbackHandle(
                    new CallbackHandle(listener, callbackIds, s.surface));
        }
        return 0;
    }

    uint32_t flags = 0;

    const uint64_t what = s.what;

    // If we are deferring transaction, make sure to push the pending state, as otherwise the
    // pending state will also be deferred.
    if (what & layer_state_t::eDeferTransaction_legacy) {
        layer->pushPendingState();
    }

    // Only set by BLAST adapter layers
    if (what & layer_state_t::eProducerDisconnect) {
        layer->onDisconnect();
    }

    if (what & layer_state_t::ePositionChanged) {
        if (layer->setPosition(s.x, s.y)) {
            flags |= eTraversalNeeded;
        }
    }
    if (what & layer_state_t::eLayerChanged) {
        // NOTE: index needs to be calculated before we update the state
        const auto& p = layer->getParent();
        if (p == nullptr) {
            ssize_t idx = mCurrentState.layersSortedByZ.indexOf(layer);
            if (layer->setLayer(s.z) && idx >= 0) {
                mCurrentState.layersSortedByZ.removeAt(idx);
                mCurrentState.layersSortedByZ.add(layer);
                // we need traversal (state changed)
                // AND transaction (list changed)
                flags |= eTransactionNeeded|eTraversalNeeded;
            }
        } else {
            if (p->setChildLayer(layer, s.z)) {
                flags |= eTransactionNeeded|eTraversalNeeded;
            }
        }
    }
    if (what & layer_state_t::eRelativeLayerChanged) {
        // NOTE: index needs to be calculated before we update the state
        const auto& p = layer->getParent();
        if (p == nullptr) {
            ssize_t idx = mCurrentState.layersSortedByZ.indexOf(layer);
            if (layer->setRelativeLayer(s.relativeLayerHandle, s.z) && idx >= 0) {
                mCurrentState.layersSortedByZ.removeAt(idx);
                mCurrentState.layersSortedByZ.add(layer);
                // we need traversal (state changed)
                // AND transaction (list changed)
                flags |= eTransactionNeeded|eTraversalNeeded;
            }
        } else {
            if (p->setChildRelativeLayer(layer, s.relativeLayerHandle, s.z)) {
                flags |= eTransactionNeeded|eTraversalNeeded;
            }
        }
    }
    if (what & layer_state_t::eSizeChanged) {
        if (layer->setSize(s.w, s.h)) {
            flags |= eTraversalNeeded;
        }
    }
    if (what & layer_state_t::eAlphaChanged) {
        if (layer->setAlpha(s.alpha))
            flags |= eTraversalNeeded;
    }
    if (what & layer_state_t::eColorChanged) {
        if (layer->setColor(s.color))
            flags |= eTraversalNeeded;
    }
    if (what & layer_state_t::eColorTransformChanged) {
        if (layer->setColorTransform(s.colorTransform)) {
            flags |= eTraversalNeeded;
        }
    }
    if (what & layer_state_t::eBackgroundColorChanged) {
        if (layer->setBackgroundColor(s.color, s.bgColorAlpha, s.bgColorDataspace)) {
            flags |= eTraversalNeeded;
        }
    }
    if (what & layer_state_t::eMatrixChanged) {
        // TODO: b/109894387
        //
        // SurfaceFlinger's renderer is not prepared to handle cropping in the face of arbitrary
        // rotation. To see the problem observe that if we have a square parent, and a child
        // of the same size, then we rotate the child 45 degrees around it's center, the child
        // must now be cropped to a non rectangular 8 sided region.
        //
        // Of course we can fix this in the future. For now, we are lucky, SurfaceControl is
        // private API, and the WindowManager only uses rotation in one case, which is on a top
        // level layer in which cropping is not an issue.
        //
        // However given that abuse of rotation matrices could lead to surfaces extending outside
        // of cropped areas, we need to prevent non-root clients without permission ACCESS_SURFACE_FLINGER
        // (a.k.a. everyone except WindowManager and tests) from setting non rectangle preserving
        // transformations.
        if (layer->setMatrix(s.matrix, privileged))
            flags |= eTraversalNeeded;
    }
    if (what & layer_state_t::eTransparentRegionChanged) {
        if (layer->setTransparentRegionHint(s.transparentRegion))
            flags |= eTraversalNeeded;
    }
    if (what & layer_state_t::eFlagsChanged) {
        if (layer->setFlags(s.flags, s.mask))
            flags |= eTraversalNeeded;
    }
    if (what & layer_state_t::eCropChanged_legacy) {
        if (layer->setCrop_legacy(s.crop_legacy)) flags |= eTraversalNeeded;
    }
    if (what & layer_state_t::eCornerRadiusChanged) {
        if (layer->setCornerRadius(s.cornerRadius))
            flags |= eTraversalNeeded;
    }
    if (what & layer_state_t::eBackgroundBlurRadiusChanged && !mDisableBlurs) {
        if (layer->setBackgroundBlurRadius(s.backgroundBlurRadius)) flags |= eTraversalNeeded;
    }
    if (what & layer_state_t::eLayerStackChanged) {
        ssize_t idx = mCurrentState.layersSortedByZ.indexOf(layer);
        // We only allow setting layer stacks for top level layers,
        // everything else inherits layer stack from its parent.
        if (layer->hasParent()) {
            ALOGE("Attempt to set layer stack on layer with parent (%s) is invalid",
                  layer->getDebugName());
        } else if (idx < 0) {
            ALOGE("Attempt to set layer stack on layer without parent (%s) that "
                  "that also does not appear in the top level layer list. Something"
                  " has gone wrong.",
                  layer->getDebugName());
        } else if (layer->setLayerStack(s.layerStack)) {
            mCurrentState.layersSortedByZ.removeAt(idx);
            mCurrentState.layersSortedByZ.add(layer);
            // we need traversal (state changed)
            // AND transaction (list changed)
            flags |= eTransactionNeeded|eTraversalNeeded|eDisplayLayerStackChanged;
        }
    }
    if (what & layer_state_t::eDeferTransaction_legacy) {
        if (s.barrierHandle_legacy != nullptr) {
            layer->deferTransactionUntil_legacy(s.barrierHandle_legacy, s.frameNumber_legacy);
        } else if (s.barrierGbp_legacy != nullptr) {
            const sp<IGraphicBufferProducer>& gbp = s.barrierGbp_legacy;
            if (authenticateSurfaceTextureLocked(gbp)) {
                const auto& otherLayer =
                    (static_cast<MonitoredProducer*>(gbp.get()))->getLayer();
                layer->deferTransactionUntil_legacy(otherLayer, s.frameNumber_legacy);
            } else {
                ALOGE("Attempt to defer transaction to to an"
                        " unrecognized GraphicBufferProducer");
            }
        }
        // We don't trigger a traversal here because if no other state is
        // changed, we don't want this to cause any more work
    }
    if (what & layer_state_t::eReparentChildren) {
        if (layer->reparentChildren(s.reparentHandle)) {
            flags |= eTransactionNeeded|eTraversalNeeded;
        }
    }
    if (what & layer_state_t::eDetachChildren) {
        layer->detachChildren();
    }
    if (what & layer_state_t::eOverrideScalingModeChanged) {
        layer->setOverrideScalingMode(s.overrideScalingMode);
        // We don't trigger a traversal here because if no other state is
        // changed, we don't want this to cause any more work
    }
    if (what & layer_state_t::eTransformChanged) {
        if (layer->setTransform(s.transform)) flags |= eTraversalNeeded;
    }
    if (what & layer_state_t::eTransformToDisplayInverseChanged) {
        if (layer->setTransformToDisplayInverse(s.transformToDisplayInverse))
            flags |= eTraversalNeeded;
    }
    if (what & layer_state_t::eCropChanged) {
        if (layer->setCrop(s.crop)) flags |= eTraversalNeeded;
    }
    if (what & layer_state_t::eFrameChanged) {
        if (layer->setFrame(s.frame)) flags |= eTraversalNeeded;
    }
    if (what & layer_state_t::eAcquireFenceChanged) {
        if (layer->setAcquireFence(s.acquireFence)) flags |= eTraversalNeeded;
    }
    if (what & layer_state_t::eDataspaceChanged) {
        if (layer->setDataspace(s.dataspace)) flags |= eTraversalNeeded;
    }
    if (what & layer_state_t::eHdrMetadataChanged) {
        if (layer->setHdrMetadata(s.hdrMetadata)) flags |= eTraversalNeeded;
    }
    if (what & layer_state_t::eSurfaceDamageRegionChanged) {
        if (layer->setSurfaceDamageRegion(s.surfaceDamageRegion)) flags |= eTraversalNeeded;
    }
    if (what & layer_state_t::eApiChanged) {
        if (layer->setApi(s.api)) flags |= eTraversalNeeded;
    }
    if (what & layer_state_t::eSidebandStreamChanged) {
        if (layer->setSidebandStream(s.sidebandStream)) flags |= eTraversalNeeded;
    }
    if (what & layer_state_t::eInputInfoChanged) {
        if (privileged) {
            layer->setInputInfo(s.inputInfo);
            flags |= eTraversalNeeded;
        } else {
            ALOGE("Attempt to update InputWindowInfo without permission ACCESS_SURFACE_FLINGER");
        }
    }
    if (what & layer_state_t::eMetadataChanged) {
        if (layer->setMetadata(s.metadata)) flags |= eTraversalNeeded;
    }
    if (what & layer_state_t::eColorSpaceAgnosticChanged) {
        if (layer->setColorSpaceAgnostic(s.colorSpaceAgnostic)) {
            flags |= eTraversalNeeded;
        }
    }
    if (what & layer_state_t::eShadowRadiusChanged) {
        if (layer->setShadowRadius(s.shadowRadius)) flags |= eTraversalNeeded;
    }
    if (what & layer_state_t::eFrameRateSelectionPriority) {
        if (privileged && layer->setFrameRateSelectionPriority(s.frameRateSelectionPriority)) {
            flags |= eTraversalNeeded;
        }
    }
    if (what & layer_state_t::eFrameRateChanged) {
        if (ValidateFrameRate(s.frameRate, s.frameRateCompatibility,
                              "SurfaceFlinger::setClientStateLocked") &&
            layer->setFrameRate(Layer::FrameRate(s.frameRate,
                                                 Layer::FrameRate::convertCompatibility(
                                                         s.frameRateCompatibility)))) {
            flags |= eTraversalNeeded;
        }
    }
    // This has to happen after we reparent children because when we reparent to null we remove
    // child layers from current state and remove its relative z. If the children are reparented in
    // the same transaction, then we have to make sure we reparent the children first so we do not
    // lose its relative z order.
    if (what & layer_state_t::eReparent) {
        bool hadParent = layer->hasParent();
        if (layer->reparent(s.parentHandleForChild)) {
            if (!hadParent) {
                mCurrentState.layersSortedByZ.remove(layer);
            }
            flags |= eTransactionNeeded | eTraversalNeeded;
        }
    }
    std::vector<sp<CallbackHandle>> callbackHandles;
    if ((what & layer_state_t::eHasListenerCallbacksChanged) && (!s.listeners.empty())) {
        for (auto& [listener, callbackIds] : s.listeners) {
            callbackHandles.emplace_back(new CallbackHandle(listener, callbackIds, s.surface));
        }
    }
    bool bufferChanged = what & layer_state_t::eBufferChanged;
    bool cacheIdChanged = what & layer_state_t::eCachedBufferChanged;
    sp<GraphicBuffer> buffer;
    if (bufferChanged && cacheIdChanged && s.buffer != nullptr) {
        buffer = s.buffer;
        bool success = ClientCache::getInstance().add(s.cachedBuffer, s.buffer);
        if (success) {
            getRenderEngine().cacheExternalTextureBuffer(s.buffer);
            success = ClientCache::getInstance()
                              .registerErasedRecipient(s.cachedBuffer,
                                                       wp<ClientCache::ErasedRecipient>(this));
            if (!success) {
                getRenderEngine().unbindExternalTextureBuffer(s.buffer->getId());
            }
        }
    } else if (cacheIdChanged) {
        buffer = ClientCache::getInstance().get(s.cachedBuffer);
    } else if (bufferChanged) {
        buffer = s.buffer;
    }
    if (buffer) {
        if (layer->setBuffer(buffer, s.acquireFence, postTime, desiredPresentTime,
                             s.cachedBuffer)) {
            flags |= eTraversalNeeded;
        }
    }
    if (layer->setTransactionCompletedListeners(callbackHandles)) flags |= eTraversalNeeded;
    // Do not put anything that updates layer state or modifies flags after
    // setTransactionCompletedListener
    return flags;
}

uint32_t SurfaceFlinger::addInputWindowCommands(const InputWindowCommands& inputWindowCommands) {
    uint32_t flags = 0;
    if (inputWindowCommands.syncInputWindows) {
        flags |= eTraversalNeeded;
    }

    mPendingInputWindowCommands.merge(inputWindowCommands);
    return flags;
}

status_t SurfaceFlinger::mirrorLayer(const sp<Client>& client, const sp<IBinder>& mirrorFromHandle,
                                     sp<IBinder>* outHandle) {
    if (!mirrorFromHandle) {
        return NAME_NOT_FOUND;
    }

    sp<Layer> mirrorLayer;
    sp<Layer> mirrorFrom;
    std::string uniqueName = getUniqueLayerName("MirrorRoot");

    {
        Mutex::Autolock _l(mStateLock);
        mirrorFrom = fromHandle(mirrorFromHandle);
        if (!mirrorFrom) {
            return NAME_NOT_FOUND;
        }

        status_t result = createContainerLayer(client, std::move(uniqueName), -1, -1, 0,
                                               LayerMetadata(), outHandle, &mirrorLayer);
        if (result != NO_ERROR) {
            return result;
        }

        mirrorLayer->mClonedChild = mirrorFrom->createClone();
    }

    return addClientLayer(client, *outHandle, nullptr, mirrorLayer, nullptr, nullptr, false);
}

status_t SurfaceFlinger::createLayer(const String8& name, const sp<Client>& client, uint32_t w,
                                     uint32_t h, PixelFormat format, uint32_t flags,
                                     LayerMetadata metadata, sp<IBinder>* handle,
                                     sp<IGraphicBufferProducer>* gbp,
                                     const sp<IBinder>& parentHandle, const sp<Layer>& parentLayer,
                                     uint32_t* outTransformHint) {
    if (int32_t(w|h) < 0) {
        ALOGE("createLayer() failed, w or h is negative (w=%d, h=%d)",
                int(w), int(h));
        return BAD_VALUE;
    }

    ALOG_ASSERT(parentLayer == nullptr || parentHandle == nullptr,
            "Expected only one of parentLayer or parentHandle to be non-null. "
            "Programmer error?");

    status_t result = NO_ERROR;

    sp<Layer> layer;

    std::string uniqueName = getUniqueLayerName(name.string());

    bool primaryDisplayOnly = false;

    // window type is WINDOW_TYPE_DONT_SCREENSHOT from SurfaceControl.java
    // TODO b/64227542
    if (metadata.has(METADATA_WINDOW_TYPE)) {
        int32_t windowType = metadata.getInt32(METADATA_WINDOW_TYPE, 0);
        if (windowType == 441731) {
            metadata.setInt32(METADATA_WINDOW_TYPE, InputWindowInfo::TYPE_NAVIGATION_BAR_PANEL);
            primaryDisplayOnly = true;
        }
    }

    switch (flags & ISurfaceComposerClient::eFXSurfaceMask) {
        case ISurfaceComposerClient::eFXSurfaceBufferQueue:
            result = createBufferQueueLayer(client, std::move(uniqueName), w, h, flags,
                                            std::move(metadata), format, handle, gbp, &layer);

            break;
        case ISurfaceComposerClient::eFXSurfaceBufferState:
            result = createBufferStateLayer(client, std::move(uniqueName), w, h, flags,
                                            std::move(metadata), handle, outTransformHint, &layer);
            break;
        case ISurfaceComposerClient::eFXSurfaceEffect:
            // check if buffer size is set for color layer.
            if (w > 0 || h > 0) {
                ALOGE("createLayer() failed, w or h cannot be set for color layer (w=%d, h=%d)",
                      int(w), int(h));
                return BAD_VALUE;
            }

            result = createEffectLayer(client, std::move(uniqueName), w, h, flags,
                                       std::move(metadata), handle, &layer);
            break;
        case ISurfaceComposerClient::eFXSurfaceContainer:
            // check if buffer size is set for container layer.
            if (w > 0 || h > 0) {
                ALOGE("createLayer() failed, w or h cannot be set for container layer (w=%d, h=%d)",
                      int(w), int(h));
                return BAD_VALUE;
            }
            result = createContainerLayer(client, std::move(uniqueName), w, h, flags,
                                          std::move(metadata), handle, &layer);
            break;
        default:
            result = BAD_VALUE;
            break;
    }

    if (result != NO_ERROR) {
        return result;
    }

    if (primaryDisplayOnly) {
        layer->setPrimaryDisplayOnly();
    }

    bool addToCurrentState = callingThreadHasUnscopedSurfaceFlingerAccess();
    result = addClientLayer(client, *handle, *gbp, layer, parentHandle, parentLayer,
                            addToCurrentState);
    if (result != NO_ERROR) {
        return result;
    }
    mInterceptor->saveSurfaceCreation(layer);

    setTransactionFlags(eTransactionNeeded);
    return result;
}

std::string SurfaceFlinger::getUniqueLayerName(const char* name) {
    unsigned dupeCounter = 0;

    // Tack on our counter whether there is a hit or not, so everyone gets a tag
    std::string uniqueName = base::StringPrintf("%s#%u", name, dupeCounter);

    // Grab the state lock since we're accessing mCurrentState
    Mutex::Autolock lock(mStateLock);

    // Loop over layers until we're sure there is no matching name
    bool matchFound = true;
    while (matchFound) {
        matchFound = false;
        mCurrentState.traverse([&](Layer* layer) {
            if (layer->getName() == uniqueName) {
                matchFound = true;
                uniqueName = base::StringPrintf("%s#%u", name, ++dupeCounter);
            }
        });
    }

    ALOGV_IF(dupeCounter > 0, "duplicate layer name: changing %s to %s", name, uniqueName.c_str());
    return uniqueName;
}

status_t SurfaceFlinger::createBufferQueueLayer(const sp<Client>& client, std::string name,
                                                uint32_t w, uint32_t h, uint32_t flags,
                                                LayerMetadata metadata, PixelFormat& format,
                                                sp<IBinder>* handle,
                                                sp<IGraphicBufferProducer>* gbp,
                                                sp<Layer>* outLayer) {
    // initialize the surfaces
    switch (format) {
    case PIXEL_FORMAT_TRANSPARENT:
    case PIXEL_FORMAT_TRANSLUCENT:
        format = PIXEL_FORMAT_RGBA_8888;
        break;
    case PIXEL_FORMAT_OPAQUE:
        format = PIXEL_FORMAT_RGBX_8888;
        break;
    }

    sp<BufferQueueLayer> layer;
    LayerCreationArgs args(this, client, std::move(name), w, h, flags, std::move(metadata));
    args.textureName = getNewTexture();
    {
        // Grab the SF state lock during this since it's the only safe way to access
        // RenderEngine when creating a BufferLayerConsumer
        // TODO: Check if this lock is still needed here
        Mutex::Autolock lock(mStateLock);
        layer = getFactory().createBufferQueueLayer(args);
    }

    status_t err = layer->setDefaultBufferProperties(w, h, format);
    if (err == NO_ERROR) {
        *handle = layer->getHandle();
        *gbp = layer->getProducer();
        *outLayer = layer;
    }

    ALOGE_IF(err, "createBufferQueueLayer() failed (%s)", strerror(-err));
    return err;
}

status_t SurfaceFlinger::createBufferStateLayer(const sp<Client>& client, std::string name,
                                                uint32_t w, uint32_t h, uint32_t flags,
                                                LayerMetadata metadata, sp<IBinder>* handle,
                                                uint32_t* outTransformHint, sp<Layer>* outLayer) {
    LayerCreationArgs args(this, client, std::move(name), w, h, flags, std::move(metadata));
    args.displayDevice = getDefaultDisplayDevice();
    args.textureName = getNewTexture();
    sp<BufferStateLayer> layer = getFactory().createBufferStateLayer(args);
    if (outTransformHint) {
        *outTransformHint = layer->getTransformHint();
    }
    *handle = layer->getHandle();
    *outLayer = layer;

    return NO_ERROR;
}

status_t SurfaceFlinger::createEffectLayer(const sp<Client>& client, std::string name, uint32_t w,
                                           uint32_t h, uint32_t flags, LayerMetadata metadata,
                                           sp<IBinder>* handle, sp<Layer>* outLayer) {
    *outLayer = getFactory().createEffectLayer(
            {this, client, std::move(name), w, h, flags, std::move(metadata)});
    *handle = (*outLayer)->getHandle();
    return NO_ERROR;
}

status_t SurfaceFlinger::createContainerLayer(const sp<Client>& client, std::string name,
                                              uint32_t w, uint32_t h, uint32_t flags,
                                              LayerMetadata metadata, sp<IBinder>* handle,
                                              sp<Layer>* outLayer) {
    *outLayer = getFactory().createContainerLayer(
            {this, client, std::move(name), w, h, flags, std::move(metadata)});
    *handle = (*outLayer)->getHandle();
    return NO_ERROR;
}

void SurfaceFlinger::markLayerPendingRemovalLocked(const sp<Layer>& layer) {
    mLayersPendingRemoval.add(layer);
    mLayersRemoved = true;
    setTransactionFlags(eTransactionNeeded);
}

void SurfaceFlinger::onHandleDestroyed(sp<Layer>& layer)
{
    Mutex::Autolock lock(mStateLock);
    // If a layer has a parent, we allow it to out-live it's handle
    // with the idea that the parent holds a reference and will eventually
    // be cleaned up. However no one cleans up the top-level so we do so
    // here.
    if (layer->getParent() == nullptr) {
        mCurrentState.layersSortedByZ.remove(layer);
    }
    markLayerPendingRemovalLocked(layer);

    auto it = mLayersByLocalBinderToken.begin();
    while (it != mLayersByLocalBinderToken.end()) {
        if (it->second == layer) {
            it = mLayersByLocalBinderToken.erase(it);
        } else {
            it++;
        }
    }

    layer.clear();
}

// ---------------------------------------------------------------------------

void SurfaceFlinger::onInitializeDisplays() {
    const auto display = getDefaultDisplayDeviceLocked();
    if (!display) return;

    const sp<IBinder> token = display->getDisplayToken().promote();
    LOG_ALWAYS_FATAL_IF(token == nullptr);

    // reset screen orientation and use primary layer stack
    Vector<ComposerState> state;
    Vector<DisplayState> displays;
    DisplayState d;
    d.what = DisplayState::eDisplayProjectionChanged |
             DisplayState::eLayerStackChanged;
    d.token = token;
    d.layerStack = 0;
    d.orientation = ui::ROTATION_0;
    d.frame.makeInvalid();
    d.viewport.makeInvalid();
    d.width = 0;
    d.height = 0;
    displays.add(d);
    setTransactionState(state, displays, 0, nullptr, mPendingInputWindowCommands, -1, {}, false,
                        {});

    setPowerModeInternal(display, hal::PowerMode::ON);

    const nsecs_t vsyncPeriod = getVsyncPeriod();
    mAnimFrameTracker.setDisplayRefreshPeriod(vsyncPeriod);

    // Use phase of 0 since phase is not known.
    // Use latency of 0, which will snap to the ideal latency.
    DisplayStatInfo stats{0 /* vsyncTime */, vsyncPeriod};
    setCompositorTimingSnapped(stats, 0);
}

void SurfaceFlinger::initializeDisplays() {
    // Async since we may be called from the main thread.
    postMessageAsync(
            new LambdaMessage([this]() NO_THREAD_SAFETY_ANALYSIS { onInitializeDisplays(); }));
}

void SurfaceFlinger::setVsyncEnabledInHWC(DisplayId displayId, hal::Vsync enabled) {
    if (mHWCVsyncState != enabled) {
        getHwComposer().setVsyncEnabled(displayId, enabled);
        mHWCVsyncState = enabled;
    }
}

void SurfaceFlinger::setPowerModeInternal(const sp<DisplayDevice>& display, hal::PowerMode mode) {
    if (display->isVirtual()) {
        ALOGE("%s: Invalid operation on virtual display", __FUNCTION__);
        return;
    }

    const auto displayId = display->getId();
    LOG_ALWAYS_FATAL_IF(!displayId);

    ALOGD("Setting power mode %d on display %s", mode, to_string(*displayId).c_str());

    const hal::PowerMode currentMode = display->getPowerMode();
    if (mode == currentMode) {
        return;
    }

    mActiveVsyncSource = getVsyncSource();

    display->setPowerMode(mode);

    // Dummy display created by LibSurfaceFlinger unit test
    // for setPowerModeInternal test cases.
    bool isDummyDisplay = (std::find(mDisplaysList.begin(),
        mDisplaysList.end(), display) == mDisplaysList.end());

    if (mInterceptor->isEnabled()) {
        mInterceptor->savePowerModeUpdate(display->getSequenceId(), static_cast<int32_t>(mode));
    }

    if (currentMode == hal::PowerMode::OFF) {
        if (SurfaceFlinger::setSchedFifo(true) != NO_ERROR) {
            ALOGW("Couldn't set SCHED_FIFO on display on: %s\n", strerror(errno));
        }
        getHwComposer().setPowerMode(*displayId, mode);
<<<<<<< HEAD
        if (isDummyDisplay) {
            if (display->isPrimary() && mode != HWC_POWER_MODE_DOZE_SUSPEND) {
                setVsyncEnabledInHWC(*displayId, mHWCVsyncPendingState);
                mScheduler->onScreenAcquired(mAppConnectionHandle);
                mScheduler->resyncToHardwareVsync(true, getVsyncPeriod());
            }
        } else {
            updateVsyncSource();
=======
        if (display->isPrimary() && mode != hal::PowerMode::DOZE_SUSPEND) {
            setVsyncEnabledInHWC(*displayId, mHWCVsyncPendingState);
            mScheduler->onScreenAcquired(mAppConnectionHandle);
            mScheduler->resyncToHardwareVsync(true, getVsyncPeriod());
>>>>>>> a4a22ded
        }

        mVisibleRegionsDirty = true;
        mHasPoweredOff = true;
        repaintEverything();
    } else if (mode == hal::PowerMode::OFF) {
        // Turn off the display
<<<<<<< HEAD
        if (isDummyDisplay) {
            if (SurfaceFlinger::setSchedFifo(false) != NO_ERROR) {
                ALOGW("Couldn't set SCHED_OTHER on display off: %s\n", strerror(errno));
            }
            if (display->isPrimary() && currentMode != HWC_POWER_MODE_DOZE_SUSPEND) {
                mScheduler->disableHardwareVsync(true);
                mScheduler->onScreenReleased(mAppConnectionHandle);
            }
=======
        if (SurfaceFlinger::setSchedFifo(false) != NO_ERROR) {
            ALOGW("Couldn't set SCHED_OTHER on display off: %s\n", strerror(errno));
        }
        if (display->isPrimary() && currentMode != hal::PowerMode::DOZE_SUSPEND) {
            mScheduler->disableHardwareVsync(true);
            mScheduler->onScreenReleased(mAppConnectionHandle);
        }

        // Make sure HWVsync is disabled before turning off the display
        setVsyncEnabledInHWC(*displayId, hal::Vsync::DISABLE);
>>>>>>> a4a22ded

            // Make sure HWVsync is disabled before turning off the display
            setVsyncEnabledInHWC(*displayId, hal::Vsync::DISABLE);
        } else {
            updateVsyncSource();
        }
        getHwComposer().setPowerMode(*displayId, mode);
        mVisibleRegionsDirty = true;
        // from this point on, SF will stop drawing on this display
    } else if (mode == hal::PowerMode::DOZE || mode == hal::PowerMode::ON) {
        // Update display while dozing
        getHwComposer().setPowerMode(*displayId, mode);
<<<<<<< HEAD
        if (isDummyDisplay) {
            if (display->isPrimary() && currentMode == HWC_POWER_MODE_DOZE_SUSPEND) {
                mScheduler->onScreenAcquired(mAppConnectionHandle);
                mScheduler->resyncToHardwareVsync(true, getVsyncPeriod());
            }
        } else {
            updateVsyncSource();
=======
        if (display->isPrimary() && currentMode == hal::PowerMode::DOZE_SUSPEND) {
            mScheduler->onScreenAcquired(mAppConnectionHandle);
            mScheduler->resyncToHardwareVsync(true, getVsyncPeriod());
>>>>>>> a4a22ded
        }
    } else if (mode == hal::PowerMode::DOZE_SUSPEND) {
        // Leave display going to doze
        if (isDummyDisplay) {
            if (display->isPrimary()) {
                mScheduler->disableHardwareVsync(true);
                mScheduler->onScreenReleased(mAppConnectionHandle);
            }
        } else {
            updateVsyncSource();
        }
        getHwComposer().setPowerMode(*displayId, mode);
    } else {
        ALOGE("Attempting to set unknown power mode: %d\n", mode);
        getHwComposer().setPowerMode(*displayId, mode);
    }

    const sp<DisplayDevice> vsyncSource = getVsyncSource();
    struct sched_param param = {0};
    if (vsyncSource != NULL) {
        param.sched_priority = 1;
        if (sched_setscheduler(0, SCHED_FIFO, &param) != 0) {
            ALOGW("Couldn't set SCHED_FIFO on display on");
        }
    } else {
        if (sched_setscheduler(0, SCHED_OTHER, &param) != 0) {
            ALOGW("Couldn't set SCHED_OTHER on display off");
        }
    }

    if (display->isPrimary()) {
        mTimeStats->setPowerMode(mode);
        mRefreshRateStats->setPowerMode(mode);
        mScheduler->setDisplayPowerState(mode == hal::PowerMode::ON);
    }

    ALOGD("Finished setting power mode %d on display %s", mode, to_string(*displayId).c_str());
}

void SurfaceFlinger::setPowerMode(const sp<IBinder>& displayToken, int mode) {
    postMessageSync(new LambdaMessage([&]() NO_THREAD_SAFETY_ANALYSIS {
        const auto display = getDisplayDeviceLocked(displayToken);
        if (!display) {
            ALOGE("Attempt to set power mode %d for invalid display token %p", mode,
                  displayToken.get());
        } else if (display->isVirtual()) {
            ALOGW("Attempt to set power mode %d for virtual display", mode);
        } else {
            setPowerModeInternal(display, static_cast<hal::PowerMode>(mode));
        }
    }));
}

// ---------------------------------------------------------------------------

status_t SurfaceFlinger::doDump(int fd, const DumpArgs& args,
                                bool asProto) NO_THREAD_SAFETY_ANALYSIS {
    std::string result;

    IPCThreadState* ipc = IPCThreadState::self();
    const int pid = ipc->getCallingPid();
    const int uid = ipc->getCallingUid();

    if ((uid != AID_SHELL) &&
            !PermissionCache::checkPermission(sDump, pid, uid)) {
        StringAppendF(&result, "Permission Denial: can't dump SurfaceFlinger from pid=%d, uid=%d\n",
                      pid, uid);
    } else {
        // Try to get the main lock, but give up after one second
        // (this would indicate SF is stuck, but we want to be able to
        // print something in dumpsys).
        status_t err = mStateLock.timedLock(s2ns(1));
        bool locked = (err == NO_ERROR);
        if (!locked) {
            StringAppendF(&result,
                          "SurfaceFlinger appears to be unresponsive (%s [%d]), dumping anyways "
                          "(no locks held)\n",
                          strerror(-err), err);
        }

        static const std::unordered_map<std::string, Dumper> dumpers = {
                {"--display-id"s, dumper(&SurfaceFlinger::dumpDisplayIdentificationData)},
                {"--dispsync"s,
                 dumper([this](std::string& s) { mScheduler->getPrimaryDispSync().dump(s); })},
                {"--edid"s, argsDumper(&SurfaceFlinger::dumpRawDisplayIdentificationData)},
                {"--frame-events"s, dumper(&SurfaceFlinger::dumpFrameEventsLocked)},
                {"--latency"s, argsDumper(&SurfaceFlinger::dumpStatsLocked)},
                {"--latency-clear"s, argsDumper(&SurfaceFlinger::clearStatsLocked)},
                {"--list"s, dumper(&SurfaceFlinger::listLayersLocked)},
                {"--static-screen"s, dumper(&SurfaceFlinger::dumpStaticScreenStats)},
                {"--timestats"s, protoDumper(&SurfaceFlinger::dumpTimeStats)},
                {"--vsync"s, dumper(&SurfaceFlinger::dumpVSync)},
                {"--wide-color"s, dumper(&SurfaceFlinger::dumpWideColorInfo)},
        };

        const auto flag = args.empty() ? ""s : std::string(String8(args[0]));

        const auto it = dumpers.find(flag);
        if (it != dumpers.end()) {
            (it->second)(args, asProto, result);
        } else if (!asProto) {
            dumpAllLocked(args, result);
        }

        if (locked) {
            mStateLock.unlock();
        }

        if (it == dumpers.end()) {
            const LayersProto layersProto = dumpProtoFromMainThread();
            if (asProto) {
                result.append(layersProto.SerializeAsString());
            } else {
                // Dump info that we need to access from the main thread
                const auto layerTree = LayerProtoParser::generateLayerTree(layersProto);
                result.append(LayerProtoParser::layerTreeToString(layerTree));
                result.append("\n");
                dumpOffscreenLayers(result);
            }
        }
    }
    write(fd, result.c_str(), result.size());
    return NO_ERROR;
}

status_t SurfaceFlinger::dumpCritical(int fd, const DumpArgs&, bool asProto) {
    if (asProto && mTracing.isEnabled()) {
        mTracing.writeToFileAsync();
    }

    return doDump(fd, DumpArgs(), asProto);
}

void SurfaceFlinger::listLayersLocked(std::string& result) const {
    mCurrentState.traverseInZOrder(
            [&](Layer* layer) { StringAppendF(&result, "%s\n", layer->getDebugName()); });
}

void SurfaceFlinger::dumpStatsLocked(const DumpArgs& args, std::string& result) const {
    StringAppendF(&result, "%" PRId64 "\n", getVsyncPeriod());

    if (args.size() > 1) {
        const auto name = String8(args[1]);
        mCurrentState.traverseInZOrder([&](Layer* layer) {
            if (layer->getName() == name.string()) {
                layer->dumpFrameStats(result);
            }
        });
    } else {
        mAnimFrameTracker.dumpStats(result);
    }
}

void SurfaceFlinger::clearStatsLocked(const DumpArgs& args, std::string&) {
    const bool clearAll = args.size() < 2;
    const auto name = clearAll ? String8() : String8(args[1]);

    mCurrentState.traverse([&](Layer* layer) {
        if (clearAll || layer->getName() == name.string()) {
            layer->clearFrameStats();
        }
    });

    mAnimFrameTracker.clearStats();
}

void SurfaceFlinger::dumpTimeStats(const DumpArgs& args, bool asProto, std::string& result) const {
    mTimeStats->parseArgs(asProto, args, result);
}

// This should only be called from the main thread.  Otherwise it would need
// the lock and should use mCurrentState rather than mDrawingState.
void SurfaceFlinger::logFrameStats() {
    mDrawingState.traverse([&](Layer* layer) {
        layer->logFrameStats();
    });

    mAnimFrameTracker.logAndResetStats("<win-anim>");
}

void SurfaceFlinger::appendSfConfigString(std::string& result) const {
    result.append(" [sf");

    if (isLayerTripleBufferingDisabled())
        result.append(" DISABLE_TRIPLE_BUFFERING");

    StringAppendF(&result, " PRESENT_TIME_OFFSET=%" PRId64, dispSyncPresentTimeOffset);
    StringAppendF(&result, " FORCE_HWC_FOR_RBG_TO_YUV=%d", useHwcForRgbToYuv);
    StringAppendF(&result, " MAX_VIRT_DISPLAY_DIM=%" PRIu64, maxVirtualDisplaySize);
    StringAppendF(&result, " RUNNING_WITHOUT_SYNC_FRAMEWORK=%d", !hasSyncFramework);
    StringAppendF(&result, " NUM_FRAMEBUFFER_SURFACE_BUFFERS=%" PRId64,
                  maxFrameBufferAcquiredBuffers);
    result.append("]");
}

void SurfaceFlinger::dumpVSync(std::string& result) const {
    mScheduler->dump(result);

    mRefreshRateStats->dump(result);
    result.append("\n");

    mPhaseConfiguration->dump(result);
    StringAppendF(&result,
                  "      present offset: %9" PRId64 " ns\t     VSYNC period: %9" PRId64 " ns\n\n",
                  dispSyncPresentTimeOffset, getVsyncPeriod());

    scheduler::RefreshRateConfigs::Policy policy = mRefreshRateConfigs->getDisplayManagerPolicy();
    StringAppendF(&result,
                  "DesiredDisplayConfigSpecs (DisplayManager): default config ID: %d"
                  ", min: %.2f Hz, max: %.2f Hz",
                  policy.defaultConfig.value(), policy.minRefreshRate, policy.maxRefreshRate);
    StringAppendF(&result, "(config override by backdoor: %s)\n\n",
                  mDebugDisplayConfigSetByBackdoor ? "yes" : "no");
    scheduler::RefreshRateConfigs::Policy currentPolicy = mRefreshRateConfigs->getCurrentPolicy();
    if (currentPolicy != policy) {
        StringAppendF(&result,
                      "DesiredDisplayConfigSpecs (Override): default config ID: %d"
                      ", min: %.2f Hz, max: %.2f Hz\n\n",
                      currentPolicy.defaultConfig.value(), currentPolicy.minRefreshRate,
                      currentPolicy.maxRefreshRate);
    }

    mScheduler->dump(mAppConnectionHandle, result);
    mScheduler->getPrimaryDispSync().dump(result);
}

void SurfaceFlinger::dumpStaticScreenStats(std::string& result) const {
    result.append("Static screen stats:\n");
    for (size_t b = 0; b < SurfaceFlingerBE::NUM_BUCKETS - 1; ++b) {
        float bucketTimeSec = getBE().mFrameBuckets[b] / 1e9;
        float percent = 100.0f *
                static_cast<float>(getBE().mFrameBuckets[b]) / getBE().mTotalTime;
        StringAppendF(&result, "  < %zd frames: %.3f s (%.1f%%)\n", b + 1, bucketTimeSec, percent);
    }
    float bucketTimeSec = getBE().mFrameBuckets[SurfaceFlingerBE::NUM_BUCKETS - 1] / 1e9;
    float percent = 100.0f *
            static_cast<float>(getBE().mFrameBuckets[SurfaceFlingerBE::NUM_BUCKETS - 1]) / getBE().mTotalTime;
    StringAppendF(&result, "  %zd+ frames: %.3f s (%.1f%%)\n", SurfaceFlingerBE::NUM_BUCKETS - 1,
                  bucketTimeSec, percent);
}

void SurfaceFlinger::recordBufferingStats(const std::string& layerName,
                                          std::vector<OccupancyTracker::Segment>&& history) {
    Mutex::Autolock lock(getBE().mBufferingStatsMutex);
    auto& stats = getBE().mBufferingStats[layerName];
    for (const auto& segment : history) {
        if (!segment.usedThirdBuffer) {
            stats.twoBufferTime += segment.totalTime;
        }
        if (segment.occupancyAverage < 1.0f) {
            stats.doubleBufferedTime += segment.totalTime;
        } else if (segment.occupancyAverage < 2.0f) {
            stats.tripleBufferedTime += segment.totalTime;
        }
        ++stats.numSegments;
        stats.totalTime += segment.totalTime;
    }
}

void SurfaceFlinger::dumpFrameEventsLocked(std::string& result) {
    result.append("Layer frame timestamps:\n");

    const LayerVector& currentLayers = mCurrentState.layersSortedByZ;
    const size_t count = currentLayers.size();
    for (size_t i=0 ; i<count ; i++) {
        currentLayers[i]->dumpFrameEvents(result);
    }
}

void SurfaceFlinger::dumpBufferingStats(std::string& result) const {
    result.append("Buffering stats:\n");
    result.append("  [Layer name] <Active time> <Two buffer> "
            "<Double buffered> <Triple buffered>\n");
    Mutex::Autolock lock(getBE().mBufferingStatsMutex);
    typedef std::tuple<std::string, float, float, float> BufferTuple;
    std::map<float, BufferTuple, std::greater<float>> sorted;
    for (const auto& statsPair : getBE().mBufferingStats) {
        const char* name = statsPair.first.c_str();
        const SurfaceFlingerBE::BufferingStats& stats = statsPair.second;
        if (stats.numSegments == 0) {
            continue;
        }
        float activeTime = ns2ms(stats.totalTime) / 1000.0f;
        float twoBufferRatio = static_cast<float>(stats.twoBufferTime) /
                stats.totalTime;
        float doubleBufferRatio = static_cast<float>(
                stats.doubleBufferedTime) / stats.totalTime;
        float tripleBufferRatio = static_cast<float>(
                stats.tripleBufferedTime) / stats.totalTime;
        sorted.insert({activeTime, {name, twoBufferRatio,
                doubleBufferRatio, tripleBufferRatio}});
    }
    for (const auto& sortedPair : sorted) {
        float activeTime = sortedPair.first;
        const BufferTuple& values = sortedPair.second;
        StringAppendF(&result, "  [%s] %.2f %.3f %.3f %.3f\n", std::get<0>(values).c_str(),
                      activeTime, std::get<1>(values), std::get<2>(values), std::get<3>(values));
    }
    result.append("\n");
}

void SurfaceFlinger::dumpDisplayIdentificationData(std::string& result) const {
    for (const auto& [token, display] : mDisplays) {
        const auto displayId = display->getId();
        if (!displayId) {
            continue;
        }
        const auto hwcDisplayId = getHwComposer().fromPhysicalDisplayId(*displayId);
        if (!hwcDisplayId) {
            continue;
        }

        StringAppendF(&result,
                      "Display %s (HWC display %" PRIu64 "): ", to_string(*displayId).c_str(),
                      *hwcDisplayId);
        uint8_t port;
        DisplayIdentificationData data;
        if (!getHwComposer().getDisplayIdentificationData(*hwcDisplayId, &port, &data)) {
            result.append("no identification data\n");
            continue;
        }

        if (!isEdid(data)) {
            result.append("unknown identification data\n");
            continue;
        }

        const auto edid = parseEdid(data);
        if (!edid) {
            result.append("invalid EDID\n");
            continue;
        }

        StringAppendF(&result, "port=%u pnpId=%s displayName=\"", port, edid->pnpId.data());
        result.append(edid->displayName.data(), edid->displayName.length());
        result.append("\"\n");
    }
}

void SurfaceFlinger::dumpRawDisplayIdentificationData(const DumpArgs& args,
                                                      std::string& result) const {
    hal::HWDisplayId hwcDisplayId;
    uint8_t port;
    DisplayIdentificationData data;

    if (args.size() > 1 && base::ParseUint(String8(args[1]), &hwcDisplayId) &&
        getHwComposer().getDisplayIdentificationData(hwcDisplayId, &port, &data)) {
        result.append(reinterpret_cast<const char*>(data.data()), data.size());
    }
}

void SurfaceFlinger::dumpWideColorInfo(std::string& result) const {
    StringAppendF(&result, "Device has wide color built-in display: %d\n", hasWideColorDisplay);
    StringAppendF(&result, "Device uses color management: %d\n", useColorManagement);
    StringAppendF(&result, "DisplayColorSetting: %s\n",
                  decodeDisplayColorSetting(mDisplayColorSetting).c_str());

    // TODO: print out if wide-color mode is active or not

    for (const auto& [token, display] : mDisplays) {
        const auto displayId = display->getId();
        if (!displayId) {
            continue;
        }

        StringAppendF(&result, "Display %s color modes:\n", to_string(*displayId).c_str());
        std::vector<ColorMode> modes = getHwComposer().getColorModes(*displayId);
        for (auto&& mode : modes) {
            StringAppendF(&result, "    %s (%d)\n", decodeColorMode(mode).c_str(), mode);
        }

        ColorMode currentMode = display->getCompositionDisplay()->getState().colorMode;
        StringAppendF(&result, "    Current color mode: %s (%d)\n",
                      decodeColorMode(currentMode).c_str(), currentMode);
    }
    result.append("\n");
}

LayersProto SurfaceFlinger::dumpDrawingStateProto(uint32_t traceFlags) const {
    // If context is SurfaceTracing thread, mTracingLock blocks display transactions on main thread.
    const auto display = getDefaultDisplayDeviceLocked();

    LayersProto layersProto;
    for (const sp<Layer>& layer : mDrawingState.layersSortedByZ) {
        layer->writeToProto(layersProto, traceFlags, display);
    }

    return layersProto;
}

void SurfaceFlinger::dumpHwc(std::string& result) const {
    getHwComposer().dump(result);
}

void SurfaceFlinger::dumpOffscreenLayersProto(LayersProto& layersProto, uint32_t traceFlags) const {
    // Add a fake invisible root layer to the proto output and parent all the offscreen layers to
    // it.
    LayerProto* rootProto = layersProto.add_layers();
    const int32_t offscreenRootLayerId = INT32_MAX - 2;
    rootProto->set_id(offscreenRootLayerId);
    rootProto->set_name("Offscreen Root");
    rootProto->set_parent(-1);

    for (Layer* offscreenLayer : mOffscreenLayers) {
        // Add layer as child of the fake root
        rootProto->add_children(offscreenLayer->sequence);

        // Add layer
        LayerProto* layerProto =
                offscreenLayer->writeToProto(layersProto, traceFlags, nullptr /*device*/);
        layerProto->set_parent(offscreenRootLayerId);
    }
}

LayersProto SurfaceFlinger::dumpProtoFromMainThread(uint32_t traceFlags) {
    LayersProto layersProto;
    postMessageSync(new LambdaMessage([&] { layersProto = dumpDrawingStateProto(traceFlags); }));
    return layersProto;
}

void SurfaceFlinger::dumpOffscreenLayers(std::string& result) {
    result.append("Offscreen Layers:\n");
    postMessageSync(new LambdaMessage([&]() {
        for (Layer* offscreenLayer : mOffscreenLayers) {
            offscreenLayer->traverse(LayerVector::StateSet::Drawing, [&](Layer* layer) {
                layer->dumpCallingUidPid(result);
            });
        }
    }));
}

void SurfaceFlinger::dumpAllLocked(const DumpArgs& args, std::string& result) const {
    const bool colorize = !args.empty() && args[0] == String16("--color");
    Colorizer colorizer(colorize);

    // figure out if we're stuck somewhere
    const nsecs_t now = systemTime();
    const nsecs_t inTransaction(mDebugInTransaction);
    nsecs_t inTransactionDuration = (inTransaction) ? now-inTransaction : 0;

    /*
     * Dump library configuration.
     */

    colorizer.bold(result);
    result.append("Build configuration:");
    colorizer.reset(result);
    appendSfConfigString(result);
    appendUiConfigString(result);
    appendGuiConfigString(result);
    result.append("\n");

    result.append("\nDisplay identification data:\n");
    dumpDisplayIdentificationData(result);

    result.append("\nWide-Color information:\n");
    dumpWideColorInfo(result);

    colorizer.bold(result);
    result.append("Sync configuration: ");
    colorizer.reset(result);
    result.append(SyncFeatures::getInstance().toString());
    result.append("\n\n");

    colorizer.bold(result);
    result.append("Scheduler:\n");
    colorizer.reset(result);
    dumpVSync(result);
    result.append("\n");

    dumpStaticScreenStats(result);
    result.append("\n");

    StringAppendF(&result, "Total missed frame count: %u\n", mFrameMissedCount.load());
    StringAppendF(&result, "HWC missed frame count: %u\n", mHwcFrameMissedCount.load());
    StringAppendF(&result, "GPU missed frame count: %u\n\n", mGpuFrameMissedCount.load());

    dumpBufferingStats(result);

    /*
     * Dump the visible layer list
     */
    colorizer.bold(result);
    StringAppendF(&result, "Visible layers (count = %zu)\n", mNumLayers.load());
    StringAppendF(&result, "GraphicBufferProducers: %zu, max %zu\n",
                  mGraphicBufferProducerList.size(), mMaxGraphicBufferProducerListSize);
    colorizer.reset(result);

    {
        StringAppendF(&result, "Composition layers\n");
        mDrawingState.traverseInZOrder([&](Layer* layer) {
            auto* compositionState = layer->getCompositionState();
            if (!compositionState) return;

            android::base::StringAppendF(&result, "* Layer %p (%s)\n", layer,
                                         layer->getDebugName() ? layer->getDebugName()
                                                               : "<unknown>");
            compositionState->dump(result);
        });
    }

    /*
     * Dump Display state
     */

    colorizer.bold(result);
    StringAppendF(&result, "Displays (%zu entries)\n", mDisplays.size());
    colorizer.reset(result);
    for (const auto& [token, display] : mDisplays) {
        display->dump(result);
    }
    result.append("\n");

    /*
     * Dump CompositionEngine state
     */

    mCompositionEngine->dump(result);

    /*
     * Dump SurfaceFlinger global state
     */

    colorizer.bold(result);
    result.append("SurfaceFlinger global state:\n");
    colorizer.reset(result);

    getRenderEngine().dump(result);

    DebugEGLImageTracker::getInstance()->dump(result);

    if (const auto display = getDefaultDisplayDeviceLocked()) {
        display->getCompositionDisplay()->getState().undefinedRegion.dump(result,
                                                                          "undefinedRegion");
        StringAppendF(&result, "  orientation=%s, isPoweredOn=%d\n",
                      toCString(display->getOrientation()), display->isPoweredOn());
    }
    StringAppendF(&result,
                  "  transaction-flags         : %08x\n"
                  "  gpu_to_cpu_unsupported    : %d\n",
                  mTransactionFlags.load(), !mGpuToCpuSupported);

    if (const auto displayId = getInternalDisplayIdLocked();
        displayId && getHwComposer().isConnected(*displayId)) {
        const auto activeConfig = getHwComposer().getActiveConfig(*displayId);
        StringAppendF(&result,
                      "  refresh-rate              : %f fps\n"
                      "  x-dpi                     : %f\n"
                      "  y-dpi                     : %f\n",
                      1e9 / getHwComposer().getDisplayVsyncPeriod(*displayId),
                      activeConfig->getDpiX(), activeConfig->getDpiY());
    }

    StringAppendF(&result, "  transaction time: %f us\n", inTransactionDuration / 1000.0);

    /*
     * Tracing state
     */
    mTracing.dump(result);
    result.append("\n");

    /*
     * HWC layer minidump
     */
    for (const auto& [token, display] : mDisplays) {
        const auto displayId = display->getId();
        if (!displayId) {
            continue;
        }

        StringAppendF(&result, "Display %s HWC layers:\n", to_string(*displayId).c_str());
        Layer::miniDumpHeader(result);
        const sp<DisplayDevice> displayDevice = display;
        mCurrentState.traverseInZOrder(
                [&](Layer* layer) { layer->miniDump(result, displayDevice); });
        result.append("\n");
    }

    /*
     * Dump HWComposer state
     */
    colorizer.bold(result);
    result.append("h/w composer state:\n");
    colorizer.reset(result);
    bool hwcDisabled = mDebugDisableHWC || mDebugRegion;
    StringAppendF(&result, "  h/w composer %s\n", hwcDisabled ? "disabled" : "enabled");
    getHwComposer().dump(result);

    /*
     * Dump gralloc state
     */
    const GraphicBufferAllocator& alloc(GraphicBufferAllocator::get());
    alloc.dump(result);

    /*
     * Dump VrFlinger state if in use.
     */
    if (mVrFlingerRequestsDisplay && mVrFlinger) {
        result.append("VrFlinger state:\n");
        result.append(mVrFlinger->Dump());
        result.append("\n");
    }

    result.append(mTimeStats->miniDump());
    result.append("\n");
}

void SurfaceFlinger::updateColorMatrixLocked() {
    mat4 colorMatrix;
    if (mGlobalSaturationFactor != 1.0f) {
        // Rec.709 luma coefficients
        float3 luminance{0.213f, 0.715f, 0.072f};
        luminance *= 1.0f - mGlobalSaturationFactor;
        mat4 saturationMatrix = mat4(
            vec4{luminance.r + mGlobalSaturationFactor, luminance.r, luminance.r, 0.0f},
            vec4{luminance.g, luminance.g + mGlobalSaturationFactor, luminance.g, 0.0f},
            vec4{luminance.b, luminance.b, luminance.b + mGlobalSaturationFactor, 0.0f},
            vec4{0.0f, 0.0f, 0.0f, 1.0f}
        );
        colorMatrix = mClientColorMatrix * saturationMatrix * mDaltonizer();
    } else {
        colorMatrix = mClientColorMatrix * mDaltonizer();
    }

    if (mCurrentState.colorMatrix != colorMatrix) {
        mCurrentState.colorMatrix = colorMatrix;
        mCurrentState.colorMatrixChanged = true;
        setTransactionFlags(eTransactionNeeded);
    }
}

status_t SurfaceFlinger::CheckTransactCodeCredentials(uint32_t code) {
#pragma clang diagnostic push
#pragma clang diagnostic error "-Wswitch-enum"
    switch (static_cast<ISurfaceComposerTag>(code)) {
        // These methods should at minimum make sure that the client requested
        // access to SF.
        case BOOT_FINISHED:
        case CLEAR_ANIMATION_FRAME_STATS:
        case CREATE_DISPLAY:
        case DESTROY_DISPLAY:
        case ENABLE_VSYNC_INJECTIONS:
        case GET_ANIMATION_FRAME_STATS:
        case GET_HDR_CAPABILITIES:
        case SET_DESIRED_DISPLAY_CONFIG_SPECS:
        case GET_DESIRED_DISPLAY_CONFIG_SPECS:
        case SET_ACTIVE_COLOR_MODE:
        case GET_AUTO_LOW_LATENCY_MODE_SUPPORT:
        case SET_AUTO_LOW_LATENCY_MODE:
        case GET_GAME_CONTENT_TYPE_SUPPORT:
        case SET_GAME_CONTENT_TYPE:
        case INJECT_VSYNC:
        case SET_POWER_MODE:
        case GET_DISPLAYED_CONTENT_SAMPLING_ATTRIBUTES:
        case SET_DISPLAY_CONTENT_SAMPLING_ENABLED:
        case GET_DISPLAYED_CONTENT_SAMPLE:
        case NOTIFY_POWER_HINT:
        case SET_GLOBAL_SHADOW_SETTINGS:
        case ACQUIRE_FRAME_RATE_FLEXIBILITY_TOKEN: {
            // ACQUIRE_FRAME_RATE_FLEXIBILITY_TOKEN is used by CTS tests, which acquire the
            // necessary permission dynamically. Don't use the permission cache for this check.
            bool usePermissionCache = code != ACQUIRE_FRAME_RATE_FLEXIBILITY_TOKEN;
            if (!callingThreadHasUnscopedSurfaceFlingerAccess(usePermissionCache)) {
                IPCThreadState* ipc = IPCThreadState::self();
                ALOGE("Permission Denial: can't access SurfaceFlinger pid=%d, uid=%d",
                        ipc->getCallingPid(), ipc->getCallingUid());
                return PERMISSION_DENIED;
            }
            return OK;
        }
        case GET_LAYER_DEBUG_INFO: {
            IPCThreadState* ipc = IPCThreadState::self();
            const int pid = ipc->getCallingPid();
            const int uid = ipc->getCallingUid();
            if ((uid != AID_SHELL) && !PermissionCache::checkPermission(sDump, pid, uid)) {
                ALOGE("Layer debug info permission denied for pid=%d, uid=%d", pid, uid);
                return PERMISSION_DENIED;
            }
            return OK;
        }
        // Used by apps to hook Choreographer to SurfaceFlinger.
        case CREATE_DISPLAY_EVENT_CONNECTION:
        // The following calls are currently used by clients that do not
        // request necessary permissions. However, they do not expose any secret
        // information, so it is OK to pass them.
        case AUTHENTICATE_SURFACE:
        case GET_ACTIVE_COLOR_MODE:
        case GET_ACTIVE_CONFIG:
        case GET_PHYSICAL_DISPLAY_IDS:
        case GET_PHYSICAL_DISPLAY_TOKEN:
        case GET_DISPLAY_COLOR_MODES:
        case GET_DISPLAY_NATIVE_PRIMARIES:
        case GET_DISPLAY_INFO:
        case GET_DISPLAY_CONFIGS:
        case GET_DISPLAY_STATE:
        case GET_DISPLAY_STATS:
        case GET_SUPPORTED_FRAME_TIMESTAMPS:
        // Calling setTransactionState is safe, because you need to have been
        // granted a reference to Client* and Handle* to do anything with it.
        case SET_TRANSACTION_STATE:
        case CREATE_CONNECTION:
        case GET_COLOR_MANAGEMENT:
        case GET_COMPOSITION_PREFERENCE:
        case GET_PROTECTED_CONTENT_SUPPORT:
        case IS_WIDE_COLOR_DISPLAY:
        // setFrameRate() is deliberately available for apps to call without any
        // special permissions.
        case SET_FRAME_RATE:
        case GET_DISPLAY_BRIGHTNESS_SUPPORT:
        case SET_DISPLAY_BRIGHTNESS: {
            return OK;
        }
        case CAPTURE_LAYERS:
        case CAPTURE_SCREEN:
        case ADD_REGION_SAMPLING_LISTENER:
        case REMOVE_REGION_SAMPLING_LISTENER: {
            // codes that require permission check
            IPCThreadState* ipc = IPCThreadState::self();
            const int pid = ipc->getCallingPid();
            const int uid = ipc->getCallingUid();
            if ((uid != AID_GRAPHICS) &&
                !PermissionCache::checkPermission(sReadFramebuffer, pid, uid)) {
                ALOGE("Permission Denial: can't read framebuffer pid=%d, uid=%d", pid, uid);
                return PERMISSION_DENIED;
            }
            return OK;
        }
        case CAPTURE_SCREEN_BY_ID: {
            IPCThreadState* ipc = IPCThreadState::self();
            const int uid = ipc->getCallingUid();
            if (uid == AID_ROOT || uid == AID_GRAPHICS || uid == AID_SYSTEM || uid == AID_SHELL) {
                return OK;
            }
            return PERMISSION_DENIED;
        }
    }

    // These codes are used for the IBinder protocol to either interrogate the recipient
    // side of the transaction for its canonical interface descriptor or to dump its state.
    // We let them pass by default.
    if (code == IBinder::INTERFACE_TRANSACTION || code == IBinder::DUMP_TRANSACTION ||
        code == IBinder::PING_TRANSACTION || code == IBinder::SHELL_COMMAND_TRANSACTION ||
        code == IBinder::SYSPROPS_TRANSACTION) {
        return OK;
    }
<<<<<<< HEAD
    // Numbers from 1000 to 1035 and 20000 are currently used for backdoors. The code
    // in onTransact verifies that the user is root, and has access to use SF.
    if ((code >= 1000 && code <= 1035) || (code == 20000)) {
=======
    // Numbers from 1000 to 1036 are currently used for backdoors. The code
    // in onTransact verifies that the user is root, and has access to use SF.
    if (code >= 1000 && code <= 1036) {
>>>>>>> a4a22ded
        ALOGV("Accessing SurfaceFlinger through backdoor code: %u", code);
        return OK;
    }
    ALOGE("Permission Denial: SurfaceFlinger did not recognize request code: %u", code);
    return PERMISSION_DENIED;
#pragma clang diagnostic pop
}

status_t SurfaceFlinger::onTransact(uint32_t code, const Parcel& data, Parcel* reply,
                                    uint32_t flags) {
    status_t credentialCheck = CheckTransactCodeCredentials(code);
    if (credentialCheck != OK) {
        return credentialCheck;
    }

    status_t err = BnSurfaceComposer::onTransact(code, data, reply, flags);
    if (err == UNKNOWN_TRANSACTION || err == PERMISSION_DENIED) {
        CHECK_INTERFACE(ISurfaceComposer, data, reply);
        IPCThreadState* ipc = IPCThreadState::self();
        const int uid = ipc->getCallingUid();
        if (CC_UNLIKELY(uid != AID_SYSTEM
                && !PermissionCache::checkCallingPermission(sHardwareTest))) {
            const int pid = ipc->getCallingPid();
            ALOGE("Permission Denial: "
                    "can't access SurfaceFlinger pid=%d, uid=%d", pid, uid);
            return PERMISSION_DENIED;
        }
        int n;
        switch (code) {
            case 1000: // SHOW_CPU, NOT SUPPORTED ANYMORE
            case 1001: // SHOW_FPS, NOT SUPPORTED ANYMORE
                return NO_ERROR;
            case 1002:  // SHOW_UPDATES
                n = data.readInt32();
                mDebugRegion = n ? n : (mDebugRegion ? 0 : 1);
                invalidateHwcGeometry();
                repaintEverything();
                return NO_ERROR;
            case 1004:{ // repaint everything
                repaintEverything();
                return NO_ERROR;
            }
            case 1005:{ // force transaction
                Mutex::Autolock _l(mStateLock);
                setTransactionFlags(
                        eTransactionNeeded|
                        eDisplayTransactionNeeded|
                        eTraversalNeeded);
                return NO_ERROR;
            }
            case 1006:{ // send empty update
                signalRefresh();
                return NO_ERROR;
            }
            case 1008:  // toggle use of hw composer
                n = data.readInt32();
                mDebugDisableHWC = n != 0;
                invalidateHwcGeometry();
                repaintEverything();
                return NO_ERROR;
            case 1009:  // toggle use of transform hint
                n = data.readInt32();
                mDebugDisableTransformHint = n != 0;
                invalidateHwcGeometry();
                repaintEverything();
                return NO_ERROR;
            case 1010:  // interrogate.
                reply->writeInt32(0);
                reply->writeInt32(0);
                reply->writeInt32(mDebugRegion);
                reply->writeInt32(0);
                reply->writeInt32(mDebugDisableHWC);
                return NO_ERROR;
            case 1013: {
                const auto display = getDefaultDisplayDevice();
                if (!display) {
                    return NAME_NOT_FOUND;
                }

                reply->writeInt32(display->getPageFlipCount());
                return NO_ERROR;
            }
            case 1014: {
                Mutex::Autolock _l(mStateLock);
                // daltonize
                n = data.readInt32();
                switch (n % 10) {
                    case 1:
                        mDaltonizer.setType(ColorBlindnessType::Protanomaly);
                        break;
                    case 2:
                        mDaltonizer.setType(ColorBlindnessType::Deuteranomaly);
                        break;
                    case 3:
                        mDaltonizer.setType(ColorBlindnessType::Tritanomaly);
                        break;
                    default:
                        mDaltonizer.setType(ColorBlindnessType::None);
                        break;
                }
                if (n >= 10) {
                    mDaltonizer.setMode(ColorBlindnessMode::Correction);
                } else {
                    mDaltonizer.setMode(ColorBlindnessMode::Simulation);
                }

                updateColorMatrixLocked();
                return NO_ERROR;
            }
            case 1015: {
                Mutex::Autolock _l(mStateLock);
                // apply a color matrix
                n = data.readInt32();
                if (n) {
                    // color matrix is sent as a column-major mat4 matrix
                    for (size_t i = 0 ; i < 4; i++) {
                        for (size_t j = 0; j < 4; j++) {
                            mClientColorMatrix[i][j] = data.readFloat();
                        }
                    }
                } else {
                    mClientColorMatrix = mat4();
                }

                // Check that supplied matrix's last row is {0,0,0,1} so we can avoid
                // the division by w in the fragment shader
                float4 lastRow(transpose(mClientColorMatrix)[3]);
                if (any(greaterThan(abs(lastRow - float4{0, 0, 0, 1}), float4{1e-4f}))) {
                    ALOGE("The color transform's last row must be (0, 0, 0, 1)");
                }

                updateColorMatrixLocked();
                return NO_ERROR;
            }
            case 1016: { // Unused.
                return NAME_NOT_FOUND;
            }
            case 1017: {
                n = data.readInt32();
                mForceFullDamage = n != 0;
                return NO_ERROR;
            }
            case 1018: { // Modify Choreographer's phase offset
                n = data.readInt32();
                mScheduler->setPhaseOffset(mAppConnectionHandle, static_cast<nsecs_t>(n));
                return NO_ERROR;
            }
            case 1019: { // Modify SurfaceFlinger's phase offset
                n = data.readInt32();
                mScheduler->setPhaseOffset(mSfConnectionHandle, static_cast<nsecs_t>(n));
                return NO_ERROR;
            }
            case 1020: { // Layer updates interceptor
                n = data.readInt32();
                if (n) {
                    ALOGV("Interceptor enabled");
                    mInterceptor->enable(mDrawingState.layersSortedByZ, mDrawingState.displays);
                }
                else{
                    ALOGV("Interceptor disabled");
                    mInterceptor->disable();
                }
                return NO_ERROR;
            }
            case 1021: { // Disable HWC virtual displays
                n = data.readInt32();
                mUseHwcVirtualDisplays = !n;
                return NO_ERROR;
            }
            case 1022: { // Set saturation boost
                Mutex::Autolock _l(mStateLock);
                mGlobalSaturationFactor = std::max(0.0f, std::min(data.readFloat(), 2.0f));

                updateColorMatrixLocked();
                return NO_ERROR;
            }
            case 1023: { // Set native mode
                int32_t colorMode;

                mDisplayColorSetting = static_cast<DisplayColorSetting>(data.readInt32());
                if (data.readInt32(&colorMode) == NO_ERROR) {
                    mForceColorMode = static_cast<ColorMode>(colorMode);
                }
                invalidateHwcGeometry();
                repaintEverything();
                return NO_ERROR;
            }
            // Deprecate, use 1030 to check whether the device is color managed.
            case 1024: {
                return NAME_NOT_FOUND;
            }
            case 1025: { // Set layer tracing
                n = data.readInt32();
                if (n) {
                    ALOGD("LayerTracing enabled");
                    mTracingEnabledChanged = mTracing.enable();
                    reply->writeInt32(NO_ERROR);
                } else {
                    ALOGD("LayerTracing disabled");
                    mTracingEnabledChanged = mTracing.disable();
                    if (mTracingEnabledChanged) {
                        reply->writeInt32(mTracing.writeToFile());
                    } else {
                        reply->writeInt32(NO_ERROR);
                    }
                }
                return NO_ERROR;
            }
            case 1026: { // Get layer tracing status
                reply->writeBool(mTracing.isEnabled());
                return NO_ERROR;
            }
            // Is a DisplayColorSetting supported?
            case 1027: {
                const auto display = getDefaultDisplayDevice();
                if (!display) {
                    return NAME_NOT_FOUND;
                }

                DisplayColorSetting setting = static_cast<DisplayColorSetting>(data.readInt32());
                switch (setting) {
                    case DisplayColorSetting::kManaged:
                        reply->writeBool(useColorManagement);
                        break;
                    case DisplayColorSetting::kUnmanaged:
                        reply->writeBool(true);
                        break;
                    case DisplayColorSetting::kEnhanced:
                        reply->writeBool(display->hasRenderIntent(RenderIntent::ENHANCE));
                        break;
                    default: // vendor display color setting
                        reply->writeBool(
                                display->hasRenderIntent(static_cast<RenderIntent>(setting)));
                        break;
                }
                return NO_ERROR;
            }
            // Is VrFlinger active?
            case 1028: {
                Mutex::Autolock _l(mStateLock);
                reply->writeBool(getHwComposer().isUsingVrComposer());
                return NO_ERROR;
            }
            // Set buffer size for SF tracing (value in KB)
            case 1029: {
                n = data.readInt32();
                if (n <= 0 || n > MAX_TRACING_MEMORY) {
                    ALOGW("Invalid buffer size: %d KB", n);
                    reply->writeInt32(BAD_VALUE);
                    return BAD_VALUE;
                }

                ALOGD("Updating trace buffer to %d KB", n);
                mTracing.setBufferSize(n * 1024);
                reply->writeInt32(NO_ERROR);
                return NO_ERROR;
            }
            // Is device color managed?
            case 1030: {
                reply->writeBool(useColorManagement);
                return NO_ERROR;
            }
            // Override default composition data space
            // adb shell service call SurfaceFlinger 1031 i32 1 DATASPACE_NUMBER DATASPACE_NUMBER \
            // && adb shell stop zygote && adb shell start zygote
            // to restore: adb shell service call SurfaceFlinger 1031 i32 0 && \
            // adb shell stop zygote && adb shell start zygote
            case 1031: {
                Mutex::Autolock _l(mStateLock);
                n = data.readInt32();
                if (n) {
                    n = data.readInt32();
                    if (n) {
                        Dataspace dataspace = static_cast<Dataspace>(n);
                        if (!validateCompositionDataspace(dataspace)) {
                            return BAD_VALUE;
                        }
                        mDefaultCompositionDataspace = dataspace;
                    }
                    n = data.readInt32();
                    if (n) {
                        Dataspace dataspace = static_cast<Dataspace>(n);
                        if (!validateCompositionDataspace(dataspace)) {
                            return BAD_VALUE;
                        }
                        mWideColorGamutCompositionDataspace = dataspace;
                    }
                } else {
                    // restore composition data space.
                    mDefaultCompositionDataspace = defaultCompositionDataspace;
                    mWideColorGamutCompositionDataspace = wideColorGamutCompositionDataspace;
                }
                return NO_ERROR;
            }
            // Set trace flags
            case 1033: {
                n = data.readUint32();
                ALOGD("Updating trace flags to 0x%x", n);
                mTracing.setTraceFlags(n);
                reply->writeInt32(NO_ERROR);
                return NO_ERROR;
            }
            case 1034: {
                n = data.readInt32();
                if (n == 1 && !mRefreshRateOverlay) {
                    mRefreshRateOverlay = std::make_unique<RefreshRateOverlay>(*this);
                    auto& current = mRefreshRateConfigs->getCurrentRefreshRate();
                    mRefreshRateOverlay->changeRefreshRate(current);
                } else if (n == 0) {
                    mRefreshRateOverlay.reset();
                } else {
                    reply->writeBool(mRefreshRateOverlay != nullptr);
                }
                return NO_ERROR;
            }
            case 1035: {
                n = data.readInt32();
                mDebugDisplayConfigSetByBackdoor = false;
                if (n >= 0) {
                    const auto displayToken = getInternalDisplayToken();
                    status_t result = setActiveConfig(displayToken, n);
                    if (result != NO_ERROR) {
                        return result;
                    }
                    mDebugDisplayConfigSetByBackdoor = true;
                }
                return NO_ERROR;
            }
<<<<<<< HEAD
            case 20000: {
              uint64_t disp = data.readUint64();
              int mode = data.readInt32();
              ALOGI("Debug: Set display = %llu, power mode = %d", (unsigned long long)disp, mode);
              setPowerMode(getPhysicalDisplayToken(disp), mode);
              return NO_ERROR;
=======
            case 1036: {
                if (data.readInt32() > 0) {
                    status_t result =
                            acquireFrameRateFlexibilityToken(&mDebugFrameRateFlexibilityToken);
                    if (result != NO_ERROR) {
                        return result;
                    }
                } else {
                    mDebugFrameRateFlexibilityToken = nullptr;
                }
                return NO_ERROR;
>>>>>>> a4a22ded
            }
        }
    }
    return err;
}

void SurfaceFlinger::repaintEverything() {
    mRepaintEverything = true;
    signalTransaction();
}

void SurfaceFlinger::repaintEverythingForHWC() {
    mRepaintEverything = true;
    mPowerAdvisor.notifyDisplayUpdateImminent();
    mEventQueue->invalidate();
}

void SurfaceFlinger::kernelTimerChanged(bool expired) {
    static bool updateOverlay =
            property_get_bool("debug.sf.kernel_idle_timer_update_overlay", true);
    if (!updateOverlay || !mRefreshRateOverlay) return;

    // Update the overlay on the main thread to avoid race conditions with
    // mRefreshRateConfigs->getCurrentRefreshRate()
    postMessageAsync(new LambdaMessage([this, expired]() NO_THREAD_SAFETY_ANALYSIS {
        if (mRefreshRateOverlay) {
            const auto kernelTimerEnabled = property_get_bool(KERNEL_IDLE_TIMER_PROP, false);
            const bool timerExpired = kernelTimerEnabled && expired;
            const auto& current = [this]() -> const RefreshRate& {
                std::lock_guard<std::mutex> lock(mActiveConfigLock);
                if (mDesiredActiveConfigChanged) {
                    return mRefreshRateConfigs->getRefreshRateFromConfigId(
                            mDesiredActiveConfig.configId);
                }

                return mRefreshRateConfigs->getCurrentRefreshRate();
            }();
            const auto& min = mRefreshRateConfigs->getMinRefreshRate();

            if (current != min) {
                mRefreshRateOverlay->changeRefreshRate(timerExpired ? min : current);
                mEventQueue->invalidate();
            }
        }
    }));
}

// A simple RAII class to disconnect from an ANativeWindow* when it goes out of scope
class WindowDisconnector {
public:
    WindowDisconnector(ANativeWindow* window, int api) : mWindow(window), mApi(api) {}
    ~WindowDisconnector() {
        native_window_api_disconnect(mWindow, mApi);
    }

private:
    ANativeWindow* mWindow;
    const int mApi;
};

status_t SurfaceFlinger::captureScreen(const sp<IBinder>& displayToken,
                                       sp<GraphicBuffer>* outBuffer, bool& outCapturedSecureLayers,
                                       Dataspace reqDataspace, ui::PixelFormat reqPixelFormat,
                                       const Rect& sourceCrop, uint32_t reqWidth,
                                       uint32_t reqHeight, bool useIdentityTransform,
                                       ui::Rotation rotation, bool captureSecureLayers) {
    ATRACE_CALL();

    if (!displayToken) return BAD_VALUE;

    auto renderAreaRotation = ui::Transform::toRotationFlags(rotation);
    if (renderAreaRotation == ui::Transform::ROT_INVALID) {
        ALOGE("%s: Invalid rotation: %s", __FUNCTION__, toCString(rotation));
        renderAreaRotation = ui::Transform::ROT_0;
    }

    sp<DisplayDevice> display;
    {
        Mutex::Autolock lock(mStateLock);

        display = getDisplayDeviceLocked(displayToken);
        if (!display) return NAME_NOT_FOUND;

        // set the requested width/height to the logical display viewport size
        // by default
        if (reqWidth == 0 || reqHeight == 0) {
            reqWidth = uint32_t(display->getViewport().width());
            reqHeight = uint32_t(display->getViewport().height());
        }
    }

    DisplayRenderArea renderArea(display, sourceCrop, reqWidth, reqHeight, reqDataspace,
                                 renderAreaRotation, captureSecureLayers);
    auto traverseLayers = std::bind(&SurfaceFlinger::traverseLayersInDisplay, this, display,
                                    std::placeholders::_1);
    return captureScreenCommon(renderArea, traverseLayers, outBuffer, reqPixelFormat,
                               useIdentityTransform, outCapturedSecureLayers);
}

static Dataspace pickDataspaceFromColorMode(const ColorMode colorMode) {
    switch (colorMode) {
        case ColorMode::DISPLAY_P3:
        case ColorMode::BT2100_PQ:
        case ColorMode::BT2100_HLG:
        case ColorMode::DISPLAY_BT2020:
            return Dataspace::DISPLAY_P3;
        default:
            return Dataspace::V0_SRGB;
    }
}

status_t SurfaceFlinger::setSchedFifo(bool enabled) {
    static constexpr int kFifoPriority = 2;
    static constexpr int kOtherPriority = 0;

    struct sched_param param = {0};
    int sched_policy;
    if (enabled) {
        sched_policy = SCHED_FIFO;
        param.sched_priority = kFifoPriority;
    } else {
        sched_policy = SCHED_OTHER;
        param.sched_priority = kOtherPriority;
    }

    if (sched_setscheduler(0, sched_policy, &param) != 0) {
        return -errno;
    }
    return NO_ERROR;
}

const sp<DisplayDevice> SurfaceFlinger::getDisplayByIdOrLayerStack(uint64_t displayOrLayerStack) {
    const sp<IBinder> displayToken = getPhysicalDisplayTokenLocked(DisplayId{displayOrLayerStack});
    if (displayToken) {
        return getDisplayDeviceLocked(displayToken);
    }
    // Couldn't find display by displayId. Try to get display by layerStack since virtual displays
    // may not have a displayId.
    return getDisplayByLayerStack(displayOrLayerStack);
}

const sp<DisplayDevice> SurfaceFlinger::getDisplayByLayerStack(uint64_t layerStack) {
    for (const auto& [token, display] : mDisplays) {
        if (display->getLayerStack() == layerStack) {
            return display;
        }
    }
    return nullptr;
}

status_t SurfaceFlinger::captureScreen(uint64_t displayOrLayerStack, Dataspace* outDataspace,
                                       sp<GraphicBuffer>* outBuffer) {
    sp<DisplayDevice> display;
    uint32_t width;
    uint32_t height;
    ui::Transform::RotationFlags captureOrientation;
    {
        Mutex::Autolock lock(mStateLock);
        display = getDisplayByIdOrLayerStack(displayOrLayerStack);
        if (!display) {
            return NAME_NOT_FOUND;
        }

        width = uint32_t(display->getViewport().width());
        height = uint32_t(display->getViewport().height());

        const auto orientation = display->getOrientation();
        captureOrientation = ui::Transform::toRotationFlags(orientation);

        switch (captureOrientation) {
            case ui::Transform::ROT_90:
                captureOrientation = ui::Transform::ROT_270;
                break;

            case ui::Transform::ROT_270:
                captureOrientation = ui::Transform::ROT_90;
                break;

            case ui::Transform::ROT_INVALID:
                ALOGE("%s: Invalid orientation: %s", __FUNCTION__, toCString(orientation));
                captureOrientation = ui::Transform::ROT_0;
                break;

            default:
                break;
        }
        *outDataspace =
                pickDataspaceFromColorMode(display->getCompositionDisplay()->getState().colorMode);
    }

    DisplayRenderArea renderArea(display, Rect(), width, height, *outDataspace, captureOrientation,
                                 false /* captureSecureLayers */);

    auto traverseLayers = std::bind(&SurfaceFlinger::traverseLayersInDisplay, this, display,
                                    std::placeholders::_1);
    bool ignored = false;
    return captureScreenCommon(renderArea, traverseLayers, outBuffer, ui::PixelFormat::RGBA_8888,
                               false /* useIdentityTransform */,
                               ignored /* outCapturedSecureLayers */);
}

status_t SurfaceFlinger::captureLayers(
        const sp<IBinder>& layerHandleBinder, sp<GraphicBuffer>* outBuffer,
        const Dataspace reqDataspace, const ui::PixelFormat reqPixelFormat, const Rect& sourceCrop,
        const std::unordered_set<sp<IBinder>, ISurfaceComposer::SpHash<IBinder>>& excludeHandles,
        float frameScale, bool childrenOnly) {
    ATRACE_CALL();

    class LayerRenderArea : public RenderArea {
    public:
        LayerRenderArea(SurfaceFlinger* flinger, const sp<Layer>& layer, const Rect crop,
                        int32_t reqWidth, int32_t reqHeight, Dataspace reqDataSpace,
                        bool childrenOnly, const Rect& displayViewport)
              : RenderArea(reqWidth, reqHeight, CaptureFill::CLEAR, reqDataSpace, displayViewport),
                mLayer(layer),
                mCrop(crop),
                mNeedsFiltering(false),
                mFlinger(flinger),
                mChildrenOnly(childrenOnly) {}
        const ui::Transform& getTransform() const override { return mTransform; }
        Rect getBounds() const override { return mLayer->getBufferSize(mLayer->getDrawingState()); }
        int getHeight() const override {
            return mLayer->getBufferSize(mLayer->getDrawingState()).getHeight();
        }
        int getWidth() const override {
            return mLayer->getBufferSize(mLayer->getDrawingState()).getWidth();
        }
        bool isSecure() const override { return false; }
        bool needsFiltering() const override { return mNeedsFiltering; }
        sp<const DisplayDevice> getDisplayDevice() const override { return nullptr; }
        Rect getSourceCrop() const override {
            if (mCrop.isEmpty()) {
                return getBounds();
            } else {
                return mCrop;
            }
        }
        class ReparentForDrawing {
        public:
            const sp<Layer>& oldParent;
            const sp<Layer>& newParent;

            ReparentForDrawing(const sp<Layer>& oldParent, const sp<Layer>& newParent,
                               const Rect& drawingBounds)
                  : oldParent(oldParent), newParent(newParent) {
                // Compute and cache the bounds for the new parent layer.
                newParent->computeBounds(drawingBounds.toFloatRect(), ui::Transform(),
                                         0.f /* shadowRadius */);
                oldParent->setChildrenDrawingParent(newParent);
            }
            ~ReparentForDrawing() { oldParent->setChildrenDrawingParent(oldParent); }
        };

        void render(std::function<void()> drawLayers) override {
            const Rect sourceCrop = getSourceCrop();
            // no need to check rotation because there is none
            mNeedsFiltering = sourceCrop.width() != getReqWidth() ||
                sourceCrop.height() != getReqHeight();

            if (!mChildrenOnly) {
                mTransform = mLayer->getTransform().inverse();
                drawLayers();
            } else {
                uint32_t w = static_cast<uint32_t>(getWidth());
                uint32_t h = static_cast<uint32_t>(getHeight());
                // In the "childrenOnly" case we reparent the children to a screenshot
                // layer which has no properties set and which does not draw.
                sp<ContainerLayer> screenshotParentLayer =
                        mFlinger->getFactory().createContainerLayer({mFlinger, nullptr,
                                                                     "Screenshot Parent"s, w, h, 0,
                                                                     LayerMetadata()});

                ReparentForDrawing reparent(mLayer, screenshotParentLayer, sourceCrop);
                drawLayers();
            }
        }

    private:
        const sp<Layer> mLayer;
        const Rect mCrop;

        ui::Transform mTransform;
        bool mNeedsFiltering;

        SurfaceFlinger* mFlinger;
        const bool mChildrenOnly;
    };

    int reqWidth = 0;
    int reqHeight = 0;
    sp<Layer> parent;
    Rect crop(sourceCrop);
    std::unordered_set<sp<Layer>, ISurfaceComposer::SpHash<Layer>> excludeLayers;
    Rect displayViewport;
    {
        Mutex::Autolock lock(mStateLock);

        parent = fromHandle(layerHandleBinder);
        if (parent == nullptr || parent->isRemovedFromCurrentState()) {
            ALOGE("captureLayers called with an invalid or removed parent");
            return NAME_NOT_FOUND;
        }

        const int uid = IPCThreadState::self()->getCallingUid();
        const bool forSystem = uid == AID_GRAPHICS || uid == AID_SYSTEM;
        if (!forSystem && parent->getCurrentState().flags & layer_state_t::eLayerSecure) {
            ALOGW("Attempting to capture secure layer: PERMISSION_DENIED");
            return PERMISSION_DENIED;
        }

        Rect parentSourceBounds = parent->getCroppedBufferSize(parent->getCurrentState());
        if (sourceCrop.width() <= 0) {
            crop.left = 0;
            crop.right = parentSourceBounds.getWidth();
        }

        if (sourceCrop.height() <= 0) {
            crop.top = 0;
            crop.bottom = parentSourceBounds.getHeight();
        }

        if (crop.isEmpty() || frameScale <= 0.0f) {
            // Error out if the layer has no source bounds (i.e. they are boundless) and a source
            // crop was not specified, or an invalid frame scale was provided.
            return BAD_VALUE;
        }
        reqWidth = crop.width() * frameScale;
        reqHeight = crop.height() * frameScale;

        for (const auto& handle : excludeHandles) {
            sp<Layer> excludeLayer = fromHandle(handle);
            if (excludeLayer != nullptr) {
                excludeLayers.emplace(excludeLayer);
            } else {
                ALOGW("Invalid layer handle passed as excludeLayer to captureLayers");
                return NAME_NOT_FOUND;
            }
        }

        const auto display = getDisplayByLayerStack(parent->getLayerStack());
        if (!display) {
            return NAME_NOT_FOUND;
        }

        displayViewport = display->getViewport();
    } // mStateLock

    // really small crop or frameScale
    if (reqWidth <= 0) {
        reqWidth = 1;
    }
    if (reqHeight <= 0) {
        reqHeight = 1;
    }

    LayerRenderArea renderArea(this, parent, crop, reqWidth, reqHeight, reqDataspace, childrenOnly,
                               displayViewport);
    auto traverseLayers = [parent, childrenOnly,
                           &excludeLayers](const LayerVector::Visitor& visitor) {
        parent->traverseChildrenInZOrder(LayerVector::StateSet::Drawing, [&](Layer* layer) {
            if (!layer->isVisible()) {
                return;
            } else if (childrenOnly && layer == parent.get()) {
                return;
            }

            sp<Layer> p = layer;
            while (p != nullptr) {
                if (excludeLayers.count(p) != 0) {
                    return;
                }
                p = p->getParent();
            }

            visitor(layer);
        });
    };

    bool outCapturedSecureLayers = false;
    return captureScreenCommon(renderArea, traverseLayers, outBuffer, reqPixelFormat, false,
                               outCapturedSecureLayers);
}

status_t SurfaceFlinger::captureScreenCommon(RenderArea& renderArea,
                                             TraverseLayersFunction traverseLayers,
                                             sp<GraphicBuffer>* outBuffer,
                                             const ui::PixelFormat reqPixelFormat,
                                             bool useIdentityTransform,
                                             bool& outCapturedSecureLayers) {
    ATRACE_CALL();

    // TODO(b/116112787) Make buffer usage a parameter.
    const uint32_t usage = GRALLOC_USAGE_SW_READ_OFTEN | GRALLOC_USAGE_SW_WRITE_OFTEN |
            GRALLOC_USAGE_HW_RENDER | GRALLOC_USAGE_HW_TEXTURE;
    *outBuffer =
            getFactory().createGraphicBuffer(renderArea.getReqWidth(), renderArea.getReqHeight(),
                                             static_cast<android_pixel_format>(reqPixelFormat), 1,
                                             usage, "screenshot");

    return captureScreenCommon(renderArea, traverseLayers, *outBuffer, useIdentityTransform,
                               outCapturedSecureLayers);
}

status_t SurfaceFlinger::captureScreenCommon(RenderArea& renderArea,
                                             TraverseLayersFunction traverseLayers,
                                             const sp<GraphicBuffer>& buffer,
                                             bool useIdentityTransform,
                                             bool& outCapturedSecureLayers) {
    // This mutex protects syncFd and captureResult for communication of the return values from the
    // main thread back to this Binder thread
    std::mutex captureMutex;
    std::condition_variable captureCondition;
    std::unique_lock<std::mutex> captureLock(captureMutex);
    int syncFd = -1;
    std::optional<status_t> captureResult;

    const int uid = IPCThreadState::self()->getCallingUid();
    const bool forSystem = uid == AID_GRAPHICS || uid == AID_SYSTEM;

    sp<LambdaMessage> message = new LambdaMessage([&] {
        // If there is a refresh pending, bug out early and tell the binder thread to try again
        // after the refresh.
        if (mRefreshPending) {
            ATRACE_NAME("Skipping screenshot for now");
            std::unique_lock<std::mutex> captureLock(captureMutex);
            captureResult = std::make_optional<status_t>(EAGAIN);
            captureCondition.notify_one();
            return;
        }

        status_t result = NO_ERROR;
        int fd = -1;
        {
            Mutex::Autolock _l(mStateLock);
            renderArea.render([&] {
                result = captureScreenImplLocked(renderArea, traverseLayers, buffer.get(),
                                                 useIdentityTransform, forSystem, &fd,
                                                 outCapturedSecureLayers);
            });
        }

        {
            std::unique_lock<std::mutex> captureLock(captureMutex);
            syncFd = fd;
            captureResult = std::make_optional<status_t>(result);
            captureCondition.notify_one();
        }
    });

    status_t result = postMessageAsync(message);
    if (result == NO_ERROR) {
        captureCondition.wait(captureLock, [&] { return captureResult; });
        while (*captureResult == EAGAIN) {
            captureResult.reset();
            result = postMessageAsync(message);
            if (result != NO_ERROR) {
                return result;
            }
            captureCondition.wait(captureLock, [&] { return captureResult; });
        }
        result = *captureResult;
    }

    if (result == NO_ERROR) {
        sync_wait(syncFd, -1);
        close(syncFd);
    }

    return result;
}

void SurfaceFlinger::renderScreenImplLocked(const RenderArea& renderArea,
                                            TraverseLayersFunction traverseLayers,
                                            ANativeWindowBuffer* buffer, bool useIdentityTransform,
                                            int* outSyncFd) {
    ATRACE_CALL();

    const auto reqWidth = renderArea.getReqWidth();
    const auto reqHeight = renderArea.getReqHeight();
    const auto sourceCrop = renderArea.getSourceCrop();
    const auto transform = renderArea.getTransform();
    const auto rotation = renderArea.getRotationFlags();
    const auto& displayViewport = renderArea.getDisplayViewport();

    renderengine::DisplaySettings clientCompositionDisplay;
    std::vector<compositionengine::LayerFE::LayerSettings> clientCompositionLayers;

    // assume that bounds are never offset, and that they are the same as the
    // buffer bounds.
    clientCompositionDisplay.physicalDisplay = Rect(reqWidth, reqHeight);
    clientCompositionDisplay.clip = sourceCrop;
    clientCompositionDisplay.orientation = rotation;

    clientCompositionDisplay.outputDataspace = renderArea.getReqDataSpace();
    clientCompositionDisplay.maxLuminance = DisplayDevice::sDefaultMaxLumiance;

    const float alpha = RenderArea::getCaptureFillValue(renderArea.getCaptureFill());

    compositionengine::LayerFE::LayerSettings fillLayer;
    fillLayer.source.buffer.buffer = nullptr;
    fillLayer.source.solidColor = half3(0.0, 0.0, 0.0);
    fillLayer.geometry.boundaries =
            FloatRect(sourceCrop.left, sourceCrop.top, sourceCrop.right, sourceCrop.bottom);
    fillLayer.alpha = half(alpha);
    clientCompositionLayers.push_back(fillLayer);

    std::vector<Layer*> renderedLayers;
    Region clearRegion = Region::INVALID_REGION;
    traverseLayers([&](Layer* layer) {
        if (layer->isSecureDisplay()) {
            return;
        }
        const bool supportProtectedContent = false;
        Region clip(renderArea.getBounds());
        compositionengine::LayerFE::ClientCompositionTargetSettings targetSettings{
                clip,
                useIdentityTransform,
                layer->needsFilteringForScreenshots(renderArea.getDisplayDevice(), transform) ||
                        renderArea.needsFiltering(),
                renderArea.isSecure(),
                supportProtectedContent,
                clearRegion,
                displayViewport,
                clientCompositionDisplay.outputDataspace,
                true,  /* realContentIsVisible */
                false, /* clearContent */
        };
        std::vector<compositionengine::LayerFE::LayerSettings> results =
                layer->prepareClientCompositionList(targetSettings);
        if (results.size() > 0) {
            for (auto& settings : results) {
                settings.geometry.positionTransform =
                        transform.asMatrix4() * settings.geometry.positionTransform;
            }
            clientCompositionLayers.insert(clientCompositionLayers.end(),
                                           std::make_move_iterator(results.begin()),
                                           std::make_move_iterator(results.end()));
            renderedLayers.push_back(layer);
        }
    });

    std::vector<const renderengine::LayerSettings*> clientCompositionLayerPointers(
            clientCompositionLayers.size());
    std::transform(clientCompositionLayers.begin(), clientCompositionLayers.end(),
                   clientCompositionLayerPointers.begin(),
                   std::pointer_traits<renderengine::LayerSettings*>::pointer_to);

    clientCompositionDisplay.clearRegion = clearRegion;
    // Use an empty fence for the buffer fence, since we just created the buffer so
    // there is no need for synchronization with the GPU.
    base::unique_fd bufferFence;
    base::unique_fd drawFence;
    getRenderEngine().useProtectedContext(false);
    getRenderEngine().drawLayers(clientCompositionDisplay, clientCompositionLayerPointers, buffer,
                                 /*useFramebufferCache=*/false, std::move(bufferFence), &drawFence);

    *outSyncFd = drawFence.release();

    if (*outSyncFd >= 0) {
        sp<Fence> releaseFence = new Fence(dup(*outSyncFd));
        for (auto* layer : renderedLayers) {
            layer->onLayerDisplayed(releaseFence);
        }
    }
}

status_t SurfaceFlinger::captureScreenImplLocked(const RenderArea& renderArea,
                                                 TraverseLayersFunction traverseLayers,
                                                 ANativeWindowBuffer* buffer,
                                                 bool useIdentityTransform, bool forSystem,
                                                 int* outSyncFd, bool& outCapturedSecureLayers) {
    ATRACE_CALL();

    traverseLayers([&](Layer* layer) {
        outCapturedSecureLayers =
                outCapturedSecureLayers || (layer->isVisible() && layer->isSecure());
    });

    // We allow the system server to take screenshots of secure layers for
    // use in situations like the Screen-rotation animation and place
    // the impetus on WindowManager to not persist them.
    if (outCapturedSecureLayers && !forSystem) {
        ALOGW("FB is protected: PERMISSION_DENIED");
        return PERMISSION_DENIED;
    }
    renderScreenImplLocked(renderArea, traverseLayers, buffer, useIdentityTransform, outSyncFd);
    return NO_ERROR;
}

void SurfaceFlinger::setInputWindowsFinished() {
    Mutex::Autolock _l(mStateLock);

    mPendingSyncInputWindows = false;

    mTransactionCV.broadcast();
}

// ---------------------------------------------------------------------------

void SurfaceFlinger::State::traverse(const LayerVector::Visitor& visitor) const {
    layersSortedByZ.traverse(visitor);
}

void SurfaceFlinger::State::traverseInZOrder(const LayerVector::Visitor& visitor) const {
    layersSortedByZ.traverseInZOrder(stateSet, visitor);
}

void SurfaceFlinger::State::traverseInReverseZOrder(const LayerVector::Visitor& visitor) const {
    layersSortedByZ.traverseInReverseZOrder(stateSet, visitor);
}

void SurfaceFlinger::traverseLayersInDisplay(const sp<const DisplayDevice>& display,
                                             const LayerVector::Visitor& visitor) {
    // We loop through the first level of layers without traversing,
    // as we need to determine which layers belong to the requested display.
    for (const auto& layer : mDrawingState.layersSortedByZ) {
        if (!layer->belongsToDisplay(display->getLayerStack(), false)) {
            continue;
        }
        // relative layers are traversed in Layer::traverseInZOrder
        layer->traverseInZOrder(LayerVector::StateSet::Drawing, [&](Layer* layer) {
            if (!layer->belongsToDisplay(display->getLayerStack(), false)) {
                return;
            }
            if (!layer->isVisible()) {
                return;
            }
            visitor(layer);
        });
    }
}

status_t SurfaceFlinger::setDesiredDisplayConfigSpecsInternal(
        const sp<DisplayDevice>& display,
        const std::optional<scheduler::RefreshRateConfigs::Policy>& policy, bool overridePolicy) {
    Mutex::Autolock lock(mStateLock);

    LOG_ALWAYS_FATAL_IF(!display->isPrimary() && overridePolicy,
                        "Can only set override policy on the primary display");
    LOG_ALWAYS_FATAL_IF(!policy && !overridePolicy, "Can only clear the override policy");

    if (!display->isPrimary()) {
	return NO_ERROR;

        // TODO(b/144711714): For non-primary displays we should be able to set an active config
        // as well. For now, just call directly to setActiveConfigWithConstraints but ideally
        // it should go thru setDesiredActiveConfig, similar to primary display.
        ALOGV("setAllowedDisplayConfigsInternal for non-primary display");
        const auto displayId = display->getId();
        LOG_ALWAYS_FATAL_IF(!displayId);

        hal::VsyncPeriodChangeConstraints constraints;
        constraints.desiredTimeNanos = systemTime();
        constraints.seamlessRequired = false;

        hal::VsyncPeriodChangeTimeline timeline = {0, 0, 0};
        if (getHwComposer().setActiveConfigWithConstraints(*displayId,
                                                           policy->defaultConfig.value(),
                                                           constraints, &timeline) < 0) {
            return BAD_VALUE;
        }
        if (timeline.refreshRequired) {
            repaintEverythingForHWC();
        }

        display->setActiveConfig(policy->defaultConfig);
        const nsecs_t vsyncPeriod = getHwComposer()
                                            .getConfigs(*displayId)[policy->defaultConfig.value()]
                                            ->getVsyncPeriod();
        mScheduler->onConfigChanged(mAppConnectionHandle, display->getId()->value,
                                    policy->defaultConfig, vsyncPeriod);
        return NO_ERROR;
    }

    if (mDebugDisplayConfigSetByBackdoor) {
        // ignore this request as config is overridden by backdoor
        return NO_ERROR;
    }

    status_t setPolicyResult = overridePolicy
            ? mRefreshRateConfigs->setOverridePolicy(policy)
            : mRefreshRateConfigs->setDisplayManagerPolicy(*policy);
    if (setPolicyResult < 0) {
        return BAD_VALUE;
    }
    if (setPolicyResult == scheduler::RefreshRateConfigs::CURRENT_POLICY_UNCHANGED) {
        return NO_ERROR;
    }
    scheduler::RefreshRateConfigs::Policy currentPolicy = mRefreshRateConfigs->getCurrentPolicy();

    ALOGV("Setting desired display config specs: defaultConfig: %d min: %.f max: %.f",
          currentPolicy.defaultConfig.value(), currentPolicy.minRefreshRate,
          currentPolicy.maxRefreshRate);

    // TODO(b/140204874): This hack triggers a notification that something has changed, so
    // that listeners that care about a change in allowed configs can get the notification.
    // Giving current ActiveConfig so that most other listeners would just drop the event
    const nsecs_t vsyncPeriod =
            mRefreshRateConfigs->getRefreshRateFromConfigId(display->getActiveConfig())
                    .getVsyncPeriod();
    mScheduler->onConfigChanged(mAppConnectionHandle, display->getId()->value,
                                display->getActiveConfig(), vsyncPeriod);

    auto configId = mScheduler->getPreferredConfigId();
    auto& preferredRefreshRate = configId
            ? mRefreshRateConfigs->getRefreshRateFromConfigId(*configId)
            // NOTE: Choose the default config ID, if Scheduler doesn't have one in mind.
            : mRefreshRateConfigs->getRefreshRateFromConfigId(currentPolicy.defaultConfig);
    ALOGV("trying to switch to Scheduler preferred config %d (%s)",
          preferredRefreshRate.getConfigId().value(), preferredRefreshRate.getName().c_str());

    if (isDisplayConfigAllowed(preferredRefreshRate.getConfigId())) {
        ALOGV("switching to Scheduler preferred config %d",
              preferredRefreshRate.getConfigId().value());
        setDesiredActiveConfig(
                {preferredRefreshRate.getConfigId(), Scheduler::ConfigEvent::Changed});
    } else {
        LOG_ALWAYS_FATAL("Desired config not allowed: %d",
                         preferredRefreshRate.getConfigId().value());
    }

    return NO_ERROR;
}

bool SurfaceFlinger::canAllocateHwcDisplayIdForVDS(uint64_t usage) {
    uint64_t flag_mask_pvt_wfd = ~0;
    uint64_t flag_mask_hw_video = ~0;
    char value[PROPERTY_VALUE_MAX] = {};
    property_get("vendor.display.vds_allow_hwc", value, "0");
    int allowHwcForVDS = atoi(value);
    // Reserve hardware acceleration for WFD use-case
    // GRALLOC_USAGE_PRIVATE_WFD + GRALLOC_USAGE_HW_VIDEO_ENCODER = WFD using HW composer.
    flag_mask_pvt_wfd = GRALLOC_USAGE_PRIVATE_WFD;
    flag_mask_hw_video = GRALLOC_USAGE_HW_VIDEO_ENCODER;
    // GRALLOC_USAGE_PRIVATE_WFD + GRALLOC_USAGE_SW_READ_OFTEN
    // WFD using GLES (directstreaming).
    sDirectStreaming = ((usage & GRALLOC_USAGE_PRIVATE_WFD) &&
                        (usage & GRALLOC_USAGE_SW_READ_OFTEN));
    return (allowHwcForVDS || ((usage & flag_mask_pvt_wfd) &&
            (usage & flag_mask_hw_video)));
}

bool SurfaceFlinger::skipColorLayer(const char* layerType) {
    return (sDirectStreaming && !strncmp(layerType, "ColorLayer", strlen("ColorLayer")));
}
status_t SurfaceFlinger::setDesiredDisplayConfigSpecs(const sp<IBinder>& displayToken,
                                                      int32_t defaultConfig, float minRefreshRate,
                                                      float maxRefreshRate) {
    ATRACE_CALL();

    if (!displayToken) {
        return BAD_VALUE;
    }

    status_t result = NAME_NOT_FOUND;

    postMessageSync(new LambdaMessage([&]() {
        const auto display = getDisplayDeviceLocked(displayToken);
        if (!display) {
            ALOGE("Attempt to set desired display configs for invalid display token %p",
                  displayToken.get());
        } else if (display->isVirtual()) {
            ALOGW("Attempt to set desired display configs for virtual display");
            result = INVALID_OPERATION;
        } else {
            result = setDesiredDisplayConfigSpecsInternal(display,
                                                          scheduler::RefreshRateConfigs::
                                                                  Policy{HwcConfigIndexType(
                                                                                 defaultConfig),
                                                                         minRefreshRate,
                                                                         maxRefreshRate},
                                                          /*overridePolicy=*/false);
        }
    }));

    return result;
}

status_t SurfaceFlinger::getDesiredDisplayConfigSpecs(const sp<IBinder>& displayToken,
                                                      int32_t* outDefaultConfig,
                                                      float* outMinRefreshRate,
                                                      float* outMaxRefreshRate) {
    ATRACE_CALL();

    if (!displayToken || !outDefaultConfig || !outMinRefreshRate || !outMaxRefreshRate) {
        return BAD_VALUE;
    }

    Mutex::Autolock lock(mStateLock);
    const auto display = getDisplayDeviceLocked(displayToken);
    if (!display) {
        return NAME_NOT_FOUND;
    }

    if (display->isPrimary()) {
        scheduler::RefreshRateConfigs::Policy policy =
                mRefreshRateConfigs->getDisplayManagerPolicy();
        *outDefaultConfig = policy.defaultConfig.value();
        *outMinRefreshRate = policy.minRefreshRate;
        *outMaxRefreshRate = policy.maxRefreshRate;
        return NO_ERROR;
    } else if (display->isVirtual()) {
        return INVALID_OPERATION;
    } else {
        const auto displayId = display->getId();
        LOG_FATAL_IF(!displayId);

        *outDefaultConfig = getHwComposer().getActiveConfigIndex(*displayId);
        auto vsyncPeriod = getHwComposer().getActiveConfig(*displayId)->getVsyncPeriod();
        *outMinRefreshRate = 1e9f / vsyncPeriod;
        *outMaxRefreshRate = 1e9f / vsyncPeriod;
        return NO_ERROR;
    }
}

void SurfaceFlinger::SetInputWindowsListener::onSetInputWindowsFinished() {
    mFlinger->setInputWindowsFinished();
}

sp<Layer> SurfaceFlinger::fromHandle(const sp<IBinder>& handle) {
    BBinder* b = nullptr;
    if (handle) {
        b = handle->localBinder();
    }
    if (b == nullptr) {
        return nullptr;
    }
    auto it = mLayersByLocalBinderToken.find(b);
    if (it != mLayersByLocalBinderToken.end()) {
        return it->second.promote();
    }
    return nullptr;
}

void SurfaceFlinger::onLayerFirstRef(Layer* layer) {
    mNumLayers++;
    mScheduler->registerLayer(layer);
}

void SurfaceFlinger::onLayerDestroyed(Layer* layer) {
    mNumLayers--;
    removeFromOffscreenLayers(layer);
}

// WARNING: ONLY CALL THIS FROM LAYER DTOR
// Here we add children in the current state to offscreen layers and remove the
// layer itself from the offscreen layer list.  Since
// this is the dtor, it is safe to access the current state.  This keeps us
// from dangling children layers such that they are not reachable from the
// Drawing state nor the offscreen layer list
// See b/141111965
void SurfaceFlinger::removeFromOffscreenLayers(Layer* layer) {
    for (auto& child : layer->getCurrentChildren()) {
        mOffscreenLayers.emplace(child.get());
    }
    mOffscreenLayers.erase(layer);
}

void SurfaceFlinger::bufferErased(const client_cache_t& clientCacheId) {
    getRenderEngine().unbindExternalTextureBuffer(clientCacheId.id);
}

status_t SurfaceFlinger::setGlobalShadowSettings(const half4& ambientColor, const half4& spotColor,
                                                 float lightPosY, float lightPosZ,
                                                 float lightRadius) {
    Mutex::Autolock _l(mStateLock);
    mCurrentState.globalShadowSettings.ambientColor = vec4(ambientColor);
    mCurrentState.globalShadowSettings.spotColor = vec4(spotColor);
    mCurrentState.globalShadowSettings.lightPos.y = lightPosY;
    mCurrentState.globalShadowSettings.lightPos.z = lightPosZ;
    mCurrentState.globalShadowSettings.lightRadius = lightRadius;

    // these values are overridden when calculating the shadow settings for a layer.
    mCurrentState.globalShadowSettings.lightPos.x = 0.f;
    mCurrentState.globalShadowSettings.length = 0.f;
    return NO_ERROR;
}

const std::unordered_map<std::string, uint32_t>& SurfaceFlinger::getGenericLayerMetadataKeyMap()
        const {
    // TODO(b/149500060): Remove this fixed/static mapping. Please prefer taking
    // on the work to remove the table in that bug rather than adding more to
    // it.
    static const std::unordered_map<std::string, uint32_t> genericLayerMetadataKeyMap{
            // Note: METADATA_OWNER_UID and METADATA_WINDOW_TYPE are officially
            // supported, and exposed via the
            // IVrComposerClient::VrCommand::SET_LAYER_INFO command.
            {"org.chromium.arc.V1_0.TaskId", METADATA_TASK_ID},
            {"org.chromium.arc.V1_0.CursorInfo", METADATA_MOUSE_CURSOR},
    };
    return genericLayerMetadataKeyMap;
}

status_t SurfaceFlinger::setFrameRate(const sp<IGraphicBufferProducer>& surface, float frameRate,
                                      int8_t compatibility) {
    if (!ValidateFrameRate(frameRate, compatibility, "SurfaceFlinger::setFrameRate")) {
        return BAD_VALUE;
    }

    postMessageAsync(new LambdaMessage([=]() NO_THREAD_SAFETY_ANALYSIS {
        Mutex::Autolock lock(mStateLock);
        if (authenticateSurfaceTextureLocked(surface)) {
            sp<Layer> layer = (static_cast<MonitoredProducer*>(surface.get()))->getLayer();
            if (layer->setFrameRate(
                        Layer::FrameRate(frameRate,
                                         Layer::FrameRate::convertCompatibility(compatibility)))) {
                setTransactionFlags(eTraversalNeeded);
            }
        } else {
            ALOGE("Attempt to set frame rate on an unrecognized IGraphicBufferProducer");
            return BAD_VALUE;
        }
        return NO_ERROR;
    }));

    return NO_ERROR;
}

status_t SurfaceFlinger::acquireFrameRateFlexibilityToken(sp<IBinder>* outToken) {
    if (!outToken) {
        return BAD_VALUE;
    }
    status_t result = NO_ERROR;
    postMessageSync(new LambdaMessage([&]() {
        if (mFrameRateFlexibilityTokenCount == 0) {
            // |mStateLock| not needed as we are on the main thread
            const auto display = getDefaultDisplayDeviceLocked();

            // This is a little racy, but not in a way that hurts anything. As we grab the
            // defaultConfig from the display manager policy, we could be setting a new display
            // manager policy, leaving us using a stale defaultConfig. The defaultConfig doesn't
            // matter for the override policy though, since we set allowGroupSwitching to true, so
            // it's not a problem.
            scheduler::RefreshRateConfigs::Policy overridePolicy;
            overridePolicy.defaultConfig =
                    mRefreshRateConfigs->getDisplayManagerPolicy().defaultConfig;
            overridePolicy.allowGroupSwitching = true;
            result = setDesiredDisplayConfigSpecsInternal(display, overridePolicy,
                                                          /*overridePolicy=*/true);
        }

        if (result == NO_ERROR) {
            mFrameRateFlexibilityTokenCount++;
            // Handing out a reference to the SurfaceFlinger object, as we're doing in the line
            // below, is something to consider carefully. The lifetime of the
            // FrameRateFlexibilityToken isn't tied to SurfaceFlinger object lifetime, so if this
            // SurfaceFlinger object were to be destroyed while the token still exists, the token
            // destructor would be accessing a stale SurfaceFlinger reference, and crash. This is ok
            // in this case, for two reasons:
            //   1. Once SurfaceFlinger::run() is called by main_surfaceflinger.cpp, the only way
            //   the program exits is via a crash. So we won't have a situation where the
            //   SurfaceFlinger object is dead but the process is still up.
            //   2. The frame rate flexibility token is acquired/released only by CTS tests, so even
            //   if condition 1 were changed, the problem would only show up when running CTS tests,
            //   not on end user devices, so we could spot it and fix it without serious impact.
            *outToken = new FrameRateFlexibilityToken(
                    [this]() { onFrameRateFlexibilityTokenReleased(); });
            ALOGD("Frame rate flexibility token acquired. count=%d",
                  mFrameRateFlexibilityTokenCount);
        }
    }));
    return result;
}

void SurfaceFlinger::onFrameRateFlexibilityTokenReleased() {
    postMessageAsync(new LambdaMessage([&]() {
        LOG_ALWAYS_FATAL_IF(mFrameRateFlexibilityTokenCount == 0,
                            "Failed tracking frame rate flexibility tokens");
        mFrameRateFlexibilityTokenCount--;
        ALOGD("Frame rate flexibility token released. count=%d", mFrameRateFlexibilityTokenCount);
        if (mFrameRateFlexibilityTokenCount == 0) {
            // |mStateLock| not needed as we are on the main thread
            const auto display = getDefaultDisplayDeviceLocked();
            status_t result =
                    setDesiredDisplayConfigSpecsInternal(display, {}, /*overridePolicy=*/true);
            LOG_ALWAYS_FATAL_IF(result < 0, "Failed releasing frame rate flexibility token");
        }
    }));
}

} // namespace android

#if defined(__gl_h_)
#error "don't include gl/gl.h in this file"
#endif

#if defined(__gl2_h_)
#error "don't include gl2/gl2.h in this file"
#endif

// TODO(b/129481165): remove the #pragma below and fix conversion issues
#pragma clang diagnostic pop // ignored "-Wconversion"<|MERGE_RESOLUTION|>--- conflicted
+++ resolved
@@ -2161,8 +2161,9 @@
                 int maxQueuedFrames = 0;
                 mDrawingState.traverseInZOrder([&](Layer* layer) {
                     if (layer->hasReadyFrame()) {
+                        const nsecs_t now = systemTime(SYSTEM_TIME_MONOTONIC);
                         nsecs_t expectedPresentTime;
-                        expectedPresentTime = mScheduler->getDispSyncExpectedPresentTime();
+                        expectedPresentTime = mScheduler->getDispSyncExpectedPresentTime(now);
                         if (layer->shouldPresentNow(expectedPresentTime)) {
                             int layerQueuedFrames = layer->getQueuedFrameCount();
                             Mutex::Autolock lock(mDolphinStateLock);
@@ -2701,18 +2702,18 @@
     // of priority is Primary (Built-in/Pluggable) followed by
     // Secondary built-ins followed by pluggable.
     for (const auto& display : mDisplaysList) {
-        int mode = display->getPowerMode();
-        if (display->isVirtual() || (mode == HWC_POWER_MODE_OFF) ||
-            (mode == HWC_POWER_MODE_DOZE_SUSPEND)) {
+        hal::PowerMode mode = display->getPowerMode();
+        if (display->isVirtual() || (mode == hal::PowerMode::OFF) ||
+            (mode == hal::PowerMode::DOZE_SUSPEND)) {
             continue;
         }
 
         if (mVsyncSourceReliableOnDoze) {
-            if ((mode == HWC_POWER_MODE_NORMAL) ||
-                (mode == HWC_POWER_MODE_DOZE)) {
+            if ((mode == hal::PowerMode::ON) ||
+                (mode == hal::PowerMode::DOZE)) {
               return display;
             }
-        } else if (mode == HWC_POWER_MODE_NORMAL) {
+        } else if (mode == hal::PowerMode::ON) {
             return display;
         }
     }
@@ -2722,12 +2723,12 @@
     // in the same order of display priority as above.
     if (!mVsyncSourceReliableOnDoze) {
         for (const auto& display : mDisplaysList) {
-            int mode = display->getPowerMode();
+            hal::PowerMode mode = display->getPowerMode();
             if (display->isVirtual()) {
                 continue;
             }
 
-            if (mode == HWC_POWER_MODE_DOZE) {
+            if (mode == hal::PowerMode::DOZE) {
                 return display;
             }
         }
@@ -4570,21 +4571,14 @@
             ALOGW("Couldn't set SCHED_FIFO on display on: %s\n", strerror(errno));
         }
         getHwComposer().setPowerMode(*displayId, mode);
-<<<<<<< HEAD
         if (isDummyDisplay) {
-            if (display->isPrimary() && mode != HWC_POWER_MODE_DOZE_SUSPEND) {
+            if (display->isPrimary() && mode != hal::PowerMode::DOZE_SUSPEND) {
                 setVsyncEnabledInHWC(*displayId, mHWCVsyncPendingState);
                 mScheduler->onScreenAcquired(mAppConnectionHandle);
                 mScheduler->resyncToHardwareVsync(true, getVsyncPeriod());
             }
         } else {
             updateVsyncSource();
-=======
-        if (display->isPrimary() && mode != hal::PowerMode::DOZE_SUSPEND) {
-            setVsyncEnabledInHWC(*displayId, mHWCVsyncPendingState);
-            mScheduler->onScreenAcquired(mAppConnectionHandle);
-            mScheduler->resyncToHardwareVsync(true, getVsyncPeriod());
->>>>>>> a4a22ded
         }
 
         mVisibleRegionsDirty = true;
@@ -4592,27 +4586,14 @@
         repaintEverything();
     } else if (mode == hal::PowerMode::OFF) {
         // Turn off the display
-<<<<<<< HEAD
         if (isDummyDisplay) {
             if (SurfaceFlinger::setSchedFifo(false) != NO_ERROR) {
                 ALOGW("Couldn't set SCHED_OTHER on display off: %s\n", strerror(errno));
             }
-            if (display->isPrimary() && currentMode != HWC_POWER_MODE_DOZE_SUSPEND) {
+            if (display->isPrimary() && currentMode != hal::PowerMode::DOZE_SUSPEND) {
                 mScheduler->disableHardwareVsync(true);
                 mScheduler->onScreenReleased(mAppConnectionHandle);
             }
-=======
-        if (SurfaceFlinger::setSchedFifo(false) != NO_ERROR) {
-            ALOGW("Couldn't set SCHED_OTHER on display off: %s\n", strerror(errno));
-        }
-        if (display->isPrimary() && currentMode != hal::PowerMode::DOZE_SUSPEND) {
-            mScheduler->disableHardwareVsync(true);
-            mScheduler->onScreenReleased(mAppConnectionHandle);
-        }
-
-        // Make sure HWVsync is disabled before turning off the display
-        setVsyncEnabledInHWC(*displayId, hal::Vsync::DISABLE);
->>>>>>> a4a22ded
 
             // Make sure HWVsync is disabled before turning off the display
             setVsyncEnabledInHWC(*displayId, hal::Vsync::DISABLE);
@@ -4625,19 +4606,13 @@
     } else if (mode == hal::PowerMode::DOZE || mode == hal::PowerMode::ON) {
         // Update display while dozing
         getHwComposer().setPowerMode(*displayId, mode);
-<<<<<<< HEAD
         if (isDummyDisplay) {
-            if (display->isPrimary() && currentMode == HWC_POWER_MODE_DOZE_SUSPEND) {
+            if (display->isPrimary() && currentMode == hal::PowerMode::DOZE_SUSPEND) {
                 mScheduler->onScreenAcquired(mAppConnectionHandle);
                 mScheduler->resyncToHardwareVsync(true, getVsyncPeriod());
             }
         } else {
             updateVsyncSource();
-=======
-        if (display->isPrimary() && currentMode == hal::PowerMode::DOZE_SUSPEND) {
-            mScheduler->onScreenAcquired(mAppConnectionHandle);
-            mScheduler->resyncToHardwareVsync(true, getVsyncPeriod());
->>>>>>> a4a22ded
         }
     } else if (mode == hal::PowerMode::DOZE_SUSPEND) {
         // Leave display going to doze
@@ -5383,15 +5358,9 @@
         code == IBinder::SYSPROPS_TRANSACTION) {
         return OK;
     }
-<<<<<<< HEAD
-    // Numbers from 1000 to 1035 and 20000 are currently used for backdoors. The code
+    // Numbers from 1000 to 1036 and 20000 are currently used for backdoors. The code
     // in onTransact verifies that the user is root, and has access to use SF.
-    if ((code >= 1000 && code <= 1035) || (code == 20000)) {
-=======
-    // Numbers from 1000 to 1036 are currently used for backdoors. The code
-    // in onTransact verifies that the user is root, and has access to use SF.
-    if (code >= 1000 && code <= 1036) {
->>>>>>> a4a22ded
+    if ((code >= 1000 && code <= 1036) || (code == 20000)) {
         ALOGV("Accessing SurfaceFlinger through backdoor code: %u", code);
         return OK;
     }
@@ -5720,14 +5689,6 @@
                 }
                 return NO_ERROR;
             }
-<<<<<<< HEAD
-            case 20000: {
-              uint64_t disp = data.readUint64();
-              int mode = data.readInt32();
-              ALOGI("Debug: Set display = %llu, power mode = %d", (unsigned long long)disp, mode);
-              setPowerMode(getPhysicalDisplayToken(disp), mode);
-              return NO_ERROR;
-=======
             case 1036: {
                 if (data.readInt32() > 0) {
                     status_t result =
@@ -5739,7 +5700,13 @@
                     mDebugFrameRateFlexibilityToken = nullptr;
                 }
                 return NO_ERROR;
->>>>>>> a4a22ded
+            }
+            case 20000: {
+              uint64_t disp = data.readUint64();
+              int mode = data.readInt32();
+              ALOGI("Debug: Set display = %llu, power mode = %d", (unsigned long long)disp, mode);
+              setPowerMode(getPhysicalDisplayToken(disp), mode);
+              return NO_ERROR;
             }
         }
     }
