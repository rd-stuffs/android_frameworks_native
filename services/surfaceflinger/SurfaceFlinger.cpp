/*
 * Copyright (C) 2007 The Android Open Source Project
 *
 * Licensed under the Apache License, Version 2.0 (the "License");
 * you may not use this file except in compliance with the License.
 * You may obtain a copy of the License at
 *
 *      http://www.apache.org/licenses/LICENSE-2.0
 *
 * Unless required by applicable law or agreed to in writing, software
 * distributed under the License is distributed on an "AS IS" BASIS,
 * WITHOUT WARRANTIES OR CONDITIONS OF ANY KIND, either express or implied.
 * See the License for the specific language governing permissions and
 * limitations under the License.
 */

// #define LOG_NDEBUG 0
#define ATRACE_TAG ATRACE_TAG_GRAPHICS

#include <stdint.h>
#include <sys/types.h>
#include <algorithm>
#include <errno.h>
#include <math.h>
#include <mutex>
#include <dlfcn.h>
#include <inttypes.h>
#include <stdatomic.h>
#include <optional>

#include <cutils/properties.h>
#include <log/log.h>

#include <binder/IPCThreadState.h>
#include <binder/IServiceManager.h>
#include <binder/PermissionCache.h>

#include <dvr/vr_flinger.h>

#include <ui/DebugUtils.h>
#include <ui/DisplayInfo.h>
#include <ui/DisplayStatInfo.h>

#include <gui/BufferQueue.h>
#include <gui/GuiConfig.h>
#include <gui/IDisplayEventConnection.h>
#include <gui/LayerDebugInfo.h>
#include <gui/Surface.h>

#include <ui/GraphicBufferAllocator.h>
#include <ui/PixelFormat.h>
#include <ui/UiConfig.h>

#include <utils/misc.h>
#include <utils/String8.h>
#include <utils/String16.h>
#include <utils/StopWatch.h>
#include <utils/Timers.h>
#include <utils/Trace.h>

#include <private/android_filesystem_config.h>
#include <private/gui/SyncFeatures.h>

#include "BufferLayer.h"
#include "Client.h"
#include "ColorLayer.h"
#include "Colorizer.h"
#include "ContainerLayer.h"
#include "DdmConnection.h"
#include "DispSync.h"
#include "DisplayDevice.h"
#include "EventControlThread.h"
#include "EventThread.h"
#include "Layer.h"
#include "LayerVector.h"
#include "MonitoredProducer.h"
#include "SurfaceFlinger.h"
#include "clz.h"

#include "DisplayUtils.h"
#include "DisplayHardware/ComposerHal.h"
#include "DisplayHardware/FramebufferSurface.h"
#include "DisplayHardware/HWComposer.h"
#include "DisplayHardware/VirtualDisplaySurface.h"

#include "Effects/Daltonizer.h"

#include "RenderEngine/RenderEngine.h"
#include <cutils/compiler.h>

#include <android/hardware/configstore/1.0/ISurfaceFlingerConfigs.h>
#include <configstore/Utils.h>

#include <layerproto/LayerProtoParser.h>

#define DISPLAY_COUNT       1

/*
 * DEBUG_SCREENSHOTS: set to true to check that screenshots are not all
 * black pixels.
 */
#define DEBUG_SCREENSHOTS   false

namespace android {

using namespace android::hardware::configstore;
using namespace android::hardware::configstore::V1_0;
using ui::ColorMode;
using ui::Dataspace;
using ui::Hdr;
using ui::RenderIntent;

namespace {
class ConditionalLock {
public:
    ConditionalLock(Mutex& mutex, bool lock) : mMutex(mutex), mLocked(lock) {
        if (lock) {
            mMutex.lock();
        }
    }
    ~ConditionalLock() { if (mLocked) mMutex.unlock(); }
private:
    Mutex& mMutex;
    bool mLocked;
};
}  // namespace anonymous

// ---------------------------------------------------------------------------

const String16 sHardwareTest("android.permission.HARDWARE_TEST");
const String16 sAccessSurfaceFlinger("android.permission.ACCESS_SURFACE_FLINGER");
const String16 sReadFramebuffer("android.permission.READ_FRAME_BUFFER");
const String16 sDump("android.permission.DUMP");

// ---------------------------------------------------------------------------
int64_t SurfaceFlinger::vsyncPhaseOffsetNs;
int64_t SurfaceFlinger::sfVsyncPhaseOffsetNs;
int64_t SurfaceFlinger::dispSyncPresentTimeOffset;
bool SurfaceFlinger::useHwcForRgbToYuv;
uint64_t SurfaceFlinger::maxVirtualDisplaySize;
bool SurfaceFlinger::hasSyncFramework;
bool SurfaceFlinger::useVrFlinger;
int64_t SurfaceFlinger::maxFrameBufferAcquiredBuffers;
// TODO(courtneygo): Rename hasWideColorDisplay to clarify its actual meaning.
bool SurfaceFlinger::hasWideColorDisplay;


std::string getHwcServiceName() {
    char value[PROPERTY_VALUE_MAX] = {};
    property_get("debug.sf.hwc_service_name", value, "default");
    ALOGI("Using HWComposer service: '%s'", value);
    return std::string(value);
}

bool useTrebleTestingOverride() {
    char value[PROPERTY_VALUE_MAX] = {};
    property_get("debug.sf.treble_testing_override", value, "false");
    ALOGI("Treble testing override: '%s'", value);
    return std::string(value) == "true";
}

DisplayColorSetting toDisplayColorSetting(int value) {
    switch(value) {
        case 0:
            return DisplayColorSetting::MANAGED;
        case 1:
            return DisplayColorSetting::UNMANAGED;
        case 2:
            return DisplayColorSetting::ENHANCED;
        default:
            return DisplayColorSetting::MANAGED;
    }
}

std::string decodeDisplayColorSetting(DisplayColorSetting displayColorSetting) {
    switch(displayColorSetting) {
        case DisplayColorSetting::MANAGED:
            return std::string("Natural Mode");
        case DisplayColorSetting::UNMANAGED:
            return std::string("Saturated Mode");
        case DisplayColorSetting::ENHANCED:
            return std::string("Auto Color Mode");
    }
    return std::string("Unknown Display Color Setting");
}

NativeWindowSurface::~NativeWindowSurface() = default;

namespace impl {

class NativeWindowSurface final : public android::NativeWindowSurface {
public:
    static std::unique_ptr<android::NativeWindowSurface> create(
            const sp<IGraphicBufferProducer>& producer) {
        return std::make_unique<NativeWindowSurface>(producer);
    }

    explicit NativeWindowSurface(const sp<IGraphicBufferProducer>& producer)
          : surface(new Surface(producer, false)) {}

    ~NativeWindowSurface() override = default;

private:
    sp<ANativeWindow> getNativeWindow() const override { return surface; }

    void preallocateBuffers() override { surface->allocateBuffers(); }

    sp<Surface> surface;
};

} // namespace impl

SurfaceFlingerBE::SurfaceFlingerBE()
      : mHwcServiceName(getHwcServiceName()),
        mRenderEngine(nullptr),
        mFrameBuckets(),
        mTotalTime(0),
        mLastSwapTime(0),
        mComposerSequenceId(0) {
}

SurfaceFlinger::SurfaceFlinger(SurfaceFlinger::SkipInitializationTag)
      : BnSurfaceComposer(),
        mTransactionFlags(0),
        mTransactionPending(false),
        mAnimTransactionPending(false),
        mLayersRemoved(false),
        mLayersAdded(false),
        mRepaintEverything(0),
        mBootTime(systemTime()),
        mBuiltinDisplays(),
        mVisibleRegionsDirty(false),
        mGeometryInvalid(false),
        mAnimCompositionPending(false),
        mDebugRegion(0),
        mDebugDDMS(0),
        mDebugDisableHWC(0),
        mDebugDisableTransformHint(0),
        mDebugInSwapBuffers(0),
        mLastSwapBufferTime(0),
        mDebugInTransaction(0),
        mLastTransactionTime(0),
        mBootFinished(false),
        mForceFullDamage(false),
        mPrimaryDispSync("PrimaryDispSync"),
        mPrimaryHWVsyncEnabled(false),
        mHWVsyncAvailable(false),
        mHasPoweredOff(false),
        mNumLayers(0),
        mVrFlingerRequestsDisplay(false),
        mMainThreadId(std::this_thread::get_id()),
        mCreateBufferQueue(&BufferQueue::createBufferQueue),
        mCreateNativeWindowSurface(&impl::NativeWindowSurface::create) {}

SurfaceFlinger::SurfaceFlinger() : SurfaceFlinger(SkipInitialization) {
    ALOGI("SurfaceFlinger is starting");

    vsyncPhaseOffsetNs = getInt64< ISurfaceFlingerConfigs,
            &ISurfaceFlingerConfigs::vsyncEventPhaseOffsetNs>(1000000);

    sfVsyncPhaseOffsetNs = getInt64< ISurfaceFlingerConfigs,
            &ISurfaceFlingerConfigs::vsyncSfEventPhaseOffsetNs>(1000000);

    hasSyncFramework = getBool< ISurfaceFlingerConfigs,
            &ISurfaceFlingerConfigs::hasSyncFramework>(true);

    dispSyncPresentTimeOffset = getInt64< ISurfaceFlingerConfigs,
            &ISurfaceFlingerConfigs::presentTimeOffsetFromVSyncNs>(0);

    useHwcForRgbToYuv = getBool< ISurfaceFlingerConfigs,
            &ISurfaceFlingerConfigs::useHwcForRGBtoYUV>(false);

    maxVirtualDisplaySize = getUInt64<ISurfaceFlingerConfigs,
            &ISurfaceFlingerConfigs::maxVirtualDisplaySize>(0);

    // Vr flinger is only enabled on Daydream ready devices.
    useVrFlinger = getBool< ISurfaceFlingerConfigs,
            &ISurfaceFlingerConfigs::useVrFlinger>(false);

    maxFrameBufferAcquiredBuffers = getInt64< ISurfaceFlingerConfigs,
            &ISurfaceFlingerConfigs::maxFrameBufferAcquiredBuffers>(2);

    hasWideColorDisplay =
            getBool<ISurfaceFlingerConfigs, &ISurfaceFlingerConfigs::hasWideColorDisplay>(false);

    mPrimaryDispSync.init(SurfaceFlinger::hasSyncFramework, SurfaceFlinger::dispSyncPresentTimeOffset);

    // debugging stuff...
    char value[PROPERTY_VALUE_MAX];

    property_get("ro.bq.gpu_to_cpu_unsupported", value, "0");
    mGpuToCpuSupported = !atoi(value);

    property_get("debug.sf.showupdates", value, "0");
    mDebugRegion = atoi(value);

    property_get("debug.sf.ddms", value, "0");
    mDebugDDMS = atoi(value);
    if (mDebugDDMS) {
        if (!startDdmConnection()) {
            // start failed, and DDMS debugging not enabled
            mDebugDDMS = 0;
        }
    }
    ALOGI_IF(mDebugRegion, "showupdates enabled");
    ALOGI_IF(mDebugDDMS, "DDMS debugging enabled");

    property_get("debug.sf.disable_backpressure", value, "0");
    mPropagateBackpressure = !atoi(value);
    ALOGI_IF(!mPropagateBackpressure, "Disabling backpressure propagation");

    property_get("debug.sf.enable_hwc_vds", value, "0");
    mUseHwcVirtualDisplays = atoi(value);
    ALOGI_IF(!mUseHwcVirtualDisplays, "Enabling HWC virtual displays");

    property_get("ro.sf.disable_triple_buffer", value, "1");
    mLayerTripleBufferingDisabled = atoi(value);
    ALOGI_IF(mLayerTripleBufferingDisabled, "Disabling Triple Buffering");

    // TODO (b/74616334): Reduce the default value once we isolate the leak
    const size_t defaultListSize = 4 * MAX_LAYERS;
    auto listSize = property_get_int32("debug.sf.max_igbp_list_size", int32_t(defaultListSize));
    mMaxGraphicBufferProducerListSize = (listSize > 0) ? size_t(listSize) : defaultListSize;

    property_get("debug.sf.early_phase_offset_ns", value, "0");
    const int earlyWakeupOffsetOffsetNs = atoi(value);
    ALOGI_IF(earlyWakeupOffsetOffsetNs != 0, "Enabling separate early offset");
    mVsyncModulator.setPhaseOffsets(sfVsyncPhaseOffsetNs - earlyWakeupOffsetOffsetNs,
            sfVsyncPhaseOffsetNs);

    // We should be reading 'persist.sys.sf.color_saturation' here
    // but since /data may be encrypted, we need to wait until after vold
    // comes online to attempt to read the property. The property is
    // instead read after the boot animation

    if (useTrebleTestingOverride()) {
        // Without the override SurfaceFlinger cannot connect to HIDL
        // services that are not listed in the manifests.  Considered
        // deriving the setting from the set service name, but it
        // would be brittle if the name that's not 'default' is used
        // for production purposes later on.
        setenv("TREBLE_TESTING_OVERRIDE", "true", true);
    }
}

void SurfaceFlinger::onFirstRef()
{
    mEventQueue->init(this);
}

SurfaceFlinger::~SurfaceFlinger()
{
}

void SurfaceFlinger::binderDied(const wp<IBinder>& /* who */)
{
    // the window manager died on us. prepare its eulogy.

    // restore initial conditions (default device unblank, etc)
    initializeDisplays();

    // restart the boot-animation
    startBootAnim();
}

static sp<ISurfaceComposerClient> initClient(const sp<Client>& client) {
    status_t err = client->initCheck();
    if (err == NO_ERROR) {
        return client;
    }
    return nullptr;
}

sp<ISurfaceComposerClient> SurfaceFlinger::createConnection() {
    return initClient(new Client(this));
}

sp<ISurfaceComposerClient> SurfaceFlinger::createScopedConnection(
        const sp<IGraphicBufferProducer>& gbp) {
    if (authenticateSurfaceTexture(gbp) == false) {
        return nullptr;
    }
    const auto& layer = (static_cast<MonitoredProducer*>(gbp.get()))->getLayer();
    if (layer == nullptr) {
        return nullptr;
    }

   return initClient(new Client(this, layer));
}

sp<IBinder> SurfaceFlinger::createDisplay(const String8& displayName,
        bool secure)
{
    class DisplayToken : public BBinder {
        sp<SurfaceFlinger> flinger;
        virtual ~DisplayToken() {
             // no more references, this display must be terminated
             Mutex::Autolock _l(flinger->mStateLock);
             flinger->mCurrentState.displays.removeItem(this);
             flinger->setTransactionFlags(eDisplayTransactionNeeded);
         }
     public:
        explicit DisplayToken(const sp<SurfaceFlinger>& flinger)
            : flinger(flinger) {
        }
    };

    sp<BBinder> token = new DisplayToken(this);

    Mutex::Autolock _l(mStateLock);
    DisplayDeviceState info(DisplayDevice::DISPLAY_VIRTUAL, secure);
    info.displayName = displayName;
    mCurrentState.displays.add(token, info);
    mInterceptor->saveDisplayCreation(info);
    return token;
}

void SurfaceFlinger::destroyDisplay(const sp<IBinder>& display) {
    Mutex::Autolock _l(mStateLock);

    ssize_t idx = mCurrentState.displays.indexOfKey(display);
    if (idx < 0) {
        ALOGW("destroyDisplay: invalid display token");
        return;
    }

    const DisplayDeviceState& info(mCurrentState.displays.valueAt(idx));
    if (!info.isVirtualDisplay()) {
        ALOGE("destroyDisplay called for non-virtual display");
        return;
    }
    mInterceptor->saveDisplayDeletion(info.displayId);
    mCurrentState.displays.removeItemsAt(idx);
    setTransactionFlags(eDisplayTransactionNeeded);
}

sp<IBinder> SurfaceFlinger::getBuiltInDisplay(int32_t id) {
    if (uint32_t(id) >= DisplayDevice::NUM_BUILTIN_DISPLAY_TYPES) {
        ALOGE("getDefaultDisplay: id=%d is not a valid default display id", id);
        return nullptr;
    }
    return mBuiltinDisplays[id];
}

void SurfaceFlinger::bootFinished()
{
    if (mStartPropertySetThread->join() != NO_ERROR) {
        ALOGE("Join StartPropertySetThread failed!");
    }
    const nsecs_t now = systemTime();
    const nsecs_t duration = now - mBootTime;
    ALOGI("Boot is finished (%ld ms)", long(ns2ms(duration)) );

    // wait patiently for the window manager death
    const String16 name("window");
    sp<IBinder> window(defaultServiceManager()->getService(name));
    if (window != 0) {
        window->linkToDeath(static_cast<IBinder::DeathRecipient*>(this));
    }

    if (mVrFlinger) {
      mVrFlinger->OnBootFinished();
    }

    // stop boot animation
    // formerly we would just kill the process, but we now ask it to exit so it
    // can choose where to stop the animation.
    property_set("service.bootanim.exit", "1");

    const int LOGTAG_SF_STOP_BOOTANIM = 60110;
    LOG_EVENT_LONG(LOGTAG_SF_STOP_BOOTANIM,
                   ns2ms(systemTime(SYSTEM_TIME_MONOTONIC)));

    sp<LambdaMessage> readProperties = new LambdaMessage([&]() {
        readPersistentProperties();
    });
    postMessageAsync(readProperties);
}

void SurfaceFlinger::deleteTextureAsync(uint32_t texture) {
    class MessageDestroyGLTexture : public MessageBase {
        RE::RenderEngine& engine;
        uint32_t texture;
    public:
        MessageDestroyGLTexture(RE::RenderEngine& engine, uint32_t texture)
              : engine(engine), texture(texture) {}
        virtual bool handler() {
            engine.deleteTextures(1, &texture);
            return true;
        }
    };
    postMessageAsync(new MessageDestroyGLTexture(getRenderEngine(), texture));
}

class DispSyncSource final : public VSyncSource, private DispSync::Callback {
public:
    DispSyncSource(DispSync* dispSync, nsecs_t phaseOffset, bool traceVsync,
        const char* name) :
            mName(name),
            mValue(0),
            mTraceVsync(traceVsync),
            mVsyncOnLabel(String8::format("VsyncOn-%s", name)),
            mVsyncEventLabel(String8::format("VSYNC-%s", name)),
            mDispSync(dispSync),
            mCallbackMutex(),
            mVsyncMutex(),
            mPhaseOffset(phaseOffset),
            mEnabled(false) {}

    ~DispSyncSource() override = default;

    void setVSyncEnabled(bool enable) override {
        Mutex::Autolock lock(mVsyncMutex);
        if (enable) {
            status_t err = mDispSync->addEventListener(mName, mPhaseOffset,
                    static_cast<DispSync::Callback*>(this));
            if (err != NO_ERROR) {
                ALOGE("error registering vsync callback: %s (%d)",
                        strerror(-err), err);
            }
            //ATRACE_INT(mVsyncOnLabel.string(), 1);
        } else {
            status_t err = mDispSync->removeEventListener(
                    static_cast<DispSync::Callback*>(this));
            if (err != NO_ERROR) {
                ALOGE("error unregistering vsync callback: %s (%d)",
                        strerror(-err), err);
            }
            //ATRACE_INT(mVsyncOnLabel.string(), 0);
        }
        mEnabled = enable;
    }

    void setCallback(VSyncSource::Callback* callback) override{
        Mutex::Autolock lock(mCallbackMutex);
        mCallback = callback;
    }

    void setPhaseOffset(nsecs_t phaseOffset) override {
        Mutex::Autolock lock(mVsyncMutex);

        // Normalize phaseOffset to [0, period)
        auto period = mDispSync->getPeriod();
        phaseOffset %= period;
        if (phaseOffset < 0) {
            // If we're here, then phaseOffset is in (-period, 0). After this
            // operation, it will be in (0, period)
            phaseOffset += period;
        }
        mPhaseOffset = phaseOffset;

        // If we're not enabled, we don't need to mess with the listeners
        if (!mEnabled) {
            return;
        }

        status_t err = mDispSync->changePhaseOffset(static_cast<DispSync::Callback*>(this),
                mPhaseOffset);
        if (err != NO_ERROR) {
            ALOGE("error changing vsync offset: %s (%d)",
                    strerror(-err), err);
        }
    }

private:
    virtual void onDispSyncEvent(nsecs_t when) {
        VSyncSource::Callback* callback;
        {
            Mutex::Autolock lock(mCallbackMutex);
            callback = mCallback;

            if (mTraceVsync) {
                mValue = (mValue + 1) % 2;
                ATRACE_INT(mVsyncEventLabel.string(), mValue);
            }
        }

        if (callback != nullptr) {
            callback->onVSyncEvent(when);
        }
    }

    const char* const mName;

    int mValue;

    const bool mTraceVsync;
    const String8 mVsyncOnLabel;
    const String8 mVsyncEventLabel;

    DispSync* mDispSync;

    Mutex mCallbackMutex; // Protects the following
    VSyncSource::Callback* mCallback = nullptr;

    Mutex mVsyncMutex; // Protects the following
    nsecs_t mPhaseOffset;
    bool mEnabled;
};

class InjectVSyncSource final : public VSyncSource {
public:
    InjectVSyncSource() = default;
    ~InjectVSyncSource() override = default;

    void setCallback(VSyncSource::Callback* callback) override {
        std::lock_guard<std::mutex> lock(mCallbackMutex);
        mCallback = callback;
    }

    void onInjectSyncEvent(nsecs_t when) {
        std::lock_guard<std::mutex> lock(mCallbackMutex);
        if (mCallback) {
            mCallback->onVSyncEvent(when);
        }
    }

    void setVSyncEnabled(bool) override {}
    void setPhaseOffset(nsecs_t) override {}

private:
    std::mutex mCallbackMutex; // Protects the following
    VSyncSource::Callback* mCallback = nullptr;
};

// Do not call property_set on main thread which will be blocked by init
// Use StartPropertySetThread instead.
void SurfaceFlinger::init() {
    ALOGI(  "SurfaceFlinger's main thread ready to run. "
            "Initializing graphics H/W...");

    ALOGI("Phase offest NS: %" PRId64 "", vsyncPhaseOffsetNs);

    Mutex::Autolock _l(mStateLock);

    // start the EventThread
    mEventThreadSource =
            std::make_unique<DispSyncSource>(&mPrimaryDispSync, SurfaceFlinger::vsyncPhaseOffsetNs,
                                             true, "app");
    mEventThread = std::make_unique<impl::EventThread>(mEventThreadSource.get(), *this, false,
                                                       "appEventThread");
    mSfEventThreadSource =
            std::make_unique<DispSyncSource>(&mPrimaryDispSync,
                                             SurfaceFlinger::sfVsyncPhaseOffsetNs, true, "sf");

    mSFEventThread = std::make_unique<impl::EventThread>(mSfEventThreadSource.get(), *this, true,
                                                         "sfEventThread");
    mEventQueue->setEventThread(mSFEventThread.get());
    mVsyncModulator.setEventThread(mSFEventThread.get());

    // Get a RenderEngine for the given display / config (can't fail)
    getBE().mRenderEngine =
            RE::impl::RenderEngine::create(HAL_PIXEL_FORMAT_RGBA_8888,
                                           hasWideColorDisplay
                                                   ? RE::RenderEngine::WIDE_COLOR_SUPPORT
                                                   : 0);
    LOG_ALWAYS_FATAL_IF(getBE().mRenderEngine == nullptr, "couldn't create RenderEngine");

    LOG_ALWAYS_FATAL_IF(mVrFlingerRequestsDisplay,
            "Starting with vr flinger active is not currently supported.");
    getBE().mHwc.reset(
            new HWComposer(std::make_unique<Hwc2::impl::Composer>(getBE().mHwcServiceName)));
    getBE().mHwc->registerCallback(this, getBE().mComposerSequenceId);
    // Process any initial hotplug and resulting display changes.
    processDisplayHotplugEventsLocked();
    LOG_ALWAYS_FATAL_IF(!getBE().mHwc->isConnected(HWC_DISPLAY_PRIMARY),
            "Registered composer callback but didn't create the default primary display");

    // make the default display GLContext current so that we can create textures
    // when creating Layers (which may happens before we render something)
    getDefaultDisplayDeviceLocked()->makeCurrent();

    if (useVrFlinger) {
        auto vrFlingerRequestDisplayCallback = [this] (bool requestDisplay) {
            // This callback is called from the vr flinger dispatch thread. We
            // need to call signalTransaction(), which requires holding
            // mStateLock when we're not on the main thread. Acquiring
            // mStateLock from the vr flinger dispatch thread might trigger a
            // deadlock in surface flinger (see b/66916578), so post a message
            // to be handled on the main thread instead.
            sp<LambdaMessage> message = new LambdaMessage([=]() {
                ALOGI("VR request display mode: requestDisplay=%d", requestDisplay);
                mVrFlingerRequestsDisplay = requestDisplay;
                signalTransaction();
            });
            postMessageAsync(message);
        };
        mVrFlinger = dvr::VrFlinger::Create(getBE().mHwc->getComposer(),
                getBE().mHwc->getHwcDisplayId(HWC_DISPLAY_PRIMARY).value_or(0),
                vrFlingerRequestDisplayCallback);
        if (!mVrFlinger) {
            ALOGE("Failed to start vrflinger");
        }
    }

    mEventControlThread = std::make_unique<impl::EventControlThread>(
            [this](bool enabled) { setVsyncEnabled(HWC_DISPLAY_PRIMARY, enabled); });

    // initialize our drawing state
    mDrawingState = mCurrentState;

    // set initial conditions (e.g. unblank default device)
    initializeDisplays();

    getBE().mRenderEngine->primeCache();

    // Inform native graphics APIs whether the present timestamp is supported:
    if (getHwComposer().hasCapability(
            HWC2::Capability::PresentFenceIsNotReliable)) {
        mStartPropertySetThread = new StartPropertySetThread(false);
    } else {
        mStartPropertySetThread = new StartPropertySetThread(true);
    }

    if (mStartPropertySetThread->Start() != NO_ERROR) {
        ALOGE("Run StartPropertySetThread failed!");
    }

    mLegacySrgbSaturationMatrix = getBE().mHwc->getDataspaceSaturationMatrix(HWC_DISPLAY_PRIMARY,
            Dataspace::SRGB_LINEAR);

    ALOGV("Done initializing");
}

void SurfaceFlinger::readPersistentProperties() {
    Mutex::Autolock _l(mStateLock);

    char value[PROPERTY_VALUE_MAX];

    property_get("persist.sys.sf.color_saturation", value, "1.0");
    mGlobalSaturationFactor = atof(value);
    updateColorMatrixLocked();
    ALOGV("Saturation is set to %.2f", mGlobalSaturationFactor);

    property_get("persist.sys.sf.native_mode", value, "0");
    mDisplayColorSetting = toDisplayColorSetting(atoi(value));
    ALOGV("Display Color Setting is set to %s.",
          decodeDisplayColorSetting(mDisplayColorSetting).c_str());
}

void SurfaceFlinger::startBootAnim() {
    // Start boot animation service by setting a property mailbox
    // if property setting thread is already running, Start() will be just a NOP
    mStartPropertySetThread->Start();
    // Wait until property was set
    if (mStartPropertySetThread->join() != NO_ERROR) {
        ALOGE("Join StartPropertySetThread failed!");
    }
}

size_t SurfaceFlinger::getMaxTextureSize() const {
    return getBE().mRenderEngine->getMaxTextureSize();
}

size_t SurfaceFlinger::getMaxViewportDims() const {
    return getBE().mRenderEngine->getMaxViewportDims();
}

// ----------------------------------------------------------------------------

bool SurfaceFlinger::authenticateSurfaceTexture(
        const sp<IGraphicBufferProducer>& bufferProducer) const {
    Mutex::Autolock _l(mStateLock);
    return authenticateSurfaceTextureLocked(bufferProducer);
}

bool SurfaceFlinger::authenticateSurfaceTextureLocked(
        const sp<IGraphicBufferProducer>& bufferProducer) const {
    sp<IBinder> surfaceTextureBinder(IInterface::asBinder(bufferProducer));
    return mGraphicBufferProducerList.count(surfaceTextureBinder.get()) > 0;
}

status_t SurfaceFlinger::getSupportedFrameTimestamps(
        std::vector<FrameEvent>* outSupported) const {
    *outSupported = {
        FrameEvent::REQUESTED_PRESENT,
        FrameEvent::ACQUIRE,
        FrameEvent::LATCH,
        FrameEvent::FIRST_REFRESH_START,
        FrameEvent::LAST_REFRESH_START,
        FrameEvent::GPU_COMPOSITION_DONE,
        FrameEvent::DEQUEUE_READY,
        FrameEvent::RELEASE,
    };
    ConditionalLock _l(mStateLock,
            std::this_thread::get_id() != mMainThreadId);
    if (!getHwComposer().hasCapability(
            HWC2::Capability::PresentFenceIsNotReliable)) {
        outSupported->push_back(FrameEvent::DISPLAY_PRESENT);
    }
    return NO_ERROR;
}

status_t SurfaceFlinger::getDisplayConfigs(const sp<IBinder>& display,
        Vector<DisplayInfo>* configs) {
    if (configs == nullptr || display.get() == nullptr) {
        return BAD_VALUE;
    }

    if (!display.get())
        return NAME_NOT_FOUND;

    int32_t type = NAME_NOT_FOUND;
    for (int i=0 ; i<DisplayDevice::NUM_BUILTIN_DISPLAY_TYPES ; i++) {
        if (display == mBuiltinDisplays[i]) {
            type = i;
            break;
        }
    }

    if (type < 0) {
        return type;
    }

    // TODO: Not sure if display density should handled by SF any longer
    class Density {
        static int getDensityFromProperty(char const* propName) {
            char property[PROPERTY_VALUE_MAX];
            int density = 0;
            if (property_get(propName, property, nullptr) > 0) {
                density = atoi(property);
            }
            return density;
        }
    public:
        static int getEmuDensity() {
            return getDensityFromProperty("qemu.sf.lcd_density"); }
        static int getBuildDensity()  {
            return getDensityFromProperty("ro.sf.lcd_density"); }
    };

    configs->clear();

    ConditionalLock _l(mStateLock,
            std::this_thread::get_id() != mMainThreadId);
    for (const auto& hwConfig : getHwComposer().getConfigs(type)) {
        DisplayInfo info = DisplayInfo();

        float xdpi = hwConfig->getDpiX();
        float ydpi = hwConfig->getDpiY();

        if (type == DisplayDevice::DISPLAY_PRIMARY) {
            // The density of the device is provided by a build property
            float density = Density::getBuildDensity() / 160.0f;
            if (density == 0) {
                // the build doesn't provide a density -- this is wrong!
                // use xdpi instead
                ALOGE("ro.sf.lcd_density must be defined as a build property");
                density = xdpi / 160.0f;
            }
            if (Density::getEmuDensity()) {
                // if "qemu.sf.lcd_density" is specified, it overrides everything
                xdpi = ydpi = density = Density::getEmuDensity();
                density /= 160.0f;
            }
            info.density = density;

            // TODO: this needs to go away (currently needed only by webkit)
            sp<const DisplayDevice> hw(getDefaultDisplayDeviceLocked());
            info.orientation = hw ? hw->getOrientation() : 0;
        } else {
            // TODO: where should this value come from?
            static const int TV_DENSITY = 213;
            info.density = TV_DENSITY / 160.0f;
            info.orientation = 0;
        }

        info.w = hwConfig->getWidth();
        info.h = hwConfig->getHeight();
        info.xdpi = xdpi;
        info.ydpi = ydpi;
        info.fps = 1e9 / hwConfig->getVsyncPeriod();
        info.appVsyncOffset = vsyncPhaseOffsetNs;

        // This is how far in advance a buffer must be queued for
        // presentation at a given time.  If you want a buffer to appear
        // on the screen at time N, you must submit the buffer before
        // (N - presentationDeadline).
        //
        // Normally it's one full refresh period (to give SF a chance to
        // latch the buffer), but this can be reduced by configuring a
        // DispSync offset.  Any additional delays introduced by the hardware
        // composer or panel must be accounted for here.
        //
        // We add an additional 1ms to allow for processing time and
        // differences between the ideal and actual refresh rate.
        info.presentationDeadline = hwConfig->getVsyncPeriod() -
                sfVsyncPhaseOffsetNs + 1000000;

        // All non-virtual displays are currently considered secure.
        info.secure = true;

        configs->push_back(info);
    }

    return NO_ERROR;
}

status_t SurfaceFlinger::getDisplayStats(const sp<IBinder>& /* display */,
        DisplayStatInfo* stats) {
    if (stats == nullptr) {
        return BAD_VALUE;
    }

    // FIXME for now we always return stats for the primary display
    memset(stats, 0, sizeof(*stats));
    stats->vsyncTime   = mPrimaryDispSync.computeNextRefresh(0);
    stats->vsyncPeriod = mPrimaryDispSync.getPeriod();
    return NO_ERROR;
}

int SurfaceFlinger::getActiveConfig(const sp<IBinder>& display) {
    if (display == nullptr) {
        ALOGE("%s : display is nullptr", __func__);
        return BAD_VALUE;
    }

    sp<const DisplayDevice> device(getDisplayDevice(display));
    if (device != nullptr) {
        return device->getActiveConfig();
    }

    return BAD_VALUE;
}

void SurfaceFlinger::setActiveConfigInternal(const sp<DisplayDevice>& hw, int mode) {
    ALOGD("Set active config mode=%d, type=%d flinger=%p", mode, hw->getDisplayType(),
          this);
    int32_t type = hw->getDisplayType();
    int currentMode = hw->getActiveConfig();

    if (mode == currentMode) {
        ALOGD("Screen type=%d is already mode=%d", hw->getDisplayType(), mode);
        return;
    }

    if (type >= DisplayDevice::NUM_BUILTIN_DISPLAY_TYPES) {
        ALOGW("Trying to set config for virtual display");
        return;
    }

    status_t status = getHwComposer().setActiveConfig(type, mode);
    if (status == NO_ERROR) {
        hw->setActiveConfig(mode);
    }
}

status_t SurfaceFlinger::setActiveConfig(const sp<IBinder>& display, int mode) {
    class MessageSetActiveConfig: public MessageBase {
        SurfaceFlinger& mFlinger;
        sp<IBinder> mDisplay;
        int mMode;
    public:
        MessageSetActiveConfig(SurfaceFlinger& flinger, const sp<IBinder>& disp,
                               int mode) :
            mFlinger(flinger), mDisplay(disp) { mMode = mode; }
        virtual bool handler() {
            Vector<DisplayInfo> configs;
            mFlinger.getDisplayConfigs(mDisplay, &configs);
            if (mMode < 0 || mMode >= static_cast<int>(configs.size())) {
                ALOGE("Attempt to set active config = %d for display with %zu configs",
                        mMode, configs.size());
                return true;
            }
            sp<DisplayDevice> hw(mFlinger.getDisplayDevice(mDisplay));
            if (hw == nullptr) {
                ALOGE("Attempt to set active config = %d for null display %p",
                        mMode, mDisplay.get());
            } else if (hw->getDisplayType() >= DisplayDevice::DISPLAY_VIRTUAL) {
                ALOGW("Attempt to set active config = %d for virtual display",
                        mMode);
            } else {
                mFlinger.setActiveConfigInternal(hw, mMode);
            }
            return true;
        }
    };
    sp<MessageBase> msg = new MessageSetActiveConfig(*this, display, mode);
    postMessageSync(msg);
    return NO_ERROR;
}
status_t SurfaceFlinger::getDisplayColorModes(const sp<IBinder>& display,
        Vector<ColorMode>* outColorModes) {
    if ((outColorModes == nullptr) || (display.get() == nullptr)) {
        return BAD_VALUE;
    }

    if (!display.get()) {
        return NAME_NOT_FOUND;
    }

    int32_t type = NAME_NOT_FOUND;
    for (int i=0 ; i<DisplayDevice::NUM_BUILTIN_DISPLAY_TYPES ; i++) {
        if (display == mBuiltinDisplays[i]) {
            type = i;
            break;
        }
    }

    if (type < 0) {
        return type;
    }

    std::vector<ColorMode> modes;
    {
        ConditionalLock _l(mStateLock,
                std::this_thread::get_id() != mMainThreadId);
        modes = getHwComposer().getColorModes(type);
    }
    outColorModes->clear();
    std::copy(modes.cbegin(), modes.cend(), std::back_inserter(*outColorModes));

    return NO_ERROR;
}

ColorMode SurfaceFlinger::getActiveColorMode(const sp<IBinder>& display) {
    sp<const DisplayDevice> device(getDisplayDevice(display));
    if (device != nullptr) {
        return device->getActiveColorMode();
    }
    return static_cast<ColorMode>(BAD_VALUE);
}

void SurfaceFlinger::setActiveColorModeInternal(const sp<DisplayDevice>& hw,
                                                ColorMode mode, Dataspace dataSpace) {
    int32_t type = hw->getDisplayType();
    ColorMode currentMode = hw->getActiveColorMode();
    Dataspace currentDataSpace = hw->getCompositionDataSpace();
    RenderIntent currentRenderIntent = hw->getActiveRenderIntent();

    // Natural Mode means it's color managed and the color must be right,
    // thus we pick RenderIntent::COLORIMETRIC as render intent.
    // Native Mode means the display is not color managed, and whichever
    // render intent is picked doesn't matter, thus return
    // RenderIntent::COLORIMETRIC as default here.
    RenderIntent renderIntent = RenderIntent::COLORIMETRIC;

    // In Auto Color Mode, we want to strech to panel color space, right now
    // only the built-in display supports it.
    if (mDisplayColorSetting == DisplayColorSetting::ENHANCED &&
        mBuiltinDisplaySupportsEnhance &&
        hw->getDisplayType() == DisplayDevice::DISPLAY_PRIMARY) {
        renderIntent = RenderIntent::ENHANCE;
    }

    if (mode == currentMode && dataSpace == currentDataSpace &&
        renderIntent == currentRenderIntent) {
        return;
    }

    if (type >= DisplayDevice::NUM_BUILTIN_DISPLAY_TYPES) {
        ALOGW("Trying to set config for virtual display");
        return;
    }

    hw->setActiveColorMode(mode);
    hw->setCompositionDataSpace(dataSpace);
    hw->setActiveRenderIntent(renderIntent);
    getHwComposer().setActiveColorMode(type, mode, renderIntent);

    ALOGV("Set active color mode: %s (%d), active render intent: %s (%d), type=%d",
          decodeColorMode(mode).c_str(), mode,
          decodeRenderIntent(renderIntent).c_str(), renderIntent,
          hw->getDisplayType());
}


status_t SurfaceFlinger::setActiveColorMode(const sp<IBinder>& display,
        ColorMode colorMode) {
    class MessageSetActiveColorMode: public MessageBase {
        SurfaceFlinger& mFlinger;
        sp<IBinder> mDisplay;
        ColorMode mMode;
    public:
        MessageSetActiveColorMode(SurfaceFlinger& flinger, const sp<IBinder>& disp,
                               ColorMode mode) :
            mFlinger(flinger), mDisplay(disp) { mMode = mode; }
        virtual bool handler() {
            Vector<ColorMode> modes;
            mFlinger.getDisplayColorModes(mDisplay, &modes);
            bool exists = std::find(std::begin(modes), std::end(modes), mMode) != std::end(modes);
            if (mMode < ColorMode::NATIVE || !exists) {
                ALOGE("Attempt to set invalid active color mode %s (%d) for display %p",
                      decodeColorMode(mMode).c_str(), mMode, mDisplay.get());
                return true;
            }
            sp<DisplayDevice> hw(mFlinger.getDisplayDevice(mDisplay));
            if (hw == nullptr) {
                ALOGE("Attempt to set active color mode %s (%d) for null display %p",
                      decodeColorMode(mMode).c_str(), mMode, mDisplay.get());
            } else if (hw->getDisplayType() >= DisplayDevice::DISPLAY_VIRTUAL) {
                ALOGW("Attempt to set active color mode %s %d for virtual display",
                      decodeColorMode(mMode).c_str(), mMode);
            } else {
                mFlinger.setActiveColorModeInternal(hw, mMode, Dataspace::UNKNOWN);
            }
            return true;
        }
    };
    sp<MessageBase> msg = new MessageSetActiveColorMode(*this, display, colorMode);
    postMessageSync(msg);
    return NO_ERROR;
}

status_t SurfaceFlinger::clearAnimationFrameStats() {
    Mutex::Autolock _l(mStateLock);
    mAnimFrameTracker.clearStats();
    return NO_ERROR;
}

status_t SurfaceFlinger::getAnimationFrameStats(FrameStats* outStats) const {
    Mutex::Autolock _l(mStateLock);
    mAnimFrameTracker.getStats(outStats);
    return NO_ERROR;
}

status_t SurfaceFlinger::getHdrCapabilities(const sp<IBinder>& display,
        HdrCapabilities* outCapabilities) const {
    Mutex::Autolock _l(mStateLock);

    sp<const DisplayDevice> displayDevice(getDisplayDeviceLocked(display));
    if (displayDevice == nullptr) {
        ALOGE("getHdrCapabilities: Invalid display %p", displayDevice.get());
        return BAD_VALUE;
    }

    // At this point the DisplayDeivce should already be set up,
    // meaning the luminance information is already queried from
    // hardware composer and stored properly.
    const HdrCapabilities& capabilities = displayDevice->getHdrCapabilities();
    *outCapabilities = HdrCapabilities(capabilities.getSupportedHdrTypes(),
                                       capabilities.getDesiredMaxLuminance(),
                                       capabilities.getDesiredMaxAverageLuminance(),
                                       capabilities.getDesiredMinLuminance());

    return NO_ERROR;
}

status_t SurfaceFlinger::enableVSyncInjections(bool enable) {
    sp<LambdaMessage> enableVSyncInjections = new LambdaMessage([&]() {
        Mutex::Autolock _l(mStateLock);

        if (mInjectVSyncs == enable) {
            return;
        }

        if (enable) {
            ALOGV("VSync Injections enabled");
            if (mVSyncInjector.get() == nullptr) {
                mVSyncInjector = std::make_unique<InjectVSyncSource>();
                mInjectorEventThread =
                        std::make_unique<impl::EventThread>(mVSyncInjector.get(), *this, false,
                                                            "injEventThread");
            }
            mEventQueue->setEventThread(mInjectorEventThread.get());
        } else {
            ALOGV("VSync Injections disabled");
            mEventQueue->setEventThread(mSFEventThread.get());
        }

        mInjectVSyncs = enable;
    });
    postMessageSync(enableVSyncInjections);
    return NO_ERROR;
}

status_t SurfaceFlinger::injectVSync(nsecs_t when) {
    Mutex::Autolock _l(mStateLock);

    if (!mInjectVSyncs) {
        ALOGE("VSync Injections not enabled");
        return BAD_VALUE;
    }
    if (mInjectVSyncs && mInjectorEventThread.get() != nullptr) {
        ALOGV("Injecting VSync inside SurfaceFlinger");
        mVSyncInjector->onInjectSyncEvent(when);
    }
    return NO_ERROR;
}

status_t SurfaceFlinger::getLayerDebugInfo(std::vector<LayerDebugInfo>* outLayers) const
        NO_THREAD_SAFETY_ANALYSIS {
    IPCThreadState* ipc = IPCThreadState::self();
    const int pid = ipc->getCallingPid();
    const int uid = ipc->getCallingUid();
    if ((uid != AID_SHELL) &&
            !PermissionCache::checkPermission(sDump, pid, uid)) {
        ALOGE("Layer debug info permission denied for pid=%d, uid=%d", pid, uid);
        return PERMISSION_DENIED;
    }

    // Try to acquire a lock for 1s, fail gracefully
    const status_t err = mStateLock.timedLock(s2ns(1));
    const bool locked = (err == NO_ERROR);
    if (!locked) {
        ALOGE("LayerDebugInfo: SurfaceFlinger unresponsive (%s [%d]) - exit", strerror(-err), err);
        return TIMED_OUT;
    }

    outLayers->clear();
    mCurrentState.traverseInZOrder([&](Layer* layer) {
        outLayers->push_back(layer->getLayerDebugInfo());
    });

    mStateLock.unlock();
    return NO_ERROR;
}

// ----------------------------------------------------------------------------

sp<IDisplayEventConnection> SurfaceFlinger::createDisplayEventConnection(
        ISurfaceComposer::VsyncSource vsyncSource) {
    if (vsyncSource == eVsyncSourceSurfaceFlinger) {
        return mSFEventThread->createEventConnection();
    } else {
        return mEventThread->createEventConnection();
    }
}

// ----------------------------------------------------------------------------

void SurfaceFlinger::waitForEvent() {
    mEventQueue->waitMessage();
}

void SurfaceFlinger::signalTransaction() {
    mEventQueue->invalidate();
}

void SurfaceFlinger::signalLayerUpdate() {
    mEventQueue->invalidate();
}

void SurfaceFlinger::signalRefresh() {
    mRefreshPending = true;
    mEventQueue->refresh();
}

status_t SurfaceFlinger::postMessageAsync(const sp<MessageBase>& msg,
        nsecs_t reltime, uint32_t /* flags */) {
    return mEventQueue->postMessage(msg, reltime);
}

status_t SurfaceFlinger::postMessageSync(const sp<MessageBase>& msg,
        nsecs_t reltime, uint32_t /* flags */) {
    status_t res = mEventQueue->postMessage(msg, reltime);
    if (res == NO_ERROR) {
        msg->wait();
    }
    return res;
}

void SurfaceFlinger::run() {
    do {
        waitForEvent();
    } while (true);
}

void SurfaceFlinger::enableHardwareVsync() {
    Mutex::Autolock _l(mHWVsyncLock);
    if (!mPrimaryHWVsyncEnabled && mHWVsyncAvailable) {
        mPrimaryDispSync.beginResync();
        //eventControl(HWC_DISPLAY_PRIMARY, SurfaceFlinger::EVENT_VSYNC, true);
        mEventControlThread->setVsyncEnabled(true);
        mPrimaryHWVsyncEnabled = true;
    }
}

void SurfaceFlinger::resyncToHardwareVsync(bool makeAvailable) {
    Mutex::Autolock _l(mHWVsyncLock);

    if (makeAvailable) {
        mHWVsyncAvailable = true;
    } else if (!mHWVsyncAvailable) {
        // Hardware vsync is not currently available, so abort the resync
        // attempt for now
        return;
    }

    const auto& activeConfig = getBE().mHwc->getActiveConfig(HWC_DISPLAY_PRIMARY);
    const nsecs_t period = activeConfig->getVsyncPeriod();

    mPrimaryDispSync.reset();
    mPrimaryDispSync.setPeriod(period);

    if (!mPrimaryHWVsyncEnabled) {
        mPrimaryDispSync.beginResync();
        //eventControl(HWC_DISPLAY_PRIMARY, SurfaceFlinger::EVENT_VSYNC, true);
        mEventControlThread->setVsyncEnabled(true);
        mPrimaryHWVsyncEnabled = true;
    }
}

void SurfaceFlinger::disableHardwareVsync(bool makeUnavailable) {
    Mutex::Autolock _l(mHWVsyncLock);
    if (mPrimaryHWVsyncEnabled) {
        //eventControl(HWC_DISPLAY_PRIMARY, SurfaceFlinger::EVENT_VSYNC, false);
        mEventControlThread->setVsyncEnabled(false);
        mPrimaryDispSync.endResync();
        mPrimaryHWVsyncEnabled = false;
    }
    if (makeUnavailable) {
        mHWVsyncAvailable = false;
    }
}

void SurfaceFlinger::resyncWithRateLimit() {
    static constexpr nsecs_t kIgnoreDelay = ms2ns(500);

    // No explicit locking is needed here since EventThread holds a lock while calling this method
    static nsecs_t sLastResyncAttempted = 0;
    const nsecs_t now = systemTime();
    if (now - sLastResyncAttempted > kIgnoreDelay) {
        resyncToHardwareVsync(false);
    }
    sLastResyncAttempted = now;
}

void SurfaceFlinger::onVsyncReceived(int32_t sequenceId,
        hwc2_display_t displayId, int64_t timestamp) {
    Mutex::Autolock lock(mStateLock);
    // Ignore any vsyncs from a previous hardware composer.
    if (sequenceId != getBE().mComposerSequenceId) {
        return;
    }

    int32_t type;
    if (!getBE().mHwc->onVsync(displayId, timestamp, &type)) {
        return;
    }

    bool needsHwVsync = false;

    { // Scope for the lock
        Mutex::Autolock _l(mHWVsyncLock);
        if (type == DisplayDevice::DISPLAY_PRIMARY && mPrimaryHWVsyncEnabled) {
            needsHwVsync = mPrimaryDispSync.addResyncSample(timestamp);
        }
    }

    if (needsHwVsync) {
        enableHardwareVsync();
    } else {
        disableHardwareVsync(false);
    }
}

void SurfaceFlinger::getCompositorTiming(CompositorTiming* compositorTiming) {
    std::lock_guard<std::mutex> lock(getBE().mCompositorTimingLock);
    *compositorTiming = getBE().mCompositorTiming;
}

void SurfaceFlinger::onHotplugReceived(int32_t sequenceId, hwc2_display_t display,
                                       HWC2::Connection connection) {
    ALOGV("onHotplugReceived(%d, %" PRIu64 ", %s)", sequenceId, display,
          connection == HWC2::Connection::Connected ? "connected" : "disconnected");

    // Ignore events that do not have the right sequenceId.
    if (sequenceId != getBE().mComposerSequenceId) {
        return;
    }

    // Only lock if we're not on the main thread. This function is normally
    // called on a hwbinder thread, but for the primary display it's called on
    // the main thread with the state lock already held, so don't attempt to
    // acquire it here.
    ConditionalLock lock(mStateLock, std::this_thread::get_id() != mMainThreadId);

    mPendingHotplugEvents.emplace_back(HotplugEvent{display, connection});

    if (std::this_thread::get_id() == mMainThreadId) {
        // Process all pending hot plug events immediately if we are on the main thread.
        processDisplayHotplugEventsLocked();
    }

    setTransactionFlags(eDisplayTransactionNeeded);
}

void SurfaceFlinger::onRefreshReceived(int sequenceId,
                                       hwc2_display_t /*display*/) {
    Mutex::Autolock lock(mStateLock);
    if (sequenceId != getBE().mComposerSequenceId) {
        return;
    }
    repaintEverything();
}

void SurfaceFlinger::setVsyncEnabled(int disp, int enabled) {
    ATRACE_CALL();
    Mutex::Autolock lock(mStateLock);
    getHwComposer().setVsyncEnabled(disp,
            enabled ? HWC2::Vsync::Enable : HWC2::Vsync::Disable);
}

// Note: it is assumed the caller holds |mStateLock| when this is called
void SurfaceFlinger::resetDisplayState() {
    disableHardwareVsync(true);
    // Clear the drawing state so that the logic inside of
    // handleTransactionLocked will fire. It will determine the delta between
    // mCurrentState and mDrawingState and re-apply all changes when we make the
    // transition.
    mDrawingState.displays.clear();
    getRenderEngine().resetCurrentSurface();
    mDisplays.clear();
}

void SurfaceFlinger::updateVrFlinger() {
    if (!mVrFlinger)
        return;
    bool vrFlingerRequestsDisplay = mVrFlingerRequestsDisplay;
    if (vrFlingerRequestsDisplay == getBE().mHwc->isUsingVrComposer()) {
        return;
    }

    if (vrFlingerRequestsDisplay && !getBE().mHwc->getComposer()->isRemote()) {
        ALOGE("Vr flinger is only supported for remote hardware composer"
              " service connections. Ignoring request to transition to vr"
              " flinger.");
        mVrFlingerRequestsDisplay = false;
        return;
    }

    Mutex::Autolock _l(mStateLock);

    int currentDisplayPowerMode = getDisplayDeviceLocked(
            mBuiltinDisplays[DisplayDevice::DISPLAY_PRIMARY])->getPowerMode();

    if (!vrFlingerRequestsDisplay) {
        mVrFlinger->SeizeDisplayOwnership();
    }

    resetDisplayState();
    getBE().mHwc.reset(); // Delete the current instance before creating the new one
    getBE().mHwc.reset(new HWComposer(std::make_unique<Hwc2::impl::Composer>(
            vrFlingerRequestsDisplay ? "vr" : getBE().mHwcServiceName)));
    getBE().mHwc->registerCallback(this, ++getBE().mComposerSequenceId);

    LOG_ALWAYS_FATAL_IF(!getBE().mHwc->getComposer()->isRemote(),
                        "Switched to non-remote hardware composer");

    if (vrFlingerRequestsDisplay) {
        mVrFlinger->GrantDisplayOwnership();
    } else {
        enableHardwareVsync();
    }

    mVisibleRegionsDirty = true;
    invalidateHwcGeometry();

    // Re-enable default display.
    sp<DisplayDevice> hw(getDisplayDeviceLocked(
            mBuiltinDisplays[DisplayDevice::DISPLAY_PRIMARY]));
    setPowerModeInternal(hw, currentDisplayPowerMode, /*stateLockHeld*/ true);

    // Reset the timing values to account for the period of the swapped in HWC
    const auto& activeConfig = getBE().mHwc->getActiveConfig(HWC_DISPLAY_PRIMARY);
    const nsecs_t period = activeConfig->getVsyncPeriod();
    mAnimFrameTracker.setDisplayRefreshPeriod(period);

    // Use phase of 0 since phase is not known.
    // Use latency of 0, which will snap to the ideal latency.
    setCompositorTimingSnapped(0, period, 0);

    android_atomic_or(1, &mRepaintEverything);
    setTransactionFlags(eDisplayTransactionNeeded);
}

void SurfaceFlinger::onMessageReceived(int32_t what) {
    ATRACE_CALL();
    switch (what) {
        case MessageQueue::INVALIDATE: {
            bool frameMissed = !mHadClientComposition &&
                    mPreviousPresentFence != Fence::NO_FENCE &&
                    (mPreviousPresentFence->getSignalTime() ==
                            Fence::SIGNAL_TIME_PENDING);
            ATRACE_INT("FrameMissed", static_cast<int>(frameMissed));
            if (mPropagateBackpressure && frameMissed) {
                mTimeStats.incrementMissedFrames(true);
                signalLayerUpdate();
                break;
            }
            if (frameMissed) {
                mTimeStats.incrementMissedFrames(false);
            }

            // Now that we're going to make it to the handleMessageTransaction()
            // call below it's safe to call updateVrFlinger(), which will
            // potentially trigger a display handoff.
            updateVrFlinger();

            bool refreshNeeded = handleMessageTransaction();
            refreshNeeded |= handleMessageInvalidate();
            refreshNeeded |= mRepaintEverything;
            if (refreshNeeded) {
                // Signal a refresh if a transaction modified the window state,
                // a new buffer was latched, or if HWC has requested a full
                // repaint
                signalRefresh();
            }
            break;
        }
        case MessageQueue::REFRESH: {
            handleMessageRefresh();
            break;
        }
    }
}

bool SurfaceFlinger::handleMessageTransaction() {
    uint32_t transactionFlags = peekTransactionFlags();
    if (transactionFlags) {
        handleTransaction(transactionFlags);
        return true;
    }
    return false;
}

bool SurfaceFlinger::handleMessageInvalidate() {
    ATRACE_CALL();
    return handlePageFlip();
}

void SurfaceFlinger::handleMessageRefresh() {
    ATRACE_CALL();

    mRefreshPending = false;

    nsecs_t refreshStartTime = systemTime(SYSTEM_TIME_MONOTONIC);

    preComposition(refreshStartTime);
    rebuildLayerStacks();
    setUpHWComposer();
    doDebugFlashRegions();
    doTracing("handleRefresh");
    logLayerStats();
    doComposition();
    postComposition(refreshStartTime);

    mPreviousPresentFence = getBE().mHwc->getPresentFence(HWC_DISPLAY_PRIMARY);

    mHadClientComposition = false;
    for (size_t displayId = 0; displayId < mDisplays.size(); ++displayId) {
        const sp<DisplayDevice>& displayDevice = mDisplays[displayId];
        mHadClientComposition = mHadClientComposition ||
                getBE().mHwc->hasClientComposition(displayDevice->getHwcDisplayId());
    }
    mVsyncModulator.setLastFrameUsedRenderEngine(mHadClientComposition);

    mLayersWithQueuedFrames.clear();
}

void SurfaceFlinger::doDebugFlashRegions()
{
    // is debugging enabled
    if (CC_LIKELY(!mDebugRegion))
        return;

    const bool repaintEverything = mRepaintEverything;
    for (size_t dpy=0 ; dpy<mDisplays.size() ; dpy++) {
        const sp<DisplayDevice>& hw(mDisplays[dpy]);
        if (hw->isDisplayOn()) {
            // transform the dirty region into this screen's coordinate space
            const Region dirtyRegion(hw->getDirtyRegion(repaintEverything));
            if (!dirtyRegion.isEmpty()) {
                // redraw the whole screen
                doComposeSurfaces(hw);

                // and draw the dirty region
                const int32_t height = hw->getHeight();
                auto& engine(getRenderEngine());
                engine.fillRegionWithColor(dirtyRegion, height, 1, 0, 1, 1);

                hw->swapBuffers(getHwComposer());
            }
        }
    }

    postFramebuffer();

    if (mDebugRegion > 1) {
        usleep(mDebugRegion * 1000);
    }

    for (size_t displayId = 0; displayId < mDisplays.size(); ++displayId) {
        auto& displayDevice = mDisplays[displayId];
        if (!displayDevice->isDisplayOn()) {
            continue;
        }

        status_t result = displayDevice->prepareFrame(*getBE().mHwc);
        ALOGE_IF(result != NO_ERROR,
                 "prepareFrame for display %zd failed:"
                 " %d (%s)",
                 displayId, result, strerror(-result));
    }
}

void SurfaceFlinger::doTracing(const char* where) {
    ATRACE_CALL();
    ATRACE_NAME(where);
    if (CC_UNLIKELY(mTracing.isEnabled())) {
        mTracing.traceLayers(where, dumpProtoInfo(LayerVector::StateSet::Drawing));
    }
}

void SurfaceFlinger::logLayerStats() {
    ATRACE_CALL();
    if (CC_UNLIKELY(mLayerStats.isEnabled())) {
        int32_t hwcId = -1;
        for (size_t dpy = 0; dpy < mDisplays.size(); ++dpy) {
            const sp<const DisplayDevice>& displayDevice(mDisplays[dpy]);
            if (displayDevice->isPrimary()) {
                hwcId = displayDevice->getHwcDisplayId();
                break;
            }
        }
        if (hwcId < 0) {
            ALOGE("LayerStats: Hmmm, no primary display?");
            return;
        }
        mLayerStats.logLayerStats(dumpVisibleLayersProtoInfo(hwcId));
    }
}

void SurfaceFlinger::preComposition(nsecs_t refreshStartTime)
{
    ATRACE_CALL();
    ALOGV("preComposition");

    bool needExtraInvalidate = false;
    mDrawingState.traverseInZOrder([&](Layer* layer) {
        if (layer->onPreComposition(refreshStartTime)) {
            needExtraInvalidate = true;
        }
    });

    if (needExtraInvalidate) {
        signalLayerUpdate();
    }
}

void SurfaceFlinger::updateCompositorTiming(
        nsecs_t vsyncPhase, nsecs_t vsyncInterval, nsecs_t compositeTime,
        std::shared_ptr<FenceTime>& presentFenceTime) {
    // Update queue of past composite+present times and determine the
    // most recently known composite to present latency.
    getBE().mCompositePresentTimes.push({compositeTime, presentFenceTime});
    nsecs_t compositeToPresentLatency = -1;
    while (!getBE().mCompositePresentTimes.empty()) {
        SurfaceFlingerBE::CompositePresentTime& cpt = getBE().mCompositePresentTimes.front();
        // Cached values should have been updated before calling this method,
        // which helps avoid duplicate syscalls.
        nsecs_t displayTime = cpt.display->getCachedSignalTime();
        if (displayTime == Fence::SIGNAL_TIME_PENDING) {
            break;
        }
        compositeToPresentLatency = displayTime - cpt.composite;
        getBE().mCompositePresentTimes.pop();
    }

    // Don't let mCompositePresentTimes grow unbounded, just in case.
    while (getBE().mCompositePresentTimes.size() > 16) {
        getBE().mCompositePresentTimes.pop();
    }

    setCompositorTimingSnapped(
            vsyncPhase, vsyncInterval, compositeToPresentLatency);
}

void SurfaceFlinger::setCompositorTimingSnapped(nsecs_t vsyncPhase,
        nsecs_t vsyncInterval, nsecs_t compositeToPresentLatency) {
    // Integer division and modulo round toward 0 not -inf, so we need to
    // treat negative and positive offsets differently.
    nsecs_t idealLatency = (sfVsyncPhaseOffsetNs > 0) ?
            (vsyncInterval - (sfVsyncPhaseOffsetNs % vsyncInterval)) :
            ((-sfVsyncPhaseOffsetNs) % vsyncInterval);

    // Just in case sfVsyncPhaseOffsetNs == -vsyncInterval.
    if (idealLatency <= 0) {
        idealLatency = vsyncInterval;
    }

    // Snap the latency to a value that removes scheduling jitter from the
    // composition and present times, which often have >1ms of jitter.
    // Reducing jitter is important if an app attempts to extrapolate
    // something (such as user input) to an accurate diasplay time.
    // Snapping also allows an app to precisely calculate sfVsyncPhaseOffsetNs
    // with (presentLatency % interval).
    nsecs_t bias = vsyncInterval / 2;
    int64_t extraVsyncs =
            (compositeToPresentLatency - idealLatency + bias) / vsyncInterval;
    nsecs_t snappedCompositeToPresentLatency = (extraVsyncs > 0) ?
            idealLatency + (extraVsyncs * vsyncInterval) : idealLatency;

    std::lock_guard<std::mutex> lock(getBE().mCompositorTimingLock);
    getBE().mCompositorTiming.deadline = vsyncPhase - idealLatency;
    getBE().mCompositorTiming.interval = vsyncInterval;
    getBE().mCompositorTiming.presentLatency = snappedCompositeToPresentLatency;
}

void SurfaceFlinger::postComposition(nsecs_t refreshStartTime)
{
    ATRACE_CALL();
    ALOGV("postComposition");

    // Release any buffers which were replaced this frame
    nsecs_t dequeueReadyTime = systemTime();
    for (auto& layer : mLayersWithQueuedFrames) {
        layer->releasePendingBuffer(dequeueReadyTime);
    }

    // |mStateLock| not needed as we are on the main thread
    const sp<const DisplayDevice> hw(getDefaultDisplayDeviceLocked());

    getBE().mGlCompositionDoneTimeline.updateSignalTimes();
    std::shared_ptr<FenceTime> glCompositionDoneFenceTime;
    if (hw && getBE().mHwc->hasClientComposition(HWC_DISPLAY_PRIMARY)) {
        glCompositionDoneFenceTime =
                std::make_shared<FenceTime>(hw->getClientTargetAcquireFence());
        getBE().mGlCompositionDoneTimeline.push(glCompositionDoneFenceTime);
    } else {
        glCompositionDoneFenceTime = FenceTime::NO_FENCE;
    }

    getBE().mDisplayTimeline.updateSignalTimes();
    sp<Fence> presentFence = getBE().mHwc->getPresentFence(HWC_DISPLAY_PRIMARY);
    auto presentFenceTime = std::make_shared<FenceTime>(presentFence);
    getBE().mDisplayTimeline.push(presentFenceTime);

    nsecs_t vsyncPhase = mPrimaryDispSync.computeNextRefresh(0);
    nsecs_t vsyncInterval = mPrimaryDispSync.getPeriod();

    // We use the refreshStartTime which might be sampled a little later than
    // when we started doing work for this frame, but that should be okay
    // since updateCompositorTiming has snapping logic.
    updateCompositorTiming(
        vsyncPhase, vsyncInterval, refreshStartTime, presentFenceTime);
    CompositorTiming compositorTiming;
    {
        std::lock_guard<std::mutex> lock(getBE().mCompositorTimingLock);
        compositorTiming = getBE().mCompositorTiming;
    }

    mDrawingState.traverseInZOrder([&](Layer* layer) {
        bool frameLatched = layer->onPostComposition(glCompositionDoneFenceTime,
                presentFenceTime, compositorTiming);
        if (frameLatched) {
            recordBufferingStats(layer->getName().string(),
                    layer->getOccupancyHistory(false));
        }
    });

    if (presentFenceTime->isValid()) {
        if (mPrimaryDispSync.addPresentFence(presentFenceTime)) {
            enableHardwareVsync();
        } else {
            disableHardwareVsync(false);
        }
    }

    if (!hasSyncFramework) {
        if (getBE().mHwc->isConnected(HWC_DISPLAY_PRIMARY) && hw->isDisplayOn()) {
            enableHardwareVsync();
        }
    }

    if (mAnimCompositionPending) {
        mAnimCompositionPending = false;

        if (presentFenceTime->isValid()) {
            mAnimFrameTracker.setActualPresentFence(
                    std::move(presentFenceTime));
        } else if (getBE().mHwc->isConnected(HWC_DISPLAY_PRIMARY)) {
            // The HWC doesn't support present fences, so use the refresh
            // timestamp instead.
            nsecs_t presentTime =
                    getBE().mHwc->getRefreshTimestamp(HWC_DISPLAY_PRIMARY);
            mAnimFrameTracker.setActualPresentTime(presentTime);
        }
        mAnimFrameTracker.advanceFrame();
    }

<<<<<<< HEAD
    dumpDrawCycle(false);
=======
    mTimeStats.incrementTotalFrames();
    if (mHadClientComposition) {
        mTimeStats.incrementClientCompositionFrames();
    }
>>>>>>> 70f32415

    if (getBE().mHwc->isConnected(HWC_DISPLAY_PRIMARY) &&
            hw->getPowerMode() == HWC_POWER_MODE_OFF) {
        return;
    }

    nsecs_t currentTime = systemTime();
    if (mHasPoweredOff) {
        mHasPoweredOff = false;
    } else {
        nsecs_t elapsedTime = currentTime - getBE().mLastSwapTime;
        size_t numPeriods = static_cast<size_t>(elapsedTime / vsyncInterval);
        if (numPeriods < SurfaceFlingerBE::NUM_BUCKETS - 1) {
            getBE().mFrameBuckets[numPeriods] += elapsedTime;
        } else {
            getBE().mFrameBuckets[SurfaceFlingerBE::NUM_BUCKETS - 1] += elapsedTime;
        }
        getBE().mTotalTime += elapsedTime;
    }
    getBE().mLastSwapTime = currentTime;
}

void SurfaceFlinger::rebuildLayerStacks() {
    ATRACE_CALL();
    ALOGV("rebuildLayerStacks");

    // rebuild the visible layer list per screen
    if (CC_UNLIKELY(mVisibleRegionsDirty)) {
        ATRACE_NAME("rebuildLayerStacks VR Dirty");
        mVisibleRegionsDirty = false;
        invalidateHwcGeometry();

        for (size_t dpy=0 ; dpy<mDisplays.size() ; dpy++) {
            Region opaqueRegion;
            Region dirtyRegion;
            Vector<sp<Layer>> layersSortedByZ;
            Vector<sp<Layer>> layersNeedingFences;
            const sp<DisplayDevice>& displayDevice(mDisplays[dpy]);
            const Transform& tr(displayDevice->getTransform());
            const Rect bounds(displayDevice->getBounds());
            if (displayDevice->isDisplayOn()) {
                computeVisibleRegions(displayDevice, dirtyRegion, opaqueRegion);

                mDrawingState.traverseInZOrder([&](Layer* layer) {
                    bool hwcLayerDestroyed = false;
                    if (layer->belongsToDisplay(displayDevice->getLayerStack(),
                                displayDevice->isPrimary())) {
                        Region drawRegion(tr.transform(
                                layer->visibleNonTransparentRegion));
                        drawRegion.andSelf(bounds);
                        if (!drawRegion.isEmpty()) {
                            layersSortedByZ.add(layer);
                        } else {
                            // Clear out the HWC layer if this layer was
                            // previously visible, but no longer is
                            hwcLayerDestroyed = layer->destroyHwcLayer(
                                    displayDevice->getHwcDisplayId());
                        }
                    } else {
                        // WM changes displayDevice->layerStack upon sleep/awake.
                        // Here we make sure we delete the HWC layers even if
                        // WM changed their layer stack.
                        hwcLayerDestroyed = layer->destroyHwcLayer(
                                displayDevice->getHwcDisplayId());
                    }

                    // If a layer is not going to get a release fence because
                    // it is invisible, but it is also going to release its
                    // old buffer, add it to the list of layers needing
                    // fences.
                    if (hwcLayerDestroyed) {
                        auto found = std::find(mLayersWithQueuedFrames.cbegin(),
                                mLayersWithQueuedFrames.cend(), layer);
                        if (found != mLayersWithQueuedFrames.cend()) {
                            layersNeedingFences.add(layer);
                        }
                    }
                });
            }
            displayDevice->setVisibleLayersSortedByZ(layersSortedByZ);
            displayDevice->setLayersNeedingFences(layersNeedingFences);
            displayDevice->undefinedRegion.set(bounds);
            displayDevice->undefinedRegion.subtractSelf(
                    tr.transform(opaqueRegion));
            displayDevice->dirtyRegion.orSelf(dirtyRegion);
        }
    }
}

// Returns a dataspace that fits all visible layers.  The returned dataspace
// can only be one of
//
//  - Dataspace::V0_SRGB
//  - Dataspace::DISPLAY_P3
//  - Dataspace::V0_SCRGB_LINEAR
// TODO(b/73825729) Add BT2020 data space.
ui::Dataspace SurfaceFlinger::getBestDataspace(
        const sp<const DisplayDevice>& displayDevice) const {
    Dataspace bestDataspace = Dataspace::V0_SRGB;
    for (const auto& layer : displayDevice->getVisibleLayersSortedByZ()) {
        switch (layer->getDataSpace()) {
            case Dataspace::V0_SCRGB:
            case Dataspace::V0_SCRGB_LINEAR:
                // return immediately
                return Dataspace::V0_SCRGB_LINEAR;
            case Dataspace::DISPLAY_P3:
                bestDataspace = Dataspace::DISPLAY_P3;
                break;
            // Historically, HDR dataspaces are ignored by SurfaceFlinger. But
            // since SurfaceFlinger simulates HDR support now, it should honor
            // them unless there is also native support.
            case Dataspace::BT2020_PQ:
            case Dataspace::BT2020_ITU_PQ:
                if (!displayDevice->hasHDR10Support()) {
                    return Dataspace::V0_SCRGB_LINEAR;
                }
                break;
            case Dataspace::BT2020_HLG:
            case Dataspace::BT2020_ITU_HLG:
                if (!displayDevice->hasHLGSupport()) {
                    return Dataspace::V0_SCRGB_LINEAR;
                }
                break;
            default:
                break;
        }
    }

    return bestDataspace;
}

// Pick the ColorMode / Dataspace for the display device.
// TODO(b/73825729) Add BT2020 color mode.
void SurfaceFlinger::pickColorMode(const sp<DisplayDevice>& displayDevice,
        ColorMode* outMode, Dataspace* outDataSpace) const {
    if (mDisplayColorSetting == DisplayColorSetting::UNMANAGED) {
        *outMode = ColorMode::NATIVE;
        *outDataSpace = Dataspace::UNKNOWN;
        return;
    }

    switch (getBestDataspace(displayDevice)) {
        case Dataspace::DISPLAY_P3:
        case Dataspace::V0_SCRGB_LINEAR:
            *outMode = ColorMode::DISPLAY_P3;
            *outDataSpace = Dataspace::DISPLAY_P3;
            break;
        default:
            *outMode = ColorMode::SRGB;
            *outDataSpace = Dataspace::V0_SRGB;
            break;
    }
}

void SurfaceFlinger::setUpHWComposer() {
    ATRACE_CALL();
    ALOGV("setUpHWComposer");

    for (size_t dpy=0 ; dpy<mDisplays.size() ; dpy++) {
        bool dirty = !mDisplays[dpy]->getDirtyRegion(mRepaintEverything).isEmpty();
        bool empty = mDisplays[dpy]->getVisibleLayersSortedByZ().size() == 0;
        bool wasEmpty = !mDisplays[dpy]->lastCompositionHadVisibleLayers;

        // If nothing has changed (!dirty), don't recompose.
        // If something changed, but we don't currently have any visible layers,
        //   and didn't when we last did a composition, then skip it this time.
        // The second rule does two things:
        // - When all layers are removed from a display, we'll emit one black
        //   frame, then nothing more until we get new layers.
        // - When a display is created with a private layer stack, we won't
        //   emit any black frames until a layer is added to the layer stack.
        bool mustRecompose = dirty && !(empty && wasEmpty);

        ALOGV_IF(mDisplays[dpy]->getDisplayType() == DisplayDevice::DISPLAY_VIRTUAL,
                "dpy[%zu]: %s composition (%sdirty %sempty %swasEmpty)", dpy,
                mustRecompose ? "doing" : "skipping",
                dirty ? "+" : "-",
                empty ? "+" : "-",
                wasEmpty ? "+" : "-");

        mDisplays[dpy]->beginFrame(mustRecompose);

        if (mustRecompose) {
            mDisplays[dpy]->lastCompositionHadVisibleLayers = !empty;
        }
    }

    mat4 colorMatrix = mColorMatrix * computeSaturationMatrix() * mDaltonizer();
    bool isIdentity = (colorMatrix == mat4());
    // build the h/w work list
    if (CC_UNLIKELY(mGeometryInvalid)) {
        mGeometryInvalid = false;
        for (size_t dpy=0 ; dpy<mDisplays.size() ; dpy++) {
            sp<DisplayDevice> displayDevice(mDisplays[dpy]);
            const auto hwcId = displayDevice->getHwcDisplayId();
            displayDevice->setColorMatrix(!isIdentity);
            if (hwcId >= 0) {
                const Vector<sp<Layer>>& currentLayers(
                        displayDevice->getVisibleLayersSortedByZ());
                setDisplayAnimating(displayDevice, dpy);
                for (size_t i = 0; i < currentLayers.size(); i++) {
                    const auto& layer = currentLayers[i];
                    if (!layer->hasHwcLayer(hwcId)) {
                        if (!layer->createHwcLayer(getBE().mHwc.get(), hwcId)) {
                            layer->forceClientComposition(hwcId);
                            continue;
                        }
                    }

                    layer->setGeometry(displayDevice, i);
                    if (mDebugDisableHWC || mDebugRegion || (hwcId !=0 && !isIdentity)) {
                        layer->forceClientComposition(hwcId);
                        layer->setColorInversionData(displayDevice);
                    }
                }
            }
        }
    }

<<<<<<< HEAD

=======
>>>>>>> 70f32415
    // Set the per-frame data
    for (size_t displayId = 0; displayId < mDisplays.size(); ++displayId) {
        auto& displayDevice = mDisplays[displayId];
        const auto hwcId = displayDevice->getHwcDisplayId();

        if (hwcId < 0) {
            continue;
        }
        if (mDrawingState.colorMatrixChanged) {
            displayDevice->setColorTransform(mDrawingState.colorMatrix);
            status_t result = getBE().mHwc->setColorTransform(hwcId, mDrawingState.colorMatrix);
            ALOGE_IF(result != NO_ERROR, "Failed to set color transform on "
                    "display %zd: %d", displayId, result);
        }
        for (auto& layer : displayDevice->getVisibleLayersSortedByZ()) {
            if ((layer->getDataSpace() == Dataspace::BT2020_PQ ||
                 layer->getDataSpace() == Dataspace::BT2020_ITU_PQ) &&
                    !displayDevice->hasHDR10Support()) {
                layer->forceClientComposition(hwcId);
            }
            if ((layer->getDataSpace() == Dataspace::BT2020_HLG ||
                 layer->getDataSpace() == Dataspace::BT2020_ITU_HLG) &&
                    !displayDevice->hasHLGSupport()) {
                layer->forceClientComposition(hwcId);
            }

            if (layer->getForceClientComposition(hwcId)) {
                ALOGV("[%s] Requesting Client composition", layer->getName().string());
                layer->setCompositionType(hwcId, HWC2::Composition::Client);
                continue;
            }

            layer->setPerFrameData(displayDevice);
        }

        if (hasWideColorDisplay) {
            ColorMode colorMode;
            Dataspace dataSpace;
            pickColorMode(displayDevice, &colorMode, &dataSpace);
            setActiveColorModeInternal(displayDevice, colorMode, dataSpace);
        }
    }

    mDrawingState.colorMatrixChanged = false;

    dumpDrawCycle(true);

    for (size_t displayId = 0; displayId < mDisplays.size(); ++displayId) {
        auto& displayDevice = mDisplays[displayId];
        if (!displayDevice->isDisplayOn()) {
            continue;
        }

        status_t result = displayDevice->prepareFrame(*getBE().mHwc);
        ALOGE_IF(result != NO_ERROR, "prepareFrame for display %zd failed:"
                " %d (%s)", displayId, result, strerror(-result));
    }
}

void SurfaceFlinger::doComposition() {
    ATRACE_CALL();
    ALOGV("doComposition");

    const bool repaintEverything = android_atomic_and(0, &mRepaintEverything);
    for (size_t dpy=0 ; dpy<mDisplays.size() ; dpy++) {
        const sp<DisplayDevice>& hw(mDisplays[dpy]);
        if (hw->isDisplayOn()) {
            // transform the dirty region into this screen's coordinate space
            const Region dirtyRegion(hw->getDirtyRegion(repaintEverything));

            // repaint the framebuffer (if needed)
            doDisplayComposition(hw, dirtyRegion);

            hw->dirtyRegion.clear();
            hw->flip();
        }
    }
    postFramebuffer();
}

void SurfaceFlinger::postFramebuffer()
{
    ATRACE_CALL();
    ALOGV("postFramebuffer");

    const nsecs_t now = systemTime();
    mDebugInSwapBuffers = now;

    for (size_t displayId = 0; displayId < mDisplays.size(); ++displayId) {
        auto& displayDevice = mDisplays[displayId];
        if (!displayDevice->isDisplayOn()) {
            continue;
        }
        const auto hwcId = displayDevice->getHwcDisplayId();
        if (hwcId >= 0) {
            getBE().mHwc->presentAndGetReleaseFences(hwcId);
        }
        displayDevice->onSwapBuffersCompleted();
        displayDevice->makeCurrent();
        for (auto& layer : displayDevice->getVisibleLayersSortedByZ()) {
            // The layer buffer from the previous frame (if any) is released
            // by HWC only when the release fence from this frame (if any) is
            // signaled.  Always get the release fence from HWC first.
            sp<Fence> releaseFence = Fence::NO_FENCE;
            if (hwcId >= 0) {
                auto hwcLayer = layer->getHwcLayer(hwcId);
                releaseFence = getBE().mHwc->getLayerReleaseFence(hwcId, hwcLayer);
            }
            // If the layer was client composited in the previous frame, we
            // need to merge with the previous client target acquire fence.
            // Since we do not track that, always merge with the current
            // client target acquire fence when it is available, even though
            // this is suboptimal.
            if (layer->getCompositionType(hwcId) == HWC2::Composition::Client) {
                releaseFence = Fence::merge("LayerRelease", releaseFence,
                        displayDevice->getClientTargetAcquireFence());
            }

            layer->onLayerDisplayed(releaseFence);
        }

        // We've got a list of layers needing fences, that are disjoint with
        // displayDevice->getVisibleLayersSortedByZ.  The best we can do is to
        // supply them with the present fence.
        if (!displayDevice->getLayersNeedingFences().isEmpty()) {
            sp<Fence> presentFence = getBE().mHwc->getPresentFence(hwcId);
            for (auto& layer : displayDevice->getLayersNeedingFences()) {
                layer->onLayerDisplayed(presentFence);
            }
        }

        if (hwcId >= 0) {
            getBE().mHwc->clearReleaseFences(hwcId);
        }
    }

    mLastSwapBufferTime = systemTime() - now;
    mDebugInSwapBuffers = 0;

    // |mStateLock| not needed as we are on the main thread
    if (getBE().mHwc->isConnected(HWC_DISPLAY_PRIMARY)) {
        uint32_t flipCount = getDefaultDisplayDeviceLocked()->getPageFlipCount();
        if (flipCount % LOG_FRAME_STATS_PERIOD == 0) {
            logFrameStats();
        }
    }
}

void SurfaceFlinger::handleTransaction(uint32_t transactionFlags)
{
    ATRACE_CALL();

    // here we keep a copy of the drawing state (that is the state that's
    // going to be overwritten by handleTransactionLocked()) outside of
    // mStateLock so that the side-effects of the State assignment
    // don't happen with mStateLock held (which can cause deadlocks).
    State drawingState(mDrawingState);

    Mutex::Autolock _l(mStateLock);
    const nsecs_t now = systemTime();
    mDebugInTransaction = now;

    // Here we're guaranteed that some transaction flags are set
    // so we can call handleTransactionLocked() unconditionally.
    // We call getTransactionFlags(), which will also clear the flags,
    // with mStateLock held to guarantee that mCurrentState won't change
    // until the transaction is committed.

    mVsyncModulator.onTransactionHandled();
    transactionFlags = getTransactionFlags(eTransactionMask);
    handleTransactionLocked(transactionFlags);

    mLastTransactionTime = systemTime() - now;
    mDebugInTransaction = 0;
    invalidateHwcGeometry();
    // here the transaction has been committed
}

DisplayDevice::DisplayType SurfaceFlinger::determineDisplayType(hwc2_display_t display,
                                                                HWC2::Connection connection) const {
    // Figure out whether the event is for the primary display or an
    // external display by matching the Hwc display id against one for a
    // connected display. If we did not find a match, we then check what
    // displays are not already connected to determine the type. If we don't
    // have a connected primary display, we assume the new display is meant to
    // be the primary display, and then if we don't have an external display,
    // we assume it is that.
    const auto primaryDisplayId =
            getBE().mHwc->getHwcDisplayId(DisplayDevice::DISPLAY_PRIMARY);
    const auto externalDisplayId =
            getBE().mHwc->getHwcDisplayId(DisplayDevice::DISPLAY_EXTERNAL);
    if (primaryDisplayId && primaryDisplayId == display) {
        return DisplayDevice::DISPLAY_PRIMARY;
    } else if (externalDisplayId && externalDisplayId == display) {
        return  DisplayDevice::DISPLAY_EXTERNAL;
    } else if (connection == HWC2::Connection::Connected && !primaryDisplayId) {
        return DisplayDevice::DISPLAY_PRIMARY;
    } else if (connection == HWC2::Connection::Connected && !externalDisplayId) {
        return DisplayDevice::DISPLAY_EXTERNAL;
    }

    return DisplayDevice::DISPLAY_ID_INVALID;
}

void SurfaceFlinger::processDisplayHotplugEventsLocked() {
    for (const auto& event : mPendingHotplugEvents) {
        auto displayType = determineDisplayType(event.display, event.connection);
        if (displayType == DisplayDevice::DISPLAY_ID_INVALID) {
            ALOGW("Unable to determine the display type for display %" PRIu64, event.display);
            continue;
        }

        if (getBE().mHwc->isUsingVrComposer() && displayType == DisplayDevice::DISPLAY_EXTERNAL) {
            ALOGE("External displays are not supported by the vr hardware composer.");
            continue;
        }

        getBE().mHwc->onHotplug(event.display, displayType, event.connection);

        if (event.connection == HWC2::Connection::Connected) {
            if (!mBuiltinDisplays[displayType].get()) {
                ALOGV("Creating built in display %d", displayType);
                mBuiltinDisplays[displayType] = new BBinder();
                // All non-virtual displays are currently considered secure.
                DisplayDeviceState info(displayType, true);
                info.displayName = displayType == DisplayDevice::DISPLAY_PRIMARY ?
                        "Built-in Screen" : "External Screen";
                mCurrentState.displays.add(mBuiltinDisplays[displayType], info);
                mInterceptor->saveDisplayCreation(info);
            }
        } else {
            ALOGV("Removing built in display %d", displayType);

            ssize_t idx = mCurrentState.displays.indexOfKey(mBuiltinDisplays[displayType]);
            if (idx >= 0) {
                const DisplayDeviceState& info(mCurrentState.displays.valueAt(idx));
                mInterceptor->saveDisplayDeletion(info.displayId);
                mCurrentState.displays.removeItemsAt(idx);
            }
            mBuiltinDisplays[displayType].clear();
        }

        processDisplayChangesLocked();
    }

    mPendingHotplugEvents.clear();
}

sp<DisplayDevice> SurfaceFlinger::setupNewDisplayDeviceInternal(
        const wp<IBinder>& display, int hwcId, const DisplayDeviceState& state,
        const sp<DisplaySurface>& dispSurface, const sp<IGraphicBufferProducer>& producer) {
    bool hasWideColorGamut = false;
    if (hasWideColorDisplay) {
        std::vector<ColorMode> modes = getHwComposer().getColorModes(hwcId);
        for (ColorMode colorMode : modes) {
            switch (colorMode) {
                case ColorMode::DISPLAY_P3:
                case ColorMode::ADOBE_RGB:
                case ColorMode::DCI_P3:
                    hasWideColorGamut = true;
                    break;
                // TODO(lpy) Handle BT2020, BT2100_PQ and BT2100_HLG properly.
                default:
                    break;
            }

            std::vector<RenderIntent> renderIntents = getHwComposer().getRenderIntents(hwcId,
                                                                                       colorMode);
            if (state.type == DisplayDevice::DISPLAY_PRIMARY) {
                for (auto intent : renderIntents) {
                    if (intent == RenderIntent::ENHANCE) {
                        mBuiltinDisplaySupportsEnhance = true;
                        break;
                    }
                }
            }
        }
    }

    HdrCapabilities hdrCapabilities;
    getHwComposer().getHdrCapabilities(hwcId, &hdrCapabilities);

    auto nativeWindowSurface = mCreateNativeWindowSurface(producer);
    auto nativeWindow = nativeWindowSurface->getNativeWindow();

    /*
     * Create our display's surface
     */
    std::unique_ptr<RE::Surface> renderSurface = getRenderEngine().createSurface();
    renderSurface->setCritical(state.type == DisplayDevice::DISPLAY_PRIMARY);
    renderSurface->setAsync(state.type >= DisplayDevice::DISPLAY_VIRTUAL);
    renderSurface->setNativeWindow(nativeWindow.get());
    const int displayWidth = renderSurface->queryWidth();
    const int displayHeight = renderSurface->queryHeight();

    // Make sure that composition can never be stalled by a virtual display
    // consumer that isn't processing buffers fast enough. We have to do this
    // in two places:
    // * Here, in case the display is composed entirely by HWC.
    // * In makeCurrent(), using eglSwapInterval. Some EGL drivers set the
    //   window's swap interval in eglMakeCurrent, so they'll override the
    //   interval we set here.
    if (state.type >= DisplayDevice::DISPLAY_VIRTUAL) {
        nativeWindow->setSwapInterval(nativeWindow.get(), 0);
    }

    // virtual displays are always considered enabled
    auto initialPowerMode = (state.type >= DisplayDevice::DISPLAY_VIRTUAL) ? HWC_POWER_MODE_NORMAL
                                                                           : HWC_POWER_MODE_OFF;

    sp<DisplayDevice> hw =
            new DisplayDevice(this, state.type, hwcId, state.isSecure, display, nativeWindow,
                              dispSurface, std::move(renderSurface), displayWidth, displayHeight,
                              hasWideColorGamut, hdrCapabilities,
                              getHwComposer().getSupportedPerFrameMetadata(hwcId),
                              initialPowerMode);

    if (maxFrameBufferAcquiredBuffers >= 3) {
        nativeWindowSurface->preallocateBuffers();
    }

    ColorMode defaultColorMode = ColorMode::NATIVE;
    Dataspace defaultDataSpace = Dataspace::UNKNOWN;
    if (hasWideColorGamut) {
        defaultColorMode = ColorMode::SRGB;
        defaultDataSpace = Dataspace::V0_SRGB;
    }
    setActiveColorModeInternal(hw, defaultColorMode, defaultDataSpace);
    hw->setLayerStack(state.layerStack);
    hw->setProjection(state.orientation, state.viewport, state.frame);
    hw->setDisplayName(state.displayName);

    // When a new display device is added, update the active
    // config by querying HWC otherwise the default config
    // (config 0) will be used.
    if (hwcId >= DisplayDevice::DISPLAY_PRIMARY &&
        hwcId < DisplayDevice::NUM_BUILTIN_DISPLAY_TYPES) {
        int activeConfig = getBE().mHwc->getActiveConfig(hwcId)->getId();
        if (activeConfig >= 0) {
            hw->setActiveConfig(activeConfig);
        }
    }

    return hw;
}

void SurfaceFlinger::processDisplayChangesLocked() {
    // here we take advantage of Vector's copy-on-write semantics to
    // improve performance by skipping the transaction entirely when
    // know that the lists are identical
    const KeyedVector<wp<IBinder>, DisplayDeviceState>& curr(mCurrentState.displays);
    const KeyedVector<wp<IBinder>, DisplayDeviceState>& draw(mDrawingState.displays);
    if (!curr.isIdenticalTo(draw)) {
        mVisibleRegionsDirty = true;
        const size_t cc = curr.size();
        size_t dc = draw.size();

        // find the displays that were removed
        // (ie: in drawing state but not in current state)
        // also handle displays that changed
        // (ie: displays that are in both lists)
        for (size_t i = 0; i < dc;) {
            const ssize_t j = curr.indexOfKey(draw.keyAt(i));
            if (j < 0) {
                // in drawing state but not in current state
                // Call makeCurrent() on the primary display so we can
                // be sure that nothing associated with this display
                // is current.
                const sp<const DisplayDevice> defaultDisplay(getDefaultDisplayDeviceLocked());
                if (defaultDisplay != nullptr) defaultDisplay->makeCurrent();
                sp<DisplayDevice> hw(getDisplayDeviceLocked(draw.keyAt(i)));
                if (hw != nullptr) hw->disconnect(getHwComposer());
                if (draw[i].type < DisplayDevice::NUM_BUILTIN_DISPLAY_TYPES)
                    mEventThread->onHotplugReceived(draw[i].type, false);
                mDisplays.removeItem(draw.keyAt(i));
            } else {
                // this display is in both lists. see if something changed.
                const DisplayDeviceState& state(curr[j]);
                const wp<IBinder>& display(curr.keyAt(j));
                const sp<IBinder> state_binder = IInterface::asBinder(state.surface);
                const sp<IBinder> draw_binder = IInterface::asBinder(draw[i].surface);
                if (state_binder != draw_binder) {
                    // changing the surface is like destroying and
                    // recreating the DisplayDevice, so we just remove it
                    // from the drawing state, so that it get re-added
                    // below.
                    sp<DisplayDevice> hw(getDisplayDeviceLocked(display));
                    if (hw != nullptr) hw->disconnect(getHwComposer());
                    mDisplays.removeItem(display);
                    mDrawingState.displays.removeItemsAt(i);
                    dc--;
                    // at this point we must loop to the next item
                    continue;
                }

                const sp<DisplayDevice> disp(getDisplayDeviceLocked(display));
                if (disp != nullptr) {
                    if (state.layerStack != draw[i].layerStack) {
                        disp->setLayerStack(state.layerStack);
                    }
                    if ((state.orientation != draw[i].orientation) ||
                        (state.viewport != draw[i].viewport) || (state.frame != draw[i].frame)) {
                        disp->setProjection(state.orientation, state.viewport, state.frame);
                    }
                    if (state.width != draw[i].width || state.height != draw[i].height) {
                        disp->setDisplaySize(state.width, state.height);
                    }
                }
            }
            ++i;
        }

        // find displays that were added
        // (ie: in current state but not in drawing state)
        for (size_t i = 0; i < cc; i++) {
            if (draw.indexOfKey(curr.keyAt(i)) < 0) {
                const DisplayDeviceState& state(curr[i]);

                sp<DisplaySurface> dispSurface;
                sp<IGraphicBufferProducer> producer;
                sp<IGraphicBufferProducer> bqProducer;
                sp<IGraphicBufferConsumer> bqConsumer;
                mCreateBufferQueue(&bqProducer, &bqConsumer, false);

                int32_t hwcId = -1;
                if (state.isVirtualDisplay()) {
                    // Virtual displays without a surface are dormant:
                    // they have external state (layer stack, projection,
                    // etc.) but no internal state (i.e. a DisplayDevice).
                    if (state.surface != nullptr) {
                        // Allow VR composer to use virtual displays.
                        if (mUseHwcVirtualDisplays || getBE().mHwc->isUsingVrComposer()) {
                            DisplayUtils *displayUtils = DisplayUtils::getInstance();
                            int width = 0;
                            int status = state.surface->query(NATIVE_WINDOW_WIDTH, &width);
                            ALOGE_IF(status != NO_ERROR, "Unable to query width (%d)", status);
                            int height = 0;
                            status = state.surface->query(NATIVE_WINDOW_HEIGHT, &height);
                            ALOGE_IF(status != NO_ERROR, "Unable to query height (%d)", status);
                            int intFormat = 0;
                            status = state.surface->query(NATIVE_WINDOW_FORMAT, &intFormat);
                            ALOGE_IF(status != NO_ERROR, "Unable to query format (%d)", status);
                            auto format = static_cast<ui::PixelFormat>(intFormat);

                            if (maxVirtualDisplaySize == 0 ||
                                 ( (uint64_t)width <= maxVirtualDisplaySize &&
                                 (uint64_t)height <= maxVirtualDisplaySize)) {
                                uint64_t usage = 0;
                                // Replace with native_window_get_consumer_usage ?
                                status = state.surface->getConsumerUsage(&usage);
                                ALOGW_IF(status != NO_ERROR, "Unable to query usage (%d)", status);
                                if ( (status == NO_ERROR) &&
                                     displayUtils->canAllocateHwcDisplayIdForVDS(usage)) {
                                    getBE().mHwc->allocateVirtualDisplay(
                                            width, height, &format, &hwcId);
                                 }
                            }
                        }

                        // TODO: Plumb requested format back up to consumer
                        DisplayUtils::getInstance()->initVDSInstance(*getBE().mHwc,
                                                        hwcId, state.surface,
                                                        dispSurface, producer,
                                                        bqProducer, bqConsumer,
                                                        state.displayName, state.isSecure);
                    }
                } else {
                    ALOGE_IF(state.surface != nullptr,
                             "adding a supported display, but rendering "
                             "surface is provided (%p), ignoring it",
                             state.surface.get());

                    hwcId = state.type;
                    dispSurface = new FramebufferSurface(*getBE().mHwc, hwcId, bqConsumer);
                    producer = bqProducer;
                }

                const wp<IBinder>& display(curr.keyAt(i));
                if (dispSurface != nullptr) {
                    mDisplays.add(display,
                                  setupNewDisplayDeviceInternal(display, hwcId, state, dispSurface,
                                                                producer));
                    if (!state.isVirtualDisplay()) {
                        mEventThread->onHotplugReceived(state.type, true);
                    }
                }
            }
        }
    }

    mDrawingState.displays = mCurrentState.displays;
}

void SurfaceFlinger::handleTransactionLocked(uint32_t transactionFlags)
{
    // Notify all layers of available frames
    mCurrentState.traverseInZOrder([](Layer* layer) {
        layer->notifyAvailableFrames();
    });

    /*
     * Traversal of the children
     * (perform the transaction for each of them if needed)
     */

    if (transactionFlags & eTraversalNeeded) {
        mCurrentState.traverseInZOrder([&](Layer* layer) {
            uint32_t trFlags = layer->getTransactionFlags(eTransactionNeeded);
            if (!trFlags) return;

            const uint32_t flags = layer->doTransaction(0);
            if (flags & Layer::eVisibleRegion)
                mVisibleRegionsDirty = true;
        });
    }

    /*
     * Perform display own transactions if needed
     */

    if (transactionFlags & eDisplayTransactionNeeded) {
        processDisplayChangesLocked();
        processDisplayHotplugEventsLocked();
    }

    if (transactionFlags & (eDisplayLayerStackChanged|eDisplayTransactionNeeded)) {
        // The transform hint might have changed for some layers
        // (either because a display has changed, or because a layer
        // as changed).
        //
        // Walk through all the layers in currentLayers,
        // and update their transform hint.
        //
        // If a layer is visible only on a single display, then that
        // display is used to calculate the hint, otherwise we use the
        // default display.
        //
        // NOTE: we do this here, rather than in rebuildLayerStacks() so that
        // the hint is set before we acquire a buffer from the surface texture.
        //
        // NOTE: layer transactions have taken place already, so we use their
        // drawing state. However, SurfaceFlinger's own transaction has not
        // happened yet, so we must use the current state layer list
        // (soon to become the drawing state list).
        //
        sp<const DisplayDevice> disp;
        uint32_t currentlayerStack = 0;
        bool first = true;
        mCurrentState.traverseInZOrder([&](Layer* layer) {
            // NOTE: we rely on the fact that layers are sorted by
            // layerStack first (so we don't have to traverse the list
            // of displays for every layer).
            uint32_t layerStack = layer->getLayerStack();
            if (first || currentlayerStack != layerStack) {
                currentlayerStack = layerStack;
                // figure out if this layerstack is mirrored
                // (more than one display) if so, pick the default display,
                // if not, pick the only display it's on.
                disp.clear();
                for (size_t dpy=0 ; dpy<mDisplays.size() ; dpy++) {
                    sp<const DisplayDevice> hw(mDisplays[dpy]);
                    if (layer->belongsToDisplay(hw->getLayerStack(), hw->isPrimary())) {
                        if (disp == nullptr) {
                            disp = std::move(hw);
                        } else {
                            disp = nullptr;
                            break;
                        }
                    }
                }
            }

            if (disp == nullptr) {
                // NOTE: TEMPORARY FIX ONLY. Real fix should cause layers to
                // redraw after transform hint changes. See bug 8508397.

                // could be null when this layer is using a layerStack
                // that is not visible on any display. Also can occur at
                // screen off/on times.
                disp = getDefaultDisplayDeviceLocked();
            }

            // disp can be null if there is no display available at all to get
            // the transform hint from.
            if (disp != nullptr) {
                layer->updateTransformHint(disp);
            }

            first = false;
        });
    }


    /*
     * Perform our own transaction if needed
     */

    if (mLayersAdded) {
        mLayersAdded = false;
        // Layers have been added.
        mVisibleRegionsDirty = true;
    }

    // some layers might have been removed, so
    // we need to update the regions they're exposing.
    if (mLayersRemoved) {
        mLayersRemoved = false;
        mVisibleRegionsDirty = true;
        mDrawingState.traverseInZOrder([&](Layer* layer) {
            if (mLayersPendingRemoval.indexOf(layer) >= 0) {
                // this layer is not visible anymore
                // TODO: we could traverse the tree from front to back and
                //       compute the actual visible region
                // TODO: we could cache the transformed region
                Region visibleReg;
                visibleReg.set(layer->computeScreenBounds());
                invalidateLayerStack(layer, visibleReg);
            }
        });
    }

    commitTransaction();

    updateCursorAsync();
}

void SurfaceFlinger::updateCursorAsync()
{
    for (size_t displayId = 0; displayId < mDisplays.size(); ++displayId) {
        auto& displayDevice = mDisplays[displayId];
        if (displayDevice->getHwcDisplayId() < 0) {
            continue;
        }

        for (auto& layer : displayDevice->getVisibleLayersSortedByZ()) {
            layer->updateCursorPosition(displayDevice);
        }
    }
}

void SurfaceFlinger::commitTransaction()
{
    if (!mLayersPendingRemoval.isEmpty()) {
        // Notify removed layers now that they can't be drawn from
        for (const auto& l : mLayersPendingRemoval) {
            recordBufferingStats(l->getName().string(),
                    l->getOccupancyHistory(true));
            l->onRemoved();
        }
        mLayersPendingRemoval.clear();
    }

    // If this transaction is part of a window animation then the next frame
    // we composite should be considered an animation as well.
    mAnimCompositionPending = mAnimTransactionPending;

    mDrawingState = mCurrentState;
    // clear the "changed" flags in current state
    mCurrentState.colorMatrixChanged = false;

    mDrawingState.traverseInZOrder([](Layer* layer) {
        layer->commitChildList();
    });
    mTransactionPending = false;
    mAnimTransactionPending = false;
    mTransactionCV.broadcast();
}

void SurfaceFlinger::computeVisibleRegions(const sp<const DisplayDevice>& displayDevice,
        Region& outDirtyRegion, Region& outOpaqueRegion)
{
    ATRACE_CALL();
    ALOGV("computeVisibleRegions");

    Region aboveOpaqueLayers;
    Region aboveCoveredLayers;
    Region dirty;

    outDirtyRegion.clear();

    Layer* layerOfInterest = NULL;
    bool bIgnoreLayer = false;
    mDrawingState.traverseInReverseZOrder([&](Layer* layer) {
        if (layer->isSecureDisplay()) {
            bIgnoreLayer = true;
            if (!displayDevice->getHwcDisplayId()) {
                layerOfInterest = layer;
            }
            return;
        }
    });

    mDrawingState.traverseInReverseZOrder([&](Layer* layer) {
        // start with the whole surface at its current location
        const Layer::State& s(layer->getDrawingState());

        // only consider the layers on the given layer stack
        if (!layer->belongsToDisplay(displayDevice->getLayerStack(), displayDevice->isPrimary()))
            return;

        if (bIgnoreLayer && layerOfInterest != layer) {
            Region visibleNonTransRegion;
            visibleNonTransRegion.set(Rect(0, 0));
            layer->setVisibleNonTransparentRegion(visibleNonTransRegion);
            return;
        }

        /*
         * opaqueRegion: area of a surface that is fully opaque.
         */
        Region opaqueRegion;

        /*
         * visibleRegion: area of a surface that is visible on screen
         * and not fully transparent. This is essentially the layer's
         * footprint minus the opaque regions above it.
         * Areas covered by a translucent surface are considered visible.
         */
        Region visibleRegion;

        /*
         * coveredRegion: area of a surface that is covered by all
         * visible regions above it (which includes the translucent areas).
         */
        Region coveredRegion;

        /*
         * transparentRegion: area of a surface that is hinted to be completely
         * transparent. This is only used to tell when the layer has no visible
         * non-transparent regions and can be removed from the layer list. It
         * does not affect the visibleRegion of this layer or any layers
         * beneath it. The hint may not be correct if apps don't respect the
         * SurfaceView restrictions (which, sadly, some don't).
         */
        Region transparentRegion;


        // handle hidden surfaces by setting the visible region to empty
        if (CC_LIKELY(layer->isVisible())) {
            const bool translucent = !layer->isOpaque(s);
            Rect bounds(layer->computeScreenBounds());
            visibleRegion.set(bounds);
            Transform tr = layer->getTransform();
            if (!visibleRegion.isEmpty()) {
                // Remove the transparent area from the visible region
                if (translucent) {
                    if (tr.preserveRects()) {
                        // transform the transparent region
                        transparentRegion = tr.transform(s.activeTransparentRegion);
                    } else {
                        // transformation too complex, can't do the
                        // transparent region optimization.
                        transparentRegion.clear();
                    }
                }

                // compute the opaque region
                const int32_t layerOrientation = tr.getOrientation();
                if (layer->getAlpha() == 1.0f && !translucent &&
                        ((layerOrientation & Transform::ROT_INVALID) == false)) {
                    // the opaque region is the layer's footprint
                    opaqueRegion = visibleRegion;
                }
            }
        }

        if (visibleRegion.isEmpty()) {
            layer->clearVisibilityRegions();
            return;
        }

        // Clip the covered region to the visible region
        coveredRegion = aboveCoveredLayers.intersect(visibleRegion);

        // Update aboveCoveredLayers for next (lower) layer
        aboveCoveredLayers.orSelf(visibleRegion);

        // subtract the opaque region covered by the layers above us
        visibleRegion.subtractSelf(aboveOpaqueLayers);

        // compute this layer's dirty region
        if (layer->contentDirty) {
            // we need to invalidate the whole region
            dirty = visibleRegion;
            // as well, as the old visible region
            dirty.orSelf(layer->visibleRegion);
            layer->contentDirty = false;
        } else {
            /* compute the exposed region:
             *   the exposed region consists of two components:
             *   1) what's VISIBLE now and was COVERED before
             *   2) what's EXPOSED now less what was EXPOSED before
             *
             * note that (1) is conservative, we start with the whole
             * visible region but only keep what used to be covered by
             * something -- which mean it may have been exposed.
             *
             * (2) handles areas that were not covered by anything but got
             * exposed because of a resize.
             */
            const Region newExposed = visibleRegion - coveredRegion;
            const Region oldVisibleRegion = layer->visibleRegion;
            const Region oldCoveredRegion = layer->coveredRegion;
            const Region oldExposed = oldVisibleRegion - oldCoveredRegion;
            dirty = (visibleRegion&oldCoveredRegion) | (newExposed-oldExposed);
        }
        dirty.subtractSelf(aboveOpaqueLayers);

        // accumulate to the screen dirty region
        outDirtyRegion.orSelf(dirty);

        // Update aboveOpaqueLayers for next (lower) layer
        aboveOpaqueLayers.orSelf(opaqueRegion);

        // Store the visible region in screen space
        layer->setVisibleRegion(visibleRegion);
        layer->setCoveredRegion(coveredRegion);
        layer->setVisibleNonTransparentRegion(
                visibleRegion.subtract(transparentRegion));
    });

    outOpaqueRegion = aboveOpaqueLayers;
}

void SurfaceFlinger::invalidateLayerStack(const sp<const Layer>& layer, const Region& dirty) {
    for (size_t dpy=0 ; dpy<mDisplays.size() ; dpy++) {
        const sp<DisplayDevice>& hw(mDisplays[dpy]);
        if (layer->belongsToDisplay(hw->getLayerStack(), hw->isPrimary())) {
            hw->dirtyRegion.orSelf(dirty);
        }
    }
}

bool SurfaceFlinger::handlePageFlip()
{
    ALOGV("handlePageFlip");

    nsecs_t latchTime = systemTime();

    bool visibleRegions = false;
    bool frameQueued = false;
    bool newDataLatched = false;

    // Store the set of layers that need updates. This set must not change as
    // buffers are being latched, as this could result in a deadlock.
    // Example: Two producers share the same command stream and:
    // 1.) Layer 0 is latched
    // 2.) Layer 0 gets a new frame
    // 2.) Layer 1 gets a new frame
    // 3.) Layer 1 is latched.
    // Display is now waiting on Layer 1's frame, which is behind layer 0's
    // second frame. But layer 0's second frame could be waiting on display.
    mDrawingState.traverseInZOrder([&](Layer* layer) {
        if (layer->hasQueuedFrame()) {
            frameQueued = true;
            if (layer->shouldPresentNow(mPrimaryDispSync)) {
                mLayersWithQueuedFrames.push_back(layer);
            } else {
                layer->useEmptyDamage();
            }
        } else {
            layer->useEmptyDamage();
        }
    });

    for (auto& layer : mLayersWithQueuedFrames) {
        const Region dirty(layer->latchBuffer(visibleRegions, latchTime));
        layer->useSurfaceDamage();
        invalidateLayerStack(layer, dirty);
        if (layer->isBufferLatched()) {
            newDataLatched = true;
        }
    }

    mVisibleRegionsDirty |= visibleRegions;

    // If we will need to wake up at some time in the future to deal with a
    // queued frame that shouldn't be displayed during this vsync period, wake
    // up during the next vsync period to check again.
    if (frameQueued && (mLayersWithQueuedFrames.empty() || !newDataLatched)) {
        signalLayerUpdate();
    }

    // Only continue with the refresh if there is actually new work to do
    return !mLayersWithQueuedFrames.empty() && newDataLatched;
}

void SurfaceFlinger::invalidateHwcGeometry()
{
    mGeometryInvalid = true;
}


void SurfaceFlinger::doDisplayComposition(
        const sp<const DisplayDevice>& displayDevice,
        const Region& inDirtyRegion)
{
    // We only need to actually compose the display if:
    // 1) It is being handled by hardware composer, which may need this to
    //    keep its virtual display state machine in sync, or
    // 2) There is work to be done (the dirty region isn't empty)
    bool isHwcDisplay = displayDevice->getHwcDisplayId() >= 0;
    if (!isHwcDisplay && inDirtyRegion.isEmpty()) {
        ALOGV("Skipping display composition");
        return;
    }

    ALOGV("doDisplayComposition");
    if (!doComposeSurfaces(displayDevice)) return;

    // swap buffers (presentation)
    displayDevice->swapBuffers(getHwComposer());
}

bool SurfaceFlinger::doComposeSurfaces(const sp<const DisplayDevice>& displayDevice)
{
    ALOGV("doComposeSurfaces");

    const Region bounds(displayDevice->bounds());
    const DisplayRenderArea renderArea(displayDevice);
    const auto hwcId = displayDevice->getHwcDisplayId();
    const bool hasClientComposition = getBE().mHwc->hasClientComposition(hwcId);
    const bool hasDeviceComposition = getBE().mHwc->hasDeviceComposition(hwcId);
    const bool skipClientColorTransform = (getBE().mHwc->hasCapability(
        HWC2::Capability::SkipClientColorTransform) && (hwcId == 0));
    ATRACE_INT("hasClientComposition", hasClientComposition);

    mat4 oldColorMatrix;
    mat4 legacySrgbSaturationMatrix = mLegacySrgbSaturationMatrix;
    const bool applyColorMatrix = !hasDeviceComposition && !skipClientColorTransform;
    if (applyColorMatrix) {
        oldColorMatrix = getRenderEngine().setupColorTransform(mDrawingState.colorMatrix);
        legacySrgbSaturationMatrix = mDrawingState.colorMatrix * legacySrgbSaturationMatrix;
    }

    if (hasClientComposition) {
        ALOGV("hasClientComposition");

        Dataspace outputDataspace = Dataspace::UNKNOWN;
        if (displayDevice->hasWideColorGamut()) {
            outputDataspace = displayDevice->getCompositionDataSpace();
        }
        getBE().mRenderEngine->setOutputDataSpace(outputDataspace);
        getBE().mRenderEngine->setDisplayMaxLuminance(
                displayDevice->getHdrCapabilities().getDesiredMaxLuminance());

        if (!displayDevice->makeCurrent()) {
            ALOGW("DisplayDevice::makeCurrent failed. Aborting surface composition for display %s",
                  displayDevice->getDisplayName().string());
            getRenderEngine().resetCurrentSurface();

            // |mStateLock| not needed as we are on the main thread
            if(!getDefaultDisplayDeviceLocked()->makeCurrent()) {
              ALOGE("DisplayDevice::makeCurrent on default display failed. Aborting.");
            }
            return false;
        }

        // Never touch the framebuffer if we don't have any framebuffer layers
        if (hasDeviceComposition) {
            // when using overlays, we assume a fully transparent framebuffer
            // NOTE: we could reduce how much we need to clear, for instance
            // remove where there are opaque FB layers. however, on some
            // GPUs doing a "clean slate" clear might be more efficient.
            // We'll revisit later if needed.
            getBE().mRenderEngine->clearWithColor(0, 0, 0, 0);
        } else {
            // we start with the whole screen area and remove the scissor part
            // we're left with the letterbox region
            // (common case is that letterbox ends-up being empty)
            const Region letterbox(bounds.subtract(displayDevice->getScissor()));

            // compute the area to clear
            Region region(displayDevice->undefinedRegion.merge(letterbox));

            // screen is already cleared here
            if (!region.isEmpty()) {
                // can happen with SurfaceView
                drawWormhole(displayDevice, region);
            }
        }

        if (displayDevice->getDisplayType() != DisplayDevice::DISPLAY_PRIMARY) {
            // just to be on the safe side, we don't set the
            // scissor on the main display. It should never be needed
            // anyways (though in theory it could since the API allows it).
            const Rect& bounds(displayDevice->getBounds());
            const Rect& scissor(displayDevice->getScissor());
            if (scissor != bounds) {
                // scissor doesn't match the screen's dimensions, so we
                // need to clear everything outside of it and enable
                // the GL scissor so we don't draw anything where we shouldn't

                // enable scissor for this frame
                const uint32_t height = displayDevice->getHeight();
                getBE().mRenderEngine->setScissor(scissor.left, height - scissor.bottom,
                        scissor.getWidth(), scissor.getHeight());
            }
        }
    }

    /*
     * and then, render the layers targeted at the framebuffer
     */

    ALOGV("Rendering client layers");
    const Transform& displayTransform = displayDevice->getTransform();
    if (hwcId >= 0) {
        // we're using h/w composer
        bool firstLayer = true;
        for (auto& layer : displayDevice->getVisibleLayersSortedByZ()) {
            const Region clip(bounds.intersect(
                    displayTransform.transform(layer->visibleRegion)));
            ALOGV("Layer: %s", layer->getName().string());
            ALOGV("  Composition type: %s",
                    to_string(layer->getCompositionType(hwcId)).c_str());
            if (!clip.isEmpty()) {
                switch (layer->getCompositionType(hwcId)) {
                    case HWC2::Composition::Cursor:
                    case HWC2::Composition::Device:
                    case HWC2::Composition::Sideband:
                    case HWC2::Composition::SolidColor: {
                        const Layer::State& state(layer->getDrawingState());
                        if (layer->getClearClientTarget(hwcId) && !firstLayer &&
                                layer->isOpaque(state) && (layer->getAlpha() == 1.0f)
                                && hasClientComposition) {
                            // never clear the very first layer since we're
                            // guaranteed the FB is already cleared
                            layer->clearWithOpenGL(renderArea);
                        }
                        break;
                    }
                    case HWC2::Composition::Client: {
                        // Only apply saturation matrix layer that is legacy SRGB dataspace
                        // when auto color mode is on.
                        bool restore = false;
                        mat4 savedMatrix;
                        if (mDisplayColorSetting == DisplayColorSetting::ENHANCED &&
                            layer->isLegacySrgbDataSpace()) {
                            savedMatrix =
                                getRenderEngine().setupColorTransform(legacySrgbSaturationMatrix);
                            restore = true;
                        }
                        layer->draw(renderArea, clip);
                        if (restore) {
                            getRenderEngine().setupColorTransform(savedMatrix);
                        }
                        break;
                    }
                    default:
                        break;
                }
            } else {
                ALOGV("  Skipping for empty clip");
            }
            firstLayer = false;
        }
    } else {
        // we're not using h/w composer
        for (auto& layer : displayDevice->getVisibleLayersSortedByZ()) {
            if(DisplayUtils::getInstance()->skipColorLayer(layer->getTypeId())) {
                // Skipping color layer for WFD direct streaming case
                continue;
            }
            const Region clip(bounds.intersect(
                    displayTransform.transform(layer->visibleRegion)));
            if (!clip.isEmpty()) {
                layer->draw(renderArea, clip);
            }
        }
    }

    if (applyColorMatrix) {
        getRenderEngine().setupColorTransform(oldColorMatrix);
    }

    // disable scissor at the end of the frame
    getBE().mRenderEngine->disableScissor();
    return true;
}

void SurfaceFlinger::drawWormhole(const sp<const DisplayDevice>& displayDevice, const Region& region) const {
    const int32_t height = displayDevice->getHeight();
    auto& engine(getRenderEngine());
    engine.fillRegionWithColor(region, height, 0, 0, 0, 0);
}

status_t SurfaceFlinger::addClientLayer(const sp<Client>& client,
        const sp<IBinder>& handle,
        const sp<IGraphicBufferProducer>& gbc,
        const sp<Layer>& lbc,
        const sp<Layer>& parent)
{
    // add this layer to the current state list
    {
        Mutex::Autolock _l(mStateLock);
        if (mNumLayers >= MAX_LAYERS) {
            ALOGE("AddClientLayer failed, mNumLayers (%zu) >= MAX_LAYERS (%zu)", mNumLayers,
                  MAX_LAYERS);
            return NO_MEMORY;
        }
        if (parent == nullptr) {
            mCurrentState.layersSortedByZ.add(lbc);
        } else {
            if (parent->isPendingRemoval()) {
                ALOGE("addClientLayer called with a removed parent");
                return NAME_NOT_FOUND;
            }
            parent->addChild(lbc);
        }

        mGraphicBufferProducerList.insert(IInterface::asBinder(gbc).get());
        // TODO (b/74616334): Change this back to a fatal assert once the leak is fixed
        ALOGE_IF(mGraphicBufferProducerList.size() > mMaxGraphicBufferProducerListSize,
                 "Suspected IGBP leak: %zu IGBPs (%zu max), %zu Layers",
                 mGraphicBufferProducerList.size(), mMaxGraphicBufferProducerListSize,
                 mNumLayers);
        mLayersAdded = true;
        mNumLayers++;
    }

    // attach this layer to the client
    client->attachLayer(handle, lbc);

    return NO_ERROR;
}

status_t SurfaceFlinger::removeLayer(const sp<Layer>& layer, bool topLevelOnly) {
    Mutex::Autolock _l(mStateLock);
    return removeLayerLocked(mStateLock, layer, topLevelOnly);
}

status_t SurfaceFlinger::removeLayerLocked(const Mutex&, const sp<Layer>& layer,
                                           bool topLevelOnly) {
    if (layer->isPendingRemoval()) {
        return NO_ERROR;
    }

    const auto& p = layer->getParent();
    ssize_t index;
    if (p != nullptr) {
        if (topLevelOnly) {
            return NO_ERROR;
        }

        sp<Layer> ancestor = p;
        while (ancestor->getParent() != nullptr) {
            ancestor = ancestor->getParent();
        }
        if (mCurrentState.layersSortedByZ.indexOf(ancestor) < 0) {
            ALOGE("removeLayer called with a layer whose parent has been removed");
            return NAME_NOT_FOUND;
        }

        index = p->removeChild(layer);
    } else {
        index = mCurrentState.layersSortedByZ.remove(layer);
    }

    // As a matter of normal operation, the LayerCleaner will produce a second
    // attempt to remove the surface. The Layer will be kept alive in mDrawingState
    // so we will succeed in promoting it, but it's already been removed
    // from mCurrentState. As long as we can find it in mDrawingState we have no problem
    // otherwise something has gone wrong and we are leaking the layer.
    if (index < 0 && mDrawingState.layersSortedByZ.indexOf(layer) < 0) {
        ALOGE("Failed to find layer (%s) in layer parent (%s).",
                layer->getName().string(),
                (p != nullptr) ? p->getName().string() : "no-parent");
        return BAD_VALUE;
    } else if (index < 0) {
        return NO_ERROR;
    }

    layer->onRemovedFromCurrentState();
    mLayersPendingRemoval.add(layer);
    mLayersRemoved = true;
    mNumLayers -= 1 + layer->getChildrenCount();
    setTransactionFlags(eTransactionNeeded);
    return NO_ERROR;
}

uint32_t SurfaceFlinger::peekTransactionFlags() {
    return android_atomic_release_load(&mTransactionFlags);
}

uint32_t SurfaceFlinger::getTransactionFlags(uint32_t flags) {
    return android_atomic_and(~flags, &mTransactionFlags) & flags;
}

uint32_t SurfaceFlinger::setTransactionFlags(uint32_t flags) {
    return setTransactionFlags(flags, VSyncModulator::TransactionStart::NORMAL);
}

uint32_t SurfaceFlinger::setTransactionFlags(uint32_t flags,
        VSyncModulator::TransactionStart transactionStart) {
    uint32_t old = android_atomic_or(flags, &mTransactionFlags);
    mVsyncModulator.setTransactionStart(transactionStart);
    if ((old & flags)==0) { // wake the server up
        signalTransaction();
    }
    return old;
}

bool SurfaceFlinger::containsAnyInvalidClientState(const Vector<ComposerState>& states) {
    for (const ComposerState& state : states) {
        // Here we need to check that the interface we're given is indeed
        // one of our own. A malicious client could give us a nullptr
        // IInterface, or one of its own or even one of our own but a
        // different type. All these situations would cause us to crash.
        if (state.client == nullptr) {
            return true;
        }

        sp<IBinder> binder = IInterface::asBinder(state.client);
        if (binder == nullptr) {
            return true;
        }

        if (binder->queryLocalInterface(ISurfaceComposerClient::descriptor) == nullptr) {
            return true;
        }
    }
    return false;
}

void SurfaceFlinger::setTransactionState(
        const Vector<ComposerState>& states,
        const Vector<DisplayState>& displays,
        uint32_t flags)
{
    ATRACE_CALL();
    Mutex::Autolock _l(mStateLock);
    uint32_t transactionFlags = 0;

    if (containsAnyInvalidClientState(states)) {
        return;
    }

    if (flags & eAnimation) {
        // For window updates that are part of an animation we must wait for
        // previous animation "frames" to be handled.
        while (mAnimTransactionPending) {
            status_t err = mTransactionCV.waitRelative(mStateLock, s2ns(5));
            if (CC_UNLIKELY(err != NO_ERROR)) {
                // just in case something goes wrong in SF, return to the
                // caller after a few seconds.
                ALOGW_IF(err == TIMED_OUT, "setTransactionState timed out "
                        "waiting for previous animation frame");
                mAnimTransactionPending = false;
                break;
            }
        }
    }

    for (const DisplayState& display : displays) {
        transactionFlags |= setDisplayStateLocked(display);
    }

    for (const ComposerState& state : states) {
        transactionFlags |= setClientStateLocked(state);
    }

    // Iterate through all layers again to determine if any need to be destroyed. Marking layers
    // as destroyed should only occur after setting all other states. This is to allow for a
    // child re-parent to happen before marking its original parent as destroyed (which would
    // then mark the child as destroyed).
    for (const ComposerState& state : states) {
        setDestroyStateLocked(state);
    }

    // If a synchronous transaction is explicitly requested without any changes, force a transaction
    // anyway. This can be used as a flush mechanism for previous async transactions.
    // Empty animation transaction can be used to simulate back-pressure, so also force a
    // transaction for empty animation transactions.
    if (transactionFlags == 0 &&
            ((flags & eSynchronous) || (flags & eAnimation))) {
        transactionFlags = eTransactionNeeded;
    }

    if (transactionFlags) {
        if (mInterceptor->isEnabled()) {
            mInterceptor->saveTransaction(states, mCurrentState.displays, displays, flags);
        }

        // this triggers the transaction
        const auto start = (flags & eEarlyWakeup)
                ? VSyncModulator::TransactionStart::EARLY
                : VSyncModulator::TransactionStart::NORMAL;
        setTransactionFlags(transactionFlags, start);

        // if this is a synchronous transaction, wait for it to take effect
        // before returning.
        if (flags & eSynchronous) {
            mTransactionPending = true;
        }
        if (flags & eAnimation) {
            mAnimTransactionPending = true;
        }
        while (mTransactionPending) {
            status_t err = mTransactionCV.waitRelative(mStateLock, s2ns(5));
            if (CC_UNLIKELY(err != NO_ERROR)) {
                // just in case something goes wrong in SF, return to the
                // called after a few seconds.
                ALOGW_IF(err == TIMED_OUT, "setTransactionState timed out!");
                mTransactionPending = false;
                break;
            }
        }
    }
}

uint32_t SurfaceFlinger::setDisplayStateLocked(const DisplayState& s)
{
    ssize_t dpyIdx = mCurrentState.displays.indexOfKey(s.token);
    if (dpyIdx < 0)
        return 0;

    uint32_t flags = 0;
    DisplayDeviceState& disp(mCurrentState.displays.editValueAt(dpyIdx));
    if (disp.isValid()) {
        const uint32_t what = s.what;
        if (what & DisplayState::eSurfaceChanged) {
            if (IInterface::asBinder(disp.surface) != IInterface::asBinder(s.surface)) {
                disp.surface = s.surface;
                flags |= eDisplayTransactionNeeded;
            }
        }
        if (what & DisplayState::eLayerStackChanged) {
            if (disp.layerStack != s.layerStack) {
                disp.layerStack = s.layerStack;
                flags |= eDisplayTransactionNeeded;
            }
        }
        if (what & DisplayState::eDisplayProjectionChanged) {
            if (disp.orientation != s.orientation) {
                disp.orientation = s.orientation;
                flags |= eDisplayTransactionNeeded;
            }
            if (disp.frame != s.frame) {
                disp.frame = s.frame;
                flags |= eDisplayTransactionNeeded;
            }
            if (disp.viewport != s.viewport) {
                disp.viewport = s.viewport;
                flags |= eDisplayTransactionNeeded;
            }
        }
        if (what & DisplayState::eDisplaySizeChanged) {
            if (disp.width != s.width) {
                disp.width = s.width;
                flags |= eDisplayTransactionNeeded;
            }
            if (disp.height != s.height) {
                disp.height = s.height;
                flags |= eDisplayTransactionNeeded;
            }
        }
    }
    return flags;
}

uint32_t SurfaceFlinger::setClientStateLocked(const ComposerState& composerState) {
    const layer_state_t& s = composerState.state;
    sp<Client> client(static_cast<Client*>(composerState.client.get()));

    sp<Layer> layer(client->getLayerUser(s.surface));
    if (layer == nullptr) {
        return 0;
    }

    if (layer->isPendingRemoval()) {
        ALOGW("Attempting to set client state on removed layer: %s", layer->getName().string());
        return 0;
    }

    uint32_t flags = 0;

    const uint32_t what = s.what;
    bool geometryAppliesWithResize =
            what & layer_state_t::eGeometryAppliesWithResize;
    if (what & layer_state_t::ePositionChanged) {
        if (layer->setPosition(s.x, s.y, !geometryAppliesWithResize)) {
            flags |= eTraversalNeeded;
        }
    }
    if (what & layer_state_t::eLayerChanged) {
        // NOTE: index needs to be calculated before we update the state
        const auto& p = layer->getParent();
        if (p == nullptr) {
            ssize_t idx = mCurrentState.layersSortedByZ.indexOf(layer);
            if (layer->setLayer(s.z) && idx >= 0) {
                mCurrentState.layersSortedByZ.removeAt(idx);
                mCurrentState.layersSortedByZ.add(layer);
                // we need traversal (state changed)
                // AND transaction (list changed)
                flags |= eTransactionNeeded|eTraversalNeeded;
            }
        } else {
            if (p->setChildLayer(layer, s.z)) {
                flags |= eTransactionNeeded|eTraversalNeeded;
            }
        }
    }
    if (what & layer_state_t::eRelativeLayerChanged) {
        // NOTE: index needs to be calculated before we update the state
        const auto& p = layer->getParent();
        if (p == nullptr) {
            ssize_t idx = mCurrentState.layersSortedByZ.indexOf(layer);
            if (layer->setRelativeLayer(s.relativeLayerHandle, s.z) && idx >= 0) {
                mCurrentState.layersSortedByZ.removeAt(idx);
                mCurrentState.layersSortedByZ.add(layer);
                // we need traversal (state changed)
                // AND transaction (list changed)
                flags |= eTransactionNeeded|eTraversalNeeded;
            }
        } else {
            if (p->setChildRelativeLayer(layer, s.relativeLayerHandle, s.z)) {
                flags |= eTransactionNeeded|eTraversalNeeded;
            }
        }
    }
    if (what & layer_state_t::eSizeChanged) {
        if (layer->setSize(s.w, s.h)) {
            flags |= eTraversalNeeded;
        }
    }
    if (what & layer_state_t::eAlphaChanged) {
        if (layer->setAlpha(s.alpha))
            flags |= eTraversalNeeded;
    }
    if (what & layer_state_t::eColorChanged) {
        if (layer->setColor(s.color))
            flags |= eTraversalNeeded;
    }
    if (what & layer_state_t::eMatrixChanged) {
        if (layer->setMatrix(s.matrix))
            flags |= eTraversalNeeded;
    }
    if (what & layer_state_t::eTransparentRegionChanged) {
        if (layer->setTransparentRegionHint(s.transparentRegion))
            flags |= eTraversalNeeded;
    }
    if (what & layer_state_t::eFlagsChanged) {
        if (layer->setFlags(s.flags, s.mask))
            flags |= eTraversalNeeded;
    }
    if (what & layer_state_t::eCropChanged) {
        if (layer->setCrop(s.crop, !geometryAppliesWithResize))
            flags |= eTraversalNeeded;
    }
    if (what & layer_state_t::eFinalCropChanged) {
        if (layer->setFinalCrop(s.finalCrop, !geometryAppliesWithResize))
            flags |= eTraversalNeeded;
    }
    if (what & layer_state_t::eLayerStackChanged) {
        ssize_t idx = mCurrentState.layersSortedByZ.indexOf(layer);
        // We only allow setting layer stacks for top level layers,
        // everything else inherits layer stack from its parent.
        if (layer->hasParent()) {
            ALOGE("Attempt to set layer stack on layer with parent (%s) is invalid",
                    layer->getName().string());
        } else if (idx < 0) {
            ALOGE("Attempt to set layer stack on layer without parent (%s) that "
                    "that also does not appear in the top level layer list. Something"
                    " has gone wrong.", layer->getName().string());
        } else if (layer->setLayerStack(s.layerStack)) {
            mCurrentState.layersSortedByZ.removeAt(idx);
            mCurrentState.layersSortedByZ.add(layer);
            // we need traversal (state changed)
            // AND transaction (list changed)
            flags |= eTransactionNeeded|eTraversalNeeded|eDisplayLayerStackChanged;
        }
    }
    if (what & layer_state_t::eDeferTransaction) {
        if (s.barrierHandle != nullptr) {
            layer->deferTransactionUntil(s.barrierHandle, s.frameNumber);
        } else if (s.barrierGbp != nullptr) {
            const sp<IGraphicBufferProducer>& gbp = s.barrierGbp;
            if (authenticateSurfaceTextureLocked(gbp)) {
                const auto& otherLayer =
                    (static_cast<MonitoredProducer*>(gbp.get()))->getLayer();
                layer->deferTransactionUntil(otherLayer, s.frameNumber);
            } else {
                ALOGE("Attempt to defer transaction to to an"
                        " unrecognized GraphicBufferProducer");
            }
        }
        // We don't trigger a traversal here because if no other state is
        // changed, we don't want this to cause any more work
    }
    if (what & layer_state_t::eReparent) {
        bool hadParent = layer->hasParent();
        if (layer->reparent(s.parentHandleForChild)) {
            if (!hadParent) {
                mCurrentState.layersSortedByZ.remove(layer);
            }
            flags |= eTransactionNeeded|eTraversalNeeded;
        }
    }
    if (what & layer_state_t::eReparentChildren) {
        if (layer->reparentChildren(s.reparentHandle)) {
            flags |= eTransactionNeeded|eTraversalNeeded;
        }
    }
    if (what & layer_state_t::eDetachChildren) {
        layer->detachChildren();
    }
    if (what & layer_state_t::eOverrideScalingModeChanged) {
        layer->setOverrideScalingMode(s.overrideScalingMode);
        // We don't trigger a traversal here because if no other state is
        // changed, we don't want this to cause any more work
    }
    return flags;
}

void SurfaceFlinger::setDestroyStateLocked(const ComposerState& composerState) {
    const layer_state_t& state = composerState.state;
    sp<Client> client(static_cast<Client*>(composerState.client.get()));

    sp<Layer> layer(client->getLayerUser(state.surface));
    if (layer == nullptr) {
        return;
    }

    if (layer->isPendingRemoval()) {
        ALOGW("Attempting to destroy on removed layer: %s", layer->getName().string());
        return;
    }

    if (state.what & layer_state_t::eDestroySurface) {
        removeLayerLocked(mStateLock, layer);
    }
}

status_t SurfaceFlinger::createLayer(
        const String8& name,
        const sp<Client>& client,
        uint32_t w, uint32_t h, PixelFormat format, uint32_t flags,
        int32_t windowType, int32_t ownerUid, sp<IBinder>* handle,
        sp<IGraphicBufferProducer>* gbp, sp<Layer>* parent)
{
    if (int32_t(w|h) < 0) {
        ALOGE("createLayer() failed, w or h is negative (w=%d, h=%d)",
                int(w), int(h));
        return BAD_VALUE;
    }

    status_t result = NO_ERROR;

    sp<Layer> layer;

    String8 uniqueName = getUniqueLayerName(name);

    switch (flags & ISurfaceComposerClient::eFXSurfaceMask) {
        case ISurfaceComposerClient::eFXSurfaceNormal:
            result = createBufferLayer(client,
                    uniqueName, w, h, flags, format,
                    handle, gbp, &layer);

            break;
        case ISurfaceComposerClient::eFXSurfaceColor:
            result = createColorLayer(client,
                    uniqueName, w, h, flags,
                    handle, &layer);
            break;
        default:
            result = BAD_VALUE;
            break;
    }

    if (result != NO_ERROR) {
        return result;
    }

    // window type is WINDOW_TYPE_DONT_SCREENSHOT from SurfaceControl.java
    // TODO b/64227542
    if (windowType == 441731) {
        windowType = 2024; // TYPE_NAVIGATION_BAR_PANEL
        layer->setPrimaryDisplayOnly();
    }

    layer->setInfo(windowType, ownerUid);

    result = addClientLayer(client, *handle, *gbp, layer, *parent);
    if (result != NO_ERROR) {
        return result;
    }
    mInterceptor->saveSurfaceCreation(layer);

    setTransactionFlags(eTransactionNeeded);
    return result;
}

String8 SurfaceFlinger::getUniqueLayerName(const String8& name)
{
    bool matchFound = true;
    uint32_t dupeCounter = 0;

    // Tack on our counter whether there is a hit or not, so everyone gets a tag
    String8 uniqueName = name + "#" + String8(std::to_string(dupeCounter).c_str());

    // Loop over layers until we're sure there is no matching name
    while (matchFound) {
        matchFound = false;
        mDrawingState.traverseInZOrder([&](Layer* layer) {
            if (layer->getName() == uniqueName) {
                matchFound = true;
                uniqueName = name + "#" + String8(std::to_string(++dupeCounter).c_str());
            }
        });
    }

    ALOGD_IF(dupeCounter > 0, "duplicate layer name: changing %s to %s", name.c_str(), uniqueName.c_str());

    return uniqueName;
}

status_t SurfaceFlinger::createBufferLayer(const sp<Client>& client,
        const String8& name, uint32_t w, uint32_t h, uint32_t flags, PixelFormat& format,
        sp<IBinder>* handle, sp<IGraphicBufferProducer>* gbp, sp<Layer>* outLayer)
{
    // initialize the surfaces
    switch (format) {
    case PIXEL_FORMAT_TRANSPARENT:
    case PIXEL_FORMAT_TRANSLUCENT:
        format = PIXEL_FORMAT_RGBA_8888;
        break;
    case PIXEL_FORMAT_OPAQUE:
        format = PIXEL_FORMAT_RGBX_8888;
        break;
    }

    sp<BufferLayer> layer = DisplayUtils::getInstance()->getBufferLayerInstance(
                            this, client, name, w, h, flags);
    status_t err = layer->setBuffers(w, h, format, flags);
    if (err == NO_ERROR) {
        *handle = layer->getHandle();
        *gbp = layer->getProducer();
        *outLayer = layer;
    }

    ALOGE_IF(err, "createBufferLayer() failed (%s)", strerror(-err));
    return err;
}

status_t SurfaceFlinger::createColorLayer(const sp<Client>& client,
        const String8& name, uint32_t w, uint32_t h, uint32_t flags,
        sp<IBinder>* handle, sp<Layer>* outLayer)
{
    *outLayer = new ColorLayer(this, client, name, w, h, flags);
    *handle = (*outLayer)->getHandle();
    return NO_ERROR;
}

status_t SurfaceFlinger::onLayerRemoved(const sp<Client>& client, const sp<IBinder>& handle)
{
    // called by a client when it wants to remove a Layer
    status_t err = NO_ERROR;
    sp<Layer> l(client->getLayerUser(handle));
    if (l != nullptr) {
        mInterceptor->saveSurfaceDeletion(l);
        err = removeLayer(l);
        ALOGE_IF(err<0 && err != NAME_NOT_FOUND,
                "error removing layer=%p (%s)", l.get(), strerror(-err));
    }
    return err;
}

status_t SurfaceFlinger::onLayerDestroyed(const wp<Layer>& layer)
{
    // called by ~LayerCleaner() when all references to the IBinder (handle)
    // are gone
    sp<Layer> l = layer.promote();
    if (l == nullptr) {
        // The layer has already been removed, carry on
        return NO_ERROR;
    }
    // If we have a parent, then we can continue to live as long as it does.
    return removeLayer(l, true);
}

// ---------------------------------------------------------------------------

void SurfaceFlinger::onInitializeDisplays() {
    // reset screen orientation and use primary layer stack
    Vector<ComposerState> state;
    Vector<DisplayState> displays;
    DisplayState d;
    d.what = DisplayState::eDisplayProjectionChanged |
             DisplayState::eLayerStackChanged;
    d.token = mBuiltinDisplays[DisplayDevice::DISPLAY_PRIMARY];
    d.layerStack = 0;
    d.orientation = DisplayState::eOrientationDefault;
    d.frame.makeInvalid();
    d.viewport.makeInvalid();
    d.width = 0;
    d.height = 0;
    displays.add(d);
    setTransactionState(state, displays, 0);
    setPowerModeInternal(getDisplayDevice(d.token), HWC_POWER_MODE_NORMAL,
                         /*stateLockHeld*/ false);

    const auto& activeConfig = getBE().mHwc->getActiveConfig(HWC_DISPLAY_PRIMARY);
    const nsecs_t period = activeConfig->getVsyncPeriod();
    mAnimFrameTracker.setDisplayRefreshPeriod(period);

    // Use phase of 0 since phase is not known.
    // Use latency of 0, which will snap to the ideal latency.
    setCompositorTimingSnapped(0, period, 0);
}

void SurfaceFlinger::initializeDisplays() {
    class MessageScreenInitialized : public MessageBase {
        SurfaceFlinger* flinger;
    public:
        explicit MessageScreenInitialized(SurfaceFlinger* flinger) : flinger(flinger) { }
        virtual bool handler() {
            flinger->onInitializeDisplays();
            return true;
        }
    };
    sp<MessageBase> msg = new MessageScreenInitialized(this);
    postMessageAsync(msg);  // we may be called from main thread, use async message
}

void SurfaceFlinger::setPowerModeInternal(const sp<DisplayDevice>& hw,
             int mode, bool stateLockHeld) {
    ALOGD("Set power mode=%d, type=%d flinger=%p", mode, hw->getDisplayType(),
            this);
    int32_t type = hw->getDisplayType();
    int currentMode = hw->getPowerMode();

    if (mode == currentMode) {
        return;
    }

    hw->setPowerMode(mode);
    if (type >= DisplayDevice::NUM_BUILTIN_DISPLAY_TYPES) {
        ALOGW("Trying to set power mode for virtual display");
        return;
    }

    if (mInterceptor->isEnabled()) {
        ConditionalLock lock(mStateLock, !stateLockHeld);
        ssize_t idx = mCurrentState.displays.indexOfKey(hw->getDisplayToken());
        if (idx < 0) {
            ALOGW("Surface Interceptor SavePowerMode: invalid display token");
            return;
        }
        mInterceptor->savePowerModeUpdate(mCurrentState.displays.valueAt(idx).displayId, mode);
    }

    if (currentMode == HWC_POWER_MODE_OFF) {
        // Turn on the display
        getHwComposer().setPowerMode(type, mode);
        if (type == DisplayDevice::DISPLAY_PRIMARY &&
            mode != HWC_POWER_MODE_DOZE_SUSPEND) {
            // FIXME: eventthread only knows about the main display right now
            mEventThread->onScreenAcquired();
            resyncToHardwareVsync(true);
        }

        mVisibleRegionsDirty = true;
        mHasPoweredOff = true;
        repaintEverything();

        struct sched_param param = {0};
        param.sched_priority = 1;
        if (sched_setscheduler(0, SCHED_FIFO, &param) != 0) {
            ALOGW("Couldn't set SCHED_FIFO on display on");
        }
    } else if (mode == HWC_POWER_MODE_OFF) {
        // Turn off the display
        struct sched_param param = {0};
        if (sched_setscheduler(0, SCHED_OTHER, &param) != 0) {
            ALOGW("Couldn't set SCHED_OTHER on display off");
        }

        if (type == DisplayDevice::DISPLAY_PRIMARY &&
            currentMode != HWC_POWER_MODE_DOZE_SUSPEND) {
            disableHardwareVsync(true); // also cancels any in-progress resync

            // FIXME: eventthread only knows about the main display right now
            mEventThread->onScreenReleased();
        }

        getHwComposer().setPowerMode(type, mode);
        mVisibleRegionsDirty = true;
        // from this point on, SF will stop drawing on this display
    } else if (mode == HWC_POWER_MODE_DOZE ||
               mode == HWC_POWER_MODE_NORMAL) {
        // Update display while dozing
        getHwComposer().setPowerMode(type, mode);
        if (type == DisplayDevice::DISPLAY_PRIMARY &&
            currentMode == HWC_POWER_MODE_DOZE_SUSPEND) {
            // FIXME: eventthread only knows about the main display right now
            mEventThread->onScreenAcquired();
            resyncToHardwareVsync(true);
        }
    } else if (mode == HWC_POWER_MODE_DOZE_SUSPEND) {
        // Leave display going to doze
        if (type == DisplayDevice::DISPLAY_PRIMARY) {
            disableHardwareVsync(true); // also cancels any in-progress resync
            // FIXME: eventthread only knows about the main display right now
            mEventThread->onScreenReleased();
        }
        getHwComposer().setPowerMode(type, mode);
    } else {
        ALOGE("Attempting to set unknown power mode: %d\n", mode);
        getHwComposer().setPowerMode(type, mode);
    }
    ALOGD("Finished set power mode=%d, type=%d", mode, hw->getDisplayType());
}

void SurfaceFlinger::setPowerMode(const sp<IBinder>& display, int mode) {
    class MessageSetPowerMode: public MessageBase {
        SurfaceFlinger& mFlinger;
        sp<IBinder> mDisplay;
        int mMode;
    public:
        MessageSetPowerMode(SurfaceFlinger& flinger,
                const sp<IBinder>& disp, int mode) : mFlinger(flinger),
                    mDisplay(disp) { mMode = mode; }
        virtual bool handler() {
            sp<DisplayDevice> hw(mFlinger.getDisplayDevice(mDisplay));
            if (hw == nullptr) {
                ALOGE("Attempt to set power mode = %d for null display %p",
                        mMode, mDisplay.get());
            } else if (hw->getDisplayType() >= DisplayDevice::DISPLAY_VIRTUAL) {
                ALOGW("Attempt to set power mode = %d for virtual display",
                        mMode);
            } else {
                mFlinger.setPowerModeInternal(
                        hw, mMode, /*stateLockHeld*/ false);
            }
            return true;
        }
    };
    sp<MessageBase> msg = new MessageSetPowerMode(*this, display, mode);
    postMessageSync(msg);
}

// ---------------------------------------------------------------------------

status_t SurfaceFlinger::doDump(int fd, const Vector<String16>& args, bool asProto)
        NO_THREAD_SAFETY_ANALYSIS {
    String8 result;

    IPCThreadState* ipc = IPCThreadState::self();
    const int pid = ipc->getCallingPid();
    const int uid = ipc->getCallingUid();

    if ((uid != AID_SHELL) &&
            !PermissionCache::checkPermission(sDump, pid, uid)) {
        result.appendFormat("Permission Denial: "
                "can't dump SurfaceFlinger from pid=%d, uid=%d\n", pid, uid);
    } else {
        // Try to get the main lock, but give up after one second
        // (this would indicate SF is stuck, but we want to be able to
        // print something in dumpsys).
        status_t err = mStateLock.timedLock(s2ns(1));
        bool locked = (err == NO_ERROR);
        if (!locked) {
            result.appendFormat(
                    "SurfaceFlinger appears to be unresponsive (%s [%d]), "
                    "dumping anyways (no locks held)\n", strerror(-err), err);
        }

        bool dumpAll = true;
        bool enableRegionDump = false;
        size_t index = 0;
        size_t numArgs = args.size();

        if (numArgs) {
            if ((index < numArgs) &&
                    (args[index] == String16("--list"))) {
                index++;
                listLayersLocked(args, index, result);
                dumpAll = false;
            }

            if ((index < numArgs) &&
                    (args[index] == String16("--latency"))) {
                index++;
                dumpStatsLocked(args, index, result);
                dumpAll = false;
            }

            if ((index < numArgs) &&
                    (args[index] == String16("--latency-clear"))) {
                index++;
                clearStatsLocked(args, index, result);
                dumpAll = false;
            }

            if ((index < numArgs) &&
                    (args[index] == String16("--dispsync"))) {
                index++;
                mPrimaryDispSync.dump(result);
                dumpAll = false;
            }

            if ((index < numArgs) &&
                    (args[index] == String16("--static-screen"))) {
                index++;
                dumpStaticScreenStats(result);
                dumpAll = false;
            }

            if ((index < numArgs) &&
                    (args[index] == String16("--frame-events"))) {
                index++;
                dumpFrameEventsLocked(result);
                dumpAll = false;
            }

            if ((index < numArgs) && (args[index] == String16("--wide-color"))) {
                index++;
                dumpWideColorInfo(result);
                dumpAll = false;
            }

            if ((index < numArgs) &&
                (args[index] == String16("--enable-layer-stats"))) {
                index++;
                mLayerStats.enable();
                dumpAll = false;
            }

            if ((index < numArgs) &&
                (args[index] == String16("--disable-layer-stats"))) {
                index++;
                mLayerStats.disable();
                dumpAll = false;
            }

            if ((index < numArgs) &&
                (args[index] == String16("--clear-layer-stats"))) {
                index++;
                mLayerStats.clear();
                dumpAll = false;
            }

            if ((index < numArgs) &&
                (args[index] == String16("--dump-layer-stats"))) {
                index++;
                mLayerStats.dump(result);
                dumpAll = false;
            }

<<<<<<< HEAD
            if ((index < numArgs) &&
                (args[index] == String16("--region-dump"))) {
                index++;
                enableRegionDump = true;
=======
            if ((index < numArgs) && (args[index] == String16("--timestats"))) {
                index++;
                mTimeStats.parseArgs(asProto, args, index, result);
                dumpAll = false;
>>>>>>> 70f32415
            }
        }

        if (dumpAll) {
<<<<<<< HEAD
            dumpAllLocked(args, index, result, enableRegionDump);
=======
            if (asProto) {
                LayersProto layersProto = dumpProtoInfo(LayerVector::StateSet::Current);
                result.append(layersProto.SerializeAsString().c_str(), layersProto.ByteSize());
            } else {
                dumpAllLocked(args, index, result);
            }
>>>>>>> 70f32415
        }

        if (locked) {
            mStateLock.unlock();
        }
    }
    write(fd, result.string(), result.size());
    return NO_ERROR;
}

void SurfaceFlinger::listLayersLocked(const Vector<String16>& /* args */,
        size_t& /* index */, String8& result) const
{
    mCurrentState.traverseInZOrder([&](Layer* layer) {
        result.appendFormat("%s\n", layer->getName().string());
    });
}

void SurfaceFlinger::dumpStatsLocked(const Vector<String16>& args, size_t& index,
        String8& result) const
{
    String8 name;
    if (index < args.size()) {
        name = String8(args[index]);
        index++;
    }

    const auto& activeConfig = getBE().mHwc->getActiveConfig(HWC_DISPLAY_PRIMARY);
    const nsecs_t period = activeConfig->getVsyncPeriod();
    result.appendFormat("%" PRId64 "\n", period);

    if (name.isEmpty()) {
        mAnimFrameTracker.dumpStats(result);
    } else {
        mCurrentState.traverseInZOrder([&](Layer* layer) {
            if (name == layer->getName()) {
                layer->dumpFrameStats(result);
            }
        });
    }
}

void SurfaceFlinger::clearStatsLocked(const Vector<String16>& args, size_t& index,
        String8& /* result */)
{
    String8 name;
    if (index < args.size()) {
        name = String8(args[index]);
        index++;
    }

    mCurrentState.traverseInZOrder([&](Layer* layer) {
        if (name.isEmpty() || (name == layer->getName())) {
            layer->clearFrameStats();
        }
    });

    mAnimFrameTracker.clearStats();
}

// This should only be called from the main thread.  Otherwise it would need
// the lock and should use mCurrentState rather than mDrawingState.
void SurfaceFlinger::logFrameStats() {
    mDrawingState.traverseInZOrder([&](Layer* layer) {
        layer->logFrameStats();
    });

    mAnimFrameTracker.logAndResetStats(String8("<win-anim>"));
}

void SurfaceFlinger::appendSfConfigString(String8& result) const
{
    result.append(" [sf");

    if (isLayerTripleBufferingDisabled())
        result.append(" DISABLE_TRIPLE_BUFFERING");

    result.appendFormat(" PRESENT_TIME_OFFSET=%" PRId64 , dispSyncPresentTimeOffset);
    result.appendFormat(" FORCE_HWC_FOR_RBG_TO_YUV=%d", useHwcForRgbToYuv);
    result.appendFormat(" MAX_VIRT_DISPLAY_DIM=%" PRIu64, maxVirtualDisplaySize);
    result.appendFormat(" RUNNING_WITHOUT_SYNC_FRAMEWORK=%d", !hasSyncFramework);
    result.appendFormat(" NUM_FRAMEBUFFER_SURFACE_BUFFERS=%" PRId64,
                        maxFrameBufferAcquiredBuffers);
    result.append("]");
}

void SurfaceFlinger::dumpStaticScreenStats(String8& result) const
{
    result.appendFormat("Static screen stats:\n");
    for (size_t b = 0; b < SurfaceFlingerBE::NUM_BUCKETS - 1; ++b) {
        float bucketTimeSec = getBE().mFrameBuckets[b] / 1e9;
        float percent = 100.0f *
                static_cast<float>(getBE().mFrameBuckets[b]) / getBE().mTotalTime;
        result.appendFormat("  < %zd frames: %.3f s (%.1f%%)\n",
                b + 1, bucketTimeSec, percent);
    }
    float bucketTimeSec = getBE().mFrameBuckets[SurfaceFlingerBE::NUM_BUCKETS - 1] / 1e9;
    float percent = 100.0f *
            static_cast<float>(getBE().mFrameBuckets[SurfaceFlingerBE::NUM_BUCKETS - 1]) / getBE().mTotalTime;
    result.appendFormat("  %zd+ frames: %.3f s (%.1f%%)\n",
            SurfaceFlingerBE::NUM_BUCKETS - 1, bucketTimeSec, percent);
}

void SurfaceFlinger::recordBufferingStats(const char* layerName,
        std::vector<OccupancyTracker::Segment>&& history) {
    Mutex::Autolock lock(getBE().mBufferingStatsMutex);
    auto& stats = getBE().mBufferingStats[layerName];
    for (const auto& segment : history) {
        if (!segment.usedThirdBuffer) {
            stats.twoBufferTime += segment.totalTime;
        }
        if (segment.occupancyAverage < 1.0f) {
            stats.doubleBufferedTime += segment.totalTime;
        } else if (segment.occupancyAverage < 2.0f) {
            stats.tripleBufferedTime += segment.totalTime;
        }
        ++stats.numSegments;
        stats.totalTime += segment.totalTime;
    }
}

void SurfaceFlinger::dumpFrameEventsLocked(String8& result) {
    result.appendFormat("Layer frame timestamps:\n");

    const LayerVector& currentLayers = mCurrentState.layersSortedByZ;
    const size_t count = currentLayers.size();
    for (size_t i=0 ; i<count ; i++) {
        currentLayers[i]->dumpFrameEvents(result);
    }
}

void SurfaceFlinger::dumpBufferingStats(String8& result) const {
    result.append("Buffering stats:\n");
    result.append("  [Layer name] <Active time> <Two buffer> "
            "<Double buffered> <Triple buffered>\n");
    Mutex::Autolock lock(getBE().mBufferingStatsMutex);
    typedef std::tuple<std::string, float, float, float> BufferTuple;
    std::map<float, BufferTuple, std::greater<float>> sorted;
    for (const auto& statsPair : getBE().mBufferingStats) {
        const char* name = statsPair.first.c_str();
        const SurfaceFlingerBE::BufferingStats& stats = statsPair.second;
        if (stats.numSegments == 0) {
            continue;
        }
        float activeTime = ns2ms(stats.totalTime) / 1000.0f;
        float twoBufferRatio = static_cast<float>(stats.twoBufferTime) /
                stats.totalTime;
        float doubleBufferRatio = static_cast<float>(
                stats.doubleBufferedTime) / stats.totalTime;
        float tripleBufferRatio = static_cast<float>(
                stats.tripleBufferedTime) / stats.totalTime;
        sorted.insert({activeTime, {name, twoBufferRatio,
                doubleBufferRatio, tripleBufferRatio}});
    }
    for (const auto& sortedPair : sorted) {
        float activeTime = sortedPair.first;
        const BufferTuple& values = sortedPair.second;
        result.appendFormat("  [%s] %.2f %.3f %.3f %.3f\n",
                std::get<0>(values).c_str(), activeTime,
                std::get<1>(values), std::get<2>(values),
                std::get<3>(values));
    }
    result.append("\n");
}

void SurfaceFlinger::dumpWideColorInfo(String8& result) const {
    result.appendFormat("hasWideColorDisplay: %d\n", hasWideColorDisplay);
    result.appendFormat("DisplayColorSetting: %d\n", mDisplayColorSetting);

    // TODO: print out if wide-color mode is active or not

    for (size_t d = 0; d < mDisplays.size(); d++) {
        const sp<const DisplayDevice>& displayDevice(mDisplays[d]);
        int32_t hwcId = displayDevice->getHwcDisplayId();
        if (hwcId == DisplayDevice::DISPLAY_ID_INVALID) {
            continue;
        }

        result.appendFormat("Display %d color modes:\n", hwcId);
        std::vector<ColorMode> modes = getHwComposer().getColorModes(hwcId);
        for (auto&& mode : modes) {
            result.appendFormat("    %s (%d)\n", decodeColorMode(mode).c_str(), mode);
        }

        ColorMode currentMode = displayDevice->getActiveColorMode();
        result.appendFormat("    Current color mode: %s (%d)\n",
                            decodeColorMode(currentMode).c_str(), currentMode);
    }
    result.append("\n");
}

LayersProto SurfaceFlinger::dumpProtoInfo(LayerVector::StateSet stateSet,
                                          bool enableRegionDump) const {
    LayersProto layersProto;
    const bool useDrawing = stateSet == LayerVector::StateSet::Drawing;
    const State& state = useDrawing ? mDrawingState : mCurrentState;
    state.traverseInZOrder([&](Layer* layer) {
        LayerProto* layerProto = layersProto.add_layers();
        layer->writeToProto(layerProto, stateSet, enableRegionDump);
    });

    return layersProto;
}

LayersProto SurfaceFlinger::dumpVisibleLayersProtoInfo(int32_t hwcId) const {
    LayersProto layersProto;
    const sp<DisplayDevice>& displayDevice(mDisplays[hwcId]);

    SizeProto* resolution = layersProto.mutable_resolution();
    resolution->set_w(displayDevice->getWidth());
    resolution->set_h(displayDevice->getHeight());

    layersProto.set_color_mode(decodeColorMode(displayDevice->getActiveColorMode()));
    layersProto.set_color_transform(decodeColorTransform(displayDevice->getColorTransform()));
    layersProto.set_global_transform(
            static_cast<int32_t>(displayDevice->getOrientationTransform()));

    mDrawingState.traverseInZOrder([&](Layer* layer) {
        if (!layer->visibleRegion.isEmpty() && layer->getBE().mHwcLayers.count(hwcId)) {
            LayerProto* layerProto = layersProto.add_layers();
            layer->writeToProto(layerProto, hwcId);
        }
    });

    return layersProto;
}

void SurfaceFlinger::dumpAllLocked(const Vector<String16>& args, size_t& index,
        String8& result, bool enableRegionDump) const
{
    bool colorize = false;
    if (index < args.size()
            && (args[index] == String16("--color"))) {
        colorize = true;
        index++;
    }

    Colorizer colorizer(colorize);

    // figure out if we're stuck somewhere
    const nsecs_t now = systemTime();
    const nsecs_t inSwapBuffers(mDebugInSwapBuffers);
    const nsecs_t inTransaction(mDebugInTransaction);
    nsecs_t inSwapBuffersDuration = (inSwapBuffers) ? now-inSwapBuffers : 0;
    nsecs_t inTransactionDuration = (inTransaction) ? now-inTransaction : 0;

    /*
     * Dump library configuration.
     */

    colorizer.bold(result);
    result.append("Build configuration:");
    colorizer.reset(result);
    appendSfConfigString(result);
    appendUiConfigString(result);
    appendGuiConfigString(result);
    result.append("\n");

    result.append("\nWide-Color information:\n");
    dumpWideColorInfo(result);

    colorizer.bold(result);
    result.append("Sync configuration: ");
    colorizer.reset(result);
    result.append(SyncFeatures::getInstance().toString());
    result.append("\n");

    const auto& activeConfig = getBE().mHwc->getActiveConfig(HWC_DISPLAY_PRIMARY);

    colorizer.bold(result);
    result.append("DispSync configuration: ");
    colorizer.reset(result);
    result.appendFormat("app phase %" PRId64 " ns, sf phase %" PRId64 " ns, early sf phase %" PRId64
        " ns, present offset %" PRId64 " ns (refresh %" PRId64 " ns)",
        vsyncPhaseOffsetNs, sfVsyncPhaseOffsetNs, mVsyncModulator.getEarlyPhaseOffset(),
        dispSyncPresentTimeOffset, activeConfig->getVsyncPeriod());
    result.append("\n");

    // Dump static screen stats
    result.append("\n");
    dumpStaticScreenStats(result);
    result.append("\n");

    dumpBufferingStats(result);

    /*
     * Dump the visible layer list
     */
    colorizer.bold(result);
    result.appendFormat("Visible layers (count = %zu)\n", mNumLayers);
    result.appendFormat("GraphicBufferProducers: %zu, max %zu\n",
                        mGraphicBufferProducerList.size(), mMaxGraphicBufferProducerListSize);
    colorizer.reset(result);

    LayersProto layersProto = dumpProtoInfo(LayerVector::StateSet::Current, enableRegionDump);
    auto layerTree = LayerProtoParser::generateLayerTree(layersProto);
    result.append(LayerProtoParser::layersToString(std::move(layerTree)).c_str());
    result.append("\n");

    /*
     * Dump Display state
     */

    colorizer.bold(result);
    result.appendFormat("Displays (%zu entries)\n", mDisplays.size());
    colorizer.reset(result);
    for (size_t dpy=0 ; dpy<mDisplays.size() ; dpy++) {
        const sp<const DisplayDevice>& hw(mDisplays[dpy]);
        hw->dump(result);
    }
    result.append("\n");

    /*
     * Dump SurfaceFlinger global state
     */

    colorizer.bold(result);
    result.append("SurfaceFlinger global state:\n");
    colorizer.reset(result);

    HWComposer& hwc(getHwComposer());
    sp<const DisplayDevice> hw(getDefaultDisplayDeviceLocked());

    getBE().mRenderEngine->dump(result);

    if (hw) {
        hw->undefinedRegion.dump(result, "undefinedRegion");
        result.appendFormat("  orientation=%d, isDisplayOn=%d\n",
                hw->getOrientation(), hw->isDisplayOn());
    }
    result.appendFormat(
            "  last eglSwapBuffers() time: %f us\n"
            "  last transaction time     : %f us\n"
            "  transaction-flags         : %08x\n"
            "  refresh-rate              : %f fps\n"
            "  x-dpi                     : %f\n"
            "  y-dpi                     : %f\n"
            "  gpu_to_cpu_unsupported    : %d\n"
            ,
            mLastSwapBufferTime/1000.0,
            mLastTransactionTime/1000.0,
            mTransactionFlags,
            1e9 / activeConfig->getVsyncPeriod(),
            activeConfig->getDpiX(),
            activeConfig->getDpiY(),
            !mGpuToCpuSupported);

    result.appendFormat("  eglSwapBuffers time: %f us\n",
            inSwapBuffersDuration/1000.0);

    result.appendFormat("  transaction time: %f us\n",
            inTransactionDuration/1000.0);

    /*
     * VSYNC state
     */
    mEventThread->dump(result);
    result.append("\n");

    /*
     * HWC layer minidump
     */
    for (size_t d = 0; d < mDisplays.size(); d++) {
        const sp<const DisplayDevice>& displayDevice(mDisplays[d]);
        int32_t hwcId = displayDevice->getHwcDisplayId();
        if (hwcId == DisplayDevice::DISPLAY_ID_INVALID) {
            continue;
        }

        result.appendFormat("Display %d HWC layers:\n", hwcId);
        Layer::miniDumpHeader(result);
        mCurrentState.traverseInZOrder([&](Layer* layer) {
            layer->miniDump(result, hwcId);
        });
        result.append("\n");
    }

    /*
     * Dump HWComposer state
     */
    colorizer.bold(result);
    result.append("h/w composer state:\n");
    colorizer.reset(result);
    bool hwcDisabled = mDebugDisableHWC || mDebugRegion;
    result.appendFormat("  h/w composer %s\n",
            hwcDisabled ? "disabled" : "enabled");
    hwc.dump(result);

    /*
     * Dump gralloc state
     */
    const GraphicBufferAllocator& alloc(GraphicBufferAllocator::get());
    alloc.dump(result);

    /*
     * Dump VrFlinger state if in use.
     */
    if (mVrFlingerRequestsDisplay && mVrFlinger) {
        result.append("VrFlinger state:\n");
        result.append(mVrFlinger->Dump().c_str());
        result.append("\n");
    }
}

const Vector< sp<Layer> >&
SurfaceFlinger::getLayerSortedByZForHwcDisplay(int id) {
    // Note: mStateLock is held here
    wp<IBinder> dpy;
    for (size_t i=0 ; i<mDisplays.size() ; i++) {
        if (mDisplays.valueAt(i)->getHwcDisplayId() == id) {
            dpy = mDisplays.keyAt(i);
            break;
        }
    }
    if (dpy == nullptr) {
        ALOGE("getLayerSortedByZForHwcDisplay: invalid hwc display id %d", id);
        // Just use the primary display so we have something to return
        dpy = getBuiltInDisplay(DisplayDevice::DISPLAY_PRIMARY);
    }
    return getDisplayDeviceLocked(dpy)->getVisibleLayersSortedByZ();
}

bool SurfaceFlinger::startDdmConnection()
{
    void* libddmconnection_dso =
            dlopen("libsurfaceflinger_ddmconnection.so", RTLD_NOW);
    if (!libddmconnection_dso) {
        return false;
    }
    void (*DdmConnection_start)(const char* name);
    DdmConnection_start =
            (decltype(DdmConnection_start))dlsym(libddmconnection_dso, "DdmConnection_start");
    if (!DdmConnection_start) {
        dlclose(libddmconnection_dso);
        return false;
    }
    (*DdmConnection_start)(getServiceName());
    return true;
}

void SurfaceFlinger::updateColorMatrixLocked() {
    mat4 colorMatrix;
    if (mGlobalSaturationFactor != 1.0f) {
        // Rec.709 luma coefficients
        float3 luminance{0.213f, 0.715f, 0.072f};
        luminance *= 1.0f - mGlobalSaturationFactor;
        mat4 saturationMatrix = mat4(
            vec4{luminance.r + mGlobalSaturationFactor, luminance.r, luminance.r, 0.0f},
            vec4{luminance.g, luminance.g + mGlobalSaturationFactor, luminance.g, 0.0f},
            vec4{luminance.b, luminance.b, luminance.b + mGlobalSaturationFactor, 0.0f},
            vec4{0.0f, 0.0f, 0.0f, 1.0f}
        );
        colorMatrix = mClientColorMatrix * saturationMatrix * mDaltonizer();
    } else {
        colorMatrix = mClientColorMatrix * mDaltonizer();
    }

    if (mCurrentState.colorMatrix != colorMatrix) {
        mCurrentState.colorMatrix = colorMatrix;
        mCurrentState.colorMatrixChanged = true;
        setTransactionFlags(eTransactionNeeded);
    }
}

status_t SurfaceFlinger::CheckTransactCodeCredentials(uint32_t code) {
    switch (code) {
        case CREATE_CONNECTION:
        case CREATE_DISPLAY:
        case BOOT_FINISHED:
        case CLEAR_ANIMATION_FRAME_STATS:
        case GET_ANIMATION_FRAME_STATS:
        case SET_POWER_MODE:
        case GET_HDR_CAPABILITIES:
        case ENABLE_VSYNC_INJECTIONS:
        case INJECT_VSYNC:
        {
            // codes that require permission check
            IPCThreadState* ipc = IPCThreadState::self();
            const int pid = ipc->getCallingPid();
            const int uid = ipc->getCallingUid();
            if ((uid != AID_GRAPHICS && uid != AID_SYSTEM) &&
                    !PermissionCache::checkPermission(sAccessSurfaceFlinger, pid, uid)) {
                ALOGE("Permission Denial: can't access SurfaceFlinger pid=%d, uid=%d", pid, uid);
                return PERMISSION_DENIED;
            }
            break;
        }
        /*
         * Calling setTransactionState is safe, because you need to have been
         * granted a reference to Client* and Handle* to do anything with it.
         *
         * Creating a scoped connection is safe, as per discussion in ISurfaceComposer.h
         */
        case SET_TRANSACTION_STATE:
        case CREATE_SCOPED_CONNECTION:
        {
            return OK;
        }
        case CAPTURE_SCREEN:
        {
            // codes that require permission check
            IPCThreadState* ipc = IPCThreadState::self();
            const int pid = ipc->getCallingPid();
            const int uid = ipc->getCallingUid();
            if ((uid != AID_GRAPHICS) &&
                    !PermissionCache::checkPermission(sReadFramebuffer, pid, uid)) {
                ALOGE("Permission Denial: can't read framebuffer pid=%d, uid=%d", pid, uid);
                return PERMISSION_DENIED;
            }
            break;
        }
        case CAPTURE_LAYERS: {
            IPCThreadState* ipc = IPCThreadState::self();
            const int pid = ipc->getCallingPid();
            const int uid = ipc->getCallingUid();
            if ((uid != AID_GRAPHICS) &&
                !PermissionCache::checkPermission(sReadFramebuffer, pid, uid)) {
                ALOGE("Permission Denial: can't read framebuffer pid=%d, uid=%d", pid, uid);
                return PERMISSION_DENIED;
            }
            break;
        }
    }
    return OK;
}

status_t SurfaceFlinger::onTransact(
    uint32_t code, const Parcel& data, Parcel* reply, uint32_t flags)
{
    status_t credentialCheck = CheckTransactCodeCredentials(code);
    if (credentialCheck != OK) {
        return credentialCheck;
    }

    status_t err = BnSurfaceComposer::onTransact(code, data, reply, flags);
    if (err == UNKNOWN_TRANSACTION || err == PERMISSION_DENIED) {
        CHECK_INTERFACE(ISurfaceComposer, data, reply);
        IPCThreadState* ipc = IPCThreadState::self();
        const int uid = ipc->getCallingUid();
        if (CC_UNLIKELY(uid != AID_SYSTEM
                && !PermissionCache::checkCallingPermission(sHardwareTest))) {
            const int pid = ipc->getCallingPid();
            ALOGE("Permission Denial: "
                    "can't access SurfaceFlinger pid=%d, uid=%d", pid, uid);
            return PERMISSION_DENIED;
        }
        int n;
        switch (code) {
            case 1000: // SHOW_CPU, NOT SUPPORTED ANYMORE
            case 1001: // SHOW_FPS, NOT SUPPORTED ANYMORE
                return NO_ERROR;
            case 1002:  // SHOW_UPDATES
                n = data.readInt32();
                mDebugRegion = n ? n : (mDebugRegion ? 0 : 1);
                invalidateHwcGeometry();
                repaintEverything();
                return NO_ERROR;
            case 1004:{ // repaint everything
                repaintEverything();
                return NO_ERROR;
            }
            case 1005:{ // force transaction
                Mutex::Autolock _l(mStateLock);
                setTransactionFlags(
                        eTransactionNeeded|
                        eDisplayTransactionNeeded|
                        eTraversalNeeded);
                return NO_ERROR;
            }
            case 1006:{ // send empty update
                signalRefresh();
                return NO_ERROR;
            }
            case 1008:  // toggle use of hw composer
                n = data.readInt32();
                mDebugDisableHWC = n ? 1 : 0;
                invalidateHwcGeometry();
                repaintEverything();
                return NO_ERROR;
            case 1009:  // toggle use of transform hint
                n = data.readInt32();
                mDebugDisableTransformHint = n ? 1 : 0;
                invalidateHwcGeometry();
                repaintEverything();
                return NO_ERROR;
            case 1010:  // interrogate.
                reply->writeInt32(0);
                reply->writeInt32(0);
                reply->writeInt32(mDebugRegion);
                reply->writeInt32(0);
                reply->writeInt32(mDebugDisableHWC);
                return NO_ERROR;
            case 1013: {
                sp<const DisplayDevice> hw(getDefaultDisplayDevice());
                reply->writeInt32(hw->getPageFlipCount());
                return NO_ERROR;
            }
            case 1014: {
                Mutex::Autolock _l(mStateLock);
                // daltonize
                n = data.readInt32();
                switch (n % 10) {
                    case 1:
                        mDaltonizer.setType(ColorBlindnessType::Protanomaly);
                        break;
                    case 2:
                        mDaltonizer.setType(ColorBlindnessType::Deuteranomaly);
                        break;
                    case 3:
                        mDaltonizer.setType(ColorBlindnessType::Tritanomaly);
                        break;
                    default:
                        mDaltonizer.setType(ColorBlindnessType::None);
                        break;
                }
                if (n >= 10) {
                    mDaltonizer.setMode(ColorBlindnessMode::Correction);
                } else {
                    mDaltonizer.setMode(ColorBlindnessMode::Simulation);
                }

                updateColorMatrixLocked();
                return NO_ERROR;
            }
            case 1015: {
                Mutex::Autolock _l(mStateLock);
                // apply a color matrix
                n = data.readInt32();
                if (n) {
                    // color matrix is sent as a column-major mat4 matrix
                    for (size_t i = 0 ; i < 4; i++) {
                        for (size_t j = 0; j < 4; j++) {
                            mClientColorMatrix[i][j] = data.readFloat();
                        }
                    }
                } else {
                    mClientColorMatrix = mat4();
                }

                // Check that supplied matrix's last row is {0,0,0,1} so we can avoid
                // the division by w in the fragment shader
                float4 lastRow(transpose(mClientColorMatrix)[3]);
                if (any(greaterThan(abs(lastRow - float4{0, 0, 0, 1}), float4{1e-4f}))) {
                    ALOGE("The color transform's last row must be (0, 0, 0, 1)");
                }

                updateColorMatrixLocked();
                return NO_ERROR;
            }
            // This is an experimental interface
            // Needs to be shifted to proper binder interface when we productize
            case 1016: {
                n = data.readInt32();
                mPrimaryDispSync.setRefreshSkipCount(n);
                return NO_ERROR;
            }
            case 1017: {
                n = data.readInt32();
                mForceFullDamage = static_cast<bool>(n);
                return NO_ERROR;
            }
            case 1018: { // Modify Choreographer's phase offset
                n = data.readInt32();
                mEventThread->setPhaseOffset(static_cast<nsecs_t>(n));
                return NO_ERROR;
            }
            case 1019: { // Modify SurfaceFlinger's phase offset
                n = data.readInt32();
                mSFEventThread->setPhaseOffset(static_cast<nsecs_t>(n));
                return NO_ERROR;
            }
            case 1020: { // Layer updates interceptor
                n = data.readInt32();
                if (n) {
                    ALOGV("Interceptor enabled");
                    mInterceptor->enable(mDrawingState.layersSortedByZ, mDrawingState.displays);
                }
                else{
                    ALOGV("Interceptor disabled");
                    mInterceptor->disable();
                }
                return NO_ERROR;
            }
            case 1021: { // Disable HWC virtual displays
                n = data.readInt32();
                mUseHwcVirtualDisplays = !n;
                return NO_ERROR;
            }
            case 1022: { // Set saturation boost
                Mutex::Autolock _l(mStateLock);
                mGlobalSaturationFactor = std::max(0.0f, std::min(data.readFloat(), 2.0f));

                updateColorMatrixLocked();
                return NO_ERROR;
            }
            case 1023: { // Set native mode
                int32_t value = data.readInt32();
                if (value > 2) {
                    return BAD_VALUE;
                }
                if (value == 2 && !mBuiltinDisplaySupportsEnhance) {
                    return BAD_VALUE;
                }

                mDisplayColorSetting = toDisplayColorSetting(value);
                invalidateHwcGeometry();
                repaintEverything();
                return NO_ERROR;
            }
            case 1024: { // Is wide color gamut rendering/color management supported?
                reply->writeBool(hasWideColorDisplay);
                return NO_ERROR;
            }
            case 1025: { // Set layer tracing
                n = data.readInt32();
                if (n) {
                    ALOGV("LayerTracing enabled");
                    mTracing.enable();
                    doTracing("tracing.enable");
                    reply->writeInt32(NO_ERROR);
                } else {
                    ALOGV("LayerTracing disabled");
                    status_t err = mTracing.disable();
                    reply->writeInt32(err);
                }
                return NO_ERROR;
            }
            case 1026: { // Get layer tracing status
                reply->writeBool(mTracing.isEnabled());
                return NO_ERROR;
            }
            // Is a DisplayColorSetting supported?
            case 1027: {
                int32_t value = data.readInt32();
                switch (value) {
                    case 0:
                        reply->writeBool(hasWideColorDisplay);
                        return NO_ERROR;
                    case 1:
                        reply->writeBool(true);
                        return NO_ERROR;
                    case 2:
                        reply->writeBool(mBuiltinDisplaySupportsEnhance);
                        return NO_ERROR;
                    default:
                        return BAD_VALUE;
                }
            }
            case 10000: { // Get frame stats of specific layer
                Layer* rightLayer = nullptr;
                bool isSurfaceView = false;
                FrameStats frameStats;
                size_t arraySize = 0;
                String8 activityName = String8(data.readString16());
                String8 surfaceView = String8("SurfaceView -");
                mCurrentState.traverseInZOrder([&](Layer* layer) {
                    if (!isSurfaceView && layer->getName().contains(activityName)) {
                        rightLayer = layer;
                        if (strncmp(layer->getName().string(), surfaceView.string(),
                                surfaceView.size()) == 0) {
                            isSurfaceView = true;
                        }
                    }
                });
                if (rightLayer != nullptr) {
                    rightLayer->getFrameStats(&frameStats);
                    arraySize = frameStats.actualPresentTimesNano.size();
                }
                reply->writeInt32(arraySize);
                if (arraySize > 0) {
                    reply->write(frameStats.actualPresentTimesNano.array(), 8*arraySize);
                }
                return NO_ERROR;
            }
        }
    }
    return err;
}

void SurfaceFlinger::repaintEverything() {
    android_atomic_or(1, &mRepaintEverything);
    signalTransaction();
}

// A simple RAII class to disconnect from an ANativeWindow* when it goes out of scope
class WindowDisconnector {
public:
    WindowDisconnector(ANativeWindow* window, int api) : mWindow(window), mApi(api) {}
    ~WindowDisconnector() {
        native_window_api_disconnect(mWindow, mApi);
    }

private:
    ANativeWindow* mWindow;
    const int mApi;
};

status_t SurfaceFlinger::captureScreen(const sp<IBinder>& display, sp<GraphicBuffer>* outBuffer,
                                       Rect sourceCrop, uint32_t reqWidth, uint32_t reqHeight,
                                       int32_t minLayerZ, int32_t maxLayerZ,
                                       bool useIdentityTransform,
                                       ISurfaceComposer::Rotation rotation) {
    ATRACE_CALL();

    if (CC_UNLIKELY(display == 0)) return BAD_VALUE;

    const sp<const DisplayDevice> device(getDisplayDeviceLocked(display));
    if (CC_UNLIKELY(device == 0)) return BAD_VALUE;

    DisplayRenderArea renderArea(device, sourceCrop, reqHeight, reqWidth, rotation);

    auto traverseLayers = std::bind(std::mem_fn(&SurfaceFlinger::traverseLayersInDisplay), this,
                                    device, minLayerZ, maxLayerZ, std::placeholders::_1);
    return captureScreenCommon(renderArea, traverseLayers, outBuffer, useIdentityTransform);
}

status_t SurfaceFlinger::captureLayers(const sp<IBinder>& layerHandleBinder,
                                       sp<GraphicBuffer>* outBuffer, const Rect& sourceCrop,
                                       float frameScale, bool childrenOnly) {
    ATRACE_CALL();

    class LayerRenderArea : public RenderArea {
    public:
        LayerRenderArea(SurfaceFlinger* flinger, const sp<Layer>& layer, const Rect crop,
                        int32_t reqWidth, int32_t reqHeight, bool childrenOnly)
              : RenderArea(reqHeight, reqWidth, CaptureFill::CLEAR),
                mLayer(layer),
                mCrop(crop),
                mFlinger(flinger),
                mChildrenOnly(childrenOnly) {}
        const Transform& getTransform() const override { return mTransform; }
        Rect getBounds() const override {
            const Layer::State& layerState(mLayer->getDrawingState());
            return Rect(layerState.active.w, layerState.active.h);
        }
        int getHeight() const override { return mLayer->getDrawingState().active.h; }
        int getWidth() const override { return mLayer->getDrawingState().active.w; }
        bool isSecure() const override { return false; }
        bool needsFiltering() const override { return false; }
        Rect getSourceCrop() const override {
            if (mCrop.isEmpty()) {
                return getBounds();
            } else {
                return mCrop;
            }
        }
        bool getWideColorSupport() const override { return false; }
        Dataspace getDataSpace() const override { return Dataspace::UNKNOWN; }
        float getDisplayMaxLuminance() const override {
            return DisplayDevice::sDefaultMaxLumiance;
        }

        class ReparentForDrawing {
        public:
            const sp<Layer>& oldParent;
            const sp<Layer>& newParent;

            ReparentForDrawing(const sp<Layer>& oldParent, const sp<Layer>& newParent)
                  : oldParent(oldParent), newParent(newParent) {
                oldParent->setChildrenDrawingParent(newParent);
            }
            ~ReparentForDrawing() { oldParent->setChildrenDrawingParent(oldParent); }
        };

        void render(std::function<void()> drawLayers) override {
            if (!mChildrenOnly) {
                mTransform = mLayer->getTransform().inverse();
                drawLayers();
            } else {
                Rect bounds = getBounds();
                screenshotParentLayer =
                        new ContainerLayer(mFlinger, nullptr, String8("Screenshot Parent"),
                                           bounds.getWidth(), bounds.getHeight(), 0);

                ReparentForDrawing reparent(mLayer, screenshotParentLayer);
                drawLayers();
            }
        }

        std::string getType() const override { return "LayerRenderArea"; }

    private:
        const sp<Layer> mLayer;
        const Rect mCrop;

        // In the "childrenOnly" case we reparent the children to a screenshot
        // layer which has no properties set and which does not draw.
        sp<ContainerLayer> screenshotParentLayer;
        Transform mTransform;

        SurfaceFlinger* mFlinger;
        const bool mChildrenOnly;
    };

    auto layerHandle = reinterpret_cast<Layer::Handle*>(layerHandleBinder.get());
    auto parent = layerHandle->owner.promote();

    if (parent == nullptr || parent->isPendingRemoval()) {
        ALOGE("captureLayers called with a removed parent");
        return NAME_NOT_FOUND;
    }

    const int uid = IPCThreadState::self()->getCallingUid();
    const bool forSystem = uid == AID_GRAPHICS || uid == AID_SYSTEM;
    if (!forSystem && parent->getCurrentState().flags & layer_state_t::eLayerSecure) {
        ALOGW("Attempting to capture secure layer: PERMISSION_DENIED");
        return PERMISSION_DENIED;
    }

    Rect crop(sourceCrop);
    if (sourceCrop.width() <= 0) {
        crop.left = 0;
        crop.right = parent->getCurrentState().active.w;
    }

    if (sourceCrop.height() <= 0) {
        crop.top = 0;
        crop.bottom = parent->getCurrentState().active.h;
    }

    int32_t reqWidth = crop.width() * frameScale;
    int32_t reqHeight = crop.height() * frameScale;

    LayerRenderArea renderArea(this, parent, crop, reqWidth, reqHeight, childrenOnly);

    auto traverseLayers = [parent, childrenOnly](const LayerVector::Visitor& visitor) {
        parent->traverseChildrenInZOrder(LayerVector::StateSet::Drawing, [&](Layer* layer) {
            if (!layer->isVisible()) {
                return;
            } else if (childrenOnly && layer == parent.get()) {
                return;
            }
            visitor(layer);
        });
    };
    return captureScreenCommon(renderArea, traverseLayers, outBuffer, false);
}

status_t SurfaceFlinger::captureScreenCommon(RenderArea& renderArea,
                                             TraverseLayersFunction traverseLayers,
                                             sp<GraphicBuffer>* outBuffer,
                                             bool useIdentityTransform) {
    ATRACE_CALL();

    renderArea.updateDimensions();

    const uint32_t usage = GRALLOC_USAGE_SW_READ_OFTEN | GRALLOC_USAGE_SW_WRITE_OFTEN |
            GRALLOC_USAGE_HW_RENDER | GRALLOC_USAGE_HW_TEXTURE;
    *outBuffer = new GraphicBuffer(renderArea.getReqWidth(), renderArea.getReqHeight(),
                                   HAL_PIXEL_FORMAT_RGBA_8888, 1, usage, "screenshot");

    // This mutex protects syncFd and captureResult for communication of the return values from the
    // main thread back to this Binder thread
    std::mutex captureMutex;
    std::condition_variable captureCondition;
    std::unique_lock<std::mutex> captureLock(captureMutex);
    int syncFd = -1;
    std::optional<status_t> captureResult;

    const int uid = IPCThreadState::self()->getCallingUid();
    const bool forSystem = uid == AID_GRAPHICS || uid == AID_SYSTEM;

    sp<LambdaMessage> message = new LambdaMessage([&]() {
        // If there is a refresh pending, bug out early and tell the binder thread to try again
        // after the refresh.
        if (mRefreshPending) {
            ATRACE_NAME("Skipping screenshot for now");
            std::unique_lock<std::mutex> captureLock(captureMutex);
            captureResult = std::make_optional<status_t>(EAGAIN);
            captureCondition.notify_one();
            return;
        }

        status_t result = NO_ERROR;
        int fd = -1;
        {
            Mutex::Autolock _l(mStateLock);
            renderArea.render([&]() {
                result = captureScreenImplLocked(renderArea, traverseLayers, (*outBuffer).get(),
                                                 useIdentityTransform, forSystem, &fd);
            });
        }

        {
            std::unique_lock<std::mutex> captureLock(captureMutex);
            syncFd = fd;
            captureResult = std::make_optional<status_t>(result);
            captureCondition.notify_one();
        }
    });

    status_t result = postMessageAsync(message);
    if (result == NO_ERROR) {
        captureCondition.wait(captureLock, [&]() { return captureResult; });
        while (*captureResult == EAGAIN) {
            captureResult.reset();
            result = postMessageAsync(message);
            if (result != NO_ERROR) {
                return result;
            }
            captureCondition.wait(captureLock, [&]() { return captureResult; });
        }
        result = *captureResult;
    }

    if (result == NO_ERROR) {
        sync_wait(syncFd, -1);
        close(syncFd);
    }

    return result;
}

void SurfaceFlinger::renderScreenImplLocked(const RenderArea& renderArea,
                                            TraverseLayersFunction traverseLayers, bool yswap,
                                            bool useIdentityTransform) {
    ATRACE_CALL();

    auto& engine(getRenderEngine());

    // get screen geometry
    const auto raWidth = renderArea.getWidth();
    const auto raHeight = renderArea.getHeight();

    const auto reqWidth = renderArea.getReqWidth();
    const auto reqHeight = renderArea.getReqHeight();
    Rect sourceCrop = renderArea.getSourceCrop();

    const bool filtering = static_cast<int32_t>(reqWidth) != raWidth ||
            static_cast<int32_t>(reqHeight) != raHeight;

    // if a default or invalid sourceCrop is passed in, set reasonable values
    if (sourceCrop.width() == 0 || sourceCrop.height() == 0 || !sourceCrop.isValid()) {
        sourceCrop.setLeftTop(Point(0, 0));
        sourceCrop.setRightBottom(Point(raWidth, raHeight));
    }

    // ensure that sourceCrop is inside screen
    if (sourceCrop.left < 0) {
        ALOGE("Invalid crop rect: l = %d (< 0)", sourceCrop.left);
    }
    if (sourceCrop.right > raWidth) {
        ALOGE("Invalid crop rect: r = %d (> %d)", sourceCrop.right, raWidth);
    }
    if (sourceCrop.top < 0) {
        ALOGE("Invalid crop rect: t = %d (< 0)", sourceCrop.top);
    }
    if (sourceCrop.bottom > raHeight) {
        ALOGE("Invalid crop rect: b = %d (> %d)", sourceCrop.bottom, raHeight);
    }

    Dataspace outputDataspace = Dataspace::UNKNOWN;
    if (renderArea.getWideColorSupport()) {
        outputDataspace = renderArea.getDataSpace();
    }
    engine.setOutputDataSpace(outputDataspace);
    engine.setDisplayMaxLuminance(renderArea.getDisplayMaxLuminance());

    // make sure to clear all GL error flags
    engine.checkErrors();

    uint32_t rotation = renderArea.getRotationFlags();
    DisplayRenderArea* displayRenderArea = NULL;

    if(renderArea.getType() == "DisplayRenderArea")
    displayRenderArea = static_cast<DisplayRenderArea*> (const_cast<RenderArea *> (&renderArea));

    if (displayRenderArea) {
        int32_t hw_h = displayRenderArea->getHeight();
        if (DisplayDevice::DISPLAY_PRIMARY == displayRenderArea->getDisplayType()) {
            rotation = (Transform::orientation_flags)
                       (rotation ^ displayRenderArea->getPanelMountFlip());
            if (displayRenderArea->getPanelMountFlip() == Transform::orientation_flags::ROT_180) {
                sourceCrop.top = hw_h - sourceCrop.top;
                sourceCrop.bottom = hw_h - sourceCrop.bottom;
                yswap = false;
            }
        }
    }

    // set-up our viewport
    engine.setViewportAndProjection(reqWidth, reqHeight, sourceCrop, raHeight, yswap,
                                    (Transform::orientation_flags)rotation);
    engine.disableTexturing();

    const float alpha = RenderArea::getCaptureFillValue(renderArea.getCaptureFill());
    // redraw the screen entirely...
    engine.clearWithColor(0, 0, 0, alpha);

    traverseLayers([&](Layer* layer) {
        if (layer->isSecureDisplay()) {
            return;
        }
        if (filtering) layer->setFiltering(true);
        layer->draw(renderArea, useIdentityTransform);
        if (filtering) layer->setFiltering(false);
    });
}

status_t SurfaceFlinger::captureScreenImplLocked(const RenderArea& renderArea,
                                                 TraverseLayersFunction traverseLayers,
                                                 ANativeWindowBuffer* buffer,
                                                 bool useIdentityTransform,
                                                 bool forSystem,
                                                 int* outSyncFd) {
    ATRACE_CALL();

    bool secureLayerIsVisible = false;

    traverseLayers([&](Layer* layer) {
        secureLayerIsVisible = secureLayerIsVisible || (layer->isVisible() && layer->isSecure());
    });

    // We allow the system server to take screenshots of secure layers for
    // use in situations like the Screen-rotation animation and place
    // the impetus on WindowManager to not persist them.
    if (secureLayerIsVisible && !forSystem) {
        ALOGW("FB is protected: PERMISSION_DENIED");
        return PERMISSION_DENIED;
    }

    // this binds the given EGLImage as a framebuffer for the
    // duration of this scope.
    RE::BindNativeBufferAsFramebuffer bufferBond(getRenderEngine(), buffer);
    if (bufferBond.getStatus() != NO_ERROR) {
        ALOGE("got ANWB binding error while taking screenshot");
        return INVALID_OPERATION;
    }

    // this will in fact render into our dequeued buffer
    // via an FBO, which means we didn't have to create
    // an EGLSurface and therefore we're not
    // dependent on the context's EGLConfig.
    renderScreenImplLocked(renderArea, traverseLayers, true, useIdentityTransform);

    if (DEBUG_SCREENSHOTS) {
        getRenderEngine().finish();
        *outSyncFd = -1;

        const auto reqWidth = renderArea.getReqWidth();
        const auto reqHeight = renderArea.getReqHeight();

        uint32_t* pixels = new uint32_t[reqWidth*reqHeight];
        getRenderEngine().readPixels(0, 0, reqWidth, reqHeight, pixels);
        checkScreenshot(reqWidth, reqHeight, reqWidth, pixels, traverseLayers);
        delete [] pixels;
    } else {
        base::unique_fd syncFd = getRenderEngine().flush();
        if (syncFd < 0) {
            getRenderEngine().finish();
        }
        *outSyncFd = syncFd.release();
    }

    return NO_ERROR;
}

void SurfaceFlinger::checkScreenshot(size_t w, size_t s, size_t h, void const* vaddr,
                                     TraverseLayersFunction traverseLayers) {
    if (DEBUG_SCREENSHOTS) {
        for (size_t y = 0; y < h; y++) {
            uint32_t const* p = (uint32_t const*)vaddr + y * s;
            for (size_t x = 0; x < w; x++) {
                if (p[x] != 0xFF000000) return;
            }
        }
        ALOGE("*** we just took a black screenshot ***");

        size_t i = 0;
        traverseLayers([&](Layer* layer) {
            const Layer::State& state(layer->getDrawingState());
            ALOGE("%c index=%zu, name=%s, layerStack=%d, z=%d, visible=%d, flags=%x, alpha=%.3f",
                  layer->isVisible() ? '+' : '-', i, layer->getName().string(),
                  layer->getLayerStack(), state.z, layer->isVisible(), state.flags,
                  static_cast<float>(state.color.a));
            i++;
        });
    }
}

// ---------------------------------------------------------------------------

void SurfaceFlinger::State::traverseInZOrder(const LayerVector::Visitor& visitor) const {
    layersSortedByZ.traverseInZOrder(stateSet, visitor);
}

void SurfaceFlinger::State::traverseInReverseZOrder(const LayerVector::Visitor& visitor) const {
    layersSortedByZ.traverseInReverseZOrder(stateSet, visitor);
}

void SurfaceFlinger::traverseLayersInDisplay(const sp<const DisplayDevice>& hw, int32_t minLayerZ,
                                             int32_t maxLayerZ,
                                             const LayerVector::Visitor& visitor) {
    // We loop through the first level of layers without traversing,
    // as we need to interpret min/max layer Z in the top level Z space.
    for (const auto& layer : mDrawingState.layersSortedByZ) {
        if (!layer->belongsToDisplay(hw->getLayerStack(), false)) {
            continue;
        }
        const Layer::State& state(layer->getDrawingState());
        // relative layers are traversed in Layer::traverseInZOrder
        if (state.zOrderRelativeOf != nullptr || state.z < minLayerZ || state.z > maxLayerZ) {
            continue;
        }
        layer->traverseInZOrder(LayerVector::StateSet::Drawing, [&](Layer* layer) {
            if (!layer->belongsToDisplay(hw->getLayerStack(), false)) {
                return;
            }
            if (!layer->isVisible()) {
                return;
            }
            visitor(layer);
        });
    }
}

}; // namespace android


#if defined(__gl_h_)
#error "don't include gl/gl.h in this file"
#endif

#if defined(__gl2_h_)
#error "don't include gl2/gl2.h in this file"
#endif<|MERGE_RESOLUTION|>--- conflicted
+++ resolved
@@ -1780,14 +1780,12 @@
         mAnimFrameTracker.advanceFrame();
     }
 
-<<<<<<< HEAD
     dumpDrawCycle(false);
-=======
+
     mTimeStats.incrementTotalFrames();
     if (mHadClientComposition) {
         mTimeStats.incrementClientCompositionFrames();
     }
->>>>>>> 70f32415
 
     if (getBE().mHwc->isConnected(HWC_DISPLAY_PRIMARY) &&
             hw->getPowerMode() == HWC_POWER_MODE_OFF) {
@@ -2007,10 +2005,6 @@
         }
     }
 
-<<<<<<< HEAD
-
-=======
->>>>>>> 70f32415
     // Set the per-frame data
     for (size_t displayId = 0; displayId < mDisplays.size(); ++displayId) {
         auto& displayDevice = mDisplays[displayId];
@@ -3961,31 +3955,26 @@
                 dumpAll = false;
             }
 
-<<<<<<< HEAD
             if ((index < numArgs) &&
                 (args[index] == String16("--region-dump"))) {
                 index++;
                 enableRegionDump = true;
-=======
+            }
+
             if ((index < numArgs) && (args[index] == String16("--timestats"))) {
                 index++;
                 mTimeStats.parseArgs(asProto, args, index, result);
                 dumpAll = false;
->>>>>>> 70f32415
             }
         }
 
         if (dumpAll) {
-<<<<<<< HEAD
-            dumpAllLocked(args, index, result, enableRegionDump);
-=======
             if (asProto) {
                 LayersProto layersProto = dumpProtoInfo(LayerVector::StateSet::Current);
                 result.append(layersProto.SerializeAsString().c_str(), layersProto.ByteSize());
             } else {
-                dumpAllLocked(args, index, result);
-            }
->>>>>>> 70f32415
+                dumpAllLocked(args, index, result, enableRegionDump);
+            }
         }
 
         if (locked) {
