/*
 * Copyright (C) 2007 The Android Open Source Project
 *
 * Licensed under the Apache License, Version 2.0 (the "License");
 * you may not use this file except in compliance with the License.
 * You may obtain a copy of the License at
 *
 *      http://www.apache.org/licenses/LICENSE-2.0
 *
 * Unless required by applicable law or agreed to in writing, software
 * distributed under the License is distributed on an "AS IS" BASIS,
 * WITHOUT WARRANTIES OR CONDITIONS OF ANY KIND, either express or implied.
 * See the License for the specific language governing permissions and
 * limitations under the License.
 */

// #define LOG_NDEBUG 0
#define ATRACE_TAG ATRACE_TAG_GRAPHICS

#include <stdint.h>
#include <sys/types.h>
#include <algorithm>
#include <errno.h>
#include <math.h>
#include <mutex>
#include <dlfcn.h>
#include <inttypes.h>
#include <stdatomic.h>
#include <optional>

#include <cutils/properties.h>
#include <log/log.h>

#include <binder/IPCThreadState.h>
#include <binder/IServiceManager.h>
#include <binder/PermissionCache.h>

#include <dvr/vr_flinger.h>

#include <ui/ColorSpace.h>
#include <ui/DebugUtils.h>
#include <ui/DisplayInfo.h>
#include <ui/DisplayStatInfo.h>

#include <gui/BufferQueue.h>
#include <gui/GuiConfig.h>
#include <gui/IDisplayEventConnection.h>
#include <gui/LayerDebugInfo.h>
#include <gui/Surface.h>
#include <renderengine/RenderEngine.h>
#include <ui/GraphicBufferAllocator.h>
#include <ui/PixelFormat.h>
#include <ui/UiConfig.h>

#include <utils/misc.h>
#include <utils/String8.h>
#include <utils/String16.h>
#include <utils/StopWatch.h>
#include <utils/Timers.h>
#include <utils/Trace.h>

#include <private/android_filesystem_config.h>
#include <private/gui/SyncFeatures.h>

#include "BufferLayer.h"
#include "BufferQueueLayer.h"
#include "BufferStateLayer.h"
#include "Client.h"
#include "ColorLayer.h"
#include "Colorizer.h"
#include "ContainerLayer.h"
#include "DdmConnection.h"
#include "DisplayDevice.h"
#include "Layer.h"
#include "LayerVector.h"
#include "MonitoredProducer.h"
#include "NativeWindowSurface.h"
#include "SurfaceFlinger.h"

#include "DisplayUtils.h"
#include "DisplayHardware/ComposerHal.h"
#include "DisplayHardware/DisplayIdentification.h"
#include "DisplayHardware/FramebufferSurface.h"
#include "DisplayHardware/HWComposer.h"
#include "DisplayHardware/VirtualDisplaySurface.h"
#include "Effects/Daltonizer.h"
#include "Scheduler/DispSync.h"
#include "Scheduler/DispSyncSource.h"
#include "Scheduler/EventControlThread.h"
#include "Scheduler/EventThread.h"
#include "Scheduler/InjectVSyncSource.h"
#include "Scheduler/Scheduler.h"

#include <cutils/compiler.h>

#include "android-base/stringprintf.h"

#include <android/hardware/configstore/1.0/ISurfaceFlingerConfigs.h>
#include <android/hardware/configstore/1.1/ISurfaceFlingerConfigs.h>
#include <android/hardware/configstore/1.2/ISurfaceFlingerConfigs.h>
#include <android/hardware/configstore/1.1/types.h>
#include <configstore/Utils.h>

#include <layerproto/LayerProtoParser.h>

#define DISPLAY_COUNT       1

namespace android {

using namespace android::hardware::configstore;
using namespace android::hardware::configstore::V1_0;
using ui::ColorMode;
using ui::Dataspace;
using ui::Hdr;
using ui::RenderIntent;

namespace {

#pragma clang diagnostic push
#pragma clang diagnostic error "-Wswitch-enum"

bool isWideColorMode(const ColorMode colorMode) {
    switch (colorMode) {
        case ColorMode::DISPLAY_P3:
        case ColorMode::ADOBE_RGB:
        case ColorMode::DCI_P3:
        case ColorMode::BT2020:
        case ColorMode::BT2100_PQ:
        case ColorMode::BT2100_HLG:
            return true;
        case ColorMode::NATIVE:
        case ColorMode::STANDARD_BT601_625:
        case ColorMode::STANDARD_BT601_625_UNADJUSTED:
        case ColorMode::STANDARD_BT601_525:
        case ColorMode::STANDARD_BT601_525_UNADJUSTED:
        case ColorMode::STANDARD_BT709:
        case ColorMode::SRGB:
            return false;
    }
    return false;
}

ui::Transform::orientation_flags fromSurfaceComposerRotation(ISurfaceComposer::Rotation rotation) {
    switch (rotation) {
        case ISurfaceComposer::eRotateNone:
            return ui::Transform::ROT_0;
        case ISurfaceComposer::eRotate90:
            return ui::Transform::ROT_90;
        case ISurfaceComposer::eRotate180:
            return ui::Transform::ROT_180;
        case ISurfaceComposer::eRotate270:
            return ui::Transform::ROT_270;
    }
    ALOGE("Invalid rotation passed to captureScreen(): %d\n", rotation);
    return ui::Transform::ROT_0;
}

#pragma clang diagnostic pop

class ConditionalLock {
public:
    ConditionalLock(Mutex& mutex, bool lock) : mMutex(mutex), mLocked(lock) {
        if (lock) {
            mMutex.lock();
        }
    }
    ~ConditionalLock() { if (mLocked) mMutex.unlock(); }
private:
    Mutex& mMutex;
    bool mLocked;
};

}  // namespace anonymous

// ---------------------------------------------------------------------------

const String16 sHardwareTest("android.permission.HARDWARE_TEST");
const String16 sAccessSurfaceFlinger("android.permission.ACCESS_SURFACE_FLINGER");
const String16 sReadFramebuffer("android.permission.READ_FRAME_BUFFER");
const String16 sDump("android.permission.DUMP");

// ---------------------------------------------------------------------------
int64_t SurfaceFlinger::vsyncPhaseOffsetNs;
int64_t SurfaceFlinger::sfVsyncPhaseOffsetNs;
int64_t SurfaceFlinger::dispSyncPresentTimeOffset;
bool SurfaceFlinger::useHwcForRgbToYuv;
uint64_t SurfaceFlinger::maxVirtualDisplaySize;
bool SurfaceFlinger::hasSyncFramework;
bool SurfaceFlinger::useVrFlinger;
int64_t SurfaceFlinger::maxFrameBufferAcquiredBuffers;
// TODO(courtneygo): Rename hasWideColorDisplay to clarify its actual meaning.
bool SurfaceFlinger::hasWideColorDisplay;
int SurfaceFlinger::primaryDisplayOrientation = DisplayState::eOrientationDefault;
bool SurfaceFlinger::useColorManagement;
bool SurfaceFlinger::useContextPriority;
Dataspace SurfaceFlinger::compositionDataSpace = Dataspace::V0_SRGB;
ui::PixelFormat SurfaceFlinger::compositionPixelFormat = ui::PixelFormat::RGBA_8888;

std::string getHwcServiceName() {
    char value[PROPERTY_VALUE_MAX] = {};
    property_get("debug.sf.hwc_service_name", value, "default");
    ALOGI("Using HWComposer service: '%s'", value);
    return std::string(value);
}

bool useTrebleTestingOverride() {
    char value[PROPERTY_VALUE_MAX] = {};
    property_get("debug.sf.treble_testing_override", value, "false");
    ALOGI("Treble testing override: '%s'", value);
    return std::string(value) == "true";
}

std::string decodeDisplayColorSetting(DisplayColorSetting displayColorSetting) {
    switch(displayColorSetting) {
        case DisplayColorSetting::MANAGED:
            return std::string("Managed");
        case DisplayColorSetting::UNMANAGED:
            return std::string("Unmanaged");
        case DisplayColorSetting::ENHANCED:
            return std::string("Enhanced");
        default:
            return std::string("Unknown ") +
                std::to_string(static_cast<int>(displayColorSetting));
    }
}

SurfaceFlingerBE::SurfaceFlingerBE()
      : mHwcServiceName(getHwcServiceName()),
        mRenderEngine(nullptr),
        mFrameBuckets(),
        mTotalTime(0),
        mLastSwapTime(0),
        mComposerSequenceId(0) {
}

SurfaceFlinger::SurfaceFlinger(SurfaceFlinger::SkipInitializationTag)
      : BnSurfaceComposer(),
        mTransactionPending(false),
        mAnimTransactionPending(false),
        mLayersRemoved(false),
        mLayersAdded(false),
        mBootTime(systemTime()),
        mDisplayTokens(),
        mVisibleRegionsDirty(false),
        mGeometryInvalid(false),
        mAnimCompositionPending(false),
        mBootStage(BootStage::BOOTLOADER),
        mActiveDisplays(0),
        mBuiltInBitmask(0),
        mDebugRegion(0),
        mDebugDDMS(0),
        mDebugDisableHWC(0),
        mDebugDisableTransformHint(0),
        mDebugInTransaction(0),
        mLastTransactionTime(0),
        mForceFullDamage(false),
        mPrimaryHWVsyncEnabled(false),
        mHWVsyncAvailable(false),
        mRefreshStartTime(0),
        mHasPoweredOff(false),
        mNumLayers(0),
        mVrFlingerRequestsDisplay(false),
        mMainThreadId(std::this_thread::get_id()),
        mCreateBufferQueue(&BufferQueue::createBufferQueue),
        mCreateNativeWindowSurface(&surfaceflinger::impl::createNativeWindowSurface) {}

SurfaceFlinger::SurfaceFlinger() : SurfaceFlinger(SkipInitialization) {
    ALOGI("SurfaceFlinger is starting");

    vsyncPhaseOffsetNs = getInt64< ISurfaceFlingerConfigs,
            &ISurfaceFlingerConfigs::vsyncEventPhaseOffsetNs>(1000000);

    sfVsyncPhaseOffsetNs = getInt64< ISurfaceFlingerConfigs,
            &ISurfaceFlingerConfigs::vsyncSfEventPhaseOffsetNs>(1000000);

    hasSyncFramework = getBool< ISurfaceFlingerConfigs,
            &ISurfaceFlingerConfigs::hasSyncFramework>(true);

    dispSyncPresentTimeOffset = getInt64< ISurfaceFlingerConfigs,
            &ISurfaceFlingerConfigs::presentTimeOffsetFromVSyncNs>(0);

    useHwcForRgbToYuv = getBool< ISurfaceFlingerConfigs,
            &ISurfaceFlingerConfigs::useHwcForRGBtoYUV>(false);

    maxVirtualDisplaySize = getUInt64<ISurfaceFlingerConfigs,
            &ISurfaceFlingerConfigs::maxVirtualDisplaySize>(0);

    // Vr flinger is only enabled on Daydream ready devices.
    useVrFlinger = getBool< ISurfaceFlingerConfigs,
            &ISurfaceFlingerConfigs::useVrFlinger>(false);

    maxFrameBufferAcquiredBuffers = getInt64< ISurfaceFlingerConfigs,
            &ISurfaceFlingerConfigs::maxFrameBufferAcquiredBuffers>(2);

    hasWideColorDisplay =
            getBool<ISurfaceFlingerConfigs, &ISurfaceFlingerConfigs::hasWideColorDisplay>(false);
    useColorManagement =
            getBool<V1_2::ISurfaceFlingerConfigs,
                    &V1_2::ISurfaceFlingerConfigs::useColorManagement>(false);

    auto surfaceFlingerConfigsServiceV1_2 = V1_2::ISurfaceFlingerConfigs::getService();
    if (surfaceFlingerConfigsServiceV1_2) {
        surfaceFlingerConfigsServiceV1_2->getCompositionPreference(
            [&](Dataspace tmpDataSpace, ui::PixelFormat tmpPixelFormat) {
                compositionDataSpace = tmpDataSpace;
                compositionPixelFormat = tmpPixelFormat;
            });
    }

    useContextPriority = getBool<ISurfaceFlingerConfigs,
                                 &ISurfaceFlingerConfigs::useContextPriority>(true);

    V1_1::DisplayOrientation primaryDisplayOrientation =
        getDisplayOrientation<V1_1::ISurfaceFlingerConfigs,
                              &V1_1::ISurfaceFlingerConfigs::primaryDisplayOrientation>(
            V1_1::DisplayOrientation::ORIENTATION_0);

    switch (primaryDisplayOrientation) {
        case V1_1::DisplayOrientation::ORIENTATION_90:
            SurfaceFlinger::primaryDisplayOrientation = DisplayState::eOrientation90;
            break;
        case V1_1::DisplayOrientation::ORIENTATION_180:
            SurfaceFlinger::primaryDisplayOrientation = DisplayState::eOrientation180;
            break;
        case V1_1::DisplayOrientation::ORIENTATION_270:
            SurfaceFlinger::primaryDisplayOrientation = DisplayState::eOrientation270;
            break;
        default:
            SurfaceFlinger::primaryDisplayOrientation = DisplayState::eOrientationDefault;
            break;
    }
    ALOGV("Primary Display Orientation is set to %2d.", SurfaceFlinger::primaryDisplayOrientation);

    // Note: We create a local temporary with the real DispSync implementation
    // type temporarily so we can initialize it with the configured values,
    // before storing it for more generic use using the interface type.
    auto primaryDispSync = std::make_unique<impl::DispSync>("PrimaryDispSync");
    primaryDispSync->init(SurfaceFlinger::hasSyncFramework,
                          SurfaceFlinger::dispSyncPresentTimeOffset);
    mPrimaryDispSync = std::move(primaryDispSync);

    // debugging stuff...
    char value[PROPERTY_VALUE_MAX];

    property_get("ro.bq.gpu_to_cpu_unsupported", value, "0");
    mGpuToCpuSupported = !atoi(value);

    property_get("debug.sf.showupdates", value, "0");
    mDebugRegion = atoi(value);

    property_get("debug.sf.ddms", value, "0");
    mDebugDDMS = atoi(value);
    if (mDebugDDMS) {
        if (!startDdmConnection()) {
            // start failed, and DDMS debugging not enabled
            mDebugDDMS = 0;
        }
    }
    ALOGI_IF(mDebugRegion, "showupdates enabled");
    ALOGI_IF(mDebugDDMS, "DDMS debugging enabled");

    property_get("debug.sf.disable_backpressure", value, "0");
    mPropagateBackpressure = !atoi(value);
    ALOGI_IF(!mPropagateBackpressure, "Disabling backpressure propagation");

    property_get("debug.sf.enable_hwc_vds", value, "0");
    mUseHwcVirtualDisplays = atoi(value);
    ALOGI_IF(mUseHwcVirtualDisplays, "Enabling HWC virtual displays");

    property_get("ro.sf.disable_triple_buffer", value, "1");
    mLayerTripleBufferingDisabled = atoi(value);
    ALOGI_IF(mLayerTripleBufferingDisabled, "Disabling Triple Buffering");

    const size_t defaultListSize = MAX_LAYERS;
    auto listSize = property_get_int32("debug.sf.max_igbp_list_size", int32_t(defaultListSize));
    mMaxGraphicBufferProducerListSize = (listSize > 0) ? size_t(listSize) : defaultListSize;

    property_get("debug.sf.early_phase_offset_ns", value, "-1");
    const int earlySfOffsetNs = atoi(value);

    property_get("debug.sf.early_gl_phase_offset_ns", value, "-1");
    const int earlyGlSfOffsetNs = atoi(value);

    property_get("debug.sf.early_app_phase_offset_ns", value, "-1");
    const int earlyAppOffsetNs = atoi(value);

    property_get("debug.sf.early_gl_app_phase_offset_ns", value, "-1");
    const int earlyGlAppOffsetNs = atoi(value);

    property_get("debug.sf.use_scheduler", value, "0");
    mUseScheduler = atoi(value);

    const VSyncModulator::Offsets earlyOffsets =
            {earlySfOffsetNs != -1 ? earlySfOffsetNs : sfVsyncPhaseOffsetNs,
            earlyAppOffsetNs != -1 ? earlyAppOffsetNs : vsyncPhaseOffsetNs};
    const VSyncModulator::Offsets earlyGlOffsets =
            {earlyGlSfOffsetNs != -1 ? earlyGlSfOffsetNs : sfVsyncPhaseOffsetNs,
            earlyGlAppOffsetNs != -1 ? earlyGlAppOffsetNs : vsyncPhaseOffsetNs};
    mVsyncModulator.setPhaseOffsets(earlyOffsets, earlyGlOffsets,
            {sfVsyncPhaseOffsetNs, vsyncPhaseOffsetNs});

    // We should be reading 'persist.sys.sf.color_saturation' here
    // but since /data may be encrypted, we need to wait until after vold
    // comes online to attempt to read the property. The property is
    // instead read after the boot animation

    if (useTrebleTestingOverride()) {
        // Without the override SurfaceFlinger cannot connect to HIDL
        // services that are not listed in the manifests.  Considered
        // deriving the setting from the set service name, but it
        // would be brittle if the name that's not 'default' is used
        // for production purposes later on.
        setenv("TREBLE_TESTING_OVERRIDE", "true", true);
    }
}

void SurfaceFlinger::onFirstRef()
{
    mEventQueue->init(this);
}

SurfaceFlinger::~SurfaceFlinger()
{
}

void SurfaceFlinger::binderDied(const wp<IBinder>& /* who */)
{
    // the window manager died on us. prepare its eulogy.

    // restore initial conditions (default device unblank, etc)
    initializeDisplays();

    // restart the boot-animation
    startBootAnim();
}

static sp<ISurfaceComposerClient> initClient(const sp<Client>& client) {
    status_t err = client->initCheck();
    if (err == NO_ERROR) {
        return client;
    }
    return nullptr;
}

sp<ISurfaceComposerClient> SurfaceFlinger::createConnection() {
    return initClient(new Client(this));
}

sp<ISurfaceComposerClient> SurfaceFlinger::createScopedConnection(
        const sp<IGraphicBufferProducer>& gbp) {
    if (authenticateSurfaceTexture(gbp) == false) {
        return nullptr;
    }
    const auto& layer = (static_cast<MonitoredProducer*>(gbp.get()))->getLayer();
    if (layer == nullptr) {
        return nullptr;
    }

   return initClient(new Client(this, layer));
}

sp<IBinder> SurfaceFlinger::createDisplay(const String8& displayName,
        bool secure)
{
    class DisplayToken : public BBinder {
        sp<SurfaceFlinger> flinger;
        virtual ~DisplayToken() {
             // no more references, this display must be terminated
             Mutex::Autolock _l(flinger->mStateLock);
             flinger->mCurrentState.displays.removeItem(this);
             flinger->setTransactionFlags(eDisplayTransactionNeeded);
         }
     public:
        explicit DisplayToken(const sp<SurfaceFlinger>& flinger)
            : flinger(flinger) {
        }
    };

    sp<BBinder> token = new DisplayToken(this);

    Mutex::Autolock _l(mStateLock);
    DisplayDeviceState info;
    info.type = DisplayDevice::DISPLAY_VIRTUAL;
    info.displayName = displayName;
    info.isSecure = secure;
    mCurrentState.displays.add(token, info);
    mInterceptor->saveDisplayCreation(info);
    return token;
}

void SurfaceFlinger::destroyDisplay(const sp<IBinder>& displayToken) {
    Mutex::Autolock _l(mStateLock);

    ssize_t idx = mCurrentState.displays.indexOfKey(displayToken);
    if (idx < 0) {
        ALOGE("destroyDisplay: Invalid display token %p", displayToken.get());
        return;
    }

    const DisplayDeviceState& info(mCurrentState.displays.valueAt(idx));
    if (!info.isVirtual()) {
        ALOGE("destroyDisplay called for non-virtual display");
        return;
    }
    mInterceptor->saveDisplayDeletion(info.sequenceId);
    mCurrentState.displays.removeItemsAt(idx);
    setTransactionFlags(eDisplayTransactionNeeded);
}

sp<IBinder> SurfaceFlinger::getBuiltInDisplay(int32_t id) {
    if (uint32_t(id) >= DisplayDevice::NUM_BUILTIN_DISPLAY_TYPES) {
        ALOGE("getDefaultDisplay: id=%d is not a valid default display id", id);
        return nullptr;
    }
    return mDisplayTokens[id];
}

void SurfaceFlinger::bootFinished()
{
    if (mStartPropertySetThread->join() != NO_ERROR) {
        ALOGE("Join StartPropertySetThread failed!");
    }
    const nsecs_t now = systemTime();
    const nsecs_t duration = now - mBootTime;
    ALOGI("Boot is finished (%ld ms)", long(ns2ms(duration)) );

    // wait patiently for the window manager death
    const String16 name("window");
    sp<IBinder> window(defaultServiceManager()->getService(name));
    if (window != 0) {
        window->linkToDeath(static_cast<IBinder::DeathRecipient*>(this));
    }

    if (mVrFlinger) {
      mVrFlinger->OnBootFinished();
    }

    // stop boot animation
    // formerly we would just kill the process, but we now ask it to exit so it
    // can choose where to stop the animation.
    property_set("service.bootanim.exit", "1");

    const int LOGTAG_SF_STOP_BOOTANIM = 60110;
    LOG_EVENT_LONG(LOGTAG_SF_STOP_BOOTANIM,
                   ns2ms(systemTime(SYSTEM_TIME_MONOTONIC)));

    postMessageAsync(new LambdaMessage([this] {
        readPersistentProperties();
        mBootStage = BootStage::FINISHED;
    }));
}

uint32_t SurfaceFlinger::getNewTexture() {
    {
        std::lock_guard lock(mTexturePoolMutex);
        if (!mTexturePool.empty()) {
            uint32_t name = mTexturePool.back();
            mTexturePool.pop_back();
            ATRACE_INT("TexturePoolSize", mTexturePool.size());
            return name;
        }

        // The pool was too small, so increase it for the future
        ++mTexturePoolSize;
    }

    // The pool was empty, so we need to get a new texture name directly using a
    // blocking call to the main thread
    uint32_t name = 0;
    postMessageSync(new LambdaMessage([&]() { getRenderEngine().genTextures(1, &name); }));
    return name;
}

void SurfaceFlinger::deleteTextureAsync(uint32_t texture) {
    postMessageAsync(new LambdaMessage([=] { getRenderEngine().deleteTextures(1, &texture); }));
}

// Do not call property_set on main thread which will be blocked by init
// Use StartPropertySetThread instead.
void SurfaceFlinger::init() {
    ALOGI(  "SurfaceFlinger's main thread ready to run. "
            "Initializing graphics H/W...");

    ALOGI("Phase offest NS: %" PRId64 "", vsyncPhaseOffsetNs);

    Mutex::Autolock _l(mStateLock);

    // start the EventThread
    if (mUseScheduler) {
        mScheduler = std::make_unique<Scheduler>();
        mAppConnectionHandle =
                mScheduler->createConnection("appConnection", mPrimaryDispSync.get(),
                                             SurfaceFlinger::vsyncPhaseOffsetNs,
                                             [this] { resyncWithRateLimit(); },
                                             impl::EventThread::InterceptVSyncsCallback());
        mSfConnectionHandle =
                mScheduler->createConnection("sfConnection", mPrimaryDispSync.get(),
                                             SurfaceFlinger::sfVsyncPhaseOffsetNs,
                                             [this] { resyncWithRateLimit(); },
                                             [this](nsecs_t timestamp) {
                                                 mInterceptor->saveVSyncEvent(timestamp);
                                             });

        mEventQueue->setEventConnection(mScheduler->getEventConnection(mSfConnectionHandle));
        mVsyncModulator.setSchedulerAndHandles(mScheduler.get(), mAppConnectionHandle.get(),
                                               mSfConnectionHandle.get());
    } else {
        mEventThreadSource =
                std::make_unique<DispSyncSource>(mPrimaryDispSync.get(),
                                                 SurfaceFlinger::vsyncPhaseOffsetNs, true, "app");
        mEventThread =
                std::make_unique<impl::EventThread>(mEventThreadSource.get(),
                                                    [this] { resyncWithRateLimit(); },
                                                    impl::EventThread::InterceptVSyncsCallback(),
                                                    "appEventThread");
        mSfEventThreadSource =
                std::make_unique<DispSyncSource>(mPrimaryDispSync.get(),
                                                 SurfaceFlinger::sfVsyncPhaseOffsetNs, true, "sf");

        mSFEventThread =
                std::make_unique<impl::EventThread>(mSfEventThreadSource.get(),
                                                    [this] { resyncWithRateLimit(); },
                                                    [this](nsecs_t timestamp) {
                                                        mInterceptor->saveVSyncEvent(timestamp);
                                                    },
                                                    "sfEventThread");
        mEventQueue->setEventThread(mSFEventThread.get());
        mVsyncModulator.setEventThreads(mSFEventThread.get(), mEventThread.get());
    }

    // Get a RenderEngine for the given display / config (can't fail)
    int32_t renderEngineFeature = 0;
    renderEngineFeature |= (useColorManagement ?
                            renderengine::RenderEngine::USE_COLOR_MANAGEMENT : 0);
    renderEngineFeature |= (useContextPriority ?
                            renderengine::RenderEngine::USE_HIGH_PRIORITY_CONTEXT : 0);

    // TODO(b/77156734): We need to stop casting and use HAL types when possible.
    getBE().mRenderEngine =
        renderengine::RenderEngine::create(static_cast<int32_t>(compositionPixelFormat),
                                           renderEngineFeature);
    LOG_ALWAYS_FATAL_IF(getBE().mRenderEngine == nullptr, "couldn't create RenderEngine");

    LOG_ALWAYS_FATAL_IF(mVrFlingerRequestsDisplay,
            "Starting with vr flinger active is not currently supported.");
    getBE().mHwc.reset(
            new HWComposer(std::make_unique<Hwc2::impl::Composer>(getBE().mHwcServiceName)));
    getBE().mHwc->registerCallback(this, getBE().mComposerSequenceId);
    // Process any initial hotplug and resulting display changes.
    processDisplayHotplugEventsLocked();
    const auto display = getDefaultDisplayDeviceLocked();
    LOG_ALWAYS_FATAL_IF(!display, "Missing internal display after registering composer callback.");
    LOG_ALWAYS_FATAL_IF(!getHwComposer().isConnected(display->getId()),
                        "Internal display is disconnected.");

    // make the default display GLContext current so that we can create textures
    // when creating Layers (which may happens before we render something)
    display->makeCurrent();

    if (useVrFlinger) {
        auto vrFlingerRequestDisplayCallback = [this](bool requestDisplay) {
            // This callback is called from the vr flinger dispatch thread. We
            // need to call signalTransaction(), which requires holding
            // mStateLock when we're not on the main thread. Acquiring
            // mStateLock from the vr flinger dispatch thread might trigger a
            // deadlock in surface flinger (see b/66916578), so post a message
            // to be handled on the main thread instead.
            postMessageAsync(new LambdaMessage([=] {
                ALOGI("VR request display mode: requestDisplay=%d", requestDisplay);
                mVrFlingerRequestsDisplay = requestDisplay;
                signalTransaction();
            }));
        };
        mVrFlinger = dvr::VrFlinger::Create(getHwComposer().getComposer(),
                                            getHwComposer()
                                                    .getHwcDisplayId(display->getId())
                                                    .value_or(0),
                                            vrFlingerRequestDisplayCallback);
        if (!mVrFlinger) {
            ALOGE("Failed to start vrflinger");
        }
    }

    mEventControlThread = std::make_unique<impl::EventControlThread>(
            [this](bool enabled) { setVsyncEnabled(HWC_DISPLAY_PRIMARY, enabled); });

    // initialize our drawing state
    mDrawingState = mCurrentState;

    // set initial conditions (e.g. unblank default device)
    initializeDisplays();

    getBE().mRenderEngine->primeCache();

    // Inform native graphics APIs whether the present timestamp is supported:
    if (getHwComposer().hasCapability(
            HWC2::Capability::PresentFenceIsNotReliable)) {
        mStartPropertySetThread = new StartPropertySetThread(false);
    } else {
        mStartPropertySetThread = new StartPropertySetThread(true);
    }

    if (mStartPropertySetThread->Start() != NO_ERROR) {
        ALOGE("Run StartPropertySetThread failed!");
    }

    // This is a hack. Per definition of getDataspaceSaturationMatrix, the returned matrix
    // is used to saturate legacy sRGB content. However, to make sure the same color under
    // Display P3 will be saturated to the same color, we intentionally break the API spec
    // and apply this saturation matrix on Display P3 content. Unless the risk of applying
    // such saturation matrix on Display P3 is understood fully, the API should always return
    // identify matrix.
    mEnhancedSaturationMatrix = getBE().mHwc->getDataspaceSaturationMatrix(display->getId(),
            Dataspace::SRGB_LINEAR);

    // we will apply this on Display P3.
    if (mEnhancedSaturationMatrix != mat4()) {
        ColorSpace srgb(ColorSpace::sRGB());
        ColorSpace displayP3(ColorSpace::DisplayP3());
        mat4 srgbToP3 = mat4(ColorSpaceConnector(srgb, displayP3).getTransform());
        mat4 p3ToSrgb = mat4(ColorSpaceConnector(displayP3, srgb).getTransform());
        mEnhancedSaturationMatrix = srgbToP3 * mEnhancedSaturationMatrix * p3ToSrgb;
    }

    mBuiltInBitmask.set(HWC_DISPLAY_PRIMARY);
    for (int disp = HWC_DISPLAY_BUILTIN_2; disp <= HWC_DISPLAY_BUILTIN_4; disp++) {
      mBuiltInBitmask.set(disp);
    }
    ALOGV("Done initializing");
}

void SurfaceFlinger::readPersistentProperties() {
    Mutex::Autolock _l(mStateLock);

    char value[PROPERTY_VALUE_MAX];

    property_get("persist.sys.sf.color_saturation", value, "1.0");
    mGlobalSaturationFactor = atof(value);
    updateColorMatrixLocked();
    ALOGV("Saturation is set to %.2f", mGlobalSaturationFactor);

    property_get("persist.sys.sf.native_mode", value, "0");
    mDisplayColorSetting = static_cast<DisplayColorSetting>(atoi(value));
}

void SurfaceFlinger::startBootAnim() {
    // Start boot animation service by setting a property mailbox
    // if property setting thread is already running, Start() will be just a NOP
    mStartPropertySetThread->Start();
    // Wait until property was set
    if (mStartPropertySetThread->join() != NO_ERROR) {
        ALOGE("Join StartPropertySetThread failed!");
    }
}

size_t SurfaceFlinger::getMaxTextureSize() const {
    return getBE().mRenderEngine->getMaxTextureSize();
}

size_t SurfaceFlinger::getMaxViewportDims() const {
    return getBE().mRenderEngine->getMaxViewportDims();
}

// ----------------------------------------------------------------------------

bool SurfaceFlinger::authenticateSurfaceTexture(
        const sp<IGraphicBufferProducer>& bufferProducer) const {
    Mutex::Autolock _l(mStateLock);
    return authenticateSurfaceTextureLocked(bufferProducer);
}

bool SurfaceFlinger::authenticateSurfaceTextureLocked(
        const sp<IGraphicBufferProducer>& bufferProducer) const {
    sp<IBinder> surfaceTextureBinder(IInterface::asBinder(bufferProducer));
    return mGraphicBufferProducerList.count(surfaceTextureBinder.get()) > 0;
}

status_t SurfaceFlinger::getSupportedFrameTimestamps(
        std::vector<FrameEvent>* outSupported) const {
    *outSupported = {
        FrameEvent::REQUESTED_PRESENT,
        FrameEvent::ACQUIRE,
        FrameEvent::LATCH,
        FrameEvent::FIRST_REFRESH_START,
        FrameEvent::LAST_REFRESH_START,
        FrameEvent::GPU_COMPOSITION_DONE,
        FrameEvent::DEQUEUE_READY,
        FrameEvent::RELEASE,
    };
    ConditionalLock _l(mStateLock,
            std::this_thread::get_id() != mMainThreadId);
    if (!getHwComposer().hasCapability(
            HWC2::Capability::PresentFenceIsNotReliable)) {
        outSupported->push_back(FrameEvent::DISPLAY_PRESENT);
    }
    return NO_ERROR;
}

status_t SurfaceFlinger::getDisplayConfigs(const sp<IBinder>& displayToken,
                                           Vector<DisplayInfo>* configs) {
    if (!displayToken || !configs) {
        return BAD_VALUE;
    }

    int32_t type = NAME_NOT_FOUND;
    for (int i = 0; i < DisplayDevice::NUM_BUILTIN_DISPLAY_TYPES; ++i) {
        if (displayToken == mDisplayTokens[i]) {
            type = i;
            break;
        }
    }

    if (type < 0) {
        return type;
    }

    // TODO: Not sure if display density should handled by SF any longer
    class Density {
        static float getDensityFromProperty(char const* propName) {
            char property[PROPERTY_VALUE_MAX];
            float density = 0.0f;
            if (property_get(propName, property, nullptr) > 0) {
                density = strtof(property, nullptr);
            }
            return density;
        }
    public:
        static float getEmuDensity() {
            return getDensityFromProperty("qemu.sf.lcd_density"); }
        static float getBuildDensity()  {
            return getDensityFromProperty("ro.sf.lcd_density"); }
    };

    configs->clear();

    ConditionalLock _l(mStateLock,
            std::this_thread::get_id() != mMainThreadId);
    for (const auto& hwConfig : getHwComposer().getConfigs(type)) {
        DisplayInfo info = DisplayInfo();

        float xdpi = hwConfig->getDpiX();
        float ydpi = hwConfig->getDpiY();

        info.w = hwConfig->getWidth();
        info.h = hwConfig->getHeight();
        // Default display viewport to display width and height
        info.viewportW = info.w;
        info.viewportH = info.h;

        if (type == DisplayDevice::DISPLAY_PRIMARY) {
            // The density of the device is provided by a build property
            float density = Density::getBuildDensity() / 160.0f;
            if (density == 0) {
                // the build doesn't provide a density -- this is wrong!
                // use xdpi instead
                ALOGE("ro.sf.lcd_density must be defined as a build property");
                density = xdpi / 160.0f;
            }
            if (Density::getEmuDensity()) {
                // if "qemu.sf.lcd_density" is specified, it overrides everything
                xdpi = ydpi = density = Density::getEmuDensity();
                density /= 160.0f;
            }
            info.density = density;

            // TODO: this needs to go away (currently needed only by webkit)
            const auto display = getDefaultDisplayDeviceLocked();
            info.orientation = display ? display->getOrientation() : 0;

            // This is for screenrecord
            const Rect viewport = display->getViewport();
            if (viewport.isValid()) {
                info.viewportW = uint32_t(viewport.getWidth());
                info.viewportH = uint32_t(viewport.getHeight());
            }
        } else {
            // TODO: where should this value come from?
            static const int TV_DENSITY = 213;
            info.density = TV_DENSITY / 160.0f;
            info.orientation = 0;
        }

        info.xdpi = xdpi;
        info.ydpi = ydpi;
        info.fps = 1e9 / hwConfig->getVsyncPeriod();
        info.appVsyncOffset = vsyncPhaseOffsetNs;

        // This is how far in advance a buffer must be queued for
        // presentation at a given time.  If you want a buffer to appear
        // on the screen at time N, you must submit the buffer before
        // (N - presentationDeadline).
        //
        // Normally it's one full refresh period (to give SF a chance to
        // latch the buffer), but this can be reduced by configuring a
        // DispSync offset.  Any additional delays introduced by the hardware
        // composer or panel must be accounted for here.
        //
        // We add an additional 1ms to allow for processing time and
        // differences between the ideal and actual refresh rate.
        info.presentationDeadline = hwConfig->getVsyncPeriod() -
                sfVsyncPhaseOffsetNs + 1000000;

        // All non-virtual displays are currently considered secure.
        info.secure = true;

        if (type == DisplayDevice::DISPLAY_PRIMARY &&
            primaryDisplayOrientation & DisplayState::eOrientationSwapMask) {
            std::swap(info.w, info.h);
        }

        configs->push_back(info);
    }

    return NO_ERROR;
}

status_t SurfaceFlinger::getDisplayStats(const sp<IBinder>&, DisplayStatInfo* stats) {
    if (!stats) {
        return BAD_VALUE;
    }

    // FIXME for now we always return stats for the primary display
    memset(stats, 0, sizeof(*stats));
    stats->vsyncTime = mPrimaryDispSync->computeNextRefresh(0);
    stats->vsyncPeriod = mPrimaryDispSync->getPeriod();
    return NO_ERROR;
}

int SurfaceFlinger::getActiveConfig(const sp<IBinder>& displayToken) {
    const auto display = getDisplayDevice(displayToken);
    if (!display) {
        ALOGE("getActiveConfig: Invalid display token %p", displayToken.get());
        return BAD_VALUE;
    }

    return display->getActiveConfig();
}

void SurfaceFlinger::setActiveConfigInternal(const sp<DisplayDevice>& display, int mode) {
    int currentMode = display->getActiveConfig();
    if (mode == currentMode) {
        return;
    }

    if (display->isVirtual()) {
        ALOGW("Trying to set config for virtual display");
        return;
    }


    status_t status = getHwComposer().setActiveConfig(display->getDisplayType(), mode);
    if (status == NO_ERROR) {
        display->setActiveConfig(mode);
    }
}

status_t SurfaceFlinger::setActiveConfig(const sp<IBinder>& displayToken, int mode) {
    postMessageSync(new LambdaMessage([&] {
        Vector<DisplayInfo> configs;
        getDisplayConfigs(displayToken, &configs);
        if (mode < 0 || mode >= static_cast<int>(configs.size())) {
            ALOGE("Attempt to set active config %d for display with %zu configs", mode,
                  configs.size());
            return;
        }
        const auto display = getDisplayDevice(displayToken);
        if (!display) {
            ALOGE("Attempt to set active config %d for invalid display token %p", mode,
                  displayToken.get());
        } else if (display->isVirtual()) {
            ALOGW("Attempt to set active config %d for virtual display", mode);
        } else {
            setActiveConfigInternal(display, mode);
        }
    }));

    return NO_ERROR;
}
status_t SurfaceFlinger::getDisplayColorModes(const sp<IBinder>& displayToken,
                                              Vector<ColorMode>* outColorModes) {
    if (!displayToken || !outColorModes) {
        return BAD_VALUE;
    }

    int32_t type = NAME_NOT_FOUND;
    for (int i = 0; i < DisplayDevice::NUM_BUILTIN_DISPLAY_TYPES; ++i) {
        if (displayToken == mDisplayTokens[i]) {
            type = i;
            break;
        }
    }

    if (type < 0) {
        return type;
    }

    std::vector<ColorMode> modes;
    {
        ConditionalLock _l(mStateLock,
                std::this_thread::get_id() != mMainThreadId);
        modes = getHwComposer().getColorModes(type);
    }
    outColorModes->clear();
    std::copy(modes.cbegin(), modes.cend(), std::back_inserter(*outColorModes));

    return NO_ERROR;
}

ColorMode SurfaceFlinger::getActiveColorMode(const sp<IBinder>& displayToken) {
    if (const auto display = getDisplayDevice(displayToken)) {
        return display->getActiveColorMode();
    }
    return static_cast<ColorMode>(BAD_VALUE);
}

void SurfaceFlinger::setActiveColorModeInternal(const sp<DisplayDevice>& display, ColorMode mode,
                                                Dataspace dataSpace, RenderIntent renderIntent) {
    ColorMode currentMode = display->getActiveColorMode();
    Dataspace currentDataSpace = display->getCompositionDataSpace();
    RenderIntent currentRenderIntent = display->getActiveRenderIntent();

    if (mode == currentMode && dataSpace == currentDataSpace &&
        renderIntent == currentRenderIntent) {
        return;
    }

    if (display->isVirtual()) {
        ALOGW("Trying to set config for virtual display");
        return;
    }

    display->setActiveColorMode(mode);
    display->setCompositionDataSpace(dataSpace);
    display->setActiveRenderIntent(renderIntent);
    getHwComposer().setActiveColorMode(display->getDisplayType(), mode, renderIntent);

    ALOGV("Set active color mode: %s (%d), active render intent: %s (%d), type=%d",
          decodeColorMode(mode).c_str(), mode, decodeRenderIntent(renderIntent).c_str(),
          renderIntent, display->getDisplayType());
}

status_t SurfaceFlinger::setActiveColorMode(const sp<IBinder>& displayToken, ColorMode mode) {
    postMessageSync(new LambdaMessage([&] {
        Vector<ColorMode> modes;
        getDisplayColorModes(displayToken, &modes);
        bool exists = std::find(std::begin(modes), std::end(modes), mode) != std::end(modes);
        if (mode < ColorMode::NATIVE || !exists) {
            ALOGE("Attempt to set invalid active color mode %s (%d) for display token %p",
                  decodeColorMode(mode).c_str(), mode, displayToken.get());
            return;
        }
        const auto display = getDisplayDevice(displayToken);
        if (!display) {
            ALOGE("Attempt to set active color mode %s (%d) for invalid display token %p",
                  decodeColorMode(mode).c_str(), mode, displayToken.get());
        } else if (display->isVirtual()) {
            ALOGW("Attempt to set active color mode %s (%d) for virtual display",
                  decodeColorMode(mode).c_str(), mode);
        } else {
            setActiveColorModeInternal(display, mode, Dataspace::UNKNOWN,
                                       RenderIntent::COLORIMETRIC);
        }
    }));

    return NO_ERROR;
}

status_t SurfaceFlinger::clearAnimationFrameStats() {
    Mutex::Autolock _l(mStateLock);
    mAnimFrameTracker.clearStats();
    return NO_ERROR;
}

status_t SurfaceFlinger::getAnimationFrameStats(FrameStats* outStats) const {
    Mutex::Autolock _l(mStateLock);
    mAnimFrameTracker.getStats(outStats);
    return NO_ERROR;
}

status_t SurfaceFlinger::getHdrCapabilities(const sp<IBinder>& displayToken,
                                            HdrCapabilities* outCapabilities) const {
    Mutex::Autolock _l(mStateLock);

    const auto display = getDisplayDeviceLocked(displayToken);
    if (!display) {
        ALOGE("getHdrCapabilities: Invalid display token %p", displayToken.get());
        return BAD_VALUE;
    }

    // At this point the DisplayDeivce should already be set up,
    // meaning the luminance information is already queried from
    // hardware composer and stored properly.
    const HdrCapabilities& capabilities = display->getHdrCapabilities();
    *outCapabilities = HdrCapabilities(capabilities.getSupportedHdrTypes(),
                                       capabilities.getDesiredMaxLuminance(),
                                       capabilities.getDesiredMaxAverageLuminance(),
                                       capabilities.getDesiredMinLuminance());

    return NO_ERROR;
}

status_t SurfaceFlinger::enableVSyncInjections(bool enable) {
    postMessageSync(new LambdaMessage([&] {
        Mutex::Autolock _l(mStateLock);

        if (mInjectVSyncs == enable) {
            return;
        }

        // TODO(akrulec): Part of the Injector should be refactored, so that it
        // can be passed to Scheduler.
        if (enable) {
            ALOGV("VSync Injections enabled");
            if (mVSyncInjector.get() == nullptr) {
                mVSyncInjector = std::make_unique<InjectVSyncSource>();
                mInjectorEventThread = std::make_unique<
                        impl::EventThread>(mVSyncInjector.get(), [this] { resyncWithRateLimit(); },
                                           impl::EventThread::InterceptVSyncsCallback(),
                                           "injEventThread");
            }
            mEventQueue->setEventThread(mInjectorEventThread.get());
        } else {
            ALOGV("VSync Injections disabled");
            mEventQueue->setEventThread(mSFEventThread.get());
        }

        mInjectVSyncs = enable;
    }));

    return NO_ERROR;
}

status_t SurfaceFlinger::injectVSync(nsecs_t when) {
    Mutex::Autolock _l(mStateLock);

    if (!mInjectVSyncs) {
        ALOGE("VSync Injections not enabled");
        return BAD_VALUE;
    }
    if (mInjectVSyncs && mInjectorEventThread.get() != nullptr) {
        ALOGV("Injecting VSync inside SurfaceFlinger");
        mVSyncInjector->onInjectSyncEvent(when);
    }
    return NO_ERROR;
}

status_t SurfaceFlinger::getLayerDebugInfo(std::vector<LayerDebugInfo>* outLayers) const
        NO_THREAD_SAFETY_ANALYSIS {
    // Try to acquire a lock for 1s, fail gracefully
    const status_t err = mStateLock.timedLock(s2ns(1));
    const bool locked = (err == NO_ERROR);
    if (!locked) {
        ALOGE("LayerDebugInfo: SurfaceFlinger unresponsive (%s [%d]) - exit", strerror(-err), err);
        return TIMED_OUT;
    }

    outLayers->clear();
    mCurrentState.traverseInZOrder([&](Layer* layer) {
        outLayers->push_back(layer->getLayerDebugInfo());
    });

    mStateLock.unlock();
    return NO_ERROR;
}

status_t SurfaceFlinger::getCompositionPreference(Dataspace* outDataSpace,
                                                  ui::PixelFormat* outPixelFormat) const {
    *outDataSpace = compositionDataSpace;
    *outPixelFormat = compositionPixelFormat;
    return NO_ERROR;
}

// ----------------------------------------------------------------------------

sp<IDisplayEventConnection> SurfaceFlinger::createDisplayEventConnection(
        ISurfaceComposer::VsyncSource vsyncSource) {
    if (mUseScheduler) {
        if (vsyncSource == eVsyncSourceSurfaceFlinger) {
            return mScheduler->createDisplayEventConnection(mSfConnectionHandle);
        } else {
            return mScheduler->createDisplayEventConnection(mAppConnectionHandle);
        }
    } else {
        if (vsyncSource == eVsyncSourceSurfaceFlinger) {
            return mSFEventThread->createEventConnection();
        } else {
            return mEventThread->createEventConnection();
        }
    }
}

// ----------------------------------------------------------------------------

void SurfaceFlinger::waitForEvent() {
    mEventQueue->waitMessage();
}

void SurfaceFlinger::signalTransaction() {
    mEventQueue->invalidate();
}

void SurfaceFlinger::signalLayerUpdate() {
    mEventQueue->invalidate();
}

void SurfaceFlinger::signalRefresh() {
    mRefreshPending = true;
    mEventQueue->refresh();
}

status_t SurfaceFlinger::postMessageAsync(const sp<MessageBase>& msg,
        nsecs_t reltime, uint32_t /* flags */) {
    return mEventQueue->postMessage(msg, reltime);
}

status_t SurfaceFlinger::postMessageSync(const sp<MessageBase>& msg,
        nsecs_t reltime, uint32_t /* flags */) {
    status_t res = mEventQueue->postMessage(msg, reltime);
    if (res == NO_ERROR) {
        msg->wait();
    }
    return res;
}

void SurfaceFlinger::run() {
    do {
        waitForEvent();
    } while (true);
}

void SurfaceFlinger::enableHardwareVsync() {
    Mutex::Autolock _l(mHWVsyncLock);
    if (!mPrimaryHWVsyncEnabled && mHWVsyncAvailable) {
        mPrimaryDispSync->beginResync();
        mEventControlThread->setVsyncEnabled(true);
        mPrimaryHWVsyncEnabled = true;
    }
}

void SurfaceFlinger::resyncToHardwareVsync(bool makeAvailable) {
    Mutex::Autolock _l(mHWVsyncLock);

    if (makeAvailable) {
        mHWVsyncAvailable = true;
    } else if (!mHWVsyncAvailable) {
        // Hardware vsync is not currently available, so abort the resync
        // attempt for now
        return;
    }

    const auto displayId = DisplayDevice::DISPLAY_PRIMARY;
    if (!getHwComposer().isConnected(displayId)) {
        return;
    }

    const auto activeConfig = getHwComposer().getActiveConfig(displayId);
    const nsecs_t period = activeConfig->getVsyncPeriod();

    mPrimaryDispSync->reset();
    mPrimaryDispSync->setPeriod(period);

    if (!mPrimaryHWVsyncEnabled) {
        mPrimaryDispSync->beginResync();
        mEventControlThread->setVsyncEnabled(true);
        mPrimaryHWVsyncEnabled = true;
    }
}

void SurfaceFlinger::disableHardwareVsync(bool makeUnavailable) {
    Mutex::Autolock _l(mHWVsyncLock);
    if (mPrimaryHWVsyncEnabled) {
        mEventControlThread->setVsyncEnabled(false);
        mPrimaryDispSync->endResync();
        mPrimaryHWVsyncEnabled = false;
    }
    if (makeUnavailable) {
        mHWVsyncAvailable = false;
    }
}

void SurfaceFlinger::resyncWithRateLimit() {
    static constexpr nsecs_t kIgnoreDelay = ms2ns(500);

    // No explicit locking is needed here since EventThread holds a lock while calling this method
    static nsecs_t sLastResyncAttempted = 0;
    const nsecs_t now = systemTime();
    if (now - sLastResyncAttempted > kIgnoreDelay) {
        resyncToHardwareVsync(false);
    }
    sLastResyncAttempted = now;
}

void SurfaceFlinger::onVsyncReceived(int32_t sequenceId, hwc2_display_t hwcDisplayId,
                                     int64_t timestamp) {
    ATRACE_NAME("SF onVsync");

    Mutex::Autolock lock(mStateLock);
    // Ignore any vsyncs from a previous hardware composer.
    if (sequenceId != getBE().mComposerSequenceId) {
        return;
    }

    int32_t type;
    if (!getBE().mHwc->onVsync(hwcDisplayId, timestamp, &type)) {
        return;
    }

    if (type != DisplayDevice::DISPLAY_PRIMARY) {
        // For now, we don't do anything with external display vsyncs.
        return;
    }

    bool needsHwVsync = false;

    { // Scope for the lock
        Mutex::Autolock _l(mHWVsyncLock);
        if (mPrimaryHWVsyncEnabled) {
            needsHwVsync = mPrimaryDispSync->addResyncSample(timestamp);
        }
    }

    if (needsHwVsync) {
        enableHardwareVsync();
    } else {
        disableHardwareVsync(false);
    }
}

void SurfaceFlinger::getCompositorTiming(CompositorTiming* compositorTiming) {
    std::lock_guard<std::mutex> lock(getBE().mCompositorTimingLock);
    *compositorTiming = getBE().mCompositorTiming;
}

void SurfaceFlinger::onHotplugReceived(int32_t sequenceId, hwc2_display_t hwcDisplayId,
                                       HWC2::Connection connection) {
    ALOGV("%s(%d, %" PRIu64 ", %s)", __FUNCTION__, sequenceId, hwcDisplayId,
          connection == HWC2::Connection::Connected ? "connected" : "disconnected");

    // Ignore events that do not have the right sequenceId.
    if (sequenceId != getBE().mComposerSequenceId) {
        return;
    }

    // Only lock if we're not on the main thread. This function is normally
    // called on a hwbinder thread, but for the primary display it's called on
    // the main thread with the state lock already held, so don't attempt to
    // acquire it here.
    ConditionalLock lock(mStateLock, std::this_thread::get_id() != mMainThreadId);

    mPendingHotplugEvents.emplace_back(HotplugEvent{hwcDisplayId, connection});

    if (std::this_thread::get_id() == mMainThreadId) {
        // Process all pending hot plug events immediately if we are on the main thread.
        processDisplayHotplugEventsLocked();
    }

    setTransactionFlags(eDisplayTransactionNeeded);
}

void SurfaceFlinger::onRefreshReceived(int sequenceId, hwc2_display_t /*hwcDisplayId*/) {
    Mutex::Autolock lock(mStateLock);
    if (sequenceId != getBE().mComposerSequenceId) {
        return;
    }
    repaintEverything();
}

void SurfaceFlinger::setVsyncEnabled(int disp, int enabled) {
    ATRACE_CALL();
    Mutex::Autolock lock(mStateLock);
    getHwComposer().setVsyncEnabled(disp,
            enabled ? HWC2::Vsync::Enable : HWC2::Vsync::Disable);
}

// Note: it is assumed the caller holds |mStateLock| when this is called
void SurfaceFlinger::resetDisplayState() {
    disableHardwareVsync(true);
    // Clear the drawing state so that the logic inside of
    // handleTransactionLocked will fire. It will determine the delta between
    // mCurrentState and mDrawingState and re-apply all changes when we make the
    // transition.
    mDrawingState.displays.clear();
    getRenderEngine().resetCurrentSurface();
    mDisplays.clear();
}

void SurfaceFlinger::updateVrFlinger() {
    if (!mVrFlinger)
        return;
    bool vrFlingerRequestsDisplay = mVrFlingerRequestsDisplay;
    if (vrFlingerRequestsDisplay == getBE().mHwc->isUsingVrComposer()) {
        return;
    }

    if (vrFlingerRequestsDisplay && !getBE().mHwc->getComposer()->isRemote()) {
        ALOGE("Vr flinger is only supported for remote hardware composer"
              " service connections. Ignoring request to transition to vr"
              " flinger.");
        mVrFlingerRequestsDisplay = false;
        return;
    }

    Mutex::Autolock _l(mStateLock);

    sp<DisplayDevice> display = getDefaultDisplayDeviceLocked();
    LOG_ALWAYS_FATAL_IF(!display);
    const int currentDisplayPowerMode = display->getPowerMode();
    // This DisplayDevice will no longer be relevant once resetDisplayState() is
    // called below. Clear the reference now so we don't accidentally use it
    // later.
    display.clear();

    if (!vrFlingerRequestsDisplay) {
        mVrFlinger->SeizeDisplayOwnership();
    }

    resetDisplayState();
    getBE().mHwc.reset(); // Delete the current instance before creating the new one
    getBE().mHwc.reset(new HWComposer(std::make_unique<Hwc2::impl::Composer>(
            vrFlingerRequestsDisplay ? "vr" : getBE().mHwcServiceName)));
    getBE().mHwc->registerCallback(this, ++getBE().mComposerSequenceId);

    LOG_ALWAYS_FATAL_IF(!getBE().mHwc->getComposer()->isRemote(),
                        "Switched to non-remote hardware composer");

    if (vrFlingerRequestsDisplay) {
        mVrFlinger->GrantDisplayOwnership();
    }

    mVisibleRegionsDirty = true;
    invalidateHwcGeometry();

    // Re-enable default display.
    display = getDefaultDisplayDeviceLocked();
    LOG_ALWAYS_FATAL_IF(!display);
    setPowerModeInternal(display, currentDisplayPowerMode, /*stateLockHeld*/ true);

    // Reset the timing values to account for the period of the swapped in HWC
    const auto activeConfig = getHwComposer().getActiveConfig(display->getId());
    const nsecs_t period = activeConfig->getVsyncPeriod();
    mAnimFrameTracker.setDisplayRefreshPeriod(period);

    // The present fences returned from vr_hwc are not an accurate
    // representation of vsync times.
    mPrimaryDispSync->setIgnorePresentFences(getBE().mHwc->isUsingVrComposer() ||
                                             !hasSyncFramework);

    // Use phase of 0 since phase is not known.
    // Use latency of 0, which will snap to the ideal latency.
    setCompositorTimingSnapped(0, period, 0);

    resyncToHardwareVsync(false);

    mRepaintEverything = true;
    setTransactionFlags(eDisplayTransactionNeeded);
}

void SurfaceFlinger::onMessageReceived(int32_t what) {
    ATRACE_CALL();
    switch (what) {
        case MessageQueue::INVALIDATE: {
            bool frameMissed = !mHadClientComposition &&
                    mPreviousPresentFence != Fence::NO_FENCE &&
                    (mPreviousPresentFence->getSignalTime() ==
                            Fence::SIGNAL_TIME_PENDING);
            mFrameMissedCount += frameMissed;
            ATRACE_INT("FrameMissed", static_cast<int>(frameMissed));
            if (frameMissed) {
                mTimeStats.incrementMissedFrames();
                if (mPropagateBackpressure) {
                    signalLayerUpdate();
                    break;
                }
            }

            // Now that we're going to make it to the handleMessageTransaction()
            // call below it's safe to call updateVrFlinger(), which will
            // potentially trigger a display handoff.
            updateVrFlinger();

            bool refreshNeeded = handleMessageTransaction();
            refreshNeeded |= handleMessageInvalidate();
            refreshNeeded |= mRepaintEverything;
            if (refreshNeeded && CC_LIKELY(mBootStage != BootStage::BOOTLOADER)) {
                // Signal a refresh if a transaction modified the window state,
                // a new buffer was latched, or if HWC has requested a full
                // repaint
                signalRefresh();
            }
            break;
        }
        case MessageQueue::REFRESH: {
            handleMessageRefresh();
            break;
        }
    }
}

bool SurfaceFlinger::handleMessageTransaction() {
    uint32_t transactionFlags = peekTransactionFlags();
    if (transactionFlags) {
        handleTransaction(transactionFlags);
        return true;
    }
    return false;
}

void SurfaceFlinger::handleMessageRefresh() {
    ATRACE_CALL();

    mRefreshPending = false;

    const bool repaintEverything = mRepaintEverything.exchange(false);
    preComposition();
    rebuildLayerStacks();
    calculateWorkingSet();

    for (const auto& [token, display] : mDisplays) {
        const auto displayId = display->getId();
        beginFrame(display);
        for (auto& compositionInfo : getBE().mCompositionInfo[displayId]) {
            setUpHWComposer(compositionInfo);
        }
        prepareFrame(display);
        doDebugFlashRegions(display, repaintEverything);
        doComposition(display, repaintEverything);
    }

    doTracing("handleRefresh");
    logLayerStats();

    postFrame();
    postComposition();

    mHadClientComposition = false;
    for (const auto& [token, display] : mDisplays) {
        mHadClientComposition = mHadClientComposition ||
                getBE().mHwc->hasClientComposition(display->getId());
    }

    // Setup RenderEngine sync fences if native sync is supported.
    if (getBE().mRenderEngine->useNativeFenceSync()) {
        if (mHadClientComposition) {
            base::unique_fd flushFence(getRenderEngine().flush());
            ALOGE_IF(flushFence < 0, "Failed to flush RenderEngine!");
            getBE().flushFence = new Fence(std::move(flushFence));
        } else {
            // Cleanup for hygiene.
            getBE().flushFence = Fence::NO_FENCE;
        }
    }

    mVsyncModulator.onRefreshed(mHadClientComposition);

    getBE().mEndOfFrameCompositionInfo = std::move(getBE().mCompositionInfo);
    for (const auto& [token, display] : mDisplays) {
        const auto displayId = display->getId();
        for (auto& compositionInfo : getBE().mEndOfFrameCompositionInfo[displayId]) {
            compositionInfo.hwc.hwcLayer = nullptr;
        }
    }

    mLayersWithQueuedFrames.clear();
}


bool SurfaceFlinger::handleMessageInvalidate() {
    ATRACE_CALL();
    return handlePageFlip();
}

void SurfaceFlinger::calculateWorkingSet() {
    ATRACE_CALL();
    ALOGV(__FUNCTION__);

    // build the h/w work list
    if (CC_UNLIKELY(mGeometryInvalid)) {
        mGeometryInvalid = false;
        for (const auto& [token, display] : mDisplays) {
            const auto displayId = display->getId();
            if (displayId >= 0) {
                const Vector<sp<Layer>>& currentLayers(
                        display->getVisibleLayersSortedByZ());
                for (size_t i = 0; i < currentLayers.size(); i++) {
                    const auto& layer = currentLayers[i];

                    if (!layer->hasHwcLayer(displayId)) {
                        if (!layer->createHwcLayer(getBE().mHwc.get(), displayId)) {
                            layer->forceClientComposition(displayId);
                            continue;
                        }
                    }

                    layer->setGeometry(display, i);
                    if (mDebugDisableHWC || mDebugRegion) {
                        layer->forceClientComposition(displayId);
                    }
                }
            }
        }
    }

    // Set the per-frame data
    for (const auto& [token, display] : mDisplays) {
        const auto displayId = display->getId();
        if (displayId < 0) {
            continue;
        }

        if (mDrawingState.colorMatrixChanged) {
            display->setColorTransform(mDrawingState.colorMatrix);
            status_t result = getBE().mHwc->setColorTransform(displayId, mDrawingState.colorMatrix);
            ALOGE_IF(result != NO_ERROR, "Failed to set color transform on "
                    "display %d: %d", displayId, result);
        }
        for (auto& layer : display->getVisibleLayersSortedByZ()) {
            if (layer->isHdrY410()) {
                layer->forceClientComposition(displayId);
            } else if ((layer->getDataSpace() == Dataspace::BT2020_PQ ||
                        layer->getDataSpace() == Dataspace::BT2020_ITU_PQ) &&
                    !display->hasHDR10Support()) {
                layer->forceClientComposition(displayId);
            } else if ((layer->getDataSpace() == Dataspace::BT2020_HLG ||
                        layer->getDataSpace() == Dataspace::BT2020_ITU_HLG) &&
                    !display->hasHLGSupport()) {
                layer->forceClientComposition(displayId);
            }

            // TODO(b/111562338) remove when composer 2.3 is shipped.
            if (layer->hasColorTransform()) {
                layer->forceClientComposition(displayId);
            }

            if (layer->getForceClientComposition(displayId)) {
                ALOGV("[%s] Requesting Client composition", layer->getName().string());
                layer->setCompositionType(displayId, HWC2::Composition::Client);
                continue;
            }

            layer->setPerFrameData(display);
        }

        if (useColorManagement) {
            ColorMode  colorMode;
            Dataspace dataSpace;
            RenderIntent renderIntent;
            pickColorMode(display, &colorMode, &dataSpace, &renderIntent);
            setActiveColorModeInternal(display, colorMode, dataSpace, renderIntent);
        }
    }

    mDrawingState.colorMatrixChanged = false;

    for (const auto& [token, display] : mDisplays) {
        const auto displayId = display->getId();
        getBE().mCompositionInfo[displayId].clear();
        for (auto& layer : display->getVisibleLayersSortedByZ()) {
            auto displayId = display->getId();
            layer->getBE().compositionInfo.compositionType = layer->getCompositionType(displayId);
            if (!layer->setHwcLayer(displayId)) {
                ALOGV("Need to create HWCLayer for %s", layer->getName().string());
            }
            layer->getBE().compositionInfo.hwc.displayId = displayId;
            getBE().mCompositionInfo[displayId].push_back(layer->getBE().compositionInfo);
            layer->getBE().compositionInfo.hwc.hwcLayer = nullptr;
        }
    }
}

void SurfaceFlinger::doDebugFlashRegions(const sp<DisplayDevice>& display, bool repaintEverything)
{
    const auto displayId = display->getId();
    // is debugging enabled
    if (CC_LIKELY(!mDebugRegion))
        return;

    if (display->isPoweredOn()) {
        // transform the dirty region into this screen's coordinate space
        const Region dirtyRegion(display->getDirtyRegion(repaintEverything));
        if (!dirtyRegion.isEmpty()) {
            // redraw the whole screen
            doComposeSurfaces(display);

            // and draw the dirty region
            auto& engine(getRenderEngine());
            engine.fillRegionWithColor(dirtyRegion, 1, 0, 1, 1);

            display->swapBuffers(getHwComposer());
        }
    }

    postFramebuffer(display);

    if (mDebugRegion > 1) {
        usleep(mDebugRegion * 1000);
    }

    if (display->isPoweredOn()) {
        status_t result = display->prepareFrame(
                *getBE().mHwc, getBE().mCompositionInfo[displayId]);
        ALOGE_IF(result != NO_ERROR,
                 "prepareFrame for display %d failed:"
                 " %d (%s)",
                 display->getId(), result, strerror(-result));
    }
}

void SurfaceFlinger::doTracing(const char* where) {
    ATRACE_CALL();
    ATRACE_NAME(where);
    if (CC_UNLIKELY(mTracing.isEnabled())) {
        mTracing.traceLayers(where, dumpProtoInfo(LayerVector::StateSet::Drawing));
    }
}

void SurfaceFlinger::logLayerStats() {
    ATRACE_CALL();
    if (CC_UNLIKELY(mLayerStats.isEnabled())) {
        for (const auto& [token, display] : mDisplays) {
            if (display->isPrimary()) {
                mLayerStats.logLayerStats(dumpVisibleLayersProtoInfo(*display));
                return;
            }
        }

        ALOGE("logLayerStats: no primary display");
    }
}

void SurfaceFlinger::preComposition()
{
    ATRACE_CALL();
    ALOGV("preComposition");

    mRefreshStartTime = systemTime(SYSTEM_TIME_MONOTONIC);

    bool needExtraInvalidate = false;
    mDrawingState.traverseInZOrder([&](Layer* layer) {
        if (layer->onPreComposition(mRefreshStartTime)) {
            needExtraInvalidate = true;
        }
    });

    if (needExtraInvalidate) {
        signalLayerUpdate();
    }
}

void SurfaceFlinger::updateCompositorTiming(
        nsecs_t vsyncPhase, nsecs_t vsyncInterval, nsecs_t compositeTime,
        std::shared_ptr<FenceTime>& presentFenceTime) {
    // Update queue of past composite+present times and determine the
    // most recently known composite to present latency.
    getBE().mCompositePresentTimes.push({compositeTime, presentFenceTime});
    nsecs_t compositeToPresentLatency = -1;
    while (!getBE().mCompositePresentTimes.empty()) {
        SurfaceFlingerBE::CompositePresentTime& cpt = getBE().mCompositePresentTimes.front();
        // Cached values should have been updated before calling this method,
        // which helps avoid duplicate syscalls.
        nsecs_t displayTime = cpt.display->getCachedSignalTime();
        if (displayTime == Fence::SIGNAL_TIME_PENDING) {
            break;
        }
        compositeToPresentLatency = displayTime - cpt.composite;
        getBE().mCompositePresentTimes.pop();
    }

    // Don't let mCompositePresentTimes grow unbounded, just in case.
    while (getBE().mCompositePresentTimes.size() > 16) {
        getBE().mCompositePresentTimes.pop();
    }

    setCompositorTimingSnapped(
            vsyncPhase, vsyncInterval, compositeToPresentLatency);
}

void SurfaceFlinger::setCompositorTimingSnapped(nsecs_t vsyncPhase,
        nsecs_t vsyncInterval, nsecs_t compositeToPresentLatency) {
    // Integer division and modulo round toward 0 not -inf, so we need to
    // treat negative and positive offsets differently.
    nsecs_t idealLatency = (sfVsyncPhaseOffsetNs > 0) ?
            (vsyncInterval - (sfVsyncPhaseOffsetNs % vsyncInterval)) :
            ((-sfVsyncPhaseOffsetNs) % vsyncInterval);

    // Just in case sfVsyncPhaseOffsetNs == -vsyncInterval.
    if (idealLatency <= 0) {
        idealLatency = vsyncInterval;
    }

    // Snap the latency to a value that removes scheduling jitter from the
    // composition and present times, which often have >1ms of jitter.
    // Reducing jitter is important if an app attempts to extrapolate
    // something (such as user input) to an accurate diasplay time.
    // Snapping also allows an app to precisely calculate sfVsyncPhaseOffsetNs
    // with (presentLatency % interval).
    nsecs_t bias = vsyncInterval / 2;
    int64_t extraVsyncs =
            (compositeToPresentLatency - idealLatency + bias) / vsyncInterval;
    nsecs_t snappedCompositeToPresentLatency = (extraVsyncs > 0) ?
            idealLatency + (extraVsyncs * vsyncInterval) : idealLatency;

    std::lock_guard<std::mutex> lock(getBE().mCompositorTimingLock);
    getBE().mCompositorTiming.deadline = vsyncPhase - idealLatency;
    getBE().mCompositorTiming.interval = vsyncInterval;
    getBE().mCompositorTiming.presentLatency = snappedCompositeToPresentLatency;
}

void SurfaceFlinger::postComposition()
{
    ATRACE_CALL();
    ALOGV("postComposition");

    // Release any buffers which were replaced this frame
    nsecs_t dequeueReadyTime = systemTime();
    for (auto& layer : mLayersWithQueuedFrames) {
        layer->releasePendingBuffer(dequeueReadyTime);
    }

    // |mStateLock| not needed as we are on the main thread
    const auto display = getDefaultDisplayDeviceLocked();

    getBE().mGlCompositionDoneTimeline.updateSignalTimes();
    std::shared_ptr<FenceTime> glCompositionDoneFenceTime;
    if (display && getHwComposer().hasClientComposition(display->getId())) {
        glCompositionDoneFenceTime =
                std::make_shared<FenceTime>(display->getClientTargetAcquireFence());
        getBE().mGlCompositionDoneTimeline.push(glCompositionDoneFenceTime);
    } else {
        glCompositionDoneFenceTime = FenceTime::NO_FENCE;
    }

    getBE().mDisplayTimeline.updateSignalTimes();
    mPreviousPresentFence =
            display ? getHwComposer().getPresentFence(display->getId()) : Fence::NO_FENCE;
    auto presentFenceTime = std::make_shared<FenceTime>(mPreviousPresentFence);
    getBE().mDisplayTimeline.push(presentFenceTime);

    nsecs_t vsyncPhase = mPrimaryDispSync->computeNextRefresh(0);
    nsecs_t vsyncInterval = mPrimaryDispSync->getPeriod();

    // We use the mRefreshStartTime which might be sampled a little later than
    // when we started doing work for this frame, but that should be okay
    // since updateCompositorTiming has snapping logic.
    updateCompositorTiming(
        vsyncPhase, vsyncInterval, mRefreshStartTime, presentFenceTime);
    CompositorTiming compositorTiming;
    {
        std::lock_guard<std::mutex> lock(getBE().mCompositorTimingLock);
        compositorTiming = getBE().mCompositorTiming;
    }

    mDrawingState.traverseInZOrder([&](Layer* layer) {
        bool frameLatched = layer->onPostComposition(glCompositionDoneFenceTime,
                presentFenceTime, compositorTiming);
        if (frameLatched) {
            recordBufferingStats(layer->getName().string(),
                    layer->getOccupancyHistory(false));
        }
    });

    if (presentFenceTime->isValid()) {
        if (mPrimaryDispSync->addPresentFence(presentFenceTime)) {
            enableHardwareVsync();
        } else {
            disableHardwareVsync(false);
        }
    }

    if (!hasSyncFramework) {
        if (display && getHwComposer().isConnected(display->getId()) && display->isPoweredOn()) {
            enableHardwareVsync();
        }
    }

    if (mAnimCompositionPending) {
        mAnimCompositionPending = false;

        if (presentFenceTime->isValid()) {
            mAnimFrameTracker.setActualPresentFence(
                    std::move(presentFenceTime));
        } else if (display && getHwComposer().isConnected(display->getId())) {
            // The HWC doesn't support present fences, so use the refresh
            // timestamp instead.
            const nsecs_t presentTime = getHwComposer().getRefreshTimestamp(display->getId());
            mAnimFrameTracker.setActualPresentTime(presentTime);
        }
        mAnimFrameTracker.advanceFrame();
    }

    dumpDrawCycle(false);

    mTimeStats.incrementTotalFrames();
    if (mHadClientComposition) {
        mTimeStats.incrementClientCompositionFrames();
    }

    if (display && getHwComposer().isConnected(display->getId()) &&
        display->getPowerMode() == HWC_POWER_MODE_OFF) {
        return;
    }

    nsecs_t currentTime = systemTime();
    if (mHasPoweredOff) {
        mHasPoweredOff = false;
    } else {
        nsecs_t elapsedTime = currentTime - getBE().mLastSwapTime;
        size_t numPeriods = static_cast<size_t>(elapsedTime / vsyncInterval);
        if (numPeriods < SurfaceFlingerBE::NUM_BUCKETS - 1) {
            getBE().mFrameBuckets[numPeriods] += elapsedTime;
        } else {
            getBE().mFrameBuckets[SurfaceFlingerBE::NUM_BUCKETS - 1] += elapsedTime;
        }
        getBE().mTotalTime += elapsedTime;
    }
    getBE().mLastSwapTime = currentTime;

    {
        std::lock_guard lock(mTexturePoolMutex);
        const size_t refillCount = mTexturePoolSize - mTexturePool.size();
        if (refillCount > 0) {
            const size_t offset = mTexturePool.size();
            mTexturePool.resize(mTexturePoolSize);
            getRenderEngine().genTextures(refillCount, mTexturePool.data() + offset);
            ATRACE_INT("TexturePoolSize", mTexturePool.size());
        }
    }
}

void SurfaceFlinger::rebuildLayerStacks() {
    ATRACE_CALL();
    ALOGV("rebuildLayerStacks");

    // rebuild the visible layer list per screen
    if (CC_UNLIKELY(mVisibleRegionsDirty)) {
        ATRACE_NAME("rebuildLayerStacks VR Dirty");
        mVisibleRegionsDirty = false;
        invalidateHwcGeometry();

        for (const auto& pair : mDisplays) {
            const auto& display = pair.second;
            Region opaqueRegion;
            Region dirtyRegion;
            Vector<sp<Layer>> layersSortedByZ;
            Vector<sp<Layer>> layersNeedingFences;
            const ui::Transform& tr = display->getTransform();
            const Rect bounds = display->getBounds();
            if (display->isPoweredOn()) {
                computeVisibleRegions(display, dirtyRegion, opaqueRegion);

                mDrawingState.traverseInZOrder([&](Layer* layer) {
                    bool hwcLayerDestroyed = false;
                    if (layer->belongsToDisplay(display->getLayerStack(), display->isPrimary())) {
                        Region drawRegion(tr.transform(
                                layer->visibleNonTransparentRegion));
                        drawRegion.andSelf(bounds);
                        if (!drawRegion.isEmpty()) {
                            layersSortedByZ.add(layer);
                        } else {
                            // Clear out the HWC layer if this layer was
                            // previously visible, but no longer is
                            hwcLayerDestroyed = layer->destroyHwcLayer(display->getId());
                        }
                    } else {
                        // WM changes display->layerStack upon sleep/awake.
                        // Here we make sure we delete the HWC layers even if
                        // WM changed their layer stack.
                        hwcLayerDestroyed = layer->destroyHwcLayer(display->getId());
                    }

                    // If a layer is not going to get a release fence because
                    // it is invisible, but it is also going to release its
                    // old buffer, add it to the list of layers needing
                    // fences.
                    if (hwcLayerDestroyed) {
                        auto found = std::find(mLayersWithQueuedFrames.cbegin(),
                                mLayersWithQueuedFrames.cend(), layer);
                        if (found != mLayersWithQueuedFrames.cend()) {
                            layersNeedingFences.add(layer);
                        }
                    }
                });
            }
            display->setVisibleLayersSortedByZ(layersSortedByZ);
            display->setLayersNeedingFences(layersNeedingFences);
            display->undefinedRegion.set(bounds);
            display->undefinedRegion.subtractSelf(tr.transform(opaqueRegion));
            display->dirtyRegion.orSelf(dirtyRegion);
        }
    }
}

// Returns a data space that fits all visible layers.  The returned data space
// can only be one of
//  - Dataspace::SRGB (use legacy dataspace and let HWC saturate when colors are enhanced)
//  - Dataspace::DISPLAY_P3
// The returned HDR data space is one of
//  - Dataspace::UNKNOWN
//  - Dataspace::BT2020_HLG
//  - Dataspace::BT2020_PQ
Dataspace SurfaceFlinger::getBestDataspace(const sp<const DisplayDevice>& display,
                                           Dataspace* outHdrDataSpace) const {
    Dataspace bestDataSpace = Dataspace::SRGB;
    *outHdrDataSpace = Dataspace::UNKNOWN;

    for (const auto& layer : display->getVisibleLayersSortedByZ()) {
        switch (layer->getDataSpace()) {
            case Dataspace::V0_SCRGB:
            case Dataspace::V0_SCRGB_LINEAR:
            case Dataspace::DISPLAY_P3:
                bestDataSpace = Dataspace::DISPLAY_P3;
                break;
            case Dataspace::BT2020_PQ:
            case Dataspace::BT2020_ITU_PQ:
                bestDataSpace = Dataspace::DISPLAY_P3;
                *outHdrDataSpace = Dataspace::BT2020_PQ;
                break;
            case Dataspace::BT2020_HLG:
            case Dataspace::BT2020_ITU_HLG:
                bestDataSpace = Dataspace::DISPLAY_P3;
                // When there's mixed PQ content and HLG content, we set the HDR
                // data space to be BT2020_PQ and convert HLG to PQ.
                if (*outHdrDataSpace == Dataspace::UNKNOWN) {
                    *outHdrDataSpace = Dataspace::BT2020_HLG;
                }
                break;
            default:
                break;
        }
    }

    return bestDataSpace;
}

// Pick the ColorMode / Dataspace for the display device.
void SurfaceFlinger::pickColorMode(const sp<DisplayDevice>& display, ColorMode* outMode,
                                   Dataspace* outDataSpace, RenderIntent* outRenderIntent) const {
    if (mDisplayColorSetting == DisplayColorSetting::UNMANAGED) {
        *outMode = ColorMode::NATIVE;
        *outDataSpace = Dataspace::UNKNOWN;
        *outRenderIntent = RenderIntent::COLORIMETRIC;
        return;
    }

    Dataspace hdrDataSpace;
    Dataspace bestDataSpace = getBestDataspace(display, &hdrDataSpace);

    // respect hdrDataSpace only when there is no legacy HDR support
    const bool isHdr = hdrDataSpace != Dataspace::UNKNOWN &&
        !display->hasLegacyHdrSupport(hdrDataSpace);
    if (isHdr) {
        bestDataSpace = hdrDataSpace;
    }

    RenderIntent intent;
    switch (mDisplayColorSetting) {
        case DisplayColorSetting::MANAGED:
        case DisplayColorSetting::UNMANAGED:
            intent = isHdr ? RenderIntent::TONE_MAP_COLORIMETRIC : RenderIntent::COLORIMETRIC;
            break;
        case DisplayColorSetting::ENHANCED:
            intent = isHdr ? RenderIntent::TONE_MAP_ENHANCE : RenderIntent::ENHANCE;
            break;
        default: // vendor display color setting
            intent = static_cast<RenderIntent>(mDisplayColorSetting);
            break;
    }

    display->getBestColorMode(bestDataSpace, intent, outDataSpace, outMode, outRenderIntent);
}

void SurfaceFlinger::configureSidebandComposition(const CompositionInfo& compositionInfo) const
{
    HWC2::Error error;
    LOG_ALWAYS_FATAL_IF(compositionInfo.hwc.sidebandStream == nullptr,
                        "CompositionType is sideband, but sideband stream is nullptr");
    error = (compositionInfo.hwc.hwcLayer)
                    ->setSidebandStream(compositionInfo.hwc.sidebandStream->handle());
    if (error != HWC2::Error::None) {
        ALOGE("[SF] Failed to set sideband stream %p: %s (%d)",
                compositionInfo.hwc.sidebandStream->handle(), to_string(error).c_str(),
                static_cast<int32_t>(error));
    }
}

void SurfaceFlinger::configureHwcCommonData(const CompositionInfo& compositionInfo) const
{
    HWC2::Error error;

    if (!compositionInfo.hwc.skipGeometry) {
        error = (compositionInfo.hwc.hwcLayer)->setBlendMode(compositionInfo.hwc.blendMode);
        ALOGE_IF(error != HWC2::Error::None,
                 "[SF] Failed to set blend mode %s:"
                 " %s (%d)",
                 to_string(compositionInfo.hwc.blendMode).c_str(), to_string(error).c_str(),
                 static_cast<int32_t>(error));

        error = (compositionInfo.hwc.hwcLayer)->setDisplayFrame(compositionInfo.hwc.displayFrame);
        ALOGE_IF(error != HWC2::Error::None,
                "[SF] Failed to set the display frame [%d, %d, %d, %d] %s (%d)",
                compositionInfo.hwc.displayFrame.left,
                compositionInfo.hwc.displayFrame.right,
                compositionInfo.hwc.displayFrame.top,
                compositionInfo.hwc.displayFrame.bottom,
                to_string(error).c_str(), static_cast<int32_t>(error));

        error = (compositionInfo.hwc.hwcLayer)->setSourceCrop(compositionInfo.hwc.sourceCrop);
        ALOGE_IF(error != HWC2::Error::None,
                "[SF] Failed to set source crop [%.3f, %.3f, %.3f, %.3f]: %s (%d)",
                compositionInfo.hwc.sourceCrop.left,
                compositionInfo.hwc.sourceCrop.right,
                compositionInfo.hwc.sourceCrop.top,
                compositionInfo.hwc.sourceCrop.bottom,
                to_string(error).c_str(), static_cast<int32_t>(error));

        error = (compositionInfo.hwc.hwcLayer)->setPlaneAlpha(compositionInfo.hwc.alpha);
        ALOGE_IF(error != HWC2::Error::None,
                 "[SF] Failed to set plane alpha %.3f: "
                 "%s (%d)",
                 compositionInfo.hwc.alpha,
                 to_string(error).c_str(), static_cast<int32_t>(error));


        error = (compositionInfo.hwc.hwcLayer)->setZOrder(compositionInfo.hwc.z);
        ALOGE_IF(error != HWC2::Error::None,
                "[SF] Failed to set Z %u: %s (%d)",
                compositionInfo.hwc.z,
                to_string(error).c_str(), static_cast<int32_t>(error));

        error = (compositionInfo.hwc.hwcLayer)
                        ->setInfo(compositionInfo.hwc.type, compositionInfo.hwc.appId);
        ALOGE_IF(error != HWC2::Error::None,
                "[SF] Failed to set info (%d)",
                static_cast<int32_t>(error));

        error = (compositionInfo.hwc.hwcLayer)->setTransform(compositionInfo.hwc.transform);
        ALOGE_IF(error != HWC2::Error::None,
                 "[SF] Failed to set transform %s: "
                 "%s (%d)",
                 to_string(compositionInfo.hwc.transform).c_str(), to_string(error).c_str(),
                 static_cast<int32_t>(error));
    }

    error = (compositionInfo.hwc.hwcLayer)->setCompositionType(compositionInfo.compositionType);
    ALOGE_IF(error != HWC2::Error::None,
            "[SF] Failed to set composition type: %s (%d)",
                to_string(error).c_str(), static_cast<int32_t>(error));

    error = (compositionInfo.hwc.hwcLayer)->setDataspace(compositionInfo.hwc.dataspace);
    ALOGE_IF(error != HWC2::Error::None,
            "[SF] Failed to set dataspace: %s (%d)",
            to_string(error).c_str(), static_cast<int32_t>(error));

    error = (compositionInfo.hwc.hwcLayer)->setPerFrameMetadata(
            compositionInfo.hwc.supportedPerFrameMetadata, compositionInfo.hwc.hdrMetadata);
    ALOGE_IF(error != HWC2::Error::None && error != HWC2::Error::Unsupported,
            "[SF] Failed to set hdrMetadata: %s (%d)",
            to_string(error).c_str(), static_cast<int32_t>(error));

    if (compositionInfo.compositionType == HWC2::Composition::SolidColor) {
        error = (compositionInfo.hwc.hwcLayer)->setColor(compositionInfo.hwc.color);
        ALOGE_IF(error != HWC2::Error::None,
                "[SF] Failed to set color: %s (%d)",
                to_string(error).c_str(), static_cast<int32_t>(error));
    }

    error = (compositionInfo.hwc.hwcLayer)->setVisibleRegion(compositionInfo.hwc.visibleRegion);
    ALOGE_IF(error != HWC2::Error::None,
            "[SF] Failed to set visible region: %s (%d)",
            to_string(error).c_str(), static_cast<int32_t>(error));

    error = (compositionInfo.hwc.hwcLayer)->setSurfaceDamage(compositionInfo.hwc.surfaceDamage);
    ALOGE_IF(error != HWC2::Error::None,
            "[SF] Failed to set surface damage: %s (%d)",
            to_string(error).c_str(), static_cast<int32_t>(error));

    error = (compositionInfo.hwc.hwcLayer)->setColorTransform(compositionInfo.hwc.colorTransform);
}

void SurfaceFlinger::configureDeviceComposition(const CompositionInfo& compositionInfo) const
{
    HWC2::Error error;

    if (compositionInfo.hwc.fence) {
        error = (compositionInfo.hwc.hwcLayer)->setBuffer(compositionInfo.mBufferSlot,
                compositionInfo.mBuffer, compositionInfo.hwc.fence);
        ALOGE_IF(error != HWC2::Error::None,
                "[SF] Failed to set buffer: %s (%d)",
                to_string(error).c_str(), static_cast<int32_t>(error));
    }
}

void SurfaceFlinger::beginFrame(const sp<DisplayDevice>& display)
{
    bool dirty = !display->getDirtyRegion(false).isEmpty();
    bool empty = display->getVisibleLayersSortedByZ().size() == 0;
    bool wasEmpty = !display->lastCompositionHadVisibleLayers;

    // If nothing has changed (!dirty), don't recompose.
    // If something changed, but we don't currently have any visible layers,
    //   and didn't when we last did a composition, then skip it this time.
    // The second rule does two things:
    // - When all layers are removed from a display, we'll emit one black
    //   frame, then nothing more until we get new layers.
    // - When a display is created with a private layer stack, we won't
    //   emit any black frames until a layer is added to the layer stack.
    bool mustRecompose = dirty && !(empty && wasEmpty);

    ALOGV_IF(display->getDisplayType() == DisplayDevice::DISPLAY_VIRTUAL,
            "id[%d]: %s composition (%sdirty %sempty %swasEmpty)", display->getId(),
            mustRecompose ? "doing" : "skipping",
            dirty ? "+" : "-",
            empty ? "+" : "-",
            wasEmpty ? "+" : "-");

<<<<<<< HEAD
    display->beginFrame(mustRecompose);
=======
    // build the h/w work list
    if (CC_UNLIKELY(mGeometryInvalid)) {
        mGeometryInvalid = false;
        for (size_t dpy=0 ; dpy<mDisplays.size() ; dpy++) {
            sp<const DisplayDevice> displayDevice(mDisplays[dpy]);
            const auto hwcId = displayDevice->getHwcDisplayId();
            if (hwcId >= 0) {
                const Vector<sp<Layer>>& currentLayers(
                        displayDevice->getVisibleLayersSortedByZ());
                setDisplayAnimating(displayDevice);
                for (size_t i = 0; i < currentLayers.size(); i++) {
                    const auto& layer = currentLayers[i];
                    if (!layer->hasHwcLayer(hwcId)) {
                        if (!layer->createHwcLayer(getBE().mHwc.get(), hwcId)) {
                            layer->forceClientComposition(hwcId);
                            continue;
                        }
                    }
>>>>>>> 87a7718d

    if (mustRecompose) {
        display->lastCompositionHadVisibleLayers = !empty;
    }
}

void SurfaceFlinger::prepareFrame(const sp<DisplayDevice>& display)
{
    const auto displayId = display->getId();
    if (!display->isPoweredOn()) {
        return;
    }

    status_t result = display->prepareFrame(
            *getBE().mHwc, getBE().mCompositionInfo[displayId]);
    ALOGE_IF(result != NO_ERROR,
             "prepareFrame for display %d failed:"
             " %d (%s)",
             display->getId(), result, strerror(-result));
}

void SurfaceFlinger::setUpHWComposer(const CompositionInfo& compositionInfo) {
    ATRACE_CALL();
    ALOGV("setUpHWComposer");

    switch (compositionInfo.compositionType)
    {
        case HWC2::Composition::Invalid:
            break;

        case HWC2::Composition::Client:
            if (compositionInfo.hwc.hwcLayer) {
                auto error = (compositionInfo.hwc.hwcLayer)->
                    setCompositionType(compositionInfo.compositionType);
                ALOGE_IF(error != HWC2::Error::None,
                        "[SF] Failed to set composition type: %s (%d)",
                            to_string(error).c_str(), static_cast<int32_t>(error));
            }
            break;

        case HWC2::Composition::Sideband:
            configureHwcCommonData(compositionInfo);
            configureSidebandComposition(compositionInfo);
            break;

        case HWC2::Composition::SolidColor:
            configureHwcCommonData(compositionInfo);
            break;

        case HWC2::Composition::Device:
        case HWC2::Composition::Cursor:
            configureHwcCommonData(compositionInfo);
            configureDeviceComposition(compositionInfo);
            break;
    }
}

void SurfaceFlinger::doComposition(const sp<DisplayDevice>& display, bool repaintEverything) {
    ATRACE_CALL();
    ALOGV("doComposition");

    if (display->isPoweredOn()) {
        // transform the dirty region into this screen's coordinate space
        const Region dirtyRegion(display->getDirtyRegion(repaintEverything));

        // repaint the framebuffer (if needed)
        doDisplayComposition(display, dirtyRegion);

        display->dirtyRegion.clear();
        display->flip();
    }
    postFramebuffer(display);
}

void SurfaceFlinger::postFrame()
{
    // |mStateLock| not needed as we are on the main thread
    if (getBE().mHwc->isConnected(HWC_DISPLAY_PRIMARY)) {
        uint32_t flipCount = getDefaultDisplayDeviceLocked()->getPageFlipCount();
        if (flipCount % LOG_FRAME_STATS_PERIOD == 0) {
            logFrameStats();
        }
    }
}

void SurfaceFlinger::postFramebuffer(const sp<DisplayDevice>& display)
{
    ATRACE_CALL();
    ALOGV("postFramebuffer");

    mPostFramebufferTime = systemTime();

    if (display->isPoweredOn()) {
        const auto displayId = display->getId();
        if (displayId >= 0) {
            getBE().mHwc->presentAndGetReleaseFences(displayId);
        }
        display->onSwapBuffersCompleted();
        display->makeCurrent();
        for (auto& compositionInfo : getBE().mCompositionInfo[displayId]) {
            sp<Fence> releaseFence = Fence::NO_FENCE;
            // The layer buffer from the previous frame (if any) is released
            // by HWC only when the release fence from this frame (if any) is
            // signaled.  Always get the release fence from HWC first.
            auto hwcLayer = compositionInfo.hwc.hwcLayer;
            if ((displayId >= 0) && hwcLayer) {
                releaseFence = getBE().mHwc->getLayerReleaseFence(displayId, hwcLayer.get());
            }

            // If the layer was client composited in the previous frame, we
            // need to merge with the previous client target acquire fence.
            // Since we do not track that, always merge with the current
            // client target acquire fence when it is available, even though
            // this is suboptimal.
            if (compositionInfo.compositionType == HWC2::Composition::Client) {
                releaseFence = Fence::merge("LayerRelease", releaseFence,
                                            display->getClientTargetAcquireFence());
            }

            if (compositionInfo.layer) {
                compositionInfo.layer->onLayerDisplayed(releaseFence);
            }
        }

        // We've got a list of layers needing fences, that are disjoint with
        // display->getVisibleLayersSortedByZ.  The best we can do is to
        // supply them with the present fence.
        if (!display->getLayersNeedingFences().isEmpty()) {
            sp<Fence> presentFence = getBE().mHwc->getPresentFence(displayId);
            for (auto& layer : display->getLayersNeedingFences()) {
                layer->getBE().onLayerDisplayed(presentFence);
            }
        }

        if (displayId >= 0) {
            getBE().mHwc->clearReleaseFences(displayId);
        }
    }
}

void SurfaceFlinger::handleTransaction(uint32_t transactionFlags)
{
    ATRACE_CALL();

    // here we keep a copy of the drawing state (that is the state that's
    // going to be overwritten by handleTransactionLocked()) outside of
    // mStateLock so that the side-effects of the State assignment
    // don't happen with mStateLock held (which can cause deadlocks).
    State drawingState(mDrawingState);

    Mutex::Autolock _l(mStateLock);
    const nsecs_t now = systemTime();
    mDebugInTransaction = now;

    // Here we're guaranteed that some transaction flags are set
    // so we can call handleTransactionLocked() unconditionally.
    // We call getTransactionFlags(), which will also clear the flags,
    // with mStateLock held to guarantee that mCurrentState won't change
    // until the transaction is committed.

    mVsyncModulator.onTransactionHandled();
    transactionFlags = getTransactionFlags(eTransactionMask);
    handleTransactionLocked(transactionFlags);

    mLastTransactionTime = systemTime() - now;
    mDebugInTransaction = 0;
    invalidateHwcGeometry();
    // here the transaction has been committed
}

DisplayDevice::DisplayType SurfaceFlinger::determineDisplayType(hwc2_display_t hwcDisplayId,
                                                                HWC2::Connection connection) const {
    // Figure out whether the event is for the primary display or an
    // external display by matching the Hwc display id against one for a
    // connected display. If we did not find a match, we then check what
    // displays are not already connected to determine the type. If we don't
    // have a connected primary display, we assume the new display is meant to
    // be the primary display, and then if we don't have an external display,
    // we assume it is that.
    const auto primaryHwcDisplayId = getBE().mHwc->getHwcDisplayId(DisplayDevice::DISPLAY_PRIMARY);
    const auto externalHwcDisplayId =
            getBE().mHwc->getHwcDisplayId(DisplayDevice::DISPLAY_EXTERNAL);
    if (primaryHwcDisplayId && primaryHwcDisplayId == hwcDisplayId) {
        return DisplayDevice::DISPLAY_PRIMARY;
    } else if (externalHwcDisplayId && externalHwcDisplayId == hwcDisplayId) {
        return DisplayDevice::DISPLAY_EXTERNAL;
    } else if (connection == HWC2::Connection::Connected && !primaryHwcDisplayId) {
        return DisplayDevice::DISPLAY_PRIMARY;
    } else if (connection == HWC2::Connection::Connected && !externalHwcDisplayId) {
        return DisplayDevice::DISPLAY_EXTERNAL;
    }

    return DisplayDevice::DISPLAY_ID_INVALID;
}

void SurfaceFlinger::processDisplayHotplugEventsLocked() {
    for (const auto& event : mPendingHotplugEvents) {
        auto displayType = determineDisplayType(event.hwcDisplayId, event.connection);
        if (displayType == DisplayDevice::DISPLAY_ID_INVALID) {
            ALOGW("Unable to determine the display type for display %" PRIu64, event.hwcDisplayId);
            continue;
        }

        if (getBE().mHwc->isUsingVrComposer() && displayType == DisplayDevice::DISPLAY_EXTERNAL) {
            ALOGE("External displays are not supported by the vr hardware composer.");
            continue;
        }

        const auto displayId =
                getBE().mHwc->onHotplug(event.hwcDisplayId, displayType, event.connection);
        if (displayId) {
            ALOGV("Display %" PRIu64 " has stable ID %" PRIu64, event.hwcDisplayId, *displayId);
        }

        if (event.connection == HWC2::Connection::Connected) {
            if (!mDisplayTokens[displayType].get()) {
                ALOGV("Creating built in display %d", displayType);
                mDisplayTokens[displayType] = new BBinder();
                DisplayDeviceState info;
                info.type = displayType;
                info.displayName = displayType == DisplayDevice::DISPLAY_PRIMARY ?
                        "Built-in Screen" : "External Screen";
                info.isSecure = true; // All physical displays are currently considered secure.
                mCurrentState.displays.add(mDisplayTokens[displayType], info);
                mInterceptor->saveDisplayCreation(info);
            }
        } else {
            ALOGV("Removing built in display %d", displayType);

            ssize_t idx = mCurrentState.displays.indexOfKey(mDisplayTokens[displayType]);
            if (idx >= 0) {
                const DisplayDeviceState& info(mCurrentState.displays.valueAt(idx));
                mInterceptor->saveDisplayDeletion(info.sequenceId);
                mCurrentState.displays.removeItemsAt(idx);
            }
            mDisplayTokens[displayType].clear();
        }

        processDisplayChangesLocked();
    }

    mPendingHotplugEvents.clear();
}

sp<DisplayDevice> SurfaceFlinger::setupNewDisplayDeviceInternal(
        const wp<IBinder>& displayToken, int32_t displayId, const DisplayDeviceState& state,
        const sp<DisplaySurface>& dispSurface, const sp<IGraphicBufferProducer>& producer) {
    DisplayDeviceCreationArgs creationArgs(this, displayToken, state.type, displayId);
    creationArgs.isSecure = state.isSecure;
    creationArgs.displaySurface = dispSurface;
    creationArgs.hasWideColorGamut = false;
    creationArgs.supportedPerFrameMetadata = 0;

    if (useColorManagement && displayId >= 0) {
        std::vector<ColorMode> modes = getHwComposer().getColorModes(displayId);
        for (ColorMode colorMode : modes) {
            if (isWideColorMode(colorMode)) {
                creationArgs.hasWideColorGamut = true;
            }

            std::vector<RenderIntent> renderIntents =
                    getHwComposer().getRenderIntents(displayId, colorMode);
            creationArgs.hwcColorModes.emplace(colorMode, renderIntents);
        }
    }

    if (displayId >= 0) {
        getHwComposer().getHdrCapabilities(displayId, &creationArgs.hdrCapabilities);
        creationArgs.supportedPerFrameMetadata =
                getHwComposer().getSupportedPerFrameMetadata(displayId);
    }

    auto nativeWindowSurface = mCreateNativeWindowSurface(producer);
    auto nativeWindow = nativeWindowSurface->getNativeWindow();
    creationArgs.nativeWindow = nativeWindow;

    /*
     * Create our display's surface
     */
    std::unique_ptr<renderengine::Surface> renderSurface = getRenderEngine().createSurface();
    renderSurface->setCritical(state.type == DisplayDevice::DISPLAY_PRIMARY);
    renderSurface->setAsync(state.isVirtual());
    renderSurface->setNativeWindow(nativeWindow.get());
    creationArgs.displayWidth = renderSurface->getWidth();
    creationArgs.displayHeight = renderSurface->getHeight();
    creationArgs.renderSurface = std::move(renderSurface);

    // Make sure that composition can never be stalled by a virtual display
    // consumer that isn't processing buffers fast enough. We have to do this
    // in two places:
    // * Here, in case the display is composed entirely by HWC.
    // * In makeCurrent(), using eglSwapInterval. Some EGL drivers set the
    //   window's swap interval in eglMakeCurrent, so they'll override the
    //   interval we set here.
    if (state.isVirtual()) {
        nativeWindow->setSwapInterval(nativeWindow.get(), 0);
    }

    creationArgs.displayInstallOrientation = state.type == DisplayDevice::DISPLAY_PRIMARY
            ? primaryDisplayOrientation
            : DisplayState::eOrientationDefault;

    // virtual displays are always considered enabled
    creationArgs.initialPowerMode = state.isVirtual() ? HWC_POWER_MODE_NORMAL : HWC_POWER_MODE_OFF;

    sp<DisplayDevice> display = new DisplayDevice(std::move(creationArgs));

    if (maxFrameBufferAcquiredBuffers >= 3) {
        nativeWindowSurface->preallocateBuffers();
    }

    ColorMode defaultColorMode = ColorMode::NATIVE;
    Dataspace defaultDataSpace = Dataspace::UNKNOWN;
    if (display->hasWideColorGamut()) {
        defaultColorMode = ColorMode::SRGB;
        defaultDataSpace = Dataspace::SRGB;
    }
    setActiveColorModeInternal(display, defaultColorMode, defaultDataSpace,
                               RenderIntent::COLORIMETRIC);
    if (state.type < DisplayDevice::DISPLAY_VIRTUAL) {
        display->setActiveConfig(getHwComposer().getActiveConfigIndex(state.type));
    }
    display->setLayerStack(state.layerStack);
    display->setProjection(state.orientation, state.viewport, state.frame);
    display->setDisplayName(state.displayName);

    return display;
}

void SurfaceFlinger::processDisplayChangesLocked() {
    // here we take advantage of Vector's copy-on-write semantics to
    // improve performance by skipping the transaction entirely when
    // know that the lists are identical
    const KeyedVector<wp<IBinder>, DisplayDeviceState>& curr(mCurrentState.displays);
    const KeyedVector<wp<IBinder>, DisplayDeviceState>& draw(mDrawingState.displays);
    if (!curr.isIdenticalTo(draw)) {
        mVisibleRegionsDirty = true;
        const size_t cc = curr.size();
        size_t dc = draw.size();

        // find the displays that were removed
        // (ie: in drawing state but not in current state)
        // also handle displays that changed
        // (ie: displays that are in both lists)
        for (size_t i = 0; i < dc;) {
            const ssize_t j = curr.indexOfKey(draw.keyAt(i));
            if (j < 0) {
                // in drawing state but not in current state
                // Call makeCurrent() on the primary display so we can
                // be sure that nothing associated with this display
                // is current.
                if (const auto defaultDisplay = getDefaultDisplayDeviceLocked()) {
                    defaultDisplay->makeCurrent();
                }
                if (const auto display = getDisplayDeviceLocked(draw.keyAt(i))) {
                    display->disconnect(getHwComposer());
                }
                if (draw[i].type == DisplayDevice::DISPLAY_PRIMARY) {
                    if (mUseScheduler) {
                        mScheduler->hotplugReceived(mAppConnectionHandle,
                                                    EventThread::DisplayType::Primary, false);
                    } else {
                        mEventThread->onHotplugReceived(EventThread::DisplayType::Primary, false);
                    }
                } else if (draw[i].type == DisplayDevice::DISPLAY_EXTERNAL) {
                    if (mUseScheduler) {
                        mScheduler->hotplugReceived(mAppConnectionHandle,
                                                    EventThread::DisplayType::External, false);
                    } else {
                        mEventThread->onHotplugReceived(EventThread::DisplayType::External, false);
                    }
                }
                mDisplays.erase(draw.keyAt(i));
            } else {
                // this display is in both lists. see if something changed.
                const DisplayDeviceState& state(curr[j]);
                const wp<IBinder>& displayToken = curr.keyAt(j);
                const sp<IBinder> state_binder = IInterface::asBinder(state.surface);
                const sp<IBinder> draw_binder = IInterface::asBinder(draw[i].surface);
                if (state_binder != draw_binder) {
                    // changing the surface is like destroying and
                    // recreating the DisplayDevice, so we just remove it
                    // from the drawing state, so that it get re-added
                    // below.
                    if (const auto display = getDisplayDeviceLocked(displayToken)) {
                        display->disconnect(getHwComposer());
                    }
                    mDisplays.erase(displayToken);
                    mDrawingState.displays.removeItemsAt(i);
                    dc--;
                    // at this point we must loop to the next item
                    continue;
                }

                if (const auto display = getDisplayDeviceLocked(displayToken)) {
                    if (state.layerStack != draw[i].layerStack) {
                        display->setLayerStack(state.layerStack);
                    }
                    if ((state.orientation != draw[i].orientation) ||
                        (state.viewport != draw[i].viewport) || (state.frame != draw[i].frame)) {
                        display->setProjection(state.orientation, state.viewport, state.frame);
                    }
                    if (state.width != draw[i].width || state.height != draw[i].height) {
                        display->setDisplaySize(state.width, state.height);
                    }
                }
            }
            ++i;
        }

        // find displays that were added
        // (ie: in current state but not in drawing state)
        for (size_t i = 0; i < cc; i++) {
            if (draw.indexOfKey(curr.keyAt(i)) < 0) {
                const DisplayDeviceState& state(curr[i]);

                sp<DisplaySurface> dispSurface;
                sp<IGraphicBufferProducer> producer;
                sp<IGraphicBufferProducer> bqProducer;
                sp<IGraphicBufferConsumer> bqConsumer;
                mCreateBufferQueue(&bqProducer, &bqConsumer, false);

                int32_t displayId = -1;
                if (state.isVirtual()) {
                    // Virtual displays without a surface are dormant:
                    // they have external state (layer stack, projection,
                    // etc.) but no internal state (i.e. a DisplayDevice).
                    if (state.surface != nullptr) {
                        // Allow VR composer to use virtual displays.
                        if (mUseHwcVirtualDisplays || getBE().mHwc->isUsingVrComposer()) {
                            DisplayUtils *displayUtils = DisplayUtils::getInstance();
                            int width = 0;
                            int status = state.surface->query(NATIVE_WINDOW_WIDTH, &width);
                            ALOGE_IF(status != NO_ERROR, "Unable to query width (%d)", status);
                            int height = 0;
                            status = state.surface->query(NATIVE_WINDOW_HEIGHT, &height);
                            ALOGE_IF(status != NO_ERROR, "Unable to query height (%d)", status);
                            int intFormat = 0;
                            status = state.surface->query(NATIVE_WINDOW_FORMAT, &intFormat);
                            ALOGE_IF(status != NO_ERROR, "Unable to query format (%d)", status);
                            auto format = static_cast<ui::PixelFormat>(intFormat);

                            if (maxVirtualDisplaySize == 0 ||
                                 ( (uint64_t)width <= maxVirtualDisplaySize &&
                                 (uint64_t)height <= maxVirtualDisplaySize)) {
                                uint64_t usage = 0;
                                // Replace with native_window_get_consumer_usage ?
                                status = state.surface->getConsumerUsage(&usage);
                                ALOGW_IF(status != NO_ERROR, "Unable to query usage (%d)", status);
                                if ( (status == NO_ERROR) &&
                                     displayUtils->canAllocateHwcDisplayIdForVDS(usage)) {
                                    getBE().mHwc->allocateVirtualDisplay(
                                            width, height, &format, &displayId);
                                 }
                            }
                        }

                        // TODO: Plumb requested format back up to consumer
                        DisplayUtils::getInstance()->initVDSInstance(*getBE().mHwc,
                                                        displayId, state.surface,
                                                        dispSurface, producer,
                                                        bqProducer, bqConsumer,
                                                        state.displayName, state.isSecure);
                    }
                } else {
                    ALOGE_IF(state.surface != nullptr,
                             "adding a supported display, but rendering "
                             "surface is provided (%p), ignoring it",
                             state.surface.get());

                    displayId = state.type;
                    dispSurface = new FramebufferSurface(*getBE().mHwc, displayId, bqConsumer);
                    producer = bqProducer;
                }

                const wp<IBinder>& displayToken = curr.keyAt(i);
                if (dispSurface != nullptr) {
                    mDisplays.emplace(displayToken,
                                      setupNewDisplayDeviceInternal(displayToken, displayId, state,
                                                                    dispSurface, producer));
                    if (!state.isVirtual()) {
                        if (state.type == DisplayDevice::DISPLAY_PRIMARY) {
                            if (mUseScheduler) {
                                mScheduler->hotplugReceived(mAppConnectionHandle,
                                                            EventThread::DisplayType::Primary,
                                                            true);
                            } else {
                                mEventThread->onHotplugReceived(EventThread::DisplayType::Primary,
                                                                true);
                            }
                        } else if (state.type == DisplayDevice::DISPLAY_EXTERNAL) {
                            if (mUseScheduler) {
                                mScheduler->hotplugReceived(mAppConnectionHandle,
                                                            EventThread::DisplayType::External,
                                                            true);
                            } else {
                                mEventThread->onHotplugReceived(EventThread::DisplayType::External,
                                                                true);
                            }
                        }
                    }
                }
            }
        }
    }

    mDrawingState.displays = mCurrentState.displays;
}

void SurfaceFlinger::handleTransactionLocked(uint32_t transactionFlags)
{
    // Notify all layers of available frames
    mCurrentState.traverseInZOrder([](Layer* layer) {
        layer->notifyAvailableFrames();
    });

    /*
     * Traversal of the children
     * (perform the transaction for each of them if needed)
     */

    if (transactionFlags & eTraversalNeeded) {
        mCurrentState.traverseInZOrder([&](Layer* layer) {
            uint32_t trFlags = layer->getTransactionFlags(eTransactionNeeded);
            if (!trFlags) return;

            const uint32_t flags = layer->doTransaction(0);
            if (flags & Layer::eVisibleRegion)
                mVisibleRegionsDirty = true;
        });
    }

    /*
     * Perform display own transactions if needed
     */

    if (transactionFlags & eDisplayTransactionNeeded) {
        processDisplayChangesLocked();
        processDisplayHotplugEventsLocked();
    }

    if (transactionFlags & (eDisplayLayerStackChanged|eDisplayTransactionNeeded)) {
        // The transform hint might have changed for some layers
        // (either because a display has changed, or because a layer
        // as changed).
        //
        // Walk through all the layers in currentLayers,
        // and update their transform hint.
        //
        // If a layer is visible only on a single display, then that
        // display is used to calculate the hint, otherwise we use the
        // default display.
        //
        // NOTE: we do this here, rather than in rebuildLayerStacks() so that
        // the hint is set before we acquire a buffer from the surface texture.
        //
        // NOTE: layer transactions have taken place already, so we use their
        // drawing state. However, SurfaceFlinger's own transaction has not
        // happened yet, so we must use the current state layer list
        // (soon to become the drawing state list).
        //
        sp<const DisplayDevice> hintDisplay;
        uint32_t currentlayerStack = 0;
        bool first = true;
        mCurrentState.traverseInZOrder([&](Layer* layer) {
            // NOTE: we rely on the fact that layers are sorted by
            // layerStack first (so we don't have to traverse the list
            // of displays for every layer).
            uint32_t layerStack = layer->getLayerStack();
            if (first || currentlayerStack != layerStack) {
                currentlayerStack = layerStack;
                // figure out if this layerstack is mirrored
                // (more than one display) if so, pick the default display,
                // if not, pick the only display it's on.
                hintDisplay = nullptr;
                for (const auto& [token, display] : mDisplays) {
                    if (layer->belongsToDisplay(display->getLayerStack(), display->isPrimary())) {
                        if (hintDisplay) {
                            hintDisplay = nullptr;
                            break;
                        } else {
                            hintDisplay = display;
                        }
                    }
                }
            }

            if (!hintDisplay) {
                // NOTE: TEMPORARY FIX ONLY. Real fix should cause layers to
                // redraw after transform hint changes. See bug 8508397.

                // could be null when this layer is using a layerStack
                // that is not visible on any display. Also can occur at
                // screen off/on times.
                hintDisplay = getDefaultDisplayDeviceLocked();
            }

            // could be null if there is no display available at all to get
            // the transform hint from.
            if (hintDisplay) {
                layer->updateTransformHint(hintDisplay);
            }

            first = false;
        });
    }


    /*
     * Perform our own transaction if needed
     */

    if (mLayersAdded) {
        mLayersAdded = false;
        // Layers have been added.
        mVisibleRegionsDirty = true;
    }

    // some layers might have been removed, so
    // we need to update the regions they're exposing.
    if (mLayersRemoved) {
        mLayersRemoved = false;
        mVisibleRegionsDirty = true;
        mDrawingState.traverseInZOrder([&](Layer* layer) {
            if (mLayersPendingRemoval.indexOf(layer) >= 0) {
                // this layer is not visible anymore
                // TODO: we could traverse the tree from front to back and
                //       compute the actual visible region
                // TODO: we could cache the transformed region
                Region visibleReg;
                visibleReg.set(layer->computeScreenBounds());
                invalidateLayerStack(layer, visibleReg);
            }
        });
    }

    commitTransaction();

    updateCursorAsync();
}

void SurfaceFlinger::updateCursorAsync()
{
    for (const auto& [token, display] : mDisplays) {
        if (display->getId() < 0) {
            continue;
        }

        for (auto& layer : display->getVisibleLayersSortedByZ()) {
            layer->updateCursorPosition(display);
        }
    }
}

void SurfaceFlinger::commitTransaction()
{
    if (!mLayersPendingRemoval.isEmpty()) {
        // Notify removed layers now that they can't be drawn from
        for (const auto& l : mLayersPendingRemoval) {
            recordBufferingStats(l->getName().string(),
                    l->getOccupancyHistory(true));
            l->onRemoved();
            mNumLayers -= 1;
        }
        mLayersPendingRemoval.clear();
    }

    // If this transaction is part of a window animation then the next frame
    // we composite should be considered an animation as well.
    mAnimCompositionPending = mAnimTransactionPending;

    mDrawingState = mCurrentState;
    // clear the "changed" flags in current state
    mCurrentState.colorMatrixChanged = false;

    mDrawingState.traverseInZOrder([](Layer* layer) {
        layer->commitChildList();
    });
    mTransactionPending = false;
    mAnimTransactionPending = false;
    mTransactionCV.broadcast();
}

void SurfaceFlinger::computeVisibleRegions(const sp<const DisplayDevice>& display,
                                           Region& outDirtyRegion, Region& outOpaqueRegion) {
    ATRACE_CALL();
    ALOGV("computeVisibleRegions");

    Region aboveOpaqueLayers;
    Region aboveCoveredLayers;
    Region dirty;

    outDirtyRegion.clear();

    Layer* layerOfInterest = NULL;
    bool bIgnoreLayer = false;
    mDrawingState.traverseInReverseZOrder([&](Layer* layer) {
        if (layer->isSecureDisplay()) {
            bIgnoreLayer = true;
            const int32_t displayId = display->getId();
            const auto hwcDisplayId = getHwComposer().getHwcDisplayId(displayId);
            if (!hwcDisplayId) {
                layerOfInterest = layer;
            }
            return;
        }
    });

    mDrawingState.traverseInReverseZOrder([&](Layer* layer) {
        // start with the whole surface at its current location
        const Layer::State& s(layer->getDrawingState());

        // only consider the layers on the given layer stack
        if (!layer->belongsToDisplay(display->getLayerStack(), display->isPrimary())) {
            return;
        }

        if (bIgnoreLayer && layerOfInterest != layer) {
            Region visibleNonTransRegion;
            visibleNonTransRegion.set(Rect(0, 0));
            layer->setVisibleNonTransparentRegion(visibleNonTransRegion);
            return;
        }

        /*
         * opaqueRegion: area of a surface that is fully opaque.
         */
        Region opaqueRegion;

        /*
         * visibleRegion: area of a surface that is visible on screen
         * and not fully transparent. This is essentially the layer's
         * footprint minus the opaque regions above it.
         * Areas covered by a translucent surface are considered visible.
         */
        Region visibleRegion;

        /*
         * coveredRegion: area of a surface that is covered by all
         * visible regions above it (which includes the translucent areas).
         */
        Region coveredRegion;

        /*
         * transparentRegion: area of a surface that is hinted to be completely
         * transparent. This is only used to tell when the layer has no visible
         * non-transparent regions and can be removed from the layer list. It
         * does not affect the visibleRegion of this layer or any layers
         * beneath it. The hint may not be correct if apps don't respect the
         * SurfaceView restrictions (which, sadly, some don't).
         */
        Region transparentRegion;


        // handle hidden surfaces by setting the visible region to empty
        if (CC_LIKELY(layer->isVisible())) {
            const bool translucent = !layer->isOpaque(s);
            Rect bounds(layer->computeScreenBounds());
            visibleRegion.set(bounds);
            ui::Transform tr = layer->getTransform();
            if (!visibleRegion.isEmpty()) {
                // Remove the transparent area from the visible region
                if (translucent) {
                    if (tr.preserveRects()) {
                        // transform the transparent region
                        transparentRegion = tr.transform(layer->getActiveTransparentRegion(s));
                    } else {
                        // transformation too complex, can't do the
                        // transparent region optimization.
                        transparentRegion.clear();
                    }
                }

                // compute the opaque region
                const int32_t layerOrientation = tr.getOrientation();
                if (layer->getAlpha() == 1.0f && !translucent &&
                        ((layerOrientation & ui::Transform::ROT_INVALID) == false)) {
                    // the opaque region is the layer's footprint
                    opaqueRegion = visibleRegion;
                }
            }
        }

        if (visibleRegion.isEmpty()) {
            layer->clearVisibilityRegions();
            return;
        }

        // Clip the covered region to the visible region
        coveredRegion = aboveCoveredLayers.intersect(visibleRegion);

        // Update aboveCoveredLayers for next (lower) layer
        aboveCoveredLayers.orSelf(visibleRegion);

        // subtract the opaque region covered by the layers above us
        visibleRegion.subtractSelf(aboveOpaqueLayers);

        // compute this layer's dirty region
        if (layer->contentDirty) {
            // we need to invalidate the whole region
            dirty = visibleRegion;
            // as well, as the old visible region
            dirty.orSelf(layer->visibleRegion);
            layer->contentDirty = false;
        } else {
            /* compute the exposed region:
             *   the exposed region consists of two components:
             *   1) what's VISIBLE now and was COVERED before
             *   2) what's EXPOSED now less what was EXPOSED before
             *
             * note that (1) is conservative, we start with the whole
             * visible region but only keep what used to be covered by
             * something -- which mean it may have been exposed.
             *
             * (2) handles areas that were not covered by anything but got
             * exposed because of a resize.
             */
            const Region newExposed = visibleRegion - coveredRegion;
            const Region oldVisibleRegion = layer->visibleRegion;
            const Region oldCoveredRegion = layer->coveredRegion;
            const Region oldExposed = oldVisibleRegion - oldCoveredRegion;
            dirty = (visibleRegion&oldCoveredRegion) | (newExposed-oldExposed);
        }
        dirty.subtractSelf(aboveOpaqueLayers);

        // accumulate to the screen dirty region
        outDirtyRegion.orSelf(dirty);

        // Update aboveOpaqueLayers for next (lower) layer
        aboveOpaqueLayers.orSelf(opaqueRegion);

        // Store the visible region in screen space
        layer->setVisibleRegion(visibleRegion);
        layer->setCoveredRegion(coveredRegion);
        layer->setVisibleNonTransparentRegion(
                visibleRegion.subtract(transparentRegion));
    });

    outOpaqueRegion = aboveOpaqueLayers;
}

void SurfaceFlinger::invalidateLayerStack(const sp<const Layer>& layer, const Region& dirty) {
    for (const auto& [token, display] : mDisplays) {
        if (layer->belongsToDisplay(display->getLayerStack(), display->isPrimary())) {
            display->dirtyRegion.orSelf(dirty);
        }
    }
}

bool SurfaceFlinger::handlePageFlip()
{
    ALOGV("handlePageFlip");

    nsecs_t latchTime = systemTime();

    bool visibleRegions = false;
    bool frameQueued = false;
    bool newDataLatched = false;

    // Store the set of layers that need updates. This set must not change as
    // buffers are being latched, as this could result in a deadlock.
    // Example: Two producers share the same command stream and:
    // 1.) Layer 0 is latched
    // 2.) Layer 0 gets a new frame
    // 2.) Layer 1 gets a new frame
    // 3.) Layer 1 is latched.
    // Display is now waiting on Layer 1's frame, which is behind layer 0's
    // second frame. But layer 0's second frame could be waiting on display.
    mDrawingState.traverseInZOrder([&](Layer* layer) {
        if (layer->hasReadyFrame()) {
            frameQueued = true;
            if (layer->shouldPresentNow(*mPrimaryDispSync)) {
                mLayersWithQueuedFrames.push_back(layer);
            } else {
                layer->useEmptyDamage();
            }
        } else {
            layer->useEmptyDamage();
        }
    });

    for (auto& layer : mLayersWithQueuedFrames) {
        const Region dirty(layer->latchBuffer(visibleRegions, latchTime, getBE().flushFence));
        layer->useSurfaceDamage();
        invalidateLayerStack(layer, dirty);
        if (layer->isBufferLatched()) {
            newDataLatched = true;
        }
    }

    // Clear the renderengine fence here...
    // downstream code assumes that a cleared fence == NO_FENCE, so reassign to
    // clear instead of sp::clear.
    getBE().flushFence = Fence::NO_FENCE;

    mVisibleRegionsDirty |= visibleRegions;

    // If we will need to wake up at some time in the future to deal with a
    // queued frame that shouldn't be displayed during this vsync period, wake
    // up during the next vsync period to check again.
    if (frameQueued && (mLayersWithQueuedFrames.empty() || !newDataLatched)) {
        signalLayerUpdate();
    }

    // enter boot animation on first buffer latch
    if (CC_UNLIKELY(mBootStage == BootStage::BOOTLOADER && newDataLatched)) {
        ALOGI("Enter boot animation");
        mBootStage = BootStage::BOOTANIMATION;
    }

    // Only continue with the refresh if there is actually new work to do
    return !mLayersWithQueuedFrames.empty() && newDataLatched;
}

void SurfaceFlinger::invalidateHwcGeometry()
{
    mGeometryInvalid = true;
}

void SurfaceFlinger::doDisplayComposition(const sp<const DisplayDevice>& display,
                                          const Region& inDirtyRegion) {
    // We only need to actually compose the display if:
    // 1) It is being handled by hardware composer, which may need this to
    //    keep its virtual display state machine in sync, or
    // 2) There is work to be done (the dirty region isn't empty)
    bool isHwcDisplay = display->getId() >= 0;
    if (!isHwcDisplay && inDirtyRegion.isEmpty()) {
        ALOGV("Skipping display composition");
        return;
    }

    ALOGV("doDisplayComposition");
    if (!doComposeSurfaces(display)) return;

    // swap buffers (presentation)
    display->swapBuffers(getHwComposer());
}

bool SurfaceFlinger::doComposeSurfaces(const sp<const DisplayDevice>& display) {
    ALOGV("doComposeSurfaces");

    const Region bounds(display->bounds());
    const DisplayRenderArea renderArea(display);
    const auto displayId = display->getId();
    const bool hasClientComposition = getBE().mHwc->hasClientComposition(displayId);
    ATRACE_INT("hasClientComposition", hasClientComposition);

    mat4 colorMatrix;
    bool applyColorMatrix = false;
    bool needsEnhancedColorMatrix = false;

    if (hasClientComposition) {
        ALOGV("hasClientComposition");

        Dataspace outputDataspace = Dataspace::UNKNOWN;
        if (display->hasWideColorGamut()) {
            outputDataspace = display->getCompositionDataSpace();
        }
        getBE().mRenderEngine->setOutputDataSpace(outputDataspace);
        getBE().mRenderEngine->setDisplayMaxLuminance(
                display->getHdrCapabilities().getDesiredMaxLuminance());

        const bool hasDeviceComposition = getBE().mHwc->hasDeviceComposition(displayId);
        const bool skipClientColorTransform = getBE().mHwc->hasCapability(
            HWC2::Capability::SkipClientColorTransform);

        // Compute the global color transform matrix.
        applyColorMatrix = !hasDeviceComposition && !skipClientColorTransform;
        if (applyColorMatrix) {
            colorMatrix = mDrawingState.colorMatrix;
        }

        // The current enhanced saturation matrix is designed to enhance Display P3,
        // thus we only apply this matrix when the render intent is not colorimetric
        // and the output color space is Display P3.
        needsEnhancedColorMatrix =
            (display->getActiveRenderIntent() >= RenderIntent::ENHANCE &&
             outputDataspace == Dataspace::DISPLAY_P3);
        if (needsEnhancedColorMatrix) {
            colorMatrix *= mEnhancedSaturationMatrix;
        }

        if (!display->makeCurrent()) {
            ALOGW("DisplayDevice::makeCurrent failed. Aborting surface composition for display %s",
                  display->getDisplayName().c_str());
            getRenderEngine().resetCurrentSurface();

            // |mStateLock| not needed as we are on the main thread
            const auto defaultDisplay = getDefaultDisplayDeviceLocked();
            if (!defaultDisplay || !defaultDisplay->makeCurrent()) {
                ALOGE("DisplayDevice::makeCurrent on default display failed. Aborting.");
            }
            return false;
        }

        // Never touch the framebuffer if we don't have any framebuffer layers
        if (hasDeviceComposition) {
            // when using overlays, we assume a fully transparent framebuffer
            // NOTE: we could reduce how much we need to clear, for instance
            // remove where there are opaque FB layers. however, on some
            // GPUs doing a "clean slate" clear might be more efficient.
            // We'll revisit later if needed.
            getBE().mRenderEngine->clearWithColor(0, 0, 0, 0);
        } else {
            // we start with the whole screen area and remove the scissor part
            // we're left with the letterbox region
            // (common case is that letterbox ends-up being empty)
            const Region letterbox = bounds.subtract(display->getScissor());

            // compute the area to clear
            const Region region = display->undefinedRegion.merge(letterbox);

            // screen is already cleared here
            if (!region.isEmpty()) {
                // can happen with SurfaceView
                drawWormhole(region);
            }
        }

        const Rect& bounds = display->getBounds();
        const Rect& scissor = display->getScissor();
        if (scissor != bounds) {
            // scissor doesn't match the screen's dimensions, so we
            // need to clear everything outside of it and enable
            // the GL scissor so we don't draw anything where we shouldn't

            // enable scissor for this frame
            getBE().mRenderEngine->setScissor(scissor);
        }
    }

    /*
     * and then, render the layers targeted at the framebuffer
     */

    ALOGV("Rendering client layers");
    const ui::Transform& displayTransform = display->getTransform();
    bool firstLayer = true;
    for (auto& layer : display->getVisibleLayersSortedByZ()) {
        const Region clip(bounds.intersect(
                displayTransform.transform(layer->visibleRegion)));
        ALOGV("Layer: %s", layer->getName().string());
        ALOGV("  Composition type: %s", to_string(layer->getCompositionType(displayId)).c_str());
        if (!clip.isEmpty()) {
            switch (layer->getCompositionType(displayId)) {
                case HWC2::Composition::Cursor:
                case HWC2::Composition::Device:
                case HWC2::Composition::Sideband:
                case HWC2::Composition::SolidColor: {
                    const Layer::State& state(layer->getDrawingState());
                    if (layer->getClearClientTarget(displayId) && !firstLayer &&
                        layer->isOpaque(state) && (layer->getAlpha() == 1.0f) &&
                        hasClientComposition) {
                        // never clear the very first layer since we're
                        // guaranteed the FB is already cleared
                        layer->clearWithOpenGL(renderArea);
                    }
                    break;
                }
                case HWC2::Composition::Client: {
<<<<<<< HEAD
                    if (layer->hasColorTransform()) {
                        mat4 tmpMatrix;
                        if (applyColorMatrix) {
                            tmpMatrix = mDrawingState.colorMatrix;
                        }
                        tmpMatrix *= layer->getColorTransform();
                        if (needsEnhancedColorMatrix) {
                            tmpMatrix *= mEnhancedSaturationMatrix;
=======
                    if ((hwcId < 0) &&
                        (DisplayUtils::getInstance()->skipColorLayer(layer->getTypeId()))) {
                        // We are not using h/w composer.
                        // Skip color (dim) layer for WFD direct streaming.
                        continue;
                    }
                    // switch color matrices lazily
                    if (layer->isLegacyDataSpace() && needsLegacyColorMatrix) {
                        if (!legacyColorMatrixApplied) {
                            getRenderEngine().setSaturationMatrix(mLegacySrgbSaturationMatrix);
                            legacyColorMatrixApplied = true;
>>>>>>> 87a7718d
                        }
                        getRenderEngine().setColorTransform(tmpMatrix);
                    } else {
                        getRenderEngine().setColorTransform(colorMatrix);
                    }
                    layer->draw(renderArea, clip);
                    break;
                }
                default:
                    break;
            }
        } else {
            ALOGV("  Skipping for empty clip");
        }
        firstLayer = false;
    }

    // Clear color transform matrix at the end of the frame.
    getRenderEngine().setColorTransform(mat4());

    // disable scissor at the end of the frame
    getBE().mRenderEngine->disableScissor();
    return true;
}

void SurfaceFlinger::drawWormhole(const Region& region) const {
    auto& engine(getRenderEngine());
    engine.fillRegionWithColor(region, 0, 0, 0, 0);
}

status_t SurfaceFlinger::addClientLayer(const sp<Client>& client,
        const sp<IBinder>& handle,
        const sp<IGraphicBufferProducer>& gbc,
        const sp<Layer>& lbc,
        const sp<Layer>& parent)
{
    // add this layer to the current state list
    {
        Mutex::Autolock _l(mStateLock);
        if (mNumLayers >= MAX_LAYERS) {
            ALOGE("AddClientLayer failed, mNumLayers (%zu) >= MAX_LAYERS (%zu)", mNumLayers,
                  MAX_LAYERS);
            return NO_MEMORY;
        }
        if (parent == nullptr) {
            mCurrentState.layersSortedByZ.add(lbc);
        } else {
            if (parent->isRemoved()) {
                ALOGE("addClientLayer called with a removed parent");
                return NAME_NOT_FOUND;
            }
            parent->addChild(lbc);
        }

        if (gbc != nullptr) {
            mGraphicBufferProducerList.insert(IInterface::asBinder(gbc).get());
            ALOGE_IF(mGraphicBufferProducerList.size() >
                                        mMaxGraphicBufferProducerListSize,
                                "Suspected IGBP leak: %zu IGBPs (%zu max), %zu Layers",
                                mGraphicBufferProducerList.size(),
                                mMaxGraphicBufferProducerListSize, mNumLayers);
        }
        mLayersAdded = true;
        mNumLayers++;
    }

    // attach this layer to the client
    client->attachLayer(handle, lbc);

    return NO_ERROR;
}

status_t SurfaceFlinger::removeLayer(const sp<Layer>& layer, bool topLevelOnly) {
    Mutex::Autolock _l(mStateLock);
    return removeLayerLocked(mStateLock, layer, topLevelOnly);
}

status_t SurfaceFlinger::removeLayerLocked(const Mutex&, const sp<Layer>& layer,
                                           bool topLevelOnly) {
    if (layer->isRemoved()) {
        return NO_ERROR;
    }

    const auto& p = layer->getParent();
    ssize_t index;
    if (p != nullptr) {
        if (topLevelOnly) {
            return NO_ERROR;
        }
        index = p->removeChild(layer);
    } else {
        index = mCurrentState.layersSortedByZ.remove(layer);
    }

    layer->onRemovedFromCurrentState();
    mLayersPendingRemoval.add(layer);
    mLayersRemoved = true;
    setTransactionFlags(eTransactionNeeded);
    return NO_ERROR;
}

uint32_t SurfaceFlinger::peekTransactionFlags() {
    return mTransactionFlags;
}

uint32_t SurfaceFlinger::getTransactionFlags(uint32_t flags) {
    return mTransactionFlags.fetch_and(~flags) & flags;
}

uint32_t SurfaceFlinger::setTransactionFlags(uint32_t flags) {
    return setTransactionFlags(flags, VSyncModulator::TransactionStart::NORMAL);
}

uint32_t SurfaceFlinger::setTransactionFlags(uint32_t flags,
        VSyncModulator::TransactionStart transactionStart) {
    uint32_t old = mTransactionFlags.fetch_or(flags);
    mVsyncModulator.setTransactionStart(transactionStart);
    if ((old & flags)==0) { // wake the server up
        signalTransaction();
    }
    return old;
}

bool SurfaceFlinger::containsAnyInvalidClientState(const Vector<ComposerState>& states) {
    for (const ComposerState& state : states) {
        // Here we need to check that the interface we're given is indeed
        // one of our own. A malicious client could give us a nullptr
        // IInterface, or one of its own or even one of our own but a
        // different type. All these situations would cause us to crash.
        if (state.client == nullptr) {
            return true;
        }

        sp<IBinder> binder = IInterface::asBinder(state.client);
        if (binder == nullptr) {
            return true;
        }

        if (binder->queryLocalInterface(ISurfaceComposerClient::descriptor) == nullptr) {
            return true;
        }
    }
    return false;
}

void SurfaceFlinger::setTransactionState(
        const Vector<ComposerState>& states,
        const Vector<DisplayState>& displays,
        uint32_t flags)
{
    ATRACE_CALL();

    handleDPTransactionIfNeeded(displays);
    Mutex::Autolock _l(mStateLock);
    uint32_t transactionFlags = 0;

    if (containsAnyInvalidClientState(states)) {
        return;
    }

    if (flags & eAnimation) {
        // For window updates that are part of an animation we must wait for
        // previous animation "frames" to be handled.
        while (mAnimTransactionPending) {
            status_t err = mTransactionCV.waitRelative(mStateLock, s2ns(5));
            if (CC_UNLIKELY(err != NO_ERROR)) {
                // just in case something goes wrong in SF, return to the
                // caller after a few seconds.
                ALOGW_IF(err == TIMED_OUT, "setTransactionState timed out "
                        "waiting for previous animation frame");
                mAnimTransactionPending = false;
                break;
            }
        }
    }

    for (const DisplayState& display : displays) {
        transactionFlags |= setDisplayStateLocked(display);
    }

    for (const ComposerState& state : states) {
        transactionFlags |= setClientStateLocked(state);
    }

    // Iterate through all layers again to determine if any need to be destroyed. Marking layers
    // as destroyed should only occur after setting all other states. This is to allow for a
    // child re-parent to happen before marking its original parent as destroyed (which would
    // then mark the child as destroyed).
    for (const ComposerState& state : states) {
        setDestroyStateLocked(state);
    }

    // If a synchronous transaction is explicitly requested without any changes, force a transaction
    // anyway. This can be used as a flush mechanism for previous async transactions.
    // Empty animation transaction can be used to simulate back-pressure, so also force a
    // transaction for empty animation transactions.
    if (transactionFlags == 0 &&
            ((flags & eSynchronous) || (flags & eAnimation))) {
        transactionFlags = eTransactionNeeded;
    }

    if (transactionFlags) {
        if (mInterceptor->isEnabled()) {
            mInterceptor->saveTransaction(states, mCurrentState.displays, displays, flags);
        }

        // this triggers the transaction
        const auto start = (flags & eEarlyWakeup)
                ? VSyncModulator::TransactionStart::EARLY
                : VSyncModulator::TransactionStart::NORMAL;
        setTransactionFlags(transactionFlags, start);

        // if this is a synchronous transaction, wait for it to take effect
        // before returning.
        if (flags & eSynchronous) {
            mTransactionPending = true;
        }
        if (flags & eAnimation) {
            mAnimTransactionPending = true;
        }
        while (mTransactionPending) {
            status_t err = mTransactionCV.waitRelative(mStateLock, s2ns(5));
            if (CC_UNLIKELY(err != NO_ERROR)) {
                // just in case something goes wrong in SF, return to the
                // called after a few seconds.
                ALOGW_IF(err == TIMED_OUT, "setTransactionState timed out!");
                mTransactionPending = false;
                break;
            }
        }
    }
}

uint32_t SurfaceFlinger::setDisplayStateLocked(const DisplayState& s) {
    const ssize_t index = mCurrentState.displays.indexOfKey(s.token);
    if (index < 0) return 0;

    uint32_t flags = 0;
    DisplayDeviceState& state = mCurrentState.displays.editValueAt(index);

    const uint32_t what = s.what;
    if (what & DisplayState::eSurfaceChanged) {
        if (IInterface::asBinder(state.surface) != IInterface::asBinder(s.surface)) {
            state.surface = s.surface;
            flags |= eDisplayTransactionNeeded;
        }
    }
    if (what & DisplayState::eLayerStackChanged) {
        if (state.layerStack != s.layerStack) {
            state.layerStack = s.layerStack;
            flags |= eDisplayTransactionNeeded;
        }
    }
    if (what & DisplayState::eDisplayProjectionChanged) {
        if (state.orientation != s.orientation) {
            state.orientation = s.orientation;
            flags |= eDisplayTransactionNeeded;
        }
        if (state.frame != s.frame) {
            state.frame = s.frame;
            flags |= eDisplayTransactionNeeded;
        }
        if (state.viewport != s.viewport) {
            state.viewport = s.viewport;
            flags |= eDisplayTransactionNeeded;
        }
    }
    if (what & DisplayState::eDisplaySizeChanged) {
        if (state.width != s.width) {
            state.width = s.width;
            flags |= eDisplayTransactionNeeded;
        }
        if (state.height != s.height) {
            state.height = s.height;
            flags |= eDisplayTransactionNeeded;
        }
    }

    return flags;
}

bool callingThreadHasUnscopedSurfaceFlingerAccess() {
    IPCThreadState* ipc = IPCThreadState::self();
    const int pid = ipc->getCallingPid();
    const int uid = ipc->getCallingUid();
    if ((uid != AID_GRAPHICS && uid != AID_SYSTEM) &&
        !PermissionCache::checkPermission(sAccessSurfaceFlinger, pid, uid)) {
        return false;
    }
    return true;
}

uint32_t SurfaceFlinger::setClientStateLocked(const ComposerState& composerState) {
    const layer_state_t& s = composerState.state;
    sp<Client> client(static_cast<Client*>(composerState.client.get()));

    sp<Layer> layer(client->getLayerUser(s.surface));
    if (layer == nullptr) {
        return 0;
    }

    if (layer->isRemoved()) {
        ALOGW("Attempting to set client state on removed layer: %s", layer->getName().string());
        return 0;
    }

    uint32_t flags = 0;

    const uint32_t what = s.what;
    bool geometryAppliesWithResize =
            what & layer_state_t::eGeometryAppliesWithResize;

    // If we are deferring transaction, make sure to push the pending state, as otherwise the
    // pending state will also be deferred.
    if (what & layer_state_t::eDeferTransaction_legacy) {
        layer->pushPendingState();
    }

    if (what & layer_state_t::ePositionChanged) {
        if (layer->setPosition(s.x, s.y, !geometryAppliesWithResize)) {
            flags |= eTraversalNeeded;
        }
    }
    if (what & layer_state_t::eLayerChanged) {
        // NOTE: index needs to be calculated before we update the state
        const auto& p = layer->getParent();
        if (p == nullptr) {
            ssize_t idx = mCurrentState.layersSortedByZ.indexOf(layer);
            if (layer->setLayer(s.z) && idx >= 0) {
                mCurrentState.layersSortedByZ.removeAt(idx);
                mCurrentState.layersSortedByZ.add(layer);
                // we need traversal (state changed)
                // AND transaction (list changed)
                flags |= eTransactionNeeded|eTraversalNeeded;
            }
        } else {
            if (p->setChildLayer(layer, s.z)) {
                flags |= eTransactionNeeded|eTraversalNeeded;
            }
        }
    }
    if (what & layer_state_t::eRelativeLayerChanged) {
        // NOTE: index needs to be calculated before we update the state
        const auto& p = layer->getParent();
        if (p == nullptr) {
            ssize_t idx = mCurrentState.layersSortedByZ.indexOf(layer);
            if (layer->setRelativeLayer(s.relativeLayerHandle, s.z) && idx >= 0) {
                mCurrentState.layersSortedByZ.removeAt(idx);
                mCurrentState.layersSortedByZ.add(layer);
                // we need traversal (state changed)
                // AND transaction (list changed)
                flags |= eTransactionNeeded|eTraversalNeeded;
            }
        } else {
            if (p->setChildRelativeLayer(layer, s.relativeLayerHandle, s.z)) {
                flags |= eTransactionNeeded|eTraversalNeeded;
            }
        }
    }
    if (what & layer_state_t::eSizeChanged) {
        if (layer->setSize(s.w, s.h)) {
            flags |= eTraversalNeeded;
        }
    }
    if (what & layer_state_t::eAlphaChanged) {
        if (layer->setAlpha(s.alpha))
            flags |= eTraversalNeeded;
    }
    if (what & layer_state_t::eColorChanged) {
        if (layer->setColor(s.color))
            flags |= eTraversalNeeded;
    }
    if (what & layer_state_t::eColorTransformChanged) {
        if (layer->setColorTransform(s.colorTransform)) {
            flags |= eTraversalNeeded;
        }
    }
    if (what & layer_state_t::eMatrixChanged) {
        // TODO: b/109894387
        //
        // SurfaceFlinger's renderer is not prepared to handle cropping in the face of arbitrary
        // rotation. To see the problem observe that if we have a square parent, and a child
        // of the same size, then we rotate the child 45 degrees around it's center, the child
        // must now be cropped to a non rectangular 8 sided region.
        //
        // Of course we can fix this in the future. For now, we are lucky, SurfaceControl is
        // private API, and the WindowManager only uses rotation in one case, which is on a top
        // level layer in which cropping is not an issue.
        //
        // However given that abuse of rotation matrices could lead to surfaces extending outside
        // of cropped areas, we need to prevent non-root clients without permission ACCESS_SURFACE_FLINGER
        // (a.k.a. everyone except WindowManager and tests) from setting non rectangle preserving
        // transformations.
        if (layer->setMatrix(s.matrix, callingThreadHasUnscopedSurfaceFlingerAccess()))
            flags |= eTraversalNeeded;
    }
    if (what & layer_state_t::eTransparentRegionChanged) {
        if (layer->setTransparentRegionHint(s.transparentRegion))
            flags |= eTraversalNeeded;
    }
    if (what & layer_state_t::eFlagsChanged) {
        if (layer->setFlags(s.flags, s.mask))
            flags |= eTraversalNeeded;
    }
    if (what & layer_state_t::eCropChanged_legacy) {
        if (layer->setCrop_legacy(s.crop_legacy, !geometryAppliesWithResize))
            flags |= eTraversalNeeded;
    }
    if (what & layer_state_t::eLayerStackChanged) {
        ssize_t idx = mCurrentState.layersSortedByZ.indexOf(layer);
        // We only allow setting layer stacks for top level layers,
        // everything else inherits layer stack from its parent.
        if (layer->hasParent()) {
            ALOGE("Attempt to set layer stack on layer with parent (%s) is invalid",
                    layer->getName().string());
        } else if (idx < 0) {
            ALOGE("Attempt to set layer stack on layer without parent (%s) that "
                    "that also does not appear in the top level layer list. Something"
                    " has gone wrong.", layer->getName().string());
        } else if (layer->setLayerStack(s.layerStack)) {
            mCurrentState.layersSortedByZ.removeAt(idx);
            mCurrentState.layersSortedByZ.add(layer);
            // we need traversal (state changed)
            // AND transaction (list changed)
            flags |= eTransactionNeeded|eTraversalNeeded|eDisplayLayerStackChanged;
        }
    }
    if (what & layer_state_t::eDeferTransaction_legacy) {
        if (s.barrierHandle_legacy != nullptr) {
            layer->deferTransactionUntil_legacy(s.barrierHandle_legacy, s.frameNumber_legacy);
        } else if (s.barrierGbp_legacy != nullptr) {
            const sp<IGraphicBufferProducer>& gbp = s.barrierGbp_legacy;
            if (authenticateSurfaceTextureLocked(gbp)) {
                const auto& otherLayer =
                    (static_cast<MonitoredProducer*>(gbp.get()))->getLayer();
                layer->deferTransactionUntil_legacy(otherLayer, s.frameNumber_legacy);
            } else {
                ALOGE("Attempt to defer transaction to to an"
                        " unrecognized GraphicBufferProducer");
            }
        }
        // We don't trigger a traversal here because if no other state is
        // changed, we don't want this to cause any more work
    }
    if (what & layer_state_t::eReparent) {
        bool hadParent = layer->hasParent();
        if (layer->reparent(s.parentHandleForChild)) {
            if (!hadParent) {
                mCurrentState.layersSortedByZ.remove(layer);
            }
            flags |= eTransactionNeeded|eTraversalNeeded;
        }
    }
    if (what & layer_state_t::eReparentChildren) {
        if (layer->reparentChildren(s.reparentHandle)) {
            flags |= eTransactionNeeded|eTraversalNeeded;
        }
    }
    if (what & layer_state_t::eDetachChildren) {
        layer->detachChildren();
    }
    if (what & layer_state_t::eOverrideScalingModeChanged) {
        layer->setOverrideScalingMode(s.overrideScalingMode);
        // We don't trigger a traversal here because if no other state is
        // changed, we don't want this to cause any more work
    }
    if (what & layer_state_t::eTransformChanged) {
        if (layer->setTransform(s.transform)) flags |= eTraversalNeeded;
    }
    if (what & layer_state_t::eTransformToDisplayInverseChanged) {
        if (layer->setTransformToDisplayInverse(s.transformToDisplayInverse))
            flags |= eTraversalNeeded;
    }
    if (what & layer_state_t::eCropChanged) {
        if (layer->setCrop(s.crop)) flags |= eTraversalNeeded;
    }
    if (what & layer_state_t::eBufferChanged) {
        if (layer->setBuffer(s.buffer)) flags |= eTraversalNeeded;
    }
    if (what & layer_state_t::eAcquireFenceChanged) {
        if (layer->setAcquireFence(s.acquireFence)) flags |= eTraversalNeeded;
    }
    if (what & layer_state_t::eDataspaceChanged) {
        if (layer->setDataspace(s.dataspace)) flags |= eTraversalNeeded;
    }
    if (what & layer_state_t::eHdrMetadataChanged) {
        if (layer->setHdrMetadata(s.hdrMetadata)) flags |= eTraversalNeeded;
    }
    if (what & layer_state_t::eSurfaceDamageRegionChanged) {
        if (layer->setSurfaceDamageRegion(s.surfaceDamageRegion)) flags |= eTraversalNeeded;
    }
    if (what & layer_state_t::eApiChanged) {
        if (layer->setApi(s.api)) flags |= eTraversalNeeded;
    }
    if (what & layer_state_t::eSidebandStreamChanged) {
        if (layer->setSidebandStream(s.sidebandStream)) flags |= eTraversalNeeded;
    }
    return flags;
}

void SurfaceFlinger::setDestroyStateLocked(const ComposerState& composerState) {
    const layer_state_t& state = composerState.state;
    sp<Client> client(static_cast<Client*>(composerState.client.get()));

    sp<Layer> layer(client->getLayerUser(state.surface));
    if (layer == nullptr) {
        return;
    }

    if (layer->isRemoved()) {
        ALOGW("Attempting to destroy on removed layer: %s", layer->getName().string());
        return;
    }

    if (state.what & layer_state_t::eDestroySurface) {
        removeLayerLocked(mStateLock, layer);
    }
}

status_t SurfaceFlinger::createLayer(
        const String8& name,
        const sp<Client>& client,
        uint32_t w, uint32_t h, PixelFormat format, uint32_t flags,
        int32_t windowType, int32_t ownerUid, sp<IBinder>* handle,
        sp<IGraphicBufferProducer>* gbp, sp<Layer>* parent)
{
    if (int32_t(w|h) < 0) {
        ALOGE("createLayer() failed, w or h is negative (w=%d, h=%d)",
                int(w), int(h));
        return BAD_VALUE;
    }

    status_t result = NO_ERROR;

    sp<Layer> layer;

    String8 uniqueName = getUniqueLayerName(name);

    switch (flags & ISurfaceComposerClient::eFXSurfaceMask) {
        case ISurfaceComposerClient::eFXSurfaceBufferQueue:
            result = createBufferQueueLayer(client, uniqueName, w, h, flags, format, handle, gbp,
                                            &layer);

            break;
        case ISurfaceComposerClient::eFXSurfaceBufferState:
            result = createBufferStateLayer(client, uniqueName, w, h, flags, handle, &layer);
            break;
        case ISurfaceComposerClient::eFXSurfaceColor:
            result = createColorLayer(client,
                    uniqueName, w, h, flags,
                    handle, &layer);
            break;
        case ISurfaceComposerClient::eFXSurfaceContainer:
            result = createContainerLayer(client,
                    uniqueName, w, h, flags,
                    handle, &layer);
            break;
        default:
            result = BAD_VALUE;
            break;
    }

    if (result != NO_ERROR) {
        return result;
    }

    // window type is WINDOW_TYPE_DONT_SCREENSHOT from SurfaceControl.java
    // TODO b/64227542
    if (windowType == 441731) {
        windowType = 2024; // TYPE_NAVIGATION_BAR_PANEL
        layer->setPrimaryDisplayOnly();
    }

    layer->setInfo(windowType, ownerUid);

    result = addClientLayer(client, *handle, *gbp, layer, *parent);
    if (result != NO_ERROR) {
        return result;
    }
    mInterceptor->saveSurfaceCreation(layer);

    setTransactionFlags(eTransactionNeeded);
    return result;
}

String8 SurfaceFlinger::getUniqueLayerName(const String8& name)
{
    bool matchFound = true;
    uint32_t dupeCounter = 0;

    // Tack on our counter whether there is a hit or not, so everyone gets a tag
    String8 uniqueName = name + "#" + String8(std::to_string(dupeCounter).c_str());

    // Grab the state lock since we're accessing mCurrentState
    Mutex::Autolock lock(mStateLock);

    // Loop over layers until we're sure there is no matching name
    while (matchFound) {
        matchFound = false;
        mCurrentState.traverseInZOrder([&](Layer* layer) {
            if (layer->getName() == uniqueName) {
                matchFound = true;
                uniqueName = name + "#" + String8(std::to_string(++dupeCounter).c_str());
            }
        });
    }

    ALOGV_IF(dupeCounter > 0, "duplicate layer name: changing %s to %s", name.c_str(),
             uniqueName.c_str());

    return uniqueName;
}

status_t SurfaceFlinger::createBufferQueueLayer(const sp<Client>& client, const String8& name,
                                                uint32_t w, uint32_t h, uint32_t flags,
                                                PixelFormat& format, sp<IBinder>* handle,
                                                sp<IGraphicBufferProducer>* gbp,
                                                sp<Layer>* outLayer) {
    // initialize the surfaces
    switch (format) {
    case PIXEL_FORMAT_TRANSPARENT:
    case PIXEL_FORMAT_TRANSLUCENT:
        format = PIXEL_FORMAT_RGBA_8888;
        break;
    case PIXEL_FORMAT_OPAQUE:
        format = PIXEL_FORMAT_RGBX_8888;
        break;
    }

    sp<BufferQueueLayer> layer =
            new BufferQueueLayer(LayerCreationArgs(this, client, name, w, h, flags));
    status_t err = layer->setDefaultBufferProperties(w, h, format);
    if (err == NO_ERROR) {
        *handle = layer->getHandle();
        *gbp = layer->getProducer();
        *outLayer = layer;
    }

    ALOGE_IF(err, "createBufferQueueLayer() failed (%s)", strerror(-err));
    return err;
}

status_t SurfaceFlinger::createBufferStateLayer(const sp<Client>& client, const String8& name,
                                                uint32_t w, uint32_t h, uint32_t flags,
                                                sp<IBinder>* handle, sp<Layer>* outLayer) {
    sp<BufferStateLayer> layer =
            new BufferStateLayer(LayerCreationArgs(this, client, name, w, h, flags));
    *handle = layer->getHandle();
    *outLayer = layer;

    return NO_ERROR;
}

status_t SurfaceFlinger::createColorLayer(const sp<Client>& client,
        const String8& name, uint32_t w, uint32_t h, uint32_t flags,
        sp<IBinder>* handle, sp<Layer>* outLayer)
{
    *outLayer = new ColorLayer(LayerCreationArgs(this, client, name, w, h, flags));
    *handle = (*outLayer)->getHandle();
    return NO_ERROR;
}

status_t SurfaceFlinger::createContainerLayer(const sp<Client>& client,
        const String8& name, uint32_t w, uint32_t h, uint32_t flags,
        sp<IBinder>* handle, sp<Layer>* outLayer)
{
    *outLayer = new ContainerLayer(LayerCreationArgs(this, client, name, w, h, flags));
    *handle = (*outLayer)->getHandle();
    return NO_ERROR;
}


status_t SurfaceFlinger::onLayerRemoved(const sp<Client>& client, const sp<IBinder>& handle)
{
    // called by a client when it wants to remove a Layer
    status_t err = NO_ERROR;
    sp<Layer> l(client->getLayerUser(handle));
    if (l != nullptr) {
        mInterceptor->saveSurfaceDeletion(l);
        err = removeLayer(l);
        ALOGE_IF(err<0 && err != NAME_NOT_FOUND,
                "error removing layer=%p (%s)", l.get(), strerror(-err));
    }
    return err;
}

// ---------------------------------------------------------------------------

void SurfaceFlinger::onInitializeDisplays() {
    const auto displayToken = mDisplayTokens[DisplayDevice::DISPLAY_PRIMARY];
    if (!displayToken) return;

    // reset screen orientation and use primary layer stack
    Vector<ComposerState> state;
    Vector<DisplayState> displays;
    DisplayState d;
    d.what = DisplayState::eDisplayProjectionChanged |
             DisplayState::eLayerStackChanged;
    d.token = displayToken;
    d.layerStack = 0;
    d.orientation = DisplayState::eOrientationDefault;
    d.frame.makeInvalid();
    d.viewport.makeInvalid();
    d.width = 0;
    d.height = 0;
    displays.add(d);
    setTransactionState(state, displays, 0);

    const auto display = getDisplayDevice(displayToken);
    if (!display) return;

    setPowerModeInternal(display, HWC_POWER_MODE_NORMAL, /*stateLockHeld*/ false);

    const auto activeConfig = getHwComposer().getActiveConfig(display->getId());
    const nsecs_t period = activeConfig->getVsyncPeriod();
    mAnimFrameTracker.setDisplayRefreshPeriod(period);

    // Use phase of 0 since phase is not known.
    // Use latency of 0, which will snap to the ideal latency.
    setCompositorTimingSnapped(0, period, 0);
}

void SurfaceFlinger::initializeDisplays() {
    // Async since we may be called from the main thread.
    postMessageAsync(new LambdaMessage([this] { onInitializeDisplays(); }));
}

void SurfaceFlinger::setPowerModeInternal(const sp<DisplayDevice>& display, int mode,
                                          bool stateLockHeld) {
    const int32_t displayId = display->getId();
    ALOGD("Setting power mode %d on display %d", mode, displayId);

    int currentMode = display->getPowerMode();
    if (mode == currentMode) {
        return;
    }

    if (display->isVirtual()) {
        ALOGW("Trying to set power mode for virtual display");
        return;
    }

    display->setPowerMode(mode);

    if (mInterceptor->isEnabled()) {
        ConditionalLock lock(mStateLock, !stateLockHeld);
        ssize_t idx = mCurrentState.displays.indexOfKey(display->getDisplayToken());
        if (idx < 0) {
            ALOGW("Surface Interceptor SavePowerMode: invalid display token");
            return;
        }
        mInterceptor->savePowerModeUpdate(mCurrentState.displays.valueAt(idx).sequenceId, mode);
    }

    int32_t type = display->getDisplayType();
    mActiveDisplays[type] = (mode != HWC_POWER_MODE_OFF && mode != HWC_POWER_MODE_DOZE_SUSPEND);
    if (currentMode == HWC_POWER_MODE_OFF) {
        // Turn on the display
        getHwComposer().setPowerMode(type, mode);
        if (mActiveDisplays.any() &&
            mode != HWC_POWER_MODE_DOZE_SUSPEND) {
            // FIXME: eventthread only knows about the main display right now
            if (mUseScheduler) {
                mScheduler->onScreenAcquired(mAppConnectionHandle);
            } else {
                mEventThread->onScreenAcquired();
            }
            resyncToHardwareVsync(true);
        }

        mVisibleRegionsDirty = true;
        mHasPoweredOff = true;
        repaintEverything();

        struct sched_param param = {0};
        param.sched_priority = 1;
        if (sched_setscheduler(0, SCHED_FIFO, &param) != 0) {
            ALOGW("Couldn't set SCHED_FIFO on display on");
        }
    } else if (mode == HWC_POWER_MODE_OFF) {
        // Turn off the display
        struct sched_param param = {0};
        if (sched_setscheduler(0, SCHED_OTHER, &param) != 0) {
            ALOGW("Couldn't set SCHED_OTHER on display off");
        }

        if (mActiveDisplays.none()) {
            disableHardwareVsync(true); // also cancels any in-progress resync

            // FIXME: eventthread only knows about the main display right now
            if (mUseScheduler) {
                mScheduler->onScreenReleased(mAppConnectionHandle);
            } else {
                mEventThread->onScreenReleased();
            }
        }

        getHwComposer().setPowerMode(type, mode);
        mVisibleRegionsDirty = true;
        // from this point on, SF will stop drawing on this display
    } else if (mode == HWC_POWER_MODE_DOZE ||
               mode == HWC_POWER_MODE_NORMAL) {
        // Update display while dozing
        getHwComposer().setPowerMode(type, mode);
        if (mActiveDisplays.any()) {
            // FIXME: eventthread only knows about the main display right now
            if (mUseScheduler) {
                mScheduler->onScreenAcquired(mAppConnectionHandle);
            } else {
                mEventThread->onScreenAcquired();
            }
            resyncToHardwareVsync(true);
        }
    } else if (mode == HWC_POWER_MODE_DOZE_SUSPEND) {
        // Leave display going to doze
        if (mActiveDisplays.none()) {
            disableHardwareVsync(true); // also cancels any in-progress resync
            // FIXME: eventthread only knows about the main display right now
            if (mUseScheduler) {
                mScheduler->onScreenReleased(mAppConnectionHandle);
            } else {
                mEventThread->onScreenReleased();
            }
        }
        getHwComposer().setPowerMode(type, mode);
    } else {
        ALOGE("Attempting to set unknown power mode: %d\n", mode);
        getHwComposer().setPowerMode(type, mode);
    }

    ALOGD("Finished setting power mode %d on display %d", mode, displayId);
}

void SurfaceFlinger::setPowerMode(const sp<IBinder>& displayToken, int mode) {
    postMessageSync(new LambdaMessage([&] {
        const auto display = getDisplayDevice(displayToken);
        if (!display) {
            ALOGE("Attempt to set power mode %d for invalid display token %p", mode,
                  displayToken.get());
        } else if (display->isVirtual()) {
            ALOGW("Attempt to set power mode %d for virtual display", mode);
        } else {
            setPowerModeInternal(display, mode, /*stateLockHeld*/ false);
        }
    }));
}

// ---------------------------------------------------------------------------

status_t SurfaceFlinger::doDump(int fd, const Vector<String16>& args, bool asProto)
        NO_THREAD_SAFETY_ANALYSIS {
    String8 result;

    IPCThreadState* ipc = IPCThreadState::self();
    const int pid = ipc->getCallingPid();
    const int uid = ipc->getCallingUid();

    if ((uid != AID_SHELL) &&
            !PermissionCache::checkPermission(sDump, pid, uid)) {
        result.appendFormat("Permission Denial: "
                "can't dump SurfaceFlinger from pid=%d, uid=%d\n", pid, uid);
    } else {
        // Try to get the main lock, but give up after one second
        // (this would indicate SF is stuck, but we want to be able to
        // print something in dumpsys).
        status_t err = mStateLock.timedLock(s2ns(1));
        bool locked = (err == NO_ERROR);
        if (!locked) {
            result.appendFormat(
                    "SurfaceFlinger appears to be unresponsive (%s [%d]), "
                    "dumping anyways (no locks held)\n", strerror(-err), err);
        }

        bool dumpAll = true;
        bool enableRegionDump = false;
        size_t index = 0;
        size_t numArgs = args.size();

        if (numArgs) {
            if ((index < numArgs) &&
                    (args[index] == String16("--list"))) {
                index++;
                listLayersLocked(args, index, result);
                dumpAll = false;
            }

            if ((index < numArgs) &&
                    (args[index] == String16("--latency"))) {
                index++;
                dumpStatsLocked(args, index, result);
                dumpAll = false;
            }

            if ((index < numArgs) &&
                    (args[index] == String16("--latency-clear"))) {
                index++;
                clearStatsLocked(args, index, result);
                dumpAll = false;
            }

            if ((index < numArgs) &&
                    (args[index] == String16("--dispsync"))) {
                index++;
                mPrimaryDispSync->dump(result);
                dumpAll = false;
            }

            if ((index < numArgs) &&
                    (args[index] == String16("--static-screen"))) {
                index++;
                dumpStaticScreenStats(result);
                dumpAll = false;
            }

            if ((index < numArgs) &&
                    (args[index] == String16("--frame-events"))) {
                index++;
                dumpFrameEventsLocked(result);
                dumpAll = false;
            }

            if ((index < numArgs) && (args[index] == String16("--wide-color"))) {
                index++;
                dumpWideColorInfo(result);
                dumpAll = false;
            }

            if ((index < numArgs) &&
                (args[index] == String16("--enable-layer-stats"))) {
                index++;
                mLayerStats.enable();
                dumpAll = false;
            }

            if ((index < numArgs) &&
                (args[index] == String16("--disable-layer-stats"))) {
                index++;
                mLayerStats.disable();
                dumpAll = false;
            }

            if ((index < numArgs) &&
                (args[index] == String16("--clear-layer-stats"))) {
                index++;
                mLayerStats.clear();
                dumpAll = false;
            }

            if ((index < numArgs) &&
                (args[index] == String16("--dump-layer-stats"))) {
                index++;
                mLayerStats.dump(result);
                dumpAll = false;
            }

            if ((index < numArgs) &&
                    (args[index] == String16("--frame-composition"))) {
                index++;
                dumpFrameCompositionInfo(result);
                dumpAll = false;
            }

            if ((index < numArgs) &&
                (args[index] == String16("--display-identification"))) {
                index++;
                dumpDisplayIdentificationData(result);
                dumpAll = false;
            }

            if ((index < numArgs) &&
                (args[index] == String16("--region-dump"))) {
                index++;
                enableRegionDump = true;
            }

            if ((index < numArgs) && (args[index] == String16("--timestats"))) {
                index++;
                mTimeStats.parseArgs(asProto, args, index, result);
                dumpAll = false;
            }
        }

        if (dumpAll) {
            if (asProto) {
                LayersProto layersProto = dumpProtoInfo(LayerVector::StateSet::Current,
                        enableRegionDump);
                result.append(layersProto.SerializeAsString().c_str(), layersProto.ByteSize());
            } else {
                dumpAllLocked(args, index, result, enableRegionDump);
            }
        }

        if (locked) {
            mStateLock.unlock();
        }
    }
    write(fd, result.string(), result.size());
    return NO_ERROR;
}

void SurfaceFlinger::listLayersLocked(const Vector<String16>& /* args */,
        size_t& /* index */, String8& result) const
{
    mCurrentState.traverseInZOrder([&](Layer* layer) {
        result.appendFormat("%s\n", layer->getName().string());
    });
}

void SurfaceFlinger::dumpStatsLocked(const Vector<String16>& args, size_t& index,
        String8& result) const
{
    String8 name;
    if (index < args.size()) {
        name = String8(args[index]);
        index++;
    }

    if (const auto displayId = DisplayDevice::DISPLAY_PRIMARY;
        getHwComposer().isConnected(displayId)) {
        const auto activeConfig = getBE().mHwc->getActiveConfig(displayId);
        const nsecs_t period = activeConfig->getVsyncPeriod();
        result.appendFormat("%" PRId64 "\n", period);
    }

    if (name.isEmpty()) {
        mAnimFrameTracker.dumpStats(result);
    } else {
        mCurrentState.traverseInZOrder([&](Layer* layer) {
            if (name == layer->getName()) {
                layer->dumpFrameStats(result);
            }
        });
    }
}

void SurfaceFlinger::clearStatsLocked(const Vector<String16>& args, size_t& index,
        String8& /* result */)
{
    String8 name;
    if (index < args.size()) {
        name = String8(args[index]);
        index++;
    }

    mCurrentState.traverseInZOrder([&](Layer* layer) {
        if (name.isEmpty() || (name == layer->getName())) {
            layer->clearFrameStats();
        }
    });

    mAnimFrameTracker.clearStats();
}

// This should only be called from the main thread.  Otherwise it would need
// the lock and should use mCurrentState rather than mDrawingState.
void SurfaceFlinger::logFrameStats() {
    mDrawingState.traverseInZOrder([&](Layer* layer) {
        layer->logFrameStats();
    });

    mAnimFrameTracker.logAndResetStats(String8("<win-anim>"));
}

void SurfaceFlinger::appendSfConfigString(String8& result) const
{
    result.append(" [sf");

    if (isLayerTripleBufferingDisabled())
        result.append(" DISABLE_TRIPLE_BUFFERING");

    result.appendFormat(" PRESENT_TIME_OFFSET=%" PRId64 , dispSyncPresentTimeOffset);
    result.appendFormat(" FORCE_HWC_FOR_RBG_TO_YUV=%d", useHwcForRgbToYuv);
    result.appendFormat(" MAX_VIRT_DISPLAY_DIM=%" PRIu64, maxVirtualDisplaySize);
    result.appendFormat(" RUNNING_WITHOUT_SYNC_FRAMEWORK=%d", !hasSyncFramework);
    result.appendFormat(" NUM_FRAMEBUFFER_SURFACE_BUFFERS=%" PRId64,
                        maxFrameBufferAcquiredBuffers);
    result.append("]");
}

void SurfaceFlinger::dumpStaticScreenStats(String8& result) const
{
    result.appendFormat("Static screen stats:\n");
    for (size_t b = 0; b < SurfaceFlingerBE::NUM_BUCKETS - 1; ++b) {
        float bucketTimeSec = getBE().mFrameBuckets[b] / 1e9;
        float percent = 100.0f *
                static_cast<float>(getBE().mFrameBuckets[b]) / getBE().mTotalTime;
        result.appendFormat("  < %zd frames: %.3f s (%.1f%%)\n",
                b + 1, bucketTimeSec, percent);
    }
    float bucketTimeSec = getBE().mFrameBuckets[SurfaceFlingerBE::NUM_BUCKETS - 1] / 1e9;
    float percent = 100.0f *
            static_cast<float>(getBE().mFrameBuckets[SurfaceFlingerBE::NUM_BUCKETS - 1]) / getBE().mTotalTime;
    result.appendFormat("  %zd+ frames: %.3f s (%.1f%%)\n",
            SurfaceFlingerBE::NUM_BUCKETS - 1, bucketTimeSec, percent);
}

void SurfaceFlinger::recordBufferingStats(const char* layerName,
        std::vector<OccupancyTracker::Segment>&& history) {
    Mutex::Autolock lock(getBE().mBufferingStatsMutex);
    auto& stats = getBE().mBufferingStats[layerName];
    for (const auto& segment : history) {
        if (!segment.usedThirdBuffer) {
            stats.twoBufferTime += segment.totalTime;
        }
        if (segment.occupancyAverage < 1.0f) {
            stats.doubleBufferedTime += segment.totalTime;
        } else if (segment.occupancyAverage < 2.0f) {
            stats.tripleBufferedTime += segment.totalTime;
        }
        ++stats.numSegments;
        stats.totalTime += segment.totalTime;
    }
}

void SurfaceFlinger::dumpFrameEventsLocked(String8& result) {
    result.appendFormat("Layer frame timestamps:\n");

    const LayerVector& currentLayers = mCurrentState.layersSortedByZ;
    const size_t count = currentLayers.size();
    for (size_t i=0 ; i<count ; i++) {
        currentLayers[i]->dumpFrameEvents(result);
    }
}

void SurfaceFlinger::dumpBufferingStats(String8& result) const {
    result.append("Buffering stats:\n");
    result.append("  [Layer name] <Active time> <Two buffer> "
            "<Double buffered> <Triple buffered>\n");
    Mutex::Autolock lock(getBE().mBufferingStatsMutex);
    typedef std::tuple<std::string, float, float, float> BufferTuple;
    std::map<float, BufferTuple, std::greater<float>> sorted;
    for (const auto& statsPair : getBE().mBufferingStats) {
        const char* name = statsPair.first.c_str();
        const SurfaceFlingerBE::BufferingStats& stats = statsPair.second;
        if (stats.numSegments == 0) {
            continue;
        }
        float activeTime = ns2ms(stats.totalTime) / 1000.0f;
        float twoBufferRatio = static_cast<float>(stats.twoBufferTime) /
                stats.totalTime;
        float doubleBufferRatio = static_cast<float>(
                stats.doubleBufferedTime) / stats.totalTime;
        float tripleBufferRatio = static_cast<float>(
                stats.tripleBufferedTime) / stats.totalTime;
        sorted.insert({activeTime, {name, twoBufferRatio,
                doubleBufferRatio, tripleBufferRatio}});
    }
    for (const auto& sortedPair : sorted) {
        float activeTime = sortedPair.first;
        const BufferTuple& values = sortedPair.second;
        result.appendFormat("  [%s] %.2f %.3f %.3f %.3f\n",
                std::get<0>(values).c_str(), activeTime,
                std::get<1>(values), std::get<2>(values),
                std::get<3>(values));
    }
    result.append("\n");
}

void SurfaceFlinger::dumpDisplayIdentificationData(String8& result) const {
    for (const auto& [token, display] : mDisplays) {
        const int32_t displayId = display->getId();
        const auto hwcDisplayId = getHwComposer().getHwcDisplayId(displayId);
        if (!hwcDisplayId) {
            continue;
        }

        result.appendFormat("Display %d (HWC display %" PRIu64 "): ", displayId, *hwcDisplayId);
        uint8_t port;
        DisplayIdentificationData data;
        if (!getHwComposer().getDisplayIdentificationData(*hwcDisplayId, &port, &data)) {
            result.append("no identification data\n");
            continue;
        }

        if (!isEdid(data)) {
            result.append("unknown identification data: ");
            for (uint8_t byte : data) {
                result.appendFormat("%x ", byte);
            }
            result.append("\n");
            continue;
        }

        const auto edid = parseEdid(data);
        if (!edid) {
            result.append("invalid EDID: ");
            for (uint8_t byte : data) {
                result.appendFormat("%x ", byte);
            }
            result.append("\n");
            continue;
        }

        result.appendFormat("port=%u pnpId=%s displayName=\"", port, edid->pnpId.data());
        result.append(edid->displayName.data(), edid->displayName.length());
        result.append("\"\n");
    }
    result.append("\n");
}

void SurfaceFlinger::dumpWideColorInfo(String8& result) const {
    result.appendFormat("Device has wide color display: %d\n", hasWideColorDisplay);
    result.appendFormat("Device uses color management: %d\n", useColorManagement);
    result.appendFormat("DisplayColorSetting: %s\n",
            decodeDisplayColorSetting(mDisplayColorSetting).c_str());

    // TODO: print out if wide-color mode is active or not

    for (const auto& [token, display] : mDisplays) {
        const int32_t displayId = display->getId();
        if (displayId == DisplayDevice::DISPLAY_ID_INVALID) {
            continue;
        }

        result.appendFormat("Display %d color modes:\n", displayId);
        std::vector<ColorMode> modes = getHwComposer().getColorModes(displayId);
        for (auto&& mode : modes) {
            result.appendFormat("    %s (%d)\n", decodeColorMode(mode).c_str(), mode);
        }

        ColorMode currentMode = display->getActiveColorMode();
        result.appendFormat("    Current color mode: %s (%d)\n",
                            decodeColorMode(currentMode).c_str(), currentMode);
    }
    result.append("\n");
}

void SurfaceFlinger::dumpFrameCompositionInfo(String8& result) const {
    std::string stringResult;

    for (const auto& [token, display] : mDisplays) {
        const auto displayId = display->getId();
        if (displayId == DisplayDevice::DISPLAY_ID_INVALID) {
            continue;
        }

        const auto& compositionInfoIt = getBE().mEndOfFrameCompositionInfo.find(displayId);
        if (compositionInfoIt == getBE().mEndOfFrameCompositionInfo.end()) {
            break;
        }
        const auto& compositionInfoList = compositionInfoIt->second;
        stringResult += base::StringPrintf("Display: %d\n", displayId);
        stringResult += base::StringPrintf("numComponents: %zu\n", compositionInfoList.size());
        for (const auto& compositionInfo : compositionInfoList) {
            compositionInfo.dump(stringResult, nullptr);
            stringResult += base::StringPrintf("\n");
        }
    }

    result.append(stringResult.c_str());
}

LayersProto SurfaceFlinger::dumpProtoInfo(LayerVector::StateSet stateSet,
                                          bool enableRegionDump) const {
    LayersProto layersProto;
    const bool useDrawing = stateSet == LayerVector::StateSet::Drawing;
    const State& state = useDrawing ? mDrawingState : mCurrentState;
    state.traverseInZOrder([&](Layer* layer) {
        LayerProto* layerProto = layersProto.add_layers();
        layer->writeToProto(layerProto, stateSet, enableRegionDump);
    });

    return layersProto;
}

LayersProto SurfaceFlinger::dumpVisibleLayersProtoInfo(const DisplayDevice& display) const {
    LayersProto layersProto;

    SizeProto* resolution = layersProto.mutable_resolution();
    resolution->set_w(display.getWidth());
    resolution->set_h(display.getHeight());

    layersProto.set_color_mode(decodeColorMode(display.getActiveColorMode()));
    layersProto.set_color_transform(decodeColorTransform(display.getColorTransform()));
    layersProto.set_global_transform(static_cast<int32_t>(display.getOrientationTransform()));

    const int32_t displayId = display.getId();
    mDrawingState.traverseInZOrder([&](Layer* layer) {
        if (!layer->visibleRegion.isEmpty() && layer->getBE().mHwcLayers.count(displayId)) {
            LayerProto* layerProto = layersProto.add_layers();
            layer->writeToProto(layerProto, displayId);
        }
    });

    return layersProto;
}

void SurfaceFlinger::dumpAllLocked(const Vector<String16>& args, size_t& index,
        String8& result, bool enableRegionDump) const
{
    bool colorize = false;
    if (index < args.size()
            && (args[index] == String16("--color"))) {
        colorize = true;
        index++;
    }

    Colorizer colorizer(colorize);

    // figure out if we're stuck somewhere
    const nsecs_t now = systemTime();
    const nsecs_t inTransaction(mDebugInTransaction);
    nsecs_t inTransactionDuration = (inTransaction) ? now-inTransaction : 0;

    /*
     * Dump library configuration.
     */

    colorizer.bold(result);
    result.append("Build configuration:");
    colorizer.reset(result);
    appendSfConfigString(result);
    appendUiConfigString(result);
    appendGuiConfigString(result);
    result.append("\n");

    result.append("\nDisplay identification data:\n");
    dumpDisplayIdentificationData(result);

    result.append("\nWide-Color information:\n");
    dumpWideColorInfo(result);

    colorizer.bold(result);
    result.append("Sync configuration: ");
    colorizer.reset(result);
    result.append(SyncFeatures::getInstance().toString());
    result.append("\n");

    colorizer.bold(result);
    result.append("DispSync configuration:\n");
    colorizer.reset(result);

    const auto [sfEarlyOffset, appEarlyOffset] = mVsyncModulator.getEarlyOffsets();
    const auto [sfEarlyGlOffset, appEarlyGlOffset] = mVsyncModulator.getEarlyGlOffsets();
    if (const auto displayId = DisplayDevice::DISPLAY_PRIMARY;
        getHwComposer().isConnected(displayId)) {
        const auto activeConfig = getHwComposer().getActiveConfig(displayId);
        result.appendFormat("Display %d: "
                "app phase %" PRId64 " ns, "
                "sf phase %" PRId64 " ns, "
                "early app phase %" PRId64 " ns, "
                "early sf phase %" PRId64 " ns, "
                "early app gl phase %" PRId64 " ns, "
                "early sf gl phase %" PRId64 " ns, "
                "present offset %" PRId64 " ns (refresh %" PRId64 " ns)",
                displayId,
                vsyncPhaseOffsetNs,
                sfVsyncPhaseOffsetNs,
                appEarlyOffset,
                sfEarlyOffset,
                appEarlyGlOffset,
                sfEarlyGlOffset,
                dispSyncPresentTimeOffset, activeConfig->getVsyncPeriod());
    }
    result.append("\n");

    // Dump static screen stats
    result.append("\n");
    dumpStaticScreenStats(result);
    result.append("\n");

    result.appendFormat("Missed frame count: %u\n\n", mFrameMissedCount.load());

    dumpBufferingStats(result);

    /*
     * Dump the visible layer list
     */
    colorizer.bold(result);
    result.appendFormat("Visible layers (count = %zu)\n", mNumLayers);
    result.appendFormat("GraphicBufferProducers: %zu, max %zu\n",
                        mGraphicBufferProducerList.size(), mMaxGraphicBufferProducerListSize);
    colorizer.reset(result);

    {
        LayersProto layersProto = dumpProtoInfo(LayerVector::StateSet::Current, enableRegionDump);
        auto layerTree = LayerProtoParser::generateLayerTree(layersProto);
        result.append(LayerProtoParser::layerTreeToString(layerTree).c_str());
        result.append("\n");
    }

    result.append("\nFrame-Composition information:\n");
    dumpFrameCompositionInfo(result);
    result.append("\n");

    /*
     * Dump Display state
     */

    colorizer.bold(result);
    result.appendFormat("Displays (%zu entries)\n", mDisplays.size());
    colorizer.reset(result);
    for (const auto& [token, display] : mDisplays) {
        display->dump(result);
    }
    result.append("\n");

    /*
     * Dump SurfaceFlinger global state
     */

    colorizer.bold(result);
    result.append("SurfaceFlinger global state:\n");
    colorizer.reset(result);

    HWComposer& hwc(getHwComposer());
    const auto display = getDefaultDisplayDeviceLocked();

    getBE().mRenderEngine->dump(result);

    if (display) {
        display->undefinedRegion.dump(result, "undefinedRegion");
        result.appendFormat("  orientation=%d, isPoweredOn=%d\n", display->getOrientation(),
                            display->isPoweredOn());
    }
    result.appendFormat("  transaction-flags         : %08x\n"
                        "  gpu_to_cpu_unsupported    : %d\n",
                        mTransactionFlags.load(), !mGpuToCpuSupported);

    if (display) {
        const auto activeConfig = getHwComposer().getActiveConfig(display->getId());
        result.appendFormat("  refresh-rate              : %f fps\n"
                            "  x-dpi                     : %f\n"
                            "  y-dpi                     : %f\n",
                            1e9 / activeConfig->getVsyncPeriod(), activeConfig->getDpiX(),
                            activeConfig->getDpiY());
    }

    result.appendFormat("  transaction time: %f us\n",
            inTransactionDuration/1000.0);

    result.appendFormat("  use Scheduler: %s\n", mUseScheduler ? "true" : "false");
    /*
     * VSYNC state
     */
    if (mUseScheduler) {
        mScheduler->dump(mAppConnectionHandle, result);
    } else {
        mEventThread->dump(result);
    }
    result.append("\n");

    /*
     * Tracing state
     */
    mTracing.dump(result);
    result.append("\n");

    /*
     * HWC layer minidump
     */
    for (const auto& [token, display] : mDisplays) {
        const int32_t displayId = display->getId();
        if (displayId == DisplayDevice::DISPLAY_ID_INVALID) {
            continue;
        }

        result.appendFormat("Display %d HWC layers:\n", displayId);
        Layer::miniDumpHeader(result);
        mCurrentState.traverseInZOrder([&](Layer* layer) { layer->miniDump(result, displayId); });
        result.append("\n");
    }

    /*
     * Dump HWComposer state
     */
    colorizer.bold(result);
    result.append("h/w composer state:\n");
    colorizer.reset(result);
    bool hwcDisabled = mDebugDisableHWC || mDebugRegion;
    result.appendFormat("  h/w composer %s\n",
            hwcDisabled ? "disabled" : "enabled");
    hwc.dump(result);

    /*
     * Dump gralloc state
     */
    const GraphicBufferAllocator& alloc(GraphicBufferAllocator::get());
    alloc.dump(result);

    /*
     * Dump VrFlinger state if in use.
     */
    if (mVrFlingerRequestsDisplay && mVrFlinger) {
        result.append("VrFlinger state:\n");
        result.append(mVrFlinger->Dump().c_str());
        result.append("\n");
    }
}

const Vector<sp<Layer>>& SurfaceFlinger::getLayerSortedByZForHwcDisplay(int32_t displayId) {
    // Note: mStateLock is held here
    for (const auto& [token, display] : mDisplays) {
        if (display->getId() == displayId) {
            return getDisplayDeviceLocked(token)->getVisibleLayersSortedByZ();
        }
    }

    ALOGE("%s: Invalid display %d", __FUNCTION__, displayId);
    static const Vector<sp<Layer>> empty;
    return empty;
}

bool SurfaceFlinger::startDdmConnection()
{
    void* libddmconnection_dso =
            dlopen("libsurfaceflinger_ddmconnection.so", RTLD_NOW);
    if (!libddmconnection_dso) {
        return false;
    }
    void (*DdmConnection_start)(const char* name);
    DdmConnection_start =
            (decltype(DdmConnection_start))dlsym(libddmconnection_dso, "DdmConnection_start");
    if (!DdmConnection_start) {
        dlclose(libddmconnection_dso);
        return false;
    }
    (*DdmConnection_start)(getServiceName());
    return true;
}

void SurfaceFlinger::updateColorMatrixLocked() {
    mat4 colorMatrix;
    if (mGlobalSaturationFactor != 1.0f) {
        // Rec.709 luma coefficients
        float3 luminance{0.213f, 0.715f, 0.072f};
        luminance *= 1.0f - mGlobalSaturationFactor;
        mat4 saturationMatrix = mat4(
            vec4{luminance.r + mGlobalSaturationFactor, luminance.r, luminance.r, 0.0f},
            vec4{luminance.g, luminance.g + mGlobalSaturationFactor, luminance.g, 0.0f},
            vec4{luminance.b, luminance.b, luminance.b + mGlobalSaturationFactor, 0.0f},
            vec4{0.0f, 0.0f, 0.0f, 1.0f}
        );
        colorMatrix = mClientColorMatrix * saturationMatrix * mDaltonizer();
    } else {
        colorMatrix = mClientColorMatrix * mDaltonizer();
    }

    if (mCurrentState.colorMatrix != colorMatrix) {
        mCurrentState.colorMatrix = colorMatrix;
        mCurrentState.colorMatrixChanged = true;
        setTransactionFlags(eTransactionNeeded);
    }
}

status_t SurfaceFlinger::CheckTransactCodeCredentials(uint32_t code) {
#pragma clang diagnostic push
#pragma clang diagnostic error "-Wswitch-enum"
    switch (static_cast<ISurfaceComposerTag>(code)) {
        // These methods should at minimum make sure that the client requested
        // access to SF.
        case BOOT_FINISHED:
        case CLEAR_ANIMATION_FRAME_STATS:
        case CREATE_CONNECTION:
        case CREATE_DISPLAY:
        case DESTROY_DISPLAY:
        case ENABLE_VSYNC_INJECTIONS:
        case GET_ACTIVE_COLOR_MODE:
        case GET_ANIMATION_FRAME_STATS:
        case GET_HDR_CAPABILITIES:
        case SET_ACTIVE_CONFIG:
        case SET_ACTIVE_COLOR_MODE:
        case INJECT_VSYNC:
        case SET_POWER_MODE: {
            if (!callingThreadHasUnscopedSurfaceFlingerAccess()) {
                IPCThreadState* ipc = IPCThreadState::self();
                ALOGE("Permission Denial: can't access SurfaceFlinger pid=%d, uid=%d",
                        ipc->getCallingPid(), ipc->getCallingUid());
                return PERMISSION_DENIED;
            }
            return OK;
        }
        case GET_LAYER_DEBUG_INFO: {
            IPCThreadState* ipc = IPCThreadState::self();
            const int pid = ipc->getCallingPid();
            const int uid = ipc->getCallingUid();
            if ((uid != AID_SHELL) && !PermissionCache::checkPermission(sDump, pid, uid)) {
                ALOGE("Layer debug info permission denied for pid=%d, uid=%d", pid, uid);
                return PERMISSION_DENIED;
            }
            return OK;
        }
        // Used by apps to hook Choreographer to SurfaceFlinger.
        case CREATE_DISPLAY_EVENT_CONNECTION:
        // The following calls are currently used by clients that do not
        // request necessary permissions. However, they do not expose any secret
        // information, so it is OK to pass them.
        case AUTHENTICATE_SURFACE:
        case GET_ACTIVE_CONFIG:
        case GET_BUILT_IN_DISPLAY:
        case GET_DISPLAY_COLOR_MODES:
        case GET_DISPLAY_CONFIGS:
        case GET_DISPLAY_STATS:
        case GET_SUPPORTED_FRAME_TIMESTAMPS:
        // Calling setTransactionState is safe, because you need to have been
        // granted a reference to Client* and Handle* to do anything with it.
        case SET_TRANSACTION_STATE:
        // Creating a scoped connection is safe, as per discussion in ISurfaceComposer.h
        case CREATE_SCOPED_CONNECTION:
        case GET_COMPOSITION_PREFERENCE: {
            return OK;
        }
        case CAPTURE_LAYERS:
        case CAPTURE_SCREEN: {
            // codes that require permission check
            IPCThreadState* ipc = IPCThreadState::self();
            const int pid = ipc->getCallingPid();
            const int uid = ipc->getCallingUid();
            if ((uid != AID_GRAPHICS) &&
                !PermissionCache::checkPermission(sReadFramebuffer, pid, uid)) {
                ALOGE("Permission Denial: can't read framebuffer pid=%d, uid=%d", pid, uid);
                return PERMISSION_DENIED;
            }
            return OK;
        }
        // The following codes are deprecated and should never be allowed to access SF.
        case CONNECT_DISPLAY_UNUSED:
        case CREATE_GRAPHIC_BUFFER_ALLOC_UNUSED: {
            ALOGE("Attempting to access SurfaceFlinger with unused code: %u", code);
            return PERMISSION_DENIED;
        }
    }

    // These codes are used for the IBinder protocol to either interrogate the recipient
    // side of the transaction for its canonical interface descriptor or to dump its state.
    // We let them pass by default.
    if (code == IBinder::INTERFACE_TRANSACTION || code == IBinder::DUMP_TRANSACTION ||
        code == IBinder::PING_TRANSACTION || code == IBinder::SHELL_COMMAND_TRANSACTION ||
        code == IBinder::SYSPROPS_TRANSACTION) {
        return OK;
    }
    // Numbers from 1000 to 1029 are currently use for backdoors. The code
    // in onTransact verifies that the user is root, and has access to use SF.
    if (code >= 1000 && code <= 1029) {
        ALOGV("Accessing SurfaceFlinger through backdoor code: %u", code);
        return OK;
    }
    ALOGE("Permission Denial: SurfaceFlinger did not recognize request code: %u", code);
    return PERMISSION_DENIED;
#pragma clang diagnostic pop
}

status_t SurfaceFlinger::onTransact(uint32_t code, const Parcel& data, Parcel* reply,
                                    uint32_t flags) {
    status_t credentialCheck = CheckTransactCodeCredentials(code);
    if (credentialCheck != OK) {
        return credentialCheck;
    }

    status_t err = BnSurfaceComposer::onTransact(code, data, reply, flags);
    if (err == UNKNOWN_TRANSACTION || err == PERMISSION_DENIED) {
        CHECK_INTERFACE(ISurfaceComposer, data, reply);
        IPCThreadState* ipc = IPCThreadState::self();
        const int uid = ipc->getCallingUid();
        if (CC_UNLIKELY(uid != AID_SYSTEM
                && !PermissionCache::checkCallingPermission(sHardwareTest))) {
            const int pid = ipc->getCallingPid();
            ALOGE("Permission Denial: "
                    "can't access SurfaceFlinger pid=%d, uid=%d", pid, uid);
            return PERMISSION_DENIED;
        }
        int n;
        switch (code) {
            case 1000: // SHOW_CPU, NOT SUPPORTED ANYMORE
            case 1001: // SHOW_FPS, NOT SUPPORTED ANYMORE
                return NO_ERROR;
            case 1002:  // SHOW_UPDATES
                n = data.readInt32();
                mDebugRegion = n ? n : (mDebugRegion ? 0 : 1);
                invalidateHwcGeometry();
                repaintEverything();
                return NO_ERROR;
            case 1004:{ // repaint everything
                repaintEverything();
                return NO_ERROR;
            }
            case 1005:{ // force transaction
                Mutex::Autolock _l(mStateLock);
                setTransactionFlags(
                        eTransactionNeeded|
                        eDisplayTransactionNeeded|
                        eTraversalNeeded);
                return NO_ERROR;
            }
            case 1006:{ // send empty update
                signalRefresh();
                return NO_ERROR;
            }
            case 1008:  // toggle use of hw composer
                n = data.readInt32();
                mDebugDisableHWC = n ? 1 : 0;
                invalidateHwcGeometry();
                repaintEverything();
                return NO_ERROR;
            case 1009:  // toggle use of transform hint
                n = data.readInt32();
                mDebugDisableTransformHint = n ? 1 : 0;
                invalidateHwcGeometry();
                repaintEverything();
                return NO_ERROR;
            case 1010:  // interrogate.
                reply->writeInt32(0);
                reply->writeInt32(0);
                reply->writeInt32(mDebugRegion);
                reply->writeInt32(0);
                reply->writeInt32(mDebugDisableHWC);
                return NO_ERROR;
            case 1013: {
                const auto display = getDefaultDisplayDevice();
                if (!display) {
                    return NAME_NOT_FOUND;
                }

                reply->writeInt32(display->getPageFlipCount());
                return NO_ERROR;
            }
            case 1014: {
                Mutex::Autolock _l(mStateLock);
                // daltonize
                n = data.readInt32();
                switch (n % 10) {
                    case 1:
                        mDaltonizer.setType(ColorBlindnessType::Protanomaly);
                        break;
                    case 2:
                        mDaltonizer.setType(ColorBlindnessType::Deuteranomaly);
                        break;
                    case 3:
                        mDaltonizer.setType(ColorBlindnessType::Tritanomaly);
                        break;
                    default:
                        mDaltonizer.setType(ColorBlindnessType::None);
                        break;
                }
                if (n >= 10) {
                    mDaltonizer.setMode(ColorBlindnessMode::Correction);
                } else {
                    mDaltonizer.setMode(ColorBlindnessMode::Simulation);
                }

                updateColorMatrixLocked();
                return NO_ERROR;
            }
            case 1015: {
                Mutex::Autolock _l(mStateLock);
                // apply a color matrix
                n = data.readInt32();
                if (n) {
                    // color matrix is sent as a column-major mat4 matrix
                    for (size_t i = 0 ; i < 4; i++) {
                        for (size_t j = 0; j < 4; j++) {
                            mClientColorMatrix[i][j] = data.readFloat();
                        }
                    }
                } else {
                    mClientColorMatrix = mat4();
                }

                // Check that supplied matrix's last row is {0,0,0,1} so we can avoid
                // the division by w in the fragment shader
                float4 lastRow(transpose(mClientColorMatrix)[3]);
                if (any(greaterThan(abs(lastRow - float4{0, 0, 0, 1}), float4{1e-4f}))) {
                    ALOGE("The color transform's last row must be (0, 0, 0, 1)");
                }

                updateColorMatrixLocked();
                return NO_ERROR;
            }
            // This is an experimental interface
            // Needs to be shifted to proper binder interface when we productize
            case 1016: {
                n = data.readInt32();
                mPrimaryDispSync->setRefreshSkipCount(n);
                return NO_ERROR;
            }
            case 1017: {
                n = data.readInt32();
                mForceFullDamage = static_cast<bool>(n);
                return NO_ERROR;
            }
            case 1018: { // Modify Choreographer's phase offset
                n = data.readInt32();
                if (mUseScheduler) {
                    mScheduler->setPhaseOffset(mAppConnectionHandle, static_cast<nsecs_t>(n));
                } else {
                    mEventThread->setPhaseOffset(static_cast<nsecs_t>(n));
                }
                return NO_ERROR;
            }
            case 1019: { // Modify SurfaceFlinger's phase offset
                n = data.readInt32();
                if (mUseScheduler) {
                    mScheduler->setPhaseOffset(mSfConnectionHandle, static_cast<nsecs_t>(n));
                } else {
                    mSFEventThread->setPhaseOffset(static_cast<nsecs_t>(n));
                }
                return NO_ERROR;
            }
            case 1020: { // Layer updates interceptor
                n = data.readInt32();
                if (n) {
                    ALOGV("Interceptor enabled");
                    mInterceptor->enable(mDrawingState.layersSortedByZ, mDrawingState.displays);
                }
                else{
                    ALOGV("Interceptor disabled");
                    mInterceptor->disable();
                }
                return NO_ERROR;
            }
            case 1021: { // Disable HWC virtual displays
                n = data.readInt32();
                mUseHwcVirtualDisplays = !n;
                return NO_ERROR;
            }
            case 1022: { // Set saturation boost
                Mutex::Autolock _l(mStateLock);
                mGlobalSaturationFactor = std::max(0.0f, std::min(data.readFloat(), 2.0f));

                updateColorMatrixLocked();
                return NO_ERROR;
            }
            case 1023: { // Set native mode
                mDisplayColorSetting = static_cast<DisplayColorSetting>(data.readInt32());
                invalidateHwcGeometry();
                repaintEverything();
                return NO_ERROR;
            }
            // TODO(b/111505327): Find out whether the usage of 1024 can switch to 1030,
            // deprecate 1024 if they can.
            case 1024: { // Does device have wide color gamut display?
                reply->writeBool(hasWideColorDisplay);
                return NO_ERROR;
            }
            case 1025: { // Set layer tracing
                n = data.readInt32();
                if (n) {
                    ALOGD("LayerTracing enabled");
                    mTracing.enable();
                    doTracing("tracing.enable");
                    reply->writeInt32(NO_ERROR);
                } else {
                    ALOGD("LayerTracing disabled");
                    status_t err = mTracing.disable();
                    reply->writeInt32(err);
                }
                return NO_ERROR;
            }
            case 1026: { // Get layer tracing status
                reply->writeBool(mTracing.isEnabled());
                return NO_ERROR;
            }
            // Is a DisplayColorSetting supported?
            case 1027: {
                const auto display = getDefaultDisplayDevice();
                if (!display) {
                    return NAME_NOT_FOUND;
                }

                DisplayColorSetting setting = static_cast<DisplayColorSetting>(data.readInt32());
                switch (setting) {
                    case DisplayColorSetting::MANAGED:
                        reply->writeBool(useColorManagement);
                        break;
                    case DisplayColorSetting::UNMANAGED:
                        reply->writeBool(true);
                        break;
                    case DisplayColorSetting::ENHANCED:
                        reply->writeBool(display->hasRenderIntent(RenderIntent::ENHANCE));
                        break;
                    default: // vendor display color setting
                        reply->writeBool(
                                display->hasRenderIntent(static_cast<RenderIntent>(setting)));
                        break;
                }
                return NO_ERROR;
            }
            // Is VrFlinger active?
            case 1028: {
                Mutex::Autolock _l(mStateLock);
                reply->writeBool(getBE().mHwc->isUsingVrComposer());
                return NO_ERROR;
            }
            case 1029: {
                // Code 1029 is an experimental feature that allows applications to
                // simulate a high frequency panel by setting a multiplier and divisor
                // on the VSYNC-sf clock.  If either the multiplier or divisor are
                // 0, then the code simply return the current multiplier and divisor.
                HWC2::Device::FrequencyScaler frequencyScaler;
                frequencyScaler.multiplier = data.readInt32();
                frequencyScaler.divisor = data.readInt32();

                if ((frequencyScaler.multiplier == 0) || (frequencyScaler.divisor == 0)) {
                    frequencyScaler = getBE().mHwc->getDisplayFrequencyScaleParameters();
                    reply->writeInt32(frequencyScaler.multiplier);
                    reply->writeInt32(frequencyScaler.divisor);
                    return NO_ERROR;
                }

                if ((frequencyScaler.multiplier == 1) && (frequencyScaler.divisor == 1)) {
                    enableHardwareVsync();
                } else {
                    disableHardwareVsync(true);
                }
                mPrimaryDispSync->scalePeriod(frequencyScaler);
                getBE().mHwc->setDisplayFrequencyScaleParameters(frequencyScaler);

                ATRACE_INT("PeriodMultiplier", frequencyScaler.multiplier);
                ATRACE_INT("PeriodDivisor", frequencyScaler.divisor);

                const hwc2_display_t hwcDisplayId = getBE().mHwc->getActiveConfig(
                        DisplayDevice::DISPLAY_PRIMARY)->getDisplayId();

                onHotplugReceived(getBE().mComposerSequenceId,
                        hwcDisplayId, HWC2::Connection::Disconnected);
                onHotplugReceived(getBE().mComposerSequenceId,
                        hwcDisplayId, HWC2::Connection::Connected);
                frequencyScaler = getBE().mHwc->getDisplayFrequencyScaleParameters();
                reply->writeInt32(frequencyScaler.multiplier);
                reply->writeInt32(frequencyScaler.divisor);

                return NO_ERROR;
            }
            // Is device color managed?
            case 1030: {
                reply->writeBool(useColorManagement);
                return NO_ERROR;
            }
            case 10000: { // Get frame stats of specific layer
                Layer* rightLayer = nullptr;
                bool isSurfaceView = false;
                FrameStats frameStats;
                size_t arraySize = 0;
                String8 activityName = String8(data.readString16());
                String8 surfaceView = String8("SurfaceView -");
                mCurrentState.traverseInZOrder([&](Layer* layer) {
                    if (!isSurfaceView && layer->getName().contains(activityName)) {
                        rightLayer = layer;
                        if (strncmp(layer->getName().string(), surfaceView.string(),
                                surfaceView.size()) == 0) {
                            isSurfaceView = true;
                        }
                    }
                });
                if (rightLayer != nullptr) {
                    rightLayer->getFrameStats(&frameStats);
                    arraySize = frameStats.actualPresentTimesNano.size();
                }
                reply->writeInt32(arraySize);
                if (arraySize > 0) {
                    reply->write(frameStats.actualPresentTimesNano.array(), 8*arraySize);
                }
                return NO_ERROR;
            }
            case 20000: {
              int disp = data.readInt32();
              int mode = data.readInt32();
              ALOGI("Debug: Set display = %d, power mode = %d", disp, mode);
              setPowerMode(getBuiltInDisplay(disp), mode);
              return NO_ERROR;
            }
        }
    }
    return err;
}

void SurfaceFlinger::repaintEverything() {
    mRepaintEverything = true;
    signalTransaction();
}

// A simple RAII class to disconnect from an ANativeWindow* when it goes out of scope
class WindowDisconnector {
public:
    WindowDisconnector(ANativeWindow* window, int api) : mWindow(window), mApi(api) {}
    ~WindowDisconnector() {
        native_window_api_disconnect(mWindow, mApi);
    }

private:
    ANativeWindow* mWindow;
    const int mApi;
};

status_t SurfaceFlinger::captureScreen(const sp<IBinder>& displayToken,
                                       sp<GraphicBuffer>* outBuffer, Rect sourceCrop,
                                       uint32_t reqWidth, uint32_t reqHeight,
                                       bool useIdentityTransform,
                                       ISurfaceComposer::Rotation rotation) {
    ATRACE_CALL();

    if (!displayToken) return BAD_VALUE;

    auto renderAreaRotation = fromSurfaceComposerRotation(rotation);

    sp<DisplayDevice> display;
    {
        Mutex::Autolock _l(mStateLock);

        display = getDisplayDeviceLocked(displayToken);
        if (!display) return BAD_VALUE;

        // ignore sourceCrop (i.e., use the projected logical display
        // viewport) until the framework is fixed
        sourceCrop.clear();

        // set the requested width/height to the logical display viewport size
        // by default
        if (reqWidth == 0 || reqHeight == 0) {
            reqWidth = uint32_t(display->getViewport().width());
            reqHeight = uint32_t(display->getViewport().height());
        }
    }

    DisplayRenderArea renderArea(display, sourceCrop, reqWidth, reqHeight, renderAreaRotation);

    auto traverseLayers = std::bind(std::mem_fn(&SurfaceFlinger::traverseLayersInDisplay), this,
                                    display, std::placeholders::_1);
    return captureScreenCommon(renderArea, traverseLayers, outBuffer, useIdentityTransform);
}

status_t SurfaceFlinger::captureLayers(const sp<IBinder>& layerHandleBinder,
                                       sp<GraphicBuffer>* outBuffer, const Rect& sourceCrop,
                                       float frameScale, bool childrenOnly) {
    ATRACE_CALL();

    class LayerRenderArea : public RenderArea {
    public:
        LayerRenderArea(SurfaceFlinger* flinger, const sp<Layer>& layer, const Rect crop,
                        int32_t reqWidth, int32_t reqHeight, bool childrenOnly)
              : RenderArea(reqWidth, reqHeight, CaptureFill::CLEAR),
                mLayer(layer),
                mCrop(crop),
                mNeedsFiltering(false),
                mFlinger(flinger),
                mChildrenOnly(childrenOnly) {}
        const ui::Transform& getTransform() const override { return mTransform; }
        Rect getBounds() const override {
            const Layer::State& layerState(mLayer->getDrawingState());
            return Rect(mLayer->getActiveWidth(layerState), mLayer->getActiveHeight(layerState));
        }
        int getHeight() const override {
            return mLayer->getActiveHeight(mLayer->getDrawingState());
        }
        int getWidth() const override { return mLayer->getActiveWidth(mLayer->getDrawingState()); }
        bool isSecure() const override { return false; }
        bool needsFiltering() const override { return mNeedsFiltering; }
        Rect getSourceCrop() const override {
            if (mCrop.isEmpty()) {
                return getBounds();
            } else {
                return mCrop;
            }
        }
        class ReparentForDrawing {
        public:
            const sp<Layer>& oldParent;
            const sp<Layer>& newParent;

            ReparentForDrawing(const sp<Layer>& oldParent, const sp<Layer>& newParent)
                  : oldParent(oldParent), newParent(newParent) {
                oldParent->setChildrenDrawingParent(newParent);
            }
            ~ReparentForDrawing() { oldParent->setChildrenDrawingParent(oldParent); }
        };

        void render(std::function<void()> drawLayers) override {
            const Rect sourceCrop = getSourceCrop();
            // no need to check rotation because there is none
            mNeedsFiltering = sourceCrop.width() != getReqWidth() ||
                sourceCrop.height() != getReqHeight();

            if (!mChildrenOnly) {
                mTransform = mLayer->getTransform().inverse();
                drawLayers();
            } else {
                Rect bounds = getBounds();
                screenshotParentLayer = new ContainerLayer(
                        LayerCreationArgs(mFlinger, nullptr, String8("Screenshot Parent"),
                                          bounds.getWidth(), bounds.getHeight(), 0));

                ReparentForDrawing reparent(mLayer, screenshotParentLayer);
                drawLayers();
            }
        }

        std::string getType() const override { return "LayerRenderArea"; }

    private:
        const sp<Layer> mLayer;
        const Rect mCrop;

        // In the "childrenOnly" case we reparent the children to a screenshot
        // layer which has no properties set and which does not draw.
        sp<ContainerLayer> screenshotParentLayer;
        ui::Transform mTransform;
        bool mNeedsFiltering;

        SurfaceFlinger* mFlinger;
        const bool mChildrenOnly;
    };

    auto layerHandle = reinterpret_cast<Layer::Handle*>(layerHandleBinder.get());
    auto parent = layerHandle->owner.promote();

    if (parent == nullptr || parent->isRemoved()) {
        ALOGE("captureLayers called with a removed parent");
        return NAME_NOT_FOUND;
    }

    const int uid = IPCThreadState::self()->getCallingUid();
    const bool forSystem = uid == AID_GRAPHICS || uid == AID_SYSTEM;
    if (!forSystem && parent->getCurrentState().flags & layer_state_t::eLayerSecure) {
        ALOGW("Attempting to capture secure layer: PERMISSION_DENIED");
        return PERMISSION_DENIED;
    }

    Rect crop(sourceCrop);
    if (sourceCrop.width() <= 0) {
        crop.left = 0;
        crop.right = parent->getActiveWidth(parent->getCurrentState());
    }

    if (sourceCrop.height() <= 0) {
        crop.top = 0;
        crop.bottom = parent->getActiveHeight(parent->getCurrentState());
    }

    int32_t reqWidth = crop.width() * frameScale;
    int32_t reqHeight = crop.height() * frameScale;

    // really small crop or frameScale
    if (reqWidth <= 0) {
        reqWidth = 1;
    }
    if (reqHeight <= 0) {
        reqHeight = 1;
    }

    LayerRenderArea renderArea(this, parent, crop, reqWidth, reqHeight, childrenOnly);

    auto traverseLayers = [parent, childrenOnly](const LayerVector::Visitor& visitor) {
        parent->traverseChildrenInZOrder(LayerVector::StateSet::Drawing, [&](Layer* layer) {
            if (!layer->isVisible()) {
                return;
            } else if (childrenOnly && layer == parent.get()) {
                return;
            }
            visitor(layer);
        });
    };
    return captureScreenCommon(renderArea, traverseLayers, outBuffer, false);
}

status_t SurfaceFlinger::captureScreenCommon(RenderArea& renderArea,
                                             TraverseLayersFunction traverseLayers,
                                             sp<GraphicBuffer>* outBuffer,
                                             bool useIdentityTransform) {
    ATRACE_CALL();

    const uint32_t usage = GRALLOC_USAGE_SW_READ_OFTEN | GRALLOC_USAGE_SW_WRITE_OFTEN |
            GRALLOC_USAGE_HW_RENDER | GRALLOC_USAGE_HW_TEXTURE;
    *outBuffer = new GraphicBuffer(renderArea.getReqWidth(), renderArea.getReqHeight(),
                                   HAL_PIXEL_FORMAT_RGBA_8888, 1, usage, "screenshot");

    // This mutex protects syncFd and captureResult for communication of the return values from the
    // main thread back to this Binder thread
    std::mutex captureMutex;
    std::condition_variable captureCondition;
    std::unique_lock<std::mutex> captureLock(captureMutex);
    int syncFd = -1;
    std::optional<status_t> captureResult;

    const int uid = IPCThreadState::self()->getCallingUid();
    const bool forSystem = uid == AID_GRAPHICS || uid == AID_SYSTEM;

    sp<LambdaMessage> message = new LambdaMessage([&] {
        // If there is a refresh pending, bug out early and tell the binder thread to try again
        // after the refresh.
        if (mRefreshPending) {
            ATRACE_NAME("Skipping screenshot for now");
            std::unique_lock<std::mutex> captureLock(captureMutex);
            captureResult = std::make_optional<status_t>(EAGAIN);
            captureCondition.notify_one();
            return;
        }

        status_t result = NO_ERROR;
        int fd = -1;
        {
            Mutex::Autolock _l(mStateLock);
            renderArea.render([&] {
                result = captureScreenImplLocked(renderArea, traverseLayers, (*outBuffer).get(),
                                                 useIdentityTransform, forSystem, &fd);
            });
        }

        {
            std::unique_lock<std::mutex> captureLock(captureMutex);
            syncFd = fd;
            captureResult = std::make_optional<status_t>(result);
            captureCondition.notify_one();
        }
    });

    status_t result = postMessageAsync(message);
    if (result == NO_ERROR) {
        captureCondition.wait(captureLock, [&] { return captureResult; });
        while (*captureResult == EAGAIN) {
            captureResult.reset();
            result = postMessageAsync(message);
            if (result != NO_ERROR) {
                return result;
            }
            captureCondition.wait(captureLock, [&] { return captureResult; });
        }
        result = *captureResult;
    }

    if (result == NO_ERROR) {
        sync_wait(syncFd, -1);
        close(syncFd);
    }

    return result;
}

void SurfaceFlinger::renderScreenImplLocked(const RenderArea& renderArea,
                                            TraverseLayersFunction traverseLayers,
                                            bool useIdentityTransform) {
    ATRACE_CALL();

    auto& engine(getRenderEngine());

    const auto reqWidth = renderArea.getReqWidth();
    const auto reqHeight = renderArea.getReqHeight();
    const auto sourceCrop = renderArea.getSourceCrop();
    const auto rotation = renderArea.getRotationFlags();

    // assume ColorMode::SRGB / RenderIntent::COLORIMETRIC
    engine.setOutputDataSpace(Dataspace::SRGB);
    engine.setDisplayMaxLuminance(DisplayDevice::sDefaultMaxLumiance);

    // make sure to clear all GL error flags
    engine.checkErrors();

    // set-up our viewport
    engine.setViewportAndProjection(reqWidth, reqHeight, sourceCrop, rotation);
    engine.disableTexturing();

    const float alpha = RenderArea::getCaptureFillValue(renderArea.getCaptureFill());
    // redraw the screen entirely...
    engine.clearWithColor(0, 0, 0, alpha);

    traverseLayers([&](Layer* layer) {
        if (layer->isSecureDisplay()) {
            return;
        }
        engine.setColorTransform(layer->getColorTransform());
        layer->draw(renderArea, useIdentityTransform);
        engine.setColorTransform(mat4());
    });
}

status_t SurfaceFlinger::captureScreenImplLocked(const RenderArea& renderArea,
                                                 TraverseLayersFunction traverseLayers,
                                                 ANativeWindowBuffer* buffer,
                                                 bool useIdentityTransform,
                                                 bool forSystem,
                                                 int* outSyncFd) {
    ATRACE_CALL();

    bool secureLayerIsVisible = false;

    traverseLayers([&](Layer* layer) {
        secureLayerIsVisible = secureLayerIsVisible || (layer->isVisible() && layer->isSecure());
    });

    // We allow the system server to take screenshots of secure layers for
    // use in situations like the Screen-rotation animation and place
    // the impetus on WindowManager to not persist them.
    if (secureLayerIsVisible && !forSystem) {
        ALOGW("FB is protected: PERMISSION_DENIED");
        return PERMISSION_DENIED;
    }

    // this binds the given EGLImage as a framebuffer for the
    // duration of this scope.
    renderengine::BindNativeBufferAsFramebuffer bufferBond(getRenderEngine(), buffer);
    if (bufferBond.getStatus() != NO_ERROR) {
        ALOGE("got ANWB binding error while taking screenshot");
        return INVALID_OPERATION;
    }

    // this will in fact render into our dequeued buffer
    // via an FBO, which means we didn't have to create
    // an EGLSurface and therefore we're not
    // dependent on the context's EGLConfig.
    renderScreenImplLocked(renderArea, traverseLayers, useIdentityTransform);

    base::unique_fd syncFd = getRenderEngine().flush();
    if (syncFd < 0) {
        getRenderEngine().finish();
    }
    *outSyncFd = syncFd.release();

    return NO_ERROR;
}

// ---------------------------------------------------------------------------

void SurfaceFlinger::State::traverseInZOrder(const LayerVector::Visitor& visitor) const {
    layersSortedByZ.traverseInZOrder(stateSet, visitor);
}

void SurfaceFlinger::State::traverseInReverseZOrder(const LayerVector::Visitor& visitor) const {
    layersSortedByZ.traverseInReverseZOrder(stateSet, visitor);
}

void SurfaceFlinger::traverseLayersInDisplay(const sp<const DisplayDevice>& display,
                                             const LayerVector::Visitor& visitor) {
    // We loop through the first level of layers without traversing,
    // as we need to determine which layers belong to the requested display.
    for (const auto& layer : mDrawingState.layersSortedByZ) {
        if (!layer->belongsToDisplay(display->getLayerStack(), false)) {
            continue;
        }
        // relative layers are traversed in Layer::traverseInZOrder
        layer->traverseInZOrder(LayerVector::StateSet::Drawing, [&](Layer* layer) {
            if (!layer->belongsToDisplay(display->getLayerStack(), false)) {
                return;
            }
            if (!layer->isVisible()) {
                return;
            }
            visitor(layer);
        });
    }
}

}; // namespace android


#if defined(__gl_h_)
#error "don't include gl/gl.h in this file"
#endif

#if defined(__gl2_h_)
#error "don't include gl2/gl2.h in this file"
#endif<|MERGE_RESOLUTION|>--- conflicted
+++ resolved
@@ -1581,6 +1581,7 @@
             if (displayId >= 0) {
                 const Vector<sp<Layer>>& currentLayers(
                         display->getVisibleLayersSortedByZ());
+                setDisplayAnimating(display);
                 for (size_t i = 0; i < currentLayers.size(); i++) {
                     const auto& layer = currentLayers[i];
 
@@ -2212,28 +2213,7 @@
             empty ? "+" : "-",
             wasEmpty ? "+" : "-");
 
-<<<<<<< HEAD
     display->beginFrame(mustRecompose);
-=======
-    // build the h/w work list
-    if (CC_UNLIKELY(mGeometryInvalid)) {
-        mGeometryInvalid = false;
-        for (size_t dpy=0 ; dpy<mDisplays.size() ; dpy++) {
-            sp<const DisplayDevice> displayDevice(mDisplays[dpy]);
-            const auto hwcId = displayDevice->getHwcDisplayId();
-            if (hwcId >= 0) {
-                const Vector<sp<Layer>>& currentLayers(
-                        displayDevice->getVisibleLayersSortedByZ());
-                setDisplayAnimating(displayDevice);
-                for (size_t i = 0; i < currentLayers.size(); i++) {
-                    const auto& layer = currentLayers[i];
-                    if (!layer->hasHwcLayer(hwcId)) {
-                        if (!layer->createHwcLayer(getBE().mHwc.get(), hwcId)) {
-                            layer->forceClientComposition(hwcId);
-                            continue;
-                        }
-                    }
->>>>>>> 87a7718d
 
     if (mustRecompose) {
         display->lastCompositionHadVisibleLayers = !empty;
@@ -3294,7 +3274,13 @@
                     break;
                 }
                 case HWC2::Composition::Client: {
-<<<<<<< HEAD
+                    const auto hwcDisplayId = getHwComposer().getHwcDisplayId(displayId);
+                    if ((hwcDisplayId < 0) &&
+                        (DisplayUtils::getInstance()->skipColorLayer(layer->getTypeId()))) {
+                        // We are not using h/w composer.
+                        // Skip color (dim) layer for WFD direct streaming.
+                        continue;
+                    }
                     if (layer->hasColorTransform()) {
                         mat4 tmpMatrix;
                         if (applyColorMatrix) {
@@ -3303,19 +3289,6 @@
                         tmpMatrix *= layer->getColorTransform();
                         if (needsEnhancedColorMatrix) {
                             tmpMatrix *= mEnhancedSaturationMatrix;
-=======
-                    if ((hwcId < 0) &&
-                        (DisplayUtils::getInstance()->skipColorLayer(layer->getTypeId()))) {
-                        // We are not using h/w composer.
-                        // Skip color (dim) layer for WFD direct streaming.
-                        continue;
-                    }
-                    // switch color matrices lazily
-                    if (layer->isLegacyDataSpace() && needsLegacyColorMatrix) {
-                        if (!legacyColorMatrixApplied) {
-                            getRenderEngine().setSaturationMatrix(mLegacySrgbSaturationMatrix);
-                            legacyColorMatrixApplied = true;
->>>>>>> 87a7718d
                         }
                         getRenderEngine().setColorTransform(tmpMatrix);
                     } else {
