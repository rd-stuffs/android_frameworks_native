--- conflicted
+++ resolved
@@ -1188,6 +1188,8 @@
 
 #ifdef FPS_MITIGATION_ENABLED
     auto currMode = display->getActiveMode();
+    // TODO(b/249122891) Account for refactor to re-enable
+    /*
     const auto& supportedModes = display->getSupportedModes();
     std::vector<float> fps_list;
     for (const auto& [id, mode] : supportedModes) {
@@ -1203,6 +1205,7 @@
                               setDesiredModeByThermalLevel(newLevelFps);
                           }, fps_list);
     }
+    */
 #endif
 
     startUnifiedDraw();
@@ -1232,9 +1235,12 @@
 }
 
 void SurfaceFlinger::createSmomoInstance(const DisplayDeviceState& state) {
+    // TODO(b/249122891) Account for refactor to re-enable
+    /*
     if (state.isVirtual() || state.physical->type == ui::DisplayConnectionType::External) {
         return;
     }
+    */
     char smomoProp[PROPERTY_VALUE_MAX];
     property_get("vendor.display.use_smooth_motion", smomoProp, "0");
     if (!atoi(smomoProp)) {
@@ -3104,9 +3110,13 @@
       return hasHwcId && displayDevice->isVirtual();
     }
     auto displayId = displayDevice->getId();
+    // TODO(b/249122891) Account for refactor to re-enable
+    /*
     bool isExternal = displayId.value &&
           (displayDevice->getConnectionType() == ui::DisplayConnectionType::External);
     return hasHwcId && isExternal;
+    */
+    return false;
 }
 
 bool SurfaceFlinger::isHdrLayer(Layer* layer) const {
@@ -3539,7 +3549,7 @@
     // order of priority is Pluggables followed by Primary and Secondary built-ins.
 
     for (const auto& display : mDisplaysList) {
-        hal::PowerMode mode = display->getPowerMode();
+      std::optional<hal::PowerMode> mode = display->getPowerMode();
         if (display->isVirtual() || (mode == hal::PowerMode::OFF) ||
             (mode == hal::PowerMode::DOZE_SUSPEND)) {
             continue;
@@ -3560,7 +3570,7 @@
     // in the same order of display priority as above.
     if (!mVsyncSourceReliableOnDoze) {
         for (const auto& display : mDisplaysList) {
-            hal::PowerMode mode = display->getPowerMode();
+          std::optional<hal::PowerMode> mode = display->getPowerMode();
             if (display->isVirtual()) {
                 continue;
             }
@@ -4117,8 +4127,8 @@
     if (const auto display = getDisplayDeviceLocked(displayToken)) {
         bool displaySizeChanged = false;
         if (currentState.layerStack != drawingState.layerStack) {
-<<<<<<< HEAD
-            display->setLayerStack(currentState.layerStack);
+            display->setLayerFilter(
+                    makeLayerFilterForDisplay(display->getId(), currentState.layerStack));
             for (auto &instance: mSmomoInstances) {
                 if ((instance.displayId == currentState.physical->hwcDisplayId) &&
                     instance.layerStackId == drawingState.layerStack.id) {
@@ -4126,10 +4136,6 @@
                     break;
                 }
             }
-=======
-            display->setLayerFilter(
-                    makeLayerFilterForDisplay(display->getId(), currentState.layerStack));
->>>>>>> 4efbdefb
         }
         if (currentState.flags != drawingState.flags) {
             display->setFlags(currentState.flags);
@@ -4164,6 +4170,8 @@
 }
 
 void SurfaceFlinger::updateInternalDisplayVsyncLocked(const sp<DisplayDevice>& activeDisplay) {
+    // TODO(b/249122891) Account for refactor to re-enable
+    /*
     mVsyncConfiguration->reset();
     const Fps refreshRate = activeDisplay->refreshRateConfigs().getActiveMode()->getFps();
     updatePhaseConfiguration(refreshRate);
@@ -4177,6 +4185,7 @@
         // Update the Advanced SF Offsets/Durations
         mVsyncConfiguration->UpdateSfOffsets(&mAdvancedSfOffsets);
     }
+    */
 }
 
 void SurfaceFlinger::setFrameBufferSizeForScaling(sp<DisplayDevice> displayDevice,
@@ -6037,13 +6046,11 @@
         return;
     }
 
-<<<<<<< HEAD
-    mActiveVsyncSource = getVsyncSource();
-=======
     const bool isInternalDisplay = mPhysicalDisplays.get(displayId)
                                            .transform(&PhysicalDisplay::isInternal)
                                            .value_or(false);
->>>>>>> 4efbdefb
+
+    mActiveVsyncSource = getVsyncSource();
 
     const auto activeDisplay = getDisplayDeviceLocked(mActiveDisplayToken);
     if (isInternalDisplay && activeDisplay != display && activeDisplay &&
@@ -6092,7 +6099,6 @@
         scheduleComposite(FrameHint::kActive);
     } else if (mode == hal::PowerMode::OFF) {
         // Turn off the display
-<<<<<<< HEAD
         if (isDummyDisplay) {
             if (SurfaceFlinger::setSchedFifo(false) != NO_ERROR) {
                 ALOGW("Couldn't set SCHED_OTHER on display off: %s\n", strerror(errno));
@@ -6108,17 +6114,6 @@
 	    setHWCVsyncEnabled(displayId, hal::Vsync::DISABLE);
         } else {
             updateVsyncSource();
-=======
-        if (SurfaceFlinger::setSchedFifo(false) != NO_ERROR) {
-            ALOGW("Couldn't set SCHED_OTHER on display off: %s\n", strerror(errno));
-        }
-        if (SurfaceFlinger::setSchedAttr(false) != NO_ERROR) {
-            ALOGW("Couldn't set uclamp.min on display off: %s\n", strerror(errno));
-        }
-        if (isDisplayActiveLocked(display) && *currentMode != hal::PowerMode::DOZE_SUSPEND) {
-            mScheduler->disableHardwareVsync(true);
-            mScheduler->onScreenReleased(mAppConnectionHandle);
->>>>>>> 4efbdefb
         }
 
         getHwComposer().setPowerMode(displayId, mode);
@@ -6127,9 +6122,8 @@
     } else if (mode == hal::PowerMode::DOZE || mode == hal::PowerMode::ON) {
         // Update display while dozing
         getHwComposer().setPowerMode(displayId, mode);
-<<<<<<< HEAD
 	if (isDummyDisplay) {
-	    if (isDisplayActiveLocked(display) && currentMode == hal::PowerMode::DOZE_SUSPEND) {            
+	    if (isDisplayActiveLocked(display) && *currentMode == hal::PowerMode::DOZE_SUSPEND) {            
                 ALOGI("Force repainting for DOZE_SUSPEND -> DOZE or ON.");
                 mVisibleRegionsDirty = true;
                 scheduleRepaint();
@@ -6138,14 +6132,6 @@
             }
         } else {
             updateVsyncSource();
-=======
-        if (isDisplayActiveLocked(display) && *currentMode == hal::PowerMode::DOZE_SUSPEND) {
-            ALOGI("Force repainting for DOZE_SUSPEND -> DOZE or ON.");
-            mVisibleRegionsDirty = true;
-            scheduleRepaint();
-            mScheduler->onScreenAcquired(mAppConnectionHandle);
-            mScheduler->resyncToHardwareVsync(true, refreshRate);
->>>>>>> 4efbdefb
         }
     } else if (mode == hal::PowerMode::DOZE_SUSPEND) {
         // Leave display going to doze
@@ -6230,7 +6216,7 @@
       return;
     }
     const auto hwcDisplayId = getHwComposer().fromPhysicalDisplayId(*physicalDisplayId);
-    const hal::PowerMode currentDisplayPowerMode = display->getPowerMode();
+    const std::optional<hal::PowerMode> currentDisplayPowerMode = display->getPowerMode();
     const hal::PowerMode newDisplayPowerMode = static_cast<hal::PowerMode>(mode);
     // Fallback to default power state behavior as HWC does not support power mode override.
     if (!display->getPowerModeOverrideConfig() ||
@@ -7427,10 +7413,13 @@
                     modeId) != NO_ERROR) {
                        return BAD_VALUE;
                     }
+                    // TODO(b/249122891) Account for refactor to re-enable
+                    /*
                     status_t result = setActiveModeFromBackdoor(getPhysicalDisplayToken(*displayId), modeId);
                     if (result != NO_ERROR) {
                         return result;
                     }
+                    */
                     mDebugDisplayModeSetByBackdoor = true;
                 }
 
@@ -7447,11 +7436,7 @@
                 }();
 
                 mDebugDisplayModeSetByBackdoor = false;
-<<<<<<< HEAD
-                const status_t result = setActiveModeFromBackdoor(displayToken, modeId);
-=======
-                const status_t result = setActiveModeFromBackdoor(display, DisplayModeId{modeId});
->>>>>>> 4efbdefb
+                const status_t result = setActiveModeFromBackdoor(displayToken, DisplayModeId{modeId});
                 mDebugDisplayModeSetByBackdoor = result == NO_ERROR;
                 return result;
             }
@@ -8567,32 +8552,20 @@
     ALOGV("Switching to Scheduler preferred mode %d (%s)", preferredModeId.value(),
           to_string(preferredMode->getFps()).c_str());
 
-<<<<<<< HEAD
-    if (display->refreshRateConfigs().isModeAllowed(preferredDisplayMode->getId())) {
-        ALOGV("switching to Scheduler preferred display mode %d",
-              preferredDisplayMode->getId().value());
-        setDesiredActiveMode({preferredDisplayMode, DisplayModeEvent::Changed});
-        uint32_t hwcDisplayId;
-        if (isDisplayExtnEnabled() && getHwcDisplayId(display, &hwcDisplayId)) {
-            setDisplayExtnActiveConfig(hwcDisplayId, preferredDisplayMode->getId().value());
-            if (mDynamicSfIdleEnabled) {
-                setupIdleTimeoutHandling(hwcDisplayId);
-            }
-        }
-    } else {
-        LOG_ALWAYS_FATAL("Desired display mode not allowed: %d",
-                         preferredDisplayMode->getId().value());
-    }
-
-    setRefreshRates(display);
-=======
     if (!display->refreshRateConfigs().isModeAllowed(preferredModeId)) {
         ALOGE("%s: Preferred mode %d is disallowed", __func__, preferredModeId.value());
         return INVALID_OPERATION;
     }
 
     setDesiredActiveMode({std::move(preferredMode), DisplayModeEvent::Changed});
->>>>>>> 4efbdefb
+    uint32_t hwcDisplayId;
+    if (isDisplayExtnEnabled() && getHwcDisplayId(display, &hwcDisplayId)) {
+        setDisplayExtnActiveConfig(hwcDisplayId, preferredModeId.value());
+        if (mDynamicSfIdleEnabled) {
+            setupIdleTimeoutHandling(hwcDisplayId);
+        }
+    }
+    setRefreshRates(display);
     return NO_ERROR;
 }
 
@@ -8891,10 +8864,13 @@
 }
 
 bool SurfaceFlinger::isInternalDisplay(const sp<DisplayDevice>& display) {
+    // TODO(b/249122891) Account for refactor to re-enable
+    /*
     if (display) {
         const auto connectionType = display->getConnectionType();
         return (connectionType && (*connectionType == ui::DisplayConnectionType::Internal));
     }
+    */
     return false;
 }
 
@@ -9082,10 +9058,13 @@
         g_comp_ext_intf_.phaseOffsetExtnIntf->GetAdvancedSfOffsets(&mAdvancedSfOffsets);
 
         // Populate the fps supported on device in mOffsetCache
+        // TODO(b/249122891) Account for refactor to re-enable
+        /*
         const auto& supportedModes = getDefaultDisplayDeviceLocked()->getSupportedModes();
         for (const auto& [id, mode] : supportedModes) {
             mVsyncConfiguration->getConfigsForRefreshRate(mode->getFps());
         }
+        */
 
         // Update the Advanced SF Offsets/Durations
         mVsyncConfiguration->UpdateSfOffsets(&mAdvancedSfOffsets);
@@ -9122,6 +9101,8 @@
         return;
     }
 
+    // TODO(b/249122891) Account for refactor to re-enable
+    /*
     const auto& supportedModes = display->getSupportedModes();
     int32_t newModeId;
     for (const auto& [id, mode] : supportedModes) {
@@ -9143,6 +9124,7 @@
     if (result != NO_ERROR) {
         return;
     }
+    */
 #endif
 }
 
@@ -9216,6 +9198,8 @@
 }
 
 void SurfaceFlinger::getModeFromFps(float fps,DisplayModePtr& outMode) {
+    // TODO(b/249122891) Account for refactor to re-enable
+    /*
     const auto display = FTL_FAKE_GUARD(mStateLock, getDefaultDisplayDeviceLocked());
     const auto& supportedModes = display->getSupportedModes();
     auto currMode = display->getActiveMode();
@@ -9228,6 +9212,7 @@
             return;
         }
     }
+    */
     outMode = nullptr;
 }
 
@@ -9264,12 +9249,16 @@
         return;
     }
 
+    return;
+    // TODO(b/249122891) Account for refactor to re-enable
+    /*
     auto mode = display->getMode(display->getActiveMode()->getId());
     getModeFromFps(fps, mode);
 
     if (!mode) {
         return;
     }
+    // assume no mode with the feature disabled
 
     mThermalLevelFps = newLevelFps;
 
@@ -9307,6 +9296,7 @@
         mAllowThermalFpsChange = false;
         return ret;
     });
+    */
 }
 
 void SurfaceFlinger::onActiveDisplaySizeChanged(const sp<DisplayDevice>& activeDisplay) {
