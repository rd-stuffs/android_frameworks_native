/*
 * Copyright (C) 2007 The Android Open Source Project
 *
 * Licensed under the Apache License, Version 2.0 (the "License");
 * you may not use this file except in compliance with the License.
 * You may obtain a copy of the License at
 *
 *      http://www.apache.org/licenses/LICENSE-2.0
 *
 * Unless required by applicable law or agreed to in writing, software
 * distributed under the License is distributed on an "AS IS" BASIS,
 * WITHOUT WARRANTIES OR CONDITIONS OF ANY KIND, either express or implied.
 * See the License for the specific language governing permissions and
 * limitations under the License.
 */

/* Changes from Qualcomm Innovation Center are provided under the following license:
 *
 * Copyright (c) 2023-2024 Qualcomm Innovation Center, Inc. All rights reserved.
 * SPDX-License-Identifier: BSD-3-Clause-Clear
 */

// TODO(b/129481165): remove the #pragma below and fix conversion issues
#pragma clang diagnostic push
#pragma clang diagnostic ignored "-Wconversion"
#pragma clang diagnostic ignored "-Wextra"

//#define LOG_NDEBUG 0
#define ATRACE_TAG ATRACE_TAG_GRAPHICS

#include "SurfaceFlinger.h"

#include <aidl/android/hardware/power/Boost.h>
#include <android-base/parseint.h>
#include <android-base/properties.h>
#include <android-base/stringprintf.h>
#include <android-base/strings.h>
#include <android/configuration.h>
#include <android/gui/IDisplayEventConnection.h>
#include <android/gui/StaticDisplayInfo.h>
#include <android/hardware/configstore/1.0/ISurfaceFlingerConfigs.h>
#include <android/hardware/configstore/1.1/ISurfaceFlingerConfigs.h>
#include <android/hardware/configstore/1.1/types.h>
#include <android/native_window.h>
#include <android/os/IInputFlinger.h>
#include <binder/IPCThreadState.h>
#include <binder/IServiceManager.h>
#include <binder/PermissionCache.h>
#include <com_android_graphics_surfaceflinger_flags.h>
#include <common/FlagManager.h>
#include <compositionengine/CompositionEngine.h>
#include <compositionengine/CompositionRefreshArgs.h>
#include <compositionengine/Display.h>
#include <compositionengine/DisplayColorProfile.h>
#include <compositionengine/DisplayColorProfileCreationArgs.h>
#include <compositionengine/DisplayCreationArgs.h>
#include <compositionengine/LayerFECompositionState.h>
#include <compositionengine/OutputLayer.h>
#include <compositionengine/RenderSurface.h>
#include <compositionengine/impl/DisplayColorProfile.h>
#include <compositionengine/impl/OutputCompositionState.h>
#include <compositionengine/impl/OutputLayerCompositionState.h>
#include <configstore/Utils.h>
#include <cutils/compiler.h>
#include <cutils/properties.h>
#include <fmt/format.h>
#include <ftl/algorithm.h>
#include <ftl/concat.h>
#include <ftl/fake_guard.h>
#include <ftl/future.h>
#include <ftl/unit.h>
#include <gui/AidlStatusUtil.h>
#include <gui/BufferQueue.h>
#include <gui/DebugEGLImageTracker.h>
#include <gui/IProducerListener.h>
#include <gui/LayerMetadata.h>
#include <gui/LayerState.h>
#include <gui/Surface.h>
#include <gui/SurfaceComposerClient.h>
#include <gui/TraceUtils.h>
#include <hidl/ServiceManagement.h>
#include <layerproto/LayerProtoParser.h>
#include <linux/sched/types.h>
#include <log/log.h>
#include <private/android_filesystem_config.h>
#include <private/gui/SyncFeatures.h>
#include <processgroup/processgroup.h>
#include <renderengine/RenderEngine.h>
#include <renderengine/impl/ExternalTexture.h>
#include <scheduler/FrameTargeter.h>
#include <sys/types.h>
#include <ui/ColorSpace.h>
#include <ui/DebugUtils.h>
#include <ui/DisplayId.h>
#include <ui/DisplayMode.h>
#include <ui/DisplayStatInfo.h>
#include <ui/DisplayState.h>
#include <ui/DynamicDisplayInfo.h>
#include <ui/GraphicBufferAllocator.h>
#include <ui/HdrRenderTypeUtils.h>
#include <ui/LayerStack.h>
#include <ui/PixelFormat.h>
#include <ui/StaticDisplayInfo.h>
#include <unistd.h>
#include <utils/StopWatch.h>
#include <utils/String16.h>
#include <utils/String8.h>
#include <utils/Timers.h>
#include <utils/misc.h>
#include <algorithm>
#include <cerrno>
#include <cinttypes>
#include <cmath>
#include <cstdint>
#include <filesystem>
#include <functional>
#include <memory>
#include <mutex>
#include <optional>
#include <string>
#include <type_traits>
#include <unordered_map>
#include <vector>

#include <common/FlagManager.h>
#include <gui/LayerStatePermissions.h>
#include <gui/SchedulingPolicy.h>
#include <gui/SyncScreenCaptureListener.h>
#include <ui/DisplayIdentification.h>
#include "BackgroundExecutor.h"
#include "Client.h"
#include "ClientCache.h"
#include "Colorizer.h"
#include "DisplayDevice.h"
#include "DisplayHardware/ComposerHal.h"
#include "DisplayHardware/FramebufferSurface.h"
#include "DisplayHardware/HWComposer.h"
#include "DisplayHardware/Hal.h"
#include "DisplayHardware/PowerAdvisor.h"
#include "DisplayHardware/VirtualDisplaySurface.h"
#include "DisplayRenderArea.h"
#include "Effects/Daltonizer.h"
#include "FpsReporter.h"
#include "FrameTimeline/FrameTimeline.h"
#include "FrameTracer/FrameTracer.h"
#include "FrontEnd/LayerCreationArgs.h"
#include "FrontEnd/LayerHandle.h"
#include "FrontEnd/LayerLifecycleManager.h"
#include "FrontEnd/LayerLog.h"
#include "FrontEnd/LayerSnapshot.h"
#include "HdrLayerInfoReporter.h"
#include "Layer.h"
#include "LayerProtoHelper.h"
#include "LayerRenderArea.h"
#include "LayerVector.h"
#include "MutexUtils.h"
#include "NativeWindowSurface.h"
/* QTI_BEGIN */
#include "QtiExtension/QtiSurfaceFlingerExtensionIntf.h"
#include "QtiExtension/QtiSurfaceFlingerExtensionFactory.h"
#include "QtiExtension/QtiExtensionContext.h"
/* QTI_END */
#include "RegionSamplingThread.h"
#include "RenderAreaBuilder.h"
#include "Scheduler/EventThread.h"
#include "Scheduler/LayerHistory.h"
#include "Scheduler/Scheduler.h"
#include "Scheduler/VsyncConfiguration.h"
#include "Scheduler/VsyncModulator.h"
#include "ScreenCaptureOutput.h"
#include "SurfaceFlingerProperties.h"
#include "TimeStats/TimeStats.h"
#include "TunnelModeEnabledReporter.h"
#include "Utils/Dumper.h"
#include "WindowInfosListenerInvoker.h"

#include <aidl/android/hardware/graphics/common/DisplayDecorationSupport.h>
#include <aidl/android/hardware/graphics/composer3/DisplayCapability.h>
#include <aidl/android/hardware/graphics/composer3/RenderIntent.h>

#undef NO_THREAD_SAFETY_ANALYSIS
#define NO_THREAD_SAFETY_ANALYSIS \
    _Pragma("GCC error \"Prefer <ftl/fake_guard.h> or MutexUtils.h helpers.\"")

namespace android {
using namespace std::chrono_literals;
using namespace std::string_literals;
using namespace std::string_view_literals;

using namespace hardware::configstore;
using namespace hardware::configstore::V1_0;
using namespace sysprop;
using ftl::Flags;
using namespace ftl::flag_operators;

using aidl::android::hardware::graphics::common::DisplayDecorationSupport;
using aidl::android::hardware::graphics::composer3::Capability;
using aidl::android::hardware::graphics::composer3::DisplayCapability;
using CompositionStrategyPredictionState = android::compositionengine::impl::
        OutputCompositionState::CompositionStrategyPredictionState;

using base::StringAppendF;
using display::PhysicalDisplay;
using display::PhysicalDisplays;
using frontend::TransactionHandler;
using gui::DisplayInfo;
using gui::GameMode;
using gui::IDisplayEventConnection;
using gui::IWindowInfosListener;
using gui::LayerMetadata;
using gui::WindowInfo;
using gui::aidl_utils::binderStatusFromStatusT;
using scheduler::VsyncModulator;
using ui::Dataspace;
using ui::DisplayPrimaries;
using ui::RenderIntent;

using KernelIdleTimerController = scheduler::RefreshRateSelector::KernelIdleTimerController;

namespace hal = android::hardware::graphics::composer::hal;

namespace {

static constexpr int FOUR_K_WIDTH = 3840;
static constexpr int FOUR_K_HEIGHT = 2160;

// TODO(b/141333600): Consolidate with DisplayMode::Builder::getDefaultDensity.
constexpr float FALLBACK_DENSITY = ACONFIGURATION_DENSITY_TV;

float getDensityFromProperty(const char* property, bool required) {
    char value[PROPERTY_VALUE_MAX];
    const float density = property_get(property, value, nullptr) > 0 ? std::atof(value) : 0.f;
    if (!density && required) {
        ALOGE("%s must be defined as a build property", property);
        return FALLBACK_DENSITY;
    }
    return density;
}

// Currently we only support V0_SRGB and DISPLAY_P3 as composition preference.
bool validateCompositionDataspace(Dataspace dataspace) {
    return dataspace == Dataspace::V0_SRGB || dataspace == Dataspace::DISPLAY_P3;
}

std::chrono::milliseconds getIdleTimerTimeout(PhysicalDisplayId displayId) {
    if (const int32_t displayIdleTimerMs =
                base::GetIntProperty("debug.sf.set_idle_timer_ms_"s +
                                             std::to_string(displayId.value),
                                     0);
        displayIdleTimerMs > 0) {
        return std::chrono::milliseconds(displayIdleTimerMs);
    }

    const int32_t setIdleTimerMs = base::GetIntProperty("debug.sf.set_idle_timer_ms"s, 0);
    const int32_t millis = setIdleTimerMs ? setIdleTimerMs : sysprop::set_idle_timer_ms(0);
    return std::chrono::milliseconds(millis);
}

bool getKernelIdleTimerSyspropConfig(PhysicalDisplayId displayId) {
    const bool displaySupportKernelIdleTimer =
            base::GetBoolProperty("debug.sf.support_kernel_idle_timer_"s +
                                          std::to_string(displayId.value),
                                  false);

    return displaySupportKernelIdleTimer || sysprop::support_kernel_idle_timer(false);
}

bool isAbove4k30(const ui::DisplayMode& outMode) {
    using fps_approx_ops::operator>;
    Fps refreshRate = Fps::fromValue(outMode.peakRefreshRate);
    return outMode.resolution.getWidth() >= FOUR_K_WIDTH &&
            outMode.resolution.getHeight() >= FOUR_K_HEIGHT && refreshRate > 30_Hz;
}

void excludeDolbyVisionIf4k30Present(const std::vector<ui::Hdr>& displayHdrTypes,
                                     ui::DisplayMode& outMode) {
    if (isAbove4k30(outMode) &&
        std::any_of(displayHdrTypes.begin(), displayHdrTypes.end(),
                    [](ui::Hdr type) { return type == ui::Hdr::DOLBY_VISION_4K30; })) {
        for (ui::Hdr type : displayHdrTypes) {
            if (type != ui::Hdr::DOLBY_VISION_4K30 && type != ui::Hdr::DOLBY_VISION) {
                outMode.supportedHdrTypes.push_back(type);
            }
        }
    } else {
        for (ui::Hdr type : displayHdrTypes) {
            if (type != ui::Hdr::DOLBY_VISION_4K30) {
                outMode.supportedHdrTypes.push_back(type);
            }
        }
    }
}

HdrCapabilities filterOut4k30(const HdrCapabilities& displayHdrCapabilities) {
    std::vector<ui::Hdr> hdrTypes;
    for (ui::Hdr type : displayHdrCapabilities.getSupportedHdrTypes()) {
        if (type != ui::Hdr::DOLBY_VISION_4K30) {
            hdrTypes.push_back(type);
        }
    }
    return {hdrTypes, displayHdrCapabilities.getDesiredMaxLuminance(),
            displayHdrCapabilities.getDesiredMaxAverageLuminance(),
            displayHdrCapabilities.getDesiredMinLuminance()};
}

uint32_t getLayerIdFromSurfaceControl(sp<SurfaceControl> surfaceControl) {
    if (!surfaceControl) {
        return UNASSIGNED_LAYER_ID;
    }
    return LayerHandle::getLayerId(surfaceControl->getHandle());
}

/**
 * Returns true if the file at path exists and is newer than duration.
 */
bool fileNewerThan(const std::string& path, std::chrono::minutes duration) {
    using Clock = std::filesystem::file_time_type::clock;
    std::error_code error;
    std::filesystem::file_time_type updateTime = std::filesystem::last_write_time(path, error);
    if (error) {
        return false;
    }
    return duration > (Clock::now() - updateTime);
}

bool isFrameIntervalOnCadence(TimePoint expectedPresentTime, TimePoint lastExpectedPresentTimestamp,
                              Fps lastFrameInterval, Period timeout, Duration threshold) {
    if (lastFrameInterval.getPeriodNsecs() == 0) {
        return false;
    }

    const auto expectedPresentTimeDeltaNs =
            expectedPresentTime.ns() - lastExpectedPresentTimestamp.ns();

    if (expectedPresentTimeDeltaNs > timeout.ns()) {
        return false;
    }

    const auto expectedPresentPeriods = static_cast<nsecs_t>(
            std::round(static_cast<float>(expectedPresentTimeDeltaNs) /
                       static_cast<float>(lastFrameInterval.getPeriodNsecs())));
    const auto calculatedPeriodsOutNs = lastFrameInterval.getPeriodNsecs() * expectedPresentPeriods;
    const auto calculatedExpectedPresentTimeNs =
            lastExpectedPresentTimestamp.ns() + calculatedPeriodsOutNs;
    const auto presentTimeDelta =
            std::abs(expectedPresentTime.ns() - calculatedExpectedPresentTimeNs);
    return presentTimeDelta < threshold.ns();
}

bool isExpectedPresentWithinTimeout(TimePoint expectedPresentTime,
                                    TimePoint lastExpectedPresentTimestamp,
                                    std::optional<Period> timeoutOpt, Duration threshold) {
    if (!timeoutOpt) {
        // Always within timeout if timeoutOpt is absent and don't send hint
        // for the timeout
        return true;
    }

    if (timeoutOpt->ns() == 0) {
        // Always outside timeout if timeoutOpt is 0 and always send
        // the hint for the timeout.
        return false;
    }

    if (expectedPresentTime.ns() < lastExpectedPresentTimestamp.ns() + timeoutOpt->ns()) {
        return true;
    }

    // Check if within the threshold as it can be just outside the timeout
    return std::abs(expectedPresentTime.ns() -
                    (lastExpectedPresentTimestamp.ns() + timeoutOpt->ns())) < threshold.ns();
}
}  // namespace anonymous

// ---------------------------------------------------------------------------

const String16 sHardwareTest("android.permission.HARDWARE_TEST");
const String16 sAccessSurfaceFlinger("android.permission.ACCESS_SURFACE_FLINGER");
const String16 sRotateSurfaceFlinger("android.permission.ROTATE_SURFACE_FLINGER");
const String16 sReadFramebuffer("android.permission.READ_FRAME_BUFFER");
const String16 sControlDisplayBrightness("android.permission.CONTROL_DISPLAY_BRIGHTNESS");
const String16 sDump("android.permission.DUMP");
const String16 sCaptureBlackoutContent("android.permission.CAPTURE_BLACKOUT_CONTENT");
const String16 sInternalSystemWindow("android.permission.INTERNAL_SYSTEM_WINDOW");
const String16 sWakeupSurfaceFlinger("android.permission.WAKEUP_SURFACE_FLINGER");

const char* KERNEL_IDLE_TIMER_PROP = "graphics.display.kernel_idle_timer.enabled";

// ---------------------------------------------------------------------------
int64_t SurfaceFlinger::dispSyncPresentTimeOffset;
bool SurfaceFlinger::useHwcForRgbToYuv;
bool SurfaceFlinger::hasSyncFramework;
int64_t SurfaceFlinger::maxFrameBufferAcquiredBuffers;
int64_t SurfaceFlinger::minAcquiredBuffers = 1;
uint32_t SurfaceFlinger::maxGraphicsWidth;
uint32_t SurfaceFlinger::maxGraphicsHeight;
bool SurfaceFlinger::useContextPriority;
Dataspace SurfaceFlinger::defaultCompositionDataspace = Dataspace::V0_SRGB;
ui::PixelFormat SurfaceFlinger::defaultCompositionPixelFormat = ui::PixelFormat::RGBA_8888;
Dataspace SurfaceFlinger::wideColorGamutCompositionDataspace = Dataspace::V0_SRGB;
ui::PixelFormat SurfaceFlinger::wideColorGamutCompositionPixelFormat = ui::PixelFormat::RGBA_8888;
LatchUnsignaledConfig SurfaceFlinger::enableLatchUnsignaledConfig;

std::string decodeDisplayColorSetting(DisplayColorSetting displayColorSetting) {
    switch(displayColorSetting) {
        case DisplayColorSetting::kManaged:
            return std::string("Managed");
        case DisplayColorSetting::kUnmanaged:
            return std::string("Unmanaged");
        case DisplayColorSetting::kEnhanced:
            return std::string("Enhanced");
        default:
            return std::string("Unknown ") +
                std::to_string(static_cast<int>(displayColorSetting));
    }
}

bool callingThreadHasPermission(const String16& permission) {
    IPCThreadState* ipc = IPCThreadState::self();
    const int pid = ipc->getCallingPid();
    const int uid = ipc->getCallingUid();
    return uid == AID_GRAPHICS || uid == AID_SYSTEM ||
            PermissionCache::checkPermission(permission, pid, uid);
}

ui::Transform::RotationFlags SurfaceFlinger::sActiveDisplayRotationFlags = ui::Transform::ROT_0;

SurfaceFlinger::SurfaceFlinger(Factory& factory, SkipInitializationTag)
      : mFactory(factory),
        mPid(getpid()),
        mTimeStats(std::make_shared<impl::TimeStats>()),
        mFrameTracer(mFactory.createFrameTracer()),
        mFrameTimeline(mFactory.createFrameTimeline(mTimeStats, mPid)),
        mCompositionEngine(mFactory.createCompositionEngine()),
        mHwcServiceName(base::GetProperty("debug.sf.hwc_service_name"s, "default"s)),
        mTunnelModeEnabledReporter(sp<TunnelModeEnabledReporter>::make()),
        mEmulatedDisplayDensity(getDensityFromProperty("qemu.sf.lcd_density", false)),
        mInternalDisplayDensity(
                getDensityFromProperty("ro.sf.lcd_density", !mEmulatedDisplayDensity)),
        mPowerAdvisor(std::make_unique<Hwc2::impl::PowerAdvisor>(*this)),
        mWindowInfosListenerInvoker(sp<WindowInfosListenerInvoker>::make()),
        mSkipPowerOnForQuiescent(base::GetBoolProperty("ro.boot.quiescent"s, false)) {
    ALOGI("Using HWComposer service: %s", mHwcServiceName.c_str());
}

SurfaceFlinger::SurfaceFlinger(Factory& factory) : SurfaceFlinger(factory, SkipInitialization) {
    ATRACE_CALL();
    ALOGI("SurfaceFlinger is starting");

    hasSyncFramework = running_without_sync_framework(true);

    dispSyncPresentTimeOffset = present_time_offset_from_vsync_ns(0);

    useHwcForRgbToYuv = force_hwc_copy_for_virtual_displays(false);

    maxFrameBufferAcquiredBuffers = max_frame_buffer_acquired_buffers(2);
    minAcquiredBuffers =
            SurfaceFlingerProperties::min_acquired_buffers().value_or(minAcquiredBuffers);

    maxGraphicsWidth = std::max(max_graphics_width(0), 0);
    maxGraphicsHeight = std::max(max_graphics_height(0), 0);

    mSupportsWideColor = has_wide_color_display(false);
    mDefaultCompositionDataspace =
            static_cast<ui::Dataspace>(default_composition_dataspace(Dataspace::V0_SRGB));
    mWideColorGamutCompositionDataspace = static_cast<ui::Dataspace>(wcg_composition_dataspace(
            mSupportsWideColor ? Dataspace::DISPLAY_P3 : Dataspace::V0_SRGB));
    defaultCompositionDataspace = mDefaultCompositionDataspace;
    wideColorGamutCompositionDataspace = mWideColorGamutCompositionDataspace;
    defaultCompositionPixelFormat = static_cast<ui::PixelFormat>(
            default_composition_pixel_format(ui::PixelFormat::RGBA_8888));
    wideColorGamutCompositionPixelFormat =
            static_cast<ui::PixelFormat>(wcg_composition_pixel_format(ui::PixelFormat::RGBA_8888));

    mLayerCachingEnabled =
            base::GetBoolProperty("debug.sf.enable_layer_caching"s,
                                  sysprop::SurfaceFlingerProperties::enable_layer_caching()
                                          .value_or(false));

    useContextPriority = use_context_priority(true);

    mInternalDisplayPrimaries = sysprop::getDisplayNativePrimaries();

    // debugging stuff...
    char value[PROPERTY_VALUE_MAX];

    property_get("ro.build.type", value, "user");
    mIsUserBuild = strcmp(value, "user") == 0;

    mDebugFlashDelay = base::GetUintProperty("debug.sf.showupdates"s, 0u);

    mBackpressureGpuComposition = base::GetBoolProperty("debug.sf.enable_gl_backpressure"s, true);
    ALOGI_IF(mBackpressureGpuComposition, "Enabling backpressure for GPU composition");

    property_get("ro.surface_flinger.supports_background_blur", value, "0");
    bool supportsBlurs = atoi(value);
    mSupportsBlur = supportsBlurs;
    ALOGI_IF(!mSupportsBlur, "Disabling blur effects, they are not supported.");

    property_get("debug.sf.luma_sampling", value, "1");
    mLumaSampling = atoi(value);

    property_get("debug.sf.disable_client_composition_cache", value, "0");
    mDisableClientCompositionCache = atoi(value);

    property_get("debug.sf.predict_hwc_composition_strategy", value, "1");
    mPredictCompositionStrategy = atoi(value);

    property_get("debug.sf.treat_170m_as_sRGB", value, "0");
    mTreat170mAsSrgb = atoi(value);

    property_get("debug.sf.dim_in_gamma_in_enhanced_screenshots", value, 0);
    mDimInGammaSpaceForEnhancedScreenshots = atoi(value);

    mIgnoreHwcPhysicalDisplayOrientation =
            base::GetBoolProperty("debug.sf.ignore_hwc_physical_display_orientation"s, false);

    // We should be reading 'persist.sys.sf.color_saturation' here
    // but since /data may be encrypted, we need to wait until after vold
    // comes online to attempt to read the property. The property is
    // instead read after the boot animation

    if (base::GetBoolProperty("debug.sf.treble_testing_override"s, false)) {
        // Without the override SurfaceFlinger cannot connect to HIDL
        // services that are not listed in the manifests.  Considered
        // deriving the setting from the set service name, but it
        // would be brittle if the name that's not 'default' is used
        // for production purposes later on.
        ALOGI("Enabling Treble testing override");
        android::hardware::details::setTrebleTestingOverride(true);
    }

    // TODO (b/270966065) Update the HWC based refresh rate overlay to support spinner
    mRefreshRateOverlaySpinner = property_get_bool("debug.sf.show_refresh_rate_overlay_spinner", 0);
    mRefreshRateOverlayRenderRate =
            property_get_bool("debug.sf.show_refresh_rate_overlay_render_rate", 0);
    mRefreshRateOverlayShowInMiddle =
            property_get_bool("debug.sf.show_refresh_rate_overlay_in_middle", 0);

    if (!mIsUserBuild && base::GetBoolProperty("debug.sf.enable_transaction_tracing"s, true)) {
        mTransactionTracing.emplace();
        mLayerTracing.setTransactionTracing(*mTransactionTracing);
    }

    /* QTI_BEGIN */
    mQtiSFExtnIntf = surfaceflingerextension::qtiCreateSurfaceFlingerExtension(this);
    surfaceflingerextension::QtiExtensionContext::instance().setQtiSurfaceFlingerExtn(mQtiSFExtnIntf);
    mQtiSFExtnIntf->qtiInit(this);
    ALOGI("Created SF Extension %p", mQtiSFExtnIntf);
    /* QTI_END */

    mIgnoreHdrCameraLayers = ignore_hdr_camera_layers(false);

    mLayerLifecycleManagerEnabled =
            base::GetBoolProperty("persist.debug.sf.enable_layer_lifecycle_manager"s, true);

    // These are set by the HWC implementation to indicate that they will use the workarounds.
    mIsHotplugErrViaNegVsync =
            base::GetBoolProperty("debug.sf.hwc_hotplug_error_via_neg_vsync"s, false);

    mIsHdcpViaNegVsync = base::GetBoolProperty("debug.sf.hwc_hdcp_via_neg_vsync"s, false);
}

LatchUnsignaledConfig SurfaceFlinger::getLatchUnsignaledConfig() {
    if (base::GetBoolProperty("debug.sf.auto_latch_unsignaled"s, true)) {
        return LatchUnsignaledConfig::AutoSingleLayer;
    }

    return LatchUnsignaledConfig::Disabled;
}

SurfaceFlinger::~SurfaceFlinger() = default;

void SurfaceFlinger::binderDied(const wp<IBinder>&) {
    // the window manager died on us. prepare its eulogy.
    mBootFinished = false;

    static_cast<void>(mScheduler->schedule([this]() FTL_FAKE_GUARD(kMainThreadContext) {
        // Sever the link to inputflinger since it's gone as well.
        mInputFlinger.clear();

        initializeDisplays();
    }));

    mInitBootPropsFuture.callOnce([this] {
        return std::async(std::launch::async, &SurfaceFlinger::initBootProperties, this);
    });

    mInitBootPropsFuture.wait();
}

void SurfaceFlinger::run() {
    mScheduler->run();
}

sp<IBinder> SurfaceFlinger::createVirtualDisplay(const std::string& displayName, bool isSecure,
                                                 const std::string& uniqueId,
                                                 float requestedRefreshRate) {
    // SurfaceComposerAIDL checks for some permissions, but adding an additional check here.
    // This is to ensure that only root, system, and graphics can request to create a secure
    // display. Secure displays can show secure content so we add an additional restriction on it.
    const uid_t uid = IPCThreadState::self()->getCallingUid();
    if (isSecure && uid != AID_ROOT && uid != AID_GRAPHICS && uid != AID_SYSTEM) {
        ALOGE("Only privileged processes can create a secure display");
        return nullptr;
    }

    class DisplayToken : public BBinder {
        sp<SurfaceFlinger> flinger;
        virtual ~DisplayToken() {
             // no more references, this display must be terminated
             Mutex::Autolock _l(flinger->mStateLock);
             flinger->mCurrentState.displays.removeItem(wp<IBinder>::fromExisting(this));
             flinger->setTransactionFlags(eDisplayTransactionNeeded);
         }
     public:
        explicit DisplayToken(const sp<SurfaceFlinger>& flinger)
            : flinger(flinger) {
        }
    };

    sp<BBinder> token = sp<DisplayToken>::make(sp<SurfaceFlinger>::fromExisting(this));

    Mutex::Autolock _l(mStateLock);
    // Display ID is assigned when virtual display is allocated by HWC.
    DisplayDeviceState state;
    state.isSecure = isSecure;
    // Set display as protected when marked as secure to ensure no behavior change
    // TODO (b/314820005): separate as a different arg when creating the display.
    state.isProtected = isSecure;
    state.displayName = displayName;
    state.uniqueId = uniqueId;
    state.requestedRefreshRate = Fps::fromValue(requestedRefreshRate);
    mCurrentState.displays.add(token, state);
    return token;
}

status_t SurfaceFlinger::destroyVirtualDisplay(const sp<IBinder>& displayToken) {
    Mutex::Autolock lock(mStateLock);

    const ssize_t index = mCurrentState.displays.indexOfKey(displayToken);
    if (index < 0) {
        ALOGE("%s: Invalid display token %p", __func__, displayToken.get());
        return NAME_NOT_FOUND;
    }

    const DisplayDeviceState& state = mCurrentState.displays.valueAt(index);
    if (state.physical) {
        ALOGE("%s: Invalid operation on physical display", __func__);
        return INVALID_OPERATION;
    }
    mCurrentState.displays.removeItemsAt(index);
    setTransactionFlags(eDisplayTransactionNeeded);
    return NO_ERROR;
}

void SurfaceFlinger::enableHalVirtualDisplays(bool enable) {
    auto& generator = mVirtualDisplayIdGenerators.hal;
    if (!generator && enable) {
        ALOGI("Enabling HAL virtual displays");
        generator.emplace(getHwComposer().getMaxVirtualDisplayCount());
    } else if (generator && !enable) {
        ALOGW_IF(generator->inUse(), "Disabling HAL virtual displays while in use");
        generator.reset();
    }
}

VirtualDisplayId SurfaceFlinger::acquireVirtualDisplay(ui::Size resolution,
                                                       ui::PixelFormat format) {
    if (auto& generator = mVirtualDisplayIdGenerators.hal) {
        if (const auto id = generator->generateId()) {
            if (getHwComposer().allocateVirtualDisplay(*id, resolution, &format)) {
                return *id;
            }

            generator->releaseId(*id);
        } else {
            ALOGW("%s: Exhausted HAL virtual displays", __func__);
        }

        ALOGW("%s: Falling back to GPU virtual display", __func__);
    }

    const auto id = mVirtualDisplayIdGenerators.gpu.generateId();
    LOG_ALWAYS_FATAL_IF(!id, "Failed to generate ID for GPU virtual display");
    return *id;
}

void SurfaceFlinger::releaseVirtualDisplay(VirtualDisplayId displayId) {
    if (const auto id = HalVirtualDisplayId::tryCast(displayId)) {
        if (auto& generator = mVirtualDisplayIdGenerators.hal) {
            generator->releaseId(*id);
        }
        return;
    }

    const auto id = GpuVirtualDisplayId::tryCast(displayId);
    LOG_ALWAYS_FATAL_IF(!id);
    mVirtualDisplayIdGenerators.gpu.releaseId(*id);
}

std::vector<PhysicalDisplayId> SurfaceFlinger::getPhysicalDisplayIdsLocked() const {
    std::vector<PhysicalDisplayId> displayIds;
    displayIds.reserve(mPhysicalDisplays.size());

    const auto defaultDisplayId = getDefaultDisplayDeviceLocked()->getPhysicalId();
    displayIds.push_back(defaultDisplayId);

    for (const auto& [id, display] : mPhysicalDisplays) {
        if (id != defaultDisplayId) {
            displayIds.push_back(id);
        }
    }

    return displayIds;
}

std::optional<PhysicalDisplayId> SurfaceFlinger::getPhysicalDisplayIdLocked(
        const sp<display::DisplayToken>& displayToken) const {
    return ftl::find_if(mPhysicalDisplays, PhysicalDisplay::hasToken(displayToken))
            .transform(&ftl::to_key<PhysicalDisplays>);
}

sp<IBinder> SurfaceFlinger::getPhysicalDisplayToken(PhysicalDisplayId displayId) const {
    Mutex::Autolock lock(mStateLock);
    return getPhysicalDisplayTokenLocked(displayId);
}

HWComposer& SurfaceFlinger::getHwComposer() const {
    return mCompositionEngine->getHwComposer();
}

renderengine::RenderEngine& SurfaceFlinger::getRenderEngine() const {
    return *mRenderEngine;
}

compositionengine::CompositionEngine& SurfaceFlinger::getCompositionEngine() const {
    return *mCompositionEngine.get();
}

void SurfaceFlinger::bootFinished() {
    if (mBootFinished == true) {
        ALOGE("Extra call to bootFinished");
        return;
    }
    mBootFinished = true;
    FlagManager::getMutableInstance().markBootCompleted();

    mInitBootPropsFuture.wait();
    mRenderEnginePrimeCacheFuture.wait();

    const nsecs_t now = systemTime();
    const nsecs_t duration = now - mBootTime;
    ALOGI("Boot is finished (%ld ms)", long(ns2ms(duration)) );

    mFrameTracer->initialize();
    mFrameTimeline->onBootFinished();
    getRenderEngine().setEnableTracing(FlagManager::getInstance().use_skia_tracing());

    // wait patiently for the window manager death
    const String16 name("window");
    mWindowManager = defaultServiceManager()->waitForService(name);
    if (mWindowManager != 0) {
        mWindowManager->linkToDeath(sp<IBinder::DeathRecipient>::fromExisting(this));
    }

    // stop boot animation
    // formerly we would just kill the process, but we now ask it to exit so it
    // can choose where to stop the animation.
    property_set("service.bootanim.exit", "1");

    const int LOGTAG_SF_STOP_BOOTANIM = 60110;
    LOG_EVENT_LONG(LOGTAG_SF_STOP_BOOTANIM,
                   ns2ms(systemTime(SYSTEM_TIME_MONOTONIC)));

    sp<IBinder> input(defaultServiceManager()->waitForService(String16("inputflinger")));

    static_cast<void>(mScheduler->schedule([=, this]() FTL_FAKE_GUARD(kMainThreadContext) {
        if (input == nullptr) {
            ALOGE("Failed to link to input service");
        } else {
            mInputFlinger = interface_cast<os::IInputFlinger>(input);
        }

        readPersistentProperties();
        const bool hintSessionEnabled = FlagManager::getInstance().use_adpf_cpu_hint();
        mPowerAdvisor->enablePowerHintSession(hintSessionEnabled);
        const bool hintSessionUsed = mPowerAdvisor->usePowerHintSession();
        // Ordering is important here, as onBootFinished signals to PowerAdvisor that concurrency
        // is safe because its variables are initialized.
        mPowerAdvisor->onBootFinished();
        ALOGD("Power hint is %s",
              hintSessionUsed ? "supported" : (hintSessionEnabled ? "unsupported" : "disabled"));
        if (hintSessionUsed) {
            std::optional<pid_t> renderEngineTid = getRenderEngine().getRenderEngineTid();
            std::vector<int32_t> tidList;
            tidList.emplace_back(gettid());
            if (renderEngineTid.has_value()) {
                tidList.emplace_back(*renderEngineTid);
            }
            if (!mPowerAdvisor->startPowerHintSession(std::move(tidList))) {
                ALOGW("Cannot start power hint session");
            }
        }

        mBootStage = BootStage::FINISHED;

        if (base::GetBoolProperty("sf.debug.show_refresh_rate_overlay"s, false)) {
            ftl::FakeGuard guard(mStateLock);
            enableRefreshRateOverlay(true);
        }
        /* QTI_BEGIN */
        mQtiSFExtnIntf->qtiFbScalingOnBoot();
        /* QTI_END */
    }));
}

void chooseRenderEngineType(renderengine::RenderEngineCreationArgs::Builder& builder) {
    char prop[PROPERTY_VALUE_MAX];
    property_get(PROPERTY_DEBUG_RENDERENGINE_BACKEND, prop, "");

    // TODO: b/293371537 - Once GraphiteVk is deemed relatively stable, log a warning that
    // PROPERTY_DEBUG_RENDERENGINE_BACKEND is deprecated
    if (strcmp(prop, "skiagl") == 0) {
        builder.setThreaded(renderengine::RenderEngine::Threaded::NO)
                .setGraphicsApi(renderengine::RenderEngine::GraphicsApi::GL);
    } else if (strcmp(prop, "skiaglthreaded") == 0) {
        builder.setThreaded(renderengine::RenderEngine::Threaded::YES)
                .setGraphicsApi(renderengine::RenderEngine::GraphicsApi::GL);
    } else if (strcmp(prop, "skiavk") == 0) {
        builder.setThreaded(renderengine::RenderEngine::Threaded::NO)
                .setGraphicsApi(renderengine::RenderEngine::GraphicsApi::VK);
    } else if (strcmp(prop, "skiavkthreaded") == 0) {
        builder.setThreaded(renderengine::RenderEngine::Threaded::YES)
                .setGraphicsApi(renderengine::RenderEngine::GraphicsApi::VK);
    } else {
        const auto kVulkan = renderengine::RenderEngine::GraphicsApi::VK;
// TODO: b/341728634 - Clean up conditional compilation.
// Note: this guard in particular must check e.g.
// COM_ANDROID_GRAPHICS_SURFACEFLINGER_FLAGS_GRAPHITE_RENDERENGINE directly (instead of calling e.g.
// COM_ANDROID_GRAPHICS_SURFACEFLINGER_FLAGS(GRAPHITE_RENDERENGINE)) because that macro is undefined
// in the libsurfaceflingerflags_test variant of com_android_graphics_surfaceflinger_flags.h, which
// is used by layertracegenerator (which also needs SurfaceFlinger.cpp). :)
#if COM_ANDROID_GRAPHICS_SURFACEFLINGER_FLAGS_GRAPHITE_RENDERENGINE || \
        COM_ANDROID_GRAPHICS_SURFACEFLINGER_FLAGS_FORCE_COMPILE_GRAPHITE_RENDERENGINE
        const bool useGraphite = FlagManager::getInstance().graphite_renderengine() &&
                renderengine::RenderEngine::canSupport(kVulkan);
#else
        const bool useGraphite = false;
        if (FlagManager::getInstance().graphite_renderengine()) {
            ALOGE("RenderEngine's Graphite Skia backend was requested with the "
                  "debug.renderengine.graphite system property, but it is not compiled in this "
                  "build! Falling back to Ganesh backend selection logic.");
        }
#endif
        const bool useVulkan = useGraphite ||
                (FlagManager::getInstance().vulkan_renderengine() &&
                 renderengine::RenderEngine::canSupport(kVulkan));

        builder.setSkiaBackend(useGraphite ? renderengine::RenderEngine::SkiaBackend::GRAPHITE
                                           : renderengine::RenderEngine::SkiaBackend::GANESH);
        builder.setGraphicsApi(useVulkan ? kVulkan : renderengine::RenderEngine::GraphicsApi::GL);
    }
}

/**
 * Choose a suggested blurring algorithm if supportsBlur is true. By default Kawase will be
 * suggested as it's faster than a full Gaussian blur and looks close enough.
 */
renderengine::RenderEngine::BlurAlgorithm chooseBlurAlgorithm(bool supportsBlur) {
    if (!supportsBlur) {
        return renderengine::RenderEngine::BlurAlgorithm::NONE;
    }

    auto const algorithm = base::GetProperty(PROPERTY_DEBUG_RENDERENGINE_BLUR_ALGORITHM, "");
    if (algorithm == "gaussian") {
        return renderengine::RenderEngine::BlurAlgorithm::GAUSSIAN;
    } else {
        return renderengine::RenderEngine::BlurAlgorithm::KAWASE;
    }
}

void SurfaceFlinger::init() FTL_FAKE_GUARD(kMainThreadContext) {
    ATRACE_CALL();
    ALOGI(  "SurfaceFlinger's main thread ready to run. "
            "Initializing graphics H/W...");
    addTransactionReadyFilters();
    Mutex::Autolock lock(mStateLock);

    // Get a RenderEngine for the given display / config (can't fail)
    // TODO(b/77156734): We need to stop casting and use HAL types when possible.
    // Sending maxFrameBufferAcquiredBuffers as the cache size is tightly tuned to single-display.
    auto builder = renderengine::RenderEngineCreationArgs::Builder()
                           .setPixelFormat(static_cast<int32_t>(defaultCompositionPixelFormat))
                           .setImageCacheSize(maxFrameBufferAcquiredBuffers)
                           .setEnableProtectedContext(enable_protected_contents(false))
                           .setPrecacheToneMapperShaderOnly(false)
                           .setBlurAlgorithm(chooseBlurAlgorithm(mSupportsBlur))
                           .setContextPriority(
                                   useContextPriority
                                           ? renderengine::RenderEngine::ContextPriority::REALTIME
                                           : renderengine::RenderEngine::ContextPriority::MEDIUM);
    chooseRenderEngineType(builder);
    mRenderEngine = renderengine::RenderEngine::create(builder.build());
    mCompositionEngine->setRenderEngine(mRenderEngine.get());
    mMaxRenderTargetSize =
            std::min(getRenderEngine().getMaxTextureSize(), getRenderEngine().getMaxViewportDims());

    // Set SF main policy after initializing RenderEngine which has its own policy.
    if (!SetTaskProfiles(0, {"SFMainPolicy"})) {
        ALOGW("Failed to set main task profile");
    }

    mCompositionEngine->setTimeStats(mTimeStats);

    mCompositionEngine->setHwComposer(getFactory().createHWComposer(mHwcServiceName));
    auto& composer = mCompositionEngine->getHwComposer();
    composer.setCallback(*this);
    mDisplayModeController.setHwComposer(&composer);

    ClientCache::getInstance().setRenderEngine(&getRenderEngine());

    mHasReliablePresentFences =
            !getHwComposer().hasCapability(Capability::PRESENT_FENCE_IS_NOT_RELIABLE);

    enableLatchUnsignaledConfig = getLatchUnsignaledConfig();

    // Process hotplug for displays connected at boot.
    LOG_ALWAYS_FATAL_IF(!configureLocked(),
                        "Initial display configuration failed: HWC did not hotplug");

    // Commit primary display.
    sp<const DisplayDevice> display;
    if (const auto indexOpt = mCurrentState.getDisplayIndex(getPrimaryDisplayIdLocked())) {
        const auto& displays = mCurrentState.displays;

        const auto& token = displays.keyAt(*indexOpt);
        const auto& state = displays.valueAt(*indexOpt);

        processDisplayAdded(token, state);
        mDrawingState.displays.add(token, state);

        display = getDefaultDisplayDeviceLocked();
    }

    LOG_ALWAYS_FATAL_IF(!display, "Failed to configure the primary display");
    LOG_ALWAYS_FATAL_IF(!getHwComposer().isConnected(display->getPhysicalId()),
                        "Primary display is disconnected");

    // TODO(b/241285876): The Scheduler needlessly depends on creating the CompositionEngine part of
    // the DisplayDevice, hence the above commit of the primary display. Remove that special case by
    // initializing the Scheduler after configureLocked, once decoupled from DisplayDevice.
    initScheduler(display);

    // Start listening after creating the Scheduler, since the listener calls into it.
    mDisplayModeController.setActiveModeListener(
            display::DisplayModeController::ActiveModeListener::make(
                    [this](PhysicalDisplayId displayId, Fps vsyncRate, Fps renderRate) {
                        // This callback cannot lock mStateLock, as some callers already lock it.
                        // Instead, switch context to the main thread.
                        static_cast<void>(mScheduler->schedule([=,
                                                                this]() FTL_FAKE_GUARD(mStateLock) {
                            if (const auto display = getDisplayDeviceLocked(displayId)) {
                                display->updateRefreshRateOverlayRate(vsyncRate, renderRate);
                            }
                        }));
                    }));

    mLayerTracing.setTakeLayersSnapshotProtoFunction([&](uint32_t traceFlags) {
        auto snapshot = perfetto::protos::LayersSnapshotProto{};
        mScheduler
                ->schedule([&]() FTL_FAKE_GUARD(mStateLock) FTL_FAKE_GUARD(kMainThreadContext) {
                    snapshot = takeLayersSnapshotProto(traceFlags, TimePoint::now(),
                                                       mLastCommittedVsyncId, true);
                })
                .wait();
        return snapshot;
    });

    // Commit secondary display(s).
    processDisplayChangesLocked();

    // initialize our drawing state
    mDrawingState = mCurrentState;

    onActiveDisplayChangedLocked(nullptr, *display);

    static_cast<void>(mScheduler->schedule(
            [this]() FTL_FAKE_GUARD(kMainThreadContext) { initializeDisplays(); }));

    mPowerAdvisor->init();

    if (base::GetBoolProperty("service.sf.prime_shader_cache"s, true)) {
        if (setSchedFifo(false) != NO_ERROR) {
            ALOGW("Can't set SCHED_OTHER for primeCache");
        }

        mRenderEnginePrimeCacheFuture.callOnce([this] {
            renderengine::PrimeCacheConfig config;
            config.cacheHolePunchLayer =
                    base::GetBoolProperty("debug.sf.prime_shader_cache.hole_punch"s, true);
            config.cacheSolidLayers =
                    base::GetBoolProperty("debug.sf.prime_shader_cache.solid_layers"s, true);
            config.cacheSolidDimmedLayers =
                    base::GetBoolProperty("debug.sf.prime_shader_cache.solid_dimmed_layers"s, true);
            config.cacheImageLayers =
                    base::GetBoolProperty("debug.sf.prime_shader_cache.image_layers"s, true);
            config.cacheImageDimmedLayers =
                    base::GetBoolProperty("debug.sf.prime_shader_cache.image_dimmed_layers"s, true);
            config.cacheClippedLayers =
                    base::GetBoolProperty("debug.sf.prime_shader_cache.clipped_layers"s, true);
            config.cacheShadowLayers =
                    base::GetBoolProperty("debug.sf.prime_shader_cache.shadow_layers"s, true);
            config.cachePIPImageLayers =
                    base::GetBoolProperty("debug.sf.prime_shader_cache.pip_image_layers"s, true);
            config.cacheTransparentImageDimmedLayers = base::
                    GetBoolProperty("debug.sf.prime_shader_cache.transparent_image_dimmed_layers"s,
                                    true);
            config.cacheClippedDimmedImageLayers = base::
                    GetBoolProperty("debug.sf.prime_shader_cache.clipped_dimmed_image_layers"s,
                                    true);
            // ro.surface_flinger.prime_chader_cache.ultrahdr exists as a previous ro property
            // which we maintain for backwards compatibility.
            config.cacheUltraHDR =
                    base::GetBoolProperty("ro.surface_flinger.prime_shader_cache.ultrahdr"s, false);
            return getRenderEngine().primeCache(config);
        });

        if (setSchedFifo(true) != NO_ERROR) {
            ALOGW("Can't set SCHED_FIFO after primeCache");
        }
    }

    // Avoid blocking the main thread on `init` to set properties.
    mInitBootPropsFuture.callOnce([this] {
        return std::async(std::launch::async, &SurfaceFlinger::initBootProperties, this);
    });

    initTransactionTraceWriter();
    /* QTI_BEGIN */
    mQtiSFExtnIntf =
            mQtiSFExtnIntf->qtiPostInit(static_cast<android::impl::HWComposer&>(
                                                mCompositionEngine->getHwComposer()),
                                        static_cast<Hwc2::impl::PowerAdvisor*>(mPowerAdvisor.get()),
                                        mScheduler->getVsyncConfiguration_ptr(), getHwComposer().getComposer());
   surfaceflingerextension::QtiExtensionContext::instance().setCompositionEngine(
            &getCompositionEngine());

    if (base::GetBoolProperty("debug.sf.enable_hwc_vds"s, false)) {
        enableHalVirtualDisplays(true);
    }

    mQtiSFExtnIntf->qtiStartUnifiedDraw();
    /* QTI_END */

    ALOGV("Done initializing");
}

// During boot, offload `initBootProperties` to another thread. `property_set` depends on
// `property_service`, which may be delayed by slow operations like `mount_all --late` in
// the `init` process. See b/34499826 and b/63844978.
void SurfaceFlinger::initBootProperties() {
    property_set("service.sf.present_timestamp", mHasReliablePresentFences ? "1" : "0");

    if (base::GetBoolProperty("debug.sf.boot_animation"s, true)) {
        // Reset and (if needed) start BootAnimation.
        property_set("service.bootanim.exit", "0");
        property_set("service.bootanim.progress", "0");
        property_set("ctl.start", "bootanim");
    }
}

void SurfaceFlinger::initTransactionTraceWriter() {
    if (!mTransactionTracing) {
        return;
    }
    TransactionTraceWriter::getInstance().setWriterFunction(
            [&](const std::string& filename, bool overwrite) {
                auto writeFn = [&]() {
                    if (!overwrite && fileNewerThan(filename, std::chrono::minutes{10})) {
                        ALOGD("TransactionTraceWriter: file=%s already exists", filename.c_str());
                        return;
                    }
                    ALOGD("TransactionTraceWriter: writing file=%s", filename.c_str());
                    mTransactionTracing->writeToFile(filename);
                    mTransactionTracing->flush();
                };
                if (std::this_thread::get_id() == mMainThreadId) {
                    writeFn();
                } else {
                    mScheduler->schedule(writeFn).get();
                }
            });
}

void SurfaceFlinger::readPersistentProperties() {
    Mutex::Autolock _l(mStateLock);

    char value[PROPERTY_VALUE_MAX];

    property_get("persist.sys.sf.color_saturation", value, "1.0");
    mGlobalSaturationFactor = atof(value);
    updateColorMatrixLocked();
    ALOGV("Saturation is set to %.2f", mGlobalSaturationFactor);

    property_get("persist.sys.sf.native_mode", value, "0");
    mDisplayColorSetting = static_cast<DisplayColorSetting>(atoi(value));

    mForceColorMode =
            static_cast<ui::ColorMode>(base::GetIntProperty("persist.sys.sf.color_mode"s, 0));
}

status_t SurfaceFlinger::getSupportedFrameTimestamps(
        std::vector<FrameEvent>* outSupported) const {
    *outSupported = {
        FrameEvent::REQUESTED_PRESENT,
        FrameEvent::ACQUIRE,
        FrameEvent::LATCH,
        FrameEvent::FIRST_REFRESH_START,
        FrameEvent::LAST_REFRESH_START,
        FrameEvent::GPU_COMPOSITION_DONE,
        FrameEvent::DEQUEUE_READY,
        FrameEvent::RELEASE,
    };

    if (mHasReliablePresentFences) {
        outSupported->push_back(FrameEvent::DISPLAY_PRESENT);
    }
    return NO_ERROR;
}

status_t SurfaceFlinger::getDisplayState(const sp<IBinder>& displayToken, ui::DisplayState* state) {
    if (!displayToken || !state) {
        return BAD_VALUE;
    }

    Mutex::Autolock lock(mStateLock);

    const auto display = getDisplayDeviceLocked(displayToken);
    if (!display) {
        return NAME_NOT_FOUND;
    }

    state->layerStack = display->getLayerStack();
    state->orientation = display->getOrientation();

    const Rect layerStackRect = display->getLayerStackSpaceRect();
    state->layerStackSpaceRect =
            layerStackRect.isValid() ? layerStackRect.getSize() : display->getSize();

    return NO_ERROR;
}

status_t SurfaceFlinger::getStaticDisplayInfo(int64_t displayId, ui::StaticDisplayInfo* info) {
    if (!info) {
        return BAD_VALUE;
    }

    Mutex::Autolock lock(mStateLock);
    const auto id = DisplayId::fromValue<PhysicalDisplayId>(static_cast<uint64_t>(displayId));
    const auto displayOpt = mPhysicalDisplays.get(*id).and_then(getDisplayDeviceAndSnapshot());

    if (!displayOpt) {
        return NAME_NOT_FOUND;
    }

    const auto& [display, snapshotRef] = *displayOpt;
    const auto& snapshot = snapshotRef.get();

    info->connectionType = snapshot.connectionType();
    info->deviceProductInfo = snapshot.deviceProductInfo();

    if (mEmulatedDisplayDensity) {
        info->density = mEmulatedDisplayDensity;
    } else {
        info->density = info->connectionType == ui::DisplayConnectionType::Internal
                ? mInternalDisplayDensity
                : FALLBACK_DENSITY;
    }
    info->density /= ACONFIGURATION_DENSITY_MEDIUM;

    info->secure = display->isSecure();
    info->installOrientation = display->getPhysicalOrientation();

    return NO_ERROR;
}

void SurfaceFlinger::getDynamicDisplayInfoInternal(ui::DynamicDisplayInfo*& info,
                                                   const sp<DisplayDevice>& display,
                                                   const display::DisplaySnapshot& snapshot) {
    const auto& displayModes = snapshot.displayModes();
    info->supportedDisplayModes.clear();
    info->supportedDisplayModes.reserve(displayModes.size());

    for (const auto& [id, mode] : displayModes) {
        ui::DisplayMode outMode;
        outMode.id = ftl::to_underlying(id);

        auto [width, height] = mode->getResolution();
        auto [xDpi, yDpi] = mode->getDpi();

        if (const auto physicalOrientation = display->getPhysicalOrientation();
            physicalOrientation == ui::ROTATION_90 || physicalOrientation == ui::ROTATION_270) {
            std::swap(width, height);
            std::swap(xDpi, yDpi);
        }

        outMode.resolution = ui::Size(width, height);

        outMode.xDpi = xDpi;
        outMode.yDpi = yDpi;

        const auto peakFps = mode->getPeakFps();
        outMode.peakRefreshRate = peakFps.getValue();
        outMode.vsyncRate = mode->getVsyncRate().getValue();

        const auto vsyncConfigSet = mScheduler->getVsyncConfiguration().getConfigsForRefreshRate(
                Fps::fromValue(outMode.peakRefreshRate));
        outMode.appVsyncOffset = vsyncConfigSet.late.appOffset;
        outMode.sfVsyncOffset = vsyncConfigSet.late.sfOffset;
        outMode.group = mode->getGroup();

        // This is how far in advance a buffer must be queued for
        // presentation at a given time.  If you want a buffer to appear
        // on the screen at time N, you must submit the buffer before
        // (N - presentationDeadline).
        //
        // Normally it's one full refresh period (to give SF a chance to
        // latch the buffer), but this can be reduced by configuring a
        // VsyncController offset.  Any additional delays introduced by the hardware
        // composer or panel must be accounted for here.
        //
        // We add an additional 1ms to allow for processing time and
        // differences between the ideal and actual refresh rate.
        outMode.presentationDeadline = peakFps.getPeriodNsecs() - outMode.sfVsyncOffset + 1000000;
        excludeDolbyVisionIf4k30Present(display->getHdrCapabilities().getSupportedHdrTypes(),
                                        outMode);
        info->supportedDisplayModes.push_back(outMode);
    }

    info->supportedColorModes = snapshot.filterColorModes(mSupportsWideColor);

    const PhysicalDisplayId displayId = snapshot.displayId();

    const auto mode = display->refreshRateSelector().getActiveMode();
    info->activeDisplayModeId = ftl::to_underlying(mode.modePtr->getId());
    info->renderFrameRate = mode.fps.getValue();
    info->activeColorMode = display->getCompositionDisplay()->getState().colorMode;
    info->hdrCapabilities = filterOut4k30(display->getHdrCapabilities());

    info->autoLowLatencyModeSupported =
            getHwComposer().hasDisplayCapability(displayId,
                                                 DisplayCapability::AUTO_LOW_LATENCY_MODE);
    info->gameContentTypeSupported =
            getHwComposer().supportsContentType(displayId, hal::ContentType::GAME);

    info->preferredBootDisplayMode = static_cast<ui::DisplayModeId>(-1);

    if (getHwComposer().hasCapability(Capability::BOOT_DISPLAY_CONFIG)) {
        if (const auto hwcId = getHwComposer().getPreferredBootDisplayMode(displayId)) {
            if (const auto modeId = snapshot.translateModeId(*hwcId)) {
                info->preferredBootDisplayMode = ftl::to_underlying(*modeId);
            }
        }
    }
}

status_t SurfaceFlinger::getDynamicDisplayInfoFromId(int64_t physicalDisplayId,
                                                     ui::DynamicDisplayInfo* info) {
    if (!info) {
        return BAD_VALUE;
    }

    Mutex::Autolock lock(mStateLock);

    const auto id_ =
            DisplayId::fromValue<PhysicalDisplayId>(static_cast<uint64_t>(physicalDisplayId));
    const auto displayOpt = mPhysicalDisplays.get(*id_).and_then(getDisplayDeviceAndSnapshot());

    if (!displayOpt) {
        return NAME_NOT_FOUND;
    }

    const auto& [display, snapshotRef] = *displayOpt;
    getDynamicDisplayInfoInternal(info, display, snapshotRef.get());
    return NO_ERROR;
}

status_t SurfaceFlinger::getDynamicDisplayInfoFromToken(const sp<IBinder>& displayToken,
                                                        ui::DynamicDisplayInfo* info) {
    if (!displayToken || !info) {
        return BAD_VALUE;
    }

    Mutex::Autolock lock(mStateLock);

    const auto displayOpt = ftl::find_if(mPhysicalDisplays, PhysicalDisplay::hasToken(displayToken))
                                    .transform(&ftl::to_mapped_ref<PhysicalDisplays>)
                                    .and_then(getDisplayDeviceAndSnapshot());

    if (!displayOpt) {
        return NAME_NOT_FOUND;
    }

    const auto& [display, snapshotRef] = *displayOpt;
    getDynamicDisplayInfoInternal(info, display, snapshotRef.get());
    return NO_ERROR;
}

status_t SurfaceFlinger::getDisplayStats(const sp<IBinder>& displayToken,
                                         DisplayStatInfo* outStats) {
    if (!outStats) {
        return BAD_VALUE;
    }

    std::optional<PhysicalDisplayId> displayIdOpt;
    {
        Mutex::Autolock lock(mStateLock);
        if (displayToken) {
            displayIdOpt = getPhysicalDisplayIdLocked(displayToken);
            if (!displayIdOpt) {
                ALOGW("%s: Invalid physical display token %p", __func__, displayToken.get());
                return NAME_NOT_FOUND;
            }
        } else {
            // TODO (b/277364366): Clients should be updated to pass in the display they
            // want, rather than us picking an arbitrary one (the active display, in this
            // case).
            displayIdOpt = mActiveDisplayId;
        }
    }

    const auto schedule = mScheduler->getVsyncSchedule(displayIdOpt);
    if (!schedule) {
        ALOGE("%s: Missing VSYNC schedule for display %s!", __func__,
              to_string(*displayIdOpt).c_str());
        return NAME_NOT_FOUND;
    }
    outStats->vsyncTime = schedule->vsyncDeadlineAfter(TimePoint::now()).ns();
    outStats->vsyncPeriod = schedule->period().ns();
    return NO_ERROR;
}

void SurfaceFlinger::setDesiredMode(display::DisplayModeRequest&& desiredMode) {
    const auto mode = desiredMode.mode;
    const auto displayId = mode.modePtr->getPhysicalDisplayId();

    ATRACE_NAME(ftl::Concat(__func__, ' ', displayId.value).c_str());

<<<<<<< HEAD
    const auto display = getDisplayDeviceLocked(displayId);
    if (!display) {
        ALOGW("%s: display is no longer valid", __func__);
        return;
    }

    /* QTI_BEGIN */
    if (getHwComposer().getDisplayConnectionType(displayId) ==
        ui::DisplayConnectionType::External) {
        ALOGW("%s: Attempted to set desired mode for external display %" PRIu64, __func__,
              displayId.value);
        return;
    }
    /* QTI_END */

    const bool emitEvent = desiredMode.emitEvent;

    /* QTI_BEGIN */
    if (mQtiSFExtnIntf->qtiIsFpsDeferNeeded(mode.fps.getValue())) {
        return;
    }
    /* QTI_END */
    switch (display->setDesiredMode(std::move(desiredMode))) {
        case DisplayDevice::DesiredModeAction::InitiateDisplayModeSwitch:
            // DisplayDevice::setDesiredMode updated the render rate, so inform Scheduler.
            mScheduler->setRenderRate(displayId, display->refreshRateSelector().getActiveMode().fps,
                                      /*applyImmediately*/ true);
=======
    const bool emitEvent = desiredMode.emitEvent;

    using DesiredModeAction = display::DisplayModeController::DesiredModeAction;

    switch (mDisplayModeController.setDesiredMode(displayId, std::move(desiredMode))) {
        case DesiredModeAction::InitiateDisplayModeSwitch: {
            const auto selectorPtr = mDisplayModeController.selectorPtrFor(displayId);
            if (!selectorPtr) break;

            const Fps renderRate = selectorPtr->getActiveMode().fps;

            // DisplayModeController::setDesiredMode updated the render rate, so inform Scheduler.
            mScheduler->setRenderRate(displayId, renderRate, true /* applyImmediately */);
>>>>>>> 6312599b

            // Schedule a new frame to initiate the display mode switch.
            scheduleComposite(FrameHint::kNone);

            // Start receiving vsync samples now, so that we can detect a period
            // switch.
            mScheduler->resyncToHardwareVsync(displayId, true /* allowToEnable */,
                                              mode.modePtr.get());

            // As we called to set period, we will call to onRefreshRateChangeCompleted once
            // VsyncController model is locked.
            mScheduler->modulateVsync(displayId, &VsyncModulator::onRefreshRateChangeInitiated);

            if (displayId == mActiveDisplayId) {
                mScheduler->updatePhaseConfiguration(mode.fps);
            }

            mScheduler->setModeChangePending(true);
            break;
        }
        case DesiredModeAction::InitiateRenderRateSwitch:
            mScheduler->setRenderRate(displayId, mode.fps, /*applyImmediately*/ false);

            if (displayId == mActiveDisplayId) {
                mScheduler->updatePhaseConfiguration(mode.fps);
            }

            if (emitEvent) {
                dispatchDisplayModeChangeEvent(displayId, mode);
            }
            break;
        case DesiredModeAction::None:
            break;
    }

    /* QTI_BEGIN */
    mQtiSFExtnIntf->qtiSetContentFps(mode.fps.getValue());
    mQtiSFExtnIntf->qtiDolphinSetVsyncPeriod(mode.fps.getPeriodNsecs());
    /* QTI_END */
}

status_t SurfaceFlinger::setActiveModeFromBackdoor(const sp<display::DisplayToken>& displayToken,
                                                   DisplayModeId modeId, Fps minFps, Fps maxFps) {
    ATRACE_CALL();

    if (!displayToken) {
        return BAD_VALUE;
    }

    const char* const whence = __func__;
    auto future = mScheduler->schedule([=, this]() FTL_FAKE_GUARD(kMainThreadContext) -> status_t {
        const auto displayOpt =
                FTL_FAKE_GUARD(mStateLock,
                               ftl::find_if(mPhysicalDisplays,
                                            PhysicalDisplay::hasToken(displayToken))
                                       .transform(&ftl::to_mapped_ref<PhysicalDisplays>)
                                       .and_then(getDisplayDeviceAndSnapshot()));
        if (!displayOpt) {
            ALOGE("%s: Invalid physical display token %p", whence, displayToken.get());
            return NAME_NOT_FOUND;
        }

        const auto& [display, snapshotRef] = *displayOpt;
        const auto& snapshot = snapshotRef.get();

        const auto fpsOpt = snapshot.displayModes().get(modeId).transform(
                [](const DisplayModePtr& mode) { return mode->getPeakFps(); });

        if (!fpsOpt) {
            ALOGE("%s: Invalid mode %d for display %s", whence, ftl::to_underlying(modeId),
                  to_string(snapshot.displayId()).c_str());
            return BAD_VALUE;
        }

        const Fps fps = *fpsOpt;
        const FpsRange physical = {fps, fps};
        const FpsRange render = {minFps.isValid() ? minFps : fps, maxFps.isValid() ? maxFps : fps};
        const FpsRanges ranges = {physical, render};

        // Keep the old switching type.
        const bool allowGroupSwitching =
                display->refreshRateSelector().getCurrentPolicy().allowGroupSwitching;

        const scheduler::RefreshRateSelector::DisplayManagerPolicy policy{modeId, ranges, ranges,
                                                                          allowGroupSwitching};

        return setDesiredDisplayModeSpecsInternal(display, policy);
    });

    return future.get();
}

void SurfaceFlinger::finalizeDisplayModeChange(PhysicalDisplayId displayId) {
    ATRACE_NAME(ftl::Concat(__func__, ' ', displayId.value).c_str());

    const auto pendingModeOpt = mDisplayModeController.getPendingMode(displayId);
    if (!pendingModeOpt) {
        // There is no pending mode change. This can happen if the active
        // display changed and the mode change happened on a different display.
        return;
    }

    const auto& activeMode = pendingModeOpt->mode;

    if (const auto oldResolution =
                mDisplayModeController.getActiveMode(displayId).modePtr->getResolution();
        oldResolution != activeMode.modePtr->getResolution()) {
        Mutex::Autolock lock(mStateLock);

        auto& state = mCurrentState.displays.editValueFor(getPhysicalDisplayTokenLocked(displayId));
        // We need to generate new sequenceId in order to recreate the display (and this
        // way the framebuffer).
        state.sequenceId = DisplayDeviceState{}.sequenceId;
        state.physical->activeMode = activeMode.modePtr.get();
        processDisplayChangesLocked();

        // processDisplayChangesLocked will update all necessary components so we're done here.
        return;
    }

    mDisplayModeController.finalizeModeChange(displayId, activeMode.modePtr->getId(),
                                              activeMode.modePtr->getVsyncRate(), activeMode.fps);

    if (displayId == mActiveDisplayId) {
        mScheduler->updatePhaseConfiguration(activeMode.fps);
    }

    if (pendingModeOpt->emitEvent) {
        dispatchDisplayModeChangeEvent(displayId, activeMode);
    }
}

void SurfaceFlinger::dropModeRequest(PhysicalDisplayId displayId) {
    mDisplayModeController.clearDesiredMode(displayId);
    if (displayId == mActiveDisplayId) {
        // TODO(b/255635711): Check for pending mode changes on other displays.
        mScheduler->setModeChangePending(false);
    }
}

void SurfaceFlinger::applyActiveMode(PhysicalDisplayId displayId) {
    const auto activeModeOpt = mDisplayModeController.getDesiredMode(displayId);
    auto activeModePtr = activeModeOpt->mode.modePtr;
    const auto renderFps = activeModeOpt->mode.fps;

    dropModeRequest(displayId);

    constexpr bool kAllowToEnable = true;
    mScheduler->resyncToHardwareVsync(displayId, kAllowToEnable, std::move(activeModePtr).take());
    mScheduler->setRenderRate(displayId, renderFps, /*applyImmediately*/ true);

    if (displayId == mActiveDisplayId) {
        mScheduler->updatePhaseConfiguration(renderFps);
    }
}

void SurfaceFlinger::initiateDisplayModeChanges() {
    ATRACE_CALL();

    std::optional<PhysicalDisplayId> displayToUpdateImmediately;

    for (const auto& [displayId, physical] : FTL_FAKE_GUARD(mStateLock, mPhysicalDisplays)) {
        auto desiredModeOpt = mDisplayModeController.getDesiredMode(displayId);
        if (!desiredModeOpt) {
            continue;
        }

        const auto desiredModeId = desiredModeOpt->mode.modePtr->getId();
        const auto displayModePtrOpt = physical.snapshot().displayModes().get(desiredModeId);

        if (!displayModePtrOpt) {
            ALOGW("Desired display mode is no longer supported. Mode ID = %d",
                  ftl::to_underlying(desiredModeId));
            continue;
        }

        ALOGV("%s changing active mode to %d(%s) for display %s", __func__,
              ftl::to_underlying(desiredModeId),
              to_string(displayModePtrOpt->get()->getVsyncRate()).c_str(),
              to_string(displayId).c_str());

        if ((!FlagManager::getInstance().connected_display() || !desiredModeOpt->force) &&
            mDisplayModeController.getActiveMode(displayId) == desiredModeOpt->mode) {
            applyActiveMode(displayId);
            continue;
        }

        const auto selectorPtr = mDisplayModeController.selectorPtrFor(displayId);

        // Desired active mode was set, it is different than the mode currently in use, however
        // allowed modes might have changed by the time we process the refresh.
        // Make sure the desired mode is still allowed
        if (!selectorPtr->isModeAllowed(desiredModeOpt->mode)) {
            dropModeRequest(displayId);
            continue;
        }

        // TODO(b/142753666) use constrains
        hal::VsyncPeriodChangeConstraints constraints;
        constraints.desiredTimeNanos = systemTime();
        constraints.seamlessRequired = false;
        hal::VsyncPeriodChangeTimeline outTimeline;

        if (!mDisplayModeController.initiateModeChange(displayId, std::move(*desiredModeOpt),
                                                       constraints, outTimeline)) {
            continue;
        }

        selectorPtr->onModeChangeInitiated();
        mScheduler->onNewVsyncPeriodChangeTimeline(outTimeline);

        if (outTimeline.refreshRequired) {
            scheduleComposite(FrameHint::kNone);
        } else {
            // TODO(b/255635711): Remove `displayToUpdateImmediately` to `finalizeDisplayModeChange`
            // for all displays. This was only needed when the loop iterated over `mDisplays` rather
            // than `mPhysicalDisplays`.
            displayToUpdateImmediately = displayId;
        }
    }

    if (displayToUpdateImmediately) {
        const auto displayId = *displayToUpdateImmediately;
        finalizeDisplayModeChange(displayId);

        const auto desiredModeOpt = mDisplayModeController.getDesiredMode(displayId);
        if (desiredModeOpt &&
            mDisplayModeController.getActiveMode(displayId) == desiredModeOpt->mode) {
            applyActiveMode(displayId);
        }
    }
}

void SurfaceFlinger::disableExpensiveRendering() {
    const char* const whence = __func__;
    auto future = mScheduler->schedule([=, this]() FTL_FAKE_GUARD(mStateLock) {
        ATRACE_NAME(whence);
        if (mPowerAdvisor->isUsingExpensiveRendering()) {
            for (const auto& [_, display] : mDisplays) {
                constexpr bool kDisable = false;
                mPowerAdvisor->setExpensiveRenderingExpected(display->getId(), kDisable);
            }
        }
    });

    future.wait();
}

status_t SurfaceFlinger::getDisplayNativePrimaries(const sp<IBinder>& displayToken,
                                                   ui::DisplayPrimaries& primaries) {
    if (!displayToken) {
        return BAD_VALUE;
    }

    Mutex::Autolock lock(mStateLock);

    const auto display = ftl::find_if(mPhysicalDisplays, PhysicalDisplay::hasToken(displayToken))
                                 .transform(&ftl::to_mapped_ref<PhysicalDisplays>);
    if (!display) {
        return NAME_NOT_FOUND;
    }

    if (!display.transform(&PhysicalDisplay::isInternal).value()) {
        return INVALID_OPERATION;
    }

    // TODO(b/229846990): For now, assume that all internal displays have the same primaries.
    primaries = mInternalDisplayPrimaries;
    return NO_ERROR;
}

status_t SurfaceFlinger::setActiveColorMode(const sp<IBinder>& displayToken, ui::ColorMode mode) {
    if (!displayToken) {
        return BAD_VALUE;
    }

    const char* const whence = __func__;
    auto future = mScheduler->schedule([=, this]() FTL_FAKE_GUARD(mStateLock) -> status_t {
        const auto displayOpt =
                ftl::find_if(mPhysicalDisplays, PhysicalDisplay::hasToken(displayToken))
                        .transform(&ftl::to_mapped_ref<PhysicalDisplays>)
                        .and_then(getDisplayDeviceAndSnapshot());

        if (!displayOpt) {
            ALOGE("%s: Invalid physical display token %p", whence, displayToken.get());
            return NAME_NOT_FOUND;
        }

        const auto& [display, snapshotRef] = *displayOpt;
        const auto& snapshot = snapshotRef.get();

        const auto modes = snapshot.filterColorModes(mSupportsWideColor);
        const bool exists = std::find(modes.begin(), modes.end(), mode) != modes.end();

        if (mode < ui::ColorMode::NATIVE || !exists) {
            ALOGE("%s: Invalid color mode %s (%d) for display %s", whence,
                  decodeColorMode(mode).c_str(), mode, to_string(snapshot.displayId()).c_str());
            return BAD_VALUE;
        }

        display->getCompositionDisplay()->setColorProfile(
                {mode, Dataspace::UNKNOWN, RenderIntent::COLORIMETRIC});

        return NO_ERROR;
    });

    // TODO(b/195698395): Propagate error.
    future.wait();
    return NO_ERROR;
}

status_t SurfaceFlinger::getBootDisplayModeSupport(bool* outSupport) const {
    auto future = mScheduler->schedule(
            [this] { return getHwComposer().hasCapability(Capability::BOOT_DISPLAY_CONFIG); });

    *outSupport = future.get();
    return NO_ERROR;
}

status_t SurfaceFlinger::getOverlaySupport(gui::OverlayProperties* outProperties) const {
    const auto& aidlProperties = getHwComposer().getOverlaySupport();
    // convert aidl OverlayProperties to gui::OverlayProperties
    outProperties->combinations.reserve(aidlProperties.combinations.size());
    for (const auto& combination : aidlProperties.combinations) {
        std::vector<int32_t> pixelFormats;
        pixelFormats.reserve(combination.pixelFormats.size());
        std::transform(combination.pixelFormats.cbegin(), combination.pixelFormats.cend(),
                       std::back_inserter(pixelFormats),
                       [](const auto& val) { return static_cast<int32_t>(val); });
        std::vector<int32_t> standards;
        standards.reserve(combination.standards.size());
        std::transform(combination.standards.cbegin(), combination.standards.cend(),
                       std::back_inserter(standards),
                       [](const auto& val) { return static_cast<int32_t>(val); });
        std::vector<int32_t> transfers;
        transfers.reserve(combination.transfers.size());
        std::transform(combination.transfers.cbegin(), combination.transfers.cend(),
                       std::back_inserter(transfers),
                       [](const auto& val) { return static_cast<int32_t>(val); });
        std::vector<int32_t> ranges;
        ranges.reserve(combination.ranges.size());
        std::transform(combination.ranges.cbegin(), combination.ranges.cend(),
                       std::back_inserter(ranges),
                       [](const auto& val) { return static_cast<int32_t>(val); });
        gui::OverlayProperties::SupportedBufferCombinations outCombination;
        outCombination.pixelFormats = std::move(pixelFormats);
        outCombination.standards = std::move(standards);
        outCombination.transfers = std::move(transfers);
        outCombination.ranges = std::move(ranges);
        outProperties->combinations.emplace_back(outCombination);
    }
    outProperties->supportMixedColorSpaces = aidlProperties.supportMixedColorSpaces;
    return NO_ERROR;
}

status_t SurfaceFlinger::setBootDisplayMode(const sp<display::DisplayToken>& displayToken,
                                            DisplayModeId modeId) {
    const char* const whence = __func__;
    auto future = mScheduler->schedule([=, this]() FTL_FAKE_GUARD(mStateLock) -> status_t {
        const auto snapshotOpt =
                ftl::find_if(mPhysicalDisplays, PhysicalDisplay::hasToken(displayToken))
                        .transform(&ftl::to_mapped_ref<PhysicalDisplays>)
                        .transform(&PhysicalDisplay::snapshotRef);

        if (!snapshotOpt) {
            ALOGE("%s: Invalid physical display token %p", whence, displayToken.get());
            return NAME_NOT_FOUND;
        }

        const auto& snapshot = snapshotOpt->get();
        const auto hwcIdOpt = snapshot.displayModes().get(modeId).transform(
                [](const DisplayModePtr& mode) { return mode->getHwcId(); });

        if (!hwcIdOpt) {
            ALOGE("%s: Invalid mode %d for display %s", whence, ftl::to_underlying(modeId),
                  to_string(snapshot.displayId()).c_str());
            return BAD_VALUE;
        }

        return getHwComposer().setBootDisplayMode(snapshot.displayId(), *hwcIdOpt);
    });
    return future.get();
}

status_t SurfaceFlinger::clearBootDisplayMode(const sp<IBinder>& displayToken) {
    const char* const whence = __func__;
    auto future = mScheduler->schedule([=, this]() FTL_FAKE_GUARD(mStateLock) -> status_t {
        if (const auto displayId = getPhysicalDisplayIdLocked(displayToken)) {
            return getHwComposer().clearBootDisplayMode(*displayId);
        } else {
            ALOGE("%s: Invalid display token %p", whence, displayToken.get());
            return BAD_VALUE;
        }
    });
    return future.get();
}

status_t SurfaceFlinger::getHdrConversionCapabilities(
        std::vector<gui::HdrConversionCapability>* hdrConversionCapabilities) const {
    bool hdrOutputConversionSupport;
    getHdrOutputConversionSupport(&hdrOutputConversionSupport);
    if (hdrOutputConversionSupport == false) {
        ALOGE("hdrOutputConversion is not supported by this device.");
        return INVALID_OPERATION;
    }
    const auto aidlConversionCapability = getHwComposer().getHdrConversionCapabilities();
    for (auto capability : aidlConversionCapability) {
        gui::HdrConversionCapability tempCapability;
        tempCapability.sourceType = static_cast<int>(capability.sourceType);
        tempCapability.outputType = static_cast<int>(capability.outputType);
        tempCapability.addsLatency = capability.addsLatency;
        hdrConversionCapabilities->push_back(tempCapability);
    }
    return NO_ERROR;
}

status_t SurfaceFlinger::setHdrConversionStrategy(
        const gui::HdrConversionStrategy& hdrConversionStrategy,
        int32_t* outPreferredHdrOutputType) {
    bool hdrOutputConversionSupport;
    getHdrOutputConversionSupport(&hdrOutputConversionSupport);
    if (hdrOutputConversionSupport == false) {
        ALOGE("hdrOutputConversion is not supported by this device.");
        return INVALID_OPERATION;
    }
    auto future = mScheduler->schedule([=, this]() FTL_FAKE_GUARD(mStateLock) mutable -> status_t {
        using AidlHdrConversionStrategy =
                aidl::android::hardware::graphics::common::HdrConversionStrategy;
        using GuiHdrConversionStrategyTag = gui::HdrConversionStrategy::Tag;
        AidlHdrConversionStrategy aidlConversionStrategy;
        status_t status;
        aidl::android::hardware::graphics::common::Hdr aidlPreferredHdrOutputType;
        switch (hdrConversionStrategy.getTag()) {
            case GuiHdrConversionStrategyTag::passthrough: {
                aidlConversionStrategy.set<AidlHdrConversionStrategy::Tag::passthrough>(
                        hdrConversionStrategy.get<GuiHdrConversionStrategyTag::passthrough>());
                status = getHwComposer().setHdrConversionStrategy(aidlConversionStrategy,
                                                                  &aidlPreferredHdrOutputType);
                *outPreferredHdrOutputType = static_cast<int32_t>(aidlPreferredHdrOutputType);
                return status;
            }
            case GuiHdrConversionStrategyTag::autoAllowedHdrTypes: {
                auto autoHdrTypes =
                        hdrConversionStrategy
                                .get<GuiHdrConversionStrategyTag::autoAllowedHdrTypes>();
                std::vector<aidl::android::hardware::graphics::common::Hdr> aidlAutoHdrTypes;
                for (auto type : autoHdrTypes) {
                    aidlAutoHdrTypes.push_back(
                            static_cast<aidl::android::hardware::graphics::common::Hdr>(type));
                }
                aidlConversionStrategy.set<AidlHdrConversionStrategy::Tag::autoAllowedHdrTypes>(
                        aidlAutoHdrTypes);
                status = getHwComposer().setHdrConversionStrategy(aidlConversionStrategy,
                                                                  &aidlPreferredHdrOutputType);
                *outPreferredHdrOutputType = static_cast<int32_t>(aidlPreferredHdrOutputType);
                return status;
            }
            case GuiHdrConversionStrategyTag::forceHdrConversion: {
                auto forceHdrConversion =
                        hdrConversionStrategy
                                .get<GuiHdrConversionStrategyTag::forceHdrConversion>();
                aidlConversionStrategy.set<AidlHdrConversionStrategy::Tag::forceHdrConversion>(
                        static_cast<aidl::android::hardware::graphics::common::Hdr>(
                                forceHdrConversion));
                status = getHwComposer().setHdrConversionStrategy(aidlConversionStrategy,
                                                                  &aidlPreferredHdrOutputType);
                *outPreferredHdrOutputType = static_cast<int32_t>(aidlPreferredHdrOutputType);
                return status;
            }
        }
    });
    return future.get();
}

status_t SurfaceFlinger::getHdrOutputConversionSupport(bool* outSupport) const {
    auto future = mScheduler->schedule([this] {
        return getHwComposer().hasCapability(Capability::HDR_OUTPUT_CONVERSION_CONFIG);
    });

    *outSupport = future.get();
    return NO_ERROR;
}

void SurfaceFlinger::setAutoLowLatencyMode(const sp<IBinder>& displayToken, bool on) {
    const char* const whence = __func__;
    static_cast<void>(mScheduler->schedule([=, this]() FTL_FAKE_GUARD(mStateLock) {
        if (const auto displayId = getPhysicalDisplayIdLocked(displayToken)) {
            getHwComposer().setAutoLowLatencyMode(*displayId, on);
        } else {
            ALOGE("%s: Invalid display token %p", whence, displayToken.get());
        }
    }));
}

void SurfaceFlinger::setGameContentType(const sp<IBinder>& displayToken, bool on) {
    const char* const whence = __func__;
    static_cast<void>(mScheduler->schedule([=, this]() FTL_FAKE_GUARD(mStateLock) {
        if (const auto displayId = getPhysicalDisplayIdLocked(displayToken)) {
            const auto type = on ? hal::ContentType::GAME : hal::ContentType::NONE;
            getHwComposer().setContentType(*displayId, type);
        } else {
            ALOGE("%s: Invalid display token %p", whence, displayToken.get());
        }
    }));
}

status_t SurfaceFlinger::overrideHdrTypes(const sp<IBinder>& displayToken,
                                          const std::vector<ui::Hdr>& hdrTypes) {
    Mutex::Autolock lock(mStateLock);

    auto display = getDisplayDeviceLocked(displayToken);
    if (!display) {
        ALOGE("%s: Invalid display token %p", __func__, displayToken.get());
        return NAME_NOT_FOUND;
    }

    display->overrideHdrTypes(hdrTypes);
    mScheduler->dispatchHotplug(display->getPhysicalId(), scheduler::Scheduler::Hotplug::Connected);
    return NO_ERROR;
}

status_t SurfaceFlinger::onPullAtom(const int32_t atomId, std::vector<uint8_t>* pulledData,
                                    bool* success) {
    *success = mTimeStats->onPullAtom(atomId, pulledData);
    return NO_ERROR;
}

status_t SurfaceFlinger::getDisplayedContentSamplingAttributes(const sp<IBinder>& displayToken,
                                                               ui::PixelFormat* outFormat,
                                                               ui::Dataspace* outDataspace,
                                                               uint8_t* outComponentMask) const {
    if (!outFormat || !outDataspace || !outComponentMask) {
        return BAD_VALUE;
    }

    Mutex::Autolock lock(mStateLock);

    const auto displayId = getPhysicalDisplayIdLocked(displayToken);
    if (!displayId) {
        return NAME_NOT_FOUND;
    }

    return getHwComposer().getDisplayedContentSamplingAttributes(*displayId, outFormat,
                                                                 outDataspace, outComponentMask);
}

status_t SurfaceFlinger::setDisplayContentSamplingEnabled(const sp<IBinder>& displayToken,
                                                          bool enable, uint8_t componentMask,
                                                          uint64_t maxFrames) {
    const char* const whence = __func__;
    auto future = mScheduler->schedule([=, this]() FTL_FAKE_GUARD(mStateLock) -> status_t {
        if (const auto displayId = getPhysicalDisplayIdLocked(displayToken)) {
            return getHwComposer().setDisplayContentSamplingEnabled(*displayId, enable,
                                                                    componentMask, maxFrames);
        } else {
            ALOGE("%s: Invalid display token %p", whence, displayToken.get());
            return NAME_NOT_FOUND;
        }
    });

    return future.get();
}

status_t SurfaceFlinger::getDisplayedContentSample(const sp<IBinder>& displayToken,
                                                   uint64_t maxFrames, uint64_t timestamp,
                                                   DisplayedFrameStats* outStats) const {
    Mutex::Autolock lock(mStateLock);

    const auto displayId = getPhysicalDisplayIdLocked(displayToken);
    if (!displayId) {
        return NAME_NOT_FOUND;
    }

    return getHwComposer().getDisplayedContentSample(*displayId, maxFrames, timestamp, outStats);
}

status_t SurfaceFlinger::getProtectedContentSupport(bool* outSupported) const {
    if (!outSupported) {
        return BAD_VALUE;
    }
    *outSupported = getRenderEngine().supportsProtectedContent();
    return NO_ERROR;
}

status_t SurfaceFlinger::isWideColorDisplay(const sp<IBinder>& displayToken,
                                            bool* outIsWideColorDisplay) const {
    if (!displayToken || !outIsWideColorDisplay) {
        return BAD_VALUE;
    }

    Mutex::Autolock lock(mStateLock);
    const auto display = getDisplayDeviceLocked(displayToken);
    if (!display) {
        return NAME_NOT_FOUND;
    }

    *outIsWideColorDisplay =
            display->isPrimary() ? mSupportsWideColor : display->hasWideColorGamut();
    return NO_ERROR;
}

status_t SurfaceFlinger::getCompositionPreference(
        Dataspace* outDataspace, ui::PixelFormat* outPixelFormat,
        Dataspace* outWideColorGamutDataspace,
        ui::PixelFormat* outWideColorGamutPixelFormat) const {
    *outDataspace = mDefaultCompositionDataspace;
    *outPixelFormat = defaultCompositionPixelFormat;
    *outWideColorGamutDataspace = mWideColorGamutCompositionDataspace;
    *outWideColorGamutPixelFormat = wideColorGamutCompositionPixelFormat;
    return NO_ERROR;
}

status_t SurfaceFlinger::addRegionSamplingListener(const Rect& samplingArea,
                                                   const sp<IBinder>& stopLayerHandle,
                                                   const sp<IRegionSamplingListener>& listener) {
    if (!listener || samplingArea == Rect::INVALID_RECT || samplingArea.isEmpty()) {
        return BAD_VALUE;
    }

    // LayerHandle::getLayer promotes the layer object in a binder thread but we will not destroy
    // the layer here since the caller has a strong ref to the layer's handle.
    const sp<Layer> stopLayer = LayerHandle::getLayer(stopLayerHandle);
    mRegionSamplingThread->addListener(samplingArea,
                                       stopLayer ? stopLayer->getSequence() : UNASSIGNED_LAYER_ID,
                                       listener);
    return NO_ERROR;
}

status_t SurfaceFlinger::removeRegionSamplingListener(const sp<IRegionSamplingListener>& listener) {
    if (!listener) {
        return BAD_VALUE;
    }
    mRegionSamplingThread->removeListener(listener);
    return NO_ERROR;
}

status_t SurfaceFlinger::addFpsListener(int32_t taskId, const sp<gui::IFpsListener>& listener) {
    if (!listener) {
        return BAD_VALUE;
    }

    mFpsReporter->addListener(listener, taskId);
    return NO_ERROR;
}

status_t SurfaceFlinger::removeFpsListener(const sp<gui::IFpsListener>& listener) {
    if (!listener) {
        return BAD_VALUE;
    }
    mFpsReporter->removeListener(listener);
    return NO_ERROR;
}

status_t SurfaceFlinger::addTunnelModeEnabledListener(
        const sp<gui::ITunnelModeEnabledListener>& listener) {
    if (!listener) {
        return BAD_VALUE;
    }

    mTunnelModeEnabledReporter->addListener(listener);
    return NO_ERROR;
}

status_t SurfaceFlinger::removeTunnelModeEnabledListener(
        const sp<gui::ITunnelModeEnabledListener>& listener) {
    if (!listener) {
        return BAD_VALUE;
    }

    mTunnelModeEnabledReporter->removeListener(listener);
    return NO_ERROR;
}

status_t SurfaceFlinger::getDisplayBrightnessSupport(const sp<IBinder>& displayToken,
                                                     bool* outSupport) const {
    if (!displayToken || !outSupport) {
        return BAD_VALUE;
    }

    Mutex::Autolock lock(mStateLock);

    const auto displayId = getPhysicalDisplayIdLocked(displayToken);
    if (!displayId) {
        return NAME_NOT_FOUND;
    }
    *outSupport = getHwComposer().hasDisplayCapability(*displayId, DisplayCapability::BRIGHTNESS);
    return NO_ERROR;
}

status_t SurfaceFlinger::setDisplayBrightness(const sp<IBinder>& displayToken,
                                              const gui::DisplayBrightness& brightness) {
    if (!displayToken) {
        return BAD_VALUE;
    }

    const char* const whence = __func__;
    return ftl::Future(mScheduler->schedule([=, this]() FTL_FAKE_GUARD(mStateLock) {
               // TODO(b/241285876): Validate that the display is physical instead of failing later.
               if (const auto display = getDisplayDeviceLocked(displayToken)) {
                   const bool supportsDisplayBrightnessCommand =
                           getHwComposer().getComposer()->isSupported(
                                   Hwc2::Composer::OptionalFeature::DisplayBrightnessCommand);
                   // If we support applying display brightness as a command, then we also support
                   // dimming SDR layers.
                   if (supportsDisplayBrightnessCommand) {
                       auto compositionDisplay = display->getCompositionDisplay();
                       float currentDimmingRatio =
                               compositionDisplay->editState().sdrWhitePointNits /
                               compositionDisplay->editState().displayBrightnessNits;
                       static constexpr float kDimmingThreshold = 0.02f;
                       if (brightness.sdrWhitePointNits == 0.f ||
                           abs(brightness.sdrWhitePointNits - brightness.displayBrightnessNits) /
                                           brightness.sdrWhitePointNits >=
                                   kDimmingThreshold) {
                           // to optimize, skip brightness setter if the brightness difference ratio
                           // is lower than threshold
                           compositionDisplay
                                   ->setDisplayBrightness(brightness.sdrWhitePointNits,
                                                          brightness.displayBrightnessNits);
                       } else {
                           compositionDisplay->setDisplayBrightness(brightness.sdrWhitePointNits,
                                                                    brightness.sdrWhitePointNits);
                       }

                       FTL_FAKE_GUARD(kMainThreadContext,
                                      display->stageBrightness(brightness.displayBrightness));
                       float currentHdrSdrRatio =
                               compositionDisplay->editState().displayBrightnessNits /
                               compositionDisplay->editState().sdrWhitePointNits;
                       FTL_FAKE_GUARD(kMainThreadContext,
                                      display->updateHdrSdrRatioOverlayRatio(currentHdrSdrRatio));

                       if (brightness.sdrWhitePointNits / brightness.displayBrightnessNits !=
                           currentDimmingRatio) {
                           scheduleComposite(FrameHint::kNone);
                       } else {
                           scheduleCommit(FrameHint::kNone);
                       }
                       return ftl::yield<status_t>(OK);
                   } else {
                       return getHwComposer()
                               .setDisplayBrightness(display->getPhysicalId(),
                                                     brightness.displayBrightness,
                                                     brightness.displayBrightnessNits,
                                                     Hwc2::Composer::DisplayBrightnessOptions{
                                                             .applyImmediately = true});
                   }
               } else {
                   ALOGE("%s: Invalid display token %p", whence, displayToken.get());
                   return ftl::yield<status_t>(NAME_NOT_FOUND);
               }
           }))
            .then([](ftl::Future<status_t> task) { return task; })
            .get();
}

status_t SurfaceFlinger::addHdrLayerInfoListener(const sp<IBinder>& displayToken,
                                                 const sp<gui::IHdrLayerInfoListener>& listener) {
    if (!displayToken) {
        return BAD_VALUE;
    }

    Mutex::Autolock lock(mStateLock);

    const auto display = getDisplayDeviceLocked(displayToken);
    if (!display) {
        return NAME_NOT_FOUND;
    }
    const auto displayId = display->getId();
    sp<HdrLayerInfoReporter>& hdrInfoReporter = mHdrLayerInfoListeners[displayId];
    if (!hdrInfoReporter) {
        hdrInfoReporter = sp<HdrLayerInfoReporter>::make();
    }
    hdrInfoReporter->addListener(listener);


    mAddingHDRLayerInfoListener = true;
    return OK;
}

status_t SurfaceFlinger::removeHdrLayerInfoListener(
        const sp<IBinder>& displayToken, const sp<gui::IHdrLayerInfoListener>& listener) {
    if (!displayToken) {
        return BAD_VALUE;
    }

    Mutex::Autolock lock(mStateLock);

    const auto display = getDisplayDeviceLocked(displayToken);
    if (!display) {
        return NAME_NOT_FOUND;
    }
    const auto displayId = display->getId();
    sp<HdrLayerInfoReporter>& hdrInfoReporter = mHdrLayerInfoListeners[displayId];
    if (hdrInfoReporter) {
        hdrInfoReporter->removeListener(listener);
    }
    return OK;
}

status_t SurfaceFlinger::notifyPowerBoost(int32_t boostId) {
    /* QTI_BEGIN */
    if (boostId == DOLPHIN_TOUCH_ID) {
        mQtiSFExtnIntf->qtiDolphinUnblockPendingBuffer();
        return NO_ERROR;
    }
    /* QTI_END */
    using aidl::android::hardware::power::Boost;
    Boost powerBoost = static_cast<Boost>(boostId);

    if (powerBoost == Boost::INTERACTION) {
        mScheduler->onTouchHint();
    }

    return NO_ERROR;
}

status_t SurfaceFlinger::getDisplayDecorationSupport(
        const sp<IBinder>& displayToken,
        std::optional<DisplayDecorationSupport>* outSupport) const {
    if (!displayToken || !outSupport) {
        return BAD_VALUE;
    }

    Mutex::Autolock lock(mStateLock);

    const auto displayId = getPhysicalDisplayIdLocked(displayToken);
    if (!displayId) {
        return NAME_NOT_FOUND;
    }
    getHwComposer().getDisplayDecorationSupport(*displayId, outSupport);
    return NO_ERROR;
}

// ----------------------------------------------------------------------------

sp<IDisplayEventConnection> SurfaceFlinger::createDisplayEventConnection(
        gui::ISurfaceComposer::VsyncSource vsyncSource, EventRegistrationFlags eventRegistration,
        const sp<IBinder>& layerHandle) {
    const auto cycle = [&] {
        if (FlagManager::getInstance().deprecate_vsync_sf()) {
            ALOGW_IF(vsyncSource == gui::ISurfaceComposer::VsyncSource::eVsyncSourceSurfaceFlinger,
                "requested unsupported config eVsyncSourceSurfaceFlinger");
            return scheduler::Cycle::Render;
        }

        return vsyncSource == gui::ISurfaceComposer::VsyncSource::eVsyncSourceSurfaceFlinger
              ? scheduler::Cycle::LastComposite
              : scheduler::Cycle::Render;
    }();
    return mScheduler->createDisplayEventConnection(cycle, eventRegistration, layerHandle);
}

void SurfaceFlinger::scheduleCommit(FrameHint hint) {
    if (hint == FrameHint::kActive) {
        mScheduler->resetIdleTimer();
    }
    /* QTI_BEGIN */
    mQtiSFExtnIntf->qtiNotifyDisplayUpdateImminent();
    /* QTI_END */
    mScheduler->scheduleFrame();
}

void SurfaceFlinger::scheduleComposite(FrameHint hint) {
    mMustComposite = true;
    scheduleCommit(hint);
}

void SurfaceFlinger::scheduleRepaint() {
    mGeometryDirty = true;
    scheduleComposite(FrameHint::kActive);
}

void SurfaceFlinger::scheduleSample() {
    static_cast<void>(mScheduler->schedule([this] { sample(); }));
}

nsecs_t SurfaceFlinger::getVsyncPeriodFromHWC() const {
    if (const auto display = getDefaultDisplayDeviceLocked()) {
        return display->getVsyncPeriodFromHWC();
    }

    return 0;
}

void SurfaceFlinger::onComposerHalVsync(hal::HWDisplayId hwcDisplayId, int64_t timestamp,
                                        std::optional<hal::VsyncPeriodNanos> vsyncPeriod) {
    if (FlagManager::getInstance().connected_display() && timestamp < 0 &&
        vsyncPeriod.has_value()) {
        // use ~0 instead of -1 as AidlComposerHal.cpp passes the param as unsigned int32
        if (mIsHotplugErrViaNegVsync && vsyncPeriod.value() == ~0) {
            const auto errorCode = static_cast<int32_t>(-timestamp);
            ALOGD("%s: Hotplug error %d for display %" PRIu64, __func__, errorCode, hwcDisplayId);
            mScheduler->dispatchHotplugError(errorCode);
            return;
        }

        if (mIsHdcpViaNegVsync && vsyncPeriod.value() == ~1) {
            const int32_t value = static_cast<int32_t>(-timestamp);
            // one byte is good enough to encode android.hardware.drm.HdcpLevel
            const int32_t maxLevel = (value >> 8) & 0xFF;
            const int32_t connectedLevel = value & 0xFF;
            ALOGD("%s: HDCP levels changed (connected=%d, max=%d) for display %" PRIu64, __func__,
                  connectedLevel, maxLevel, hwcDisplayId);
            updateHdcpLevels(hwcDisplayId, connectedLevel, maxLevel);
            return;
        }
    }

    ATRACE_NAME(vsyncPeriod
                        ? ftl::Concat(__func__, ' ', hwcDisplayId, ' ', *vsyncPeriod, "ns").c_str()
                        : ftl::Concat(__func__, ' ', hwcDisplayId).c_str());

    Mutex::Autolock lock(mStateLock);
    if (const auto displayIdOpt = getHwComposer().onVsync(hwcDisplayId, timestamp)) {
        if (mScheduler->addResyncSample(*displayIdOpt, timestamp, vsyncPeriod)) {
            // period flushed
            mScheduler->modulateVsync(displayIdOpt, &VsyncModulator::onRefreshRateChangeCompleted);
        }
    }
}

void SurfaceFlinger::onComposerHalHotplugEvent(hal::HWDisplayId hwcDisplayId,
                                               DisplayHotplugEvent event) {
    if (event == DisplayHotplugEvent::CONNECTED || event == DisplayHotplugEvent::DISCONNECTED) {
        hal::Connection connection = (event == DisplayHotplugEvent::CONNECTED)
                ? hal::Connection::CONNECTED
                : hal::Connection::DISCONNECTED;
        {
            std::lock_guard<std::mutex> lock(mHotplugMutex);
            mPendingHotplugEvents.push_back(HotplugEvent{hwcDisplayId, connection});
        }

        if (mScheduler) {
            mScheduler->scheduleConfigure();
        }

        return;
    }

    if (FlagManager::getInstance().hotplug2()) {
        // TODO(b/311403559): use enum type instead of int
        const auto errorCode = static_cast<int32_t>(event);
        ALOGD("%s: Hotplug error %d for display %" PRIu64, __func__, errorCode, hwcDisplayId);
        mScheduler->dispatchHotplugError(errorCode);
    }
}

void SurfaceFlinger::onComposerHalVsyncPeriodTimingChanged(
        hal::HWDisplayId, const hal::VsyncPeriodChangeTimeline& timeline) {
    Mutex::Autolock lock(mStateLock);
    mScheduler->onNewVsyncPeriodChangeTimeline(timeline);

    if (timeline.refreshRequired) {
        scheduleComposite(FrameHint::kNone);
    }
}

void SurfaceFlinger::onComposerHalSeamlessPossible(hal::HWDisplayId) {
    // TODO(b/142753666): use constraints when calling to setActiveModeWithConstraints and
    // use this callback to know when to retry in case of SEAMLESS_NOT_POSSIBLE.
}

void SurfaceFlinger::onComposerHalRefresh(hal::HWDisplayId) {
    Mutex::Autolock lock(mStateLock);
    /* QTI_BEGIN */
    mQtiSFExtnIntf->qtiOnComposerHalRefresh();
    /* QTI_END */
    scheduleComposite(FrameHint::kNone);
}

void SurfaceFlinger::onComposerHalVsyncIdle(hal::HWDisplayId) {
    ATRACE_CALL();
    mScheduler->forceNextResync();
}

void SurfaceFlinger::onRefreshRateChangedDebug(const RefreshRateChangedDebugData& data) {
    ATRACE_CALL();
    const char* const whence = __func__;
    static_cast<void>(mScheduler->schedule([=, this]() FTL_FAKE_GUARD(mStateLock) FTL_FAKE_GUARD(
                                                   kMainThreadContext) {
        if (const auto displayIdOpt = getHwComposer().toPhysicalDisplayId(data.display)) {
            if (const auto display = getDisplayDeviceLocked(*displayIdOpt)) {
                const Fps refreshRate = Fps::fromPeriodNsecs(
                        getHwComposer().getComposer()->isVrrSupported() ? data.refreshPeriodNanos
                                                                        : data.vsyncPeriodNanos);
                ATRACE_FORMAT("%s refresh rate = %d", whence, refreshRate.getIntValue());

                const auto renderRate = mDisplayModeController.getActiveMode(*displayIdOpt).fps;
                constexpr bool kSetByHwc = true;
                display->updateRefreshRateOverlayRate(refreshRate, renderRate, kSetByHwc);
            }
        }
    }));
}

void SurfaceFlinger::configure() {
    Mutex::Autolock lock(mStateLock);
    if (configureLocked()) {
        setTransactionFlags(eDisplayTransactionNeeded);
    }
}

bool SurfaceFlinger::updateLayerSnapshotsLegacy(VsyncId vsyncId, nsecs_t frameTimeNs,
                                                bool flushTransactions,
                                                bool& outTransactionsAreEmpty) {
    ATRACE_CALL();
    frontend::Update update;
    if (flushTransactions) {
        update = flushLifecycleUpdates();
        if (mTransactionTracing) {
            mTransactionTracing->addCommittedTransactions(ftl::to_underlying(vsyncId), frameTimeNs,
                                                          update, mFrontEndDisplayInfos,
                                                          mFrontEndDisplayInfosChanged);
        }
    }

    bool needsTraversal = false;
    if (flushTransactions) {
        needsTraversal |= commitMirrorDisplays(vsyncId);
        needsTraversal |= commitCreatedLayers(vsyncId, update.layerCreatedStates);
        needsTraversal |= applyTransactions(update.transactions, vsyncId);
    }
    outTransactionsAreEmpty = !needsTraversal;
    const bool shouldCommit = (getTransactionFlags() & ~eTransactionFlushNeeded) || needsTraversal;
    if (shouldCommit) {
        commitTransactionsLegacy();
    }

    bool mustComposite = latchBuffers() || shouldCommit;
    updateLayerGeometry();
    return mustComposite;
}

void SurfaceFlinger::updateLayerHistory(nsecs_t now) {
    for (const auto& snapshot : mLayerSnapshotBuilder.getSnapshots()) {
        using Changes = frontend::RequestedLayerState::Changes;
        if (snapshot->path.isClone()) {
            continue;
        }

        const bool updateSmallDirty = FlagManager::getInstance().enable_small_area_detection() &&
                ((snapshot->clientChanges & layer_state_t::eSurfaceDamageRegionChanged) ||
                 snapshot->changes.any(Changes::Geometry));

        const bool hasChanges =
                snapshot->changes.any(Changes::FrameRate | Changes::Buffer | Changes::Animation |
                                      Changes::Geometry | Changes::Visibility) ||
                (snapshot->clientChanges & layer_state_t::eDefaultFrameRateCompatibilityChanged) !=
                        0;

        if (!updateSmallDirty && !hasChanges) {
            continue;
        }

        auto it = mLegacyLayers.find(snapshot->sequence);
        LLOG_ALWAYS_FATAL_WITH_TRACE_IF(it == mLegacyLayers.end(),
                                        "Couldn't find layer object for %s",
                                        snapshot->getDebugString().c_str());

        if (updateSmallDirty) {
            // Update small dirty flag while surface damage region or geometry changed
            it->second->setIsSmallDirty(snapshot.get());
        }

        if (!hasChanges) {
            continue;
        }

        const auto layerProps = scheduler::LayerProps{
                .visible = snapshot->isVisible,
                .bounds = snapshot->geomLayerBounds,
                .transform = snapshot->geomLayerTransform,
                .setFrameRateVote = snapshot->frameRate,
                .frameRateSelectionPriority = snapshot->frameRateSelectionPriority,
                .isSmallDirty = snapshot->isSmallDirty,
                .isFrontBuffered = snapshot->isFrontBuffered(),
        };

        if (snapshot->changes.any(Changes::Geometry | Changes::Visibility)) {
            mScheduler->setLayerProperties(snapshot->sequence, layerProps);
        }

        if (snapshot->clientChanges & layer_state_t::eDefaultFrameRateCompatibilityChanged) {
            mScheduler->setDefaultFrameRateCompatibility(snapshot->sequence,
                                                         snapshot->defaultFrameRateCompatibility);
        }

        if (snapshot->changes.test(Changes::Animation)) {
            it->second->recordLayerHistoryAnimationTx(layerProps, now);
        }

        if (snapshot->changes.test(Changes::FrameRate)) {
            it->second->setFrameRateForLayerTree(snapshot->frameRate, layerProps, now);
        }

        if (snapshot->changes.test(Changes::Buffer)) {
            it->second->recordLayerHistoryBufferUpdate(layerProps, now);
        }
    }
}

bool SurfaceFlinger::updateLayerSnapshots(VsyncId vsyncId, nsecs_t frameTimeNs,
                                          bool flushTransactions, bool& outTransactionsAreEmpty) {
    using Changes = frontend::RequestedLayerState::Changes;
    ATRACE_CALL();
    frontend::Update update;
    if (flushTransactions) {
        ATRACE_NAME("TransactionHandler:flushTransactions");
        // Locking:
        // 1. to prevent onHandleDestroyed from being called while the state lock is held,
        // we must keep a copy of the transactions (specifically the composer
        // states) around outside the scope of the lock.
        // 2. Transactions and created layers do not share a lock. To prevent applying
        // transactions with layers still in the createdLayer queue, collect the transactions
        // before committing the created layers.
        // 3. Transactions can only be flushed after adding layers, since the layer can be a newly
        // created one
        mTransactionHandler.collectTransactions();
        {
            // TODO(b/238781169) lockless queue this and keep order.
            std::scoped_lock<std::mutex> lock(mCreatedLayersLock);
            update.layerCreatedStates = std::move(mCreatedLayers);
            mCreatedLayers.clear();
            update.newLayers = std::move(mNewLayers);
            mNewLayers.clear();
            update.layerCreationArgs = std::move(mNewLayerArgs);
            mNewLayerArgs.clear();
            update.destroyedHandles = std::move(mDestroyedHandles);
            mDestroyedHandles.clear();
        }

        mLayerLifecycleManager.addLayers(std::move(update.newLayers));
        update.transactions = mTransactionHandler.flushTransactions();
        if (mTransactionTracing) {
            mTransactionTracing->addCommittedTransactions(ftl::to_underlying(vsyncId), frameTimeNs,
                                                          update, mFrontEndDisplayInfos,
                                                          mFrontEndDisplayInfosChanged);
        }
        mLayerLifecycleManager.applyTransactions(update.transactions);
        mLayerLifecycleManager.onHandlesDestroyed(update.destroyedHandles);
        for (auto& legacyLayer : update.layerCreatedStates) {
            sp<Layer> layer = legacyLayer.layer.promote();
            if (layer) {
                mLegacyLayers[layer->sequence] = layer;
            }
        }
        mLayerHierarchyBuilder.update(mLayerLifecycleManager);
    }

    // Keep a copy of the drawing state (that is going to be overwritten
    // by commitTransactionsLocked) outside of mStateLock so that the side
    // effects of the State assignment don't happen with mStateLock held,
    // which can cause deadlocks.
    State drawingState(mDrawingState);
    Mutex::Autolock lock(mStateLock);
    bool mustComposite = false;
    mustComposite |= applyAndCommitDisplayTransactionStatesLocked(update.transactions);

    {
        ATRACE_NAME("LayerSnapshotBuilder:update");
        frontend::LayerSnapshotBuilder::Args
                args{.root = mLayerHierarchyBuilder.getHierarchy(),
                     .layerLifecycleManager = mLayerLifecycleManager,
                     .includeMetadata = mCompositionEngine->getFeatureFlags().test(
                             compositionengine::Feature::kSnapshotLayerMetadata),
                     .displays = mFrontEndDisplayInfos,
                     .displayChanges = mFrontEndDisplayInfosChanged,
                     .globalShadowSettings = mDrawingState.globalShadowSettings,
                     .supportsBlur = mSupportsBlur,
                     .forceFullDamage = mForceFullDamage,
                     .supportedLayerGenericMetadata =
                             getHwComposer().getSupportedLayerGenericMetadata(),
                     .genericLayerMetadataKeyMap = getGenericLayerMetadataKeyMap(),
                     .skipRoundCornersWhenProtected =
                             !getRenderEngine().supportsProtectedContent()};
        mLayerSnapshotBuilder.update(args);
    }

    if (mLayerLifecycleManager.getGlobalChanges().any(Changes::Geometry | Changes::Input |
                                                      Changes::Hierarchy | Changes::Visibility)) {
        mUpdateInputInfo = true;
    }
    if (mLayerLifecycleManager.getGlobalChanges().any(Changes::VisibleRegion | Changes::Hierarchy |
                                                      Changes::Visibility | Changes::Geometry)) {
        mVisibleRegionsDirty = true;
    }
    if (mLayerLifecycleManager.getGlobalChanges().any(Changes::Hierarchy | Changes::FrameRate)) {
        // The frame rate of attached choreographers can only change as a result of a
        // FrameRate change (including when Hierarchy changes).
        mUpdateAttachedChoreographer = true;
    }
    outTransactionsAreEmpty = mLayerLifecycleManager.getGlobalChanges().get() == 0;
    if (FlagManager::getInstance().vrr_bugfix_24q4()) {
        mustComposite |= mLayerLifecycleManager.getGlobalChanges().any(
                frontend::RequestedLayerState::kMustComposite);
    } else {
        mustComposite |= mLayerLifecycleManager.getGlobalChanges().get() != 0;
    }

    bool newDataLatched = false;
    ATRACE_NAME("DisplayCallbackAndStatsUpdates");
    mustComposite |= applyTransactionsLocked(update.transactions, vsyncId);
    traverseLegacyLayers([&](Layer* layer) { layer->commitTransaction(); });
    const nsecs_t latchTime = systemTime();
    bool unused = false;

    for (auto& layer : mLayerLifecycleManager.getLayers()) {
        if (layer->changes.test(frontend::RequestedLayerState::Changes::Created) &&
            layer->bgColorLayer) {
            sp<Layer> bgColorLayer = getFactory().createEffectLayer(
                    LayerCreationArgs(this, nullptr, layer->name,
                                      ISurfaceComposerClient::eFXSurfaceEffect, LayerMetadata(),
                                      std::make_optional(layer->id), true));
            mLegacyLayers[bgColorLayer->sequence] = bgColorLayer;
        }
        const bool willReleaseBufferOnLatch = layer->willReleaseBufferOnLatch();

        auto it = mLegacyLayers.find(layer->id);
        if (it == mLegacyLayers.end() &&
            layer->changes.test(frontend::RequestedLayerState::Changes::Destroyed)) {
            // Layer handle was created and immediately destroyed. It was destroyed before it
            // was added to the map.
            continue;
        }
        LLOG_ALWAYS_FATAL_WITH_TRACE_IF(it == mLegacyLayers.end(),
                                        "Couldnt find layer object for %s",
                                        layer->getDebugString().c_str());
        if (!layer->hasReadyFrame() && !willReleaseBufferOnLatch) {
            if (!it->second->hasBuffer()) {
                // The last latch time is used to classify a missed frame as buffer stuffing
                // instead of a missed frame. This is used to identify scenarios where we
                // could not latch a buffer or apply a transaction due to backpressure.
                // We only update the latch time for buffer less layers here, the latch time
                // is updated for buffer layers when the buffer is latched.
                it->second->updateLastLatchTime(latchTime);
            }
            continue;
        }

        const bool bgColorOnly =
                !layer->externalTexture && (layer->bgColorLayerId != UNASSIGNED_LAYER_ID);
        if (willReleaseBufferOnLatch) {
            mLayersWithBuffersRemoved.emplace(it->second);
        }
        it->second->latchBufferImpl(unused, latchTime, bgColorOnly);
        newDataLatched = true;
        /* QTI_BEGIN */
        mQtiSFExtnIntf->qtiDolphinTrackBufferDecrement(it->second->getDebugName(),
                *it->second->getPendingBufferCounter());
        /* QTI_END */

        mLayersWithQueuedFrames.emplace(it->second);
        mLayersIdsWithQueuedFrames.emplace(it->second->sequence);
    }

    updateLayerHistory(latchTime);
    mLayerSnapshotBuilder.forEachVisibleSnapshot([&](const frontend::LayerSnapshot& snapshot) {
        if (mLayersIdsWithQueuedFrames.find(snapshot.path.id) == mLayersIdsWithQueuedFrames.end())
            return;
        Region visibleReg;
        visibleReg.set(snapshot.transformedBoundsWithoutTransparentRegion);
        invalidateLayerStack(snapshot.outputFilter, visibleReg);
    });

    /* QTI_BEGIN */
    mQtiSFExtnIntf->qtiSetDisplayAnimating();
    /* QTI_END */

    for (auto& destroyedLayer : mLayerLifecycleManager.getDestroyedLayers()) {
        mLegacyLayers.erase(destroyedLayer->id);
    }

    {
        ATRACE_NAME("LLM:commitChanges");
        mLayerLifecycleManager.commitChanges();
    }

    // enter boot animation on first buffer latch
    if (CC_UNLIKELY(mBootStage == BootStage::BOOTLOADER && newDataLatched)) {
        ALOGI("Enter boot animation");
        mBootStage = BootStage::BOOTANIMATION;
    }

    mustComposite |= (getTransactionFlags() & ~eTransactionFlushNeeded) || newDataLatched;
    if (mustComposite) {
        commitTransactions();
    }

    return mustComposite;
}

bool SurfaceFlinger::commit(PhysicalDisplayId pacesetterId,
                            const scheduler::FrameTargets& frameTargets) {
    /* QTI_BEGIN */
    mQtiSFExtnIntf->qtiDolphinTrackVsyncSignal();
    /* QTI_END */

    // The expectedVsyncTime, which was predicted when this frame was scheduled, is normally in the
    // future relative to frameTime, but may not be for delayed frames. Adjust mExpectedPresentTime
    // accordingly, but not mScheduledPresentTime.
    // const TimePoint lastScheduledPresentTime = mScheduledPresentTime;
    const scheduler::FrameTarget& pacesetterFrameTarget = *frameTargets.get(pacesetterId)->get();

    const VsyncId vsyncId = pacesetterFrameTarget.vsyncId();
    ATRACE_NAME(ftl::Concat(__func__, ' ', ftl::to_underlying(vsyncId)).c_str());

    /* QTI_BEGIN */
    {
        std::unique_lock<std::mutex> lck (mSmomoMutex, std::defer_lock);
        if (mQtiSFExtnIntf->qtiIsSmomoOptimalRefreshActive()) {
          lck.lock();
        }
    }
    mQtiSFExtnIntf->qtiOnVsync(0);
    /* QTI_END */

    // mScheduledPresentTime = expectedVsyncTime;

    // Calculate the expected present time once and use the cached value throughout this frame to
    // make sure all layers are seeing this same value.
    // mExpectedPresentTime = expectedVsyncTime >= frameTime ? expectedVsyncTime
    //                                                       : calculateExpectedPresentTime(frameTime);

    // ATRACE_FORMAT("%s %" PRId64 " vsyncIn %.2fms%s", __func__, ftl::to_underlying(vsyncId),
    //               ticks<std::milli, float>(mExpectedPresentTime - TimePoint::now()),
    //               mExpectedPresentTime == expectedVsyncTime ? "" : " (adjusted)");

    /* QTI_BEGIN */
    mQtiSFExtnIntf->qtiUpdateFrameScheduler();
    mQtiSFExtnIntf->qtiSyncToDisplayHardware();
    // TODO(rmedel): Handle locking for early wake up
    mQtiSFExtnIntf->qtiResetSFExtn();
    /* QTI_END */

    // const Period vsyncPeriod = mScheduler->getVsyncSchedule()->period();
    // const FenceTimePtr& previousPresentFence = getPreviousPresentFence(frameTime, vsyncPeriod);

    // When backpressure propagation is enabled, we want to give a small grace period of 1ms
    // for the present fence to fire instead of just giving up on this frame to handle cases
    // where present fence is just about to get signaled.
    // const int graceTimeForPresentFenceMs = static_cast<int>(
    //         mBackpressureGpuComposition || !mCompositionCoverage.test(CompositionCoverage::Gpu));

    // Pending frames may trigger backpressure propagation.
    // const TracedOrdinal<bool> framePending = {"PrevFramePending",
    //                                           isFencePending(previousPresentFence,
    //                                                          graceTimeForPresentFenceMs)};

    // Frame missed counts for metrics tracking.
    // A frame is missed if the prior frame is still pending. If no longer pending,
    // then we still count the frame as missed if the predicted present time
    // was further in the past than when the fence actually fired.

    // Add some slop to correct for drift. This should generally be
    // smaller than a typical frame duration, but should not be so small
    // that it reports reasonable drift as a missed frame.
    // const nsecs_t frameMissedSlop = vsyncPeriod.ns() / 2;
    // const nsecs_t previousPresentTime = previousPresentFence->getSignalTime();
    // const TracedOrdinal<bool> frameMissed = {"PrevFrameMissed",
    //                                          framePending ||
    //                                                  (previousPresentTime >= 0 &&
    //                                                   (lastScheduledPresentTime.ns() <
    //                                                    previousPresentTime - frameMissedSlop))};
    // const TracedOrdinal<bool> hwcFrameMissed = {"PrevHwcFrameMissed",
    //                                             frameMissed &&
    //                                                     mCompositionCoverage.test(
    //                                                             CompositionCoverage::Hwc)};

    // const TracedOrdinal<bool> gpuFrameMissed = {"PrevGpuFrameMissed",
    //                                             frameMissed &&
    //                                                     mCompositionCoverage.test(
    //                                                             CompositionCoverage::Gpu)};

    if (pacesetterFrameTarget.didMissFrame()) {
        mTimeStats->incrementMissedFrames();
    }

    // If a mode set is pending and the fence hasn't fired yet, wait for the next commit.
    if (std::any_of(frameTargets.begin(), frameTargets.end(),
                    [this](const auto& pair) FTL_FAKE_GUARD(kMainThreadContext) {
                        const auto [displayId, target] = pair;
                        return target->isFramePending() &&
                                mDisplayModeController.isModeSetPending(displayId);
                    })) {
        mScheduler->scheduleFrame();
        return false;
    }

    for (const auto [displayId, _] : frameTargets) {
        if (mDisplayModeController.isModeSetPending(displayId)) {
            finalizeDisplayModeChange(displayId);
        }
    }

    if (pacesetterFrameTarget.isFramePending()) {
        if (mBackpressureGpuComposition || pacesetterFrameTarget.didMissHwcFrame()) {
            if (FlagManager::getInstance().vrr_config()) {
                mScheduler->getVsyncSchedule()->getTracker().onFrameMissed(
                        pacesetterFrameTarget.expectedPresentTime());
            }
            scheduleCommit(FrameHint::kNone);
            return false;
        }
    }

    const Period vsyncPeriod = mScheduler->getVsyncSchedule()->period();

    // Save this once per commit + composite to ensure consistency
    // TODO (b/240619471): consider removing active display check once AOD is fixed
    const auto activeDisplay = FTL_FAKE_GUARD(mStateLock, getDisplayDeviceLocked(mActiveDisplayId));
    mPowerHintSessionEnabled = mPowerAdvisor->usePowerHintSession() && activeDisplay &&
            activeDisplay->getPowerMode() == hal::PowerMode::ON;
    if (mPowerHintSessionEnabled) {
        mPowerAdvisor->setCommitStart(pacesetterFrameTarget.frameBeginTime());
        mPowerAdvisor->setExpectedPresentTime(pacesetterFrameTarget.expectedPresentTime());

        // Frame delay is how long we should have minus how long we actually have.
        const Duration idealSfWorkDuration =
                mScheduler->vsyncModulator().getVsyncConfig().sfWorkDuration;
        const Duration frameDelay =
                idealSfWorkDuration - pacesetterFrameTarget.expectedFrameDuration();

        mPowerAdvisor->setFrameDelay(frameDelay);
        mPowerAdvisor->setTotalFrameTargetWorkDuration(idealSfWorkDuration);

        const Period idealVsyncPeriod =
                mDisplayModeController.getActiveMode(pacesetterId).fps.getPeriod();
        mPowerAdvisor->updateTargetWorkDuration(idealVsyncPeriod);
    }

    if (mRefreshRateOverlaySpinner || mHdrSdrRatioOverlay) {
        Mutex::Autolock lock(mStateLock);
        if (const auto display = getDefaultDisplayDeviceLocked()) {
            display->animateOverlay();
        }
    }

    // Composite if transactions were committed, or if requested by HWC.
    bool mustComposite = mMustComposite.exchange(false);
    {
        mFrameTimeline->setSfWakeUp(ftl::to_underlying(vsyncId),
                                    pacesetterFrameTarget.frameBeginTime().ns(),
                                    Fps::fromPeriodNsecs(vsyncPeriod.ns()),
                                    mScheduler->getPacesetterRefreshRate());

        const bool flushTransactions = clearTransactionFlags(eTransactionFlushNeeded);
        bool transactionsAreEmpty = false;
        if (mLayerLifecycleManagerEnabled) {
            mustComposite |=
                    updateLayerSnapshots(vsyncId, pacesetterFrameTarget.frameBeginTime().ns(),
                                         flushTransactions, transactionsAreEmpty);
        }

        // Tell VsyncTracker that we are going to present this frame before scheduling
        // setTransactionFlags which will schedule another SF frame. This was if the tracker
        // needs to adjust the vsync timeline, it will be done before the next frame.
        if (FlagManager::getInstance().vrr_config() && mustComposite) {
            mScheduler->getVsyncSchedule()->getTracker().onFrameBegin(
                pacesetterFrameTarget.expectedPresentTime(),
                pacesetterFrameTarget.lastSignaledFrameTime());
        }
        if (transactionFlushNeeded()) {
            setTransactionFlags(eTransactionFlushNeeded);
        }

        // This has to be called after latchBuffers because we want to include the layers that have
        // been latched in the commit callback
        if (transactionsAreEmpty) {
            // Invoke empty transaction callbacks early.
            mTransactionCallbackInvoker.sendCallbacks(false /* onCommitOnly */);
        } else {
            // Invoke OnCommit callbacks.
            mTransactionCallbackInvoker.sendCallbacks(true /* onCommitOnly */);
        }
    }

    // Layers need to get updated (in the previous line) before we can use them for
    // choosing the refresh rate.
    // Hold mStateLock as chooseRefreshRateForContent promotes wp<Layer> to sp<Layer>
    // and may eventually call to ~Layer() if it holds the last reference
    {
        bool updateAttachedChoreographer = mUpdateAttachedChoreographer;
        mUpdateAttachedChoreographer = false;

        Mutex::Autolock lock(mStateLock);
        mScheduler->chooseRefreshRateForContent(mLayerLifecycleManagerEnabled
                                                        ? &mLayerHierarchyBuilder.getHierarchy()
                                                        : nullptr,
                                                updateAttachedChoreographer);
    }

    initiateDisplayModeChanges();

    updateCursorAsync();
    if (!mustComposite) {
        updateInputFlinger(vsyncId, pacesetterFrameTarget.frameBeginTime());
    }
    doActiveLayersTracingIfNeeded(false, mVisibleRegionsDirty,
                                  pacesetterFrameTarget.frameBeginTime(), vsyncId);

    mLastCommittedVsyncId = vsyncId;

    persistDisplayBrightness(mustComposite);

    /* QTI_BEGIN */
    mQtiSFExtnIntf->qtiSendCompositorTid();
    /* QTI_END */

    return mustComposite && CC_LIKELY(mBootStage != BootStage::BOOTLOADER);
}

CompositeResultsPerDisplay SurfaceFlinger::composite(
        PhysicalDisplayId pacesetterId, const scheduler::FrameTargeters& frameTargeters) {
    const scheduler::FrameTarget& pacesetterTarget =
            frameTargeters.get(pacesetterId)->get()->target();

    const VsyncId vsyncId = pacesetterTarget.vsyncId();
    ATRACE_NAME(ftl::Concat(__func__, ' ', ftl::to_underlying(vsyncId)).c_str());

    compositionengine::CompositionRefreshArgs refreshArgs;
    refreshArgs.powerCallback = this;
    const auto& displays = FTL_FAKE_GUARD(mStateLock, mDisplays);
    refreshArgs.outputs.reserve(displays.size());

    // Add outputs for physical displays.
    for (const auto& [id, targeter] : frameTargeters) {
        ftl::FakeGuard guard(mStateLock);

        if (const auto display = getCompositionDisplayLocked(id)) {
            refreshArgs.outputs.push_back(display);
        }

        refreshArgs.frameTargets.try_emplace(id, &targeter->target());
    }

    std::vector<DisplayId> displayIds;
    for (const auto& [_, display] : displays) {
        displayIds.push_back(display->getId());
        display->tracePowerMode();

        // Add outputs for virtual displays.
        if (display->isVirtual()) {
            const Fps refreshRate = display->getAdjustedRefreshRate();

            if (!refreshRate.isValid() ||
                mScheduler->isVsyncInPhase(pacesetterTarget.frameBeginTime(), refreshRate)) {
                refreshArgs.outputs.push_back(display->getCompositionDisplay());
            }
        }
    }
    mPowerAdvisor->setDisplays(displayIds);

    const bool updateTaskMetadata = mCompositionEngine->getFeatureFlags().test(
            compositionengine::Feature::kSnapshotLayerMetadata);
    if (updateTaskMetadata && (mVisibleRegionsDirty || mLayerMetadataSnapshotNeeded)) {
        updateLayerMetadataSnapshot();
        mLayerMetadataSnapshotNeeded = false;
    }

    refreshArgs.bufferIdsToUncache = std::move(mBufferIdsToUncache);

    if (!FlagManager::getInstance().ce_fence_promise()) {
        refreshArgs.layersWithQueuedFrames.reserve(mLayersWithQueuedFrames.size());
        for (auto& layer : mLayersWithQueuedFrames) {
            if (const auto& layerFE = layer->getCompositionEngineLayerFE())
                refreshArgs.layersWithQueuedFrames.push_back(layerFE);
        }
    }

    refreshArgs.outputColorSetting = mDisplayColorSetting;
    refreshArgs.forceOutputColorMode = mForceColorMode;

    refreshArgs.updatingOutputGeometryThisFrame = mVisibleRegionsDirty;
    refreshArgs.updatingGeometryThisFrame = mGeometryDirty.exchange(false) ||
            mVisibleRegionsDirty || mDrawingState.colorMatrixChanged;
    refreshArgs.internalDisplayRotationFlags = getActiveDisplayRotationFlags();

    if (CC_UNLIKELY(mDrawingState.colorMatrixChanged)) {
        refreshArgs.colorTransformMatrix = mDrawingState.colorMatrix;
        mDrawingState.colorMatrixChanged = false;
    }

    refreshArgs.devOptForceClientComposition = mDebugDisableHWC;

    if (mDebugFlashDelay != 0) {
        refreshArgs.devOptForceClientComposition = true;
        refreshArgs.devOptFlashDirtyRegionsDelay = std::chrono::milliseconds(mDebugFlashDelay);
    }

    // TODO(b/255601557) Update frameInterval per display
    refreshArgs.frameInterval =
            mScheduler->getNextFrameInterval(pacesetterId, pacesetterTarget.expectedPresentTime());
    const auto scheduledFrameResultOpt = mScheduler->getScheduledFrameResult();
    const auto scheduledFrameTimeOpt = scheduledFrameResultOpt
            ? std::optional{scheduledFrameResultOpt->callbackTime}
            : std::nullopt;
    refreshArgs.scheduledFrameTime = scheduledFrameTimeOpt;
    refreshArgs.hasTrustedPresentationListener = mNumTrustedPresentationListeners > 0;
    // Store the present time just before calling to the composition engine so we could notify
    // the scheduler.
    const auto presentTime = systemTime();

    /* QTI_BEGIN */
    //mQtiSFExtnIntf->qtiSetDisplayElapseTime(refreshArgs.earliestPrsesentTime);
    /* QTI_END */

    constexpr bool kCursorOnly = false;
    const auto layers = moveSnapshotsToCompositionArgs(refreshArgs, kCursorOnly);

    if (mLayerLifecycleManagerEnabled && !mVisibleRegionsDirty) {
        for (const auto& [token, display] : FTL_FAKE_GUARD(mStateLock, mDisplays)) {
            auto compositionDisplay = display->getCompositionDisplay();
            if (!compositionDisplay->getState().isEnabled) continue;
            for (auto outputLayer : compositionDisplay->getOutputLayersOrderedByZ()) {
                if (outputLayer->getLayerFE().getCompositionState() == nullptr) {
                    // This is unexpected but instead of crashing, capture traces to disk
                    // and recover gracefully by forcing CE to rebuild layer stack.
                    ALOGE("Output layer %s for display %s %" PRIu64 " has a null "
                          "snapshot. Forcing mVisibleRegionsDirty",
                          outputLayer->getLayerFE().getDebugName(),
                          compositionDisplay->getName().c_str(), compositionDisplay->getId().value);

                    TransactionTraceWriter::getInstance().invoke(__func__, /* overwrite= */ false);
                    mVisibleRegionsDirty = true;
                    refreshArgs.updatingOutputGeometryThisFrame = mVisibleRegionsDirty;
                    refreshArgs.updatingGeometryThisFrame = mVisibleRegionsDirty;
                }
            }
        }
    }

    refreshArgs.refreshStartTime = systemTime(SYSTEM_TIME_MONOTONIC);
    for (auto& [layer, layerFE] : layers) {
        layer->onPreComposition(refreshArgs.refreshStartTime);
    }

    if (FlagManager::getInstance().ce_fence_promise()) {
        for (auto& [layer, layerFE] : layers) {
            attachReleaseFenceFutureToLayer(layer, layerFE,
                                            layerFE->mSnapshot->outputFilter.layerStack);
        }

        refreshArgs.layersWithQueuedFrames.reserve(mLayersWithQueuedFrames.size());
        for (auto& layer : mLayersWithQueuedFrames) {
            if (const auto& layerFE = layer->getCompositionEngineLayerFE()) {
                refreshArgs.layersWithQueuedFrames.push_back(layerFE);
                // Some layers are not displayed and do not yet have a future release fence
                if (layerFE->getReleaseFencePromiseStatus() ==
                            LayerFE::ReleaseFencePromiseStatus::UNINITIALIZED ||
                    layerFE->getReleaseFencePromiseStatus() ==
                            LayerFE::ReleaseFencePromiseStatus::FULFILLED) {
                    // layerStack is invalid because layer is not on a display
                    attachReleaseFenceFutureToLayer(layer.get(), layerFE.get(),
                                                    ui::INVALID_LAYER_STACK);
                }
            }
        }

        mCompositionEngine->present(refreshArgs);
        moveSnapshotsFromCompositionArgs(refreshArgs, layers);

        for (auto& [layer, layerFE] : layers) {
            CompositionResult compositionResult{layerFE->stealCompositionResult()};
            if (compositionResult.lastClientCompositionFence) {
                layer->setWasClientComposed(compositionResult.lastClientCompositionFence);
            }
        }

    } else {
        mCompositionEngine->present(refreshArgs);
        moveSnapshotsFromCompositionArgs(refreshArgs, layers);

        for (auto [layer, layerFE] : layers) {
            CompositionResult compositionResult{layerFE->stealCompositionResult()};
            for (auto& [releaseFence, layerStack] : compositionResult.releaseFences) {
                Layer* clonedFrom = layer->getClonedFrom().get();
                auto owningLayer = clonedFrom ? clonedFrom : layer;
                owningLayer->onLayerDisplayed(std::move(releaseFence), layerStack);
            }
            if (compositionResult.lastClientCompositionFence) {
                layer->setWasClientComposed(compositionResult.lastClientCompositionFence);
            }
        }
    }

    mTimeStats->recordFrameDuration(pacesetterTarget.frameBeginTime().ns(), systemTime());

    // Send a power hint after presentation is finished.
    if (mPowerHintSessionEnabled) {
        // Now that the current frame has been presented above, PowerAdvisor needs the present time
        // of the previous frame (whose fence is signaled by now) to determine how long the HWC had
        // waited on that fence to retire before presenting.
        const auto& previousPresentFence = pacesetterTarget.presentFenceForPreviousFrame();

        mPowerAdvisor->setSfPresentTiming(TimePoint::fromNs(previousPresentFence->getSignalTime()),
                                          TimePoint::now());
        mPowerAdvisor->reportActualWorkDuration();
    }

    if (mScheduler->onCompositionPresented(presentTime)) {
        scheduleComposite(FrameHint::kNone);
    }

    mNotifyExpectedPresentMap[pacesetterId].hintStatus = NotifyExpectedPresentHintStatus::Start;
    onCompositionPresented(pacesetterId, frameTargeters, presentTime);

    const bool hadGpuComposited =
            multiDisplayUnion(mCompositionCoverage).test(CompositionCoverage::Gpu);
    mCompositionCoverage.clear();

    TimeStats::ClientCompositionRecord clientCompositionRecord;

    for (const auto& [_, display] : displays) {
        const auto& state = display->getCompositionDisplay()->getState();
        CompositionCoverageFlags& flags =
                mCompositionCoverage.try_emplace(display->getId()).first->second;

        if (state.usesDeviceComposition) {
            flags |= CompositionCoverage::Hwc;
        }

        if (state.reusedClientComposition) {
            flags |= CompositionCoverage::GpuReuse;
        } else if (state.usesClientComposition) {
            flags |= CompositionCoverage::Gpu;
        }

        clientCompositionRecord.predicted |=
                (state.strategyPrediction != CompositionStrategyPredictionState::DISABLED);
        clientCompositionRecord.predictionSucceeded |=
                (state.strategyPrediction == CompositionStrategyPredictionState::SUCCESS);
    }

    const auto coverage = multiDisplayUnion(mCompositionCoverage);
    const bool hasGpuComposited = coverage.test(CompositionCoverage::Gpu);

    clientCompositionRecord.hadClientComposition = hasGpuComposited;
    clientCompositionRecord.reused = coverage.test(CompositionCoverage::GpuReuse);
    clientCompositionRecord.changed = hadGpuComposited != hasGpuComposited;

    mTimeStats->pushCompositionStrategyState(clientCompositionRecord);

    using namespace ftl::flag_operators;

    // TODO(b/160583065): Enable skip validation when SF caches all client composition layers.
    const bool hasGpuUseOrReuse =
            coverage.any(CompositionCoverage::Gpu | CompositionCoverage::GpuReuse);
    mScheduler->modulateVsync({}, &VsyncModulator::onDisplayRefresh, hasGpuUseOrReuse);

    mLayersWithQueuedFrames.clear();
    mLayersIdsWithQueuedFrames.clear();
    doActiveLayersTracingIfNeeded(true, mVisibleRegionsDirty, pacesetterTarget.frameBeginTime(),
                                  vsyncId);

    updateInputFlinger(vsyncId, pacesetterTarget.frameBeginTime());

    if (mVisibleRegionsDirty) mHdrLayerInfoChanged = true;
    mVisibleRegionsDirty = false;

    if (mCompositionEngine->needsAnotherUpdate()) {
        scheduleCommit(FrameHint::kNone);
    }

    if (mPowerHintSessionEnabled) {
        mPowerAdvisor->setCompositeEnd(TimePoint::now());
    }

    CompositeResultsPerDisplay resultsPerDisplay;

    // Filter out virtual displays.
    for (const auto& [id, coverage] : mCompositionCoverage) {
        if (const auto idOpt = PhysicalDisplayId::tryCast(id)) {
            resultsPerDisplay.try_emplace(*idOpt, CompositeResult{coverage});
        }
    }

    return resultsPerDisplay;
}

void SurfaceFlinger::updateLayerGeometry() {
    ATRACE_CALL();

    if (mVisibleRegionsDirty) {
        computeLayerBounds();
    }

    for (auto& layer : mLayersPendingRefresh) {
        Region visibleReg;
        visibleReg.set(layer->getScreenBounds());
        invalidateLayerStack(layer->getOutputFilter(), visibleReg);
    }

    mLayersPendingRefresh.clear();
}

bool SurfaceFlinger::isHdrLayer(const frontend::LayerSnapshot& snapshot) const {
    // Even though the camera layer may be using an HDR transfer function or otherwise be "HDR"
    // the device may need to avoid boosting the brightness as a result of these layers to
    // reduce power consumption during camera recording
    if (mIgnoreHdrCameraLayers) {
        if (snapshot.externalTexture &&
            (snapshot.externalTexture->getUsage() & GRALLOC_USAGE_HW_CAMERA_WRITE) != 0) {
            return false;
        }
    }
    // RANGE_EXTENDED layer may identify themselves as being "HDR"
    // via a desired hdr/sdr ratio
    auto pixelFormat = snapshot.buffer
            ? std::make_optional(static_cast<ui::PixelFormat>(snapshot.buffer->getPixelFormat()))
            : std::nullopt;

    if (getHdrRenderType(snapshot.dataspace, pixelFormat, snapshot.desiredHdrSdrRatio) !=
        HdrRenderType::SDR) {
        return true;
    }
    // If the layer is not allowed to be dimmed, treat it as HDR. WindowManager may disable
    // dimming in order to keep animations invoking SDR screenshots of HDR layers seamless.
    // Treat such tagged layers as HDR so that DisplayManagerService does not try to change
    // the screen brightness
    if (!snapshot.dimmingEnabled) {
        return true;
    }
    return false;
}

ui::Rotation SurfaceFlinger::getPhysicalDisplayOrientation(DisplayId displayId,
                                                           bool isPrimary) const {
    const auto id = PhysicalDisplayId::tryCast(displayId);
    if (!id) {
        return ui::ROTATION_0;
    }
    if (!mIgnoreHwcPhysicalDisplayOrientation &&
        getHwComposer().getComposer()->isSupported(
                Hwc2::Composer::OptionalFeature::PhysicalDisplayOrientation)) {
        switch (getHwComposer().getPhysicalDisplayOrientation(*id)) {
            case Hwc2::AidlTransform::ROT_90:
                return ui::ROTATION_90;
            case Hwc2::AidlTransform::ROT_180:
                return ui::ROTATION_180;
            case Hwc2::AidlTransform::ROT_270:
                return ui::ROTATION_270;
            default:
                return ui::ROTATION_0;
        }
    }

    if (isPrimary) {
        using Values = SurfaceFlingerProperties::primary_display_orientation_values;
        switch (primary_display_orientation(Values::ORIENTATION_0)) {
            case Values::ORIENTATION_90:
                return ui::ROTATION_90;
            case Values::ORIENTATION_180:
                return ui::ROTATION_180;
            case Values::ORIENTATION_270:
                return ui::ROTATION_270;
            default:
                break;
        }
    }
    return ui::ROTATION_0;
}

void SurfaceFlinger::onCompositionPresented(PhysicalDisplayId pacesetterId,
                                            const scheduler::FrameTargeters& frameTargeters,
                                            nsecs_t presentStartTime) {
    ATRACE_CALL();

    ui::PhysicalDisplayMap<PhysicalDisplayId, std::shared_ptr<FenceTime>> presentFences;
    ui::PhysicalDisplayMap<PhysicalDisplayId, const sp<Fence>> gpuCompositionDoneFences;

    for (const auto& [id, targeter] : frameTargeters) {
        auto presentFence = getHwComposer().getPresentFence(id);

        if (id == pacesetterId) {
            mTransactionCallbackInvoker.addPresentFence(presentFence);
        }

        if (auto fenceTime = targeter->setPresentFence(std::move(presentFence));
            fenceTime->isValid()) {
            presentFences.try_emplace(id, std::move(fenceTime));
        }

        ftl::FakeGuard guard(mStateLock);
        if (const auto display = getCompositionDisplayLocked(id);
            display && display->getState().usesClientComposition) {
            gpuCompositionDoneFences
                    .try_emplace(id, display->getRenderSurface()->getClientTargetAcquireFence());
        }
    }

    const auto pacesetterDisplay = FTL_FAKE_GUARD(mStateLock, getDisplayDeviceLocked(pacesetterId));

    std::shared_ptr<FenceTime> pacesetterPresentFenceTime =
            presentFences.get(pacesetterId)
                    .transform([](const FenceTimePtr& ptr) { return ptr; })
                    .value_or(FenceTime::NO_FENCE);

    std::shared_ptr<FenceTime> pacesetterGpuCompositionDoneFenceTime =
            gpuCompositionDoneFences.get(pacesetterId)
                    .transform([](sp<Fence> fence) {
                        return std::make_shared<FenceTime>(std::move(fence));
                    })
                    .value_or(FenceTime::NO_FENCE);

    const TimePoint presentTime = TimePoint::now();

    // Set presentation information before calling Layer::releasePendingBuffer, such that jank
    // information from previous' frame classification is already available when sending jank info
    // to clients, so they get jank classification as early as possible.
    mFrameTimeline->setSfPresent(presentTime.ns(), pacesetterPresentFenceTime,
                                 pacesetterGpuCompositionDoneFenceTime);

    // We use the CompositionEngine::getLastFrameRefreshTimestamp() which might
    // be sampled a little later than when we started doing work for this frame,
    // but that should be okay since CompositorTiming has snapping logic.
    const TimePoint compositeTime =
            TimePoint::fromNs(mCompositionEngine->getLastFrameRefreshTimestamp());
    const Duration presentLatency = mHasReliablePresentFences
            ? mPresentLatencyTracker.trackPendingFrame(compositeTime, pacesetterPresentFenceTime)
            : Duration::zero();

    const auto schedule = mScheduler->getVsyncSchedule();
    const TimePoint vsyncDeadline = schedule->vsyncDeadlineAfter(presentTime);
    const Period vsyncPeriod = schedule->period();
    const nsecs_t vsyncPhase =
            mScheduler->getVsyncConfiguration().getCurrentConfigs().late.sfOffset;

    const CompositorTiming compositorTiming(vsyncDeadline.ns(), vsyncPeriod.ns(), vsyncPhase,
                                            presentLatency.ns());

    ui::DisplayMap<ui::LayerStack, const DisplayDevice*> layerStackToDisplay;
    {
        if (!mLayersWithBuffersRemoved.empty() || mNumTrustedPresentationListeners > 0) {
            Mutex::Autolock lock(mStateLock);
            for (const auto& [token, display] : mDisplays) {
                layerStackToDisplay.emplace_or_replace(display->getLayerStack(), display.get());
            }
        }
    }

    for (auto layer : mLayersWithBuffersRemoved) {
        std::vector<ui::LayerStack> previouslyPresentedLayerStacks =
                std::move(layer->mPreviouslyPresentedLayerStacks);
        layer->mPreviouslyPresentedLayerStacks.clear();
        for (auto layerStack : previouslyPresentedLayerStacks) {
            auto optDisplay = layerStackToDisplay.get(layerStack);
            if (optDisplay && !optDisplay->get()->isVirtual()) {
                auto fence = getHwComposer().getPresentFence(optDisplay->get()->getPhysicalId());
                if (FlagManager::getInstance().ce_fence_promise()) {
                    layer->prepareReleaseCallbacks(ftl::yield<FenceResult>(fence),
                                                   ui::INVALID_LAYER_STACK);
                } else {
                    layer->onLayerDisplayed(ftl::yield<FenceResult>(fence).share(),
                                            ui::INVALID_LAYER_STACK);
                }
            }
        }
        layer->releasePendingBuffer(presentTime.ns());
    }
    mLayersWithBuffersRemoved.clear();

    for (const auto& layer: mLayersWithQueuedFrames) {
        layer->onCompositionPresented(pacesetterDisplay.get(),
                                      pacesetterGpuCompositionDoneFenceTime,
                                      pacesetterPresentFenceTime, compositorTiming);
        layer->releasePendingBuffer(presentTime.ns());
    }

    std::vector<std::pair<std::shared_ptr<compositionengine::Display>, sp<HdrLayerInfoReporter>>>
            hdrInfoListeners;
    bool haveNewListeners = false;
    {
        Mutex::Autolock lock(mStateLock);
        if (mFpsReporter) {
            mFpsReporter->dispatchLayerFps(mLayerHierarchyBuilder.getHierarchy());
        }

        if (mTunnelModeEnabledReporter) {
            mTunnelModeEnabledReporter->updateTunnelModeStatus();
        }
        hdrInfoListeners.reserve(mHdrLayerInfoListeners.size());
        for (const auto& [displayId, reporter] : mHdrLayerInfoListeners) {
            if (reporter && reporter->hasListeners()) {
                if (const auto display = getDisplayDeviceLocked(displayId)) {
                    hdrInfoListeners.emplace_back(display->getCompositionDisplay(), reporter);
                }
            }
        }
        haveNewListeners = mAddingHDRLayerInfoListener; // grab this with state lock
        mAddingHDRLayerInfoListener = false;
    }

    if (haveNewListeners || mHdrLayerInfoChanged) {
        for (auto& [compositionDisplay, listener] : hdrInfoListeners) {
            HdrLayerInfoReporter::HdrLayerInfo info;
            int32_t maxArea = 0;

            auto updateInfoFn =
                    [&](const std::shared_ptr<compositionengine::Display>& compositionDisplay,
                        const frontend::LayerSnapshot& snapshot, const sp<LayerFE>& layerFe) {
                        if (snapshot.isVisible &&
                            compositionDisplay->includesLayer(snapshot.outputFilter)) {
                            if (isHdrLayer(snapshot)) {
                                const auto* outputLayer =
                                        compositionDisplay->getOutputLayerForLayer(layerFe);
                                if (outputLayer) {
                                    const float desiredHdrSdrRatio =
                                            snapshot.desiredHdrSdrRatio < 1.f
                                            ? std::numeric_limits<float>::infinity()
                                            : snapshot.desiredHdrSdrRatio;
                                    info.mergeDesiredRatio(desiredHdrSdrRatio);
                                    info.numberOfHdrLayers++;
                                    const auto displayFrame = outputLayer->getState().displayFrame;
                                    const int32_t area =
                                            displayFrame.width() * displayFrame.height();
                                    if (area > maxArea) {
                                        maxArea = area;
                                        info.maxW = displayFrame.width();
                                        info.maxH = displayFrame.height();
                                    }
                                }
                            }
                        }
                    };

            if (mLayerLifecycleManagerEnabled) {
                mLayerSnapshotBuilder.forEachVisibleSnapshot(
                        [&, compositionDisplay = compositionDisplay](
                                std::unique_ptr<frontend::LayerSnapshot>&
                                        snapshot) FTL_FAKE_GUARD(kMainThreadContext) {
                            auto it = mLegacyLayers.find(snapshot->sequence);
                            LLOG_ALWAYS_FATAL_WITH_TRACE_IF(it == mLegacyLayers.end(),
                                                            "Couldnt find layer object for %s",
                                                            snapshot->getDebugString().c_str());
                            auto& legacyLayer = it->second;
                            sp<LayerFE> layerFe =
                                    legacyLayer->getCompositionEngineLayerFE(snapshot->path);

                            updateInfoFn(compositionDisplay, *snapshot, layerFe);
                        });
            } else {
                mDrawingState.traverse([&, compositionDisplay = compositionDisplay](Layer* layer) {
                    const auto layerFe = layer->getCompositionEngineLayerFE();
                    const frontend::LayerSnapshot& snapshot = *layer->getLayerSnapshot();
                    updateInfoFn(compositionDisplay, snapshot, layerFe);
                });
            }
            listener->dispatchHdrLayerInfo(info);
        }
    }

    mHdrLayerInfoChanged = false;

    mTransactionCallbackInvoker.sendCallbacks(false /* onCommitOnly */);
    mTransactionCallbackInvoker.clearCompletedTransactions();

    mTimeStats->incrementTotalFrames();
    mTimeStats->setPresentFenceGlobal(pacesetterPresentFenceTime);

    for (auto&& [id, presentFence] : presentFences) {
        ftl::FakeGuard guard(mStateLock);
        const bool isInternalDisplay =
                mPhysicalDisplays.get(id).transform(&PhysicalDisplay::isInternal).value_or(false);

        if (isInternalDisplay) {
            mScheduler->addPresentFence(id, std::move(presentFence));
        }
    }

    const bool hasPacesetterDisplay =
            pacesetterDisplay && getHwComposer().isConnected(pacesetterId);

    if (!hasSyncFramework) {
        if (hasPacesetterDisplay && pacesetterDisplay->isPoweredOn()) {
            mScheduler->enableHardwareVsync(pacesetterId);
        }
    }

    /* QTI_BEGIN */
    mQtiSFExtnIntf->qtiUpdateSmomoState();
    /* QTI_END */
    if (hasPacesetterDisplay && !pacesetterDisplay->isPoweredOn()) {
        getRenderEngine().cleanupPostRender();
        return;
    }

    // Cleanup any outstanding resources due to rendering a prior frame.
    getRenderEngine().cleanupPostRender();

    if (mNumTrustedPresentationListeners > 0) {
        // We avoid any reverse traversal upwards so this shouldn't be too expensive
        traverseLegacyLayers([&](Layer* layer) FTL_FAKE_GUARD(kMainThreadContext) {
            if (!layer->hasTrustedPresentationListener()) {
                return;
            }
            const frontend::LayerSnapshot* snapshot = mLayerLifecycleManagerEnabled
                    ? mLayerSnapshotBuilder.getSnapshot(layer->sequence)
                    : layer->getLayerSnapshot();
            std::optional<const DisplayDevice*> displayOpt = std::nullopt;
            if (snapshot) {
                displayOpt = layerStackToDisplay.get(snapshot->outputFilter.layerStack);
            }
            const DisplayDevice* display = displayOpt.value_or(nullptr);
            layer->updateTrustedPresentationState(display, snapshot,
                                                  nanoseconds_to_milliseconds(presentStartTime),
                                                  false);
        });
    }

    /* QTI_BEGIN */
    mQtiSFExtnIntf->qtiUpdateLayerState(mNumLayers);
    /* QTI_END */

    // Even though ATRACE_INT64 already checks if tracing is enabled, it doesn't prevent the
    // side-effect of getTotalSize(), so we check that again here
    if (ATRACE_ENABLED()) {
        // getTotalSize returns the total number of buffers that were allocated by SurfaceFlinger
        ATRACE_INT64("Total Buffer Size", GraphicBufferAllocator::get().getTotalSize());
    }

    logFrameStats(presentTime);
    /* QTI_BEGIN */
    mQtiSFExtnIntf->qtiSendInitialFps(
            pacesetterDisplay->refreshRateSelector().getActiveMode().fps.getValue());
    /* QTI_END */
}

FloatRect SurfaceFlinger::getMaxDisplayBounds() {
    const ui::Size maxSize = [this] {
        ftl::FakeGuard guard(mStateLock);

        // The LayerTraceGenerator tool runs without displays.
        if (mDisplays.empty()) return ui::Size{5000, 5000};

        return std::accumulate(mDisplays.begin(), mDisplays.end(), ui::kEmptySize,
                               [](ui::Size size, const auto& pair) -> ui::Size {
                                   const auto& display = pair.second;
                                   return {std::max(size.getWidth(), display->getWidth()),
                                           std::max(size.getHeight(), display->getHeight())};
                               });
    }();

    // Ignore display bounds for now since they will be computed later. Use a large Rect bound
    // to ensure it's bigger than an actual display will be.
    const float xMax = maxSize.getWidth() * 10.f;
    const float yMax = maxSize.getHeight() * 10.f;

    return {-xMax, -yMax, xMax, yMax};
}

void SurfaceFlinger::computeLayerBounds() {
    const FloatRect maxBounds = getMaxDisplayBounds();
    for (const auto& layer : mDrawingState.layersSortedByZ) {
        layer->computeBounds(maxBounds, ui::Transform(), 0.f /* shadowRadius */);
    }
}

void SurfaceFlinger::commitTransactions() {
    ATRACE_CALL();
    mDebugInTransaction = systemTime();

    // Here we're guaranteed that some transaction flags are set
    // so we can call commitTransactionsLocked unconditionally.
    // We clear the flags with mStateLock held to guarantee that
    // mCurrentState won't change until the transaction is committed.
    mScheduler->modulateVsync({}, &VsyncModulator::onTransactionCommit);
    commitTransactionsLocked(clearTransactionFlags(eTransactionMask));
    mDebugInTransaction = 0;
}

void SurfaceFlinger::commitTransactionsLegacy() {
    ATRACE_CALL();

    // Keep a copy of the drawing state (that is going to be overwritten
    // by commitTransactionsLocked) outside of mStateLock so that the side
    // effects of the State assignment don't happen with mStateLock held,
    // which can cause deadlocks.
    State drawingState(mDrawingState);

    Mutex::Autolock lock(mStateLock);
    mDebugInTransaction = systemTime();

    // Here we're guaranteed that some transaction flags are set
    // so we can call commitTransactionsLocked unconditionally.
    // We clear the flags with mStateLock held to guarantee that
    // mCurrentState won't change until the transaction is committed.
    mScheduler->modulateVsync({}, &VsyncModulator::onTransactionCommit);
    commitTransactionsLocked(clearTransactionFlags(eTransactionMask));

    mDebugInTransaction = 0;
}

std::pair<DisplayModes, DisplayModePtr> SurfaceFlinger::loadDisplayModes(
        PhysicalDisplayId displayId) const {
    std::vector<HWComposer::HWCDisplayMode> hwcModes;
    std::optional<hal::HWConfigId> activeModeHwcIdOpt;

    const bool isExternalDisplay = FlagManager::getInstance().connected_display() &&
            getHwComposer().getDisplayConnectionType(displayId) ==
                    ui::DisplayConnectionType::External;

    int attempt = 0;
    constexpr int kMaxAttempts = 3;
    do {
        hwcModes = getHwComposer().getModes(displayId,
                                            scheduler::RefreshRateSelector::kMinSupportedFrameRate
                                                    .getPeriodNsecs());
        const auto activeModeHwcIdExp = getHwComposer().getActiveMode(displayId);
        activeModeHwcIdOpt = activeModeHwcIdExp.value_opt();

        if (isExternalDisplay &&
            activeModeHwcIdExp.has_error([](status_t error) { return error == NO_INIT; })) {
            constexpr nsecs_t k59HzVsyncPeriod = 16949153;
            constexpr nsecs_t k60HzVsyncPeriod = 16666667;

            // DM sets the initial mode for an external display to 1080p@60, but
            // this comes after SF creates its own state (including the
            // DisplayDevice). For now, pick the same mode in order to avoid
            // inconsistent state and unnecessary mode switching.
            // TODO (b/318534874): Let DM decide the initial mode.
            //
            // Try to find 1920x1080 @ 60 Hz
            if (const auto iter = std::find_if(hwcModes.begin(), hwcModes.end(),
                                               [](const auto& mode) {
                                                   return mode.width == 1920 &&
                                                           mode.height == 1080 &&
                                                           mode.vsyncPeriod == k60HzVsyncPeriod;
                                               });
                iter != hwcModes.end()) {
                activeModeHwcIdOpt = iter->hwcId;
                break;
            }

            // Try to find 1920x1080 @ 59-60 Hz
            if (const auto iter = std::find_if(hwcModes.begin(), hwcModes.end(),
                                               [](const auto& mode) {
                                                   return mode.width == 1920 &&
                                                           mode.height == 1080 &&
                                                           mode.vsyncPeriod >= k60HzVsyncPeriod &&
                                                           mode.vsyncPeriod <= k59HzVsyncPeriod;
                                               });
                iter != hwcModes.end()) {
                activeModeHwcIdOpt = iter->hwcId;
                break;
            }

            // The display does not support 1080p@60, and this is the last attempt to pick a display
            // mode. Prefer 60 Hz if available, with the closest resolution to 1080p.
            if (attempt + 1 == kMaxAttempts) {
                std::vector<HWComposer::HWCDisplayMode> hwcModeOpts;

                for (const auto& mode : hwcModes) {
                    if (mode.width <= 1920 && mode.height <= 1080 &&
                        mode.vsyncPeriod >= k60HzVsyncPeriod &&
                        mode.vsyncPeriod <= k59HzVsyncPeriod) {
                        hwcModeOpts.push_back(mode);
                    }
                }

                if (const auto iter = std::max_element(hwcModeOpts.begin(), hwcModeOpts.end(),
                                                       [](const auto& a, const auto& b) {
                                                           const auto aSize = a.width * a.height;
                                                           const auto bSize = b.width * b.height;
                                                           if (aSize < bSize)
                                                               return true;
                                                           else if (aSize == bSize)
                                                               return a.vsyncPeriod > b.vsyncPeriod;
                                                           else
                                                               return false;
                                                       });
                    iter != hwcModeOpts.end()) {
                    activeModeHwcIdOpt = iter->hwcId;
                    break;
                }

                // hwcModeOpts was empty, use hwcModes[0] as the last resort
                activeModeHwcIdOpt = hwcModes[0].hwcId;
            }
        }

        const auto isActiveMode = [activeModeHwcIdOpt](const HWComposer::HWCDisplayMode& mode) {
            return mode.hwcId == activeModeHwcIdOpt;
        };

        if (std::any_of(hwcModes.begin(), hwcModes.end(), isActiveMode)) {
            break;
        }
    } while (++attempt < kMaxAttempts);

    if (attempt == kMaxAttempts) {
        const std::string activeMode =
                activeModeHwcIdOpt ? std::to_string(*activeModeHwcIdOpt) : "unknown"s;
        ALOGE("HWC failed to report an active mode that is supported: activeModeHwcId=%s, "
              "hwcModes={%s}",
              activeMode.c_str(), base::Join(hwcModes, ", ").c_str());
        return {};
    }

    const DisplayModes oldModes = mPhysicalDisplays.get(displayId)
                                          .transform([](const PhysicalDisplay& display) {
                                              return display.snapshot().displayModes();
                                          })
                                          .value_or(DisplayModes{});

    DisplayModeId nextModeId = std::accumulate(oldModes.begin(), oldModes.end(), DisplayModeId(-1),
                                               [](DisplayModeId max, const auto& pair) {
                                                   return std::max(max, pair.first);
                                               });
    ++nextModeId;

    DisplayModes newModes;
    for (const auto& hwcMode : hwcModes) {
        const auto id = nextModeId++;
        newModes.try_emplace(id,
                             DisplayMode::Builder(hwcMode.hwcId)
                                     .setId(id)
                                     .setPhysicalDisplayId(displayId)
                                     .setResolution({hwcMode.width, hwcMode.height})
                                     .setVsyncPeriod(hwcMode.vsyncPeriod)
                                     .setVrrConfig(hwcMode.vrrConfig)
                                     .setDpiX(hwcMode.dpiX)
                                     .setDpiY(hwcMode.dpiY)
                                     .setGroup(hwcMode.configGroup)
                                     .build());
    }

    const bool sameModes =
            std::equal(newModes.begin(), newModes.end(), oldModes.begin(), oldModes.end(),
                       [](const auto& lhs, const auto& rhs) {
                           return equalsExceptDisplayModeId(*lhs.second, *rhs.second);
                       });

    // Keep IDs if modes have not changed.
    const auto& modes = sameModes ? oldModes : newModes;
    const DisplayModePtr activeMode =
            std::find_if(modes.begin(), modes.end(), [activeModeHwcIdOpt](const auto& pair) {
                return pair.second->getHwcId() == activeModeHwcIdOpt;
            })->second;

    if (isExternalDisplay) {
        ALOGI("External display %s initial mode: {%s}", to_string(displayId).c_str(),
              to_string(*activeMode).c_str());
    }
    return {modes, activeMode};
}

bool SurfaceFlinger::configureLocked() {
    std::vector<HotplugEvent> events;
    {
        std::lock_guard<std::mutex> lock(mHotplugMutex);
        events = std::move(mPendingHotplugEvents);
    }

    for (const auto [hwcDisplayId, connection] : events) {
        if (auto info = getHwComposer().onHotplug(hwcDisplayId, connection)) {
            /* QTI_BEGIN */
            mQtiSFExtnIntf->qtiUpdateOnComposerHalHotplug(hwcDisplayId, connection, info);
            /* QTI_END */

            const auto displayId = info->id;
            const ftl::Concat displayString("display ", displayId.value, "(HAL ID ", hwcDisplayId,
                                            ')');

            if (connection == hal::Connection::CONNECTED) {
                const auto activeModeIdOpt =
                        processHotplugConnect(displayId, hwcDisplayId, std::move(*info),
                                              displayString.c_str());
                if (!activeModeIdOpt) {
                    if (FlagManager::getInstance().hotplug2()) {
                        mScheduler->dispatchHotplugError(
                                static_cast<int32_t>(DisplayHotplugEvent::ERROR_UNKNOWN));
                    }
                    getHwComposer().disconnectDisplay(displayId);
                    continue;
                }

                const auto [kernelIdleTimerController, idleTimerTimeoutMs] =
                        getKernelIdleTimerProperties(displayId);

                using Config = scheduler::RefreshRateSelector::Config;
                const Config config =
                        {.enableFrameRateOverride = sysprop::enable_frame_rate_override(true)
                                 ? Config::FrameRateOverride::Enabled
                                 : Config::FrameRateOverride::Disabled,
                         .frameRateMultipleThreshold =
                                 base::GetIntProperty("debug.sf.frame_rate_multiple_threshold"s, 0),
                         .legacyIdleTimerTimeout = idleTimerTimeoutMs,
                         .kernelIdleTimerController = kernelIdleTimerController};

                const auto snapshotOpt =
                        mPhysicalDisplays.get(displayId).transform(&PhysicalDisplay::snapshotRef);
                LOG_ALWAYS_FATAL_IF(!snapshotOpt);

                mDisplayModeController.registerDisplay(*snapshotOpt, *activeModeIdOpt, config);
            } else {
                // Unregister before destroying the DisplaySnapshot below.
                mDisplayModeController.unregisterDisplay(displayId);

                processHotplugDisconnect(displayId, displayString.c_str());
            }

            /* QTI_BEGIN */
            mQtiSFExtnIntf->qtiUpdateOnProcessDisplayHotplug(static_cast<uint32_t>(hwcDisplayId),
                                                             connection, displayId);
            /* QTI_END */
        }
    }

    return !events.empty();
}

std::optional<DisplayModeId> SurfaceFlinger::processHotplugConnect(PhysicalDisplayId displayId,
                                                                   hal::HWDisplayId hwcDisplayId,
                                                                   DisplayIdentificationInfo&& info,
                                                                   const char* displayString) {
    auto [displayModes, activeMode] = loadDisplayModes(displayId);
    if (!activeMode) {
        ALOGE("Failed to hotplug %s", displayString);
        return std::nullopt;
    }

    const DisplayModeId activeModeId = activeMode->getId();
    ui::ColorModes colorModes = getHwComposer().getColorModes(displayId);

    if (const auto displayOpt = mPhysicalDisplays.get(displayId)) {
        const auto& display = displayOpt->get();
        const auto& snapshot = display.snapshot();

        std::optional<DeviceProductInfo> deviceProductInfo;
        if (getHwComposer().updatesDeviceProductInfoOnHotplugReconnect()) {
            deviceProductInfo = std::move(info.deviceProductInfo);
        } else {
            deviceProductInfo = snapshot.deviceProductInfo();
        }

        const auto it =
                mPhysicalDisplays.try_replace(displayId, display.token(), displayId,
                                              snapshot.connectionType(), std::move(displayModes),
                                              std::move(colorModes), std::move(deviceProductInfo));

        auto& state = mCurrentState.displays.editValueFor(it->second.token());
        state.sequenceId = DisplayDeviceState{}.sequenceId; // Generate new sequenceId.
        state.physical->activeMode = std::move(activeMode);
        ALOGI("Reconnecting %s", displayString);
        return activeModeId;
    }

    const sp<IBinder> token = sp<BBinder>::make();
    const ui::DisplayConnectionType connectionType =
            getHwComposer().getDisplayConnectionType(displayId);

    mPhysicalDisplays.try_emplace(displayId, token, displayId, connectionType,
                                  std::move(displayModes), std::move(colorModes),
                                  std::move(info.deviceProductInfo));

    DisplayDeviceState state;
    state.physical = {.id = displayId,
                      .hwcDisplayId = hwcDisplayId,
                      .activeMode = std::move(activeMode)};
    state.isSecure = connectionType == ui::DisplayConnectionType::Internal;
    state.isProtected = true;
    state.displayName = std::move(info.name);

    mCurrentState.displays.add(token, state);
    ALOGI("Connecting %s", displayString);
    return activeModeId;
}

void SurfaceFlinger::processHotplugDisconnect(PhysicalDisplayId displayId,
                                              const char* displayString) {
    ALOGI("Disconnecting %s", displayString);

    const auto displayOpt = mPhysicalDisplays.get(displayId);
    LOG_ALWAYS_FATAL_IF(!displayOpt);
    const auto& display = displayOpt->get();

    if (const ssize_t index = mCurrentState.displays.indexOfKey(display.token()); index >= 0) {
        mCurrentState.displays.removeItemsAt(index);
    }

    mPhysicalDisplays.erase(displayId);
}

void SurfaceFlinger::dispatchDisplayModeChangeEvent(PhysicalDisplayId displayId,
                                                    const scheduler::FrameRateMode& mode) {
    // TODO(b/255635821): Merge code paths and move to Scheduler.
    const auto onDisplayModeChanged = displayId == mActiveDisplayId
            ? &scheduler::Scheduler::onPrimaryDisplayModeChanged
            : &scheduler::Scheduler::onNonPrimaryDisplayModeChanged;

    ((*mScheduler).*onDisplayModeChanged)(scheduler::Cycle::Render, mode);
}

sp<DisplayDevice> SurfaceFlinger::setupNewDisplayDeviceInternal(
        const wp<IBinder>& displayToken,
        std::shared_ptr<compositionengine::Display> compositionDisplay,
        const DisplayDeviceState& state,
        const sp<compositionengine::DisplaySurface>& displaySurface,
        const sp<IGraphicBufferProducer>& producer,
        surfaceflingerextension::QtiDisplaySurfaceExtensionIntf* mQtiDSExtnIntf) {
    DisplayDeviceCreationArgs creationArgs(sp<SurfaceFlinger>::fromExisting(this), getHwComposer(),
                                           displayToken, compositionDisplay);
    creationArgs.sequenceId = state.sequenceId;
    creationArgs.isSecure = state.isSecure;
    creationArgs.isProtected = state.isProtected;
    creationArgs.displaySurface = displaySurface;
    creationArgs.hasWideColorGamut = false;
    creationArgs.supportedPerFrameMetadata = 0;
    creationArgs.mQtiDSExtnIntf = mQtiDSExtnIntf;

    if (const auto physicalIdOpt = PhysicalDisplayId::tryCast(compositionDisplay->getId())) {
        const auto physicalId = *physicalIdOpt;

        creationArgs.isPrimary = physicalId == getPrimaryDisplayIdLocked();
        creationArgs.refreshRateSelector =
                FTL_FAKE_GUARD(kMainThreadContext,
                               mDisplayModeController.selectorPtrFor(physicalId));

        mPhysicalDisplays.get(physicalId)
                .transform(&PhysicalDisplay::snapshotRef)
                .transform(ftl::unit_fn([&](const display::DisplaySnapshot& snapshot) {
                    for (const auto mode : snapshot.colorModes()) {
                        creationArgs.hasWideColorGamut |= ui::isWideColorMode(mode);
                        creationArgs.hwcColorModes
                                .emplace(mode, getHwComposer().getRenderIntents(physicalId, mode));
                    }
                }));
    }

    if (const auto id = HalDisplayId::tryCast(compositionDisplay->getId())) {
        getHwComposer().getHdrCapabilities(*id, &creationArgs.hdrCapabilities);
        creationArgs.supportedPerFrameMetadata = getHwComposer().getSupportedPerFrameMetadata(*id);
    }

    auto nativeWindowSurface = getFactory().createNativeWindowSurface(producer);
    auto nativeWindow = nativeWindowSurface->getNativeWindow();
    creationArgs.nativeWindow = nativeWindow;

    // Make sure that composition can never be stalled by a virtual display
    // consumer that isn't processing buffers fast enough. We have to do this
    // here, in case the display is composed entirely by HWC.
    if (state.isVirtual()) {
        nativeWindow->setSwapInterval(nativeWindow.get(), 0);
    }

    creationArgs.physicalOrientation =
            getPhysicalDisplayOrientation(compositionDisplay->getId(), creationArgs.isPrimary);
    ALOGV("Display Orientation: %s", toCString(creationArgs.physicalOrientation));

    creationArgs.initialPowerMode = state.isVirtual() ? hal::PowerMode::ON : hal::PowerMode::OFF;

    creationArgs.requestedRefreshRate = state.requestedRefreshRate;

    sp<DisplayDevice> display = getFactory().createDisplayDevice(creationArgs);

    nativeWindowSurface->preallocateBuffers();

    ui::ColorMode defaultColorMode = ui::ColorMode::NATIVE;
    Dataspace defaultDataSpace = Dataspace::UNKNOWN;
    if (display->hasWideColorGamut()) {
        defaultColorMode = ui::ColorMode::SRGB;
        defaultDataSpace = Dataspace::V0_SRGB;
    }
    display->getCompositionDisplay()->setColorProfile(
            compositionengine::Output::ColorProfile{defaultColorMode, defaultDataSpace,
                                                    RenderIntent::COLORIMETRIC});

    if (const auto& physical = state.physical) {
        const auto& mode = *physical->activeMode;
        mDisplayModeController.setActiveMode(physical->id, mode.getId(), mode.getVsyncRate(),
                                             mode.getVsyncRate());
    }

    display->setLayerFilter(makeLayerFilterForDisplay(display->getId(), state.layerStack));
    display->setProjection(state.orientation, state.layerStackSpaceRect,
                           state.orientedDisplaySpaceRect);
    display->setDisplayName(state.displayName);
    display->setFlags(state.flags);

    return display;
}

void SurfaceFlinger::processDisplayAdded(const wp<IBinder>& displayToken,
                                         const DisplayDeviceState& state) {
    ui::Size resolution(0, 0);
    ui::PixelFormat pixelFormat = static_cast<ui::PixelFormat>(PIXEL_FORMAT_UNKNOWN);
    /* QTI_BEGIN */
    bool qtiCanAllocateHwcForVDS = false;
    /* QTI_END */

    if (state.physical) {
        resolution = state.physical->activeMode->getResolution();
        pixelFormat = static_cast<ui::PixelFormat>(PIXEL_FORMAT_RGBA_8888);
    } else if (state.surface != nullptr) {
        int status = state.surface->query(NATIVE_WINDOW_WIDTH, &resolution.width);
        ALOGE_IF(status != NO_ERROR, "Unable to query width (%d)", status);
        status = state.surface->query(NATIVE_WINDOW_HEIGHT, &resolution.height);
        ALOGE_IF(status != NO_ERROR, "Unable to query height (%d)", status);
        int format;
        status = state.surface->query(NATIVE_WINDOW_FORMAT, &format);
        ALOGE_IF(status != NO_ERROR, "Unable to query format (%d)", status);
        pixelFormat = static_cast<ui::PixelFormat>(format);
        /* QTI_BEGIN */
        qtiCanAllocateHwcForVDS = mQtiSFExtnIntf->qtiCanAllocateHwcDisplayIdForVDS(state);
        /* QTI_END */
    } else {
        // Virtual displays without a surface are dormant:
        // they have external state (layer stack, projection,
        // etc.) but no internal state (i.e. a DisplayDevice).
        return;
    }

    compositionengine::DisplayCreationArgsBuilder builder;
    if (const auto& physical = state.physical) {
        builder.setId(physical->id);
    } else {
        /* QTI_BEGIN */
        auto qtiVirtualDisplayId =
                mQtiSFExtnIntf->qtiAcquireVirtualDisplay(resolution, pixelFormat,
                                                         qtiCanAllocateHwcForVDS);
        if (!qtiVirtualDisplayId.has_value()) {
            ALOGE("%s: Failed to retrieve virtual display id, returning.", __func__);
            return;
        }
        builder.setId(*qtiVirtualDisplayId);
        /* QTI_END */
    }

    builder.setPixels(resolution);
    builder.setIsSecure(state.isSecure);
    builder.setIsProtected(state.isProtected);
    builder.setPowerAdvisor(mPowerAdvisor.get());
    builder.setName(state.displayName);
    auto compositionDisplay = getCompositionEngine().createDisplay(builder.build());
    compositionDisplay->setLayerCachingEnabled(mLayerCachingEnabled);

    sp<compositionengine::DisplaySurface> displaySurface;
    sp<IGraphicBufferProducer> producer;
    sp<IGraphicBufferProducer> bqProducer;
    sp<IGraphicBufferConsumer> bqConsumer;
    getFactory().createBufferQueue(&bqProducer, &bqConsumer, /*consumerIsSurfaceFlinger =*/false);

    /* QTI_BEGIN */
    surfaceflingerextension::QtiDisplaySurfaceExtensionIntf* qtiDSExtnIntf = nullptr;
    /* QTI_END */

    if (state.isVirtual()) {
        const auto displayId = VirtualDisplayId::tryCast(compositionDisplay->getId());
        LOG_FATAL_IF(!displayId);
        auto surface = sp<VirtualDisplaySurface>::make(getHwComposer(), *displayId, state.surface,
                                                       bqProducer, bqConsumer, state.displayName,
                                                /* QTI_BEGIN */ state.isSecure /* QTI_END */);
        displaySurface = surface;
        producer = std::move(surface);
    } else {
        ALOGE_IF(state.surface != nullptr,
                 "adding a supported display, but rendering "
                 "surface is provided (%p), ignoring it",
                 state.surface.get());
        const auto displayId = PhysicalDisplayId::tryCast(compositionDisplay->getId());
        LOG_FATAL_IF(!displayId);
        displaySurface =
                sp<FramebufferSurface>::make(getHwComposer(), *displayId, bqConsumer,
                                             state.physical->activeMode->getResolution(),
                                             ui::Size(maxGraphicsWidth, maxGraphicsHeight));
        producer = bqProducer;
    }

    LOG_FATAL_IF(!displaySurface);
    /* QTI_BEGIN */
#ifdef QTI_DISPLAY_EXTENSION
    qtiDSExtnIntf = displaySurface->qtiGetDisplaySurfaceExtn();
#endif
    /* QTI_END */

    auto display = setupNewDisplayDeviceInternal(displayToken, std::move(compositionDisplay), state,
                                                 displaySurface, producer, qtiDSExtnIntf);

    /* QTI_BEGIN */
    mQtiSFExtnIntf->qtiSetPowerModeOverrideConfig(display);
    /* QTI_END */

    if (!display->isVirtual()) {
        /* QTI_BEGIN */
        mQtiSFExtnIntf->qtiSetPowerModeOverrideConfig(display);
        mQtiSFExtnIntf->qtiUpdateDisplaysList(display, /*addDisplay*/ true);
        mQtiSFExtnIntf->qtiTryDrawMethod(display);
        /* QTI_END */

        if (mScheduler) {
                // TODO(b/241285876): Annotate `processDisplayAdded` instead.
                ftl::FakeGuard guard(kMainThreadContext);

                // For hotplug reconnect, renew the registration since display modes have been
                // reloaded.
                mScheduler->registerDisplay(display->getPhysicalId(), display->holdRefreshRateSelector());
        }
    }

    if (display->isVirtual()) {
        display->adjustRefreshRate(mScheduler->getPacesetterRefreshRate());
    }

    mDisplays.try_emplace(displayToken, std::move(display));
    /* QTI_BEGIN */
    mQtiSFExtnIntf->qtiCreateSmomoInstance(state);
    /* QTI_END */

    // For an external display, loadDisplayModes already attempted to select the same mode
    // as DM, but SF still needs to be updated to match.
    // TODO (b/318534874): Let DM decide the initial mode.
    if (const auto& physical = state.physical;
        mScheduler && physical && FlagManager::getInstance().connected_display()) {
        const bool isInternalDisplay = mPhysicalDisplays.get(physical->id)
                                               .transform(&PhysicalDisplay::isInternal)
                                               .value_or(false);

        if (!isInternalDisplay) {
            auto activeModePtr = physical->activeMode;
            const auto fps = activeModePtr->getPeakFps();

            setDesiredMode(
                    {.mode = scheduler::FrameRateMode{fps,
                                                      ftl::as_non_null(std::move(activeModePtr))},
                     .emitEvent = false,
                     .force = true});
        }
    }
}

void SurfaceFlinger::processDisplayRemoved(const wp<IBinder>& displayToken) {
    auto display = getDisplayDeviceLocked(displayToken);
    if (display) {
        /* QTI_BEGIN */
        mQtiSFExtnIntf->qtiUpdateDisplaysList(display, /*addDisplay*/ false);
        //Destroy smomo instance need to be call before display disconnect
        mQtiSFExtnIntf->qtiDestroySmomoInstance(display);
        /* QTI_END */
        display->disconnect();

        if (display->isVirtual()) {
            releaseVirtualDisplay(display->getVirtualId());
        } else {
            mScheduler->unregisterDisplay(display->getPhysicalId());
        }
    }

    mDisplays.erase(displayToken);

    if (display && display->isVirtual()) {
        static_cast<void>(mScheduler->schedule([display = std::move(display)] {
            // Destroy the display without holding the mStateLock.
            // This is a temporary solution until we can manage transaction queues without
            // holding the mStateLock.
            // With blast, the IGBP that is passed to the VirtualDisplaySurface is owned by the
            // client. When the IGBP is disconnected, its buffer cache in SF will be cleared
            // via SurfaceComposerClient::doUncacheBufferTransaction. This call from the client
            // ends up running on the main thread causing a deadlock since setTransactionstate
            // will try to acquire the mStateLock. Instead we extend the lifetime of
            // DisplayDevice and destroy it in the main thread without holding the mStateLock.
            // The display will be disconnected and removed from the mDisplays list so it will
            // not be accessible.
        }));
    }
}

void SurfaceFlinger::processDisplayChanged(const wp<IBinder>& displayToken,
                                           const DisplayDeviceState& currentState,
                                           const DisplayDeviceState& drawingState) {
    const sp<IBinder> currentBinder = IInterface::asBinder(currentState.surface);
    const sp<IBinder> drawingBinder = IInterface::asBinder(drawingState.surface);

    // Recreate the DisplayDevice if the surface or sequence ID changed.
    if (currentBinder != drawingBinder || currentState.sequenceId != drawingState.sequenceId) {
        if (const auto display = getDisplayDeviceLocked(displayToken)) {
            /* QTI_BEGIN */
            mQtiSFExtnIntf->qtiUpdateDisplaysList(display, /*addDisplay*/ false);
            //Destroy smomo instance need to be call before display disconnect
            mQtiSFExtnIntf->qtiDestroySmomoInstance(display);
            /* QTI_END */

            display->disconnect();
            if (display->isVirtual()) {
                releaseVirtualDisplay(display->getVirtualId());
            }
        }

        mDisplays.erase(displayToken);

        if (const auto& physical = currentState.physical) {
            getHwComposer().allocatePhysicalDisplay(physical->hwcDisplayId, physical->id);
        }

        processDisplayAdded(displayToken, currentState);

        if (currentState.physical) {
            const auto display = getDisplayDeviceLocked(displayToken);
            if (!mSkipPowerOnForQuiescent) {
                setPowerModeInternal(display, hal::PowerMode::ON);
            }

            // TODO(b/175678251) Call a listener instead.
            if (currentState.physical->hwcDisplayId == getHwComposer().getPrimaryHwcDisplayId()) {
<<<<<<< HEAD
                resetPhaseConfiguration(display->getActiveMode().fps);
=======
                const Fps refreshRate =
                        mDisplayModeController.getActiveMode(display->getPhysicalId()).fps;
                mScheduler->resetPhaseConfiguration(refreshRate);
>>>>>>> 6312599b
            }
        }
        return;
    }

    if (const auto display = getDisplayDeviceLocked(displayToken)) {
        /* QTI_BEGIN */
        bool qtiDisplaySizeChanged = false;
        /* QTI_END */

        if (currentState.layerStack != drawingState.layerStack) {
            display->setLayerFilter(
                    makeLayerFilterForDisplay(display->getId(), currentState.layerStack));
            /* QTI_BEGIN */
            mQtiSFExtnIntf->qtiUpdateSmomoLayerStackId(currentState.physical->hwcDisplayId,
                                                       currentState.layerStack.id,
                                                       drawingState.layerStack.id);
            /* QTI_END */
        }
        if (currentState.flags != drawingState.flags) {
            display->setFlags(currentState.flags);
        }
        if ((currentState.orientation != drawingState.orientation) ||
            (currentState.layerStackSpaceRect != drawingState.layerStackSpaceRect) ||
            (currentState.orientedDisplaySpaceRect != drawingState.orientedDisplaySpaceRect)) {
            /* QTI_BEGIN */
            if (mQtiSFExtnIntf->qtiFbScalingOnDisplayChange(displayToken, display, drawingState)) {
                qtiDisplaySizeChanged = true;
            } else {
                /* QTI_END */
                display->setProjection(currentState.orientation, currentState.layerStackSpaceRect,
                                       currentState.orientedDisplaySpaceRect);
                /* QTI_BEGIN */
            }
            /* QTI_END */

            if (display->getId() == mActiveDisplayId) {
                mActiveDisplayTransformHint = display->getTransformHint();
                sActiveDisplayRotationFlags =
                        ui::Transform::toRotationFlags(display->getOrientation());
            }
        }
        if (currentState.width != drawingState.width ||
            currentState.height != drawingState.height) {
            /* QTI_BEGIN */
            if (!qtiDisplaySizeChanged) {
                /* QTI_END */
                display->setDisplaySize(currentState.width, currentState.height);

                if (display->getId() == mActiveDisplayId) {
                    onActiveDisplaySizeChanged(*display);
                }
                /* QTI_BEGIN */
            }
            /* QTI_END */
        }
    }
}

void SurfaceFlinger::resetPhaseConfiguration(Fps refreshRate) {
    mScheduler->resetPhaseConfiguration(refreshRate);

    /* QTI_BEGIN */
    mQtiSFExtnIntf->qtiUpdateVsyncConfiguration();
    /* QTI_END */
}

void SurfaceFlinger::processDisplayChangesLocked() {
    // here we take advantage of Vector's copy-on-write semantics to
    // improve performance by skipping the transaction entirely when
    // know that the lists are identical
    const KeyedVector<wp<IBinder>, DisplayDeviceState>& curr(mCurrentState.displays);
    const KeyedVector<wp<IBinder>, DisplayDeviceState>& draw(mDrawingState.displays);
    if (!curr.isIdenticalTo(draw)) {
        mVisibleRegionsDirty = true;
        mUpdateInputInfo = true;

        // Apply the current color matrix to any added or changed display.
        mCurrentState.colorMatrixChanged = true;

        // find the displays that were removed
        // (ie: in drawing state but not in current state)
        // also handle displays that changed
        // (ie: displays that are in both lists)
        for (size_t i = 0; i < draw.size(); i++) {
            const wp<IBinder>& displayToken = draw.keyAt(i);
            const ssize_t j = curr.indexOfKey(displayToken);
            if (j < 0) {
                // in drawing state but not in current state
                processDisplayRemoved(displayToken);
            } else {
                // this display is in both lists. see if something changed.
                const DisplayDeviceState& currentState = curr[j];
                const DisplayDeviceState& drawingState = draw[i];
                processDisplayChanged(displayToken, currentState, drawingState);
            }
        }

        // find displays that were added
        // (ie: in current state but not in drawing state)
        for (size_t i = 0; i < curr.size(); i++) {
            const wp<IBinder>& displayToken = curr.keyAt(i);
            if (draw.indexOfKey(displayToken) < 0) {
                processDisplayAdded(displayToken, curr[i]);
            }
        }
    }

    mDrawingState.displays = mCurrentState.displays;
}

void SurfaceFlinger::commitTransactionsLocked(uint32_t transactionFlags) {
    // Commit display transactions.
    const bool displayTransactionNeeded = transactionFlags & eDisplayTransactionNeeded;
    mFrontEndDisplayInfosChanged = displayTransactionNeeded;
    if (displayTransactionNeeded && !mLayerLifecycleManagerEnabled) {
        processDisplayChangesLocked();
        mFrontEndDisplayInfos.clear();
        for (const auto& [_, display] : mDisplays) {
            mFrontEndDisplayInfos.try_emplace(display->getLayerStack(), display->getFrontEndInfo());
        }
    }
    mForceTransactionDisplayChange = displayTransactionNeeded;

    if (mSomeChildrenChanged) {
        mVisibleRegionsDirty = true;
        mSomeChildrenChanged = false;
        mUpdateInputInfo = true;
    }

    // Update transform hint.
    if (transactionFlags & (eTransformHintUpdateNeeded | eDisplayTransactionNeeded)) {
        // Layers and/or displays have changed, so update the transform hint for each layer.
        //
        // NOTE: we do this here, rather than when presenting the display so that
        // the hint is set before we acquire a buffer from the surface texture.
        //
        // NOTE: layer transactions have taken place already, so we use their
        // drawing state. However, SurfaceFlinger's own transaction has not
        // happened yet, so we must use the current state layer list
        // (soon to become the drawing state list).
        //
        sp<const DisplayDevice> hintDisplay;
        ui::LayerStack layerStack;

        mCurrentState.traverse([&](Layer* layer) REQUIRES(mStateLock) {
            // NOTE: we rely on the fact that layers are sorted by
            // layerStack first (so we don't have to traverse the list
            // of displays for every layer).
            if (const auto filter = layer->getOutputFilter(); layerStack != filter.layerStack) {
                layerStack = filter.layerStack;
                hintDisplay = nullptr;

                // Find the display that includes the layer.
                for (const auto& [token, display] : mDisplays) {
                    if (!display->getCompositionDisplay()->includesLayer(filter)) {
                        continue;
                    }

                    // Pick the primary display if another display mirrors the layer.
                    if (hintDisplay) {
                        hintDisplay = nullptr;
                        break;
                    }

                    hintDisplay = display;
                }
            }

            if (hintDisplay) {
                layer->updateTransformHint(hintDisplay->getTransformHint());
            }
        });
    }

    if (mLayersAdded) {
        mLayersAdded = false;
        // Layers have been added.
        mVisibleRegionsDirty = true;
        mUpdateInputInfo = true;
    }

    // some layers might have been removed, so
    // we need to update the regions they're exposing.
    if (mLayersRemoved) {
        mLayersRemoved = false;
        mVisibleRegionsDirty = true;
        mUpdateInputInfo = true;
        mDrawingState.traverseInZOrder([&](Layer* layer) {
            if (mLayersPendingRemoval.indexOf(sp<Layer>::fromExisting(layer)) >= 0) {
                // this layer is not visible anymore
                Region visibleReg;
                visibleReg.set(layer->getScreenBounds());
                invalidateLayerStack(layer->getOutputFilter(), visibleReg);
            }
        });
    }

    if (transactionFlags & eInputInfoUpdateNeeded) {
        mUpdateInputInfo = true;
    }

    doCommitTransactions();
}

void SurfaceFlinger::updateInputFlinger(VsyncId vsyncId, TimePoint frameTime) {
    if (!mInputFlinger || (!mUpdateInputInfo && mInputWindowCommands.empty())) {
        return;
    }
    ATRACE_CALL();

    std::vector<WindowInfo> windowInfos;
    std::vector<DisplayInfo> displayInfos;
    bool updateWindowInfo = false;
    if (mUpdateInputInfo) {
        mUpdateInputInfo = false;
        updateWindowInfo = true;
        buildWindowInfos(windowInfos, displayInfos);
    }

    std::unordered_set<int32_t> visibleWindowIds;
    for (WindowInfo& windowInfo : windowInfos) {
        if (!windowInfo.inputConfig.test(WindowInfo::InputConfig::NOT_VISIBLE)) {
            visibleWindowIds.insert(windowInfo.id);
        }
    }
    bool visibleWindowsChanged = false;
    if (visibleWindowIds != mVisibleWindowIds) {
        visibleWindowsChanged = true;
        mVisibleWindowIds = std::move(visibleWindowIds);
    }

    BackgroundExecutor::getInstance().sendCallbacks({[updateWindowInfo,
                                                      windowInfos = std::move(windowInfos),
                                                      displayInfos = std::move(displayInfos),
                                                      inputWindowCommands =
                                                              std::move(mInputWindowCommands),
                                                      inputFlinger = mInputFlinger, this,
                                                      visibleWindowsChanged, vsyncId, frameTime]() {
        ATRACE_NAME("BackgroundExecutor::updateInputFlinger");
        if (updateWindowInfo) {
            mWindowInfosListenerInvoker
                    ->windowInfosChanged(gui::WindowInfosUpdate{std::move(windowInfos),
                                                                std::move(displayInfos),
                                                                ftl::to_underlying(vsyncId),
                                                                frameTime.ns()},
                                         std::move(
                                                 inputWindowCommands.windowInfosReportedListeners),
                                         /* forceImmediateCall= */ visibleWindowsChanged ||
                                                 !inputWindowCommands.focusRequests.empty());
        } else {
            // If there are listeners but no changes to input windows, call the listeners
            // immediately.
            for (const auto& listener : inputWindowCommands.windowInfosReportedListeners) {
                if (IInterface::asBinder(listener)->isBinderAlive()) {
                    listener->onWindowInfosReported();
                }
            }
        }
        for (const auto& focusRequest : inputWindowCommands.focusRequests) {
            inputFlinger->setFocusedWindow(focusRequest);
        }
    }});

    mInputWindowCommands.clear();
}

void SurfaceFlinger::persistDisplayBrightness(bool needsComposite) {
    const bool supportsDisplayBrightnessCommand = getHwComposer().getComposer()->isSupported(
            Hwc2::Composer::OptionalFeature::DisplayBrightnessCommand);
    if (!supportsDisplayBrightnessCommand) {
        return;
    }

    for (const auto& [_, display] : FTL_FAKE_GUARD(mStateLock, mDisplays)) {
        if (const auto brightness = display->getStagedBrightness(); brightness) {
            if (!needsComposite) {
                const status_t error =
                        getHwComposer()
                                .setDisplayBrightness(display->getPhysicalId(), *brightness,
                                                      display->getCompositionDisplay()
                                                              ->getState()
                                                              .displayBrightnessNits,
                                                      Hwc2::Composer::DisplayBrightnessOptions{
                                                              .applyImmediately = true})
                                .get();

                ALOGE_IF(error != NO_ERROR,
                         "Error setting display brightness for display %s: %d (%s)",
                         to_string(display->getId()).c_str(), error, strerror(error));
            }
            display->persistBrightness(needsComposite);
        }
    }
}

void SurfaceFlinger::buildWindowInfos(std::vector<WindowInfo>& outWindowInfos,
                                      std::vector<DisplayInfo>& outDisplayInfos) {
    static size_t sNumWindowInfos = 0;
    outWindowInfos.reserve(sNumWindowInfos);
    sNumWindowInfos = 0;

    if (mLayerLifecycleManagerEnabled) {
        mLayerSnapshotBuilder.forEachInputSnapshot(
                [&outWindowInfos](const frontend::LayerSnapshot& snapshot) {
                    outWindowInfos.push_back(snapshot.inputInfo);
                });
    } else {
        mDrawingState.traverseInReverseZOrder([&](Layer* layer) FTL_FAKE_GUARD(kMainThreadContext) {
            if (!layer->needsInputInfo()) return;
            const auto opt =
                    mFrontEndDisplayInfos.get(layer->getLayerStack())
                            .transform([](const frontend::DisplayInfo& info) {
                                return Layer::InputDisplayArgs{&info.transform, info.isSecure};
                            });

            outWindowInfos.push_back(layer->fillInputInfo(opt.value_or(Layer::InputDisplayArgs{})));
        });
    }

    sNumWindowInfos = outWindowInfos.size();

    outDisplayInfos.reserve(mFrontEndDisplayInfos.size());
    for (const auto& [_, info] : mFrontEndDisplayInfos) {
        outDisplayInfos.push_back(info.info);
    }
}

void SurfaceFlinger::updateCursorAsync() {
    compositionengine::CompositionRefreshArgs refreshArgs;
    for (const auto& [_, display] : FTL_FAKE_GUARD(mStateLock, mDisplays)) {
        if (HalDisplayId::tryCast(display->getId())) {
            refreshArgs.outputs.push_back(display->getCompositionDisplay());
        }
    }

    constexpr bool kCursorOnly = true;
    const auto layers = moveSnapshotsToCompositionArgs(refreshArgs, kCursorOnly);
    mCompositionEngine->updateCursorAsync(refreshArgs);
    moveSnapshotsFromCompositionArgs(refreshArgs, layers);
}

void SurfaceFlinger::requestHardwareVsync(PhysicalDisplayId displayId, bool enable) {
    getHwComposer().setVsyncEnabled(displayId, enable ? hal::Vsync::ENABLE : hal::Vsync::DISABLE);
}

void SurfaceFlinger::requestDisplayModes(std::vector<display::DisplayModeRequest> modeRequests) {
    if (mBootStage != BootStage::FINISHED) {
        ALOGV("Currently in the boot stage, skipping display mode changes");
        return;
    }

    ATRACE_CALL();

    // If this is called from the main thread mStateLock must be locked before
    // Currently the only way to call this function from the main thread is from
    // Scheduler::chooseRefreshRateForContent

    ConditionalLock lock(mStateLock, std::this_thread::get_id() != mMainThreadId);
    /* QTI_BEGIN */
    // Setting mRequestDisplayModeFlag as true and storing thread Id to avoid acquiring the same
    // mutex again in a single thread
    if (std::this_thread::get_id() != mMainThreadId) {
        mRequestDisplayModeFlag = true;
        mFlagThread = std::this_thread::get_id();
    }
    /* QTI_END */

    for (auto& request : modeRequests) {
        const auto& modePtr = request.mode.modePtr;

        const auto displayId = modePtr->getPhysicalDisplayId();
        const auto display = getDisplayDeviceLocked(displayId);

        if (!display) continue;

        if (display->refreshRateSelector().isModeAllowed(request.mode)) {
            /* QTI_BEGIN */
            uint32_t qtiHwcDisplayId;
            if (mQtiSFExtnIntf->qtiGetHwcDisplayId(display, &qtiHwcDisplayId)) {
                mQtiSFExtnIntf->qtiSetDisplayExtnActiveConfig(qtiHwcDisplayId,
				ftl::to_underlying(modePtr->getId()));
            }
            /* QTI_END */
            setDesiredMode(std::move(request));
        } else {
            ALOGV("%s: Mode %d is disallowed for display %s", __func__,
                  ftl::to_underlying(modePtr->getId()), to_string(displayId).c_str());
        }
    }
    /* QTI_BEGIN */
    if (std::this_thread::get_id() != mMainThreadId) {
        mRequestDisplayModeFlag = false;
        mFlagThread = mMainThreadId;
    }
    /* QTI_END */
}

void SurfaceFlinger::triggerOnFrameRateOverridesChanged() {
    PhysicalDisplayId displayId = [&]() {
        ConditionalLock lock(mStateLock, std::this_thread::get_id() != mMainThreadId);
        return getDefaultDisplayDeviceLocked()->getPhysicalId();
    }();

    mScheduler->onFrameRateOverridesChanged(scheduler::Cycle::Render, displayId);
}

void SurfaceFlinger::notifyCpuLoadUp() {
    mPowerAdvisor->notifyCpuLoadUp();
}

void SurfaceFlinger::onChoreographerAttached() {
    ATRACE_CALL();
    if (mLayerLifecycleManagerEnabled) {
        mUpdateAttachedChoreographer = true;
        scheduleCommit(FrameHint::kNone);
    }
}

void SurfaceFlinger::onExpectedPresentTimePosted(TimePoint expectedPresentTime,
                                                 ftl::NonNull<DisplayModePtr> modePtr,
                                                 Fps renderRate) {
    const auto vsyncPeriod = modePtr->getVsyncRate().getPeriod();
    const auto timeoutOpt = [&]() -> std::optional<Period> {
        const auto vrrConfig = modePtr->getVrrConfig();
        if (!vrrConfig) return std::nullopt;

        const auto notifyExpectedPresentConfig =
                modePtr->getVrrConfig()->notifyExpectedPresentConfig;
        if (!notifyExpectedPresentConfig) return std::nullopt;
        return Period::fromNs(notifyExpectedPresentConfig->timeoutNs);
    }();

    notifyExpectedPresentIfRequired(modePtr->getPhysicalDisplayId(), vsyncPeriod,
                                    expectedPresentTime, renderRate, timeoutOpt);
}

void SurfaceFlinger::notifyExpectedPresentIfRequired(PhysicalDisplayId displayId,
                                                     Period vsyncPeriod,
                                                     TimePoint expectedPresentTime,
                                                     Fps frameInterval,
                                                     std::optional<Period> timeoutOpt) {
    auto& data = mNotifyExpectedPresentMap[displayId];
    const auto lastExpectedPresentTimestamp = data.lastExpectedPresentTimestamp;
    const auto lastFrameInterval = data.lastFrameInterval;
    data.lastFrameInterval = frameInterval;
    data.lastExpectedPresentTimestamp = expectedPresentTime;
    const auto threshold = Duration::fromNs(vsyncPeriod.ns() / 2);

    const constexpr nsecs_t kOneSecondNs =
            std::chrono::duration_cast<std::chrono::nanoseconds>(1s).count();
    const auto timeout =
            Period::fromNs(timeoutOpt && timeoutOpt->ns() > 0 ? timeoutOpt->ns() : kOneSecondNs);
    const bool frameIntervalIsOnCadence =
            isFrameIntervalOnCadence(expectedPresentTime, lastExpectedPresentTimestamp,
                                     lastFrameInterval, timeout, threshold);

    const bool expectedPresentWithinTimeout =
            isExpectedPresentWithinTimeout(expectedPresentTime, lastExpectedPresentTimestamp,
                                           timeoutOpt, threshold);
    if (expectedPresentWithinTimeout && frameIntervalIsOnCadence) {
        return;
    }

    auto hintStatus = data.hintStatus.load();
    if (!expectedPresentWithinTimeout) {
        if ((hintStatus != NotifyExpectedPresentHintStatus::Sent &&
             hintStatus != NotifyExpectedPresentHintStatus::ScheduleOnTx) ||
            (timeoutOpt && timeoutOpt->ns() == 0)) {
            // Send the hint immediately if timeout, as the hint gets
            // delayed otherwise, as the frame is scheduled close
            // to the actual present.
            if (data.hintStatus
                        .compare_exchange_strong(hintStatus,
                                                 NotifyExpectedPresentHintStatus::ScheduleOnTx)) {
                scheduleNotifyExpectedPresentHint(displayId);
                return;
            }
        }
    }

    if (hintStatus == NotifyExpectedPresentHintStatus::Sent &&
        data.hintStatus.compare_exchange_strong(hintStatus,
                                                NotifyExpectedPresentHintStatus::ScheduleOnTx)) {
        return;
    }
    if (hintStatus != NotifyExpectedPresentHintStatus::Start) {
        return;
    }
    data.hintStatus.store(NotifyExpectedPresentHintStatus::ScheduleOnPresent);
    mScheduler->scheduleFrame();
}

void SurfaceFlinger::scheduleNotifyExpectedPresentHint(PhysicalDisplayId displayId,
                                                       VsyncId vsyncId) {
    auto itr = mNotifyExpectedPresentMap.find(displayId);
    if (itr == mNotifyExpectedPresentMap.end()) {
        return;
    }

    const char* const whence = __func__;
    const auto sendHint = [=, this]() {
        auto& data = mNotifyExpectedPresentMap.at(displayId);
        TimePoint expectedPresentTime = data.lastExpectedPresentTimestamp;
        if (ftl::to_underlying(vsyncId) != FrameTimelineInfo::INVALID_VSYNC_ID) {
            const auto predictionOpt = mFrameTimeline->getTokenManager()->getPredictionsForToken(
                    ftl::to_underlying(vsyncId));
            const auto expectedPresentTimeOnPredictor = TimePoint::fromNs(
                    predictionOpt ? predictionOpt->presentTime : expectedPresentTime.ns());
            const auto scheduledFrameResultOpt = mScheduler->getScheduledFrameResult();
            const auto expectedPresentTimeOnScheduler = scheduledFrameResultOpt.has_value()
                    ? scheduledFrameResultOpt->vsyncTime
                    : TimePoint::fromNs(0);
            expectedPresentTime =
                    std::max(expectedPresentTimeOnPredictor, expectedPresentTimeOnScheduler);
        }

        if (expectedPresentTime < TimePoint::now()) {
            expectedPresentTime =
                    mScheduler->getVsyncSchedule()->vsyncDeadlineAfter(TimePoint::now());
            if (mScheduler->vsyncModulator().getVsyncConfig().sfWorkDuration >
                mScheduler->getVsyncSchedule(displayId)->period()) {
                expectedPresentTime += mScheduler->getVsyncSchedule(displayId)->period();
            }
        }
        const auto status = getHwComposer().notifyExpectedPresent(displayId, expectedPresentTime,
                                                                  data.lastFrameInterval);
        if (status != NO_ERROR) {
            ALOGE("%s failed to notifyExpectedPresentHint for display %" PRId64, whence,
                  displayId.value);
        }
    };

    if (itr->second.hintStatus == NotifyExpectedPresentHintStatus::ScheduleOnTx) {
        return static_cast<void>(mScheduler->schedule([=,
                                                       this]() FTL_FAKE_GUARD(kMainThreadContext) {
            auto& data = mNotifyExpectedPresentMap.at(displayId);
            auto scheduleHintOnTx = NotifyExpectedPresentHintStatus::ScheduleOnTx;
            if (data.hintStatus.compare_exchange_strong(scheduleHintOnTx,
                                                        NotifyExpectedPresentHintStatus::Sent)) {
                sendHint();
            }
        }));
    }
    auto scheduleHintOnPresent = NotifyExpectedPresentHintStatus::ScheduleOnPresent;
    if (itr->second.hintStatus.compare_exchange_strong(scheduleHintOnPresent,
                                                       NotifyExpectedPresentHintStatus::Sent)) {
        sendHint();
    }
}

void SurfaceFlinger::sendNotifyExpectedPresentHint(PhysicalDisplayId displayId) {
    if (auto itr = mNotifyExpectedPresentMap.find(displayId);
        itr == mNotifyExpectedPresentMap.end() ||
        itr->second.hintStatus != NotifyExpectedPresentHintStatus::ScheduleOnPresent) {
        return;
    }
    scheduleNotifyExpectedPresentHint(displayId);
}

void SurfaceFlinger::onCommitNotComposited(PhysicalDisplayId pacesetterDisplayId) {
    if (FlagManager::getInstance().commit_not_composited()) {
        mFrameTimeline->onCommitNotComposited();
    }
}

void SurfaceFlinger::initScheduler(const sp<const DisplayDevice>& display) {
    using namespace scheduler;

    LOG_ALWAYS_FATAL_IF(mScheduler);

    const auto activeMode = display->refreshRateSelector().getActiveMode();
    const Fps activeRefreshRate = activeMode.fps;

    FeatureFlags features;

    const auto defaultContentDetectionValue =
            FlagManager::getInstance().enable_fro_dependent_features() &&
            sysprop::enable_frame_rate_override(true);
    if (sysprop::use_content_detection_for_refresh_rate(defaultContentDetectionValue)) {
        features |= Feature::kContentDetection;
        if (FlagManager::getInstance().enable_small_area_detection()) {
            features |= Feature::kSmallDirtyContentDetection;
        }
    }
    if (base::GetBoolProperty("debug.sf.show_predicted_vsync"s, false)) {
        features |= Feature::kTracePredictedVsync;
    }
    if (!base::GetBoolProperty("debug.sf.vsync_reactor_ignore_present_fences"s, false) &&
        mHasReliablePresentFences) {
        features |= Feature::kPresentFences;
    }
    if (display->refreshRateSelector().kernelIdleTimerController()) {
        features |= Feature::kKernelIdleTimer;
    }
    if (mBackpressureGpuComposition) {
        features |= Feature::kBackpressureGpuComposition;
    }
    if (getHwComposer().getComposer()->isSupported(
                Hwc2::Composer::OptionalFeature::ExpectedPresentTime)) {
        features |= Feature::kExpectedPresentTime;
    }

    mScheduler = std::make_unique<Scheduler>(static_cast<ICompositor&>(*this),
                                             static_cast<ISchedulerCallback&>(*this), features,
                                             getFactory(), activeRefreshRate, *mTimeStats);

    // The pacesetter must be registered before EventThread creation below.
    mScheduler->registerDisplay(display->getPhysicalId(), display->holdRefreshRateSelector());
    if (FlagManager::getInstance().vrr_config()) {
        mScheduler->setRenderRate(display->getPhysicalId(), activeMode.fps,
                                  /*applyImmediately*/ true);
    }

    const auto configs = mScheduler->getVsyncConfiguration().getCurrentConfigs();

    mScheduler->createEventThread(scheduler::Cycle::Render, mFrameTimeline->getTokenManager(),
                                  /* workDuration */ configs.late.appWorkDuration,
                                  /* readyDuration */ configs.late.sfWorkDuration);
    mScheduler->createEventThread(scheduler::Cycle::LastComposite,
                                  mFrameTimeline->getTokenManager(),
                                  /* workDuration */ activeRefreshRate.getPeriod(),
                                  /* readyDuration */ configs.late.sfWorkDuration);

    // Dispatch after EventThread creation, since registerDisplay above skipped dispatch.
    mScheduler->dispatchHotplug(display->getPhysicalId(), scheduler::Scheduler::Hotplug::Connected);

    mScheduler->initVsync(*mFrameTimeline->getTokenManager(), configs.late.sfWorkDuration);

    mRegionSamplingThread =
            sp<RegionSamplingThread>::make(*this,
                                           RegionSamplingThread::EnvironmentTimingTunables());
    mFpsReporter = sp<FpsReporter>::make(*mFrameTimeline);

    // Timer callbacks may fire, so do this last.
    mScheduler->startTimers();
}

void SurfaceFlinger::doCommitTransactions() {
    ATRACE_CALL();

    if (!mLayersPendingRemoval.isEmpty()) {
        // Notify removed layers now that they can't be drawn from
        for (const auto& l : mLayersPendingRemoval) {
            // Ensure any buffers set to display on any children are released.
            if (l->isRemovedFromCurrentState()) {
                l->latchAndReleaseBuffer();
            }

            // If a layer has a parent, we allow it to out-live it's handle
            // with the idea that the parent holds a reference and will eventually
            // be cleaned up. However no one cleans up the top-level so we do so
            // here.
            if (l->isAtRoot()) {
                l->setIsAtRoot(false);
                mCurrentState.layersSortedByZ.remove(l);
            }

            // If the layer has been removed and has no parent, then it will not be reachable
            // when traversing layers on screen. Add the layer to the offscreenLayers set to
            // ensure we can copy its current to drawing state.
            if (!l->getParent()) {
                mOffscreenLayers.emplace(l.get());
            }
        }
        mLayersPendingRemoval.clear();
    }

    mDrawingState = mCurrentState;
    mCurrentState.colorMatrixChanged = false;

    if (mVisibleRegionsDirty) {
        for (const auto& rootLayer : mDrawingState.layersSortedByZ) {
            rootLayer->commitChildList();
        }
    }

    commitOffscreenLayers();
    if (mLayerMirrorRoots.size() > 0) {
        std::deque<Layer*> pendingUpdates;
        pendingUpdates.insert(pendingUpdates.end(), mLayerMirrorRoots.begin(),
                              mLayerMirrorRoots.end());
        std::vector<Layer*> needsUpdating;
        for (Layer* cloneRoot : mLayerMirrorRoots) {
            pendingUpdates.pop_front();
            if (cloneRoot->isRemovedFromCurrentState()) {
                continue;
            }
            if (cloneRoot->updateMirrorInfo(pendingUpdates)) {
            } else {
                needsUpdating.push_back(cloneRoot);
            }
        }
        for (Layer* cloneRoot : needsUpdating) {
            cloneRoot->updateMirrorInfo({});
        }
    }
}

void SurfaceFlinger::commitOffscreenLayers() {
    for (Layer* offscreenLayer : mOffscreenLayers) {
        offscreenLayer->traverse(LayerVector::StateSet::Drawing, [](Layer* layer) {
            if (layer->clearTransactionFlags(eTransactionNeeded)) {
                layer->doTransaction(0);
                layer->commitChildList();
            }
        });
    }
}

void SurfaceFlinger::invalidateLayerStack(const ui::LayerFilter& layerFilter, const Region& dirty) {
    for (const auto& [token, displayDevice] : FTL_FAKE_GUARD(mStateLock, mDisplays)) {
        auto display = displayDevice->getCompositionDisplay();
        if (display->includesLayer(layerFilter)) {
            display->editState().dirtyRegion.orSelf(dirty);
        }
    }
}

bool SurfaceFlinger::latchBuffers() {
    ATRACE_CALL();

    const nsecs_t latchTime = systemTime();

    bool visibleRegions = false;
    bool frameQueued = false;
    bool newDataLatched = false;

    /* QTI_BEGIN */
    std::set<uint32_t> qtiLayerStackIds;
    uint32_t qtiLayerStackId = 0;
    bool qtiWakeUpPresentationDisplays = false;

    if (mQtiSFExtnIntf->qtiIsWakeUpPresentationDisplays()) {
        qtiWakeUpPresentationDisplays = true;
    }
    /* QTI_END */

    // Store the set of layers that need updates. This set must not change as
    // buffers are being latched, as this could result in a deadlock.
    // Example: Two producers share the same command stream and:
    // 1.) Layer 0 is latched
    // 2.) Layer 0 gets a new frame
    // 2.) Layer 1 gets a new frame
    // 3.) Layer 1 is latched.
    // Display is now waiting on Layer 1's frame, which is behind layer 0's
    // second frame. But layer 0's second frame could be waiting on display.
    mDrawingState.traverse([&](Layer* layer) {
        if (layer->clearTransactionFlags(eTransactionNeeded) || mForceTransactionDisplayChange) {
            const uint32_t flags = layer->doTransaction(0);
            if (flags & Layer::eVisibleRegion) {
                mVisibleRegionsDirty = true;
            }
        }

        if (layer->hasReadyFrame() || layer->willReleaseBufferOnLatch()) {
            frameQueued = true;
            mLayersWithQueuedFrames.emplace(sp<Layer>::fromExisting(layer));
            /* QTI_BEGIN */
            if (qtiWakeUpPresentationDisplays) {
                qtiLayerStackId = layer->getLayerStack().id;
                qtiLayerStackIds.insert(qtiLayerStackId);
            }
            /* QTI_END */
        } else {
            layer->useEmptyDamage();
            if (!layer->hasBuffer()) {
                // The last latch time is used to classify a missed frame as buffer stuffing
                // instead of a missed frame. This is used to identify scenarios where we
                // could not latch a buffer or apply a transaction due to backpressure.
                // We only update the latch time for buffer less layers here, the latch time
                // is updated for buffer layers when the buffer is latched.
                layer->updateLastLatchTime(latchTime);
            }
        }
    });
    mForceTransactionDisplayChange = false;

    /* QTI_BEGIN */
    if (qtiWakeUpPresentationDisplays && !mLayersWithQueuedFrames.empty()) {
        mQtiSFExtnIntf->qtiHandlePresentationDisplaysEarlyWakeup(qtiLayerStackIds.size(),
                                                                 qtiLayerStackId);
    }
    /* QTI_END */

    // The client can continue submitting buffers for offscreen layers, but they will not
    // be shown on screen. Therefore, we need to latch and release buffers of offscreen
    // layers to ensure dequeueBuffer doesn't block indefinitely.
    for (Layer* offscreenLayer : mOffscreenLayers) {
        offscreenLayer->traverse(LayerVector::StateSet::Drawing,
                                         [&](Layer* l) { l->latchAndReleaseBuffer(); });
    }

    if (!mLayersWithQueuedFrames.empty()) {
        // mStateLock is needed for latchBuffer as LayerRejecter::reject()
        // writes to Layer current state. See also b/119481871
        Mutex::Autolock lock(mStateLock);

        for (const auto& layer : mLayersWithQueuedFrames) {
            if (layer->willReleaseBufferOnLatch()) {
                mLayersWithBuffersRemoved.emplace(layer);
            }
            if (layer->latchBuffer(visibleRegions, latchTime)) {
                /* QTI_BEGIN */
                mQtiSFExtnIntf->qtiDolphinTrackBufferDecrement(layer->getDebugName(),
                        *layer->getPendingBufferCounter());
                /* QTI_END */
                mLayersPendingRefresh.push_back(layer);
                newDataLatched = true;
            }
            layer->useSurfaceDamage();
        }
    }

    mVisibleRegionsDirty |= visibleRegions;

    // If we will need to wake up at some time in the future to deal with a
    // queued frame that shouldn't be displayed during this vsync period, wake
    // up during the next vsync period to check again.
    if (frameQueued && (mLayersWithQueuedFrames.empty() || !newDataLatched)) {
        scheduleCommit(FrameHint::kNone);
    }

    // enter boot animation on first buffer latch
    if (CC_UNLIKELY(mBootStage == BootStage::BOOTLOADER && newDataLatched)) {
        ALOGI("Enter boot animation");
        mBootStage = BootStage::BOOTANIMATION;
    }

    if (mLayerMirrorRoots.size() > 0) {
        mDrawingState.traverse([&](Layer* layer) { layer->updateCloneBufferInfo(); });
    }

    // Only continue with the refresh if there is actually new work to do
    return !mLayersWithQueuedFrames.empty() && newDataLatched;
}

status_t SurfaceFlinger::addClientLayer(LayerCreationArgs& args, const sp<IBinder>& handle,
                                        const sp<Layer>& layer, const wp<Layer>& parent,
                                        uint32_t* outTransformHint) {
    if (mNumLayers >= MAX_LAYERS) {
        ALOGE("AddClientLayer failed, mNumLayers (%zu) >= MAX_LAYERS (%zu)", mNumLayers.load(),
              MAX_LAYERS);
        static_cast<void>(mScheduler->schedule([=, this] {
            ALOGE("Dumping layer keeping > 20 children alive:");
            bool leakingParentLayerFound = false;
            mDrawingState.traverse([&](Layer* layer) {
                if (leakingParentLayerFound) {
                    return;
                }
                if (layer->getChildrenCount() > 20) {
                    leakingParentLayerFound = true;
                    sp<Layer> parent = sp<Layer>::fromExisting(layer);
                    while (parent) {
                        ALOGE("Parent Layer: %s%s", parent->getName().c_str(),
                              (parent->isHandleAlive() ? "handleAlive" : ""));
                        parent = parent->getParent();
                    }
                    // Sample up to 100 layers
                    ALOGE("Dumping random sampling of child layers total(%zu): ",
                          layer->getChildrenCount());
                    int sampleSize = (layer->getChildrenCount() / 100) + 1;
                    layer->traverseChildren([&](Layer* layer) {
                        if (rand() % sampleSize == 0) {
                            ALOGE("Child Layer: %s%s", layer->getName().c_str(),
                                  (layer->isHandleAlive() ? "handleAlive" : ""));
                        }
                    });
                }
            });

            int numLayers = 0;
            mDrawingState.traverse([&](Layer* layer) { numLayers++; });

            ALOGE("Dumping random sampling of on-screen layers total(%u):", numLayers);
            mDrawingState.traverse([&](Layer* layer) {
                // Aim to dump about 200 layers to avoid totally trashing
                // logcat. On the other hand, if there really are 4096 layers
                // something has gone totally wrong its probably the most
                // useful information in logcat.
                if (rand() % 20 == 13) {
                    ALOGE("Layer: %s%s", layer->getName().c_str(),
                          (layer->isHandleAlive() ? "handleAlive" : ""));
                    std::this_thread::sleep_for(std::chrono::milliseconds(5));
                }
            });
            ALOGE("Dumping random sampling of off-screen layers total(%zu): ",
                  mOffscreenLayers.size());
            for (Layer* offscreenLayer : mOffscreenLayers) {
                if (rand() % 20 == 13) {
                    ALOGE("Offscreen-layer: %s%s", offscreenLayer->getName().c_str(),
                          (offscreenLayer->isHandleAlive() ? "handleAlive" : ""));
                    std::this_thread::sleep_for(std::chrono::milliseconds(5));
                }
            }
        }));
        return NO_MEMORY;
    }

    layer->updateTransformHint(mActiveDisplayTransformHint);
    if (outTransformHint) {
        *outTransformHint = mActiveDisplayTransformHint;
    }
    args.parentId = LayerHandle::getLayerId(args.parentHandle.promote());
    args.layerIdToMirror = LayerHandle::getLayerId(args.mirrorLayerHandle.promote());
    {
        std::scoped_lock<std::mutex> lock(mCreatedLayersLock);
        mCreatedLayers.emplace_back(layer, parent, args.addToRoot);
        mNewLayers.emplace_back(std::make_unique<frontend::RequestedLayerState>(args));
        args.mirrorLayerHandle.clear();
        args.parentHandle.clear();
        mNewLayerArgs.emplace_back(std::move(args));
    }

    setTransactionFlags(eTransactionNeeded);
    return NO_ERROR;
}

uint32_t SurfaceFlinger::getTransactionFlags() const {
    return mTransactionFlags;
}

uint32_t SurfaceFlinger::clearTransactionFlags(uint32_t mask) {
    uint32_t transactionFlags = mTransactionFlags.fetch_and(~mask);
    ATRACE_INT("mTransactionFlags", transactionFlags);
    return transactionFlags & mask;
}

void SurfaceFlinger::setTransactionFlags(uint32_t mask, TransactionSchedule schedule,
                                         const sp<IBinder>& applyToken, FrameHint frameHint) {
    mScheduler->modulateVsync({}, &VsyncModulator::setTransactionSchedule, schedule, applyToken);
    uint32_t transactionFlags = mTransactionFlags.fetch_or(mask);
    ATRACE_INT("mTransactionFlags", transactionFlags);

    if (const bool scheduled = transactionFlags & mask; !scheduled) {
        scheduleCommit(frameHint);
    } else if (frameHint == FrameHint::kActive) {
        // Even if the next frame is already scheduled, we should reset the idle timer
        // as a new activity just happened.
        mScheduler->resetIdleTimer();
    }
}

TransactionHandler::TransactionReadiness SurfaceFlinger::transactionReadyTimelineCheck(
        const TransactionHandler::TransactionFlushState& flushState) {
    const auto& transaction = *flushState.transaction;

    const TimePoint desiredPresentTime = TimePoint::fromNs(transaction.desiredPresentTime);
    const TimePoint expectedPresentTime = mScheduler->expectedPresentTimeForPacesetter();

    using TransactionReadiness = TransactionHandler::TransactionReadiness;

    // Do not present if the desiredPresentTime has not passed unless it is more than
    // one second in the future. We ignore timestamps more than 1 second in the future
    // for stability reasons.
    if (!transaction.isAutoTimestamp && desiredPresentTime >= expectedPresentTime &&
        desiredPresentTime < expectedPresentTime + 1s) {
        ATRACE_FORMAT("not current desiredPresentTime: %" PRId64 " expectedPresentTime: %" PRId64,
                      desiredPresentTime, expectedPresentTime);
        return TransactionReadiness::NotReady;
    }

    const auto vsyncId = VsyncId{transaction.frameTimelineInfo.vsyncId};

    // Transactions with VsyncId are already throttled by the vsyncId (i.e. Choreographer issued
    // the vsyncId according to the frame rate override cadence) so we shouldn't throttle again
    // when applying the transaction. Otherwise we might throttle older transactions
    // incorrectly as the frame rate of SF changed before it drained the older transactions.
    if (ftl::to_underlying(vsyncId) == FrameTimelineInfo::INVALID_VSYNC_ID &&
        !mScheduler->isVsyncValid(expectedPresentTime, transaction.originUid)) {
        ATRACE_FORMAT("!isVsyncValid expectedPresentTime: %" PRId64 " uid: %d", expectedPresentTime,
                      transaction.originUid);
        return TransactionReadiness::NotReady;
    }

    // If the client didn't specify desiredPresentTime, use the vsyncId to determine the
    // expected present time of this transaction.
    if (transaction.isAutoTimestamp && frameIsEarly(expectedPresentTime, vsyncId)) {
        ATRACE_FORMAT("frameIsEarly vsyncId: %" PRId64 " expectedPresentTime: %" PRId64,
                      transaction.frameTimelineInfo.vsyncId, expectedPresentTime);
        return TransactionReadiness::NotReady;
    }

    return TransactionReadiness::Ready;
}

TransactionHandler::TransactionReadiness SurfaceFlinger::transactionReadyBufferCheckLegacy(
        const TransactionHandler::TransactionFlushState& flushState) {
    using TransactionReadiness = TransactionHandler::TransactionReadiness;
    auto ready = TransactionReadiness::Ready;
    flushState.transaction->traverseStatesWithBuffersWhileTrue([&](const ResolvedComposerState&
                                                                           resolvedState) -> bool {
        sp<Layer> layer = LayerHandle::getLayer(resolvedState.state.surface);

        const auto& transaction = *flushState.transaction;
        const auto& s = resolvedState.state;
        // check for barrier frames
        if (s.bufferData->hasBarrier) {
            // The current producerId is already a newer producer than the buffer that has a
            // barrier. This means the incoming buffer is older and we can release it here. We
            // don't wait on the barrier since we know that's stale information.
            if (layer->getDrawingState().barrierProducerId > s.bufferData->producerId) {
                layer->callReleaseBufferCallback(s.bufferData->releaseBufferListener,
                                                 resolvedState.externalTexture->getBuffer(),
                                                 s.bufferData->frameNumber,
                                                 s.bufferData->acquireFence);
                // Delete the entire state at this point and not just release the buffer because
                // everything associated with the Layer in this Transaction is now out of date.
                ATRACE_FORMAT("DeleteStaleBuffer %s barrierProducerId:%d > %d",
                              layer->getDebugName(), layer->getDrawingState().barrierProducerId,
                              s.bufferData->producerId);
                return TraverseBuffersReturnValues::DELETE_AND_CONTINUE_TRAVERSAL;
            }

            if (layer->getDrawingState().barrierFrameNumber < s.bufferData->barrierFrameNumber) {
                const bool willApplyBarrierFrame =
                        flushState.bufferLayersReadyToPresent.contains(s.surface.get()) &&
                        ((flushState.bufferLayersReadyToPresent.get(s.surface.get()) >=
                          s.bufferData->barrierFrameNumber));
                if (!willApplyBarrierFrame) {
                    ATRACE_FORMAT("NotReadyBarrier %s barrierFrameNumber:%" PRId64 " > %" PRId64,
                                  layer->getDebugName(),
                                  layer->getDrawingState().barrierFrameNumber,
                                  s.bufferData->barrierFrameNumber);
                    ready = TransactionReadiness::NotReadyBarrier;
                    return TraverseBuffersReturnValues::STOP_TRAVERSAL;
                }
            }
        }

        // If backpressure is enabled and we already have a buffer to commit, keep
        // the transaction in the queue.
        const bool hasPendingBuffer =
                flushState.bufferLayersReadyToPresent.contains(s.surface.get());
        if (layer->backpressureEnabled() && hasPendingBuffer && transaction.isAutoTimestamp) {
            ATRACE_FORMAT("hasPendingBuffer %s", layer->getDebugName());
            ready = TransactionReadiness::NotReady;
            return TraverseBuffersReturnValues::STOP_TRAVERSAL;
        }

        /* QTI_BEGIN */
        TimePoint desiredPresentTime = TimePoint::fromNs(transaction.desiredPresentTime);
        if (mQtiSFExtnIntf->qtiIsFrameEarly(layer->qtiGetSmomoLayerStackId(), layer->getSequence(),
                                            desiredPresentTime.ns())) {
            ready = TransactionReadiness::NotReady;
            return TraverseBuffersReturnValues::STOP_TRAVERSAL;
        }
        /* QTI_END */

        /* QTI_BEGIN */
        bool qtiLatchMediaContent = mQtiSFExtnIntf->qtiLatchMediaContent(layer);
        /* QTI_END */

        // ignore the acquire fence if LatchUnsignaledConfig::Always is set.
        const bool checkAcquireFence = enableLatchUnsignaledConfig != LatchUnsignaledConfig::Always
            /* QTI_BEGIN */ || qtiLatchMediaContent /* QTI_END */;
        const bool acquireFenceAvailable = s.bufferData &&
                s.bufferData->flags.test(BufferData::BufferDataChange::fenceChanged) &&
                s.bufferData->acquireFence;
        const bool fenceSignaled = !acquireFenceAvailable ||
                s.bufferData->acquireFence->getStatus() != Fence::Status::Unsignaled;

        if (!fenceSignaled) {
            // check fence status
            const bool allowLatchUnsignaled = shouldLatchUnsignaled(s, transaction.states.size(),
                                                                    flushState.firstTransaction) &&
                    layer->isSimpleBufferUpdate(s);

            if (allowLatchUnsignaled /* QTI_BEGIN */ || !qtiLatchMediaContent /* QTI_END */) {
                ATRACE_FORMAT("fence unsignaled try allowLatchUnsignaled %s",
                              layer->getDebugName());
                ready = TransactionReadiness::NotReadyUnsignaled;
            } else {
                ready = TransactionReadiness::NotReady;
                auto& listener = s.bufferData->releaseBufferListener;
                if (listener &&
                    (flushState.queueProcessTime - transaction.postTime) >
                            std::chrono::nanoseconds(4s).count()) {
                    // Used to add a stalled transaction which uses an internal lock.
                    ftl::FakeGuard guard(kMainThreadContext);
                    mTransactionHandler
                            .onTransactionQueueStalled(transaction.id,
                                                       {.pid = layer->getOwnerPid(),
                                                        .layerId = static_cast<uint32_t>(
                                                                layer->getSequence()),
                                                        .layerName = layer->getDebugName(),
                                                        .bufferId = s.bufferData->getId(),
                                                        .frameNumber = s.bufferData->frameNumber});
                }
                ATRACE_FORMAT("fence unsignaled %s", layer->getDebugName());
                return TraverseBuffersReturnValues::STOP_TRAVERSAL;
            }
        }

        /* QTI_BEGIN */
        mQtiSFExtnIntf->qtiUpdateBufferData(qtiLatchMediaContent, s);
        /* QTI_END */
        return TraverseBuffersReturnValues::CONTINUE_TRAVERSAL;
    });
    return ready;
}

TransactionHandler::TransactionReadiness SurfaceFlinger::transactionReadyBufferCheck(
        const TransactionHandler::TransactionFlushState& flushState) {
    using TransactionReadiness = TransactionHandler::TransactionReadiness;
    auto ready = TransactionReadiness::Ready;
    flushState.transaction->traverseStatesWithBuffersWhileTrue(
            [&](const ResolvedComposerState& resolvedState) FTL_FAKE_GUARD(
                    kMainThreadContext) -> bool {
                const frontend::RequestedLayerState* layer =
                        mLayerLifecycleManager.getLayerFromId(resolvedState.layerId);
                const auto& transaction = *flushState.transaction;
                const auto& s = resolvedState.state;
                // check for barrier frames
                if (s.bufferData->hasBarrier) {
                    // The current producerId is already a newer producer than the buffer that has a
                    // barrier. This means the incoming buffer is older and we can release it here.
                    // We don't wait on the barrier since we know that's stale information.
                    if (layer->barrierProducerId > s.bufferData->producerId) {
                        if (s.bufferData->releaseBufferListener) {
                            uint32_t currentMaxAcquiredBufferCount =
                                    getMaxAcquiredBufferCountForCurrentRefreshRate(
                                            layer->ownerUid.val());
                            ATRACE_FORMAT_INSTANT("callReleaseBufferCallback %s - %" PRIu64,
                                                  layer->name.c_str(), s.bufferData->frameNumber);
                            s.bufferData->releaseBufferListener
                                    ->onReleaseBuffer({resolvedState.externalTexture->getBuffer()
                                                               ->getId(),
                                                       s.bufferData->frameNumber},
                                                      s.bufferData->acquireFence
                                                              ? s.bufferData->acquireFence
                                                              : Fence::NO_FENCE,
                                                      currentMaxAcquiredBufferCount);
                        }

                        // Delete the entire state at this point and not just release the buffer
                        // because everything associated with the Layer in this Transaction is now
                        // out of date.
                        ATRACE_FORMAT("DeleteStaleBuffer %s barrierProducerId:%d > %d",
                                      layer->name.c_str(), layer->barrierProducerId,
                                      s.bufferData->producerId);
                        return TraverseBuffersReturnValues::DELETE_AND_CONTINUE_TRAVERSAL;
                    }

                    if (layer->barrierFrameNumber < s.bufferData->barrierFrameNumber) {
                        const bool willApplyBarrierFrame =
                                flushState.bufferLayersReadyToPresent.contains(s.surface.get()) &&
                                ((flushState.bufferLayersReadyToPresent.get(s.surface.get()) >=
                                  s.bufferData->barrierFrameNumber));
                        if (!willApplyBarrierFrame) {
                            ATRACE_FORMAT("NotReadyBarrier %s barrierFrameNumber:%" PRId64
                                          " > %" PRId64,
                                          layer->name.c_str(), layer->barrierFrameNumber,
                                          s.bufferData->barrierFrameNumber);
                            ready = TransactionReadiness::NotReadyBarrier;
                            return TraverseBuffersReturnValues::STOP_TRAVERSAL;
                        }
                    }
                }

                // If backpressure is enabled and we already have a buffer to commit, keep
                // the transaction in the queue.
                const bool hasPendingBuffer =
                        flushState.bufferLayersReadyToPresent.contains(s.surface.get());
                if (layer->backpressureEnabled() && hasPendingBuffer &&
                    transaction.isAutoTimestamp) {
                    ATRACE_FORMAT("hasPendingBuffer %s", layer->name.c_str());
                    ready = TransactionReadiness::NotReady;
                    return TraverseBuffersReturnValues::STOP_TRAVERSAL;
                }

                const bool acquireFenceAvailable = s.bufferData &&
                        s.bufferData->flags.test(BufferData::BufferDataChange::fenceChanged) &&
                        s.bufferData->acquireFence;
                const bool fenceSignaled = !acquireFenceAvailable ||
                        s.bufferData->acquireFence->getStatus() != Fence::Status::Unsignaled;

                /* QTI_BEGIN */
                sp<Layer> layerHandle = LayerHandle::getLayer(s.surface);
                TimePoint desiredPresentTime = TimePoint::fromNs(transaction.desiredPresentTime);
                if (mQtiSFExtnIntf->qtiIsFrameEarly(layerHandle->qtiGetSmomoLayerStackId(),
                                                    layerHandle->getSequence(), desiredPresentTime.ns())) {
                    ready = TransactionReadiness::NotReady;
                    return TraverseBuffersReturnValues::STOP_TRAVERSAL;
                }
                /* QTI_END */

                if (!fenceSignaled) {
                    // check fence status
                    const bool allowLatchUnsignaled =
                            shouldLatchUnsignaled(s, transaction.states.size(),
                                                  flushState.firstTransaction) &&
                            layer->isSimpleBufferUpdate(s);
                    if (allowLatchUnsignaled) {
                        ATRACE_FORMAT("fence unsignaled try allowLatchUnsignaled %s",
                                      layer->name.c_str());
                        ready = TransactionReadiness::NotReadyUnsignaled;
                    } else {
                        ready = TransactionReadiness::NotReady;
                        auto& listener = s.bufferData->releaseBufferListener;
                        if (listener &&
                            (flushState.queueProcessTime - transaction.postTime) >
                                    std::chrono::nanoseconds(4s).count()) {
                            mTransactionHandler
                                    .onTransactionQueueStalled(transaction.id,
                                                               {.pid = layer->ownerPid.val(),
                                                                .layerId = layer->id,
                                                                .layerName = layer->name,
                                                                .bufferId = s.bufferData->getId(),
                                                                .frameNumber =
                                                                        s.bufferData->frameNumber});
                        }
                        ATRACE_FORMAT("fence unsignaled %s", layer->name.c_str());
                        return TraverseBuffersReturnValues::STOP_TRAVERSAL;
                    }
                }
                return TraverseBuffersReturnValues::CONTINUE_TRAVERSAL;
            });
    return ready;
}

void SurfaceFlinger::addTransactionReadyFilters() {
    mTransactionHandler.addTransactionReadyFilter(
            std::bind(&SurfaceFlinger::transactionReadyTimelineCheck, this, std::placeholders::_1));
    if (mLayerLifecycleManagerEnabled) {
        mTransactionHandler.addTransactionReadyFilter(
                std::bind(&SurfaceFlinger::transactionReadyBufferCheck, this,
                          std::placeholders::_1));
    } else {
        mTransactionHandler.addTransactionReadyFilter(
                std::bind(&SurfaceFlinger::transactionReadyBufferCheckLegacy, this,
                          std::placeholders::_1));
    }
}

// For tests only
bool SurfaceFlinger::flushTransactionQueues(VsyncId vsyncId) {
    mTransactionHandler.collectTransactions();
    std::vector<TransactionState> transactions = mTransactionHandler.flushTransactions();
    return applyTransactions(transactions, vsyncId);
}

bool SurfaceFlinger::applyTransactions(std::vector<TransactionState>& transactions,
                                       VsyncId vsyncId) {
    Mutex::Autolock lock(mStateLock);
    return applyTransactionsLocked(transactions, vsyncId);
}

bool SurfaceFlinger::applyTransactionsLocked(std::vector<TransactionState>& transactions,
                                             VsyncId vsyncId) {
    bool needsTraversal = false;
    // Now apply all transactions.
    for (auto& transaction : transactions) {
        needsTraversal |=
                applyTransactionState(transaction.frameTimelineInfo, transaction.states,
                                      transaction.displays, transaction.flags,
                                      transaction.inputWindowCommands,
                                      transaction.desiredPresentTime, transaction.isAutoTimestamp,
                                      std::move(transaction.uncacheBufferIds), transaction.postTime,
                                      transaction.hasListenerCallbacks,
                                      transaction.listenerCallbacks, transaction.originPid,
                                      transaction.originUid, transaction.id);
    }
    return needsTraversal;
}

bool SurfaceFlinger::transactionFlushNeeded() {
    return mTransactionHandler.hasPendingTransactions();
}

bool SurfaceFlinger::frameIsEarly(TimePoint expectedPresentTime, VsyncId vsyncId) const {
    const auto prediction =
            mFrameTimeline->getTokenManager()->getPredictionsForToken(ftl::to_underlying(vsyncId));
    if (!prediction) {
        return false;
    }

    const auto predictedPresentTime = TimePoint::fromNs(prediction->presentTime);

    if (std::chrono::abs(predictedPresentTime - expectedPresentTime) >=
        scheduler::VsyncConfig::kEarlyLatchMaxThreshold) {
        return false;
    }

    const Duration earlyLatchVsyncThreshold = mScheduler->getVsyncSchedule()->minFramePeriod() / 2;

    return predictedPresentTime >= expectedPresentTime &&
            predictedPresentTime - expectedPresentTime >= earlyLatchVsyncThreshold;
}

bool SurfaceFlinger::shouldLatchUnsignaled(const layer_state_t& state, size_t numStates,
                                           bool firstTransaction) const {
    if (enableLatchUnsignaledConfig == LatchUnsignaledConfig::Disabled) {
        ATRACE_FORMAT_INSTANT("%s: false (LatchUnsignaledConfig::Disabled)", __func__);
        return false;
    }

    // We only want to latch unsignaled when a single layer is updated in this
    // transaction (i.e. not a blast sync transaction).
    if (numStates != 1) {
        ATRACE_FORMAT_INSTANT("%s: false (numStates=%zu)", __func__, numStates);
        return false;
    }

    if (enableLatchUnsignaledConfig == LatchUnsignaledConfig::AutoSingleLayer) {
        if (!firstTransaction) {
            ATRACE_FORMAT_INSTANT("%s: false (LatchUnsignaledConfig::AutoSingleLayer; not first "
                                  "transaction)",
                                  __func__);
            return false;
        }

        // We don't want to latch unsignaled if are in early / client composition
        // as it leads to jank due to RenderEngine waiting for unsignaled buffer
        // or window animations being slow.
        if (mScheduler->vsyncModulator().isVsyncConfigEarly()) {
            ATRACE_FORMAT_INSTANT("%s: false (LatchUnsignaledConfig::AutoSingleLayer; "
                                  "isVsyncConfigEarly)",
                                  __func__);
            return false;
        }
    }

    return true;
}

status_t SurfaceFlinger::setTransactionState(
        const FrameTimelineInfo& frameTimelineInfo, Vector<ComposerState>& states,
        const Vector<DisplayState>& displays, uint32_t flags, const sp<IBinder>& applyToken,
        InputWindowCommands inputWindowCommands, int64_t desiredPresentTime, bool isAutoTimestamp,
        const std::vector<client_cache_t>& uncacheBuffers, bool hasListenerCallbacks,
        const std::vector<ListenerCallbacks>& listenerCallbacks, uint64_t transactionId,
        const std::vector<uint64_t>& mergedTransactionIds) {
    ATRACE_CALL();
    /* QTI_BEGIN */
    std::unique_lock<std::mutex> lck (mSmomoMutex, std::defer_lock);
    if (mQtiSFExtnIntf->qtiIsSmomoOptimalRefreshActive()) {
      lck.lock();
    }
    /* QTI_END */

    IPCThreadState* ipc = IPCThreadState::self();
    const int originPid = ipc->getCallingPid();
    const int originUid = ipc->getCallingUid();
    uint32_t permissions = LayerStatePermissions::getTransactionPermissions(originPid, originUid);
    for (auto& composerState : states) {
        composerState.state.sanitize(permissions);
    }

    for (DisplayState display : displays) {
        display.sanitize(permissions);
    }

    if (!inputWindowCommands.empty() &&
        (permissions & layer_state_t::Permission::ACCESS_SURFACE_FLINGER) == 0) {
        ALOGE("Only privileged callers are allowed to send input commands.");
        inputWindowCommands.clear();
    }

    if (flags & (eEarlyWakeupStart | eEarlyWakeupEnd)) {
        const bool hasPermission =
                (permissions & layer_state_t::Permission::ACCESS_SURFACE_FLINGER) ||
                callingThreadHasPermission(sWakeupSurfaceFlinger);
        if (!hasPermission) {
            ALOGE("Caller needs permission android.permission.WAKEUP_SURFACE_FLINGER to use "
                  "eEarlyWakeup[Start|End] flags");
            flags &= ~(eEarlyWakeupStart | eEarlyWakeupEnd);
        }
    }

    const int64_t postTime = systemTime();

    /* QTI_BEGIN */
    if (std::this_thread::get_id() != mMainThreadId) {
       mQtiSFExtnIntf->qtiCheckVirtualDisplayHint(displays);
    }
    /* QTI_END */

    std::vector<uint64_t> uncacheBufferIds;
    uncacheBufferIds.reserve(uncacheBuffers.size());
    for (const auto& uncacheBuffer : uncacheBuffers) {
        sp<GraphicBuffer> buffer = ClientCache::getInstance().erase(uncacheBuffer);
        if (buffer != nullptr) {
            uncacheBufferIds.push_back(buffer->getId());
        }
    }

    std::vector<ResolvedComposerState> resolvedStates;
    resolvedStates.reserve(states.size());
    for (auto& state : states) {
        resolvedStates.emplace_back(std::move(state));
        auto& resolvedState = resolvedStates.back();
        if (resolvedState.state.hasBufferChanges() && resolvedState.state.hasValidBuffer() &&
            resolvedState.state.surface) {
            sp<Layer> layer = LayerHandle::getLayer(resolvedState.state.surface);
            std::string layerName = (layer) ?
                    layer->getDebugName() : std::to_string(resolvedState.state.layerId);
            resolvedState.externalTexture =
                    getExternalTextureFromBufferData(*resolvedState.state.bufferData,
                                                     layerName.c_str(), transactionId);
            if (resolvedState.externalTexture) {
                resolvedState.state.bufferData->buffer = resolvedState.externalTexture->getBuffer();
            }

            /* QTI_BEGIN */
            if (*layer->getPendingBufferCounter() > 0 &&
                mQtiSFExtnIntf->qtiIsSmomoOptimalRefreshActive() &&
                lck.owns_lock()) {
                lck.unlock();
            }

            if (!(flags & eOneWay)) {
                mQtiSFExtnIntf->qtiDolphinTrackBufferIncrement(layerName.c_str(), isAutoTimestamp,
                                                               desiredPresentTime);
            }

            mQtiSFExtnIntf->qtiUpdateSmomoLayerInfo(layer, desiredPresentTime, isAutoTimestamp,
                                                    resolvedState.externalTexture,
                                                    *resolvedState.state.bufferData);
            /* QTI_END */

            mBufferCountTracker.increment(resolvedState.state.surface->localBinder());
        }
        resolvedState.layerId = LayerHandle::getLayerId(resolvedState.state.surface);
        if (resolvedState.state.what & layer_state_t::eReparent) {
            resolvedState.parentId =
                    getLayerIdFromSurfaceControl(resolvedState.state.parentSurfaceControlForChild);
        }
        if (resolvedState.state.what & layer_state_t::eRelativeLayerChanged) {
            resolvedState.relativeParentId =
                    getLayerIdFromSurfaceControl(resolvedState.state.relativeLayerSurfaceControl);
        }
        if (resolvedState.state.what & layer_state_t::eInputInfoChanged) {
            wp<IBinder>& touchableRegionCropHandle =
                    resolvedState.state.windowInfoHandle->editInfo()->touchableRegionCropHandle;
            resolvedState.touchCropId =
                    LayerHandle::getLayerId(touchableRegionCropHandle.promote());
        }
    }

    TransactionState state{frameTimelineInfo,
                           resolvedStates,
                           displays,
                           flags,
                           applyToken,
                           std::move(inputWindowCommands),
                           desiredPresentTime,
                           isAutoTimestamp,
                           std::move(uncacheBufferIds),
                           postTime,
                           hasListenerCallbacks,
                           listenerCallbacks,
                           originPid,
                           originUid,
                           transactionId,
                           mergedTransactionIds};

    if (mTransactionTracing) {
        mTransactionTracing->addQueuedTransaction(state);
    }

    const auto schedule = [](uint32_t flags) {
        if (flags & eEarlyWakeupEnd) return TransactionSchedule::EarlyEnd;
        if (flags & eEarlyWakeupStart) return TransactionSchedule::EarlyStart;
        return TransactionSchedule::Late;
    }(state.flags);

    const auto frameHint = state.isFrameActive() ? FrameHint::kActive : FrameHint::kNone;
    {
        // Transactions are added via a lockless queue and does not need to be added from the main
        // thread.
        ftl::FakeGuard guard(kMainThreadContext);
        mTransactionHandler.queueTransaction(std::move(state));
    }

    for (const auto& [displayId, data] : mNotifyExpectedPresentMap) {
        if (data.hintStatus.load() == NotifyExpectedPresentHintStatus::ScheduleOnTx) {
            scheduleNotifyExpectedPresentHint(displayId, VsyncId{frameTimelineInfo.vsyncId});
        }
    }
    setTransactionFlags(eTransactionFlushNeeded, schedule, applyToken, frameHint);
    return NO_ERROR;
}

bool SurfaceFlinger::applyTransactionState(const FrameTimelineInfo& frameTimelineInfo,
                                           std::vector<ResolvedComposerState>& states,
                                           Vector<DisplayState>& displays, uint32_t flags,
                                           const InputWindowCommands& inputWindowCommands,
                                           const int64_t desiredPresentTime, bool isAutoTimestamp,
                                           const std::vector<uint64_t>& uncacheBufferIds,
                                           const int64_t postTime, bool hasListenerCallbacks,
                                           const std::vector<ListenerCallbacks>& listenerCallbacks,
                                           int originPid, int originUid, uint64_t transactionId) {
    uint32_t transactionFlags = 0;
    if (!mLayerLifecycleManagerEnabled) {
        for (DisplayState& display : displays) {
            transactionFlags |= setDisplayStateLocked(display);
        }
    }

    // start and end registration for listeners w/ no surface so they can get their callback.  Note
    // that listeners with SurfaceControls will start registration during setClientStateLocked
    // below.
    for (const auto& listener : listenerCallbacks) {
        mTransactionCallbackInvoker.addEmptyTransaction(listener);
    }
    nsecs_t now = systemTime();
    uint32_t clientStateFlags = 0;
    for (auto& resolvedState : states) {
        clientStateFlags |=
                updateLayerCallbacksAndStats(frameTimelineInfo, resolvedState, desiredPresentTime,
                                             isAutoTimestamp, postTime, transactionId);
        if (!mLayerLifecycleManagerEnabled) {
            if ((flags & eAnimation) && resolvedState.state.surface) {
                if (const auto layer = LayerHandle::getLayer(resolvedState.state.surface)) {
                    const auto layerProps = scheduler::LayerProps{
                            .visible = layer->isVisible(),
                            .bounds = layer->getBounds(),
                            .transform = layer->getTransform(),
                            .setFrameRateVote = layer->getFrameRateForLayerTree(),
                            .frameRateSelectionPriority = layer->getFrameRateSelectionPriority(),
                            .isFrontBuffered = layer->isFrontBuffered(),
                    };
                    layer->recordLayerHistoryAnimationTx(layerProps, now);
                }
            }
        }
    }

    transactionFlags |= clientStateFlags;
    transactionFlags |= addInputWindowCommands(inputWindowCommands);

    for (uint64_t uncacheBufferId : uncacheBufferIds) {
        mBufferIdsToUncache.push_back(uncacheBufferId);
    }

    // If a synchronous transaction is explicitly requested without any changes, force a transaction
    // anyway. This can be used as a flush mechanism for previous async transactions.
    // Empty animation transaction can be used to simulate back-pressure, so also force a
    // transaction for empty animation transactions.
    if (transactionFlags == 0 && (flags & eAnimation)) {
        transactionFlags = eTransactionNeeded;
    }

    bool needsTraversal = false;
    if (transactionFlags) {
        // We are on the main thread, we are about to perform a traversal. Clear the traversal bit
        // so we don't have to wake up again next frame to perform an unnecessary traversal.
        if (transactionFlags & eTraversalNeeded) {
            transactionFlags = transactionFlags & (~eTraversalNeeded);
            needsTraversal = true;
        }
        if (transactionFlags) {
            setTransactionFlags(transactionFlags);
        }
    }

    return needsTraversal;
}

bool SurfaceFlinger::applyAndCommitDisplayTransactionStatesLocked(
        std::vector<TransactionState>& transactions) {
    bool needsTraversal = false;
    uint32_t transactionFlags = 0;
    for (auto& transaction : transactions) {
        for (DisplayState& display : transaction.displays) {
            transactionFlags |= setDisplayStateLocked(display);
        }
    }

    if (transactionFlags) {
        // We are on the main thread, we are about to perform a traversal. Clear the traversal bit
        // so we don't have to wake up again next frame to perform an unnecessary traversal.
        if (transactionFlags & eTraversalNeeded) {
            transactionFlags = transactionFlags & (~eTraversalNeeded);
            needsTraversal = true;
        }
        if (transactionFlags) {
            setTransactionFlags(transactionFlags);
        }
    }

    mFrontEndDisplayInfosChanged = mTransactionFlags & eDisplayTransactionNeeded;
    if (mFrontEndDisplayInfosChanged) {
        processDisplayChangesLocked();
        mFrontEndDisplayInfos.clear();
        for (const auto& [_, display] : mDisplays) {
            mFrontEndDisplayInfos.try_emplace(display->getLayerStack(), display->getFrontEndInfo());
        }
        needsTraversal = true;
    }

    return needsTraversal;
}

uint32_t SurfaceFlinger::setDisplayStateLocked(const DisplayState& s) {
    const ssize_t index = mCurrentState.displays.indexOfKey(s.token);
    if (index < 0) return 0;

    uint32_t flags = 0;
    DisplayDeviceState& state = mCurrentState.displays.editValueAt(index);

    const uint32_t what = s.what;
    if (what & DisplayState::eSurfaceChanged) {
        if (IInterface::asBinder(state.surface) != IInterface::asBinder(s.surface)) {
            state.surface = s.surface;
            flags |= eDisplayTransactionNeeded;
        }
    }
    if (what & DisplayState::eLayerStackChanged) {
        if (state.layerStack != s.layerStack) {
            state.layerStack = s.layerStack;
            flags |= eDisplayTransactionNeeded;
        }
    }
    if (what & DisplayState::eFlagsChanged) {
        if (state.flags != s.flags) {
            state.flags = s.flags;
            flags |= eDisplayTransactionNeeded;
        }
    }
    if (what & DisplayState::eDisplayProjectionChanged) {
        if (state.orientation != s.orientation) {
            state.orientation = s.orientation;
            flags |= eDisplayTransactionNeeded;
        }
        if (state.orientedDisplaySpaceRect != s.orientedDisplaySpaceRect) {
            state.orientedDisplaySpaceRect = s.orientedDisplaySpaceRect;
            flags |= eDisplayTransactionNeeded;
        }
        if (state.layerStackSpaceRect != s.layerStackSpaceRect) {
            state.layerStackSpaceRect = s.layerStackSpaceRect;
            flags |= eDisplayTransactionNeeded;
        }
    }
    if (what & DisplayState::eDisplaySizeChanged) {
        if (state.width != s.width) {
            state.width = s.width;
            flags |= eDisplayTransactionNeeded;
        }
        if (state.height != s.height) {
            state.height = s.height;
            flags |= eDisplayTransactionNeeded;
        }
    }

    return flags;
}

bool SurfaceFlinger::callingThreadHasUnscopedSurfaceFlingerAccess(bool usePermissionCache) {
    IPCThreadState* ipc = IPCThreadState::self();
    const int pid = ipc->getCallingPid();
    const int uid = ipc->getCallingUid();
    if ((uid != AID_GRAPHICS && uid != AID_SYSTEM) &&
        (usePermissionCache ? !PermissionCache::checkPermission(sAccessSurfaceFlinger, pid, uid)
                            : !checkPermission(sAccessSurfaceFlinger, pid, uid))) {
        return false;
    }
    return true;
}

uint32_t SurfaceFlinger::setClientStateLocked(const FrameTimelineInfo& frameTimelineInfo,
                                              ResolvedComposerState& composerState,
                                              int64_t desiredPresentTime, bool isAutoTimestamp,
                                              int64_t postTime, uint64_t transactionId) {
    layer_state_t& s = composerState.state;

    std::vector<ListenerCallbacks> filteredListeners;
    for (auto& listener : s.listeners) {
        // Starts a registration but separates the callback ids according to callback type. This
        // allows the callback invoker to send on latch callbacks earlier.
        // note that startRegistration will not re-register if the listener has
        // already be registered for a prior surface control

        ListenerCallbacks onCommitCallbacks = listener.filter(CallbackId::Type::ON_COMMIT);
        if (!onCommitCallbacks.callbackIds.empty()) {
            filteredListeners.push_back(onCommitCallbacks);
        }

        ListenerCallbacks onCompleteCallbacks = listener.filter(CallbackId::Type::ON_COMPLETE);
        if (!onCompleteCallbacks.callbackIds.empty()) {
            filteredListeners.push_back(onCompleteCallbacks);
        }
    }

    const uint64_t what = s.what;
    uint32_t flags = 0;
    sp<Layer> layer = nullptr;
    if (s.surface) {
        layer = LayerHandle::getLayer(s.surface);
    } else {
        // The client may provide us a null handle. Treat it as if the layer was removed.
        ALOGW("Attempt to set client state with a null layer handle");
    }
    if (layer == nullptr) {
        for (auto& [listener, callbackIds] : s.listeners) {
            mTransactionCallbackInvoker.addCallbackHandle(sp<CallbackHandle>::make(listener,
                                                                                   callbackIds,
                                                                                   s.surface),
                                                          std::vector<JankData>());
        }
        return 0;
    }
    MUTEX_ALIAS(mStateLock, layer->mFlinger->mStateLock);

    ui::LayerStack oldLayerStack = layer->getLayerStack(LayerVector::StateSet::Current);

    // Only set by BLAST adapter layers
    if (what & layer_state_t::eProducerDisconnect) {
        layer->onDisconnect();
    }

    if (what & layer_state_t::ePositionChanged) {
        if (layer->setPosition(s.x, s.y)) {
            flags |= eTraversalNeeded;
        }
    }
    if (what & layer_state_t::eLayerChanged) {
        // NOTE: index needs to be calculated before we update the state
        const auto& p = layer->getParent();
        if (p == nullptr) {
            ssize_t idx = mCurrentState.layersSortedByZ.indexOf(layer);
            if (layer->setLayer(s.z) && idx >= 0) {
                mCurrentState.layersSortedByZ.removeAt(idx);
                mCurrentState.layersSortedByZ.add(layer);
                // we need traversal (state changed)
                // AND transaction (list changed)
                flags |= eTransactionNeeded|eTraversalNeeded;
            }
        } else {
            if (p->setChildLayer(layer, s.z)) {
                flags |= eTransactionNeeded|eTraversalNeeded;
            }
        }
    }
    if (what & layer_state_t::eRelativeLayerChanged) {
        // NOTE: index needs to be calculated before we update the state
        const auto& p = layer->getParent();
        const auto& relativeHandle = s.relativeLayerSurfaceControl ?
                s.relativeLayerSurfaceControl->getHandle() : nullptr;
        if (p == nullptr) {
            ssize_t idx = mCurrentState.layersSortedByZ.indexOf(layer);
            if (layer->setRelativeLayer(relativeHandle, s.z) &&
                idx >= 0) {
                mCurrentState.layersSortedByZ.removeAt(idx);
                mCurrentState.layersSortedByZ.add(layer);
                // we need traversal (state changed)
                // AND transaction (list changed)
                flags |= eTransactionNeeded|eTraversalNeeded;
            }
        } else {
            if (p->setChildRelativeLayer(layer, relativeHandle, s.z)) {
                flags |= eTransactionNeeded|eTraversalNeeded;
            }
        }
    }
    if (what & layer_state_t::eAlphaChanged) {
        if (layer->setAlpha(s.color.a)) flags |= eTraversalNeeded;
    }
    if (what & layer_state_t::eColorChanged) {
        if (layer->setColor(s.color.rgb)) flags |= eTraversalNeeded;
    }
    if (what & layer_state_t::eColorTransformChanged) {
        if (layer->setColorTransform(s.colorTransform)) {
            flags |= eTraversalNeeded;
        }
    }
    if (what & layer_state_t::eBackgroundColorChanged) {
        if (layer->setBackgroundColor(s.bgColor.rgb, s.bgColor.a, s.bgColorDataspace)) {
            flags |= eTraversalNeeded;
        }
    }
    if (what & layer_state_t::eMatrixChanged) {
        if (layer->setMatrix(s.matrix)) flags |= eTraversalNeeded;
    }
    if (what & layer_state_t::eTransparentRegionChanged) {
        if (layer->setTransparentRegionHint(s.transparentRegion))
            flags |= eTraversalNeeded;
    }
    if (what & layer_state_t::eFlagsChanged) {
        if (layer->setFlags(s.flags, s.mask)) flags |= eTraversalNeeded;
    }
    if (what & layer_state_t::eCornerRadiusChanged) {
        if (layer->setCornerRadius(s.cornerRadius))
            flags |= eTraversalNeeded;
    }
    if (what & layer_state_t::eBackgroundBlurRadiusChanged && mSupportsBlur) {
        if (layer->setBackgroundBlurRadius(s.backgroundBlurRadius)) flags |= eTraversalNeeded;
    }
    if (what & layer_state_t::eBlurRegionsChanged) {
        if (layer->setBlurRegions(s.blurRegions)) flags |= eTraversalNeeded;
    }
    if (what & layer_state_t::eLayerStackChanged) {
        ssize_t idx = mCurrentState.layersSortedByZ.indexOf(layer);
        // We only allow setting layer stacks for top level layers,
        // everything else inherits layer stack from its parent.
        if (layer->hasParent()) {
            ALOGE("Attempt to set layer stack on layer with parent (%s) is invalid",
                  layer->getDebugName());
        } else if (idx < 0) {
            ALOGE("Attempt to set layer stack on layer without parent (%s) that "
                  "that also does not appear in the top level layer list. Something"
                  " has gone wrong.",
                  layer->getDebugName());
        } else if (layer->setLayerStack(s.layerStack)) {
            mCurrentState.layersSortedByZ.removeAt(idx);
            mCurrentState.layersSortedByZ.add(layer);
            // we need traversal (state changed)
            // AND transaction (list changed)
            flags |= eTransactionNeeded | eTraversalNeeded | eTransformHintUpdateNeeded;
        }
    }
    if (what & layer_state_t::eBufferTransformChanged) {
        if (layer->setTransform(s.bufferTransform)) flags |= eTraversalNeeded;
    }
    if (what & layer_state_t::eTransformToDisplayInverseChanged) {
        if (layer->setTransformToDisplayInverse(s.transformToDisplayInverse))
            flags |= eTraversalNeeded;
    }
    if (what & layer_state_t::eCropChanged) {
        if (layer->setCrop(s.crop)) flags |= eTraversalNeeded;
    }
    if (what & layer_state_t::eDataspaceChanged) {
        if (layer->setDataspace(s.dataspace)) flags |= eTraversalNeeded;
    }
    if (what & layer_state_t::eSurfaceDamageRegionChanged) {
        if (layer->setSurfaceDamageRegion(s.surfaceDamageRegion)) flags |= eTraversalNeeded;
    }
    if (what & layer_state_t::eApiChanged) {
        if (layer->setApi(s.api)) flags |= eTraversalNeeded;
    }
    if (what & layer_state_t::eSidebandStreamChanged) {
        if (layer->setSidebandStream(s.sidebandStream, frameTimelineInfo, postTime))
            flags |= eTraversalNeeded;
    }
    if (what & layer_state_t::eInputInfoChanged) {
        layer->setInputInfo(*s.windowInfoHandle->getInfo());
        flags |= eTraversalNeeded;
    }
    if (what & layer_state_t::eMetadataChanged) {
        if (const int32_t gameMode = s.metadata.getInt32(gui::METADATA_GAME_MODE, -1);
            gameMode != -1) {
            // The transaction will be received on the Task layer and needs to be applied to all
            // child layers. Child layers that are added at a later point will obtain the game mode
            // info through addChild().
            layer->setGameModeForTree(static_cast<GameMode>(gameMode));
        }

        if (layer->setMetadata(s.metadata)) {
            flags |= eTraversalNeeded;
            mLayerMetadataSnapshotNeeded = true;
        }
    }
    if (what & layer_state_t::eColorSpaceAgnosticChanged) {
        if (layer->setColorSpaceAgnostic(s.colorSpaceAgnostic)) {
            flags |= eTraversalNeeded;
        }
    }
    if (what & layer_state_t::eShadowRadiusChanged) {
        if (layer->setShadowRadius(s.shadowRadius)) flags |= eTraversalNeeded;
    }
    if (what & layer_state_t::eDefaultFrameRateCompatibilityChanged) {
        const auto compatibility =
                Layer::FrameRate::convertCompatibility(s.defaultFrameRateCompatibility);

        if (layer->setDefaultFrameRateCompatibility(compatibility)) {
            flags |= eTraversalNeeded;
        }
    }
    if (what & layer_state_t::eFrameRateSelectionPriority) {
        if (layer->setFrameRateSelectionPriority(s.frameRateSelectionPriority)) {
            flags |= eTraversalNeeded;
        }
    }
    if (what & layer_state_t::eFrameRateChanged) {
        const auto compatibility =
            Layer::FrameRate::convertCompatibility(s.frameRateCompatibility);
        const auto strategy =
            Layer::FrameRate::convertChangeFrameRateStrategy(s.changeFrameRateStrategy);

        if (layer->setFrameRate(Layer::FrameRate::FrameRateVote(Fps::fromValue(s.frameRate),
                                                                compatibility, strategy))) {
            flags |= eTraversalNeeded;
        }
    }
    if (what & layer_state_t::eFrameRateCategoryChanged) {
        const FrameRateCategory category = Layer::FrameRate::convertCategory(s.frameRateCategory);
        if (layer->setFrameRateCategory(category, s.frameRateCategorySmoothSwitchOnly)) {
            flags |= eTraversalNeeded;
        }
    }
    if (what & layer_state_t::eFrameRateSelectionStrategyChanged) {
        const scheduler::LayerInfo::FrameRateSelectionStrategy strategy =
                scheduler::LayerInfo::convertFrameRateSelectionStrategy(
                        s.frameRateSelectionStrategy);
        if (layer->setFrameRateSelectionStrategy(strategy)) {
            flags |= eTraversalNeeded;
        }
    }
    if (what & layer_state_t::eFixedTransformHintChanged) {
        if (layer->setFixedTransformHint(s.fixedTransformHint)) {
            flags |= eTraversalNeeded | eTransformHintUpdateNeeded;
        }
    }
    if (what & layer_state_t::eAutoRefreshChanged) {
        layer->setAutoRefresh(s.autoRefresh);
    }
    if (what & layer_state_t::eDimmingEnabledChanged) {
        if (layer->setDimmingEnabled(s.dimmingEnabled)) flags |= eTraversalNeeded;
    }
    if (what & layer_state_t::eExtendedRangeBrightnessChanged) {
        if (layer->setExtendedRangeBrightness(s.currentHdrSdrRatio, s.desiredHdrSdrRatio)) {
            flags |= eTraversalNeeded;
        }
    }
    if (what & layer_state_t::eDesiredHdrHeadroomChanged) {
        if (layer->setDesiredHdrHeadroom(s.desiredHdrSdrRatio)) {
            flags |= eTraversalNeeded;
        }
    }
    if (what & layer_state_t::eCachingHintChanged) {
        if (layer->setCachingHint(s.cachingHint)) {
            flags |= eTraversalNeeded;
        }
    }
    if (what & layer_state_t::eHdrMetadataChanged) {
        if (layer->setHdrMetadata(s.hdrMetadata)) flags |= eTraversalNeeded;
    }
    if (what & layer_state_t::eTrustedOverlayChanged) {
        if (layer->setTrustedOverlay(s.trustedOverlay == gui::TrustedOverlay::ENABLED)) {
            flags |= eTraversalNeeded;
        }
    }
    if (what & layer_state_t::eStretchChanged) {
        if (layer->setStretchEffect(s.stretchEffect)) {
            flags |= eTraversalNeeded;
        }
    }
    if (what & layer_state_t::eBufferCropChanged) {
        if (layer->setBufferCrop(s.bufferCrop)) {
            flags |= eTraversalNeeded;
        }
    }
    if (what & layer_state_t::eDestinationFrameChanged) {
        if (layer->setDestinationFrame(s.destinationFrame)) {
            flags |= eTraversalNeeded;
        }
    }
    if (what & layer_state_t::eDropInputModeChanged) {
        if (layer->setDropInputMode(s.dropInputMode)) {
            flags |= eTraversalNeeded;
            mUpdateInputInfo = true;
        }
    }
    // This has to happen after we reparent children because when we reparent to null we remove
    // child layers from current state and remove its relative z. If the children are reparented in
    // the same transaction, then we have to make sure we reparent the children first so we do not
    // lose its relative z order.
    if (what & layer_state_t::eReparent) {
        bool hadParent = layer->hasParent();
        auto parentHandle = (s.parentSurfaceControlForChild)
                ? s.parentSurfaceControlForChild->getHandle()
                : nullptr;
        if (layer->reparent(parentHandle)) {
            if (!hadParent) {
                layer->setIsAtRoot(false);
                mCurrentState.layersSortedByZ.remove(layer);
            }
            flags |= eTransactionNeeded | eTraversalNeeded;
        }
    }
    std::vector<sp<CallbackHandle>> callbackHandles;
    if ((what & layer_state_t::eHasListenerCallbacksChanged) && (!filteredListeners.empty())) {
        for (auto& [listener, callbackIds] : filteredListeners) {
            callbackHandles.emplace_back(
                    sp<CallbackHandle>::make(listener, callbackIds, s.surface));
        }
    }

    if (what & layer_state_t::eBufferChanged) {
        if (layer->setBuffer(composerState.externalTexture, *s.bufferData, postTime,
                             desiredPresentTime, isAutoTimestamp, frameTimelineInfo)) {
            flags |= eTraversalNeeded;
        }
    } else if (frameTimelineInfo.vsyncId != FrameTimelineInfo::INVALID_VSYNC_ID) {
        layer->setFrameTimelineVsyncForBufferlessTransaction(frameTimelineInfo, postTime);
    }

    if ((what & layer_state_t::eBufferChanged) == 0) {
        layer->setDesiredPresentTime(desiredPresentTime, isAutoTimestamp);
    }

    if (what & layer_state_t::eTrustedPresentationInfoChanged) {
        if (layer->setTrustedPresentationInfo(s.trustedPresentationThresholds,
                                              s.trustedPresentationListener)) {
            flags |= eTraversalNeeded;
        }
    }

    if (what & layer_state_t::eFlushJankData) {
        // Do nothing. Processing the transaction completed listeners currently cause the flush.
    }

    if (layer->setTransactionCompletedListeners(callbackHandles,
                                                layer->willPresentCurrentTransaction() ||
                                                        layer->willReleaseBufferOnLatch())) {
        flags |= eTraversalNeeded;
    }

    // Do not put anything that updates layer state or modifies flags after
    // setTransactionCompletedListener

    // if the layer has been parented on to a new display, update its transform hint.
    if (((flags & eTransformHintUpdateNeeded) == 0) &&
        oldLayerStack != layer->getLayerStack(LayerVector::StateSet::Current)) {
        flags |= eTransformHintUpdateNeeded;
    }

    return flags;
}

uint32_t SurfaceFlinger::updateLayerCallbacksAndStats(const FrameTimelineInfo& frameTimelineInfo,
                                                      ResolvedComposerState& composerState,
                                                      int64_t desiredPresentTime,
                                                      bool isAutoTimestamp, int64_t postTime,
                                                      uint64_t transactionId) {
    layer_state_t& s = composerState.state;

    std::vector<ListenerCallbacks> filteredListeners;
    for (auto& listener : s.listeners) {
        // Starts a registration but separates the callback ids according to callback type. This
        // allows the callback invoker to send on latch callbacks earlier.
        // note that startRegistration will not re-register if the listener has
        // already be registered for a prior surface control

        ListenerCallbacks onCommitCallbacks = listener.filter(CallbackId::Type::ON_COMMIT);
        if (!onCommitCallbacks.callbackIds.empty()) {
            filteredListeners.push_back(onCommitCallbacks);
        }

        ListenerCallbacks onCompleteCallbacks = listener.filter(CallbackId::Type::ON_COMPLETE);
        if (!onCompleteCallbacks.callbackIds.empty()) {
            filteredListeners.push_back(onCompleteCallbacks);
        }
    }

    const uint64_t what = s.what;
    uint32_t flags = 0;
    sp<Layer> layer = nullptr;
    if (s.surface) {
        layer = LayerHandle::getLayer(s.surface);
    } else {
        // The client may provide us a null handle. Treat it as if the layer was removed.
        ALOGW("Attempt to set client state with a null layer handle");
    }
    if (layer == nullptr) {
        for (auto& [listener, callbackIds] : s.listeners) {
            mTransactionCallbackInvoker.addCallbackHandle(sp<CallbackHandle>::make(listener,
                                                                                   callbackIds,
                                                                                   s.surface),
                                                          std::vector<JankData>());
        }
        return 0;
    }
    if (what & layer_state_t::eProducerDisconnect) {
        layer->onDisconnect();
    }

    std::vector<sp<CallbackHandle>> callbackHandles;
    if ((what & layer_state_t::eHasListenerCallbacksChanged) && (!filteredListeners.empty())) {
        for (auto& [listener, callbackIds] : filteredListeners) {
            callbackHandles.emplace_back(
                    sp<CallbackHandle>::make(listener, callbackIds, s.surface));
        }
    }
    // TODO(b/238781169) remove after screenshot refactor, currently screenshots
    // requires to read drawing state from binder thread. So we need to fix that
    // before removing this.
    if (what & layer_state_t::eBufferTransformChanged) {
        if (layer->setTransform(s.bufferTransform)) flags |= eTraversalNeeded;
    }
    if (what & layer_state_t::eTransformToDisplayInverseChanged) {
        if (layer->setTransformToDisplayInverse(s.transformToDisplayInverse))
            flags |= eTraversalNeeded;
    }
    if (what & layer_state_t::eCropChanged) {
        if (layer->setCrop(s.crop)) flags |= eTraversalNeeded;
    }
    if (what & layer_state_t::eSidebandStreamChanged) {
        if (layer->setSidebandStream(s.sidebandStream, frameTimelineInfo, postTime))
            flags |= eTraversalNeeded;
    }
    if (what & layer_state_t::eDataspaceChanged) {
        if (layer->setDataspace(s.dataspace)) flags |= eTraversalNeeded;
    }
    if (what & layer_state_t::eExtendedRangeBrightnessChanged) {
        if (layer->setExtendedRangeBrightness(s.currentHdrSdrRatio, s.desiredHdrSdrRatio)) {
            flags |= eTraversalNeeded;
        }
    }
    if (what & layer_state_t::eDesiredHdrHeadroomChanged) {
        if (layer->setDesiredHdrHeadroom(s.desiredHdrSdrRatio)) {
            flags |= eTraversalNeeded;
        }
    }
    if (what & layer_state_t::eBufferChanged) {
        std::optional<ui::Transform::RotationFlags> transformHint = std::nullopt;
        frontend::LayerSnapshot* snapshot = mLayerSnapshotBuilder.getSnapshot(layer->sequence);
        if (snapshot) {
            transformHint = snapshot->transformHint;
        }
        layer->setTransformHint(transformHint);
        if (layer->setBuffer(composerState.externalTexture, *s.bufferData, postTime,
                             desiredPresentTime, isAutoTimestamp, frameTimelineInfo)) {
            flags |= eTraversalNeeded;
        }
        mLayersWithQueuedFrames.emplace(layer);
    } else if (frameTimelineInfo.vsyncId != FrameTimelineInfo::INVALID_VSYNC_ID) {
        layer->setFrameTimelineVsyncForBufferlessTransaction(frameTimelineInfo, postTime);
    }

    if ((what & layer_state_t::eBufferChanged) == 0) {
        layer->setDesiredPresentTime(desiredPresentTime, isAutoTimestamp);
    }

    if (what & layer_state_t::eTrustedPresentationInfoChanged) {
        if (layer->setTrustedPresentationInfo(s.trustedPresentationThresholds,
                                              s.trustedPresentationListener)) {
            flags |= eTraversalNeeded;
        }
    }

    const auto& requestedLayerState = mLayerLifecycleManager.getLayerFromId(layer->getSequence());
    bool willPresentCurrentTransaction = requestedLayerState &&
            (requestedLayerState->hasReadyFrame() ||
             requestedLayerState->willReleaseBufferOnLatch());
    if (layer->setTransactionCompletedListeners(callbackHandles, willPresentCurrentTransaction))
        flags |= eTraversalNeeded;

    return flags;
}

uint32_t SurfaceFlinger::addInputWindowCommands(const InputWindowCommands& inputWindowCommands) {
    bool hasChanges = mInputWindowCommands.merge(inputWindowCommands);
    return hasChanges ? eTraversalNeeded : 0;
}

status_t SurfaceFlinger::mirrorLayer(const LayerCreationArgs& args,
                                     const sp<IBinder>& mirrorFromHandle,
                                     gui::CreateSurfaceResult& outResult) {
    if (!mirrorFromHandle) {
        return NAME_NOT_FOUND;
    }

    sp<Layer> mirrorLayer;
    sp<Layer> mirrorFrom;
    LayerCreationArgs mirrorArgs = LayerCreationArgs::fromOtherArgs(args);
    {
        Mutex::Autolock _l(mStateLock);
        mirrorFrom = LayerHandle::getLayer(mirrorFromHandle);
        if (!mirrorFrom) {
            return NAME_NOT_FOUND;
        }
        mirrorArgs.flags |= ISurfaceComposerClient::eNoColorFill;
        mirrorArgs.mirrorLayerHandle = mirrorFromHandle;
        mirrorArgs.addToRoot = false;
        status_t result = createEffectLayer(mirrorArgs, &outResult.handle, &mirrorLayer);
        if (result != NO_ERROR) {
            return result;
        }

        mirrorLayer->setClonedChild(mirrorFrom->createClone());
    }

    outResult.layerId = mirrorLayer->sequence;
    outResult.layerName = String16(mirrorLayer->getDebugName());
    return addClientLayer(mirrorArgs, outResult.handle, mirrorLayer /* layer */,
                          nullptr /* parent */, nullptr /* outTransformHint */);
}

status_t SurfaceFlinger::mirrorDisplay(DisplayId displayId, const LayerCreationArgs& args,
                                       gui::CreateSurfaceResult& outResult) {
    IPCThreadState* ipc = IPCThreadState::self();
    const int uid = ipc->getCallingUid();
    if (uid != AID_ROOT && uid != AID_GRAPHICS && uid != AID_SYSTEM && uid != AID_SHELL) {
        ALOGE("Permission denied when trying to mirror display");
        return PERMISSION_DENIED;
    }

    ui::LayerStack layerStack;
    sp<Layer> rootMirrorLayer;
    status_t result = 0;

    {
        Mutex::Autolock lock(mStateLock);

        const auto display = getDisplayDeviceLocked(displayId);
        if (!display) {
            return NAME_NOT_FOUND;
        }

        layerStack = display->getLayerStack();
        LayerCreationArgs mirrorArgs = LayerCreationArgs::fromOtherArgs(args);
        mirrorArgs.flags |= ISurfaceComposerClient::eNoColorFill;
        mirrorArgs.addToRoot = true;
        mirrorArgs.layerStackToMirror = layerStack;
        result = createEffectLayer(mirrorArgs, &outResult.handle, &rootMirrorLayer);
        outResult.layerId = rootMirrorLayer->sequence;
        outResult.layerName = String16(rootMirrorLayer->getDebugName());
        result |= addClientLayer(mirrorArgs, outResult.handle, rootMirrorLayer /* layer */,
                                 nullptr /* parent */, nullptr /* outTransformHint */);
    }

    if (result != NO_ERROR) {
        return result;
    }

    setTransactionFlags(eTransactionFlushNeeded);
    return NO_ERROR;
}

status_t SurfaceFlinger::createLayer(LayerCreationArgs& args, gui::CreateSurfaceResult& outResult) {
    status_t result = NO_ERROR;

    sp<Layer> layer;

    switch (args.flags & ISurfaceComposerClient::eFXSurfaceMask) {
        case ISurfaceComposerClient::eFXSurfaceBufferQueue:
        case ISurfaceComposerClient::eFXSurfaceContainer:
        case ISurfaceComposerClient::eFXSurfaceBufferState:
            args.flags |= ISurfaceComposerClient::eNoColorFill;
            [[fallthrough]];
        case ISurfaceComposerClient::eFXSurfaceEffect: {
            result = createBufferStateLayer(args, &outResult.handle, &layer);
            std::atomic<int32_t>* pendingBufferCounter = layer->getPendingBufferCounter();
            if (pendingBufferCounter) {
                std::string counterName = layer->getPendingBufferCounterName();
                mBufferCountTracker.add(outResult.handle->localBinder(), counterName,
                                        pendingBufferCounter);
            }
        } break;
        default:
            result = BAD_VALUE;
            break;
    }

    if (result != NO_ERROR) {
        return result;
    }

    args.addToRoot = args.addToRoot && callingThreadHasUnscopedSurfaceFlingerAccess();
    // We can safely promote the parent layer in binder thread because we have a strong reference
    // to the layer's handle inside this scope.
    sp<Layer> parent = LayerHandle::getLayer(args.parentHandle.promote());
    if (args.parentHandle != nullptr && parent == nullptr) {
        ALOGE("Invalid parent handle %p", args.parentHandle.promote().get());
        args.addToRoot = false;
    }

    uint32_t outTransformHint;
    result = addClientLayer(args, outResult.handle, layer, parent, &outTransformHint);
    if (result != NO_ERROR) {
        return result;
    }

    outResult.transformHint = static_cast<int32_t>(outTransformHint);
    outResult.layerId = layer->sequence;
    outResult.layerName = String16(layer->getDebugName());
    return result;
}

status_t SurfaceFlinger::createBufferStateLayer(LayerCreationArgs& args, sp<IBinder>* handle,
                                                sp<Layer>* outLayer) {
    *outLayer = getFactory().createBufferStateLayer(args);
    *handle = (*outLayer)->getHandle();
    return NO_ERROR;
}

status_t SurfaceFlinger::createEffectLayer(const LayerCreationArgs& args, sp<IBinder>* handle,
                                           sp<Layer>* outLayer) {
    *outLayer = getFactory().createEffectLayer(args);
    *handle = (*outLayer)->getHandle();
    return NO_ERROR;
}

void SurfaceFlinger::markLayerPendingRemovalLocked(const sp<Layer>& layer) {
    mLayersPendingRemoval.add(layer);
    mLayersRemoved = true;
    setTransactionFlags(eTransactionNeeded);
}

void SurfaceFlinger::onHandleDestroyed(BBinder* handle, sp<Layer>& layer, uint32_t layerId) {
    {
        std::scoped_lock<std::mutex> lock(mCreatedLayersLock);
        mDestroyedHandles.emplace_back(layerId, layer->getDebugName());
    }

    {
        // Used to remove stalled transactions which uses an internal lock.
        ftl::FakeGuard guard(kMainThreadContext);
        mTransactionHandler.onLayerDestroyed(layerId);
    }

    Mutex::Autolock lock(mStateLock);

    /* QTI_BEGIN */
    if (!layer) {
        ALOGW("Attempted to destroy an invalid layer");
        return;
    }
    /* QTI_END */

    markLayerPendingRemovalLocked(layer);
    layer->onHandleDestroyed();
    mBufferCountTracker.remove(handle);
    layer.clear();

    setTransactionFlags(eTransactionFlushNeeded);
}

void SurfaceFlinger::initializeDisplays() {
    TransactionState state;
    state.inputWindowCommands = mInputWindowCommands;
    const nsecs_t now = systemTime();
    state.desiredPresentTime = now;
    state.postTime = now;
    state.originPid = mPid;
    state.originUid = static_cast<int>(getuid());
    const uint64_t transactionId = (static_cast<uint64_t>(mPid) << 32) | mUniqueTransactionId++;
    state.id = transactionId;

    auto layerStack = ui::DEFAULT_LAYER_STACK.id;
    for (const auto& [id, display] : FTL_FAKE_GUARD(mStateLock, mPhysicalDisplays)) {
        state.displays.push(DisplayState(display.token(), ui::LayerStack::fromValue(layerStack++)));
    }

    std::vector<TransactionState> transactions;
    transactions.emplace_back(state);

    {
        Mutex::Autolock lock(mStateLock);
        applyAndCommitDisplayTransactionStatesLocked(transactions);
    }

    {
        ftl::FakeGuard guard(mStateLock);

        // In case of a restart, ensure all displays are off.
        for (const auto& [id, display] : mPhysicalDisplays) {
            setPowerModeInternal(getDisplayDeviceLocked(id), hal::PowerMode::OFF);
        }

        // Power on all displays. The primary display is first, so becomes the active display. Also,
        // the DisplayCapability set of a display is populated on its first powering on. Do this now
        // before responding to any Binder query from DisplayManager about display capabilities.
        // Additionally, do not turn on displays if the boot should be quiescent.
        if (!mSkipPowerOnForQuiescent) {
            for (const auto& [id, display] : mPhysicalDisplays) {
                setPowerModeInternal(getDisplayDeviceLocked(id), hal::PowerMode::ON);
            }
        }
    }
}

void SurfaceFlinger::setPowerModeInternal(const sp<DisplayDevice>& display, hal::PowerMode mode) {
    if (display->isVirtual()) {
        // TODO(b/241285876): This code path should not be reachable, so enforce this at compile
        // time.
        ALOGE("%s: Invalid operation on virtual display", __func__);
        return;
    }

    const auto displayId = display->getPhysicalId();
    ALOGD("Setting power mode %d on display %s", mode, to_string(displayId).c_str());

    const auto currentMode = display->getPowerMode();
    if (currentMode == mode) {
        return;
    }

    const bool isInternalDisplay = mPhysicalDisplays.get(displayId)
                                           .transform(&PhysicalDisplay::isInternal)
                                           .value_or(false);

    const auto activeDisplay = getDisplayDeviceLocked(mActiveDisplayId);

    ALOGW_IF(display != activeDisplay && isInternalDisplay && activeDisplay &&
                     activeDisplay->isPoweredOn(),
             "Trying to change power mode on inactive display without powering off active display");

    display->setPowerMode(mode);

    const auto activeMode = display->refreshRateSelector().getActiveMode().modePtr;
    if (currentMode == hal::PowerMode::OFF) {
        // Turn on the display

        // Activate the display (which involves a modeset to the active mode) when the inner or
        // outer display of a foldable is powered on. This condition relies on the above
        // DisplayDevice::setPowerMode. If `display` and `activeDisplay` are the same display,
        // then the `activeDisplay->isPoweredOn()` below is true, such that the display is not
        // activated every time it is powered on.
        //
        // TODO(b/255635821): Remove the concept of active display.
        if (isInternalDisplay && (!activeDisplay || !activeDisplay->isPoweredOn())) {
            onActiveDisplayChangedLocked(activeDisplay.get(), *display);
        }

        if (displayId == mActiveDisplayId) {
            // TODO(b/281692563): Merge the syscalls. For now, keep uclamp in a separate syscall and
            // set it before SCHED_FIFO due to b/190237315.
            if (setSchedAttr(true) != NO_ERROR) {
                ALOGW("Failed to set uclamp.min after powering on active display: %s",
                      strerror(errno));
            }
            if (setSchedFifo(true) != NO_ERROR) {
                ALOGW("Failed to set SCHED_FIFO after powering on active display: %s",
                      strerror(errno));
            }
        }

        getHwComposer().setPowerMode(displayId, mode);
        if (mode != hal::PowerMode::DOZE_SUSPEND &&
            (displayId == mActiveDisplayId || FlagManager::getInstance().multithreaded_present())) {
            const bool enable =
                    mScheduler->getVsyncSchedule(displayId)->getPendingHardwareVsyncState();
            requestHardwareVsync(displayId, enable);

            if (displayId == mActiveDisplayId) {
                mScheduler->enableSyntheticVsync(false);
            }

            constexpr bool kAllowToEnable = true;
            mScheduler->resyncToHardwareVsync(displayId, kAllowToEnable, activeMode.get());
        }

        mVisibleRegionsDirty = true;
        scheduleComposite(FrameHint::kActive);
    } else if (mode == hal::PowerMode::OFF) {
        const bool currentModeNotDozeSuspend = (currentMode != hal::PowerMode::DOZE_SUSPEND);
        // Turn off the display
        if (displayId == mActiveDisplayId) {
            if (const auto display = getActivatableDisplay()) {
                onActiveDisplayChangedLocked(activeDisplay.get(), *display);
            } else {
                if (setSchedFifo(false) != NO_ERROR) {
                    ALOGW("Failed to set SCHED_OTHER after powering off active display: %s",
                          strerror(errno));
                }
                if (setSchedAttr(false) != NO_ERROR) {
                    ALOGW("Failed set uclamp.min after powering off active display: %s",
                          strerror(errno));
                }

                if (currentModeNotDozeSuspend) {
                    if (!FlagManager::getInstance().multithreaded_present()) {
                        mScheduler->disableHardwareVsync(displayId, true);
                    }
                    mScheduler->enableSyntheticVsync();
                }
            }
        }
        if (currentModeNotDozeSuspend && FlagManager::getInstance().multithreaded_present()) {
            constexpr bool kDisallow = true;
            mScheduler->disableHardwareVsync(displayId, kDisallow);
        }

        // We must disable VSYNC *before* turning off the display. The call to
        // disableHardwareVsync, above, schedules a task to turn it off after
        // this method returns. But by that point, the display is OFF, so the
        // call just updates the pending state, without actually disabling
        // VSYNC.
        requestHardwareVsync(displayId, false);
        getHwComposer().setPowerMode(displayId, mode);

        mVisibleRegionsDirty = true;
        // from this point on, SF will stop drawing on this display
    } else if (mode == hal::PowerMode::DOZE || mode == hal::PowerMode::ON) {
        // Update display while dozing
        getHwComposer().setPowerMode(displayId, mode);
        if (currentMode == hal::PowerMode::DOZE_SUSPEND &&
            (displayId == mActiveDisplayId || FlagManager::getInstance().multithreaded_present())) {
            if (displayId == mActiveDisplayId) {
                ALOGI("Force repainting for DOZE_SUSPEND -> DOZE or ON.");
                mVisibleRegionsDirty = true;
                scheduleRepaint();
                mScheduler->enableSyntheticVsync(false);
            }
            constexpr bool kAllowToEnable = true;
            mScheduler->resyncToHardwareVsync(displayId, kAllowToEnable, activeMode.get());
        }
    } else if (mode == hal::PowerMode::DOZE_SUSPEND) {
        // Leave display going to doze
        if (displayId == mActiveDisplayId || FlagManager::getInstance().multithreaded_present()) {
            constexpr bool kDisallow = true;
            mScheduler->disableHardwareVsync(displayId, kDisallow);
        }
        if (displayId == mActiveDisplayId) {
            mScheduler->enableSyntheticVsync();
        }
        getHwComposer().setPowerMode(displayId, mode);
    } else {
        ALOGE("Attempting to set unknown power mode: %d\n", mode);
        getHwComposer().setPowerMode(displayId, mode);
    }

    /* QTI_BEGIN */
    if (display->isPrimary()) {
        mQtiSFExtnIntf->qtiFbScalingOnPowerChange(display);
    }
    /* QTI_END */

    if (displayId == mActiveDisplayId) {
        mTimeStats->setPowerMode(mode);
        mScheduler->setActiveDisplayPowerModeForRefreshRateStats(mode);
    }

    /* QTI_BEGIN */
    mQtiSFExtnIntf->qtiSetEarlyWakeUpConfig(display, mode, isInternalDisplay);
    /* QTI_END */

    mScheduler->setDisplayPowerMode(displayId, mode);

    ALOGD("Finished setting power mode %d on display %s", mode, to_string(displayId).c_str());
}

void SurfaceFlinger::setPowerMode(const sp<IBinder>& displayToken, int mode) {
    auto future = mScheduler->schedule([=, this]() FTL_FAKE_GUARD(mStateLock) FTL_FAKE_GUARD(
                                               kMainThreadContext) {
        mSkipPowerOnForQuiescent = false;
        const auto display = getDisplayDeviceLocked(displayToken);
        if (!display) {
            ALOGE("Attempt to set power mode %d for invalid display token %p", mode,
                  displayToken.get());
        } else if (display->isVirtual()) {
            ALOGW("Attempt to set power mode %d for virtual display", mode);
        } else {
            setPowerModeInternal(display, static_cast<hal::PowerMode>(mode));
        }
    });

    future.wait();
}

status_t SurfaceFlinger::doDump(int fd, const DumpArgs& args, bool asProto) {
    std::string result;

    IPCThreadState* ipc = IPCThreadState::self();
    const int pid = ipc->getCallingPid();
    const int uid = ipc->getCallingUid();

    if ((uid != AID_SHELL) &&
            !PermissionCache::checkPermission(sDump, pid, uid)) {
        StringAppendF(&result, "Permission Denial: can't dump SurfaceFlinger from pid=%d, uid=%d\n",
                      pid, uid);
        write(fd, result.c_str(), result.size());
        return NO_ERROR;
    }

    if (asProto && args.empty()) {
        perfetto::protos::LayersTraceFileProto traceFileProto =
                mLayerTracing.createTraceFileProto();
        perfetto::protos::LayersSnapshotProto* layersTrace = traceFileProto.add_entry();
        perfetto::protos::LayersProto layersProto = dumpProtoFromMainThread();
        layersTrace->mutable_layers()->Swap(&layersProto);
        auto displayProtos = dumpDisplayProto();
        layersTrace->mutable_displays()->Swap(&displayProtos);
        result.append(traceFileProto.SerializeAsString());
        write(fd, result.c_str(), result.size());
        return NO_ERROR;
    }

    static const std::unordered_map<std::string, Dumper> dumpers = {
            {"--comp-displays"s, dumper(&SurfaceFlinger::dumpCompositionDisplays)},
            {"--display-id"s, dumper(&SurfaceFlinger::dumpDisplayIdentificationData)},
            {"--displays"s, dumper(&SurfaceFlinger::dumpDisplays)},
            {"--edid"s, argsDumper(&SurfaceFlinger::dumpRawDisplayIdentificationData)},
            {"--events"s, dumper(&SurfaceFlinger::dumpEvents)},
            {"--frametimeline"s, argsDumper(&SurfaceFlinger::dumpFrameTimeline)},
            {"--frontend"s, mainThreadDumper(&SurfaceFlinger::dumpFrontEnd)},
            {"--hdrinfo"s, dumper(&SurfaceFlinger::dumpHdrInfo)},
            {"--hwclayers"s, mainThreadDumper(&SurfaceFlinger::dumpHwcLayersMinidump)},
            {"--latency"s, argsMainThreadDumper(&SurfaceFlinger::dumpStats)},
            {"--latency-clear"s, argsMainThreadDumper(&SurfaceFlinger::clearStats)},
            {"--list"s, mainThreadDumper(&SurfaceFlinger::listLayers)},
            {"--planner"s, argsDumper(&SurfaceFlinger::dumpPlannerInfo)},
            {"--scheduler"s, dumper(&SurfaceFlinger::dumpScheduler)},
            {"--timestats"s, protoDumper(&SurfaceFlinger::dumpTimeStats)},
            {"--vsync"s, dumper(&SurfaceFlinger::dumpVsync)},
            {"--wide-color"s, dumper(&SurfaceFlinger::dumpWideColorInfo)},
    };

    const auto flag = args.empty() ? ""s : std::string(String8(args[0]));
    if (const auto it = dumpers.find(flag); it != dumpers.end()) {
        (it->second)(args, asProto, result);
        write(fd, result.c_str(), result.size());
        return NO_ERROR;
    }

    // Traversal of drawing state must happen on the main thread.
    // Otherwise, SortedVector may have shared ownership during concurrent
    // traversals, which can result in use-after-frees.
    std::string compositionLayers;
    mScheduler
            ->schedule([&]() FTL_FAKE_GUARD(mStateLock) FTL_FAKE_GUARD(kMainThreadContext) {
                dumpVisibleFrontEnd(compositionLayers);
            })
            .get();
    dumpAll(args, compositionLayers, result);
    write(fd, result.c_str(), result.size());
    return NO_ERROR;
}

status_t SurfaceFlinger::dumpCritical(int fd, const DumpArgs&, bool asProto) {
    return doDump(fd, DumpArgs(), asProto);
}

void SurfaceFlinger::listLayers(std::string& result) const {
    for (const auto& layer : mLayerLifecycleManager.getLayers()) {
        StringAppendF(&result, "%s\n", layer->getDebugString().c_str());
    }
}

void SurfaceFlinger::dumpStats(const DumpArgs& args, std::string& result) const {
    StringAppendF(&result, "%" PRId64 "\n", getVsyncPeriodFromHWC());
    if (args.size() < 2) return;

    const auto name = String8(args[1]);
    traverseLegacyLayers([&](Layer* layer) {
        if (layer->getName() == name.c_str()) {
            layer->dumpFrameStats(result);
        }
    });
}

void SurfaceFlinger::clearStats(const DumpArgs& args, std::string&) {
    const bool clearAll = args.size() < 2;
    const auto name = clearAll ? String8() : String8(args[1]);

    traverseLegacyLayers([&](Layer* layer) {
        if (clearAll || layer->getName() == name.c_str()) {
            layer->clearFrameStats();
        }
    });
}

void SurfaceFlinger::dumpTimeStats(const DumpArgs& args, bool asProto, std::string& result) const {
    mTimeStats->parseArgs(asProto, args, result);
}

void SurfaceFlinger::dumpFrameTimeline(const DumpArgs& args, std::string& result) const {
    mFrameTimeline->parseArgs(args, result);
}

void SurfaceFlinger::logFrameStats(TimePoint now) {
    static TimePoint sTimestamp = now;
    if (now - sTimestamp < 30min) return;
    sTimestamp = now;

    ATRACE_CALL();
    mDrawingState.traverse([&](Layer* layer) { layer->logFrameStats(); });
}

void SurfaceFlinger::appendSfConfigString(std::string& result) const {
    result.append(" [sf");

    StringAppendF(&result, " PRESENT_TIME_OFFSET=%" PRId64, dispSyncPresentTimeOffset);
    StringAppendF(&result, " FORCE_HWC_FOR_RBG_TO_YUV=%d", useHwcForRgbToYuv);
    StringAppendF(&result, " MAX_VIRT_DISPLAY_DIM=%zu",
                  getHwComposer().getMaxVirtualDisplayDimension());
    StringAppendF(&result, " RUNNING_WITHOUT_SYNC_FRAMEWORK=%d", !hasSyncFramework);
    StringAppendF(&result, " NUM_FRAMEBUFFER_SURFACE_BUFFERS=%" PRId64,
                  maxFrameBufferAcquiredBuffers);
    result.append("]");
}

void SurfaceFlinger::dumpScheduler(std::string& result) const {
    utils::Dumper dumper{result};

    mScheduler->dump(dumper);

    // TODO(b/241285876): Move to DisplayModeController.
    dumper.dump("debugDisplayModeSetByBackdoor"sv, mDebugDisplayModeSetByBackdoor);
    dumper.eol();

    StringAppendF(&result,
                  "         present offset: %9" PRId64 " ns\t        VSYNC period: %9" PRId64
                  " ns\n\n",
                  dispSyncPresentTimeOffset, getVsyncPeriodFromHWC());
}

void SurfaceFlinger::dumpEvents(std::string& result) const {
    mScheduler->dump(scheduler::Cycle::Render, result);
}

void SurfaceFlinger::dumpVsync(std::string& result) const {
    mScheduler->dumpVsync(result);
}

void SurfaceFlinger::dumpPlannerInfo(const DumpArgs& args, std::string& result) const {
    for (const auto& [token, display] : mDisplays) {
        const auto compositionDisplay = display->getCompositionDisplay();
        compositionDisplay->dumpPlannerInfo(args, result);
    }
}

void SurfaceFlinger::dumpCompositionDisplays(std::string& result) const {
    for (const auto& [token, display] : mDisplays) {
        display->getCompositionDisplay()->dump(result);
        result += '\n';
    }
}

void SurfaceFlinger::dumpDisplays(std::string& result) const {
    utils::Dumper dumper{result};

    for (const auto& [id, display] : mPhysicalDisplays) {
        utils::Dumper::Section section(dumper, ftl::Concat("Display ", id.value).str());

        display.snapshot().dump(dumper);

        if (const auto device = getDisplayDeviceLocked(id)) {
            device->dump(dumper);
        }
    }

    for (const auto& [token, display] : mDisplays) {
        if (display->isVirtual()) {
            const auto displayId = display->getId();
            utils::Dumper::Section section(dumper,
                                           ftl::Concat("Virtual Display ", displayId.value).str());
            display->dump(dumper);
        }
    }
}

void SurfaceFlinger::dumpDisplayIdentificationData(std::string& result) const {
    for (const auto& [token, display] : mDisplays) {
        const auto displayId = PhysicalDisplayId::tryCast(display->getId());
        if (!displayId) {
            continue;
        }
        const auto hwcDisplayId = getHwComposer().fromPhysicalDisplayId(*displayId);
        if (!hwcDisplayId) {
            continue;
        }

        StringAppendF(&result,
                      "Display %s (HWC display %" PRIu64 "): ", to_string(*displayId).c_str(),
                      *hwcDisplayId);
        uint8_t port;
        DisplayIdentificationData data;
        if (!getHwComposer().getDisplayIdentificationData(*hwcDisplayId, &port, &data)) {
            result.append("no display identification data\n");
            continue;
        }

        if (data.empty()) {
            result.append("empty display identification data\n");
            continue;
        }

        if (!isEdid(data)) {
            result.append("unknown format for display identification data\n");
            continue;
        }

        const auto edid = parseEdid(data);
        if (!edid) {
            result.append("invalid EDID\n");
            continue;
        }

        StringAppendF(&result, "port=%u pnpId=%s displayName=\"", port, edid->pnpId.data());
        result.append(edid->displayName.data(), edid->displayName.length());
        result.append("\"\n");
    }
}

void SurfaceFlinger::dumpRawDisplayIdentificationData(const DumpArgs& args,
                                                      std::string& result) const {
    hal::HWDisplayId hwcDisplayId;
    uint8_t port;
    DisplayIdentificationData data;

    if (args.size() > 1 && base::ParseUint(String8(args[1]), &hwcDisplayId) &&
        getHwComposer().getDisplayIdentificationData(hwcDisplayId, &port, &data)) {
        result.append(reinterpret_cast<const char*>(data.data()), data.size());
    }
}

void SurfaceFlinger::dumpWideColorInfo(std::string& result) const {
    StringAppendF(&result, "Device supports wide color: %d\n", mSupportsWideColor);
    StringAppendF(&result, "DisplayColorSetting: %s\n",
                  decodeDisplayColorSetting(mDisplayColorSetting).c_str());

    // TODO: print out if wide-color mode is active or not.

    for (const auto& [id, display] : mPhysicalDisplays) {
        StringAppendF(&result, "Display %s color modes:\n", to_string(id).c_str());
        for (const auto mode : display.snapshot().colorModes()) {
            StringAppendF(&result, "    %s (%d)\n", decodeColorMode(mode).c_str(),
                          fmt::underlying(mode));
        }

        if (const auto display = getDisplayDeviceLocked(id)) {
            ui::ColorMode currentMode = display->getCompositionDisplay()->getState().colorMode;
            StringAppendF(&result, "    Current color mode: %s (%d)\n",
                          decodeColorMode(currentMode).c_str(), fmt::underlying(currentMode));
        }
    }
    result.append("\n");
}

void SurfaceFlinger::dumpHdrInfo(std::string& result) const {
    for (const auto& [displayId, listener] : mHdrLayerInfoListeners) {
        StringAppendF(&result, "HDR events for display %" PRIu64 "\n", displayId.value);
        listener->dump(result);
        result.append("\n");
    }
}

void SurfaceFlinger::dumpFrontEnd(std::string& result) {
    std::ostringstream out;
    out << "\nComposition list\n";
    ui::LayerStack lastPrintedLayerStackHeader = ui::INVALID_LAYER_STACK;
    for (const auto& snapshot : mLayerSnapshotBuilder.getSnapshots()) {
        if (lastPrintedLayerStackHeader != snapshot->outputFilter.layerStack) {
            lastPrintedLayerStackHeader = snapshot->outputFilter.layerStack;
            out << "LayerStack=" << lastPrintedLayerStackHeader.id << "\n";
        }
        out << "  " << *snapshot << "\n";
    }

    out << "\nInput list\n";
    lastPrintedLayerStackHeader = ui::INVALID_LAYER_STACK;
    mLayerSnapshotBuilder.forEachInputSnapshot([&](const frontend::LayerSnapshot& snapshot) {
        if (lastPrintedLayerStackHeader != snapshot.outputFilter.layerStack) {
            lastPrintedLayerStackHeader = snapshot.outputFilter.layerStack;
            out << "LayerStack=" << lastPrintedLayerStackHeader.id << "\n";
        }
        out << "  " << snapshot << "\n";
    });

    out << "\nLayer Hierarchy\n"
        << mLayerHierarchyBuilder.getHierarchy().dump() << "\nOffscreen Hierarchy\n"
        << mLayerHierarchyBuilder.getOffscreenHierarchy().dump() << "\n\n";
    result.append(out.str());
}

void SurfaceFlinger::dumpVisibleFrontEnd(std::string& result) {
    if (!mLayerLifecycleManagerEnabled) {
        StringAppendF(&result, "Composition layers\n");
        mDrawingState.traverseInZOrder([&](Layer* layer) {
            auto* compositionState = layer->getCompositionState();
            if (!compositionState || !compositionState->isVisible) return;
            android::base::StringAppendF(&result, "* Layer %p (%s)\n", layer,
                                         layer->getDebugName() ? layer->getDebugName()
                                                               : "<unknown>");
            compositionState->dump(result);
        });

        StringAppendF(&result, "Offscreen Layers\n");
        for (Layer* offscreenLayer : mOffscreenLayers) {
            offscreenLayer->traverse(LayerVector::StateSet::Drawing,
                                     [&](Layer* layer) { layer->dumpOffscreenDebugInfo(result); });
        }
    } else {
        std::ostringstream out;
        out << "\nComposition list\n";
        ui::LayerStack lastPrintedLayerStackHeader = ui::INVALID_LAYER_STACK;
        mLayerSnapshotBuilder.forEachVisibleSnapshot(
                [&](std::unique_ptr<frontend::LayerSnapshot>& snapshot) {
                    if (snapshot->hasSomethingToDraw()) {
                        if (lastPrintedLayerStackHeader != snapshot->outputFilter.layerStack) {
                            lastPrintedLayerStackHeader = snapshot->outputFilter.layerStack;
                            out << "LayerStack=" << lastPrintedLayerStackHeader.id << "\n";
                        }
                        out << "  " << *snapshot << "\n";
                    }
                });

        out << "\nInput list\n";
        lastPrintedLayerStackHeader = ui::INVALID_LAYER_STACK;
        mLayerSnapshotBuilder.forEachInputSnapshot([&](const frontend::LayerSnapshot& snapshot) {
            if (lastPrintedLayerStackHeader != snapshot.outputFilter.layerStack) {
                lastPrintedLayerStackHeader = snapshot.outputFilter.layerStack;
                out << "LayerStack=" << lastPrintedLayerStackHeader.id << "\n";
            }
            out << "  " << snapshot << "\n";
        });

        out << "\nLayer Hierarchy\n"
            << mLayerHierarchyBuilder.getHierarchy() << "\nOffscreen Hierarchy\n"
            << mLayerHierarchyBuilder.getOffscreenHierarchy() << "\n\n";
        result = out.str();
        dumpHwcLayersMinidump(result);
    }
}

perfetto::protos::LayersProto SurfaceFlinger::dumpDrawingStateProto(uint32_t traceFlags) const {
    /* QTI_BEGIN */
    Mutex::Autolock _l(mStateLock);
    /* QTI_END */
    std::unordered_set<uint64_t> stackIdsToSkip;

    // Determine if virtual layers display should be skipped
    if ((traceFlags & LayerTracing::TRACE_VIRTUAL_DISPLAYS) == 0) {
        for (const auto& [_, display] : FTL_FAKE_GUARD(mStateLock, mDisplays)) {
            if (display->isVirtual()) {
                stackIdsToSkip.insert(display->getLayerStack().id);
            }
        }
    }

    return LayerProtoFromSnapshotGenerator(mLayerSnapshotBuilder, mFrontEndDisplayInfos,
                                           mLegacyLayers, traceFlags)
            .generate(mLayerHierarchyBuilder.getHierarchy());
}

google::protobuf::RepeatedPtrField<perfetto::protos::DisplayProto>
SurfaceFlinger::dumpDisplayProto() const {
    google::protobuf::RepeatedPtrField<perfetto::protos::DisplayProto> displays;
    for (const auto& [_, display] : FTL_FAKE_GUARD(mStateLock, mDisplays)) {
        perfetto::protos::DisplayProto* displayProto = displays.Add();
        displayProto->set_id(display->getId().value);
        displayProto->set_name(display->getDisplayName());
        displayProto->set_layer_stack(display->getLayerStack().id);

        if (!display->isVirtual()) {
            const auto dpi = display->refreshRateSelector().getActiveMode().modePtr->getDpi();
            displayProto->set_dpi_x(dpi.x);
            displayProto->set_dpi_y(dpi.y);
        }

        LayerProtoHelper::writeSizeToProto(display->getWidth(), display->getHeight(),
                                           [&]() { return displayProto->mutable_size(); });
        LayerProtoHelper::writeToProto(display->getLayerStackSpaceRect(), [&]() {
            return displayProto->mutable_layer_stack_space_rect();
        });
        LayerProtoHelper::writeTransformToProto(display->getTransform(),
                                                displayProto->mutable_transform());
        displayProto->set_is_virtual(display->isVirtual());
    }
    return displays;
}

void SurfaceFlinger::dumpHwc(std::string& result) const {
    getHwComposer().dump(result);
}

void SurfaceFlinger::dumpOffscreenLayersProto(perfetto::protos::LayersProto& layersProto,
                                              uint32_t traceFlags) const {
    // Add a fake invisible root layer to the proto output and parent all the offscreen layers to
    // it.
    perfetto::protos::LayerProto* rootProto = layersProto.add_layers();
    const int32_t offscreenRootLayerId = INT32_MAX - 2;
    rootProto->set_id(offscreenRootLayerId);
    rootProto->set_name("Offscreen Root");
    rootProto->set_parent(-1);

    for (Layer* offscreenLayer : mOffscreenLayers) {
        // Add layer as child of the fake root
        rootProto->add_children(offscreenLayer->sequence);

        // Add layer
        auto* layerProto = offscreenLayer->writeToProto(layersProto, traceFlags);
        layerProto->set_parent(offscreenRootLayerId);
    }
}

perfetto::protos::LayersProto SurfaceFlinger::dumpProtoFromMainThread(uint32_t traceFlags) {
    return mScheduler
            ->schedule([=, this]() FTL_FAKE_GUARD(kMainThreadContext) {
                return dumpDrawingStateProto(traceFlags);
            })
            .get();
}

void SurfaceFlinger::dumpOffscreenLayers(std::string& result) {
    auto future = mScheduler->schedule([this] {
        std::string result;
        for (Layer* offscreenLayer : mOffscreenLayers) {
            offscreenLayer->traverse(LayerVector::StateSet::Drawing,
                                     [&](Layer* layer) { layer->dumpOffscreenDebugInfo(result); });
        }
        return result;
    });

    result.append("Offscreen Layers:\n");
    result.append(future.get());
}

void SurfaceFlinger::dumpHwcLayersMinidumpLockedLegacy(std::string& result) const {
    for (const auto& [token, display] : FTL_FAKE_GUARD(mStateLock, mDisplays)) {
        const auto displayId = HalDisplayId::tryCast(display->getId());
        if (!displayId) {
            continue;
        }

        StringAppendF(&result, "Display %s (%s) HWC layers:\n", to_string(*displayId).c_str(),
                      displayId == mActiveDisplayId ? "active" : "inactive");
        Layer::miniDumpHeader(result);

        const DisplayDevice& ref = *display;
        mDrawingState.traverseInZOrder([&](Layer* layer) { layer->miniDumpLegacy(result, ref); });
        result.append("\n");
    }
}

void SurfaceFlinger::dumpHwcLayersMinidump(std::string& result) const {
    if (!mLayerLifecycleManagerEnabled) {
        return dumpHwcLayersMinidumpLockedLegacy(result);
    }
    for (const auto& [token, display] : FTL_FAKE_GUARD(mStateLock, mDisplays)) {
        const auto displayId = HalDisplayId::tryCast(display->getId());
        if (!displayId) {
            continue;
        }

        StringAppendF(&result, "Display %s (%s) HWC layers:\n", to_string(*displayId).c_str(),
                      displayId == mActiveDisplayId ? "active" : "inactive");
        Layer::miniDumpHeader(result);

        const DisplayDevice& ref = *display;
        mLayerSnapshotBuilder.forEachVisibleSnapshot(
                [&](const frontend::LayerSnapshot& snapshot) FTL_FAKE_GUARD(kMainThreadContext) {
                    if (!snapshot.hasSomethingToDraw() ||
                        ref.getLayerStack() != snapshot.outputFilter.layerStack) {
                        return;
                    }
                    auto it = mLegacyLayers.find(snapshot.sequence);
                    LLOG_ALWAYS_FATAL_WITH_TRACE_IF(it == mLegacyLayers.end(),
                                                    "Couldnt find layer object for %s",
                                                    snapshot.getDebugString().c_str());
                    it->second->miniDump(result, snapshot, ref);
                });
        result.append("\n");
    }
}

void SurfaceFlinger::dumpAll(const DumpArgs& args, const std::string& compositionLayers,
                             std::string& result) const {
    TimedLock lock(mStateLock, s2ns(1), __func__);
    if (!lock.locked()) {
        StringAppendF(&result, "Dumping without lock after timeout: %s (%d)\n",
                      strerror(-lock.status), lock.status);
        /* QTI_BEGIN */
        return;
        /* QTI_END */
    }

    const bool colorize = !args.empty() && args[0] == String16("--color");
    Colorizer colorizer(colorize);

    // figure out if we're stuck somewhere
    const nsecs_t now = systemTime();
    const nsecs_t inTransaction(mDebugInTransaction);
    nsecs_t inTransactionDuration = (inTransaction) ? now-inTransaction : 0;

    /*
     * Dump library configuration.
     */

    colorizer.bold(result);
    result.append("Build configuration:");
    colorizer.reset(result);
    appendSfConfigString(result);
    result.append("\n");

    result.append("\nDisplay identification data:\n");
    dumpDisplayIdentificationData(result);

    result.append("\nWide-Color information:\n");
    dumpWideColorInfo(result);

    dumpHdrInfo(result);

    colorizer.bold(result);
    result.append("Sync configuration: ");
    colorizer.reset(result);
    result.append(SyncFeatures::getInstance().toString());
    result.append("\n\n");

    colorizer.bold(result);
    result.append("Scheduler:\n");
    colorizer.reset(result);
    dumpScheduler(result);
    dumpEvents(result);
    dumpVsync(result);
    result.append("\n");

    /*
     * Dump the visible layer list
     */
    colorizer.bold(result);
    StringAppendF(&result, "SurfaceFlinger New Frontend Enabled:%s\n",
                  mLayerLifecycleManagerEnabled ? "true" : "false");
    StringAppendF(&result, "Active Layers - layers with client handles (count = %zu)\n",
                  mNumLayers.load());
    colorizer.reset(result);

    result.append(compositionLayers);

    colorizer.bold(result);
    StringAppendF(&result, "Displays (%zu entries)\n", mDisplays.size());
    colorizer.reset(result);
    dumpDisplays(result);
    dumpCompositionDisplays(result);
    result.push_back('\n');

    mCompositionEngine->dump(result);

    /*
     * Dump SurfaceFlinger global state
     */

    colorizer.bold(result);
    result.append("SurfaceFlinger global state:\n");
    colorizer.reset(result);

    getRenderEngine().dump(result);

    result.append("ClientCache state:\n");
    ClientCache::getInstance().dump(result);
    DebugEGLImageTracker::getInstance()->dump(result);

    if (const auto display = getDefaultDisplayDeviceLocked()) {
        display->getCompositionDisplay()->getState().undefinedRegion.dump(result,
                                                                          "undefinedRegion");
        StringAppendF(&result, "  orientation=%s, isPoweredOn=%d\n",
                      toCString(display->getOrientation()), display->isPoweredOn());
    }
    StringAppendF(&result, "  transaction-flags         : %08x\n", mTransactionFlags.load());

    if (const auto display = getDefaultDisplayDeviceLocked()) {
        std::string peakFps, xDpi, yDpi;
        const auto activeMode = display->refreshRateSelector().getActiveMode();
        if (const auto activeModePtr = activeMode.modePtr.get()) {
            peakFps = to_string(activeMode.modePtr->getPeakFps());
            const auto dpi = activeModePtr->getDpi();
            xDpi = base::StringPrintf("%.2f", dpi.x);
            yDpi = base::StringPrintf("%.2f", dpi.y);
        } else {
            peakFps = "unknown";
            xDpi = "unknown";
            yDpi = "unknown";
        }
        StringAppendF(&result,
                      "  peak-refresh-rate         : %s\n"
                      "  x-dpi                     : %s\n"
                      "  y-dpi                     : %s\n",
                      peakFps.c_str(), xDpi.c_str(), yDpi.c_str());
    }

    StringAppendF(&result, "  transaction time: %f us\n", inTransactionDuration / 1000.0);

    result.append("\nTransaction tracing: ");
    if (mTransactionTracing) {
        result.append("enabled\n");
        mTransactionTracing->dump(result);
    } else {
        result.append("disabled\n");
    }
    result.push_back('\n');

    {
        DumpArgs plannerArgs;
        plannerArgs.add(); // first argument is ignored
        plannerArgs.add(String16("--layers"));
        dumpPlannerInfo(plannerArgs, result);
    }

    /*
     * Dump HWComposer state
     */
    colorizer.bold(result);
    result.append("h/w composer state:\n");
    colorizer.reset(result);
    const bool hwcDisabled = mDebugDisableHWC || mDebugFlashDelay;
    StringAppendF(&result, "  h/w composer %s\n", hwcDisabled ? "disabled" : "enabled");
    dumpHwc(result);

    /*
     * Dump gralloc state
     */
    const GraphicBufferAllocator& alloc(GraphicBufferAllocator::get());
    alloc.dump(result);

    /*
     * Dump flag/property manager state
     */
    FlagManager::getInstance().dump(result);

    result.append(mTimeStats->miniDump());
    result.append("\n");

    result.append("Window Infos:\n");
    auto windowInfosDebug = mWindowInfosListenerInvoker->getDebugInfo();
    StringAppendF(&result, "  max send vsync id: %" PRId64 "\n",
                  ftl::to_underlying(windowInfosDebug.maxSendDelayVsyncId));
    StringAppendF(&result, "  max send delay (ns): %" PRId64 " ns\n",
                  windowInfosDebug.maxSendDelayDuration);
    StringAppendF(&result, "  unsent messages: %zu\n", windowInfosDebug.pendingMessageCount);
    result.append("\n");
}

mat4 SurfaceFlinger::calculateColorMatrix(float saturation) {
    if (saturation == 1) {
        return mat4();
    }

    float3 luminance{0.213f, 0.715f, 0.072f};
    luminance *= 1.0f - saturation;
    mat4 saturationMatrix = mat4(vec4{luminance.r + saturation, luminance.r, luminance.r, 0.0f},
                                 vec4{luminance.g, luminance.g + saturation, luminance.g, 0.0f},
                                 vec4{luminance.b, luminance.b, luminance.b + saturation, 0.0f},
                                 vec4{0.0f, 0.0f, 0.0f, 1.0f});
    return saturationMatrix;
}

void SurfaceFlinger::updateColorMatrixLocked() {
    mat4 colorMatrix =
            mClientColorMatrix * calculateColorMatrix(mGlobalSaturationFactor) * mDaltonizer();

    if (mCurrentState.colorMatrix != colorMatrix) {
        mCurrentState.colorMatrix = colorMatrix;
        mCurrentState.colorMatrixChanged = true;
        setTransactionFlags(eTransactionNeeded);
    }
}

status_t SurfaceFlinger::CheckTransactCodeCredentials(uint32_t code) {
#pragma clang diagnostic push
#pragma clang diagnostic error "-Wswitch-enum"
    switch (static_cast<ISurfaceComposerTag>(code)) {
        // These methods should at minimum make sure that the client requested
        // access to SF.
        case GET_HDR_CAPABILITIES:
        case GET_AUTO_LOW_LATENCY_MODE_SUPPORT:
        case GET_GAME_CONTENT_TYPE_SUPPORT:
        case ACQUIRE_FRAME_RATE_FLEXIBILITY_TOKEN: {
            // OVERRIDE_HDR_TYPES is used by CTS tests, which acquire the necessary
            // permission dynamically. Don't use the permission cache for this check.
            bool usePermissionCache = code != OVERRIDE_HDR_TYPES;
            if (!callingThreadHasUnscopedSurfaceFlingerAccess(usePermissionCache)) {
                IPCThreadState* ipc = IPCThreadState::self();
                ALOGE("Permission Denial: can't access SurfaceFlinger pid=%d, uid=%d",
                        ipc->getCallingPid(), ipc->getCallingUid());
                return PERMISSION_DENIED;
            }
            return OK;
        }
        // The following calls are currently used by clients that do not
        // request necessary permissions. However, they do not expose any secret
        // information, so it is OK to pass them.
        case GET_ACTIVE_COLOR_MODE:
        case GET_ACTIVE_DISPLAY_MODE:
        case GET_DISPLAY_COLOR_MODES:
        case GET_DISPLAY_MODES:
        case GET_SCHEDULING_POLICY:
        // Calling setTransactionState is safe, because you need to have been
        // granted a reference to Client* and Handle* to do anything with it.
        case SET_TRANSACTION_STATE: {
            // This is not sensitive information, so should not require permission control.
            return OK;
        }
        case BOOT_FINISHED:
        // Used by apps to hook Choreographer to SurfaceFlinger.
        case CREATE_DISPLAY_EVENT_CONNECTION:
        case CREATE_CONNECTION:
        case CREATE_VIRTUAL_DISPLAY:
        case DESTROY_VIRTUAL_DISPLAY:
        case GET_PRIMARY_PHYSICAL_DISPLAY_ID:
        case GET_PHYSICAL_DISPLAY_IDS:
        case GET_PHYSICAL_DISPLAY_TOKEN:
        case AUTHENTICATE_SURFACE:
        case SET_POWER_MODE:
        case GET_SUPPORTED_FRAME_TIMESTAMPS:
        case GET_DISPLAY_STATE:
        case GET_DISPLAY_STATS:
        case GET_STATIC_DISPLAY_INFO:
        case GET_DYNAMIC_DISPLAY_INFO:
        case GET_DISPLAY_NATIVE_PRIMARIES:
        case SET_ACTIVE_COLOR_MODE:
        case SET_BOOT_DISPLAY_MODE:
        case CLEAR_BOOT_DISPLAY_MODE:
        case GET_BOOT_DISPLAY_MODE_SUPPORT:
        case SET_AUTO_LOW_LATENCY_MODE:
        case SET_GAME_CONTENT_TYPE:
        case CAPTURE_LAYERS:
        case CAPTURE_DISPLAY:
        case CAPTURE_DISPLAY_BY_ID:
        case CLEAR_ANIMATION_FRAME_STATS:
        case GET_ANIMATION_FRAME_STATS:
        case OVERRIDE_HDR_TYPES:
        case ON_PULL_ATOM:
        case ENABLE_VSYNC_INJECTIONS:
        case INJECT_VSYNC:
        case GET_LAYER_DEBUG_INFO:
        case GET_COLOR_MANAGEMENT:
        case GET_COMPOSITION_PREFERENCE:
        case GET_DISPLAYED_CONTENT_SAMPLING_ATTRIBUTES:
        case SET_DISPLAY_CONTENT_SAMPLING_ENABLED:
        case GET_DISPLAYED_CONTENT_SAMPLE:
        case GET_PROTECTED_CONTENT_SUPPORT:
        case IS_WIDE_COLOR_DISPLAY:
        case ADD_REGION_SAMPLING_LISTENER:
        case REMOVE_REGION_SAMPLING_LISTENER:
        case ADD_FPS_LISTENER:
        case REMOVE_FPS_LISTENER:
        case ADD_TUNNEL_MODE_ENABLED_LISTENER:
        case REMOVE_TUNNEL_MODE_ENABLED_LISTENER:
        case ADD_WINDOW_INFOS_LISTENER:
        case REMOVE_WINDOW_INFOS_LISTENER:
        case SET_DESIRED_DISPLAY_MODE_SPECS:
        case GET_DESIRED_DISPLAY_MODE_SPECS:
        case GET_DISPLAY_BRIGHTNESS_SUPPORT:
        case SET_DISPLAY_BRIGHTNESS:
        case ADD_HDR_LAYER_INFO_LISTENER:
        case REMOVE_HDR_LAYER_INFO_LISTENER:
        case NOTIFY_POWER_BOOST:
        case SET_GLOBAL_SHADOW_SETTINGS:
        case GET_DISPLAY_DECORATION_SUPPORT:
        case SET_FRAME_RATE:
        case SET_OVERRIDE_FRAME_RATE:
        case SET_FRAME_TIMELINE_INFO:
        case ADD_TRANSACTION_TRACE_LISTENER:
        case GET_GPU_CONTEXT_PRIORITY:
        case GET_MAX_ACQUIRED_BUFFER_COUNT:
            LOG_FATAL("Deprecated opcode: %d, migrated to AIDL", code);
            return PERMISSION_DENIED;
    }

    // These codes are used for the IBinder protocol to either interrogate the recipient
    // side of the transaction for its canonical interface descriptor or to dump its state.
    // We let them pass by default.
    if (code == IBinder::INTERFACE_TRANSACTION || code == IBinder::DUMP_TRANSACTION ||
        code == IBinder::PING_TRANSACTION || code == IBinder::SHELL_COMMAND_TRANSACTION ||
        code == IBinder::SYSPROPS_TRANSACTION) {
        return OK;
    }
    // Numbers from 1000 to 1045 and 20000 to 20002 are currently used for backdoors. The code
    // in onTransact verifies that the user is root, and has access to use SF.
    if ((code >= 1000 && code <= 1045) /* QTI_BEGIN */ ||
        (code >= 20000 && code <= 20002) /* QTI_END */) {
        ALOGV("Accessing SurfaceFlinger through backdoor code: %u", code);
        return OK;
    }
    ALOGE("Permission Denial: SurfaceFlinger did not recognize request code: %u", code);
    return PERMISSION_DENIED;
#pragma clang diagnostic pop
}

status_t SurfaceFlinger::onTransact(uint32_t code, const Parcel& data, Parcel* reply,
                                    uint32_t flags) {
    if (const status_t error = CheckTransactCodeCredentials(code); error != OK) {
        return error;
    }

    status_t err = BnSurfaceComposer::onTransact(code, data, reply, flags);
    if (err == UNKNOWN_TRANSACTION || err == PERMISSION_DENIED) {
        CHECK_INTERFACE(ISurfaceComposer, data, reply);
        IPCThreadState* ipc = IPCThreadState::self();
        const int uid = ipc->getCallingUid();
        if (CC_UNLIKELY(uid != AID_SYSTEM
                && !PermissionCache::checkCallingPermission(sHardwareTest))) {
            const int pid = ipc->getCallingPid();
            ALOGE("Permission Denial: "
                    "can't access SurfaceFlinger pid=%d, uid=%d", pid, uid);
            return PERMISSION_DENIED;
        }
        int n;
        switch (code) {
            case 1000: // Unused.
            case 1001:
                return NAME_NOT_FOUND;
            case 1002: // Toggle flashing on surface damage.
                sfdo_setDebugFlash(data.readInt32());
                return NO_ERROR;
            case 1004: // Force composite ahead of next VSYNC.
            case 1006:
                sfdo_scheduleComposite();
                return NO_ERROR;
            case 1005: { // Force commit ahead of next VSYNC.
                sfdo_scheduleCommit();
                return NO_ERROR;
            }
            case 1007: // Unused.
                return NAME_NOT_FOUND;
            case 1008: // Toggle forced GPU composition.
                sfdo_forceClientComposition(data.readInt32() != 0);
                return NO_ERROR;
            case 1009: // Toggle use of transform hint.
                mDebugDisableTransformHint = data.readInt32() != 0;
                scheduleRepaint();
                return NO_ERROR;
            case 1010: // Interrogate.
                reply->writeInt32(0);
                reply->writeInt32(0);
                reply->writeInt32(mDebugFlashDelay);
                reply->writeInt32(0);
                reply->writeInt32(mDebugDisableHWC);
                return NO_ERROR;
            case 1013: // Unused.
                return NAME_NOT_FOUND;
            case 1014: {
                Mutex::Autolock _l(mStateLock);
                // daltonize
                n = data.readInt32();
                mDaltonizer.setLevel(data.readInt32());
                switch (n % 10) {
                    case 1:
                        mDaltonizer.setType(ColorBlindnessType::Protanomaly);
                        break;
                    case 2:
                        mDaltonizer.setType(ColorBlindnessType::Deuteranomaly);
                        break;
                    case 3:
                        mDaltonizer.setType(ColorBlindnessType::Tritanomaly);
                        break;
                    default:
                        mDaltonizer.setType(ColorBlindnessType::None);
                        break;
                }
                if (n >= 10) {
                    mDaltonizer.setMode(ColorBlindnessMode::Correction);
                } else {
                    mDaltonizer.setMode(ColorBlindnessMode::Simulation);
                }

                updateColorMatrixLocked();
                return NO_ERROR;
            }
            case 1015: {
                Mutex::Autolock _l(mStateLock);
                // apply a color matrix
                n = data.readInt32();
                if (n) {
                    // color matrix is sent as a column-major mat4 matrix
                    for (size_t i = 0 ; i < 4; i++) {
                        for (size_t j = 0; j < 4; j++) {
                            mClientColorMatrix[i][j] = data.readFloat();
                        }
                    }
                } else {
                    mClientColorMatrix = mat4();
                }

                // Check that supplied matrix's last row is {0,0,0,1} so we can avoid
                // the division by w in the fragment shader
                float4 lastRow(transpose(mClientColorMatrix)[3]);
                if (any(greaterThan(abs(lastRow - float4{0, 0, 0, 1}), float4{1e-4f}))) {
                    ALOGE("The color transform's last row must be (0, 0, 0, 1)");
                }

                updateColorMatrixLocked();
                return NO_ERROR;
            }
            case 1016: { // Unused.
                return NAME_NOT_FOUND;
            }
            case 1017: {
                n = data.readInt32();
                mForceFullDamage = n != 0;
                return NO_ERROR;
            }
            case 1018: { // Set the render deadline as a duration until VSYNC.
                n = data.readInt32();
                mScheduler->setDuration(scheduler::Cycle::Render, std::chrono::nanoseconds(n), 0ns);
                return NO_ERROR;
            }
            case 1019: { // Set the deadline of the last composite as a duration until VSYNC.
                n = data.readInt32();
                mScheduler->setDuration(scheduler::Cycle::LastComposite,
                                        std::chrono::nanoseconds(n), 0ns);
                return NO_ERROR;
            }
            case 1020: { // Unused
                return NAME_NOT_FOUND;
            }
            case 1021: { // Disable HWC virtual displays
                const bool enable = data.readInt32() != 0;
                static_cast<void>(
                        mScheduler->schedule([this, enable] { enableHalVirtualDisplays(enable); }));
                return NO_ERROR;
            }
            case 1022: { // Set saturation boost
                Mutex::Autolock _l(mStateLock);
                mGlobalSaturationFactor = std::max(0.0f, std::min(data.readFloat(), 2.0f));

                updateColorMatrixLocked();
                return NO_ERROR;
            }
            case 1023: { // Set color mode.
                mDisplayColorSetting = static_cast<DisplayColorSetting>(data.readInt32());

                if (int32_t colorMode; data.readInt32(&colorMode) == NO_ERROR) {
                    mForceColorMode = static_cast<ui::ColorMode>(colorMode);
                }
                scheduleRepaint();
                return NO_ERROR;
            }
            // Deprecate, use 1030 to check whether the device is color managed.
            case 1024: {
                return NAME_NOT_FOUND;
            }
            // Deprecated, use perfetto to start/stop the layer tracing
            case 1025: {
                return NAME_NOT_FOUND;
            }
            // Deprecated, execute "adb shell perfetto --query" to see the ongoing tracing sessions
            case 1026: {
                return NAME_NOT_FOUND;
            }
            // Is a DisplayColorSetting supported?
            case 1027: {
                const auto display = getDefaultDisplayDevice();
                if (!display) {
                    return NAME_NOT_FOUND;
                }

                DisplayColorSetting setting = static_cast<DisplayColorSetting>(data.readInt32());
                switch (setting) {
                    case DisplayColorSetting::kManaged:
                    case DisplayColorSetting::kUnmanaged:
                        reply->writeBool(true);
                        break;
                    case DisplayColorSetting::kEnhanced:
                        reply->writeBool(display->hasRenderIntent(RenderIntent::ENHANCE));
                        break;
                    default: // vendor display color setting
                        reply->writeBool(
                                display->hasRenderIntent(static_cast<RenderIntent>(setting)));
                        break;
                }
                return NO_ERROR;
            }
            case 1028: { // Unused.
                return NAME_NOT_FOUND;
            }
            // Deprecated, use perfetto to set the active layer tracing buffer size
            case 1029: {
                return NAME_NOT_FOUND;
            }
            // Is device color managed?
            case 1030: {
                // ColorDisplayManager stil calls this
                reply->writeBool(true);
                return NO_ERROR;
            }
            // Override default composition data space
            // adb shell service call SurfaceFlinger 1031 i32 1 DATASPACE_NUMBER DATASPACE_NUMBER \
            // && adb shell stop zygote && adb shell start zygote
            // to restore: adb shell service call SurfaceFlinger 1031 i32 0 && \
            // adb shell stop zygote && adb shell start zygote
            case 1031: {
                Mutex::Autolock _l(mStateLock);
                n = data.readInt32();
                if (n) {
                    n = data.readInt32();
                    if (n) {
                        Dataspace dataspace = static_cast<Dataspace>(n);
                        if (!validateCompositionDataspace(dataspace)) {
                            return BAD_VALUE;
                        }
                        mDefaultCompositionDataspace = dataspace;
                    }
                    n = data.readInt32();
                    if (n) {
                        Dataspace dataspace = static_cast<Dataspace>(n);
                        if (!validateCompositionDataspace(dataspace)) {
                            return BAD_VALUE;
                        }
                        mWideColorGamutCompositionDataspace = dataspace;
                    }
                } else {
                    // restore composition data space.
                    mDefaultCompositionDataspace = defaultCompositionDataspace;
                    mWideColorGamutCompositionDataspace = wideColorGamutCompositionDataspace;
                }
                return NO_ERROR;
            }
            // Deprecated, use perfetto to set layer trace flags
            case 1033: {
                return NAME_NOT_FOUND;
            }
            case 1034: {
                n = data.readInt32();
                if (n == 0 || n == 1) {
                    sfdo_enableRefreshRateOverlay(static_cast<bool>(n));
                } else {
                    Mutex::Autolock lock(mStateLock);
                    reply->writeBool(isRefreshRateOverlayEnabled());
                }
                return NO_ERROR;
            }
            case 1035: {
                // Parameters:
                // - (required) i32 mode id.
                // - (optional) i64 display id. Using default display if not provided.
                // - (optional) f min render rate. Using mode's fps is not provided.
                // - (optional) f max render rate. Using mode's fps is not provided.

                const int modeId = data.readInt32();

                const auto display = [&]() -> sp<IBinder> {
                    uint64_t value;
                    if (data.readUint64(&value) != NO_ERROR) {
                        return getDefaultDisplayDevice()->getDisplayToken().promote();
                    }

                    if (const auto id = DisplayId::fromValue<PhysicalDisplayId>(value)) {
                        return getPhysicalDisplayToken(*id);
                    }

                    ALOGE("Invalid physical display ID");
                    return nullptr;
                }();

                /* QTI_BEGIN */
                if (mQtiSFExtnIntf->qtiIsSupportedConfigSwitch(display, modeId) != NO_ERROR) {
                    return BAD_VALUE;
                }
                /* QTI_END */

                const auto getFps = [&] {
                    float value;
                    if (data.readFloat(&value) == NO_ERROR) {
                        return Fps::fromValue(value);
                    }

                    return Fps();
                };

                const auto minFps = getFps();
                const auto maxFps = getFps();

                mDebugDisplayModeSetByBackdoor = false;
                const status_t result =
                        setActiveModeFromBackdoor(display, DisplayModeId{modeId}, minFps, maxFps);
                if (result == NO_ERROR) {
                    mDebugDisplayModeSetByBackdoor = true;
                    /* QTI_BEGIN */
                    ATRACE_NAME(std::string("ModeSwitch " + std::to_string(modeId)).c_str());
                    /* QTI_END */
                }

                mDebugDisplayModeSetByBackdoor = result == NO_ERROR;
                return result;
            }
            // Turn on/off frame rate flexibility mode. When turned on it overrides the display
            // manager frame rate policy a new policy which allows switching between all refresh
            // rates.
            case 1036: {
                if (data.readInt32() > 0) { // turn on
                    return mScheduler
                            ->schedule([this]() FTL_FAKE_GUARD(kMainThreadContext) {
                                const auto display =
                                        FTL_FAKE_GUARD(mStateLock, getDefaultDisplayDeviceLocked());

                                // This is a little racy, but not in a way that hurts anything. As
                                // we grab the defaultMode from the display manager policy, we could
                                // be setting a new display manager policy, leaving us using a stale
                                // defaultMode. The defaultMode doesn't matter for the override
                                // policy though, since we set allowGroupSwitching to true, so it's
                                // not a problem.
                                scheduler::RefreshRateSelector::OverridePolicy overridePolicy;
                                overridePolicy.defaultMode = display->refreshRateSelector()
                                                                     .getDisplayManagerPolicy()
                                                                     .defaultMode;
                                overridePolicy.allowGroupSwitching = true;
                                return setDesiredDisplayModeSpecsInternal(display, overridePolicy);
                            })
                            .get();
                } else { // turn off
                    return mScheduler
                            ->schedule([this]() FTL_FAKE_GUARD(kMainThreadContext) {
                                const auto display =
                                        FTL_FAKE_GUARD(mStateLock, getDefaultDisplayDeviceLocked());
                                return setDesiredDisplayModeSpecsInternal(
                                        display,
                                        scheduler::RefreshRateSelector::NoOverridePolicy{});
                            })
                            .get();
                }
            }
            // Inject a hotplug connected event for the primary display. This will deallocate and
            // reallocate the display state including framebuffers.
            case 1037: {
                const hal::HWDisplayId hwcId =
                        (Mutex::Autolock(mStateLock), getHwComposer().getPrimaryHwcDisplayId());

                onComposerHalHotplugEvent(hwcId, DisplayHotplugEvent::CONNECTED);
                return NO_ERROR;
            }
            // Modify the max number of display frames stored within FrameTimeline
            case 1038: {
                n = data.readInt32();
                if (n < 0 || n > MAX_ALLOWED_DISPLAY_FRAMES) {
                    ALOGW("Invalid max size. Maximum allowed is %d", MAX_ALLOWED_DISPLAY_FRAMES);
                    return BAD_VALUE;
                }
                if (n == 0) {
                    // restore to default
                    mFrameTimeline->reset();
                    return NO_ERROR;
                }
                mFrameTimeline->setMaxDisplayFrames(n);
                return NO_ERROR;
            }
            case 1039: {
                PhysicalDisplayId displayId = [&]() {
                    Mutex::Autolock lock(mStateLock);
                    return getDefaultDisplayDeviceLocked()->getPhysicalId();
                }();

                auto inUid = static_cast<uid_t>(data.readInt32());
                const auto refreshRate = data.readFloat();
                mScheduler->setPreferredRefreshRateForUid(FrameRateOverride{inUid, refreshRate});
                mScheduler->onFrameRateOverridesChanged(scheduler::Cycle::Render, displayId);
                return NO_ERROR;
            }
            // Toggle caching feature
            // First argument is an int32 - nonzero enables caching and zero disables caching
            // Second argument is an optional uint64 - if present, then limits enabling/disabling
            // caching to a particular physical display
            case 1040: {
                auto future = mScheduler->schedule([&] {
                    n = data.readInt32();
                    std::optional<PhysicalDisplayId> inputId = std::nullopt;
                    if (uint64_t inputDisplayId; data.readUint64(&inputDisplayId) == NO_ERROR) {
                        inputId = DisplayId::fromValue<PhysicalDisplayId>(inputDisplayId);
                        if (!inputId || getPhysicalDisplayToken(*inputId)) {
                            ALOGE("No display with id: %" PRIu64, inputDisplayId);
                            return NAME_NOT_FOUND;
                        }
                    }
                    {
                        Mutex::Autolock lock(mStateLock);
                        mLayerCachingEnabled = n != 0;
                        for (const auto& [_, display] : mDisplays) {
                            if (!inputId || *inputId == display->getPhysicalId()) {
                                display->enableLayerCaching(mLayerCachingEnabled);
                            }
                        }
                    }
                    return OK;
                });

                if (const status_t error = future.get(); error != OK) {
                    return error;
                }
                scheduleRepaint();
                return NO_ERROR;
            }
            case 1041: { // Transaction tracing
                if (mTransactionTracing) {
                    int arg = data.readInt32();
                    if (arg == -1) {
                        mScheduler->schedule([&]() { mTransactionTracing.reset(); }).get();
                    } else if (arg > 0) {
                        // Transaction tracing is always running but allow the user to temporarily
                        // increase the buffer when actively debugging.
                        mTransactionTracing->setBufferSize(
                                TransactionTracing::LEGACY_ACTIVE_TRACING_BUFFER_SIZE);
                    } else {
                        TransactionTraceWriter::getInstance().invoke("", /* overwrite= */ true);
                        mTransactionTracing->setBufferSize(
                                TransactionTracing::CONTINUOUS_TRACING_BUFFER_SIZE);
                    }
                }
                reply->writeInt32(NO_ERROR);
                return NO_ERROR;
            }
            case 1042: { // Write transaction trace to file
                if (mTransactionTracing) {
                    mTransactionTracing->writeToFile();
                }
                reply->writeInt32(NO_ERROR);
                return NO_ERROR;
            }
            // hdr sdr ratio overlay
            case 1043: {
                auto future = mScheduler->schedule(
                        [&]() FTL_FAKE_GUARD(mStateLock) FTL_FAKE_GUARD(kMainThreadContext) {
                            n = data.readInt32();
                            if (n == 0 || n == 1) {
                                mHdrSdrRatioOverlay = n != 0;
                                enableHdrSdrRatioOverlay(mHdrSdrRatioOverlay);
                            } else {
                                reply->writeBool(isHdrSdrRatioOverlayEnabled());
                            }
                        });
                future.wait();
                return NO_ERROR;
            }
            /* QTI_BEGIN */
            case 20000: {
                uint64_t disp = 0;
                hal::PowerMode power_mode = hal::PowerMode::ON;
                int32_t tile_h_loc = -1;
                int32_t tile_v_loc = -1;
                if (data.readUint64(&disp) != NO_ERROR) {
                    err = BAD_TYPE;
                    ALOGE("Invalid 64-bit unsigned-int display id parameter.");
                    break;
                }
                int32_t mode = 0;
                if (data.readInt32(&mode) != NO_ERROR) {
                    err = BAD_TYPE;
                    ALOGE("Invalid 32-bit signed-int power mode parameter.");
                    break;
                }
                if (data.readInt32(&tile_h_loc) != NO_ERROR) {
                    tile_h_loc = -1;
                }
                if (data.readInt32(&tile_v_loc) != NO_ERROR) {
                    tile_v_loc = 0;
                }
                return mQtiSFExtnIntf->qtiBinderSetPowerMode(disp, mode, tile_h_loc, tile_v_loc);
            }
            case 20001: {
                uint64_t disp = 0;
                int32_t level = 0;
                int32_t tile_h_loc = -1;
                int32_t tile_v_loc = -1;
                if (data.readUint64(&disp) != NO_ERROR) {
                    err = BAD_TYPE;
                    ALOGE("Invalid 64-bit unsigned-int display id parameter.");
                    break;
                }
                if (data.readInt32(&level) != NO_ERROR) {
                    err = BAD_TYPE;
                    ALOGE("Invalid 32-bit signed-int brightess parameter.");
                    break;
                }
                if (data.readInt32(&tile_h_loc) != NO_ERROR) {
                    tile_h_loc = -1;
                }
                if (data.readInt32(&tile_v_loc) != NO_ERROR) {
                    tile_v_loc = 0;
                }
                return mQtiSFExtnIntf->qtiBinderSetPanelBrightnessTiled(disp, level, tile_h_loc,
                                                                        tile_v_loc);
            }
            case 20002: {
                uint64_t disp = 0;
                int32_t pref = 0;
                if (data.readUint64(&disp) != NO_ERROR) {
                    err = BAD_TYPE;
                    ALOGE("Invalid 64-bit unsigned-int display id parameter.");
                    break;
                }
                if (data.readInt32(&pref) != NO_ERROR) {
                    err = BAD_TYPE;
                    ALOGE("Invalid 32-bit signed-int wider-mode preference parameter.");
                    break;
                }
                return mQtiSFExtnIntf->qtiBinderSetWideModePreference(disp, pref);
            }
                /* QTI_END */

            case 1044: { // Enable/Disable mirroring from one display to another
                /*
                 * Mirror one display onto another.
                 * Ensure the source and destination displays are on.
                 * Commands:
                 * 0: Mirror one display to another
                 * 1: Disable mirroring to a previously mirrored display
                 * 2: Disable mirroring on previously mirrored displays
                 *
                 * Ex:
                 * Get the display ids:
                 * adb shell dumpsys SurfaceFlinger --display-id
                 * Mirror first display to the second:
                 * adb shell service call SurfaceFlinger 1044 i64 0 i64 4619827677550801152 i64
                 * 4619827677550801153
                 * Stop mirroring:
                 * adb shell service call SurfaceFlinger 1044 i64 1
                 */

                int64_t arg0 = data.readInt64();

                switch (arg0) {
                    case 0: {
                        // Mirror arg1 to arg2
                        int64_t arg1 = data.readInt64();
                        int64_t arg2 = data.readInt64();
                        // Enable mirroring for one display
                        const auto display1id = DisplayId::fromValue(arg1);
                        auto mirrorRoot = SurfaceComposerClient::getDefault()->mirrorDisplay(
                                display1id.value());
                        auto id2 = DisplayId::fromValue<PhysicalDisplayId>(arg2);
                        const auto token2 = getPhysicalDisplayToken(*id2);
                        ui::LayerStack layerStack;
                        {
                            Mutex::Autolock lock(mStateLock);
                            sp<DisplayDevice> display = getDisplayDeviceLocked(token2);
                            layerStack = display->getLayerStack();
                        }
                        SurfaceComposerClient::Transaction t;
                        t.setDisplayLayerStack(token2, layerStack);
                        t.setLayer(mirrorRoot, INT_MAX); // Top-most layer
                        t.setLayerStack(mirrorRoot, layerStack);
                        t.apply();

                        mMirrorMapForDebug.emplace_or_replace(arg2, mirrorRoot);
                        break;
                    }

                    case 1: {
                        // Disable mirroring for arg1
                        int64_t arg1 = data.readInt64();
                        mMirrorMapForDebug.erase(arg1);
                        break;
                    }

                    case 2: {
                        // Disable mirroring for all displays
                        mMirrorMapForDebug.clear();
                        break;
                    }

                    default:
                        return BAD_VALUE;
                }
                return NO_ERROR;
            }
            // Inject jank
            // First argument is a float that describes the fraction of frame duration to jank by.
            // Second argument is a delay in ms for triggering the jank. This is useful for working
            // with tools that steal the adb connection. This argument is optional.
            case 1045: {
                if (FlagManager::getInstance().vrr_config()) {
                    float jankAmount = data.readFloat();
                    int32_t jankDelayMs = 0;
                    if (data.readInt32(&jankDelayMs) != NO_ERROR) {
                        jankDelayMs = 0;
                    }

                    const auto jankDelayDuration = Duration(std::chrono::milliseconds(jankDelayMs));

                    const bool jankAmountValid = jankAmount > 0.0 && jankAmount < 100.0;

                    if (!jankAmountValid) {
                        ALOGD("Ignoring invalid jank amount: %f", jankAmount);
                        reply->writeInt32(BAD_VALUE);
                        return BAD_VALUE;
                    }

                    (void)mScheduler->scheduleDelayed(
                            [&, jankAmount]() FTL_FAKE_GUARD(kMainThreadContext) {
                                mScheduler->injectPacesetterDelay(jankAmount);
                                scheduleComposite(FrameHint::kActive);
                            },
                            jankDelayDuration.ns());
                    reply->writeInt32(NO_ERROR);
                    return NO_ERROR;
                }
                return err;
            }
        }
    }
    return err;
}

void SurfaceFlinger::kernelTimerChanged(bool expired) {
    static bool updateOverlay =
            property_get_bool("debug.sf.kernel_idle_timer_update_overlay", true);
    if (!updateOverlay) return;

    // Update the overlay on the main thread to avoid race conditions with
    // RefreshRateSelector::getActiveMode
    static_cast<void>(mScheduler->schedule([=, this] {
        const auto display = FTL_FAKE_GUARD(mStateLock, getDefaultDisplayDeviceLocked());
        if (!display) {
            ALOGW("%s: default display is null", __func__);
            return;
        }
        if (!display->isRefreshRateOverlayEnabled()) return;

        const auto desiredModeIdOpt =
                mDisplayModeController.getDesiredMode(display->getPhysicalId())
                        .transform([](const display::DisplayModeRequest& request) {
                            return request.mode.modePtr->getId();
                        });

        const bool timerExpired = mKernelIdleTimerEnabled && expired;

        if (display->onKernelTimerChanged(desiredModeIdOpt, timerExpired)) {
            mScheduler->scheduleFrame();
        }
    }));
}

std::pair<std::optional<KernelIdleTimerController>, std::chrono::milliseconds>
SurfaceFlinger::getKernelIdleTimerProperties(PhysicalDisplayId displayId) {
    const bool isKernelIdleTimerHwcSupported = getHwComposer().getComposer()->isSupported(
            android::Hwc2::Composer::OptionalFeature::KernelIdleTimer);
    const auto timeout = getIdleTimerTimeout(displayId);
    if (isKernelIdleTimerHwcSupported) {
        if (getHwComposer().hasDisplayIdleTimerCapability(displayId)) {
            // In order to decide if we can use the HWC api for idle timer
            // we query DisplayCapability::DISPLAY_IDLE_TIMER directly on the composer
            // without relying on hasDisplayCapability.
            // hasDisplayCapability relies on DisplayCapabilities
            // which are updated after we set the PowerMode::ON.
            // DISPLAY_IDLE_TIMER is a display driver property
            // and is available before the PowerMode::ON
            return {KernelIdleTimerController::HwcApi, timeout};
        }
        return {std::nullopt, timeout};
    }
    if (getKernelIdleTimerSyspropConfig(displayId)) {
        return {KernelIdleTimerController::Sysprop, timeout};
    }

    return {std::nullopt, timeout};
}

void SurfaceFlinger::updateKernelIdleTimer(std::chrono::milliseconds timeout,
                                           KernelIdleTimerController controller,
                                           PhysicalDisplayId displayId) {
    switch (controller) {
        case KernelIdleTimerController::HwcApi: {
            getHwComposer().setIdleTimerEnabled(displayId, timeout);
            break;
        }
        case KernelIdleTimerController::Sysprop: {
            base::SetProperty(KERNEL_IDLE_TIMER_PROP, timeout > 0ms ? "true" : "false");
            break;
        }
    }
}

void SurfaceFlinger::toggleKernelIdleTimer() {
    using KernelIdleTimerAction = scheduler::RefreshRateSelector::KernelIdleTimerAction;

    const auto display = getDefaultDisplayDeviceLocked();
    if (!display) {
        ALOGW("%s: default display is null", __func__);
        return;
    }

    // If the support for kernel idle timer is disabled for the active display,
    // don't do anything.
    const std::optional<KernelIdleTimerController> kernelIdleTimerController =
            display->refreshRateSelector().kernelIdleTimerController();
    if (!kernelIdleTimerController.has_value()) {
        return;
    }

    const KernelIdleTimerAction action = display->refreshRateSelector().getIdleTimerAction();

    switch (action) {
        case KernelIdleTimerAction::TurnOff:
            if (mKernelIdleTimerEnabled) {
                ATRACE_INT("KernelIdleTimer", 0);
                std::chrono::milliseconds constexpr kTimerDisabledTimeout = 0ms;
                updateKernelIdleTimer(kTimerDisabledTimeout, kernelIdleTimerController.value(),
                                      display->getPhysicalId());
                mKernelIdleTimerEnabled = false;
            }
            break;
        case KernelIdleTimerAction::TurnOn:
            if (!mKernelIdleTimerEnabled) {
                ATRACE_INT("KernelIdleTimer", 1);
                const std::chrono::milliseconds timeout =
                        display->refreshRateSelector().getIdleTimerTimeout();
                updateKernelIdleTimer(timeout, kernelIdleTimerController.value(),
                                      display->getPhysicalId());
                mKernelIdleTimerEnabled = true;
            }
            break;
    }
}

// A simple RAII class to disconnect from an ANativeWindow* when it goes out of scope
class WindowDisconnector {
public:
    WindowDisconnector(ANativeWindow* window, int api) : mWindow(window), mApi(api) {}
    ~WindowDisconnector() {
        native_window_api_disconnect(mWindow, mApi);
    }

private:
    ANativeWindow* mWindow;
    const int mApi;
};

static bool hasCaptureBlackoutContentPermission() {
    IPCThreadState* ipc = IPCThreadState::self();
    const int pid = ipc->getCallingPid();
    const int uid = ipc->getCallingUid();
    return uid == AID_GRAPHICS || uid == AID_SYSTEM ||
            PermissionCache::checkPermission(sCaptureBlackoutContent, pid, uid);
}

static status_t validateScreenshotPermissions(const CaptureArgs& captureArgs) {
    IPCThreadState* ipc = IPCThreadState::self();
    const int pid = ipc->getCallingPid();
    const int uid = ipc->getCallingUid();
    if (uid == AID_GRAPHICS || PermissionCache::checkPermission(sReadFramebuffer, pid, uid)) {
        return OK;
    }

    // If the caller doesn't have the correct permissions but is only attempting to screenshot
    // itself, we allow it to continue.
    if (captureArgs.uid == uid) {
        return OK;
    }

    ALOGE("Permission Denial: can't take screenshot pid=%d, uid=%d", pid, uid);
    return PERMISSION_DENIED;
}

status_t SurfaceFlinger::setSchedFifo(bool enabled) {
    static constexpr int kFifoPriority = 2;
    static constexpr int kOtherPriority = 0;

    struct sched_param param = {0};
    int sched_policy;
    if (enabled) {
        sched_policy = SCHED_FIFO;
        param.sched_priority = kFifoPriority;
    } else {
        sched_policy = SCHED_OTHER;
        param.sched_priority = kOtherPriority;
    }

    if (sched_setscheduler(0, sched_policy, &param) != 0) {
        return -errno;
    }

    return NO_ERROR;
}

status_t SurfaceFlinger::setSchedAttr(bool enabled) {
    static const unsigned int kUclampMin =
            base::GetUintProperty<unsigned int>("ro.surface_flinger.uclamp.min"s, 0U);

    if (!kUclampMin) {
        // uclamp.min set to 0 (default), skip setting
        return NO_ERROR;
    }

    sched_attr attr = {};
    attr.size = sizeof(attr);

    attr.sched_flags = (SCHED_FLAG_KEEP_ALL | SCHED_FLAG_UTIL_CLAMP);
    attr.sched_util_min = enabled ? kUclampMin : 0;
    attr.sched_util_max = 1024;

    if (syscall(__NR_sched_setattr, 0, &attr, 0)) {
        return -errno;
    }

    return NO_ERROR;
}

namespace {

ui::Dataspace pickBestDataspace(ui::Dataspace requestedDataspace,
                                const compositionengine::impl::OutputCompositionState& state,
                                bool capturingHdrLayers, bool hintForSeamlessTransition) {
    if (requestedDataspace != ui::Dataspace::UNKNOWN) {
        return requestedDataspace;
    }

    const auto dataspaceForColorMode = ui::pickDataspaceFor(state.colorMode);

    // TODO: Enable once HDR screenshots are ready.
    if constexpr (/* DISABLES CODE */ (false)) {
        // For now since we only support 8-bit screenshots, just use HLG and
        // assume that 1.0 >= display max luminance. This isn't quite as future
        // proof as PQ is, but is good enough.
        // Consider using PQ once we support 16-bit screenshots and we're able
        // to consistently supply metadata to image encoders.
        return ui::Dataspace::BT2020_HLG;
    }

    return dataspaceForColorMode;
}

} // namespace

static void invokeScreenCaptureError(const status_t status,
                                     const sp<IScreenCaptureListener>& captureListener) {
    ScreenCaptureResults captureResults;
    captureResults.fenceResult = base::unexpected(status);
    captureListener->onScreenCaptureCompleted(captureResults);
}

void SurfaceFlinger::captureDisplay(const DisplayCaptureArgs& args,
                                    const sp<IScreenCaptureListener>& captureListener) {
    ATRACE_CALL();

    status_t validate = validateScreenshotPermissions(args);
    if (validate != OK) {
        ALOGD("Permission denied to captureDisplay");
        invokeScreenCaptureError(validate, captureListener);
        return;
    }

    if (!args.displayToken) {
        ALOGD("Invalid display token to captureDisplay");
        invokeScreenCaptureError(BAD_VALUE, captureListener);
        return;
    }

    if (args.captureSecureLayers && !hasCaptureBlackoutContentPermission()) {
        ALOGD("Attempting to capture secure layers without CAPTURE_BLACKOUT_CONTENT");
        invokeScreenCaptureError(PERMISSION_DENIED, captureListener);
        return;
    }

    wp<const DisplayDevice> displayWeak;
    ui::LayerStack layerStack;
    ui::Size reqSize(args.width, args.height);
    std::unordered_set<uint32_t> excludeLayerIds;
    {
        Mutex::Autolock lock(mStateLock);
        sp<DisplayDevice> display = getDisplayDeviceLocked(args.displayToken);
        if (!display) {
            ALOGD("Unable to find display device for captureDisplay");
            invokeScreenCaptureError(NAME_NOT_FOUND, captureListener);
            return;
        }
        displayWeak = display;
        layerStack = display->getLayerStack();

        // set the requested width/height to the logical display layer stack rect size by default
        if (args.width == 0 || args.height == 0) {
            reqSize = display->getLayerStackSpaceRect().getSize();
        }

        for (const auto& handle : args.excludeHandles) {
            uint32_t excludeLayer = LayerHandle::getLayerId(handle);
            if (excludeLayer != UNASSIGNED_LAYER_ID) {
                excludeLayerIds.emplace(excludeLayer);
            } else {
                ALOGD("Invalid layer handle passed as excludeLayer to captureDisplay");
                invokeScreenCaptureError(NAME_NOT_FOUND, captureListener);
                return;
            }
        }
    }

    GetLayerSnapshotsFunction getLayerSnapshotsFn =
            getLayerSnapshotsForScreenshots(layerStack, args.uid, std::move(excludeLayerIds));

    captureScreenCommon(RenderAreaBuilderVariant(std::in_place_type<DisplayRenderAreaBuilder>,
                                                 args.sourceCrop, reqSize, args.dataspace,
                                                 args.hintForSeamlessTransition,
                                                 args.captureSecureLayers, displayWeak),
                        getLayerSnapshotsFn, reqSize, args.pixelFormat, args.allowProtected,
                        args.grayscale, captureListener);
}

void SurfaceFlinger::captureDisplay(DisplayId displayId, const CaptureArgs& args,
                                    const sp<IScreenCaptureListener>& captureListener) {
    ui::LayerStack layerStack;
    wp<const DisplayDevice> displayWeak;
    ui::Size size;
    {
        Mutex::Autolock lock(mStateLock);

        const auto display = getDisplayDeviceLocked(displayId);
        if (!display) {
            ALOGD("Unable to find display device for captureDisplay");
            invokeScreenCaptureError(NAME_NOT_FOUND, captureListener);
            return;
        }

        displayWeak = display;
        layerStack = display->getLayerStack();
        size = display->getLayerStackSpaceRect().getSize();
    }

    size.width *= args.frameScaleX;
    size.height *= args.frameScaleY;

    // We could query a real value for this but it'll be a long, long time until we support
    // displays that need upwards of 1GB per buffer so...
    constexpr auto kMaxTextureSize = 16384;
    if (size.width <= 0 || size.height <= 0 || size.width >= kMaxTextureSize ||
        size.height >= kMaxTextureSize) {
        ALOGD("captureDisplay resolved to invalid size %d x %d", size.width, size.height);
        invokeScreenCaptureError(BAD_VALUE, captureListener);
        return;
    }

    GetLayerSnapshotsFunction getLayerSnapshotsFn =
            getLayerSnapshotsForScreenshots(layerStack, CaptureArgs::UNSET_UID,
                                            /*snapshotFilterFn=*/nullptr);

    if (captureListener == nullptr) {
        ALOGE("capture screen must provide a capture listener callback");
        invokeScreenCaptureError(BAD_VALUE, captureListener);
        return;
    }

    constexpr bool kAllowProtected = false;
    constexpr bool kGrayscale = false;

    captureScreenCommon(RenderAreaBuilderVariant(std::in_place_type<DisplayRenderAreaBuilder>,
                                                 Rect(), size, args.dataspace,
                                                 args.hintForSeamlessTransition,
                                                 false /* captureSecureLayers */, displayWeak),
                        getLayerSnapshotsFn, size, args.pixelFormat, kAllowProtected, kGrayscale,
                        captureListener);
}

ScreenCaptureResults SurfaceFlinger::captureLayersSync(const LayerCaptureArgs& args) {
    sp<SyncScreenCaptureListener> captureListener = sp<SyncScreenCaptureListener>::make();
    captureLayers(args, captureListener);
    return captureListener->waitForResults();
}

void SurfaceFlinger::captureLayers(const LayerCaptureArgs& args,
                                   const sp<IScreenCaptureListener>& captureListener) {
    ATRACE_CALL();

    status_t validate = validateScreenshotPermissions(args);
    if (validate != OK) {
        ALOGD("Permission denied to captureLayers");
        invokeScreenCaptureError(validate, captureListener);
        return;
    }

    ui::Size reqSize;
    sp<Layer> parent;
    Rect crop(args.sourceCrop);
    std::unordered_set<uint32_t> excludeLayerIds;
    ui::Dataspace dataspace = args.dataspace;

    if (args.captureSecureLayers && !hasCaptureBlackoutContentPermission()) {
        ALOGD("Attempting to capture secure layers without CAPTURE_BLACKOUT_CONTENT");
        invokeScreenCaptureError(PERMISSION_DENIED, captureListener);
        return;
    }

    {
        Mutex::Autolock lock(mStateLock);

        parent = LayerHandle::getLayer(args.layerHandle);
        if (parent == nullptr) {
            ALOGD("captureLayers called with an invalid or removed parent");
            invokeScreenCaptureError(NAME_NOT_FOUND, captureListener);
            return;
        }

        Rect parentSourceBounds = parent->getCroppedBufferSize(parent->getDrawingState());
        if (args.sourceCrop.width() <= 0) {
            crop.left = 0;
            crop.right = parentSourceBounds.getWidth();
        }

        if (args.sourceCrop.height() <= 0) {
            crop.top = 0;
            crop.bottom = parentSourceBounds.getHeight();
        }

        if (crop.isEmpty() || args.frameScaleX <= 0.0f || args.frameScaleY <= 0.0f) {
            // Error out if the layer has no source bounds (i.e. they are boundless) and a source
            // crop was not specified, or an invalid frame scale was provided.
            ALOGD("Boundless layer, unspecified crop, or invalid frame scale to captureLayers");
            invokeScreenCaptureError(BAD_VALUE, captureListener);
            return;
        }
        reqSize = ui::Size(crop.width() * args.frameScaleX, crop.height() * args.frameScaleY);

        for (const auto& handle : args.excludeHandles) {
            uint32_t excludeLayer = LayerHandle::getLayerId(handle);
            if (excludeLayer != UNASSIGNED_LAYER_ID) {
                excludeLayerIds.emplace(excludeLayer);
            } else {
                ALOGD("Invalid layer handle passed as excludeLayer to captureLayers");
                invokeScreenCaptureError(NAME_NOT_FOUND, captureListener);
                return;
            }
        }
    } // mStateLock

    // really small crop or frameScale
    if (reqSize.width <= 0 || reqSize.height <= 0) {
        ALOGD("Failed to captureLayers: crop or scale too small");
        invokeScreenCaptureError(BAD_VALUE, captureListener);
        return;
    }

    std::optional<FloatRect> parentCrop = std::nullopt;
    if (args.childrenOnly) {
        parentCrop = crop.isEmpty() ? FloatRect(0, 0, reqSize.width, reqSize.height)
                                    : crop.toFloatRect();
    }

    GetLayerSnapshotsFunction getLayerSnapshotsFn =
            getLayerSnapshotsForScreenshots(parent->sequence, args.uid, std::move(excludeLayerIds),
                                            args.childrenOnly, parentCrop);

    if (captureListener == nullptr) {
        ALOGD("capture screen must provide a capture listener callback");
        invokeScreenCaptureError(BAD_VALUE, captureListener);
        return;
    }

    captureScreenCommon(RenderAreaBuilderVariant(std::in_place_type<LayerRenderAreaBuilder>, crop,
                                                 reqSize, dataspace, args.captureSecureLayers,
                                                 args.hintForSeamlessTransition, parent,
                                                 args.childrenOnly),
                        getLayerSnapshotsFn, reqSize, args.pixelFormat, args.allowProtected,
                        args.grayscale, captureListener);
}

// Creates a Future release fence for a layer and keeps track of it in a list to
// release the buffer when the Future is complete. Calls from composittion
// involve needing to refresh the composition start time for stats.
void SurfaceFlinger::attachReleaseFenceFutureToLayer(Layer* layer, LayerFE* layerFE,
                                                     ui::LayerStack layerStack) {
    ftl::Future<FenceResult> futureFence = layerFE->createReleaseFenceFuture();
    Layer* clonedFrom = layer->getClonedFrom().get();
    auto owningLayer = clonedFrom ? clonedFrom : layer;
    owningLayer->prepareReleaseCallbacks(std::move(futureFence), layerStack);
}

// Loop over all visible layers to see whether there's any protected layer. A protected layer is
// typically a layer with DRM contents, or have the GRALLOC_USAGE_PROTECTED set on the buffer.
// A protected layer has no implication on whether it's secure, which is explicitly set by
// application to avoid being screenshot or drawn via unsecure display.
bool SurfaceFlinger::layersHasProtectedLayer(const std::vector<sp<LayerFE>>& layers) const {
    bool protectedLayerFound = false;
    for (auto& layerFE : layers) {
        protectedLayerFound |=
                (layerFE->mSnapshot->isVisible && layerFE->mSnapshot->hasProtectedContent);
        if (protectedLayerFound) {
            break;
        }
    }
    return protectedLayerFound;
}

// Getting layer snapshots and display should take place on main thread.
// Accessing display requires mStateLock, and contention for this lock
// is reduced when grabbed from the main thread, thus also reducing
// risk of deadlocks.
std::optional<SurfaceFlinger::OutputCompositionState>
SurfaceFlinger::getDisplayAndLayerSnapshotsFromMainThread(
        RenderAreaBuilderVariant& renderAreaBuilder, GetLayerSnapshotsFunction getLayerSnapshotsFn,
        std::vector<sp<LayerFE>>& layerFEs) {
    return mScheduler
            ->schedule([=, this, &renderAreaBuilder, &layerFEs]() REQUIRES(kMainThreadContext) {
                auto layers = getLayerSnapshotsFn();
                for (auto& [layer, layerFE] : layers) {
                    attachReleaseFenceFutureToLayer(layer, layerFE.get(), ui::INVALID_LAYER_STACK);
                }
                layerFEs = extractLayerFEs(layers);
                return getDisplayStateFromRenderAreaBuilder(renderAreaBuilder);
            })
            .get();
}

void SurfaceFlinger::captureScreenCommon(RenderAreaBuilderVariant renderAreaBuilder,
                                         GetLayerSnapshotsFunction getLayerSnapshotsFn,
                                         ui::Size bufferSize, ui::PixelFormat reqPixelFormat,
                                         bool allowProtected, bool grayscale,
                                         const sp<IScreenCaptureListener>& captureListener) {
    ATRACE_CALL();

    if (exceedsMaxRenderTargetSize(bufferSize.getWidth(), bufferSize.getHeight())) {
        ALOGE("Attempted to capture screen with size (%" PRId32 ", %" PRId32
              ") that exceeds render target size limit.",
              bufferSize.getWidth(), bufferSize.getHeight());
        invokeScreenCaptureError(BAD_VALUE, captureListener);
        return;
    }

    if (FlagManager::getInstance().single_hop_screenshot() &&
        FlagManager::getInstance().ce_fence_promise()) {
        std::vector<sp<LayerFE>> layerFEs;
        auto displayState =
                getDisplayAndLayerSnapshotsFromMainThread(renderAreaBuilder, getLayerSnapshotsFn,
                                                          layerFEs);

        const bool supportsProtected = getRenderEngine().supportsProtectedContent();
        bool hasProtectedLayer = false;
        if (allowProtected && supportsProtected) {
            hasProtectedLayer = layersHasProtectedLayer(layerFEs);
        }

        /* QTI_BEGIN */
        mQtiSFExtnIntf->qtiHasProtectedLayer(&hasProtectedLayer);
        /* QTI_END */

        const bool isProtected = hasProtectedLayer && allowProtected && supportsProtected;
        const uint32_t usage = GRALLOC_USAGE_HW_COMPOSER | GRALLOC_USAGE_HW_RENDER |
                GRALLOC_USAGE_HW_TEXTURE |
                (isProtected ? GRALLOC_USAGE_PROTECTED
                             : GRALLOC_USAGE_SW_READ_OFTEN | GRALLOC_USAGE_SW_WRITE_OFTEN);
        sp<GraphicBuffer> buffer =
                getFactory().createGraphicBuffer(bufferSize.getWidth(), bufferSize.getHeight(),
                                                 static_cast<android_pixel_format>(reqPixelFormat),
                                                 1 /* layerCount */, usage, "screenshot");

        const status_t bufferStatus = buffer->initCheck();
        if (bufferStatus != OK) {
            // Animations may end up being really janky, but don't crash here.
            // Otherwise an irreponsible process may cause an SF crash by allocating
            // too much.
            ALOGE("%s: Buffer failed to allocate: %d", __func__, bufferStatus);
            invokeScreenCaptureError(bufferStatus, captureListener);
            return;
        }
        const std::shared_ptr<renderengine::ExternalTexture> texture = std::make_shared<
                renderengine::impl::ExternalTexture>(buffer, getRenderEngine(),
                                                     renderengine::impl::ExternalTexture::Usage::
                                                             WRITEABLE);
        auto futureFence =
                captureScreenshot(renderAreaBuilder, texture, false /* regionSampling */, grayscale,
                                  isProtected, captureListener, displayState, layerFEs);
        futureFence.get();

    } else {
        const bool supportsProtected = getRenderEngine().supportsProtectedContent();
        bool hasProtectedLayer = false;
        if (allowProtected && supportsProtected) {
            auto layers = mScheduler->schedule([=]() { return getLayerSnapshotsFn(); }).get();
            hasProtectedLayer = layersHasProtectedLayer(extractLayerFEs(layers));
        }
        const bool isProtected = hasProtectedLayer && allowProtected && supportsProtected;
        const uint32_t usage = GRALLOC_USAGE_HW_COMPOSER | GRALLOC_USAGE_HW_RENDER |
                GRALLOC_USAGE_HW_TEXTURE |
                (isProtected ? GRALLOC_USAGE_PROTECTED
                             : GRALLOC_USAGE_SW_READ_OFTEN | GRALLOC_USAGE_SW_WRITE_OFTEN);
        sp<GraphicBuffer> buffer =
                getFactory().createGraphicBuffer(bufferSize.getWidth(), bufferSize.getHeight(),
                                                 static_cast<android_pixel_format>(reqPixelFormat),
                                                 1 /* layerCount */, usage, "screenshot");

        const status_t bufferStatus = buffer->initCheck();
        if (bufferStatus != OK) {
            // Animations may end up being really janky, but don't crash here.
            // Otherwise an irreponsible process may cause an SF crash by allocating
            // too much.
            ALOGE("%s: Buffer failed to allocate: %d", __func__, bufferStatus);
            invokeScreenCaptureError(bufferStatus, captureListener);
            return;
        }
        const std::shared_ptr<renderengine::ExternalTexture> texture = std::make_shared<
                renderengine::impl::ExternalTexture>(buffer, getRenderEngine(),
                                                     renderengine::impl::ExternalTexture::Usage::
                                                             WRITEABLE);
        auto futureFence = captureScreenshotLegacy(renderAreaBuilder, getLayerSnapshotsFn, texture,
                                                   false /* regionSampling */, grayscale,
                                                   isProtected, captureListener);
        futureFence.get();
    }
}

std::optional<SurfaceFlinger::OutputCompositionState>
SurfaceFlinger::getDisplayStateFromRenderAreaBuilder(RenderAreaBuilderVariant& renderAreaBuilder) {
    sp<const DisplayDevice> display = nullptr;
    {
        Mutex::Autolock lock(mStateLock);
        if (auto* layerRenderAreaBuilder =
                    std::get_if<LayerRenderAreaBuilder>(&renderAreaBuilder)) {
            // LayerSnapshotBuilder should only be accessed from the main thread.
            const frontend::LayerSnapshot* snapshot =
                    mLayerSnapshotBuilder.getSnapshot(layerRenderAreaBuilder->layer->getSequence());
            if (!snapshot) {
                ALOGW("Couldn't find layer snapshot for %d",
                      layerRenderAreaBuilder->layer->getSequence());
            } else {
                layerRenderAreaBuilder->setLayerSnapshot(*snapshot);
                display = findDisplay(
                        [layerStack = snapshot->outputFilter.layerStack](const auto& display) {
                            return display.getLayerStack() == layerStack;
                        });
            }
        } else if (auto* displayRenderAreaBuilder =
                           std::get_if<DisplayRenderAreaBuilder>(&renderAreaBuilder)) {
            display = displayRenderAreaBuilder->displayWeak.promote();
        }

        if (display == nullptr) {
            display = getDefaultDisplayDeviceLocked();
        }

        if (display != nullptr) {
            return std::optional{display->getCompositionDisplay()->getState()};
        }
    }
    return std::nullopt;
}

std::vector<sp<LayerFE>> SurfaceFlinger::extractLayerFEs(
        const std::vector<std::pair<Layer*, sp<LayerFE>>>& layers) const {
    std::vector<sp<LayerFE>> layerFEs;
    layerFEs.reserve(layers.size());
    for (const auto& [_, layerFE] : layers) {
        layerFEs.push_back(layerFE);
    }
    return layerFEs;
}

ftl::SharedFuture<FenceResult> SurfaceFlinger::captureScreenshot(
        const RenderAreaBuilderVariant& renderAreaBuilder,
        const std::shared_ptr<renderengine::ExternalTexture>& buffer, bool regionSampling,
        bool grayscale, bool isProtected, const sp<IScreenCaptureListener>& captureListener,
        std::optional<OutputCompositionState>& displayState, std::vector<sp<LayerFE>>& layerFEs) {
    ATRACE_CALL();

    ScreenCaptureResults captureResults;
    std::unique_ptr<const RenderArea> renderArea =
            std::visit([](auto&& arg) -> std::unique_ptr<RenderArea> { return arg.build(); },
                       renderAreaBuilder);

    if (!renderArea) {
        ALOGW("Skipping screen capture because of invalid render area.");
        if (captureListener) {
            captureResults.fenceResult = base::unexpected(NO_MEMORY);
            captureListener->onScreenCaptureCompleted(captureResults);
        }
        return ftl::yield<FenceResult>(base::unexpected(NO_ERROR)).share();
    }

    // Empty vector needed to pass into renderScreenImpl for legacy path
    std::vector<std::pair<Layer*, sp<android::LayerFE>>> layers;
    ftl::SharedFuture<FenceResult> renderFuture =
            renderScreenImpl(std::move(renderArea), buffer, regionSampling, grayscale, isProtected,
                             captureResults, displayState, layers, layerFEs);

    if (captureListener) {
        // Defer blocking on renderFuture back to the Binder thread.
        return ftl::Future(std::move(renderFuture))
                .then([captureListener, captureResults = std::move(captureResults)](
                              FenceResult fenceResult) mutable -> FenceResult {
                    captureResults.fenceResult = std::move(fenceResult);
                    captureListener->onScreenCaptureCompleted(captureResults);
                    return base::unexpected(NO_ERROR);
                })
                .share();
    }
    return renderFuture;
}

ftl::SharedFuture<FenceResult> SurfaceFlinger::captureScreenshotLegacy(
        RenderAreaBuilderVariant renderAreaBuilder, GetLayerSnapshotsFunction getLayerSnapshotsFn,
        const std::shared_ptr<renderengine::ExternalTexture>& buffer, bool regionSampling,
        bool grayscale, bool isProtected, const sp<IScreenCaptureListener>& captureListener) {
    ATRACE_CALL();

    auto takeScreenshotFn = [=, this, renderAreaBuilder = std::move(renderAreaBuilder)]() REQUIRES(
                                    kMainThreadContext) mutable -> ftl::SharedFuture<FenceResult> {
        auto layers = getLayerSnapshotsFn();
        if (FlagManager::getInstance().ce_fence_promise()) {
            for (auto& [layer, layerFE] : layers) {
                attachReleaseFenceFutureToLayer(layer, layerFE.get(), ui::INVALID_LAYER_STACK);
            }
        }
        auto displayState = getDisplayStateFromRenderAreaBuilder(renderAreaBuilder);

        ScreenCaptureResults captureResults;
        std::unique_ptr<const RenderArea> renderArea =
                std::visit([](auto&& arg) -> std::unique_ptr<RenderArea> { return arg.build(); },
                           renderAreaBuilder);

        if (!renderArea) {
            ALOGW("Skipping screen capture because of invalid render area.");
            if (captureListener) {
                captureResults.fenceResult = base::unexpected(NO_MEMORY);
                captureListener->onScreenCaptureCompleted(captureResults);
            }
            return ftl::yield<FenceResult>(base::unexpected(NO_ERROR)).share();
        }

        auto layerFEs = extractLayerFEs(layers);
        ftl::SharedFuture<FenceResult> renderFuture =
                renderScreenImpl(std::move(renderArea), buffer, regionSampling, grayscale,
                                 isProtected, captureResults, displayState, layers, layerFEs);

        if (captureListener) {
            // Defer blocking on renderFuture back to the Binder thread.
            return ftl::Future(std::move(renderFuture))
                    .then([captureListener, captureResults = std::move(captureResults)](
                                  FenceResult fenceResult) mutable -> FenceResult {
                        captureResults.fenceResult = std::move(fenceResult);
                        captureListener->onScreenCaptureCompleted(captureResults);
                        return base::unexpected(NO_ERROR);
                    })
                    .share();
        }
        return renderFuture;
    };

    // TODO(b/294936197): Run takeScreenshotsFn() in a binder thread to reduce the number
    // of calls on the main thread.
    auto future =
            mScheduler->schedule(FTL_FAKE_GUARD(kMainThreadContext, std::move(takeScreenshotFn)));

    // Flatten nested futures.
    auto chain = ftl::Future(std::move(future)).then([](ftl::SharedFuture<FenceResult> future) {
        return future;
    });

    return chain.share();
}

ftl::SharedFuture<FenceResult> SurfaceFlinger::renderScreenImpl(
        std::unique_ptr<const RenderArea> renderArea,
        const std::shared_ptr<renderengine::ExternalTexture>& buffer, bool regionSampling,
        bool grayscale, bool isProtected, ScreenCaptureResults& captureResults,
        std::optional<OutputCompositionState>& displayState,
        std::vector<std::pair<Layer*, sp<LayerFE>>>& layers, std::vector<sp<LayerFE>>& layerFEs) {
    ATRACE_CALL();

    for (auto& layerFE : layerFEs) {
        frontend::LayerSnapshot* snapshot = layerFE->mSnapshot.get();
        captureResults.capturedSecureLayers |= (snapshot->isVisible && snapshot->isSecure);
        captureResults.capturedHdrLayers |= isHdrLayer(*snapshot);
        layerFE->mSnapshot->geomLayerTransform =
                renderArea->getTransform() * layerFE->mSnapshot->geomLayerTransform;
        layerFE->mSnapshot->geomInverseLayerTransform =
                layerFE->mSnapshot->geomLayerTransform.inverse();
    }

    auto capturedBuffer = buffer;

    auto requestedDataspace = renderArea->getReqDataSpace();
    auto parent = renderArea->getParentLayer();
    auto renderIntent = RenderIntent::TONE_MAP_COLORIMETRIC;
    auto sdrWhitePointNits = DisplayDevice::sDefaultMaxLumiance;
    auto displayBrightnessNits = DisplayDevice::sDefaultMaxLumiance;

    captureResults.capturedDataspace = requestedDataspace;

    const bool enableLocalTonemapping = FlagManager::getInstance().local_tonemap_screenshots() &&
            !renderArea->getHintForSeamlessTransition();

    if (displayState) {
        const auto& state = displayState.value();
        captureResults.capturedDataspace =
                pickBestDataspace(requestedDataspace, state, captureResults.capturedHdrLayers,
                                  renderArea->getHintForSeamlessTransition());
        sdrWhitePointNits = state.sdrWhitePointNits;

        if (!captureResults.capturedHdrLayers) {
            displayBrightnessNits = sdrWhitePointNits;
        } else {
            displayBrightnessNits = state.displayBrightnessNits;
            if (!enableLocalTonemapping) {
                // Only clamp the display brightness if this is not a seamless transition.
                // Otherwise for seamless transitions it's important to match the current
                // display state as the buffer will be shown under these same conditions, and we
                // want to avoid any flickers
                if (sdrWhitePointNits > 1.0f && !renderArea->getHintForSeamlessTransition()) {
                    // Restrict the amount of HDR "headroom" in the screenshot to avoid
                    // over-dimming the SDR portion. 2.0 chosen by experimentation
                    constexpr float kMaxScreenshotHeadroom = 2.0f;
                    displayBrightnessNits = std::min(sdrWhitePointNits * kMaxScreenshotHeadroom,
                                                     displayBrightnessNits);
                }
            }
        }

        // Screenshots leaving the device should be colorimetric
        if (requestedDataspace == ui::Dataspace::UNKNOWN &&
            renderArea->getHintForSeamlessTransition()) {
            renderIntent = state.renderIntent;
        }
    }

    captureResults.buffer = capturedBuffer->getBuffer();

    ui::LayerStack layerStack{ui::DEFAULT_LAYER_STACK};
    if (!layerFEs.empty()) {
        const sp<LayerFE>& layerFE = layerFEs.back();
        layerStack = layerFE->getCompositionState()->outputFilter.layerStack;
    }

    auto copyLayerFEs = [&layerFEs]() {
        std::vector<sp<compositionengine::LayerFE>> ceLayerFEs;
        ceLayerFEs.reserve(layerFEs.size());
        for (const auto& layerFE : layerFEs) {
            ceLayerFEs.push_back(layerFE);
        }
        return ceLayerFEs;
    };

    auto present = [this, buffer = capturedBuffer, dataspace = captureResults.capturedDataspace,
                    sdrWhitePointNits, displayBrightnessNits, grayscale, isProtected,
                    layerFEs = copyLayerFEs(), layerStack, regionSampling,
                    renderArea = std::move(renderArea), renderIntent,
                    enableLocalTonemapping]() -> FenceResult {
        std::unique_ptr<compositionengine::CompositionEngine> compositionEngine =
                mFactory.createCompositionEngine();
        compositionEngine->setRenderEngine(mRenderEngine.get());

        compositionengine::Output::ColorProfile colorProfile{.dataspace = dataspace,
                                                             .renderIntent = renderIntent};

        float targetBrightness = 1.0f;
        if (enableLocalTonemapping) {
            // Boost the whole scene so that SDR white is at 1.0 while still communicating the hdr
            // sdr ratio via display brightness / sdrWhite nits.
            targetBrightness = sdrWhitePointNits / displayBrightnessNits;
        } else if (dataspace == ui::Dataspace::BT2020_HLG) {
            const float maxBrightnessNits = displayBrightnessNits / sdrWhitePointNits * 203;
            // With a low dimming ratio, don't fit the entire curve. Otherwise mixed content
            // will appear way too bright.
            if (maxBrightnessNits < 1000.f) {
                targetBrightness = 1000.f / maxBrightnessNits;
            }
        }

        // Screenshots leaving the device must not dim in gamma space.
        const bool dimInGammaSpaceForEnhancedScreenshots = mDimInGammaSpaceForEnhancedScreenshots &&
                renderArea->getHintForSeamlessTransition();

        std::shared_ptr<ScreenCaptureOutput> output = createScreenCaptureOutput(
                ScreenCaptureOutputArgs{.compositionEngine = *compositionEngine,
                                        .colorProfile = colorProfile,
                                        .renderArea = *renderArea,
                                        .layerStack = layerStack,
                                        .buffer = std::move(buffer),
                                        .sdrWhitePointNits = sdrWhitePointNits,
                                        .displayBrightnessNits = displayBrightnessNits,
                                        .targetBrightness = targetBrightness,
                                        .regionSampling = regionSampling,
                                        .treat170mAsSrgb = mTreat170mAsSrgb,
                                        .dimInGammaSpaceForEnhancedScreenshots =
                                                dimInGammaSpaceForEnhancedScreenshots,
                                        .isProtected = isProtected,
                                        .enableLocalTonemapping = enableLocalTonemapping});

        const float colorSaturation = grayscale ? 0 : 1;
        compositionengine::CompositionRefreshArgs refreshArgs{
                .outputs = {output},
                .layers = std::move(layerFEs),
                .updatingOutputGeometryThisFrame = true,
                .updatingGeometryThisFrame = true,
                .colorTransformMatrix = calculateColorMatrix(colorSaturation),
        };
        compositionEngine->present(refreshArgs);

        return output->getRenderSurface()->getClientTargetAcquireFence();
    };

    // If RenderEngine is threaded, we can safely call CompositionEngine::present off the main
    // thread as the RenderEngine::drawLayers call will run on RenderEngine's thread. Otherwise,
    // we need RenderEngine to run on the main thread so we call CompositionEngine::present
    // immediately.
    //
    // TODO(b/196334700) Once we use RenderEngineThreaded everywhere we can always defer the call
    // to CompositionEngine::present.
    ftl::SharedFuture<FenceResult> presentFuture;
    if (FlagManager::getInstance().single_hop_screenshot() &&
        FlagManager::getInstance().ce_fence_promise()) {
        presentFuture = mRenderEngine->isThreaded()
                ? ftl::yield(present()).share()
                : mScheduler->schedule(std::move(present)).share();
    } else {
        presentFuture = mRenderEngine->isThreaded() ? ftl::defer(std::move(present)).share()
                                                    : ftl::yield(present()).share();
    }

    if (!FlagManager::getInstance().ce_fence_promise()) {
        for (auto& [layer, layerFE] : layers) {
            layer->onLayerDisplayed(presentFuture, ui::INVALID_LAYER_STACK,
                                    [layerFE = std::move(layerFE)](FenceResult) {
                                        if (FlagManager::getInstance()
                                                    .screenshot_fence_preservation()) {
                                            const auto compositionResult =
                                                    layerFE->stealCompositionResult();
                                            const auto& fences = compositionResult.releaseFences;
                                            // CompositionEngine may choose to cull layers that
                                            // aren't visible, so pass a non-fence.
                                            return fences.empty() ? Fence::NO_FENCE
                                                                  : fences.back().first.get();
                                        } else {
                                            return layerFE->stealCompositionResult()
                                                    .releaseFences.back()
                                                    .first.get();
                                        }
                                    });
        }
    }

    return presentFuture;
}

void SurfaceFlinger::traverseLegacyLayers(const LayerVector::Visitor& visitor) const {
    if (mLayerLifecycleManagerEnabled) {
        for (auto& layer : mLegacyLayers) {
            visitor(layer.second.get());
        }
    } else {
        mDrawingState.traverse(visitor);
    }
}

// ---------------------------------------------------------------------------

void SurfaceFlinger::State::traverse(const LayerVector::Visitor& visitor) const {
    layersSortedByZ.traverse(visitor);
}

void SurfaceFlinger::State::traverseInZOrder(const LayerVector::Visitor& visitor) const {
    layersSortedByZ.traverseInZOrder(stateSet, visitor);
}

void SurfaceFlinger::State::traverseInReverseZOrder(const LayerVector::Visitor& visitor) const {
    layersSortedByZ.traverseInReverseZOrder(stateSet, visitor);
}

void SurfaceFlinger::traverseLayersInLayerStack(ui::LayerStack layerStack, const int32_t uid,
                                                std::unordered_set<uint32_t> excludeLayerIds,
                                                const LayerVector::Visitor& visitor) {
    // We loop through the first level of layers without traversing,
    // as we need to determine which layers belong to the requested display.
    for (const auto& layer : mDrawingState.layersSortedByZ) {
        if (layer->getLayerStack() != layerStack) {
            continue;
        }
        // relative layers are traversed in Layer::traverseInZOrder
        layer->traverseInZOrder(LayerVector::StateSet::Drawing, [&](Layer* layer) {
            if (layer->isInternalDisplayOverlay()) {
                return;
            }
            if (!layer->isVisible()) {
                return;
            }
            if (uid != CaptureArgs::UNSET_UID && layer->getOwnerUid() != uid) {
                return;
            }

            if (!excludeLayerIds.empty()) {
                auto p = sp<Layer>::fromExisting(layer);
                while (p != nullptr) {
                    if (excludeLayerIds.count(p->sequence) != 0) {
                        return;
                    }
                    p = p->getParent();
                }
            }

            visitor(layer);
        });
    }
}

ftl::Optional<scheduler::FrameRateMode> SurfaceFlinger::getPreferredDisplayMode(
        PhysicalDisplayId displayId, DisplayModeId defaultModeId) const {
    if (const auto schedulerMode = mScheduler->getPreferredDisplayMode();
        schedulerMode.modePtr->getPhysicalDisplayId() == displayId) {
        return schedulerMode;
    }

    return mPhysicalDisplays.get(displayId)
            .transform(&PhysicalDisplay::snapshotRef)
            .and_then([&](const display::DisplaySnapshot& snapshot) {
                return snapshot.displayModes().get(defaultModeId);
            })
            .transform([](const DisplayModePtr& modePtr) {
                return scheduler::FrameRateMode{modePtr->getPeakFps(), ftl::as_non_null(modePtr)};
            });
}

status_t SurfaceFlinger::setDesiredDisplayModeSpecsInternal(
        const sp<DisplayDevice>& display,
        const scheduler::RefreshRateSelector::PolicyVariant& policy) {
    const auto displayId = display->getPhysicalId();
    ATRACE_NAME(ftl::Concat(__func__, ' ', displayId.value).c_str());

    Mutex::Autolock lock(mStateLock);

    if (mDebugDisplayModeSetByBackdoor) {
        // ignore this request as mode is overridden by backdoor
        return NO_ERROR;
    }

    auto& selector = display->refreshRateSelector();
    using SetPolicyResult = scheduler::RefreshRateSelector::SetPolicyResult;

    switch (selector.setPolicy(policy)) {
        case SetPolicyResult::Invalid:
            return BAD_VALUE;
        case SetPolicyResult::Unchanged:
            return NO_ERROR;
        case SetPolicyResult::Changed:
            break;
    }

    return applyRefreshRateSelectorPolicy(displayId, selector);
}

status_t SurfaceFlinger::applyRefreshRateSelectorPolicy(
        PhysicalDisplayId displayId, const scheduler::RefreshRateSelector& selector) {
    const scheduler::RefreshRateSelector::Policy currentPolicy = selector.getCurrentPolicy();
    ALOGV("Setting desired display mode specs: %s", currentPolicy.toString().c_str());

    // TODO(b/140204874): Leave the event in until we do proper testing with all apps that might
    // be depending in this callback.
    if (const auto activeMode = selector.getActiveMode(); displayId == mActiveDisplayId) {
        mScheduler->onPrimaryDisplayModeChanged(scheduler::Cycle::Render, activeMode);
        toggleKernelIdleTimer();
    } else {
        mScheduler->onNonPrimaryDisplayModeChanged(scheduler::Cycle::Render, activeMode);
    }

    auto preferredModeOpt = getPreferredDisplayMode(displayId, currentPolicy.defaultMode);
    if (!preferredModeOpt) {
        ALOGE("%s: Preferred mode is unknown", __func__);
        return NAME_NOT_FOUND;
    }

    auto preferredMode = std::move(*preferredModeOpt);
    const auto preferredModeId = preferredMode.modePtr->getId();

    const Fps preferredFps = preferredMode.fps;
    ALOGV("Switching to Scheduler preferred mode %d (%s)", ftl::to_underlying(preferredModeId),
          to_string(preferredFps).c_str());

    if (!selector.isModeAllowed(preferredMode)) {
        ALOGE("%s: Preferred mode %d is disallowed", __func__, ftl::to_underlying(preferredModeId));
        return INVALID_OPERATION;
    }

    /* QTI_BEGIN */
    auto qtiHwcDisplayId = getHwComposer().fromPhysicalDisplayId(displayId);
    if (qtiHwcDisplayId) {
        mQtiSFExtnIntf->qtiSetDisplayExtnActiveConfig(*qtiHwcDisplayId,
			ftl::to_underlying(preferredModeId));
    }
    /* QTI_END */
    setDesiredMode({std::move(preferredMode), .emitEvent = true});
    /* QTI_BEGIN */
    mQtiSFExtnIntf->qtiSetRefreshRates(displayId);
    /* QTI_END */

    // Update the frameRateOverride list as the display render rate might have changed
    if (mScheduler->updateFrameRateOverrides(scheduler::GlobalSignals{}, preferredFps)) {
        triggerOnFrameRateOverridesChanged();
    }

    return NO_ERROR;
}

namespace {
FpsRange translate(const gui::DisplayModeSpecs::RefreshRateRanges::RefreshRateRange& aidlRange) {
    return FpsRange{Fps::fromValue(aidlRange.min), Fps::fromValue(aidlRange.max)};
}

FpsRanges translate(const gui::DisplayModeSpecs::RefreshRateRanges& aidlRanges) {
    return FpsRanges{translate(aidlRanges.physical), translate(aidlRanges.render)};
}

gui::DisplayModeSpecs::RefreshRateRanges::RefreshRateRange translate(const FpsRange& range) {
    gui::DisplayModeSpecs::RefreshRateRanges::RefreshRateRange aidlRange;
    aidlRange.min = range.min.getValue();
    aidlRange.max = range.max.getValue();
    return aidlRange;
}

gui::DisplayModeSpecs::RefreshRateRanges translate(const FpsRanges& ranges) {
    gui::DisplayModeSpecs::RefreshRateRanges aidlRanges;
    aidlRanges.physical = translate(ranges.physical);
    aidlRanges.render = translate(ranges.render);
    return aidlRanges;
}

} // namespace

status_t SurfaceFlinger::setDesiredDisplayModeSpecs(const sp<IBinder>& displayToken,
                                                    const gui::DisplayModeSpecs& specs) {
    ATRACE_CALL();

    if (!displayToken) {
        return BAD_VALUE;
    }

    auto future = mScheduler->schedule([=, this]() FTL_FAKE_GUARD(kMainThreadContext) -> status_t {
        const auto display = FTL_FAKE_GUARD(mStateLock, getDisplayDeviceLocked(displayToken));
        if (!display) {
            ALOGE("Attempt to set desired display modes for invalid display token %p",
                  displayToken.get());
            return NAME_NOT_FOUND;
        } else if (display->isVirtual()) {
            ALOGW("Attempt to set desired display modes for virtual display");
            return INVALID_OPERATION;
        } else {
            using Policy = scheduler::RefreshRateSelector::DisplayManagerPolicy;
            const auto idleScreenConfigOpt =
                    FlagManager::getInstance().idle_screen_refresh_rate_timeout()
                    ? specs.idleScreenRefreshRateConfig
                    : std::nullopt;
            const Policy policy{DisplayModeId(specs.defaultMode), translate(specs.primaryRanges),
                                translate(specs.appRequestRanges), specs.allowGroupSwitching,
                                idleScreenConfigOpt};

            return setDesiredDisplayModeSpecsInternal(display, policy);
        }
    });

    return future.get();
}

status_t SurfaceFlinger::getDesiredDisplayModeSpecs(const sp<IBinder>& displayToken,
                                                    gui::DisplayModeSpecs* outSpecs) {
    ATRACE_CALL();

    if (!displayToken || !outSpecs) {
        return BAD_VALUE;
    }

    Mutex::Autolock lock(mStateLock);
    const auto display = getDisplayDeviceLocked(displayToken);
    if (!display) {
        return NAME_NOT_FOUND;
    }

    if (display->isVirtual()) {
        return INVALID_OPERATION;
    }

    scheduler::RefreshRateSelector::Policy policy =
            display->refreshRateSelector().getDisplayManagerPolicy();
    outSpecs->defaultMode = ftl::to_underlying(policy.defaultMode);
    outSpecs->allowGroupSwitching = policy.allowGroupSwitching;
    outSpecs->primaryRanges = translate(policy.primaryRanges);
    outSpecs->appRequestRanges = translate(policy.appRequestRanges);
    return NO_ERROR;
}

void SurfaceFlinger::onLayerFirstRef(Layer* layer) {
    mNumLayers++;
    if (!layer->isRemovedFromCurrentState()) {
        mScheduler->registerLayer(layer);
    }
}

void SurfaceFlinger::onLayerDestroyed(Layer* layer) {
    mNumLayers--;
    removeHierarchyFromOffscreenLayers(layer);
    if (!layer->isRemovedFromCurrentState()) {
        mScheduler->deregisterLayer(layer);
    }
    if (mTransactionTracing) {
        mTransactionTracing->onLayerRemoved(layer->getSequence());
    }
    mScheduler->onLayerDestroyed(layer);
}

void SurfaceFlinger::onLayerUpdate() {
    scheduleCommit(FrameHint::kActive);
}

// WARNING: ONLY CALL THIS FROM LAYER DTOR
// Here we add children in the current state to offscreen layers and remove the
// layer itself from the offscreen layer list.  Since
// this is the dtor, it is safe to access the current state.  This keeps us
// from dangling children layers such that they are not reachable from the
// Drawing state nor the offscreen layer list
// See b/141111965
void SurfaceFlinger::removeHierarchyFromOffscreenLayers(Layer* layer) {
    for (auto& child : layer->getCurrentChildren()) {
        mOffscreenLayers.emplace(child.get());
    }
    mOffscreenLayers.erase(layer);
}

void SurfaceFlinger::removeFromOffscreenLayers(Layer* layer) {
    mOffscreenLayers.erase(layer);
}

status_t SurfaceFlinger::setGlobalShadowSettings(const half4& ambientColor, const half4& spotColor,
                                                 float lightPosY, float lightPosZ,
                                                 float lightRadius) {
    Mutex::Autolock _l(mStateLock);
    mCurrentState.globalShadowSettings.ambientColor = vec4(ambientColor);
    mCurrentState.globalShadowSettings.spotColor = vec4(spotColor);
    mCurrentState.globalShadowSettings.lightPos.y = lightPosY;
    mCurrentState.globalShadowSettings.lightPos.z = lightPosZ;
    mCurrentState.globalShadowSettings.lightRadius = lightRadius;

    // these values are overridden when calculating the shadow settings for a layer.
    mCurrentState.globalShadowSettings.lightPos.x = 0.f;
    mCurrentState.globalShadowSettings.length = 0.f;
    return NO_ERROR;
}

const std::unordered_map<std::string, uint32_t>& SurfaceFlinger::getGenericLayerMetadataKeyMap()
        const {
    // TODO(b/149500060): Remove this fixed/static mapping. Please prefer taking
    // on the work to remove the table in that bug rather than adding more to
    // it.
    static const std::unordered_map<std::string, uint32_t> genericLayerMetadataKeyMap{
            {"org.chromium.arc.V1_0.TaskId", gui::METADATA_TASK_ID},
            {"org.chromium.arc.V1_0.CursorInfo", gui::METADATA_MOUSE_CURSOR},
    };
    return genericLayerMetadataKeyMap;
}

status_t SurfaceFlinger::setGameModeFrameRateOverride(uid_t uid, float frameRate) {
    PhysicalDisplayId displayId = [&]() {
        Mutex::Autolock lock(mStateLock);
        return getDefaultDisplayDeviceLocked()->getPhysicalId();
    }();

    mScheduler->setGameModeFrameRateForUid(FrameRateOverride{static_cast<uid_t>(uid), frameRate});
    mScheduler->onFrameRateOverridesChanged(scheduler::Cycle::Render, displayId);
    return NO_ERROR;
}

status_t SurfaceFlinger::setGameDefaultFrameRateOverride(uid_t uid, float frameRate) {
    if (FlagManager::getInstance().game_default_frame_rate()) {
        mScheduler->setGameDefaultFrameRateForUid(
                FrameRateOverride{static_cast<uid_t>(uid), frameRate});
    }
    return NO_ERROR;
}

status_t SurfaceFlinger::updateSmallAreaDetection(
        std::vector<std::pair<int32_t, float>>& appIdThresholdMappings) {
    mScheduler->updateSmallAreaDetection(appIdThresholdMappings);
    return NO_ERROR;
}

status_t SurfaceFlinger::setSmallAreaDetectionThreshold(int32_t appId, float threshold) {
    mScheduler->setSmallAreaDetectionThreshold(appId, threshold);
    return NO_ERROR;
}

void SurfaceFlinger::enableRefreshRateOverlay(bool enable) {
    bool setByHwc = getHwComposer().hasCapability(Capability::REFRESH_RATE_CHANGED_CALLBACK_DEBUG);
    for (const auto& [displayId, physical] : mPhysicalDisplays) {
        if (physical.snapshot().connectionType() == ui::DisplayConnectionType::Internal ||
            FlagManager::getInstance().refresh_rate_overlay_on_external_display()) {
            if (const auto display = getDisplayDeviceLocked(displayId)) {
                const auto enableOverlay = [&](bool setByHwc) FTL_FAKE_GUARD(kMainThreadContext) {
                    const auto activeMode = mDisplayModeController.getActiveMode(displayId);
                    const Fps refreshRate = activeMode.modePtr->getVsyncRate();
                    const Fps renderFps = activeMode.fps;

                    display->enableRefreshRateOverlay(enable, setByHwc, refreshRate, renderFps,
                                                      mRefreshRateOverlaySpinner,
                                                      mRefreshRateOverlayRenderRate,
                                                      mRefreshRateOverlayShowInMiddle);
                };

                enableOverlay(setByHwc);
                if (setByHwc) {
                    const auto status =
                            getHwComposer().setRefreshRateChangedCallbackDebugEnabled(displayId,
                                                                                      enable);
                    if (status != NO_ERROR) {
                        ALOGE("Error %s refresh rate changed callback debug",
                              enable ? "enabling" : "disabling");
                        enableOverlay(/*setByHwc*/ false);
                    }
                }
            }
        }
    }
}

void SurfaceFlinger::enableHdrSdrRatioOverlay(bool enable) {
    for (const auto& [id, display] : mPhysicalDisplays) {
        if (display.snapshot().connectionType() == ui::DisplayConnectionType::Internal) {
            if (const auto device = getDisplayDeviceLocked(id)) {
                device->enableHdrSdrRatioOverlay(enable);
            }
        }
    }
}

int SurfaceFlinger::getGpuContextPriority() {
    return getRenderEngine().getContextPriority();
}

int SurfaceFlinger::calculateMaxAcquiredBufferCount(Fps refreshRate,
                                                    std::chrono::nanoseconds presentLatency) {
    auto pipelineDepth = presentLatency.count() / refreshRate.getPeriodNsecs();
    if (presentLatency.count() % refreshRate.getPeriodNsecs()) {
        pipelineDepth++;
    }
    return std::max(minAcquiredBuffers, static_cast<int64_t>(pipelineDepth - 1));
}

status_t SurfaceFlinger::getMaxAcquiredBufferCount(int* buffers) const {
    Fps maxRefreshRate = 60_Hz;

    if (!getHwComposer().isHeadless()) {
        if (const auto display = getDefaultDisplayDevice()) {
            maxRefreshRate = display->refreshRateSelector().getSupportedRefreshRateRange().max;
        }
    }

    *buffers = getMaxAcquiredBufferCountForRefreshRate(maxRefreshRate);
    return NO_ERROR;
}

uint32_t SurfaceFlinger::getMaxAcquiredBufferCountForCurrentRefreshRate(uid_t uid) const {
    Fps refreshRate = 60_Hz;

    if (const auto frameRateOverride = mScheduler->getFrameRateOverride(uid)) {
        refreshRate = *frameRateOverride;
    } else if (!getHwComposer().isHeadless()) {
        if (const auto display = FTL_FAKE_GUARD(mStateLock, getDefaultDisplayDeviceLocked())) {
            refreshRate = display->refreshRateSelector().getActiveMode().fps;
        }
    }

    return getMaxAcquiredBufferCountForRefreshRate(refreshRate);
}

int SurfaceFlinger::getMaxAcquiredBufferCountForRefreshRate(Fps refreshRate) const {
    const auto vsyncConfig =
            mScheduler->getVsyncConfiguration().getConfigsForRefreshRate(refreshRate).late;
    const auto presentLatency = vsyncConfig.appWorkDuration + vsyncConfig.sfWorkDuration;
    return calculateMaxAcquiredBufferCount(refreshRate, presentLatency);
}

void SurfaceFlinger::handleLayerCreatedLocked(const LayerCreatedState& state, VsyncId vsyncId) {
    sp<Layer> layer = state.layer.promote();
    if (!layer) {
        ALOGD("Layer was destroyed soon after creation %p", state.layer.unsafe_get());
        return;
    }
    MUTEX_ALIAS(mStateLock, layer->mFlinger->mStateLock);

    sp<Layer> parent;
    bool addToRoot = state.addToRoot;
    if (state.initialParent != nullptr) {
        parent = state.initialParent.promote();
        if (parent == nullptr) {
            ALOGD("Parent was destroyed soon after creation %p", state.initialParent.unsafe_get());
            addToRoot = false;
        }
    }

    if (parent == nullptr && addToRoot) {
        layer->setIsAtRoot(true);
        mCurrentState.layersSortedByZ.add(layer);
    } else if (parent == nullptr) {
        layer->onRemovedFromCurrentState();
    } else if (parent->isRemovedFromCurrentState()) {
        parent->addChild(layer);
        layer->onRemovedFromCurrentState();
    } else {
        parent->addChild(layer);
    }

    ui::LayerStack layerStack = layer->getLayerStack(LayerVector::StateSet::Current);
    sp<const DisplayDevice> hintDisplay;
    // Find the display that includes the layer.
    for (const auto& [token, display] : mDisplays) {
        if (display->getLayerStack() == layerStack) {
            hintDisplay = display;
            break;
        }
    }

    if (hintDisplay) {
        layer->updateTransformHint(hintDisplay->getTransformHint());
    }
}

void SurfaceFlinger::sample() {
    if (!mLumaSampling || !mRegionSamplingThread) {
        return;
    }

    const auto scheduledFrameResultOpt = mScheduler->getScheduledFrameResult();
    const auto scheduleFrameTimeOpt = scheduledFrameResultOpt
            ? std::optional{scheduledFrameResultOpt->callbackTime}
            : std::nullopt;
    mRegionSamplingThread->onCompositionComplete(scheduleFrameTimeOpt);
}

void SurfaceFlinger::onActiveDisplaySizeChanged(const DisplayDevice& activeDisplay) {
    mScheduler->onActiveDisplayAreaChanged(activeDisplay.getWidth() * activeDisplay.getHeight());
    getRenderEngine().onActiveDisplaySizeChanged(activeDisplay.getSize());
}

sp<DisplayDevice> SurfaceFlinger::getActivatableDisplay() const {
    if (mPhysicalDisplays.size() == 1) return nullptr;

    // TODO(b/255635821): Choose the pacesetter display, considering both internal and external
    // displays. For now, pick the other internal display, assuming a dual-display foldable.
    return findDisplay([this](const DisplayDevice& display) REQUIRES(mStateLock) {
        const auto idOpt = PhysicalDisplayId::tryCast(display.getId());
        return idOpt && *idOpt != mActiveDisplayId && display.isPoweredOn() &&
                mPhysicalDisplays.get(*idOpt)
                        .transform(&PhysicalDisplay::isInternal)
                        .value_or(false);
    });
}

void SurfaceFlinger::onActiveDisplayChangedLocked(const DisplayDevice* inactiveDisplayPtr,
                                                  const DisplayDevice& activeDisplay) {
    ATRACE_CALL();

    if (inactiveDisplayPtr) {
        inactiveDisplayPtr->getCompositionDisplay()->setLayerCachingTexturePoolEnabled(false);
    }

    mActiveDisplayId = activeDisplay.getPhysicalId();
    activeDisplay.getCompositionDisplay()->setLayerCachingTexturePoolEnabled(true);

<<<<<<< HEAD
    resetPhaseConfiguration(activeDisplay.getActiveMode().fps);
=======
    mScheduler->resetPhaseConfiguration(mDisplayModeController.getActiveMode(mActiveDisplayId).fps);
>>>>>>> 6312599b

    // TODO(b/255635711): Check for pending mode changes on other displays.
    mScheduler->setModeChangePending(false);

    mScheduler->setPacesetterDisplay(mActiveDisplayId);

    onActiveDisplaySizeChanged(activeDisplay);
    mActiveDisplayTransformHint = activeDisplay.getTransformHint();
    sActiveDisplayRotationFlags = ui::Transform::toRotationFlags(activeDisplay.getOrientation());

    // Whether or not the policy of the new active/pacesetter display changed while it was inactive
    // (in which case its preferred mode has already been propagated to HWC via setDesiredMode), the
    // Scheduler's cachedModeChangedParams must be initialized to the newly active mode, and the
    // kernel idle timer of the newly active display must be toggled.
    applyRefreshRateSelectorPolicy(mActiveDisplayId, activeDisplay.refreshRateSelector());
}

status_t SurfaceFlinger::addWindowInfosListener(const sp<IWindowInfosListener>& windowInfosListener,
                                                gui::WindowInfosListenerInfo* outInfo) {
    mWindowInfosListenerInvoker->addWindowInfosListener(windowInfosListener, outInfo);
    setTransactionFlags(eInputInfoUpdateNeeded);
    return NO_ERROR;
}

status_t SurfaceFlinger::removeWindowInfosListener(
        const sp<IWindowInfosListener>& windowInfosListener) const {
    mWindowInfosListenerInvoker->removeWindowInfosListener(windowInfosListener);
    return NO_ERROR;
}

status_t SurfaceFlinger::getStalledTransactionInfo(
        int pid, std::optional<TransactionHandler::StalledTransactionInfo>& result) {
    // Used to add a stalled transaction which uses an internal lock.
    ftl::FakeGuard guard(kMainThreadContext);
    result = mTransactionHandler.getStalledTransactionInfo(pid);
    return NO_ERROR;
}

void SurfaceFlinger::updateHdcpLevels(hal::HWDisplayId hwcDisplayId, int32_t connectedLevel,
                                      int32_t maxLevel) {
    if (!FlagManager::getInstance().connected_display()) {
        return;
    }

    Mutex::Autolock lock(mStateLock);

    const auto idOpt = getHwComposer().toPhysicalDisplayId(hwcDisplayId);
    if (!idOpt) {
        ALOGE("No display found for HDCP level changed event: connected=%d, max=%d for "
              "display=%" PRIu64,
              connectedLevel, maxLevel, hwcDisplayId);
        return;
    }

    const bool isInternalDisplay =
            mPhysicalDisplays.get(*idOpt).transform(&PhysicalDisplay::isInternal).value_or(false);
    if (isInternalDisplay) {
        ALOGW("Unexpected HDCP level changed for internal display: connected=%d, max=%d for "
              "display=%" PRIu64,
              connectedLevel, maxLevel, hwcDisplayId);
        return;
    }

    static_cast<void>(mScheduler->schedule([this, displayId = *idOpt, connectedLevel, maxLevel]() {
        if (const auto display = FTL_FAKE_GUARD(mStateLock, getDisplayDeviceLocked(displayId))) {
            Mutex::Autolock lock(mStateLock);
            display->setSecure(connectedLevel >= 2 /* HDCP_V1 */);
        }
        mScheduler->onHdcpLevelsChanged(scheduler::Cycle::Render, displayId, connectedLevel,
                                        maxLevel);
    }));
}

std::shared_ptr<renderengine::ExternalTexture> SurfaceFlinger::getExternalTextureFromBufferData(
        BufferData& bufferData, const char* layerName, uint64_t transactionId) {
    if (bufferData.buffer &&
        exceedsMaxRenderTargetSize(bufferData.buffer->getWidth(), bufferData.buffer->getHeight())) {
        std::string errorMessage =
                base::StringPrintf("Attempted to create an ExternalTexture with size (%u, %u) for "
                                   "layer %s that exceeds render target size limit of %u.",
                                   bufferData.buffer->getWidth(), bufferData.buffer->getHeight(),
                                   layerName, static_cast<uint32_t>(mMaxRenderTargetSize));
        ALOGD("%s", errorMessage.c_str());
        if (bufferData.releaseBufferListener) {
            bufferData.releaseBufferListener->onTransactionQueueStalled(
                    String8(errorMessage.c_str()));
        }
        return nullptr;
    }

    bool cachedBufferChanged =
            bufferData.flags.test(BufferData::BufferDataChange::cachedBufferChanged);
    if (cachedBufferChanged && bufferData.buffer) {
        auto result = ClientCache::getInstance().add(bufferData.cachedBuffer, bufferData.buffer);
        if (result.ok()) {
            return result.value();
        }

        if (result.error() == ClientCache::AddError::CacheFull) {
            ALOGE("Attempted to create an ExternalTexture for layer %s but CacheFull", layerName);

            if (bufferData.releaseBufferListener) {
                bufferData.releaseBufferListener->onTransactionQueueStalled(
                        String8("Buffer processing hung due to full buffer cache"));
            }
        }

        return nullptr;
    }

    if (cachedBufferChanged) {
        return ClientCache::getInstance().get(bufferData.cachedBuffer);
    }

    if (bufferData.buffer) {
        return std::make_shared<
                renderengine::impl::ExternalTexture>(bufferData.buffer, getRenderEngine(),
                                                     renderengine::impl::ExternalTexture::Usage::
                                                             READABLE);
    }

    return nullptr;
}

bool SurfaceFlinger::commitMirrorDisplays(VsyncId vsyncId) {
    std::vector<MirrorDisplayState> mirrorDisplays;
    {
        std::scoped_lock<std::mutex> lock(mMirrorDisplayLock);
        mirrorDisplays = std::move(mMirrorDisplays);
        mMirrorDisplays.clear();
        if (mirrorDisplays.size() == 0) {
            return false;
        }
    }

    sp<IBinder> unused;
    for (const auto& mirrorDisplay : mirrorDisplays) {
        // Set mirror layer's default layer stack to -1 so it doesn't end up rendered on a display
        // accidentally.
        sp<Layer> rootMirrorLayer = LayerHandle::getLayer(mirrorDisplay.rootHandle);
        ssize_t idx = mCurrentState.layersSortedByZ.indexOf(rootMirrorLayer);
        bool ret = rootMirrorLayer->setLayerStack(ui::LayerStack::fromValue(-1));
        if (idx >= 0 && ret) {
            mCurrentState.layersSortedByZ.removeAt(idx);
            mCurrentState.layersSortedByZ.add(rootMirrorLayer);
        }

        for (const auto& layer : mDrawingState.layersSortedByZ) {
            if (layer->getLayerStack() != mirrorDisplay.layerStack ||
                layer->isInternalDisplayOverlay()) {
                continue;
            }

            LayerCreationArgs mirrorArgs(this, mirrorDisplay.client, "MirrorLayerParent",
                                         ISurfaceComposerClient::eNoColorFill,
                                         gui::LayerMetadata());
            sp<Layer> childMirror;
            {
                Mutex::Autolock lock(mStateLock);
                createEffectLayer(mirrorArgs, &unused, &childMirror);
                MUTEX_ALIAS(mStateLock, childMirror->mFlinger->mStateLock);
                childMirror->setClonedChild(layer->createClone());
                childMirror->reparent(mirrorDisplay.rootHandle);
            }
            // lock on mStateLock needs to be released before binder handle gets destroyed
            unused.clear();
        }
    }
    return true;
}

bool SurfaceFlinger::commitCreatedLayers(VsyncId vsyncId,
                                         std::vector<LayerCreatedState>& createdLayers) {
    if (createdLayers.size() == 0) {
        return false;
    }

    Mutex::Autolock _l(mStateLock);
    for (const auto& createdLayer : createdLayers) {
        handleLayerCreatedLocked(createdLayer, vsyncId);
    }
    mLayersAdded = true;
    return mLayersAdded;
}

void SurfaceFlinger::updateLayerMetadataSnapshot() {
    LayerMetadata parentMetadata;
    for (const auto& layer : mDrawingState.layersSortedByZ) {
        layer->updateMetadataSnapshot(parentMetadata);
    }

    std::unordered_set<Layer*> visited;
    mDrawingState.traverse([&visited](Layer* layer) {
        if (visited.find(layer) != visited.end()) {
            return;
        }

        // If the layer isRelativeOf, then either it's relative metadata will be set
        // recursively when updateRelativeMetadataSnapshot is called on its relative parent or
        // it's relative parent has been deleted. Clear the layer's relativeLayerMetadata to ensure
        // that layers with deleted relative parents don't hold stale relativeLayerMetadata.
        if (layer->getDrawingState().isRelativeOf) {
            layer->editLayerSnapshot()->relativeLayerMetadata = {};
            return;
        }

        layer->updateRelativeMetadataSnapshot({}, visited);
    });
}

void SurfaceFlinger::moveSnapshotsFromCompositionArgs(
        compositionengine::CompositionRefreshArgs& refreshArgs,
        const std::vector<std::pair<Layer*, LayerFE*>>& layers) {
    if (mLayerLifecycleManagerEnabled) {
        std::vector<std::unique_ptr<frontend::LayerSnapshot>>& snapshots =
                mLayerSnapshotBuilder.getSnapshots();
        for (auto [_, layerFE] : layers) {
            auto i = layerFE->mSnapshot->globalZ;
            snapshots[i] = std::move(layerFE->mSnapshot);
        }
    }
    if (!mLayerLifecycleManagerEnabled) {
        for (auto [layer, layerFE] : layers) {
            layer->updateLayerSnapshot(std::move(layerFE->mSnapshot));
        }
    }
}

std::vector<std::pair<Layer*, LayerFE*>> SurfaceFlinger::moveSnapshotsToCompositionArgs(
        compositionengine::CompositionRefreshArgs& refreshArgs, bool cursorOnly) {
    std::vector<std::pair<Layer*, LayerFE*>> layers;
    if (mLayerLifecycleManagerEnabled) {
        nsecs_t currentTime = systemTime();
        mLayerSnapshotBuilder.forEachVisibleSnapshot(
                [&](std::unique_ptr<frontend::LayerSnapshot>& snapshot) FTL_FAKE_GUARD(
                        kMainThreadContext) {
                    if (cursorOnly &&
                        snapshot->compositionType !=
                                aidl::android::hardware::graphics::composer3::Composition::CURSOR) {
                        return;
                    }

                    if (!snapshot->hasSomethingToDraw()) {
                        return;
                    }

                    auto it = mLegacyLayers.find(snapshot->sequence);
                    LLOG_ALWAYS_FATAL_WITH_TRACE_IF(it == mLegacyLayers.end(),
                                                    "Couldnt find layer object for %s",
                                                    snapshot->getDebugString().c_str());
                    auto& legacyLayer = it->second;
                    sp<LayerFE> layerFE = legacyLayer->getCompositionEngineLayerFE(snapshot->path);
                    snapshot->fps = getLayerFramerate(currentTime, snapshot->sequence);
                    /* QTI_BEGIN */
                    snapshot->qtiLayerClass = legacyLayer->qtiGetLayerClass();
                    /* QTI_END */
                    layerFE->mSnapshot = std::move(snapshot);
                    refreshArgs.layers.push_back(layerFE);
                    layers.emplace_back(legacyLayer.get(), layerFE.get());
                });
    }
    if (!mLayerLifecycleManagerEnabled) {
        auto moveSnapshots = [&layers, &refreshArgs, cursorOnly](Layer* layer) {
            if (const auto& layerFE = layer->getCompositionEngineLayerFE()) {
                if (cursorOnly &&
                    layer->getLayerSnapshot()->compositionType !=
                            aidl::android::hardware::graphics::composer3::Composition::CURSOR)
                    return;
                layer->updateSnapshot(refreshArgs.updatingGeometryThisFrame);
                layerFE->mSnapshot = layer->stealLayerSnapshot();
                refreshArgs.layers.push_back(layerFE);
                layers.emplace_back(layer, layerFE.get());
            }
        };

        if (cursorOnly || !mVisibleRegionsDirty) {
            // for hot path avoid traversals by walking though the previous composition list
            for (sp<Layer> layer : mPreviouslyComposedLayers) {
                moveSnapshots(layer.get());
            }
        } else {
            mPreviouslyComposedLayers.clear();
            mDrawingState.traverseInZOrder(
                    [&moveSnapshots](Layer* layer) { moveSnapshots(layer); });
            mPreviouslyComposedLayers.reserve(layers.size());
            for (auto [layer, _] : layers) {
                mPreviouslyComposedLayers.push_back(sp<Layer>::fromExisting(layer));
            }
        }
    }

    return layers;
}

std::function<std::vector<std::pair<Layer*, sp<LayerFE>>>()>
SurfaceFlinger::getLayerSnapshotsForScreenshots(
        std::optional<ui::LayerStack> layerStack, uint32_t uid,
        std::function<bool(const frontend::LayerSnapshot&, bool& outStopTraversal)>
                snapshotFilterFn) {
    return [&, layerStack, uid]() FTL_FAKE_GUARD(kMainThreadContext) {
        std::vector<std::pair<Layer*, sp<LayerFE>>> layers;
        bool stopTraversal = false;
        mLayerSnapshotBuilder.forEachVisibleSnapshot(
                [&](std::unique_ptr<frontend::LayerSnapshot>& snapshot) FTL_FAKE_GUARD(
                        kMainThreadContext) {
                    if (stopTraversal) {
                        return;
                    }
                    if (layerStack && snapshot->outputFilter.layerStack != *layerStack) {
                        return;
                    }
                    if (uid != CaptureArgs::UNSET_UID && snapshot->uid != gui::Uid(uid)) {
                        return;
                    }
                    if (!snapshot->hasSomethingToDraw()) {
                        return;
                    }
                    if (snapshotFilterFn && !snapshotFilterFn(*snapshot, stopTraversal)) {
                        return;
                    }

                    auto it = mLegacyLayers.find(snapshot->sequence);
                    LLOG_ALWAYS_FATAL_WITH_TRACE_IF(it == mLegacyLayers.end(),
                                                    "Couldnt find layer object for %s",
                                                    snapshot->getDebugString().c_str());
                    Layer* legacyLayer = (it == mLegacyLayers.end()) ? nullptr : it->second.get();
                    sp<LayerFE> layerFE = getFactory().createLayerFE(snapshot->name, legacyLayer);
                    layerFE->mSnapshot = std::make_unique<frontend::LayerSnapshot>(*snapshot);
                    layers.emplace_back(legacyLayer, std::move(layerFE));
                });

        return layers;
    };
}

std::function<std::vector<std::pair<Layer*, sp<LayerFE>>>()>
SurfaceFlinger::getLayerSnapshotsForScreenshots(std::optional<ui::LayerStack> layerStack,
                                                uint32_t uid,
                                                std::unordered_set<uint32_t> excludeLayerIds) {
    return [&, layerStack, uid,
            excludeLayerIds = std::move(excludeLayerIds)]() FTL_FAKE_GUARD(kMainThreadContext) {
        if (excludeLayerIds.empty()) {
            auto getLayerSnapshotsFn =
                    getLayerSnapshotsForScreenshots(layerStack, uid, /*snapshotFilterFn=*/nullptr);
            std::vector<std::pair<Layer*, sp<LayerFE>>> layers = getLayerSnapshotsFn();
            return layers;
        }

        frontend::LayerSnapshotBuilder::Args
                args{.root = mLayerHierarchyBuilder.getHierarchy(),
                     .layerLifecycleManager = mLayerLifecycleManager,
                     .forceUpdate = frontend::LayerSnapshotBuilder::ForceUpdateFlags::HIERARCHY,
                     .displays = mFrontEndDisplayInfos,
                     .displayChanges = true,
                     .globalShadowSettings = mDrawingState.globalShadowSettings,
                     .supportsBlur = mSupportsBlur,
                     .forceFullDamage = mForceFullDamage,
                     .excludeLayerIds = std::move(excludeLayerIds),
                     .supportedLayerGenericMetadata =
                             getHwComposer().getSupportedLayerGenericMetadata(),
                     .genericLayerMetadataKeyMap = getGenericLayerMetadataKeyMap(),
                     .skipRoundCornersWhenProtected =
                             !getRenderEngine().supportsProtectedContent()};
        mLayerSnapshotBuilder.update(args);

        auto getLayerSnapshotsFn =
                getLayerSnapshotsForScreenshots(layerStack, uid, /*snapshotFilterFn=*/nullptr);
        std::vector<std::pair<Layer*, sp<LayerFE>>> layers = getLayerSnapshotsFn();

        args.excludeLayerIds.clear();
        mLayerSnapshotBuilder.update(args);

        return layers;
    };
}

std::function<std::vector<std::pair<Layer*, sp<LayerFE>>>()>
SurfaceFlinger::getLayerSnapshotsForScreenshots(uint32_t rootLayerId, uint32_t uid,
                                                std::unordered_set<uint32_t> excludeLayerIds,
                                                bool childrenOnly,
                                                const std::optional<FloatRect>& parentCrop) {
    return [&, rootLayerId, uid, excludeLayerIds = std::move(excludeLayerIds), childrenOnly,
            parentCrop]() FTL_FAKE_GUARD(kMainThreadContext) {
        auto root = mLayerHierarchyBuilder.getPartialHierarchy(rootLayerId, childrenOnly);
        frontend::LayerSnapshotBuilder::Args
                args{.root = root,
                     .layerLifecycleManager = mLayerLifecycleManager,
                     .forceUpdate = frontend::LayerSnapshotBuilder::ForceUpdateFlags::HIERARCHY,
                     .displays = mFrontEndDisplayInfos,
                     .displayChanges = true,
                     .globalShadowSettings = mDrawingState.globalShadowSettings,
                     .supportsBlur = mSupportsBlur,
                     .forceFullDamage = mForceFullDamage,
                     .parentCrop = parentCrop,
                     .excludeLayerIds = std::move(excludeLayerIds),
                     .supportedLayerGenericMetadata =
                             getHwComposer().getSupportedLayerGenericMetadata(),
                     .genericLayerMetadataKeyMap = getGenericLayerMetadataKeyMap(),
                     .skipRoundCornersWhenProtected =
                             !getRenderEngine().supportsProtectedContent()};
        // The layer may not exist if it was just created and a screenshot was requested immediately
        // after. In this case, the hierarchy will be empty so we will not render any layers.
        args.rootSnapshot.isSecure = mLayerLifecycleManager.getLayerFromId(rootLayerId) &&
                mLayerLifecycleManager.isLayerSecure(rootLayerId);
        mLayerSnapshotBuilder.update(args);

        auto getLayerSnapshotsFn =
                getLayerSnapshotsForScreenshots({}, uid, /*snapshotFilterFn=*/nullptr);
        std::vector<std::pair<Layer*, sp<LayerFE>>> layers = getLayerSnapshotsFn();
        args.root = mLayerHierarchyBuilder.getHierarchy();
        args.parentCrop.reset();
        args.excludeLayerIds.clear();
        mLayerSnapshotBuilder.update(args);
        return layers;
    };
}

frontend::Update SurfaceFlinger::flushLifecycleUpdates() {
    frontend::Update update;
    ATRACE_NAME("TransactionHandler:flushTransactions");
    // Locking:
    // 1. to prevent onHandleDestroyed from being called while the state lock is held,
    // we must keep a copy of the transactions (specifically the composer
    // states) around outside the scope of the lock.
    // 2. Transactions and created layers do not share a lock. To prevent applying
    // transactions with layers still in the createdLayer queue, flush the transactions
    // before committing the created layers.
    mTransactionHandler.collectTransactions();
    update.transactions = mTransactionHandler.flushTransactions();
    {
        // TODO(b/238781169) lockless queue this and keep order.
        std::scoped_lock<std::mutex> lock(mCreatedLayersLock);
        update.layerCreatedStates = std::move(mCreatedLayers);
        mCreatedLayers.clear();
        update.newLayers = std::move(mNewLayers);
        mNewLayers.clear();
        update.layerCreationArgs = std::move(mNewLayerArgs);
        mNewLayerArgs.clear();
        update.destroyedHandles = std::move(mDestroyedHandles);
        mDestroyedHandles.clear();
    }
    return update;
}

void SurfaceFlinger::doActiveLayersTracingIfNeeded(bool isCompositionComputed,
                                                   bool visibleRegionDirty, TimePoint time,
                                                   VsyncId vsyncId) {
    if (!mLayerTracing.isActiveTracingStarted()) {
        return;
    }
    if (isCompositionComputed !=
        mLayerTracing.isActiveTracingFlagSet(LayerTracing::Flag::TRACE_COMPOSITION)) {
        return;
    }
    if (!visibleRegionDirty &&
        !mLayerTracing.isActiveTracingFlagSet(LayerTracing::Flag::TRACE_BUFFERS)) {
        return;
    }
    auto snapshot = takeLayersSnapshotProto(mLayerTracing.getActiveTracingFlags(), time, vsyncId,
                                            visibleRegionDirty);
    mLayerTracing.addProtoSnapshotToOstream(std::move(snapshot), LayerTracing::Mode::MODE_ACTIVE);
}

perfetto::protos::LayersSnapshotProto SurfaceFlinger::takeLayersSnapshotProto(
        uint32_t traceFlags, TimePoint time, VsyncId vsyncId, bool visibleRegionDirty) {
    ATRACE_CALL();
    perfetto::protos::LayersSnapshotProto snapshot;
    snapshot.set_elapsed_realtime_nanos(time.ns());
    snapshot.set_vsync_id(ftl::to_underlying(vsyncId));
    snapshot.set_where(visibleRegionDirty ? "visibleRegionsDirty" : "bufferLatched");
    snapshot.set_excludes_composition_state((traceFlags & LayerTracing::Flag::TRACE_COMPOSITION) ==
                                            0);

    auto layers = dumpDrawingStateProto(traceFlags);
    if (traceFlags & LayerTracing::Flag::TRACE_EXTRA) {
        dumpOffscreenLayersProto(layers);
    }
    *snapshot.mutable_layers() = std::move(layers);

    if (traceFlags & LayerTracing::Flag::TRACE_HWC) {
        std::string hwcDump;
        dumpHwc(hwcDump);
        snapshot.set_hwc_blob(std::move(hwcDump));
    }

    *snapshot.mutable_displays() = dumpDisplayProto();

    return snapshot;
}

// sfdo functions

void SurfaceFlinger::sfdo_enableRefreshRateOverlay(bool active) {
    auto future = mScheduler->schedule(
            [&]() FTL_FAKE_GUARD(mStateLock)
                    FTL_FAKE_GUARD(kMainThreadContext) { enableRefreshRateOverlay(active); });
    future.wait();
}

void SurfaceFlinger::sfdo_setDebugFlash(int delay) {
    if (delay > 0) {
        mDebugFlashDelay = delay;
    } else {
        mDebugFlashDelay = mDebugFlashDelay ? 0 : 1;
    }
    scheduleRepaint();
}

void SurfaceFlinger::sfdo_scheduleComposite() {
    scheduleComposite(SurfaceFlinger::FrameHint::kActive);
}

void SurfaceFlinger::sfdo_scheduleCommit() {
    Mutex::Autolock lock(mStateLock);
    setTransactionFlags(eTransactionNeeded | eDisplayTransactionNeeded | eTraversalNeeded);
}

void SurfaceFlinger::sfdo_forceClientComposition(bool enabled) {
    mDebugDisableHWC = enabled;
    scheduleRepaint();
}

// gui::ISurfaceComposer

binder::Status SurfaceComposerAIDL::bootFinished() {
    status_t status = checkAccessPermission();
    if (status != OK) {
        return binderStatusFromStatusT(status);
    }
    mFlinger->bootFinished();
    return binder::Status::ok();
}

binder::Status SurfaceComposerAIDL::createDisplayEventConnection(
        VsyncSource vsyncSource, EventRegistration eventRegistration,
        const sp<IBinder>& layerHandle, sp<IDisplayEventConnection>* outConnection) {
    sp<IDisplayEventConnection> conn =
            mFlinger->createDisplayEventConnection(vsyncSource, eventRegistration, layerHandle);
    if (conn == nullptr) {
        *outConnection = nullptr;
        return binderStatusFromStatusT(BAD_VALUE);
    } else {
        *outConnection = conn;
        return binder::Status::ok();
    }
}

binder::Status SurfaceComposerAIDL::createConnection(sp<gui::ISurfaceComposerClient>* outClient) {
    const sp<Client> client = sp<Client>::make(mFlinger);
    if (client->initCheck() == NO_ERROR) {
        *outClient = client;
        if (FlagManager::getInstance().misc1()) {
            const int policy = SCHED_FIFO;
            client->setMinSchedulerPolicy(policy, sched_get_priority_min(policy));
        }
        return binder::Status::ok();
    } else {
        *outClient = nullptr;
        return binderStatusFromStatusT(BAD_VALUE);
    }
}

binder::Status SurfaceComposerAIDL::createVirtualDisplay(const std::string& displayName,
                                                         bool isSecure, const std::string& uniqueId,
                                                         float requestedRefreshRate,
                                                         sp<IBinder>* outDisplay) {
    status_t status = checkAccessPermission();
    if (status != OK) {
        return binderStatusFromStatusT(status);
    }
    *outDisplay =
            mFlinger->createVirtualDisplay(displayName, isSecure, uniqueId, requestedRefreshRate);
    return binder::Status::ok();
}

binder::Status SurfaceComposerAIDL::destroyVirtualDisplay(const sp<IBinder>& displayToken) {
    status_t status = checkAccessPermission();
    if (status != OK) {
        return binderStatusFromStatusT(status);
    }
    return binder::Status::fromStatusT(mFlinger->destroyVirtualDisplay(displayToken));
}

binder::Status SurfaceComposerAIDL::getPhysicalDisplayIds(std::vector<int64_t>* outDisplayIds) {
    std::vector<PhysicalDisplayId> physicalDisplayIds = mFlinger->getPhysicalDisplayIds();
    std::vector<int64_t> displayIds;
    displayIds.reserve(physicalDisplayIds.size());
    for (const auto id : physicalDisplayIds) {
        displayIds.push_back(static_cast<int64_t>(id.value));
    }
    *outDisplayIds = std::move(displayIds);
    return binder::Status::ok();
}

binder::Status SurfaceComposerAIDL::getPhysicalDisplayToken(int64_t displayId,
                                                            sp<IBinder>* outDisplay) {
    status_t status = checkAccessPermission();
    if (status != OK) {
        return binderStatusFromStatusT(status);
    }
    const auto id = DisplayId::fromValue<PhysicalDisplayId>(static_cast<uint64_t>(displayId));
    *outDisplay = mFlinger->getPhysicalDisplayToken(*id);
    return binder::Status::ok();
}

binder::Status SurfaceComposerAIDL::setPowerMode(const sp<IBinder>& display, int mode) {
    status_t status = checkAccessPermission();
    if (status != OK) {
        return binderStatusFromStatusT(status);
    }
    /* QTI_BEGIN */
    mFlinger->mQtiSFExtnIntf->qtiSetPowerMode(display, mode);
    /* QTI_END */
    return binder::Status::ok();
}

binder::Status SurfaceComposerAIDL::getSupportedFrameTimestamps(
        std::vector<FrameEvent>* outSupported) {
    status_t status;
    if (!outSupported) {
        status = UNEXPECTED_NULL;
    } else {
        outSupported->clear();
        status = mFlinger->getSupportedFrameTimestamps(outSupported);
    }
    return binderStatusFromStatusT(status);
}

binder::Status SurfaceComposerAIDL::getDisplayStats(const sp<IBinder>& display,
                                                    gui::DisplayStatInfo* outStatInfo) {
    DisplayStatInfo statInfo;
    status_t status = mFlinger->getDisplayStats(display, &statInfo);
    if (status == NO_ERROR) {
        outStatInfo->vsyncTime = static_cast<long>(statInfo.vsyncTime);
        outStatInfo->vsyncPeriod = static_cast<long>(statInfo.vsyncPeriod);
    }
    return binderStatusFromStatusT(status);
}

binder::Status SurfaceComposerAIDL::getDisplayState(const sp<IBinder>& display,
                                                    gui::DisplayState* outState) {
    ui::DisplayState state;
    status_t status = mFlinger->getDisplayState(display, &state);
    if (status == NO_ERROR) {
        outState->layerStack = state.layerStack.id;
        outState->orientation = static_cast<gui::Rotation>(state.orientation);
        outState->layerStackSpaceRect.width = state.layerStackSpaceRect.width;
        outState->layerStackSpaceRect.height = state.layerStackSpaceRect.height;
    }
    return binderStatusFromStatusT(status);
}

binder::Status SurfaceComposerAIDL::getStaticDisplayInfo(int64_t displayId,
                                                         gui::StaticDisplayInfo* outInfo) {
    using Tag = gui::DeviceProductInfo::ManufactureOrModelDate::Tag;
    ui::StaticDisplayInfo info;

    status_t status = mFlinger->getStaticDisplayInfo(displayId, &info);
    if (status == NO_ERROR) {
        // convert ui::StaticDisplayInfo to gui::StaticDisplayInfo
        outInfo->connectionType = static_cast<gui::DisplayConnectionType>(info.connectionType);
        outInfo->density = info.density;
        outInfo->secure = info.secure;
        outInfo->installOrientation = static_cast<gui::Rotation>(info.installOrientation);

        if (const std::optional<DeviceProductInfo> dpi = info.deviceProductInfo) {
            gui::DeviceProductInfo dinfo;
            dinfo.name = std::move(dpi->name);
            dinfo.manufacturerPnpId = std::vector<uint8_t>(dpi->manufacturerPnpId.begin(),
                                                           dpi->manufacturerPnpId.end());
            dinfo.productId = dpi->productId;
            dinfo.relativeAddress =
                    std::vector<uint8_t>(dpi->relativeAddress.begin(), dpi->relativeAddress.end());
            if (const auto* model =
                        std::get_if<DeviceProductInfo::ModelYear>(&dpi->manufactureOrModelDate)) {
                gui::DeviceProductInfo::ModelYear modelYear;
                modelYear.year = model->year;
                dinfo.manufactureOrModelDate.set<Tag::modelYear>(modelYear);
            } else if (const auto* manufacture = std::get_if<DeviceProductInfo::ManufactureYear>(
                               &dpi->manufactureOrModelDate)) {
                gui::DeviceProductInfo::ManufactureYear date;
                date.modelYear.year = manufacture->year;
                dinfo.manufactureOrModelDate.set<Tag::manufactureYear>(date);
            } else if (const auto* manufacture =
                               std::get_if<DeviceProductInfo::ManufactureWeekAndYear>(
                                       &dpi->manufactureOrModelDate)) {
                gui::DeviceProductInfo::ManufactureWeekAndYear date;
                date.manufactureYear.modelYear.year = manufacture->year;
                date.week = manufacture->week;
                dinfo.manufactureOrModelDate.set<Tag::manufactureWeekAndYear>(date);
            }

            outInfo->deviceProductInfo = dinfo;
        }
    }
    return binderStatusFromStatusT(status);
}

void SurfaceComposerAIDL::getDynamicDisplayInfoInternal(ui::DynamicDisplayInfo& info,
                                                        gui::DynamicDisplayInfo*& outInfo) {
    // convert ui::DynamicDisplayInfo to gui::DynamicDisplayInfo
    outInfo->supportedDisplayModes.clear();
    outInfo->supportedDisplayModes.reserve(info.supportedDisplayModes.size());
    for (const auto& mode : info.supportedDisplayModes) {
        gui::DisplayMode outMode;
        outMode.id = mode.id;
        outMode.resolution.width = mode.resolution.width;
        outMode.resolution.height = mode.resolution.height;
        outMode.xDpi = mode.xDpi;
        outMode.yDpi = mode.yDpi;
        outMode.peakRefreshRate = mode.peakRefreshRate;
        outMode.vsyncRate = mode.vsyncRate;
        outMode.appVsyncOffset = mode.appVsyncOffset;
        outMode.sfVsyncOffset = mode.sfVsyncOffset;
        outMode.presentationDeadline = mode.presentationDeadline;
        outMode.group = mode.group;
        std::transform(mode.supportedHdrTypes.begin(), mode.supportedHdrTypes.end(),
                       std::back_inserter(outMode.supportedHdrTypes),
                       [](const ui::Hdr& value) { return static_cast<int32_t>(value); });
        outInfo->supportedDisplayModes.push_back(outMode);
    }

    outInfo->activeDisplayModeId = info.activeDisplayModeId;
    outInfo->renderFrameRate = info.renderFrameRate;

    outInfo->supportedColorModes.clear();
    outInfo->supportedColorModes.reserve(info.supportedColorModes.size());
    for (const auto& cmode : info.supportedColorModes) {
        outInfo->supportedColorModes.push_back(static_cast<int32_t>(cmode));
    }

    outInfo->activeColorMode = static_cast<int32_t>(info.activeColorMode);

    gui::HdrCapabilities& hdrCapabilities = outInfo->hdrCapabilities;
    hdrCapabilities.supportedHdrTypes.clear();
    hdrCapabilities.supportedHdrTypes.reserve(info.hdrCapabilities.getSupportedHdrTypes().size());
    for (const auto& hdr : info.hdrCapabilities.getSupportedHdrTypes()) {
        hdrCapabilities.supportedHdrTypes.push_back(static_cast<int32_t>(hdr));
    }
    hdrCapabilities.maxLuminance = info.hdrCapabilities.getDesiredMaxLuminance();
    hdrCapabilities.maxAverageLuminance = info.hdrCapabilities.getDesiredMaxAverageLuminance();
    hdrCapabilities.minLuminance = info.hdrCapabilities.getDesiredMinLuminance();

    outInfo->autoLowLatencyModeSupported = info.autoLowLatencyModeSupported;
    outInfo->gameContentTypeSupported = info.gameContentTypeSupported;
    outInfo->preferredBootDisplayMode = info.preferredBootDisplayMode;
}

binder::Status SurfaceComposerAIDL::getDynamicDisplayInfoFromToken(
        const sp<IBinder>& display, gui::DynamicDisplayInfo* outInfo) {
    ui::DynamicDisplayInfo info;
    status_t status = mFlinger->getDynamicDisplayInfoFromToken(display, &info);
    if (status == NO_ERROR) {
        getDynamicDisplayInfoInternal(info, outInfo);
    }
    return binderStatusFromStatusT(status);
}

binder::Status SurfaceComposerAIDL::getDynamicDisplayInfoFromId(int64_t displayId,
                                                                gui::DynamicDisplayInfo* outInfo) {
    ui::DynamicDisplayInfo info;
    status_t status = mFlinger->getDynamicDisplayInfoFromId(displayId, &info);
    if (status == NO_ERROR) {
        getDynamicDisplayInfoInternal(info, outInfo);
    }
    return binderStatusFromStatusT(status);
}

binder::Status SurfaceComposerAIDL::getDisplayNativePrimaries(const sp<IBinder>& display,
                                                              gui::DisplayPrimaries* outPrimaries) {
    ui::DisplayPrimaries primaries;
    status_t status = mFlinger->getDisplayNativePrimaries(display, primaries);
    if (status == NO_ERROR) {
        outPrimaries->red.X = primaries.red.X;
        outPrimaries->red.Y = primaries.red.Y;
        outPrimaries->red.Z = primaries.red.Z;

        outPrimaries->green.X = primaries.green.X;
        outPrimaries->green.Y = primaries.green.Y;
        outPrimaries->green.Z = primaries.green.Z;

        outPrimaries->blue.X = primaries.blue.X;
        outPrimaries->blue.Y = primaries.blue.Y;
        outPrimaries->blue.Z = primaries.blue.Z;

        outPrimaries->white.X = primaries.white.X;
        outPrimaries->white.Y = primaries.white.Y;
        outPrimaries->white.Z = primaries.white.Z;
    }
    return binderStatusFromStatusT(status);
}

binder::Status SurfaceComposerAIDL::setActiveColorMode(const sp<IBinder>& display, int colorMode) {
    status_t status = checkAccessPermission();
    if (status == OK) {
        status = mFlinger->setActiveColorMode(display, static_cast<ui::ColorMode>(colorMode));
    }
    return binderStatusFromStatusT(status);
}

binder::Status SurfaceComposerAIDL::setBootDisplayMode(const sp<IBinder>& display,
                                                       int displayModeId) {
    status_t status = checkAccessPermission();
    if (status == OK) {
        status = mFlinger->setBootDisplayMode(display, DisplayModeId{displayModeId});
    }
    return binderStatusFromStatusT(status);
}

binder::Status SurfaceComposerAIDL::clearBootDisplayMode(const sp<IBinder>& display) {
    status_t status = checkAccessPermission();
    if (status == OK) {
        status = mFlinger->clearBootDisplayMode(display);
    }
    return binderStatusFromStatusT(status);
}

binder::Status SurfaceComposerAIDL::getOverlaySupport(gui::OverlayProperties* outProperties) {
    status_t status = checkAccessPermission();
    if (status == OK) {
        status = mFlinger->getOverlaySupport(outProperties);
    }
    return binderStatusFromStatusT(status);
}

binder::Status SurfaceComposerAIDL::getBootDisplayModeSupport(bool* outMode) {
    status_t status = checkAccessPermission();
    if (status == OK) {
        status = mFlinger->getBootDisplayModeSupport(outMode);
    }
    return binderStatusFromStatusT(status);
}

binder::Status SurfaceComposerAIDL::getHdrConversionCapabilities(
        std::vector<gui::HdrConversionCapability>* hdrConversionCapabilities) {
    status_t status = checkAccessPermission();
    if (status == OK) {
        status = mFlinger->getHdrConversionCapabilities(hdrConversionCapabilities);
    }
    return binderStatusFromStatusT(status);
}

binder::Status SurfaceComposerAIDL::setHdrConversionStrategy(
        const gui::HdrConversionStrategy& hdrConversionStrategy,
        int32_t* outPreferredHdrOutputType) {
    status_t status = checkAccessPermission();
    if (status == OK) {
        status = mFlinger->setHdrConversionStrategy(hdrConversionStrategy,
                                                    outPreferredHdrOutputType);
    }
    return binderStatusFromStatusT(status);
}

binder::Status SurfaceComposerAIDL::getHdrOutputConversionSupport(bool* outMode) {
    status_t status = checkAccessPermission();
    if (status == OK) {
        status = mFlinger->getHdrOutputConversionSupport(outMode);
    }
    return binderStatusFromStatusT(status);
}

binder::Status SurfaceComposerAIDL::setAutoLowLatencyMode(const sp<IBinder>& display, bool on) {
    status_t status = checkAccessPermission();
    if (status != OK) {
        return binderStatusFromStatusT(status);
    }
    mFlinger->setAutoLowLatencyMode(display, on);
    return binder::Status::ok();
}

binder::Status SurfaceComposerAIDL::setGameContentType(const sp<IBinder>& display, bool on) {
    status_t status = checkAccessPermission();
    if (status != OK) {
        return binderStatusFromStatusT(status);
    }
    mFlinger->setGameContentType(display, on);
    return binder::Status::ok();
}

binder::Status SurfaceComposerAIDL::captureDisplay(
        const DisplayCaptureArgs& args, const sp<IScreenCaptureListener>& captureListener) {
    mFlinger->captureDisplay(args, captureListener);
    return binderStatusFromStatusT(NO_ERROR);
}

binder::Status SurfaceComposerAIDL::captureDisplayById(
        int64_t displayId, const CaptureArgs& args,
        const sp<IScreenCaptureListener>& captureListener) {
    // status_t status;
    IPCThreadState* ipc = IPCThreadState::self();
    const int uid = ipc->getCallingUid();
    if (uid == AID_ROOT || uid == AID_GRAPHICS || uid == AID_SYSTEM || uid == AID_SHELL) {
        std::optional<DisplayId> id = DisplayId::fromValue(static_cast<uint64_t>(displayId));
        mFlinger->captureDisplay(*id, args, captureListener);
    } else {
        ALOGD("Permission denied to captureDisplayById");
        invokeScreenCaptureError(PERMISSION_DENIED, captureListener);
    }
    return binderStatusFromStatusT(NO_ERROR);
}

binder::Status SurfaceComposerAIDL::captureLayersSync(const LayerCaptureArgs& args,
                                                      ScreenCaptureResults* outResults) {
    *outResults = mFlinger->captureLayersSync(args);
    return binderStatusFromStatusT(NO_ERROR);
}

binder::Status SurfaceComposerAIDL::captureLayers(
        const LayerCaptureArgs& args, const sp<IScreenCaptureListener>& captureListener) {
    mFlinger->captureLayers(args, captureListener);
    return binderStatusFromStatusT(NO_ERROR);
}

binder::Status SurfaceComposerAIDL::overrideHdrTypes(const sp<IBinder>& display,
                                                     const std::vector<int32_t>& hdrTypes) {
    // overrideHdrTypes is used by CTS tests, which acquire the necessary
    // permission dynamically. Don't use the permission cache for this check.
    status_t status = checkAccessPermission(false);
    if (status != OK) {
        return binderStatusFromStatusT(status);
    }

    std::vector<ui::Hdr> hdrTypesVector;
    for (int32_t i : hdrTypes) {
        hdrTypesVector.push_back(static_cast<ui::Hdr>(i));
    }
    status = mFlinger->overrideHdrTypes(display, hdrTypesVector);
    return binderStatusFromStatusT(status);
}

binder::Status SurfaceComposerAIDL::onPullAtom(int32_t atomId, gui::PullAtomData* outPullData) {
    status_t status;
    const int uid = IPCThreadState::self()->getCallingUid();
    if (uid != AID_SYSTEM) {
        status = PERMISSION_DENIED;
    } else {
        status = mFlinger->onPullAtom(atomId, &outPullData->data, &outPullData->success);
    }
    return binderStatusFromStatusT(status);
}

binder::Status SurfaceComposerAIDL::getCompositionPreference(gui::CompositionPreference* outPref) {
    ui::Dataspace dataspace;
    ui::PixelFormat pixelFormat;
    ui::Dataspace wideColorGamutDataspace;
    ui::PixelFormat wideColorGamutPixelFormat;
    status_t status =
            mFlinger->getCompositionPreference(&dataspace, &pixelFormat, &wideColorGamutDataspace,
                                               &wideColorGamutPixelFormat);
    if (status == NO_ERROR) {
        outPref->defaultDataspace = static_cast<int32_t>(dataspace);
        outPref->defaultPixelFormat = static_cast<int32_t>(pixelFormat);
        outPref->wideColorGamutDataspace = static_cast<int32_t>(wideColorGamutDataspace);
        outPref->wideColorGamutPixelFormat = static_cast<int32_t>(wideColorGamutPixelFormat);
    }
    return binderStatusFromStatusT(status);
}

binder::Status SurfaceComposerAIDL::getDisplayedContentSamplingAttributes(
        const sp<IBinder>& display, gui::ContentSamplingAttributes* outAttrs) {
    status_t status = checkAccessPermission();
    if (status != OK) {
        return binderStatusFromStatusT(status);
    }

    ui::PixelFormat format;
    ui::Dataspace dataspace;
    uint8_t componentMask;
    status = mFlinger->getDisplayedContentSamplingAttributes(display, &format, &dataspace,
                                                             &componentMask);
    if (status == NO_ERROR) {
        outAttrs->format = static_cast<int32_t>(format);
        outAttrs->dataspace = static_cast<int32_t>(dataspace);
        outAttrs->componentMask = static_cast<int8_t>(componentMask);
    }
    return binderStatusFromStatusT(status);
}

binder::Status SurfaceComposerAIDL::setDisplayContentSamplingEnabled(const sp<IBinder>& display,
                                                                     bool enable,
                                                                     int8_t componentMask,
                                                                     int64_t maxFrames) {
    status_t status = checkAccessPermission();
    if (status == OK) {
        status = mFlinger->setDisplayContentSamplingEnabled(display, enable,
                                                            static_cast<uint8_t>(componentMask),
                                                            static_cast<uint64_t>(maxFrames));
    }
    return binderStatusFromStatusT(status);
}

binder::Status SurfaceComposerAIDL::getDisplayedContentSample(const sp<IBinder>& display,
                                                              int64_t maxFrames, int64_t timestamp,
                                                              gui::DisplayedFrameStats* outStats) {
    if (!outStats) {
        return binderStatusFromStatusT(BAD_VALUE);
    }

    status_t status = checkAccessPermission();
    if (status != OK) {
        return binderStatusFromStatusT(status);
    }

    DisplayedFrameStats stats;
    status = mFlinger->getDisplayedContentSample(display, static_cast<uint64_t>(maxFrames),
                                                 static_cast<uint64_t>(timestamp), &stats);
    if (status == NO_ERROR) {
        // convert from ui::DisplayedFrameStats to gui::DisplayedFrameStats
        outStats->numFrames = static_cast<int64_t>(stats.numFrames);
        outStats->component_0_sample.reserve(stats.component_0_sample.size());
        for (const auto& s : stats.component_0_sample) {
            outStats->component_0_sample.push_back(static_cast<int64_t>(s));
        }
        outStats->component_1_sample.reserve(stats.component_1_sample.size());
        for (const auto& s : stats.component_1_sample) {
            outStats->component_1_sample.push_back(static_cast<int64_t>(s));
        }
        outStats->component_2_sample.reserve(stats.component_2_sample.size());
        for (const auto& s : stats.component_2_sample) {
            outStats->component_2_sample.push_back(static_cast<int64_t>(s));
        }
        outStats->component_3_sample.reserve(stats.component_3_sample.size());
        for (const auto& s : stats.component_3_sample) {
            outStats->component_3_sample.push_back(static_cast<int64_t>(s));
        }
    }
    return binderStatusFromStatusT(status);
}

binder::Status SurfaceComposerAIDL::getProtectedContentSupport(bool* outSupported) {
    status_t status = mFlinger->getProtectedContentSupport(outSupported);
    return binderStatusFromStatusT(status);
}

binder::Status SurfaceComposerAIDL::isWideColorDisplay(const sp<IBinder>& token,
                                                       bool* outIsWideColorDisplay) {
    status_t status = mFlinger->isWideColorDisplay(token, outIsWideColorDisplay);
    return binderStatusFromStatusT(status);
}

binder::Status SurfaceComposerAIDL::addRegionSamplingListener(
        const gui::ARect& samplingArea, const sp<IBinder>& stopLayerHandle,
        const sp<gui::IRegionSamplingListener>& listener) {
    status_t status = checkReadFrameBufferPermission();
    if (status != OK) {
        return binderStatusFromStatusT(status);
    }
    android::Rect rect;
    rect.left = samplingArea.left;
    rect.top = samplingArea.top;
    rect.right = samplingArea.right;
    rect.bottom = samplingArea.bottom;
    status = mFlinger->addRegionSamplingListener(rect, stopLayerHandle, listener);
    return binderStatusFromStatusT(status);
}

binder::Status SurfaceComposerAIDL::removeRegionSamplingListener(
        const sp<gui::IRegionSamplingListener>& listener) {
    status_t status = checkReadFrameBufferPermission();
    if (status == OK) {
        status = mFlinger->removeRegionSamplingListener(listener);
    }
    return binderStatusFromStatusT(status);
}

binder::Status SurfaceComposerAIDL::addFpsListener(int32_t taskId,
                                                   const sp<gui::IFpsListener>& listener) {
    status_t status = checkReadFrameBufferPermission();
    if (status == OK) {
        status = mFlinger->addFpsListener(taskId, listener);
    }
    return binderStatusFromStatusT(status);
}

binder::Status SurfaceComposerAIDL::removeFpsListener(const sp<gui::IFpsListener>& listener) {
    status_t status = checkReadFrameBufferPermission();
    if (status == OK) {
        status = mFlinger->removeFpsListener(listener);
    }
    return binderStatusFromStatusT(status);
}

binder::Status SurfaceComposerAIDL::addTunnelModeEnabledListener(
        const sp<gui::ITunnelModeEnabledListener>& listener) {
    status_t status = checkAccessPermission();
    if (status == OK) {
        status = mFlinger->addTunnelModeEnabledListener(listener);
    }
    return binderStatusFromStatusT(status);
}

binder::Status SurfaceComposerAIDL::removeTunnelModeEnabledListener(
        const sp<gui::ITunnelModeEnabledListener>& listener) {
    status_t status = checkAccessPermission();
    if (status == OK) {
        status = mFlinger->removeTunnelModeEnabledListener(listener);
    }
    return binderStatusFromStatusT(status);
}

binder::Status SurfaceComposerAIDL::setDesiredDisplayModeSpecs(const sp<IBinder>& displayToken,
                                                               const gui::DisplayModeSpecs& specs) {
    status_t status = checkAccessPermission();
    if (status == OK) {
        status = mFlinger->setDesiredDisplayModeSpecs(displayToken, specs);
    }
    return binderStatusFromStatusT(status);
}

binder::Status SurfaceComposerAIDL::getDesiredDisplayModeSpecs(const sp<IBinder>& displayToken,
                                                               gui::DisplayModeSpecs* outSpecs) {
    if (!outSpecs) {
        return binderStatusFromStatusT(BAD_VALUE);
    }

    status_t status = checkAccessPermission();
    if (status != OK) {
        return binderStatusFromStatusT(status);
    }

    status = mFlinger->getDesiredDisplayModeSpecs(displayToken, outSpecs);
    return binderStatusFromStatusT(status);
}

binder::Status SurfaceComposerAIDL::getDisplayBrightnessSupport(const sp<IBinder>& displayToken,
                                                                bool* outSupport) {
    status_t status = mFlinger->getDisplayBrightnessSupport(displayToken, outSupport);
    return binderStatusFromStatusT(status);
}

binder::Status SurfaceComposerAIDL::setDisplayBrightness(const sp<IBinder>& displayToken,
                                                         const gui::DisplayBrightness& brightness) {
    status_t status = checkControlDisplayBrightnessPermission();
    if (status == OK) {
        status = mFlinger->setDisplayBrightness(displayToken, brightness);
    }
    return binderStatusFromStatusT(status);
}

binder::Status SurfaceComposerAIDL::addHdrLayerInfoListener(
        const sp<IBinder>& displayToken, const sp<gui::IHdrLayerInfoListener>& listener) {
    status_t status = checkControlDisplayBrightnessPermission();
    if (status == OK) {
        status = mFlinger->addHdrLayerInfoListener(displayToken, listener);
    }
    return binderStatusFromStatusT(status);
}

binder::Status SurfaceComposerAIDL::removeHdrLayerInfoListener(
        const sp<IBinder>& displayToken, const sp<gui::IHdrLayerInfoListener>& listener) {
    status_t status = checkControlDisplayBrightnessPermission();
    if (status == OK) {
        status = mFlinger->removeHdrLayerInfoListener(displayToken, listener);
    }
    return binderStatusFromStatusT(status);
}

binder::Status SurfaceComposerAIDL::notifyPowerBoost(int boostId) {
    /* QTI_BEGIN */
    if (boostId == DOLPHIN_TOUCH_ID) {
        mFlinger->notifyPowerBoost(boostId);
        return binderStatusFromStatusT(OK);
    }
    /* QTI_END */
    status_t status = checkAccessPermission();
    if (status == OK) {
        status = mFlinger->notifyPowerBoost(boostId);
    }
    return binderStatusFromStatusT(status);
}

binder::Status SurfaceComposerAIDL::setGlobalShadowSettings(const gui::Color& ambientColor,
                                                            const gui::Color& spotColor,
                                                            float lightPosY, float lightPosZ,
                                                            float lightRadius) {
    status_t status = checkAccessPermission();
    if (status != OK) {
        return binderStatusFromStatusT(status);
    }

    half4 ambientColorHalf = {ambientColor.r, ambientColor.g, ambientColor.b, ambientColor.a};
    half4 spotColorHalf = {spotColor.r, spotColor.g, spotColor.b, spotColor.a};
    status = mFlinger->setGlobalShadowSettings(ambientColorHalf, spotColorHalf, lightPosY,
                                               lightPosZ, lightRadius);
    return binderStatusFromStatusT(status);
}

binder::Status SurfaceComposerAIDL::getDisplayDecorationSupport(
        const sp<IBinder>& displayToken, std::optional<gui::DisplayDecorationSupport>* outSupport) {
    std::optional<aidl::android::hardware::graphics::common::DisplayDecorationSupport> support;
    status_t status = mFlinger->getDisplayDecorationSupport(displayToken, &support);
    if (status != NO_ERROR) {
        ALOGE("getDisplayDecorationSupport failed with error %d", status);
        return binderStatusFromStatusT(status);
    }

    if (!support || !support.has_value()) {
        outSupport->reset();
    } else {
        outSupport->emplace();
        outSupport->value().format = static_cast<int32_t>(support->format);
        outSupport->value().alphaInterpretation =
                static_cast<int32_t>(support->alphaInterpretation);
    }

    return binder::Status::ok();
}

binder::Status SurfaceComposerAIDL::setGameModeFrameRateOverride(int32_t uid, float frameRate) {
    status_t status;
    const int c_uid = IPCThreadState::self()->getCallingUid();
    if (c_uid == AID_ROOT || c_uid == AID_SYSTEM) {
        status = mFlinger->setGameModeFrameRateOverride(uid, frameRate);
    } else {
        ALOGE("setGameModeFrameRateOverride() permission denied for uid: %d", c_uid);
        status = PERMISSION_DENIED;
    }
    return binderStatusFromStatusT(status);
}

binder::Status SurfaceComposerAIDL::setGameDefaultFrameRateOverride(int32_t uid, float frameRate) {
    status_t status;
    const int c_uid = IPCThreadState::self()->getCallingUid();
    if (c_uid == AID_ROOT || c_uid == AID_SYSTEM) {
        status = mFlinger->setGameDefaultFrameRateOverride(uid, frameRate);
    } else {
        ALOGE("setGameDefaultFrameRateOverride() permission denied for uid: %d", c_uid);
        status = PERMISSION_DENIED;
    }
    return binderStatusFromStatusT(status);
}

binder::Status SurfaceComposerAIDL::enableRefreshRateOverlay(bool active) {
    mFlinger->sfdo_enableRefreshRateOverlay(active);
    return binder::Status::ok();
}

binder::Status SurfaceComposerAIDL::setDebugFlash(int delay) {
    mFlinger->sfdo_setDebugFlash(delay);
    return binder::Status::ok();
}

binder::Status SurfaceComposerAIDL::scheduleComposite() {
    mFlinger->sfdo_scheduleComposite();
    return binder::Status::ok();
}

binder::Status SurfaceComposerAIDL::scheduleCommit() {
    mFlinger->sfdo_scheduleCommit();
    return binder::Status::ok();
}

binder::Status SurfaceComposerAIDL::forceClientComposition(bool enabled) {
    mFlinger->sfdo_forceClientComposition(enabled);
    return binder::Status::ok();
}

binder::Status SurfaceComposerAIDL::updateSmallAreaDetection(const std::vector<int32_t>& appIds,
                                                             const std::vector<float>& thresholds) {
    status_t status;
    const int c_uid = IPCThreadState::self()->getCallingUid();
    if (c_uid == AID_ROOT || c_uid == AID_SYSTEM) {
        if (appIds.size() != thresholds.size()) return binderStatusFromStatusT(BAD_VALUE);

        std::vector<std::pair<int32_t, float>> mappings;
        const size_t size = appIds.size();
        mappings.reserve(size);
        for (int i = 0; i < size; i++) {
            auto row = std::make_pair(appIds[i], thresholds[i]);
            mappings.push_back(row);
        }
        status = mFlinger->updateSmallAreaDetection(mappings);
    } else {
        ALOGE("updateSmallAreaDetection() permission denied for uid: %d", c_uid);
        status = PERMISSION_DENIED;
    }
    return binderStatusFromStatusT(status);
}

binder::Status SurfaceComposerAIDL::setSmallAreaDetectionThreshold(int32_t appId, float threshold) {
    status_t status;
    const int c_uid = IPCThreadState::self()->getCallingUid();
    if (c_uid == AID_ROOT || c_uid == AID_SYSTEM) {
        status = mFlinger->setSmallAreaDetectionThreshold(appId, threshold);
    } else {
        ALOGE("setSmallAreaDetectionThreshold() permission denied for uid: %d", c_uid);
        status = PERMISSION_DENIED;
    }
    return binderStatusFromStatusT(status);
}

binder::Status SurfaceComposerAIDL::getGpuContextPriority(int32_t* outPriority) {
    *outPriority = mFlinger->getGpuContextPriority();
    return binder::Status::ok();
}

binder::Status SurfaceComposerAIDL::getMaxAcquiredBufferCount(int32_t* buffers) {
    status_t status = mFlinger->getMaxAcquiredBufferCount(buffers);
    return binderStatusFromStatusT(status);
}

binder::Status SurfaceComposerAIDL::addWindowInfosListener(
        const sp<gui::IWindowInfosListener>& windowInfosListener,
        gui::WindowInfosListenerInfo* outInfo) {
    status_t status;
    const int pid = IPCThreadState::self()->getCallingPid();
    const int uid = IPCThreadState::self()->getCallingUid();
    // TODO(b/270566761) update permissions check so that only system_server and shell can add
    // WindowInfosListeners
    if (uid == AID_SYSTEM || uid == AID_GRAPHICS ||
        checkPermission(sAccessSurfaceFlinger, pid, uid)) {
        status = mFlinger->addWindowInfosListener(windowInfosListener, outInfo);
    } else {
        status = PERMISSION_DENIED;
    }
    return binderStatusFromStatusT(status);
}

binder::Status SurfaceComposerAIDL::removeWindowInfosListener(
        const sp<gui::IWindowInfosListener>& windowInfosListener) {
    status_t status;
    const int pid = IPCThreadState::self()->getCallingPid();
    const int uid = IPCThreadState::self()->getCallingUid();
    if (uid == AID_SYSTEM || uid == AID_GRAPHICS ||
        checkPermission(sAccessSurfaceFlinger, pid, uid)) {
        status = mFlinger->removeWindowInfosListener(windowInfosListener);
    } else {
        status = PERMISSION_DENIED;
    }
    return binderStatusFromStatusT(status);
}

binder::Status SurfaceComposerAIDL::getStalledTransactionInfo(
        int pid, std::optional<gui::StalledTransactionInfo>* outInfo) {
    const int callingPid = IPCThreadState::self()->getCallingPid();
    const int callingUid = IPCThreadState::self()->getCallingUid();
    if (!checkPermission(sAccessSurfaceFlinger, callingPid, callingUid)) {
        return binderStatusFromStatusT(PERMISSION_DENIED);
    }

    std::optional<TransactionHandler::StalledTransactionInfo> stalledTransactionInfo;
    status_t status = mFlinger->getStalledTransactionInfo(pid, stalledTransactionInfo);
    if (stalledTransactionInfo) {
        gui::StalledTransactionInfo result;
        result.layerName = String16{stalledTransactionInfo->layerName.c_str()},
        result.bufferId = stalledTransactionInfo->bufferId,
        result.frameNumber = stalledTransactionInfo->frameNumber,
        outInfo->emplace(std::move(result));
    } else {
        outInfo->reset();
    }
    return binderStatusFromStatusT(status);
}

binder::Status SurfaceComposerAIDL::getSchedulingPolicy(gui::SchedulingPolicy* outPolicy) {
    return gui::getSchedulingPolicy(outPolicy);
}

binder::Status SurfaceComposerAIDL::notifyShutdown() {
    TransactionTraceWriter::getInstance().invoke("systemShutdown_", /* overwrite= */ false);
    return ::android::binder::Status::ok();
}

status_t SurfaceComposerAIDL::checkAccessPermission(bool usePermissionCache) {
    if (!mFlinger->callingThreadHasUnscopedSurfaceFlingerAccess(usePermissionCache)) {
        IPCThreadState* ipc = IPCThreadState::self();
        ALOGE("Permission Denial: can't access SurfaceFlinger pid=%d, uid=%d", ipc->getCallingPid(),
              ipc->getCallingUid());
        return PERMISSION_DENIED;
    }
    return OK;
}

status_t SurfaceComposerAIDL::checkControlDisplayBrightnessPermission() {
    IPCThreadState* ipc = IPCThreadState::self();
    const int pid = ipc->getCallingPid();
    const int uid = ipc->getCallingUid();
    if ((uid != AID_GRAPHICS) && (uid != AID_SYSTEM) &&
        !PermissionCache::checkPermission(sControlDisplayBrightness, pid, uid)) {
        ALOGE("Permission Denial: can't control brightness pid=%d, uid=%d", pid, uid);
        return PERMISSION_DENIED;
    }
    return OK;
}

status_t SurfaceComposerAIDL::checkReadFrameBufferPermission() {
    IPCThreadState* ipc = IPCThreadState::self();
    const int pid = ipc->getCallingPid();
    const int uid = ipc->getCallingUid();
    if ((uid != AID_GRAPHICS) && !PermissionCache::checkPermission(sReadFramebuffer, pid, uid)) {
        ALOGE("Permission Denial: can't read framebuffer pid=%d, uid=%d", pid, uid);
        return PERMISSION_DENIED;
    }
    return OK;
}

void SurfaceFlinger::forceFutureUpdate(int delayInMs) {
    static_cast<void>(mScheduler->scheduleDelayed([&]() { scheduleRepaint(); }, ms2ns(delayInMs)));
}

const DisplayDevice* SurfaceFlinger::getDisplayFromLayerStack(ui::LayerStack layerStack) {
    for (const auto& [_, display] : mDisplays) {
        if (display->getLayerStack() == layerStack) {
            return display.get();
        }
    }
    return nullptr;
}

} // namespace android

#if defined(__gl_h_)
#error "don't include gl/gl.h in this file"
#endif

#if defined(__gl2_h_)
#error "don't include gl2/gl2.h in this file"
#endif

// TODO(b/129481165): remove the #pragma below and fix conversion issues
#pragma clang diagnostic pop // ignored "-Wconversion -Wextra"<|MERGE_RESOLUTION|>--- conflicted
+++ resolved
@@ -1347,13 +1347,6 @@
 
     ATRACE_NAME(ftl::Concat(__func__, ' ', displayId.value).c_str());
 
-<<<<<<< HEAD
-    const auto display = getDisplayDeviceLocked(displayId);
-    if (!display) {
-        ALOGW("%s: display is no longer valid", __func__);
-        return;
-    }
-
     /* QTI_BEGIN */
     if (getHwComposer().getDisplayConnectionType(displayId) ==
         ui::DisplayConnectionType::External) {
@@ -1370,14 +1363,6 @@
         return;
     }
     /* QTI_END */
-    switch (display->setDesiredMode(std::move(desiredMode))) {
-        case DisplayDevice::DesiredModeAction::InitiateDisplayModeSwitch:
-            // DisplayDevice::setDesiredMode updated the render rate, so inform Scheduler.
-            mScheduler->setRenderRate(displayId, display->refreshRateSelector().getActiveMode().fps,
-                                      /*applyImmediately*/ true);
-=======
-    const bool emitEvent = desiredMode.emitEvent;
-
     using DesiredModeAction = display::DisplayModeController::DesiredModeAction;
 
     switch (mDisplayModeController.setDesiredMode(displayId, std::move(desiredMode))) {
@@ -1389,7 +1374,6 @@
 
             // DisplayModeController::setDesiredMode updated the render rate, so inform Scheduler.
             mScheduler->setRenderRate(displayId, renderRate, true /* applyImmediately */);
->>>>>>> 6312599b
 
             // Schedule a new frame to initiate the display mode switch.
             scheduleComposite(FrameHint::kNone);
@@ -4194,13 +4178,10 @@
 
             // TODO(b/175678251) Call a listener instead.
             if (currentState.physical->hwcDisplayId == getHwComposer().getPrimaryHwcDisplayId()) {
-<<<<<<< HEAD
-                resetPhaseConfiguration(display->getActiveMode().fps);
-=======
                 const Fps refreshRate =
                         mDisplayModeController.getActiveMode(display->getPhysicalId()).fps;
                 mScheduler->resetPhaseConfiguration(refreshRate);
->>>>>>> 6312599b
+                resetPhaseConfiguration(refreshRate);
             }
         }
         return;
@@ -9611,11 +9592,7 @@
     mActiveDisplayId = activeDisplay.getPhysicalId();
     activeDisplay.getCompositionDisplay()->setLayerCachingTexturePoolEnabled(true);
 
-<<<<<<< HEAD
-    resetPhaseConfiguration(activeDisplay.getActiveMode().fps);
-=======
-    mScheduler->resetPhaseConfiguration(mDisplayModeController.getActiveMode(mActiveDisplayId).fps);
->>>>>>> 6312599b
+    resetPhaseConfiguration(mDisplayModeController.getActiveMode(mActiveDisplayId).fps);
 
     // TODO(b/255635711): Check for pending mode changes on other displays.
     mScheduler->setModeChangePending(false);
