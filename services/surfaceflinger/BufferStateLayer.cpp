--- conflicted
+++ resolved
@@ -694,7 +694,6 @@
     return fenceSignaled;
 }
 
-<<<<<<< HEAD
 bool BufferStateLayer::latchUnsignaledBuffers() {
     static bool propertyLoaded = false;
     static bool latch = false;
@@ -709,16 +708,6 @@
     return latch;
 }
 
-bool BufferStateLayer::framePresentTimeIsCurrent(nsecs_t expectedPresentTime) const {
-    if (!hasFrameUpdate() || isRemovedFromCurrentState()) {
-        return true;
-    }
-
-    return mDrawingState.isAutoTimestamp || mDrawingState.desiredPresentTime <= expectedPresentTime;
-}
-
-=======
->>>>>>> 74878a63
 bool BufferStateLayer::onPreComposition(nsecs_t refreshStartTime) {
     for (const auto& handle : mDrawingState.callbackHandles) {
         handle->refreshStartTime = refreshStartTime;
