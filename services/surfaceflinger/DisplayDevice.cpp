--- conflicted
+++ resolved
@@ -60,8 +60,7 @@
         mDisplayInstallOrientation(args.displayInstallOrientation),
         mCompositionDisplay{mFlinger->getCompositionEngine().createDisplay(
                 compositionengine::DisplayCreationArgs{args.isSecure, args.isVirtual,
-<<<<<<< HEAD
-                                                       args.displayId})},
+                                                       args.displayId, args.powerAdvisor})},
         mIsVirtual(args.isVirtual),
         mOrientation(),
         mActiveConfig(0),
@@ -69,13 +68,6 @@
         mIsPowerModeOverride(false),
         mIsAnimating(false),
         mIsDisplayBuiltInType(false) {
-=======
-                                                       args.displayId, args.powerAdvisor})},
-        mIsVirtual(args.isVirtual),
-        mOrientation(),
-        mActiveConfig(0),
-        mIsPrimary(args.isPrimary) {
->>>>>>> 6fbb7b84
     mCompositionDisplay->createRenderSurface(
             compositionengine::RenderSurfaceCreationArgs{ANativeWindow_getWidth(
                                                                  args.nativeWindow.get()),
@@ -137,17 +129,6 @@
     return mVisibleLayersSortedByZ;
 }
 
-<<<<<<< HEAD
-void DisplayDevice::setLayersNeedingFences(const Vector< sp<Layer> >& layers) {
-    mLayersNeedingFences = layers;
-}
-
-const Vector< sp<Layer> >& DisplayDevice::getLayersNeedingFences() const {
-    return mLayersNeedingFences;
-}
-
-=======
->>>>>>> 6fbb7b84
 // ----------------------------------------------------------------------------
 void DisplayDevice::setPowerMode(int mode) {
     mPowerMode = mode;
@@ -171,7 +152,6 @@
     return mActiveConfig;
 }
 
-<<<<<<< HEAD
 void DisplayDevice::setPowerModeOverrideConfig(bool supported) {
     mIsPowerModeOverride = supported;
 }
@@ -196,8 +176,6 @@
     return mIsDisplayBuiltInType;
 }
 
-=======
->>>>>>> 6fbb7b84
 // ----------------------------------------------------------------------------
 
 ui::Dataspace DisplayDevice::getCompositionDataSpace() const {
@@ -377,7 +355,6 @@
 const ui::Transform& DisplayDevice::getTransform() const {
     return mCompositionDisplay->getState().transform;
 }
-<<<<<<< HEAD
 
 const Rect& DisplayDevice::getViewport() const {
     return mCompositionDisplay->getState().viewport;
@@ -387,17 +364,6 @@
     return mCompositionDisplay->getState().frame;
 }
 
-=======
-
-const Rect& DisplayDevice::getViewport() const {
-    return mCompositionDisplay->getState().viewport;
-}
-
-const Rect& DisplayDevice::getFrame() const {
-    return mCompositionDisplay->getState().frame;
-}
-
->>>>>>> 6fbb7b84
 const Rect& DisplayDevice::getScissor() const {
     return mCompositionDisplay->getState().scissor;
 }
