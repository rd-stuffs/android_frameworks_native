--- conflicted
+++ resolved
@@ -239,17 +239,6 @@
     return refreshRateConfigs().getActiveModePtr()->getVsyncPeriod();
 }
 
-<<<<<<< HEAD
-nsecs_t DisplayDevice::getRefreshTimestamp() const {
-    const nsecs_t now = systemTime(CLOCK_MONOTONIC);
-    const auto vsyncPeriodNanos = getVsyncPeriodFromHWC();
-    return now - ((now - mLastHwVsync) % vsyncPeriodNanos);
-}
-
-void DisplayDevice::onVsync(nsecs_t timestamp) {
-    mLastHwVsync = timestamp;
-}
-
 void DisplayDevice::setPowerModeOverrideConfig(bool supported) {
     mIsPowerModeOverride = supported;
 }
@@ -258,8 +247,6 @@
     return mIsPowerModeOverride;
 }
 
-=======
->>>>>>> 19d2a723
 ui::Dataspace DisplayDevice::getCompositionDataSpace() const {
     return mCompositionDisplay->getState().dataspace;
 }
