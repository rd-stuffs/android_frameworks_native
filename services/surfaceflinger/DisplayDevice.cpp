/*
 * Copyright (C) 2007 The Android Open Source Project
 *
 * Licensed under the Apache License, Version 2.0 (the "License");
 * you may not use this file except in compliance with the License.
 * You may obtain a copy of the License at
 *
 *      http://www.apache.org/licenses/LICENSE-2.0
 *
 * Unless required by applicable law or agreed to in writing, software
 * distributed under the License is distributed on an "AS IS" BASIS,
 * WITHOUT WARRANTIES OR CONDITIONS OF ANY KIND, either express or implied.
 * See the License for the specific language governing permissions and
 * limitations under the License.
 */

// #define LOG_NDEBUG 0
#undef LOG_TAG
#define LOG_TAG "DisplayDevice"

#include "DisplayDevice.h"

#include <array>
#include <unordered_set>

#include <stdlib.h>
#include <stdio.h>
#include <string.h>
#include <math.h>

#include <android-base/stringprintf.h>
#include <android/hardware/configstore/1.0/ISurfaceFlingerConfigs.h>
#include <configstore/Utils.h>
#include <cutils/properties.h>
#include <gui/Surface.h>
#include <hardware/gralloc.h>
#include <renderengine/RenderEngine.h>
#include <sync/sync.h>
#include <system/window.h>
#include <ui/DebugUtils.h>
#include <ui/DisplayInfo.h>
#include <ui/PixelFormat.h>
#include <utils/Log.h>
#include <utils/RefBase.h>

#include "DisplayHardware/DisplaySurface.h"
#include "DisplayHardware/HWComposer.h"
#include "DisplayHardware/HWC2.h"
#include "SurfaceFlinger.h"
#include "Layer.h"

namespace android {

// retrieve triple buffer setting from configstore
using namespace android::hardware::configstore;
using namespace android::hardware::configstore::V1_0;
using android::base::StringAppendF;
using android::ui::ColorMode;
using android::ui::Dataspace;
using android::ui::Hdr;
using android::ui::RenderIntent;

/*
 * Initialize the display to the specified values.
 *
 */

uint32_t DisplayDevice::sPrimaryDisplayOrientation = 0;

namespace {

// ordered list of known SDR color modes
const std::array<ColorMode, 3> sSdrColorModes = {
        ColorMode::DISPLAY_BT2020,
        ColorMode::DISPLAY_P3,
        ColorMode::SRGB,
};

// ordered list of known HDR color modes
const std::array<ColorMode, 2> sHdrColorModes = {
        ColorMode::BT2100_PQ,
        ColorMode::BT2100_HLG,
};

// ordered list of known SDR render intents
const std::array<RenderIntent, 2> sSdrRenderIntents = {
        RenderIntent::ENHANCE,
        RenderIntent::COLORIMETRIC,
};

// ordered list of known HDR render intents
const std::array<RenderIntent, 2> sHdrRenderIntents = {
        RenderIntent::TONE_MAP_ENHANCE,
        RenderIntent::TONE_MAP_COLORIMETRIC,
};

// map known color mode to dataspace
Dataspace colorModeToDataspace(ColorMode mode) {
    switch (mode) {
        case ColorMode::SRGB:
            return Dataspace::V0_SRGB;
        case ColorMode::DISPLAY_P3:
            return Dataspace::DISPLAY_P3;
        case ColorMode::DISPLAY_BT2020:
            return Dataspace::DISPLAY_BT2020;
        case ColorMode::BT2100_HLG:
            return Dataspace::BT2020_HLG;
        case ColorMode::BT2100_PQ:
            return Dataspace::BT2020_PQ;
        default:
            return Dataspace::UNKNOWN;
    }
}

// Return a list of candidate color modes.
std::vector<ColorMode> getColorModeCandidates(ColorMode mode) {
    std::vector<ColorMode> candidates;

    // add mode itself
    candidates.push_back(mode);

    // check if mode is HDR
    bool isHdr = false;
    for (auto hdrMode : sHdrColorModes) {
        if (hdrMode == mode) {
            isHdr = true;
            break;
        }
    }

    // add other HDR candidates when mode is HDR
    if (isHdr) {
        for (auto hdrMode : sHdrColorModes) {
            if (hdrMode != mode) {
                candidates.push_back(hdrMode);
            }
        }
    }

    // add other SDR candidates
    for (auto sdrMode : sSdrColorModes) {
        if (sdrMode != mode) {
            candidates.push_back(sdrMode);
        }
    }

    return candidates;
}

// Return a list of candidate render intents.
std::vector<RenderIntent> getRenderIntentCandidates(RenderIntent intent) {
    std::vector<RenderIntent> candidates;

    // add intent itself
    candidates.push_back(intent);

    // check if intent is HDR
    bool isHdr = false;
    for (auto hdrIntent : sHdrRenderIntents) {
        if (hdrIntent == intent) {
            isHdr = true;
            break;
        }
    }

    if (isHdr) {
        // add other HDR candidates when intent is HDR
        for (auto hdrIntent : sHdrRenderIntents) {
            if (hdrIntent != intent) {
                candidates.push_back(hdrIntent);
            }
        }
    } else {
        // add other SDR candidates when intent is SDR
        for (auto sdrIntent : sSdrRenderIntents) {
            if (sdrIntent != intent) {
                candidates.push_back(sdrIntent);
            }
        }
    }

    return candidates;
}

// Return the best color mode supported by HWC.
ColorMode getHwcColorMode(
        const std::unordered_map<ColorMode, std::vector<RenderIntent>>& hwcColorModes,
        ColorMode mode) {
    std::vector<ColorMode> candidates = getColorModeCandidates(mode);
    for (auto candidate : candidates) {
        auto iter = hwcColorModes.find(candidate);
        if (iter != hwcColorModes.end()) {
            return candidate;
        }
    }

    return ColorMode::NATIVE;
}

// Return the best render intent supported by HWC.
RenderIntent getHwcRenderIntent(const std::vector<RenderIntent>& hwcIntents, RenderIntent intent) {
    std::vector<RenderIntent> candidates = getRenderIntentCandidates(intent);
    for (auto candidate : candidates) {
        for (auto hwcIntent : hwcIntents) {
            if (candidate == hwcIntent) {
                return candidate;
            }
        }
    }

    return RenderIntent::COLORIMETRIC;
}

} // anonymous namespace

DisplayDeviceCreationArgs::DisplayDeviceCreationArgs(const sp<SurfaceFlinger>& flinger,
                                                     const wp<IBinder>& displayToken,
                                                     const std::optional<DisplayId>& displayId)
      : flinger(flinger), displayToken(displayToken), displayId(displayId) {}

DisplayDevice::DisplayDevice(DisplayDeviceCreationArgs&& args)
      : lastCompositionHadVisibleLayers(false),
        mFlinger(args.flinger),
        mDisplayToken(args.displayToken),
<<<<<<< HEAD
=======
        mSequenceId(args.sequenceId),
>>>>>>> eed5d453
        mId(args.displayId),
        mNativeWindow(args.nativeWindow),
        mGraphicBuffer(nullptr),
        mDisplaySurface(args.displaySurface),
        mDisplayInstallOrientation(args.displayInstallOrientation),
        mPageFlipCount(0),
        mIsVirtual(args.isVirtual),
        mIsSecure(args.isSecure),
        mLayerStack(NO_LAYER_STACK),
        mOrientation(),
        mViewport(Rect::INVALID_RECT),
        mFrame(Rect::INVALID_RECT),
        mPowerMode(args.initialPowerMode),
        mActiveConfig(0),
        mColorTransform(HAL_COLOR_TRANSFORM_IDENTITY),
        mHasWideColorGamut(args.hasWideColorGamut),
<<<<<<< HEAD
=======
        mHasHdr10Plus(false),
>>>>>>> eed5d453
        mHasHdr10(false),
        mHasHLG(false),
        mHasDolbyVision(false),
        mSupportedPerFrameMetadata(args.supportedPerFrameMetadata),
        mIsPrimary(args.isPrimary) {
    populateColorModes(args.hwcColorModes);

    ALOGE_IF(!mNativeWindow, "No native window was set for display");
    ALOGE_IF(!mDisplaySurface, "No display surface was set for display");

    std::vector<Hdr> types = args.hdrCapabilities.getSupportedHdrTypes();
    for (Hdr hdrType : types) {
        switch (hdrType) {
            case Hdr::HDR10_PLUS:
                mHasHdr10Plus = true;
                break;
            case Hdr::HDR10:
                mHasHdr10 = true;
                break;
            case Hdr::HLG:
                mHasHLG = true;
                break;
            case Hdr::DOLBY_VISION:
                mHasDolbyVision = true;
                break;
            default:
                ALOGE("UNKNOWN HDR capability: %d", static_cast<int32_t>(hdrType));
        }
    }

    float minLuminance = args.hdrCapabilities.getDesiredMinLuminance();
    float maxLuminance = args.hdrCapabilities.getDesiredMaxLuminance();
    float maxAverageLuminance = args.hdrCapabilities.getDesiredMaxAverageLuminance();

    minLuminance = minLuminance <= 0.0 ? sDefaultMinLumiance : minLuminance;
    maxLuminance = maxLuminance <= 0.0 ? sDefaultMaxLumiance : maxLuminance;
    maxAverageLuminance = maxAverageLuminance <= 0.0 ? sDefaultMaxLumiance : maxAverageLuminance;
    if (this->hasWideColorGamut()) {
        // insert HDR10/HLG as we will force client composition for HDR10/HLG
        // layers
        if (!hasHDR10Support()) {
            types.push_back(Hdr::HDR10);
        }

        if (!hasHLGSupport()) {
            types.push_back(Hdr::HLG);
        }
    }
    mHdrCapabilities = HdrCapabilities(types, maxLuminance, maxAverageLuminance, minLuminance);

    ANativeWindow* const window = mNativeWindow.get();

    int status = native_window_api_connect(window, NATIVE_WINDOW_API_EGL);
    ALOGE_IF(status != NO_ERROR, "Unable to connect BQ producer: %d", status);
    status = native_window_set_buffers_format(window, HAL_PIXEL_FORMAT_RGBA_8888);
    ALOGE_IF(status != NO_ERROR, "Unable to set BQ format to RGBA888: %d", status);
    status = native_window_set_usage(window, GRALLOC_USAGE_HW_RENDER);
    ALOGE_IF(status != NO_ERROR, "Unable to set BQ usage bits for GPU rendering: %d", status);

    mDisplayWidth = ANativeWindow_getWidth(window);
    mDisplayHeight = ANativeWindow_getHeight(window);

    // initialize the display orientation transform.
    setProjection(DisplayState::eOrientationDefault, mViewport, mFrame);
}

DisplayDevice::~DisplayDevice() = default;

void DisplayDevice::disconnect(HWComposer& hwc) {
    if (mId) {
        hwc.disconnectDisplay(*mId);
        mId.reset();
    }
}

int DisplayDevice::getWidth() const {
    return mDisplayWidth;
}

int DisplayDevice::getHeight() const {
    return mDisplayHeight;
}

void DisplayDevice::setDisplayName(const std::string& displayName) {
    if (!displayName.empty()) {
        // never override the name with an empty name
        mDisplayName = displayName;
    }
}

uint32_t DisplayDevice::getPageFlipCount() const {
    return mPageFlipCount;
}

void DisplayDevice::flip() const
{
    mPageFlipCount++;
}

status_t DisplayDevice::beginFrame(bool mustRecompose) const {
    return mDisplaySurface->beginFrame(mustRecompose);
}

status_t DisplayDevice::prepareFrame(HWComposer& hwc,
        std::vector<CompositionInfo>& compositionData) {
    if (mId) {
        status_t error = hwc.prepare(*mId, compositionData);
        if (error != NO_ERROR) {
            return error;
        }
    }

    DisplaySurface::CompositionType compositionType;
    bool hasClient = hwc.hasClientComposition(mId);
    bool hasDevice = hwc.hasDeviceComposition(mId);
    if (hasClient && hasDevice) {
        compositionType = DisplaySurface::COMPOSITION_MIXED;
    } else if (hasClient) {
        compositionType = DisplaySurface::COMPOSITION_GLES;
    } else if (hasDevice) {
        compositionType = DisplaySurface::COMPOSITION_HWC;
    } else {
        // Nothing to do -- when turning the screen off we get a frame like
        // this. Call it a HWC frame since we won't be doing any GLES work but
        // will do a prepare/set cycle.
        compositionType = DisplaySurface::COMPOSITION_HWC;
    }
    return mDisplaySurface->prepareFrame(compositionType);
}

<<<<<<< HEAD
=======
void DisplayDevice::setProtected(bool useProtected) {
    uint64_t usageFlags = GRALLOC_USAGE_HW_RENDER;
    if (useProtected) {
        usageFlags |= GRALLOC_USAGE_PROTECTED;
    }
    const int status = native_window_set_usage(mNativeWindow.get(), usageFlags);
    ALOGE_IF(status != NO_ERROR, "Unable to set BQ usage bits for protected content: %d", status);
}

>>>>>>> eed5d453
sp<GraphicBuffer> DisplayDevice::dequeueBuffer() {
    int fd;
    ANativeWindowBuffer* buffer;

    status_t res = mNativeWindow->dequeueBuffer(mNativeWindow.get(), &buffer, &fd);

    if (res != NO_ERROR) {
        ALOGE("ANativeWindow::dequeueBuffer failed for display [%s] with error: %d",
              getDisplayName().c_str(), res);
        // Return fast here as we can't do much more - any rendering we do
        // now will just be wrong.
        return mGraphicBuffer;
    }

    ALOGW_IF(mGraphicBuffer != nullptr, "Clobbering a non-null pointer to a buffer [%p].",
             mGraphicBuffer->getNativeBuffer()->handle);
    mGraphicBuffer = GraphicBuffer::from(buffer);

    // Block until the buffer is ready
    // TODO(alecmouri): it's perhaps more appropriate to block renderengine so
    // that the gl driver can block instead.
    if (fd >= 0) {
        sync_wait(fd, -1);
        close(fd);
    }

    return mGraphicBuffer;
}

void DisplayDevice::queueBuffer(HWComposer& hwc) {
    if (hwc.hasClientComposition(mId) || hwc.hasFlipClientTargetRequest(mId)) {
        // hasFlipClientTargetRequest could return true even if we haven't
        // dequeued a buffer before. Try dequeueing one if we don't have a
        // buffer ready.
        if (mGraphicBuffer == nullptr) {
            ALOGI("Attempting to queue a client composited buffer without one "
                  "previously dequeued for display [%s]. Attempting to dequeue "
                  "a scratch buffer now",
                  mDisplayName.c_str());
            // We shouldn't deadlock here, since mGraphicBuffer == nullptr only
            // after a successful call to queueBuffer, or if dequeueBuffer has
            // never been called.
            dequeueBuffer();
        }

        if (mGraphicBuffer == nullptr) {
            ALOGE("No buffer is ready for display [%s]", mDisplayName.c_str());
        } else {
<<<<<<< HEAD
            int fd = mBufferReady.release();

            status_t res = mNativeWindow->queueBuffer(mNativeWindow.get(),
                                                      mGraphicBuffer->getNativeBuffer(), fd);
=======
            status_t res = mNativeWindow->queueBuffer(mNativeWindow.get(),
                                                      mGraphicBuffer->getNativeBuffer(),
                                                      dup(mBufferReady));
>>>>>>> eed5d453
            if (res != NO_ERROR) {
                ALOGE("Error when queueing buffer for display [%s]: %d", mDisplayName.c_str(), res);
                // We risk blocking on dequeueBuffer if the primary display failed
                // to queue up its buffer, so crash here.
                if (isPrimary()) {
                    LOG_ALWAYS_FATAL("ANativeWindow::queueBuffer failed with error: %d", res);
                } else {
                    mNativeWindow->cancelBuffer(mNativeWindow.get(),
<<<<<<< HEAD
                                                mGraphicBuffer->getNativeBuffer(), fd);
                }
            }
=======
                                                mGraphicBuffer->getNativeBuffer(),
                                                dup(mBufferReady));
                }
            }

            mBufferReady.reset();
>>>>>>> eed5d453
            mGraphicBuffer = nullptr;
        }
    }

    status_t result = mDisplaySurface->advanceFrame();
    if (result != NO_ERROR) {
        ALOGE("[%s] failed pushing new frame to HWC: %d", mDisplayName.c_str(), result);
    }
}

void DisplayDevice::onPresentDisplayCompleted() {
    mDisplaySurface->onFrameCommitted();
}

void DisplayDevice::setViewportAndProjection() const {
    size_t w = mDisplayWidth;
    size_t h = mDisplayHeight;
    Rect sourceCrop(0, 0, w, h);
    mFlinger->getRenderEngine().setViewportAndProjection(w, h, sourceCrop, ui::Transform::ROT_0);
}

void DisplayDevice::finishBuffer() {
    mBufferReady = mFlinger->getRenderEngine().flush();
    if (mBufferReady.get() < 0) {
        mFlinger->getRenderEngine().finish();
    }
}

const sp<Fence>& DisplayDevice::getClientTargetAcquireFence() const {
    return mDisplaySurface->getClientTargetAcquireFence();
}

// ----------------------------------------------------------------------------

void DisplayDevice::setVisibleLayersSortedByZ(const Vector< sp<Layer> >& layers) {
    mVisibleLayersSortedByZ = layers;
}

const Vector< sp<Layer> >& DisplayDevice::getVisibleLayersSortedByZ() const {
    return mVisibleLayersSortedByZ;
}

void DisplayDevice::setLayersNeedingFences(const Vector< sp<Layer> >& layers) {
    mLayersNeedingFences = layers;
}

const Vector< sp<Layer> >& DisplayDevice::getLayersNeedingFences() const {
    return mLayersNeedingFences;
}

Region DisplayDevice::getDirtyRegion(bool repaintEverything) const {
    Region dirty;
    if (repaintEverything) {
        dirty.set(getBounds());
    } else {
        const ui::Transform& planeTransform(mGlobalTransform);
        dirty = planeTransform.transform(this->dirtyRegion);
        dirty.andSelf(getBounds());
    }
    return dirty;
}

// ----------------------------------------------------------------------------
void DisplayDevice::setPowerMode(int mode) {
    mPowerMode = mode;
}

int DisplayDevice::getPowerMode()  const {
    return mPowerMode;
}

bool DisplayDevice::isPoweredOn() const {
    return mPowerMode != HWC_POWER_MODE_OFF;
}

// ----------------------------------------------------------------------------
void DisplayDevice::setActiveConfig(int mode) {
    mActiveConfig = mode;
}

int DisplayDevice::getActiveConfig()  const {
    return mActiveConfig;
}

// ----------------------------------------------------------------------------
void DisplayDevice::setActiveColorMode(ColorMode mode) {
    mActiveColorMode = mode;
}

ColorMode DisplayDevice::getActiveColorMode() const {
    return mActiveColorMode;
}

RenderIntent DisplayDevice::getActiveRenderIntent() const {
    return mActiveRenderIntent;
}

void DisplayDevice::setActiveRenderIntent(RenderIntent renderIntent) {
    mActiveRenderIntent = renderIntent;
}

void DisplayDevice::setColorTransform(const mat4& transform) {
    const bool isIdentity = (transform == mat4());
    mColorTransform =
            isIdentity ? HAL_COLOR_TRANSFORM_IDENTITY : HAL_COLOR_TRANSFORM_ARBITRARY_MATRIX;
}

android_color_transform_t DisplayDevice::getColorTransform() const {
    return mColorTransform;
}

void DisplayDevice::setCompositionDataSpace(ui::Dataspace dataspace) {
    mCompositionDataSpace = dataspace;
    ANativeWindow* const window = mNativeWindow.get();
    native_window_set_buffers_data_space(window, static_cast<android_dataspace>(dataspace));
}

ui::Dataspace DisplayDevice::getCompositionDataSpace() const {
    return mCompositionDataSpace;
}

// ----------------------------------------------------------------------------

void DisplayDevice::setLayerStack(uint32_t stack) {
    mLayerStack = stack;
    dirtyRegion.set(bounds());
}

// ----------------------------------------------------------------------------

uint32_t DisplayDevice::getOrientationTransform() const {
    uint32_t transform = 0;
    switch (mOrientation) {
        case DisplayState::eOrientationDefault:
            transform = ui::Transform::ROT_0;
            break;
        case DisplayState::eOrientation90:
            transform = ui::Transform::ROT_90;
            break;
        case DisplayState::eOrientation180:
            transform = ui::Transform::ROT_180;
            break;
        case DisplayState::eOrientation270:
            transform = ui::Transform::ROT_270;
            break;
    }
    return transform;
}

status_t DisplayDevice::orientationToTransfrom(
        int orientation, int w, int h, ui::Transform* tr)
{
    uint32_t flags = 0;
    switch (orientation) {
    case DisplayState::eOrientationDefault:
        flags = ui::Transform::ROT_0;
        break;
    case DisplayState::eOrientation90:
        flags = ui::Transform::ROT_90;
        break;
    case DisplayState::eOrientation180:
        flags = ui::Transform::ROT_180;
        break;
    case DisplayState::eOrientation270:
        flags = ui::Transform::ROT_270;
        break;
    default:
        return BAD_VALUE;
    }
    tr->set(flags, w, h);
    return NO_ERROR;
}

void DisplayDevice::setDisplaySize(const int newWidth, const int newHeight) {
    dirtyRegion.set(getBounds());

    mDisplaySurface->resizeBuffers(newWidth, newHeight);

    mDisplayWidth = newWidth;
    mDisplayHeight = newHeight;
}

void DisplayDevice::setProjection(int orientation,
        const Rect& newViewport, const Rect& newFrame) {
    Rect viewport(newViewport);
    Rect frame(newFrame);

    const int w = mDisplayWidth;
    const int h = mDisplayHeight;

    ui::Transform R;
    DisplayDevice::orientationToTransfrom(orientation, w, h, &R);

    if (!frame.isValid()) {
        // the destination frame can be invalid if it has never been set,
        // in that case we assume the whole display frame.
        frame = Rect(w, h);
    }

    if (viewport.isEmpty()) {
        // viewport can be invalid if it has never been set, in that case
        // we assume the whole display size.
        // it's also invalid to have an empty viewport, so we handle that
        // case in the same way.
        viewport = Rect(w, h);
        if (R.getOrientation() & ui::Transform::ROT_90) {
            // viewport is always specified in the logical orientation
            // of the display (ie: post-rotation).
            std::swap(viewport.right, viewport.bottom);
        }
    }

    dirtyRegion.set(getBounds());

    ui::Transform TL, TP, S;
    float src_width  = viewport.width();
    float src_height = viewport.height();
    float dst_width  = frame.width();
    float dst_height = frame.height();
    if (src_width != dst_width || src_height != dst_height) {
        float sx = dst_width  / src_width;
        float sy = dst_height / src_height;
        S.set(sx, 0, 0, sy);
    }

    float src_x = viewport.left;
    float src_y = viewport.top;
    float dst_x = frame.left;
    float dst_y = frame.top;
    TL.set(-src_x, -src_y);
    TP.set(dst_x, dst_y);

    // need to take care of primary display rotation for mGlobalTransform
    // for case if the panel is not installed aligned with device orientation
    if (isPrimary()) {
        DisplayDevice::orientationToTransfrom(
                (orientation + mDisplayInstallOrientation) % (DisplayState::eOrientation270 + 1),
                w, h, &R);
    }

    // The viewport and frame are both in the logical orientation.
    // Apply the logical translation, scale to physical size, apply the
    // physical translation and finally rotate to the physical orientation.
    mGlobalTransform = R * TP * S * TL;

    const uint8_t type = mGlobalTransform.getType();
    mNeedsFiltering = (!mGlobalTransform.preserveRects() ||
            (type >= ui::Transform::SCALE));

    mScissor = mGlobalTransform.transform(viewport);
    if (mScissor.isEmpty()) {
        mScissor = getBounds();
    }

    mOrientation = orientation;
    if (isPrimary()) {
        uint32_t transform = 0;
        switch (mOrientation) {
            case DisplayState::eOrientationDefault:
                transform = ui::Transform::ROT_0;
                break;
            case DisplayState::eOrientation90:
                transform = ui::Transform::ROT_90;
                break;
            case DisplayState::eOrientation180:
                transform = ui::Transform::ROT_180;
                break;
            case DisplayState::eOrientation270:
                transform = ui::Transform::ROT_270;
                break;
        }
        sPrimaryDisplayOrientation = transform;
    }
    mViewport = viewport;
    mFrame = frame;
}

uint32_t DisplayDevice::getPrimaryDisplayOrientationTransform() {
    return sPrimaryDisplayOrientation;
}

std::string DisplayDevice::getDebugName() const {
    const auto id = mId ? to_string(*mId) + ", " : std::string();
    return base::StringPrintf("DisplayDevice{%s%s%s\"%s\"}", id.c_str(),
                              isPrimary() ? "primary, " : "", isVirtual() ? "virtual, " : "",
                              mDisplayName.c_str());
}

<<<<<<< HEAD
void DisplayDevice::dump(String8& result) const {
    const ui::Transform& tr(mGlobalTransform);
    ANativeWindow* const window = mNativeWindow.get();
    result.appendFormat("+ %s\n", getDebugName().c_str());
    result.appendFormat("  layerStack=%u, (%4dx%4d), ANativeWindow=%p "
                        "format=%d, orient=%2d (type=%08x), flips=%u, isSecure=%d, "
                        "powerMode=%d, activeConfig=%d, numLayers=%zu\n",
                        mLayerStack, mDisplayWidth, mDisplayHeight, window,
                        ANativeWindow_getFormat(window), mOrientation, tr.getType(),
                        getPageFlipCount(), mIsSecure, mPowerMode, mActiveConfig,
                        mVisibleLayersSortedByZ.size());
    result.appendFormat("   v:[%d,%d,%d,%d], f:[%d,%d,%d,%d], s:[%d,%d,%d,%d],"
                        "transform:[[%0.3f,%0.3f,%0.3f][%0.3f,%0.3f,%0.3f][%0.3f,%0.3f,%0.3f]]\n",
                        mViewport.left, mViewport.top, mViewport.right, mViewport.bottom,
                        mFrame.left, mFrame.top, mFrame.right, mFrame.bottom, mScissor.left,
                        mScissor.top, mScissor.right, mScissor.bottom, tr[0][0], tr[1][0], tr[2][0],
                        tr[0][1], tr[1][1], tr[2][1], tr[0][2], tr[1][2], tr[2][2]);
    auto const surface = static_cast<Surface*>(window);
    ui::Dataspace dataspace = surface->getBuffersDataSpace();
    result.appendFormat("   wideColorGamut=%d, hdr10=%d, colorMode=%s, dataspace: %s (%d)\n",
                        mHasWideColorGamut, mHasHdr10, decodeColorMode(mActiveColorMode).c_str(),
                        dataspaceDetails(static_cast<android_dataspace>(dataspace)).c_str(),
                        dataspace);
=======
void DisplayDevice::dump(std::string& result) const {
    const ui::Transform& tr(mGlobalTransform);
    ANativeWindow* const window = mNativeWindow.get();
    StringAppendF(&result, "+ %s\n", getDebugName().c_str());
    StringAppendF(&result,
                  "  layerStack=%u, (%4dx%4d), ANativeWindow=%p "
                  "format=%d, orient=%2d (type=%08x), flips=%u, isSecure=%d, "
                  "powerMode=%d, activeConfig=%d, numLayers=%zu\n",
                  mLayerStack, mDisplayWidth, mDisplayHeight, window,
                  ANativeWindow_getFormat(window), mOrientation, tr.getType(), getPageFlipCount(),
                  mIsSecure, mPowerMode, mActiveConfig, mVisibleLayersSortedByZ.size());
    StringAppendF(&result,
                  "   v:[%d,%d,%d,%d], f:[%d,%d,%d,%d], s:[%d,%d,%d,%d],"
                  "transform:[[%0.3f,%0.3f,%0.3f][%0.3f,%0.3f,%0.3f][%0.3f,%0.3f,%0.3f]]\n",
                  mViewport.left, mViewport.top, mViewport.right, mViewport.bottom, mFrame.left,
                  mFrame.top, mFrame.right, mFrame.bottom, mScissor.left, mScissor.top,
                  mScissor.right, mScissor.bottom, tr[0][0], tr[1][0], tr[2][0], tr[0][1], tr[1][1],
                  tr[2][1], tr[0][2], tr[1][2], tr[2][2]);
    auto const surface = static_cast<Surface*>(window);
    ui::Dataspace dataspace = surface->getBuffersDataSpace();
    StringAppendF(&result,
                  "   wideColorGamut=%d, hdr10plus =%d, hdr10=%d, colorMode=%s, dataspace: %s "
                  "(%d)\n",
                  mHasWideColorGamut, mHasHdr10Plus, mHasHdr10,
                  decodeColorMode(mActiveColorMode).c_str(),
                  dataspaceDetails(static_cast<android_dataspace>(dataspace)).c_str(), dataspace);
>>>>>>> eed5d453

    String8 surfaceDump;
    mDisplaySurface->dumpAsString(surfaceDump);
    result.append(surfaceDump.string(), surfaceDump.size());
}

// Map dataspace/intent to the best matched dataspace/colorMode/renderIntent
// supported by HWC.
void DisplayDevice::addColorMode(
        const std::unordered_map<ColorMode, std::vector<RenderIntent>>& hwcColorModes,
        const ColorMode mode, const RenderIntent intent) {
    // find the best color mode
    const ColorMode hwcColorMode = getHwcColorMode(hwcColorModes, mode);

    // find the best render intent
    auto iter = hwcColorModes.find(hwcColorMode);
    const auto& hwcIntents =
            iter != hwcColorModes.end() ? iter->second : std::vector<RenderIntent>();
    const RenderIntent hwcIntent = getHwcRenderIntent(hwcIntents, intent);

    const Dataspace dataspace = colorModeToDataspace(mode);
    const Dataspace hwcDataspace = colorModeToDataspace(hwcColorMode);

    ALOGV("%s: map (%s, %s) to (%s, %s, %s)", getDebugName().c_str(),
          dataspaceDetails(static_cast<android_dataspace_t>(dataspace)).c_str(),
          decodeRenderIntent(intent).c_str(),
          dataspaceDetails(static_cast<android_dataspace_t>(hwcDataspace)).c_str(),
          decodeColorMode(hwcColorMode).c_str(), decodeRenderIntent(hwcIntent).c_str());

    mColorModes[getColorModeKey(dataspace, intent)] = {hwcDataspace, hwcColorMode, hwcIntent};
}

void DisplayDevice::populateColorModes(
        const std::unordered_map<ColorMode, std::vector<RenderIntent>>& hwcColorModes) {
    if (!hasWideColorGamut()) {
        return;
    }

    // collect all known SDR render intents
    std::unordered_set<RenderIntent> sdrRenderIntents(sSdrRenderIntents.begin(),
                                                      sSdrRenderIntents.end());
    auto iter = hwcColorModes.find(ColorMode::SRGB);
    if (iter != hwcColorModes.end()) {
        for (auto intent : iter->second) {
            sdrRenderIntents.insert(intent);
        }
    }

    // add all known SDR combinations
    for (auto intent : sdrRenderIntents) {
        for (auto mode : sSdrColorModes) {
            addColorMode(hwcColorModes, mode, intent);
        }
    }

    // collect all known HDR render intents
    std::unordered_set<RenderIntent> hdrRenderIntents(sHdrRenderIntents.begin(),
                                                      sHdrRenderIntents.end());
    iter = hwcColorModes.find(ColorMode::BT2100_PQ);
    if (iter != hwcColorModes.end()) {
        for (auto intent : iter->second) {
            hdrRenderIntents.insert(intent);
        }
    }

    // add all known HDR combinations
    for (auto intent : sHdrRenderIntents) {
        for (auto mode : sHdrColorModes) {
            addColorMode(hwcColorModes, mode, intent);
        }
    }
}

bool DisplayDevice::hasRenderIntent(RenderIntent intent) const {
    // assume a render intent is supported when SRGB supports it; we should
    // get rid of that assumption.
    auto iter = mColorModes.find(getColorModeKey(Dataspace::V0_SRGB, intent));
    return iter != mColorModes.end() && iter->second.renderIntent == intent;
}

bool DisplayDevice::hasLegacyHdrSupport(Dataspace dataspace) const {
    if ((dataspace == Dataspace::BT2020_PQ && hasHDR10Support()) ||
        (dataspace == Dataspace::BT2020_HLG && hasHLGSupport())) {
        auto iter =
                mColorModes.find(getColorModeKey(dataspace, RenderIntent::TONE_MAP_COLORIMETRIC));
        return iter == mColorModes.end() || iter->second.dataspace != dataspace;
    }

    return false;
}

void DisplayDevice::getBestColorMode(Dataspace dataspace, RenderIntent intent,
                                     Dataspace* outDataspace, ColorMode* outMode,
                                     RenderIntent* outIntent) const {
    auto iter = mColorModes.find(getColorModeKey(dataspace, intent));
    if (iter != mColorModes.end()) {
        *outDataspace = iter->second.dataspace;
        *outMode = iter->second.colorMode;
        *outIntent = iter->second.renderIntent;
    } else {
        // this is unexpected on a WCG display
        if (hasWideColorGamut()) {
            ALOGE("map unknown (%s)/(%s) to default color mode",
                  dataspaceDetails(static_cast<android_dataspace_t>(dataspace)).c_str(),
                  decodeRenderIntent(intent).c_str());
        }

        *outDataspace = Dataspace::UNKNOWN;
        *outMode = ColorMode::NATIVE;
        *outIntent = RenderIntent::COLORIMETRIC;
    }
}

std::atomic<int32_t> DisplayDeviceState::sNextSequenceId(1);

}  // namespace android<|MERGE_RESOLUTION|>--- conflicted
+++ resolved
@@ -222,10 +222,7 @@
       : lastCompositionHadVisibleLayers(false),
         mFlinger(args.flinger),
         mDisplayToken(args.displayToken),
-<<<<<<< HEAD
-=======
         mSequenceId(args.sequenceId),
->>>>>>> eed5d453
         mId(args.displayId),
         mNativeWindow(args.nativeWindow),
         mGraphicBuffer(nullptr),
@@ -242,10 +239,7 @@
         mActiveConfig(0),
         mColorTransform(HAL_COLOR_TRANSFORM_IDENTITY),
         mHasWideColorGamut(args.hasWideColorGamut),
-<<<<<<< HEAD
-=======
         mHasHdr10Plus(false),
->>>>>>> eed5d453
         mHasHdr10(false),
         mHasHLG(false),
         mHasDolbyVision(false),
@@ -376,8 +370,6 @@
     return mDisplaySurface->prepareFrame(compositionType);
 }
 
-<<<<<<< HEAD
-=======
 void DisplayDevice::setProtected(bool useProtected) {
     uint64_t usageFlags = GRALLOC_USAGE_HW_RENDER;
     if (useProtected) {
@@ -387,7 +379,6 @@
     ALOGE_IF(status != NO_ERROR, "Unable to set BQ usage bits for protected content: %d", status);
 }
 
->>>>>>> eed5d453
 sp<GraphicBuffer> DisplayDevice::dequeueBuffer() {
     int fd;
     ANativeWindowBuffer* buffer;
@@ -436,16 +427,9 @@
         if (mGraphicBuffer == nullptr) {
             ALOGE("No buffer is ready for display [%s]", mDisplayName.c_str());
         } else {
-<<<<<<< HEAD
-            int fd = mBufferReady.release();
-
-            status_t res = mNativeWindow->queueBuffer(mNativeWindow.get(),
-                                                      mGraphicBuffer->getNativeBuffer(), fd);
-=======
             status_t res = mNativeWindow->queueBuffer(mNativeWindow.get(),
                                                       mGraphicBuffer->getNativeBuffer(),
                                                       dup(mBufferReady));
->>>>>>> eed5d453
             if (res != NO_ERROR) {
                 ALOGE("Error when queueing buffer for display [%s]: %d", mDisplayName.c_str(), res);
                 // We risk blocking on dequeueBuffer if the primary display failed
@@ -454,18 +438,12 @@
                     LOG_ALWAYS_FATAL("ANativeWindow::queueBuffer failed with error: %d", res);
                 } else {
                     mNativeWindow->cancelBuffer(mNativeWindow.get(),
-<<<<<<< HEAD
-                                                mGraphicBuffer->getNativeBuffer(), fd);
-                }
-            }
-=======
                                                 mGraphicBuffer->getNativeBuffer(),
                                                 dup(mBufferReady));
                 }
             }
 
             mBufferReady.reset();
->>>>>>> eed5d453
             mGraphicBuffer = nullptr;
         }
     }
@@ -754,31 +732,6 @@
                               mDisplayName.c_str());
 }
 
-<<<<<<< HEAD
-void DisplayDevice::dump(String8& result) const {
-    const ui::Transform& tr(mGlobalTransform);
-    ANativeWindow* const window = mNativeWindow.get();
-    result.appendFormat("+ %s\n", getDebugName().c_str());
-    result.appendFormat("  layerStack=%u, (%4dx%4d), ANativeWindow=%p "
-                        "format=%d, orient=%2d (type=%08x), flips=%u, isSecure=%d, "
-                        "powerMode=%d, activeConfig=%d, numLayers=%zu\n",
-                        mLayerStack, mDisplayWidth, mDisplayHeight, window,
-                        ANativeWindow_getFormat(window), mOrientation, tr.getType(),
-                        getPageFlipCount(), mIsSecure, mPowerMode, mActiveConfig,
-                        mVisibleLayersSortedByZ.size());
-    result.appendFormat("   v:[%d,%d,%d,%d], f:[%d,%d,%d,%d], s:[%d,%d,%d,%d],"
-                        "transform:[[%0.3f,%0.3f,%0.3f][%0.3f,%0.3f,%0.3f][%0.3f,%0.3f,%0.3f]]\n",
-                        mViewport.left, mViewport.top, mViewport.right, mViewport.bottom,
-                        mFrame.left, mFrame.top, mFrame.right, mFrame.bottom, mScissor.left,
-                        mScissor.top, mScissor.right, mScissor.bottom, tr[0][0], tr[1][0], tr[2][0],
-                        tr[0][1], tr[1][1], tr[2][1], tr[0][2], tr[1][2], tr[2][2]);
-    auto const surface = static_cast<Surface*>(window);
-    ui::Dataspace dataspace = surface->getBuffersDataSpace();
-    result.appendFormat("   wideColorGamut=%d, hdr10=%d, colorMode=%s, dataspace: %s (%d)\n",
-                        mHasWideColorGamut, mHasHdr10, decodeColorMode(mActiveColorMode).c_str(),
-                        dataspaceDetails(static_cast<android_dataspace>(dataspace)).c_str(),
-                        dataspace);
-=======
 void DisplayDevice::dump(std::string& result) const {
     const ui::Transform& tr(mGlobalTransform);
     ANativeWindow* const window = mNativeWindow.get();
@@ -805,7 +758,6 @@
                   mHasWideColorGamut, mHasHdr10Plus, mHasHdr10,
                   decodeColorMode(mActiveColorMode).c_str(),
                   dataspaceDetails(static_cast<android_dataspace>(dataspace)).c_str(), dataspace);
->>>>>>> eed5d453
 
     String8 surfaceDump;
     mDisplaySurface->dumpAsString(surfaceDump);
