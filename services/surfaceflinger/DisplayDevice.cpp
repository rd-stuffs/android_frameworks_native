--- conflicted
+++ resolved
@@ -73,11 +73,8 @@
         mPhysicalOrientation(args.physicalOrientation),
         mSupportedModes(std::move(args.supportedModes)),
         mIsPrimary(args.isPrimary),
-<<<<<<< HEAD
-        mIsPowerModeOverride(false){
-=======
+        mIsPowerModeOverride(false),
         mRefreshRateConfigs(std::move(args.refreshRateConfigs)) {
->>>>>>> 14cf0e8a
     mCompositionDisplay->editState().isSecure = args.isSecure;
     mCompositionDisplay->createRenderSurface(
             compositionengine::RenderSurfaceCreationArgsBuilder()
