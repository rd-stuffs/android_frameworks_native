--- conflicted
+++ resolved
@@ -535,20 +535,6 @@
     const auto& drawingState{getDrawingState()};
     auto* snapshot = editLayerSnapshot();
 
-<<<<<<< HEAD
-    compositionState->geomBufferSize = getBufferSize(drawingState);
-    compositionState->geomContentCrop = getBufferCrop();
-    compositionState->geomCrop = getCrop(drawingState);
-    compositionState->geomBufferTransform = getBufferTransform();
-    compositionState->geomBufferUsesDisplayInverseTransform = getTransformToDisplayInverse();
-    compositionState->geomUsesSourceCrop = usesSourceCrop();
-    compositionState->isSecure = isSecure();
-    compositionState->isSecureDisplay = isSecureDisplay();
-    compositionState->isSecureCamera = isSecureCamera();
-    compositionState->isScreenshot = isScreenshot();
-
-    compositionState->layerClass = mLayerClass;
-=======
     snapshot->geomBufferSize = getBufferSize(drawingState);
     snapshot->geomContentCrop = getBufferCrop();
     snapshot->geomCrop = getCrop(drawingState);
@@ -556,7 +542,11 @@
     snapshot->geomBufferUsesDisplayInverseTransform = getTransformToDisplayInverse();
     snapshot->geomUsesSourceCrop = usesSourceCrop();
     snapshot->isSecure = isSecure();
->>>>>>> a92728d0
+    snapshot->isSecureDisplay = isSecureDisplay();
+    snapshot->isSecureCamera = isSecureCamera();
+    snapshot->isScreenshot = isScreenshot();
+
+    snapshot->layerClass = mLayerClass;
 
     snapshot->metadata.clear();
     const auto& supportedMetadata = mFlinger->getHwComposer().getSupportedLayerGenericMetadata();
