--- conflicted
+++ resolved
@@ -29,25 +29,8 @@
     static_libs: [
         "libc++fs",
         "libsurfaceflinger_common",
-<<<<<<< HEAD
-        "perfetto_trace_protos",
-        "libcompositionengine_mocks",
-        "perfetto_trace_protos",
         "libqtisurfaceflingerextension",
         "libqticompositionengineextension",
-    ],
-    shared_libs: [
-        "libprotoutil",
-        "libstatssocket",
-        "libstatspull",
-        "libtimestats",
-        "libtimestats_proto",
-        "libprotobuf-cpp-full",
-        "android.hardware.graphics.mapper@2.0",
-        "android.hardware.graphics.mapper@3.0",
-        "android.hardware.graphics.mapper@4.0",
-=======
->>>>>>> f5fe9150
     ],
     srcs: [
         ":libsurfaceflinger_sources",
