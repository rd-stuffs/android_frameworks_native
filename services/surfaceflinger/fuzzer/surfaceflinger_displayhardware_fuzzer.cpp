--- conflicted
+++ resolved
@@ -514,15 +514,9 @@
     BufferQueue::createBufferQueue(&bqProducer, &bqConsumer);
     BufferQueue::createBufferQueue(&sink, &bqConsumer);
 
-<<<<<<< HEAD
-    sp<VirtualDisplaySurface> surface =
-            new VirtualDisplaySurface(mHwc, VirtualDisplayId, sink, bqProducer, bqConsumer,
-                                      mFdp.ConsumeRandomLengthString().c_str() /*name*/, false);
-=======
     auto surface =
             sp<VirtualDisplaySurface>::make(mHwc, VirtualDisplayId, sink, bqProducer, bqConsumer,
-                                            mFdp.ConsumeRandomLengthString().c_str() /*name*/);
->>>>>>> 74878a63
+                                            mFdp.ConsumeRandomLengthString().c_str() /*name*/, false);
 
     surface->beginFrame(mFdp.ConsumeBool());
     surface->prepareFrame(mFdp.PickValueInArray(kCompositionTypes));
