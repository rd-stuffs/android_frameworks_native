--- conflicted
+++ resolved
@@ -550,17 +550,13 @@
     }();
 
     displayData.validateWasSkipped = false;
-<<<<<<< HEAD
-    displayData.lastExpectedPresentTimestamp = expectedPresentTime;
-    bool acceptChanges = true;
-=======
     {
         std::scoped_lock lock{displayData.expectedPresentLock};
         displayData.lastExpectedPresentTimestamp = TimePoint::fromNs(expectedPresentTime);
         // TODO(b/296636176) Update displayData.lastFrameInterval for present display commands
     }
-
->>>>>>> 78ecfc4e
+    bool acceptChanges = true;
+
     if (canSkipValidate) {
         sp<Fence> outPresentFence = Fence::NO_FENCE;
         uint32_t state = UINT32_MAX;
