--- conflicted
+++ resolved
@@ -606,18 +606,7 @@
 status_t HWComposer::setPowerMode(PhysicalDisplayId displayId, hal::PowerMode mode) {
     RETURN_IF_INVALID_DISPLAY(displayId, BAD_INDEX);
 
-<<<<<<< HEAD
     const auto& displayData = mDisplayData[displayId];
-    LOG_FATAL_IF(displayData.isVirtual, "%s: Invalid operation on virtual display with ID %s",
-                 __FUNCTION__, to_string(displayId).c_str());
-
-=======
-    if (mode == hal::PowerMode::OFF) {
-        setVsyncEnabled(displayId, hal::Vsync::DISABLE);
-    }
-
-    const auto& displayData = mDisplayData[displayId];
->>>>>>> 14cf0e8a
     auto& hwcDisplay = displayData.hwcDisplay;
     switch (mode) {
         case hal::PowerMode::OFF:
@@ -865,8 +854,7 @@
 
 std::optional<hal::HWDisplayId> HWComposer::fromVirtualDisplayId(
         HalVirtualDisplayId displayId) const {
-    if (const auto it = mDisplayData.find(displayId);
-        it != mDisplayData.end() && it->second.isVirtual) {
+    if (const auto it = mDisplayData.find(displayId); it != mDisplayData.end() ) {
         return it->second.hwcDisplay->getId();
     }
     return {};
