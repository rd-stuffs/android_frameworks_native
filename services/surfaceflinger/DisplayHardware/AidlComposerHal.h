--- conflicted
+++ resolved
@@ -201,10 +201,10 @@
                                         bool mandatory, const std::vector<uint8_t>& value) override;
     V2_4::Error getLayerGenericMetadataKeys(
             std::vector<IComposerClient::LayerGenericMetadataKey>* outKeys) override;
-<<<<<<< HEAD
-    Error getClientTargetProperty(
-            Display display,
-            IComposerClient::ClientTargetProperty* outClientTargetProperty) override;
+    Error getClientTargetProperty(Display display,
+                                  IComposerClient::ClientTargetProperty* outClientTargetProperty,
+                                  float* outClientTargetWhitePointNits) override;
+    Error setLayerWhitePointNits(Display display, Layer layer, float whitePointNits) override;
 #ifdef QTI_UNIFIED_DRAW
     Error tryDrawMethod(Display display, IQtiComposerClient::DrawMethod drawMethod) override;
     Error setLayerFlag(Display display, Layer layer,
@@ -216,8 +216,8 @@
 private:
     class AidlCommandWriter : public AidlCommandWriterBase {
     public:
-        explicit AidlCommandWriter(uint32_t initialMaxSize)
-              : AidlCommandWriterBase(initialMaxSize) {}
+        explicit AidlCommandWriter()
+              : AidlCommandWriterBase() {}
         ~AidlCommandWriter() override {}
 
         void setDisplayElapseTime(uint64_t time);
@@ -228,14 +228,6 @@
 #endif
     };
 
-=======
-    Error getClientTargetProperty(Display display,
-                                  IComposerClient::ClientTargetProperty* outClientTargetProperty,
-                                  float* outClientTargetWhitePointNits) override;
-    Error setLayerWhitePointNits(Display display, Layer layer, float whitePointNits) override;
-
-private:
->>>>>>> b2224fd3
     // Many public functions above simply write a command into the command
     // queue to batch the calls.  validateDisplay and presentDisplay will call
     // this function to execute the command queue.
@@ -251,7 +243,7 @@
     // 1. Tightly coupling this cache to the max size of BufferQueue
     // 2. Adding an additional slot for the layer caching feature in SurfaceFlinger (see: Planner.h)
     static const constexpr uint32_t kMaxLayerBufferCount = BufferQueue::NUM_BUFFER_SLOTS + 1;
-    AidlCommandWriterBase mWriter;
+    AidlCommandWriter mWriter;
     AidlCommandReaderBase mReader;
 
     // Aidl interface
