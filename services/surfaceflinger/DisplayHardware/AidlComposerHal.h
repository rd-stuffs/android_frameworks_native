--- conflicted
+++ resolved
@@ -181,13 +181,9 @@
     Error setLayerPerFrameMetadataBlobs(
             Display display, Layer layer,
             const std::vector<IComposerClient::PerFrameMetadataBlob>& metadata) override;
-<<<<<<< HEAD
-    Error setDisplayBrightness(Display display, float brightness) override;
-    Error setDisplayElapseTime(Display display, uint64_t timeStamp) override;
-=======
     Error setDisplayBrightness(Display display, float brightness,
                                const DisplayBrightnessOptions& options) override;
->>>>>>> 5f86cff7
+    Error setDisplayElapseTime(Display display, uint64_t timeStamp) override;
 
     // Composer HAL 2.4
     Error getDisplayCapabilities(
@@ -217,7 +213,11 @@
 
     // AIDL Composer HAL
     Error setLayerWhitePointNits(Display display, Layer layer, float whitePointNits) override;
-<<<<<<< HEAD
+    Error setLayerBlockingRegion(Display display, Layer layer,
+                                 const std::vector<IComposerClient::Rect>& blocking) override;
+    Error setBootDisplayConfig(Display displayId, Config) override;
+    Error clearBootDisplayConfig(Display displayId) override;
+    Error getPreferredBootDisplayConfig(Display displayId, Config*) override;
 #ifdef QTI_UNIFIED_DRAW
     Error tryDrawMethod(Display display, IQtiComposerClient::DrawMethod drawMethod) override;
     Error setLayerFlag(Display display, Layer layer,
@@ -225,13 +225,6 @@
     Error setClientTarget_3_1(Display display, int32_t slot, int acquireFence,
                               Dataspace dataspace) override;
 #endif
-=======
-    Error setLayerBlockingRegion(Display display, Layer layer,
-                                 const std::vector<IComposerClient::Rect>& blocking) override;
-    Error setBootDisplayConfig(Display displayId, Config) override;
-    Error clearBootDisplayConfig(Display displayId) override;
-    Error getPreferredBootDisplayConfig(Display displayId, Config*) override;
->>>>>>> 5f86cff7
 
 private:
     class AidlCommandWriter : public ComposerClientWriter {
