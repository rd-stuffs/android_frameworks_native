/*
 * Copyright 2016 The Android Open Source Project
 *
 * Licensed under the Apache License, Version 2.0 (the "License");
 * you may not use this file except in compliance with the License.
 * You may obtain a copy of the License at
 *
 *      http://www.apache.org/licenses/LICENSE-2.0
 *
 * Unless required by applicable law or agreed to in writing, software
 * distributed under the License is distributed on an "AS IS" BASIS,
 * WITHOUT WARRANTIES OR CONDITIONS OF ANY KIND, either express or implied.
 * See the License for the specific language governing permissions and
 * limitations under the License.
 */

#ifndef ANDROID_SF_COMPOSER_HAL_H
#define ANDROID_SF_COMPOSER_HAL_H

#include <memory>
#include <string>
#include <unordered_map>
#include <utility>
#include <vector>

#include <android/frameworks/vr/composer/1.0/IVrComposerClient.h>
#include <android/hardware/graphics/common/1.1/types.h>
#include <android/hardware/graphics/composer/2.3/IComposer.h>
#include <android/hardware/graphics/composer/2.3/IComposerClient.h>
#include <composer-command-buffer/2.3/ComposerCommandBuffer.h>
#include <gui/HdrMetadata.h>
#include <math/mat4.h>
#include <ui/DisplayedFrameStats.h>
#include <ui/GraphicBuffer.h>
#include <utils/StrongPointer.h>

namespace android {

namespace Hwc2 {

using frameworks::vr::composer::V1_0::IVrComposerClient;

namespace types = hardware::graphics::common;

namespace V2_1 = hardware::graphics::composer::V2_1;
namespace V2_2 = hardware::graphics::composer::V2_2;
namespace V2_3 = hardware::graphics::composer::V2_3;

using types::V1_0::ColorTransform;
using types::V1_0::Transform;
using types::V1_1::RenderIntent;
using types::V1_2::ColorMode;
using types::V1_2::Dataspace;
using types::V1_2::Hdr;
using types::V1_2::PixelFormat;

using V2_1::Config;
using V2_1::Display;
using V2_1::Error;
using V2_1::IComposerCallback;
using V2_1::Layer;
using V2_3::CommandReaderBase;
using V2_3::CommandWriterBase;
using V2_3::IComposer;
using V2_3::IComposerClient;
using DisplayCapability = IComposerClient::DisplayCapability;
using PerFrameMetadata = IComposerClient::PerFrameMetadata;
using PerFrameMetadataKey = IComposerClient::PerFrameMetadataKey;
using PerFrameMetadataBlob = IComposerClient::PerFrameMetadataBlob;

class Composer {
public:
    virtual ~Composer() = 0;

    virtual std::vector<IComposer::Capability> getCapabilities() = 0;
    virtual std::string dumpDebugInfo() = 0;

    virtual void registerCallback(const sp<IComposerCallback>& callback) = 0;

    // Returns true if the connected composer service is running in a remote
    // process, false otherwise. This will return false if the service is
    // configured in passthrough mode, for example.
    virtual bool isRemote() = 0;

    // Reset all pending commands in the command buffer. Useful if you want to
    // skip a frame but have already queued some commands.
    virtual void resetCommands() = 0;

    // Explicitly flush all pending commands in the command buffer.
    virtual Error executeCommands() = 0;

    virtual uint32_t getMaxVirtualDisplayCount() = 0;
    virtual bool isUsingVrComposer() const = 0;
    virtual Error createVirtualDisplay(uint32_t width, uint32_t height, PixelFormat* format,
                                       Display* outDisplay) = 0;
    virtual Error destroyVirtualDisplay(Display display) = 0;

    virtual Error acceptDisplayChanges(Display display) = 0;

    virtual Error createLayer(Display display, Layer* outLayer) = 0;
    virtual Error destroyLayer(Display display, Layer layer) = 0;

    virtual Error getActiveConfig(Display display, Config* outConfig) = 0;
    virtual Error getChangedCompositionTypes(
            Display display, std::vector<Layer>* outLayers,
            std::vector<IComposerClient::Composition>* outTypes) = 0;
    virtual Error getColorModes(Display display, std::vector<ColorMode>* outModes) = 0;
    virtual Error getDisplayAttribute(Display display, Config config,
                                      IComposerClient::Attribute attribute, int32_t* outValue) = 0;
    virtual Error getDisplayConfigs(Display display, std::vector<Config>* outConfigs) = 0;
    virtual Error getDisplayName(Display display, std::string* outName) = 0;

    virtual Error getDisplayRequests(Display display, uint32_t* outDisplayRequestMask,
                                     std::vector<Layer>* outLayers,
                                     std::vector<uint32_t>* outLayerRequestMasks) = 0;

    virtual Error getDisplayType(Display display, IComposerClient::DisplayType* outType) = 0;
    virtual Error getDozeSupport(Display display, bool* outSupport) = 0;
    virtual Error getHdrCapabilities(Display display, std::vector<Hdr>* outTypes,
                                     float* outMaxLuminance, float* outMaxAverageLuminance,
                                     float* outMinLuminance) = 0;

    virtual Error getReleaseFences(Display display, std::vector<Layer>* outLayers,
                                   std::vector<int>* outReleaseFences) = 0;

    virtual Error presentDisplay(Display display, int* outPresentFence) = 0;

    virtual Error setActiveConfig(Display display, Config config) = 0;

    /*
     * The composer caches client targets internally.  When target is nullptr,
     * the composer uses slot to look up the client target from its cache.
     * When target is not nullptr, the cache is updated with the new target.
     */
    virtual Error setClientTarget(Display display, uint32_t slot, const sp<GraphicBuffer>& target,
                                  int acquireFence, Dataspace dataspace,
                                  const std::vector<IComposerClient::Rect>& damage) = 0;
    virtual Error setColorMode(Display display, ColorMode mode, RenderIntent renderIntent) = 0;
    virtual Error setColorTransform(Display display, const float* matrix, ColorTransform hint) = 0;
    virtual Error setOutputBuffer(Display display, const native_handle_t* buffer,
                                  int releaseFence) = 0;
    virtual Error setPowerMode(Display display, IComposerClient::PowerMode mode) = 0;
    virtual Error setVsyncEnabled(Display display, IComposerClient::Vsync enabled) = 0;

    virtual Error setClientTargetSlotCount(Display display) = 0;

    virtual Error validateDisplay(Display display, uint32_t* outNumTypes,
                                  uint32_t* outNumRequests) = 0;

    virtual Error presentOrValidateDisplay(Display display, uint32_t* outNumTypes,
                                           uint32_t* outNumRequests, int* outPresentFence,
                                           uint32_t* state) = 0;

    virtual Error setCursorPosition(Display display, Layer layer, int32_t x, int32_t y) = 0;
    /* see setClientTarget for the purpose of slot */
    virtual Error setLayerBuffer(Display display, Layer layer, uint32_t slot,
                                 const sp<GraphicBuffer>& buffer, int acquireFence) = 0;
    virtual Error setLayerSurfaceDamage(Display display, Layer layer,
                                        const std::vector<IComposerClient::Rect>& damage) = 0;
    virtual Error setLayerBlendMode(Display display, Layer layer,
                                    IComposerClient::BlendMode mode) = 0;
    virtual Error setLayerColor(Display display, Layer layer,
                                const IComposerClient::Color& color) = 0;
    virtual Error setLayerCompositionType(Display display, Layer layer,
                                          IComposerClient::Composition type) = 0;
    virtual Error setLayerDataspace(Display display, Layer layer, Dataspace dataspace) = 0;
    virtual Error setLayerDisplayFrame(Display display, Layer layer,
                                       const IComposerClient::Rect& frame) = 0;
    virtual Error setLayerPlaneAlpha(Display display, Layer layer, float alpha) = 0;
    virtual Error setLayerSidebandStream(Display display, Layer layer,
                                         const native_handle_t* stream) = 0;
    virtual Error setLayerSourceCrop(Display display, Layer layer,
                                     const IComposerClient::FRect& crop) = 0;
    virtual Error setLayerTransform(Display display, Layer layer, Transform transform) = 0;
    virtual Error setLayerVisibleRegion(Display display, Layer layer,
                                        const std::vector<IComposerClient::Rect>& visible) = 0;
    virtual Error setLayerZOrder(Display display, Layer layer, uint32_t z) = 0;
    virtual Error setLayerInfo(Display display, Layer layer, uint32_t type, uint32_t appId) = 0;

    // Composer HAL 2.2
    virtual Error setLayerPerFrameMetadata(
            Display display, Layer layer,
            const std::vector<IComposerClient::PerFrameMetadata>& perFrameMetadatas) = 0;
    virtual std::vector<IComposerClient::PerFrameMetadataKey> getPerFrameMetadataKeys(
            Display display) = 0;
    virtual Error getRenderIntents(Display display, ColorMode colorMode,
            std::vector<RenderIntent>* outRenderIntents) = 0;
    virtual Error getDataspaceSaturationMatrix(Dataspace dataspace, mat4* outMatrix) = 0;

    // Composer HAL 2.3
    virtual Error getDisplayIdentificationData(Display display, uint8_t* outPort,
                                               std::vector<uint8_t>* outData) = 0;
    virtual Error setLayerColorTransform(Display display, Layer layer,
                                         const float* matrix) = 0;
    virtual Error getDisplayedContentSamplingAttributes(Display display, PixelFormat* outFormat,
                                                        Dataspace* outDataspace,
                                                        uint8_t* outComponentMask) = 0;
    virtual Error setDisplayContentSamplingEnabled(Display display, bool enabled,
                                                   uint8_t componentMask, uint64_t maxFrames) = 0;
    virtual Error getDisplayedContentSample(Display display, uint64_t maxFrames, uint64_t timestamp,
                                            DisplayedFrameStats* outStats) = 0;
    virtual Error getDisplayCapabilities(Display display,
                                         std::vector<DisplayCapability>* outCapabilities) = 0;
    virtual Error setLayerPerFrameMetadataBlobs(
            Display display, Layer layer, const std::vector<PerFrameMetadataBlob>& metadata) = 0;
<<<<<<< HEAD
=======
    virtual Error getDisplayBrightnessSupport(Display display, bool* outSupport) = 0;
    virtual Error setDisplayBrightness(Display display, float brightness) = 0;
>>>>>>> 4b02403d
};

namespace impl {

class CommandReader : public CommandReaderBase {
public:
    ~CommandReader();

    // Parse and execute commands from the command queue.  The commands are
    // actually return values from the server and will be saved in ReturnData.
    Error parse();

    // Get and clear saved errors.
    struct CommandError {
        uint32_t location;
        Error error;
    };
    std::vector<CommandError> takeErrors();

    bool hasChanges(Display display, uint32_t* outNumChangedCompositionTypes,
            uint32_t* outNumLayerRequestMasks) const;

    // Get and clear saved changed composition types.
    void takeChangedCompositionTypes(Display display,
            std::vector<Layer>* outLayers,
            std::vector<IComposerClient::Composition>* outTypes);

    // Get and clear saved display requests.
    void takeDisplayRequests(Display display,
        uint32_t* outDisplayRequestMask, std::vector<Layer>* outLayers,
        std::vector<uint32_t>* outLayerRequestMasks);

    // Get and clear saved release fences.
    void takeReleaseFences(Display display, std::vector<Layer>* outLayers,
            std::vector<int>* outReleaseFences);

    // Get and clear saved present fence.
    void takePresentFence(Display display, int* outPresentFence);

    // Get what stage succeeded during PresentOrValidate: Present or Validate
    void takePresentOrValidateStage(Display display, uint32_t * state);

private:
    void resetData();

    bool parseSelectDisplay(uint16_t length);
    bool parseSetError(uint16_t length);
    bool parseSetChangedCompositionTypes(uint16_t length);
    bool parseSetDisplayRequests(uint16_t length);
    bool parseSetPresentFence(uint16_t length);
    bool parseSetReleaseFences(uint16_t length);
    bool parseSetPresentOrValidateDisplayResult(uint16_t length);

    struct ReturnData {
        uint32_t displayRequests = 0;

        std::vector<Layer> changedLayers;
        std::vector<IComposerClient::Composition> compositionTypes;

        std::vector<Layer> requestedLayers;
        std::vector<uint32_t> requestMasks;

        int presentFence = -1;

        std::vector<Layer> releasedLayers;
        std::vector<int> releaseFences;

        uint32_t presentOrValidateState;
    };

    std::vector<CommandError> mErrors;
    std::unordered_map<Display, ReturnData> mReturnData;

    // When SELECT_DISPLAY is parsed, this is updated to point to the
    // display's return data in mReturnData.  We use it to avoid repeated
    // map lookups.
    ReturnData* mCurrentReturnData;
};

// Composer is a wrapper to IComposer, a proxy to server-side composer.
class Composer final : public Hwc2::Composer {
public:
    explicit Composer(const std::string& serviceName);
    ~Composer() override;

    std::vector<IComposer::Capability> getCapabilities() override;
    std::string dumpDebugInfo() override;

    void registerCallback(const sp<IComposerCallback>& callback) override;

    // Returns true if the connected composer service is running in a remote
    // process, false otherwise. This will return false if the service is
    // configured in passthrough mode, for example.
    bool isRemote() override;

    // Reset all pending commands in the command buffer. Useful if you want to
    // skip a frame but have already queued some commands.
    void resetCommands() override;

    // Explicitly flush all pending commands in the command buffer.
    Error executeCommands() override;

    uint32_t getMaxVirtualDisplayCount() override;
    bool isUsingVrComposer() const override { return mIsUsingVrComposer; }
    Error createVirtualDisplay(uint32_t width, uint32_t height, PixelFormat* format,
                               Display* outDisplay) override;
    Error destroyVirtualDisplay(Display display) override;

    Error acceptDisplayChanges(Display display) override;

    Error createLayer(Display display, Layer* outLayer) override;
    Error destroyLayer(Display display, Layer layer) override;

    Error getActiveConfig(Display display, Config* outConfig) override;
    Error getChangedCompositionTypes(Display display, std::vector<Layer>* outLayers,
                                     std::vector<IComposerClient::Composition>* outTypes) override;
    Error getColorModes(Display display, std::vector<ColorMode>* outModes) override;
    Error getDisplayAttribute(Display display, Config config, IComposerClient::Attribute attribute,
                              int32_t* outValue) override;
    Error getDisplayConfigs(Display display, std::vector<Config>* outConfigs);
    Error getDisplayName(Display display, std::string* outName) override;

    Error getDisplayRequests(Display display, uint32_t* outDisplayRequestMask,
                             std::vector<Layer>* outLayers,
                             std::vector<uint32_t>* outLayerRequestMasks) override;

    Error getDisplayType(Display display, IComposerClient::DisplayType* outType) override;
    Error getDozeSupport(Display display, bool* outSupport) override;
    Error getHdrCapabilities(Display display, std::vector<Hdr>* outTypes, float* outMaxLuminance,
                             float* outMaxAverageLuminance, float* outMinLuminance) override;

    Error getReleaseFences(Display display, std::vector<Layer>* outLayers,
                           std::vector<int>* outReleaseFences) override;

    Error presentDisplay(Display display, int* outPresentFence) override;

    Error setActiveConfig(Display display, Config config) override;

    /*
     * The composer caches client targets internally.  When target is nullptr,
     * the composer uses slot to look up the client target from its cache.
     * When target is not nullptr, the cache is updated with the new target.
     */
    Error setClientTarget(Display display, uint32_t slot, const sp<GraphicBuffer>& target,
                          int acquireFence, Dataspace dataspace,
                          const std::vector<IComposerClient::Rect>& damage) override;
    Error setColorMode(Display display, ColorMode mode, RenderIntent renderIntent) override;
    Error setColorTransform(Display display, const float* matrix, ColorTransform hint) override;
    Error setOutputBuffer(Display display, const native_handle_t* buffer,
                          int releaseFence) override;
    Error setPowerMode(Display display, IComposerClient::PowerMode mode) override;
    Error setVsyncEnabled(Display display, IComposerClient::Vsync enabled) override;

    Error setClientTargetSlotCount(Display display) override;

    Error validateDisplay(Display display, uint32_t* outNumTypes,
                          uint32_t* outNumRequests) override;

    Error presentOrValidateDisplay(Display display, uint32_t* outNumTypes, uint32_t* outNumRequests,
                                   int* outPresentFence, uint32_t* state) override;

    Error setCursorPosition(Display display, Layer layer, int32_t x, int32_t y) override;
    /* see setClientTarget for the purpose of slot */
    Error setLayerBuffer(Display display, Layer layer, uint32_t slot,
                         const sp<GraphicBuffer>& buffer, int acquireFence) override;
    Error setLayerSurfaceDamage(Display display, Layer layer,
                                const std::vector<IComposerClient::Rect>& damage) override;
    Error setLayerBlendMode(Display display, Layer layer, IComposerClient::BlendMode mode) override;
    Error setLayerColor(Display display, Layer layer, const IComposerClient::Color& color) override;
    Error setLayerCompositionType(Display display, Layer layer,
                                  IComposerClient::Composition type) override;
    Error setLayerDataspace(Display display, Layer layer, Dataspace dataspace) override;
    Error setLayerDisplayFrame(Display display, Layer layer,
                               const IComposerClient::Rect& frame) override;
    Error setLayerPlaneAlpha(Display display, Layer layer, float alpha) override;
    Error setLayerSidebandStream(Display display, Layer layer,
                                 const native_handle_t* stream) override;
    Error setLayerSourceCrop(Display display, Layer layer,
                             const IComposerClient::FRect& crop) override;
    Error setLayerTransform(Display display, Layer layer, Transform transform) override;
    Error setLayerVisibleRegion(Display display, Layer layer,
                                const std::vector<IComposerClient::Rect>& visible) override;
    Error setLayerZOrder(Display display, Layer layer, uint32_t z) override;
    Error setLayerInfo(Display display, Layer layer, uint32_t type, uint32_t appId) override;

    // Composer HAL 2.2
    Error setLayerPerFrameMetadata(
            Display display, Layer layer,
            const std::vector<IComposerClient::PerFrameMetadata>& perFrameMetadatas) override;
    std::vector<IComposerClient::PerFrameMetadataKey> getPerFrameMetadataKeys(
            Display display) override;
    Error getRenderIntents(Display display, ColorMode colorMode,
            std::vector<RenderIntent>* outRenderIntents) override;
    Error getDataspaceSaturationMatrix(Dataspace dataspace, mat4* outMatrix) override;

    // Composer HAL 2.3
    Error getDisplayIdentificationData(Display display, uint8_t* outPort,
                                       std::vector<uint8_t>* outData) override;
    Error setLayerColorTransform(Display display, Layer layer, const float* matrix) override;
    Error getDisplayedContentSamplingAttributes(Display display, PixelFormat* outFormat,
                                                Dataspace* outDataspace,
                                                uint8_t* outComponentMask) override;
    Error setDisplayContentSamplingEnabled(Display display, bool enabled, uint8_t componentMask,
                                           uint64_t maxFrames) override;
    Error getDisplayedContentSample(Display display, uint64_t maxFrames, uint64_t timestamp,
                                    DisplayedFrameStats* outStats) override;
    Error getDisplayCapabilities(Display display,
                                 std::vector<DisplayCapability>* outCapabilities) override;
    Error setLayerPerFrameMetadataBlobs(
            Display display, Layer layer,
            const std::vector<IComposerClient::PerFrameMetadataBlob>& metadata) override;
<<<<<<< HEAD
=======
    Error getDisplayBrightnessSupport(Display display, bool* outSupport) override;
    Error setDisplayBrightness(Display display, float brightness) override;
>>>>>>> 4b02403d

private:
    class CommandWriter : public CommandWriterBase {
    public:
        explicit CommandWriter(uint32_t initialMaxSize);
        ~CommandWriter() override;

        void setLayerInfo(uint32_t type, uint32_t appId);
        void setClientTargetMetadata(
                const IVrComposerClient::BufferMetadata& metadata);
        void setLayerBufferMetadata(
                const IVrComposerClient::BufferMetadata& metadata);

    private:
        void writeBufferMetadata(
                const IVrComposerClient::BufferMetadata& metadata);
    };

    // Many public functions above simply write a command into the command
    // queue to batch the calls.  validateDisplay and presentDisplay will call
    // this function to execute the command queue.
    Error execute();

    sp<V2_1::IComposer> mComposer;

    sp<V2_1::IComposerClient> mClient;
    sp<V2_2::IComposerClient> mClient_2_2;
    sp<IComposerClient> mClient_2_3;

    // 64KiB minus a small space for metadata such as read/write pointers
    static constexpr size_t kWriterInitialSize =
        64 * 1024 / sizeof(uint32_t) - 16;
    CommandWriter mWriter;
    CommandReader mReader;

    // When true, the we attach to the vr_hwcomposer service instead of the
    // hwcomposer. This allows us to redirect surfaces to 3d surfaces in vr.
    const bool mIsUsingVrComposer;
};

} // namespace impl

} // namespace Hwc2

} // namespace android

#endif // ANDROID_SF_COMPOSER_HAL_H<|MERGE_RESOLUTION|>--- conflicted
+++ resolved
@@ -203,11 +203,8 @@
                                          std::vector<DisplayCapability>* outCapabilities) = 0;
     virtual Error setLayerPerFrameMetadataBlobs(
             Display display, Layer layer, const std::vector<PerFrameMetadataBlob>& metadata) = 0;
-<<<<<<< HEAD
-=======
     virtual Error getDisplayBrightnessSupport(Display display, bool* outSupport) = 0;
     virtual Error setDisplayBrightness(Display display, float brightness) = 0;
->>>>>>> 4b02403d
 };
 
 namespace impl {
@@ -419,11 +416,8 @@
     Error setLayerPerFrameMetadataBlobs(
             Display display, Layer layer,
             const std::vector<IComposerClient::PerFrameMetadataBlob>& metadata) override;
-<<<<<<< HEAD
-=======
     Error getDisplayBrightnessSupport(Display display, bool* outSupport) override;
     Error setDisplayBrightness(Display display, float brightness) override;
->>>>>>> 4b02403d
 
 private:
     class CommandWriter : public CommandWriterBase {
