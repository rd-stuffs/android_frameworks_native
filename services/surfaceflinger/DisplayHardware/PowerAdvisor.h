--- conflicted
+++ resolved
@@ -62,9 +62,6 @@
     virtual void enablePowerHint(bool enabled) = 0;
     // Initializes the power hint session
     virtual bool startPowerHintSession(const std::vector<int32_t>& threadIds) = 0;
-<<<<<<< HEAD
-    virtual bool canNotifyDisplayUpdateImminent() = 0;
-=======
     // Provides PowerAdvisor with a copy of the gpu fence so it can determine the gpu end time
     virtual void setGpuFenceTime(DisplayId displayId, std::unique_ptr<FenceTime>&& fenceTime) = 0;
     // Reports the start and end times of a hwc validate call this frame for a given display
@@ -95,7 +92,7 @@
     virtual void setDisplays(std::vector<DisplayId>& displayIds) = 0;
     // Sets the target duration for the entire pipeline including the gpu
     virtual void setTotalFrameTargetWorkDuration(nsecs_t targetDuration) = 0;
->>>>>>> 2a29a560
+    virtual bool canNotifyDisplayUpdateImminent() = 0;
 };
 
 namespace impl {
@@ -138,9 +135,6 @@
     void sendPredictedWorkDuration() override;
     void enablePowerHint(bool enabled) override;
     bool startPowerHintSession(const std::vector<int32_t>& threadIds) override;
-<<<<<<< HEAD
-    bool canNotifyDisplayUpdateImminent() override;
-=======
     void setGpuFenceTime(DisplayId displayId, std::unique_ptr<FenceTime>&& fenceTime);
     void setHwcValidateTiming(DisplayId displayId, nsecs_t valiateStartTime,
                               nsecs_t validateEndTime) override;
@@ -159,7 +153,7 @@
     void setCompositeEnd(nsecs_t compositeEndTime) override;
     void setDisplays(std::vector<DisplayId>& displayIds) override;
     void setTotalFrameTargetWorkDuration(nsecs_t targetDuration) override;
->>>>>>> 2a29a560
+    bool canNotifyDisplayUpdateImminent() override;
 
 private:
     friend class PowerAdvisorTest;
