--- conflicted
+++ resolved
@@ -49,11 +49,8 @@
     virtual void setTargetWorkDuration(int64_t targetDurationNanos) = 0;
     virtual void sendActualWorkDuration(int64_t actualDurationNanos, nsecs_t timestamp) = 0;
     virtual void enablePowerHint(bool enabled) = 0;
-<<<<<<< HEAD
+    virtual bool startPowerHintSession(const std::vector<int32_t>& threadIds) = 0;
     virtual bool canNotifyDisplayUpdateImminent() = 0;
-=======
-    virtual bool startPowerHintSession(const std::vector<int32_t>& threadIds) = 0;
->>>>>>> 165098a7
 };
 
 namespace impl {
@@ -95,11 +92,8 @@
     void setTargetWorkDuration(int64_t targetDurationNanos) override;
     void sendActualWorkDuration(int64_t actualDurationNanos, nsecs_t timestamp) override;
     void enablePowerHint(bool enabled) override;
-<<<<<<< HEAD
+    bool startPowerHintSession(const std::vector<int32_t>& threadIds) override;
     bool canNotifyDisplayUpdateImminent() override;
-=======
-    bool startPowerHintSession(const std::vector<int32_t>& threadIds) override;
->>>>>>> 165098a7
 
 private:
     HalWrapper* getPowerHal() REQUIRES(mPowerHalMutex);
