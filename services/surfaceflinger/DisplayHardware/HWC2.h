--- conflicted
+++ resolved
@@ -336,15 +336,12 @@
 
     // AIDL HAL
     [[clang::warn_unused_result]] virtual hal::Error setWhitePointNits(float whitePointNits) = 0;
-<<<<<<< HEAD
+    [[clang::warn_unused_result]] virtual hal::Error setBlockingRegion(
+            const android::Region& region) = 0;
 #ifdef QTI_UNIFIED_DRAW
     [[clang::warn_unused_result]] virtual hal::Error setLayerFlag(
             IQtiComposerClient::LayerFlag layerFlag) = 0;
 #endif
-=======
-    [[clang::warn_unused_result]] virtual hal::Error setBlockingRegion(
-            const android::Region& region) = 0;
->>>>>>> 5f86cff7
 };
 
 namespace impl {
@@ -392,13 +389,10 @@
 
     // AIDL HAL
     hal::Error setWhitePointNits(float whitePointNits) override;
-<<<<<<< HEAD
+    hal::Error setBlockingRegion(const android::Region& region) override;
 #ifdef QTI_UNIFIED_DRAW
     hal::Error setLayerFlag(IQtiComposerClient::LayerFlag layerFlag) override;
 #endif
-=======
-    hal::Error setBlockingRegion(const android::Region& region) override;
->>>>>>> 5f86cff7
 
 private:
     // These are references to data owned by HWC2::Device, which will outlive
