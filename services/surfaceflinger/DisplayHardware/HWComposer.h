/*
 * Copyright (C) 2010 The Android Open Source Project
 *
 * Licensed under the Apache License, Version 2.0 (the "License");
 * you may not use this file except in compliance with the License.
 * You may obtain a copy of the License at
 *
 *      http://www.apache.org/licenses/LICENSE-2.0
 *
 * Unless required by applicable law or agreed to in writing, software
 * distributed under the License is distributed on an "AS IS" BASIS,
 * WITHOUT WARRANTIES OR CONDITIONS OF ANY KIND, either express or implied.
 * See the License for the specific language governing permissions and
 * limitations under the License.
 */

#ifndef ANDROID_SF_HWCOMPOSER_H
#define ANDROID_SF_HWCOMPOSER_H

#include <cstdint>
#include <future>
#include <memory>
#include <mutex>
#include <optional>
#include <unordered_map>
#include <unordered_set>
#include <vector>

#include <android-base/thread_annotations.h>
#include <ui/Fence.h>

// TODO(b/129481165): remove the #pragma below and fix conversion issues
#pragma clang diagnostic push
#pragma clang diagnostic ignored "-Wconversion"
#include <ui/GraphicTypes.h>
#pragma clang diagnostic pop

#include <utils/StrongPointer.h>
#include <utils/Timers.h>

#include "DisplayIdGenerator.h"
#include "DisplayIdentification.h"
#include "HWC2.h"
#include "Hal.h"

namespace android {

namespace hal = hardware::graphics::composer::hal;

struct DisplayedFrameStats;
class GraphicBuffer;
class TestableSurfaceFlinger;
struct CompositionInfo;

namespace Hwc2 {
class Composer;
} // namespace Hwc2

namespace compositionengine {
class Output;
} // namespace compositionengine

struct KnownHWCGenericLayerMetadata {
    const char* name;
    const uint32_t id;
};

// See the comment for SurfaceFlinger::getHwComposer for the thread safety rules for accessing
// this class.
class HWComposer {
public:
    struct DeviceRequestedChanges {
        using ChangedTypes = std::unordered_map<HWC2::Layer*, hal::Composition>;
        using ClientTargetProperty = hal::ClientTargetProperty;
        using DisplayRequests = hal::DisplayRequest;
        using LayerRequests = std::unordered_map<HWC2::Layer*, hal::LayerRequest>;

        ChangedTypes changedTypes;
        DisplayRequests displayRequests;
        LayerRequests layerRequests;
        ClientTargetProperty clientTargetProperty;
    };

    virtual ~HWComposer();

    virtual void setConfiguration(HWC2::ComposerCallback* callback, int32_t sequenceId) = 0;

    virtual bool getDisplayIdentificationData(hal::HWDisplayId, uint8_t* outPort,
                                              DisplayIdentificationData* outData) const = 0;

    virtual bool hasCapability(hal::Capability) const = 0;
    virtual bool hasDisplayCapability(HalDisplayId, hal::DisplayCapability) const = 0;

    // Attempts to allocate a virtual display and returns its ID if created on the HWC device.
    virtual std::optional<DisplayId> allocateVirtualDisplay(uint32_t width, uint32_t height,
                                                            ui::PixelFormat*) = 0;

    virtual void allocatePhysicalDisplay(hal::HWDisplayId, PhysicalDisplayId) = 0;

    // Attempts to create a new layer on this display
    virtual HWC2::Layer* createLayer(HalDisplayId) = 0;
    // Destroy a previously created layer
    virtual void destroyLayer(HalDisplayId, HWC2::Layer*) = 0;

    // Gets any required composition change requests from the HWC device.
    //
    // Note that frameUsesClientComposition must be set correctly based on
    // whether the current frame appears to use client composition. If it is
    // false some internal optimizations are allowed to present the display
    // with fewer handshakes, but this does not work if client composition is
    // expected.
    virtual status_t getDeviceCompositionChanges(
            HalDisplayId, bool frameUsesClientComposition,
            std::optional<DeviceRequestedChanges>* outChanges) = 0;

    virtual status_t setClientTarget(HalDisplayId, uint32_t slot, const sp<Fence>& acquireFence,
                                     const sp<GraphicBuffer>& target, ui::Dataspace) = 0;

    // Present layers to the display and read releaseFences.
    virtual status_t presentAndGetReleaseFences(HalDisplayId) = 0;

    // set power mode
    virtual status_t setPowerMode(PhysicalDisplayId, hal::PowerMode) = 0;

    // Sets a color transform to be applied to the result of composition
    virtual status_t setColorTransform(HalDisplayId, const mat4& transform) = 0;

    // reset state when a display is disconnected
    virtual void disconnectDisplay(HalDisplayId) = 0;

    // get the present fence received from the last call to present.
    virtual sp<Fence> getPresentFence(HalDisplayId) const = 0;

    // Get last release fence for the given layer
    virtual sp<Fence> getLayerReleaseFence(HalDisplayId, HWC2::Layer*) const = 0;

    // Set the output buffer and acquire fence for a virtual display.
    virtual status_t setOutputBuffer(HalVirtualDisplayId, const sp<Fence>& acquireFence,
                                     const sp<GraphicBuffer>& buffer) = 0;

    // After SurfaceFlinger has retrieved the release fences for all the frames,
    // it can call this to clear the shared pointers in the release fence map
    virtual void clearReleaseFences(HalDisplayId) = 0;

    // Fetches the HDR capabilities of the given display
    virtual status_t getHdrCapabilities(HalDisplayId, HdrCapabilities* outCapabilities) = 0;

    virtual int32_t getSupportedPerFrameMetadata(HalDisplayId) const = 0;

    // Returns the available RenderIntent of the given display.
    virtual std::vector<ui::RenderIntent> getRenderIntents(HalDisplayId, ui::ColorMode) const = 0;

    virtual mat4 getDataspaceSaturationMatrix(HalDisplayId, ui::Dataspace) = 0;

    // Returns the attributes of the color sampling engine.
    virtual status_t getDisplayedContentSamplingAttributes(HalDisplayId, ui::PixelFormat* outFormat,
                                                           ui::Dataspace* outDataspace,
                                                           uint8_t* outComponentMask) = 0;
    virtual status_t setDisplayContentSamplingEnabled(HalDisplayId, bool enabled,
                                                      uint8_t componentMask,
                                                      uint64_t maxFrames) = 0;
    virtual status_t getDisplayedContentSample(HalDisplayId, uint64_t maxFrames, uint64_t timestamp,
                                               DisplayedFrameStats* outStats) = 0;

    // Sets the brightness of a display.
    virtual std::future<status_t> setDisplayBrightness(PhysicalDisplayId, float brightness) = 0;

    // Events handling ---------------------------------------------------------

    // Returns stable display ID (and display name on connection of new or previously disconnected
    // display), or std::nullopt if hotplug event was ignored.
    // This function is called from SurfaceFlinger.
    virtual std::optional<DisplayIdentificationInfo> onHotplug(hal::HWDisplayId,
                                                               hal::Connection) = 0;

    // If true we'll update the DeviceProductInfo on subsequent hotplug connected events.
    // TODO(b/157555476): Remove when the framework has proper support for headless mode
    virtual bool updatesDeviceProductInfoOnHotplugReconnect() const = 0;

    virtual bool onVsync(hal::HWDisplayId, int64_t timestamp) = 0;
    virtual void setVsyncEnabled(PhysicalDisplayId, hal::Vsync enabled) = 0;

    virtual nsecs_t getRefreshTimestamp(PhysicalDisplayId) const = 0;
    virtual bool isConnected(PhysicalDisplayId) const = 0;

    // Non-const because it can update configMap inside of mDisplayData
    virtual std::vector<std::shared_ptr<const HWC2::Display::Config>> getConfigs(
            PhysicalDisplayId) const = 0;

    virtual std::shared_ptr<const HWC2::Display::Config> getActiveConfig(
            PhysicalDisplayId) const = 0;
    virtual int getActiveConfigIndex(PhysicalDisplayId) const = 0;

    virtual std::vector<ui::ColorMode> getColorModes(PhysicalDisplayId) const = 0;

    virtual status_t setActiveColorMode(PhysicalDisplayId, ui::ColorMode mode,
                                        ui::RenderIntent) = 0;

    // Composer 2.4
    virtual DisplayConnectionType getDisplayConnectionType(PhysicalDisplayId) const = 0;
    virtual bool isVsyncPeriodSwitchSupported(PhysicalDisplayId) const = 0;
    virtual nsecs_t getDisplayVsyncPeriod(PhysicalDisplayId) const = 0;
    virtual status_t setActiveConfigWithConstraints(
            PhysicalDisplayId, size_t configId, const hal::VsyncPeriodChangeConstraints&,
            hal::VsyncPeriodChangeTimeline* outTimeline) = 0;
    virtual status_t setAutoLowLatencyMode(PhysicalDisplayId, bool on) = 0;
    virtual status_t getSupportedContentTypes(
            PhysicalDisplayId, std::vector<hal::ContentType>* outSupportedContentTypes) = 0;
    virtual status_t setContentType(PhysicalDisplayId, hal::ContentType) = 0;
    virtual const std::unordered_map<std::string, bool>& getSupportedLayerGenericMetadata()
            const = 0;

    // for debugging ----------------------------------------------------------
    virtual void dump(std::string& out) const = 0;

    virtual Hwc2::Composer* getComposer() const = 0;

    // TODO(b/74619554): Remove special cases for internal/external display.
    virtual std::optional<hal::HWDisplayId> getInternalHwcDisplayId() const = 0;
    virtual std::optional<hal::HWDisplayId> getExternalHwcDisplayId() const = 0;

    virtual std::optional<PhysicalDisplayId> toPhysicalDisplayId(hal::HWDisplayId) const = 0;
    virtual std::optional<hal::HWDisplayId> fromPhysicalDisplayId(PhysicalDisplayId) const = 0;
    virtual status_t setDisplayElapseTime(DisplayId displayId, uint64_t timeStamp) = 0;
};

namespace impl {

class HWComposer final : public android::HWComposer {
public:
    explicit HWComposer(std::unique_ptr<Hwc2::Composer> composer);
    explicit HWComposer(const std::string& composerServiceName);

    ~HWComposer() override;

    void setConfiguration(HWC2::ComposerCallback* callback, int32_t sequenceId) override;

    bool getDisplayIdentificationData(hal::HWDisplayId, uint8_t* outPort,
                                      DisplayIdentificationData* outData) const override;

    bool hasCapability(hal::Capability) const override;
    bool hasDisplayCapability(HalDisplayId, hal::DisplayCapability) const override;

    // Attempts to allocate a virtual display and returns its ID if created on the HWC device.
    std::optional<DisplayId> allocateVirtualDisplay(uint32_t width, uint32_t height,
                                                    ui::PixelFormat*) override;

    // Called from SurfaceFlinger, when the state for a new physical display needs to be recreated.
    void allocatePhysicalDisplay(hal::HWDisplayId, PhysicalDisplayId) override;

    // Attempts to create a new layer on this display
    HWC2::Layer* createLayer(HalDisplayId) override;
    // Destroy a previously created layer
    void destroyLayer(HalDisplayId, HWC2::Layer*) override;

    status_t getDeviceCompositionChanges(
            HalDisplayId, bool frameUsesClientComposition,
            std::optional<DeviceRequestedChanges>* outChanges) override;

    status_t setClientTarget(HalDisplayId, uint32_t slot, const sp<Fence>& acquireFence,
                             const sp<GraphicBuffer>& target, ui::Dataspace) override;

    // Present layers to the display and read releaseFences.
    status_t presentAndGetReleaseFences(HalDisplayId) override;

    // set power mode
    status_t setPowerMode(PhysicalDisplayId, hal::PowerMode mode) override;

    // Sets a color transform to be applied to the result of composition
    status_t setColorTransform(HalDisplayId, const mat4& transform) override;

    // reset state when a display is disconnected
    void disconnectDisplay(HalDisplayId) override;

    // get the present fence received from the last call to present.
    sp<Fence> getPresentFence(HalDisplayId) const override;

    // Get last release fence for the given layer
    sp<Fence> getLayerReleaseFence(HalDisplayId, HWC2::Layer*) const override;

    // Set the output buffer and acquire fence for a virtual display.
    status_t setOutputBuffer(HalVirtualDisplayId, const sp<Fence>& acquireFence,
                             const sp<GraphicBuffer>& buffer) override;

    // After SurfaceFlinger has retrieved the release fences for all the frames,
    // it can call this to clear the shared pointers in the release fence map
    void clearReleaseFences(HalDisplayId) override;

    // Fetches the HDR capabilities of the given display
    status_t getHdrCapabilities(HalDisplayId, HdrCapabilities* outCapabilities) override;

    int32_t getSupportedPerFrameMetadata(HalDisplayId) const override;

    // Returns the available RenderIntent of the given display.
    std::vector<ui::RenderIntent> getRenderIntents(HalDisplayId, ui::ColorMode) const override;

    mat4 getDataspaceSaturationMatrix(HalDisplayId, ui::Dataspace) override;

    // Returns the attributes of the color sampling engine.
    status_t getDisplayedContentSamplingAttributes(HalDisplayId, ui::PixelFormat* outFormat,
                                                   ui::Dataspace* outDataspace,
                                                   uint8_t* outComponentMask) override;
    status_t setDisplayContentSamplingEnabled(HalDisplayId, bool enabled, uint8_t componentMask,
                                              uint64_t maxFrames) override;
    status_t getDisplayedContentSample(HalDisplayId, uint64_t maxFrames, uint64_t timestamp,
                                       DisplayedFrameStats* outStats) override;
    std::future<status_t> setDisplayBrightness(PhysicalDisplayId, float brightness) override;

    // Events handling ---------------------------------------------------------

    // Returns PhysicalDisplayId (and display name on connection of new or previously disconnected
    // display), or std::nullopt if hotplug event was ignored.
    std::optional<DisplayIdentificationInfo> onHotplug(hal::HWDisplayId, hal::Connection) override;

    bool updatesDeviceProductInfoOnHotplugReconnect() const override;

    bool onVsync(hal::HWDisplayId, int64_t timestamp) override;
<<<<<<< HEAD
    void setVsyncEnabled(DisplayId, hal::Vsync enabled) override;
    status_t setDisplayElapseTime(DisplayId displayId, uint64_t timeStamp) override;
=======
    void setVsyncEnabled(PhysicalDisplayId, hal::Vsync enabled) override;
>>>>>>> 2a54e9bb

    nsecs_t getRefreshTimestamp(PhysicalDisplayId) const override;
    bool isConnected(PhysicalDisplayId) const override;

    // Non-const because it can update configMap inside of mDisplayData
    std::vector<std::shared_ptr<const HWC2::Display::Config>> getConfigs(
            PhysicalDisplayId) const override;

    std::shared_ptr<const HWC2::Display::Config> getActiveConfig(PhysicalDisplayId) const override;
    int getActiveConfigIndex(PhysicalDisplayId) const override;

    std::vector<ui::ColorMode> getColorModes(PhysicalDisplayId) const override;

    status_t setActiveColorMode(PhysicalDisplayId, ui::ColorMode, ui::RenderIntent) override;

    // Composer 2.4
    DisplayConnectionType getDisplayConnectionType(PhysicalDisplayId) const override;
    bool isVsyncPeriodSwitchSupported(PhysicalDisplayId) const override;
    nsecs_t getDisplayVsyncPeriod(PhysicalDisplayId) const override;
    status_t setActiveConfigWithConstraints(PhysicalDisplayId, size_t configId,
                                            const hal::VsyncPeriodChangeConstraints&,
                                            hal::VsyncPeriodChangeTimeline* outTimeline) override;
    status_t setAutoLowLatencyMode(PhysicalDisplayId, bool) override;
    status_t getSupportedContentTypes(PhysicalDisplayId, std::vector<hal::ContentType>*) override;
    status_t setContentType(PhysicalDisplayId, hal::ContentType) override;

    const std::unordered_map<std::string, bool>& getSupportedLayerGenericMetadata() const override;

    // for debugging ----------------------------------------------------------
    void dump(std::string& out) const override;

    Hwc2::Composer* getComposer() const override { return mComposer.get(); }

    // TODO(b/74619554): Remove special cases for internal/external display.
    std::optional<hal::HWDisplayId> getInternalHwcDisplayId() const override {
        return mInternalHwcDisplayId;
    }
    std::optional<hal::HWDisplayId> getExternalHwcDisplayId() const override {
        return mExternalHwcDisplayId;
    }

    std::optional<PhysicalDisplayId> toPhysicalDisplayId(hal::HWDisplayId) const override;
    std::optional<hal::HWDisplayId> fromPhysicalDisplayId(PhysicalDisplayId) const override;

private:
    // For unit tests
    friend TestableSurfaceFlinger;

    std::optional<DisplayIdentificationInfo> onHotplugConnect(hal::HWDisplayId);
    std::optional<DisplayIdentificationInfo> onHotplugDisconnect(hal::HWDisplayId);
    bool shouldIgnoreHotplugConnect(hal::HWDisplayId, bool hasDisplayIdentificationData) const;

    void loadCapabilities();
    void loadLayerMetadataSupport();
    uint32_t getMaxVirtualDisplayCount() const;

    struct DisplayData {
        bool isVirtual = false;
        std::unique_ptr<HWC2::Display> hwcDisplay;
        sp<Fence> lastPresentFence = Fence::NO_FENCE; // signals when the last set op retires
        std::unordered_map<HWC2::Layer*, sp<Fence>> releaseFences;
        buffer_handle_t outbufHandle = nullptr;
        sp<Fence> outbufAcquireFence = Fence::NO_FENCE;
        mutable std::unordered_map<int32_t,
                std::shared_ptr<const HWC2::Display::Config>> configMap;

        bool validateWasSkipped;
        hal::Error presentError;

        bool vsyncTraceToggle = false;

        std::mutex vsyncEnabledLock;
        hal::Vsync vsyncEnabled GUARDED_BY(vsyncEnabledLock) = hal::Vsync::DISABLE;

        mutable std::mutex lastHwVsyncLock;
        nsecs_t lastHwVsync GUARDED_BY(lastHwVsyncLock) = 0;
    };

    std::unordered_map<HalDisplayId, DisplayData> mDisplayData;

    std::unique_ptr<android::Hwc2::Composer> mComposer;
    std::unordered_set<hal::Capability> mCapabilities;
    std::unordered_map<std::string, bool> mSupportedLayerGenericMetadata;
    bool mRegisteredCallback = false;

    std::unordered_map<hal::HWDisplayId, PhysicalDisplayId> mPhysicalDisplayIdMap;
    std::optional<hal::HWDisplayId> mInternalHwcDisplayId;
    std::optional<hal::HWDisplayId> mExternalHwcDisplayId;
    bool mHasMultiDisplaySupport = false;

    RandomDisplayIdGenerator<HalVirtualDisplayId> mVirtualIdGenerator{getMaxVirtualDisplayCount()};

    const bool mUpdateDeviceProductInfoOnHotplugReconnect;
};

} // namespace impl
} // namespace android

#endif // ANDROID_SF_HWCOMPOSER_H<|MERGE_RESOLUTION|>--- conflicted
+++ resolved
@@ -315,12 +315,8 @@
     bool updatesDeviceProductInfoOnHotplugReconnect() const override;
 
     bool onVsync(hal::HWDisplayId, int64_t timestamp) override;
-<<<<<<< HEAD
-    void setVsyncEnabled(DisplayId, hal::Vsync enabled) override;
-    status_t setDisplayElapseTime(DisplayId displayId, uint64_t timeStamp) override;
-=======
     void setVsyncEnabled(PhysicalDisplayId, hal::Vsync enabled) override;
->>>>>>> 2a54e9bb
+    status_t setDisplayElapseTime(HalDisplayId displayId, uint64_t timeStamp) override;
 
     nsecs_t getRefreshTimestamp(PhysicalDisplayId) const override;
     bool isConnected(PhysicalDisplayId) const override;
