/*
 * Copyright (C) 2010 The Android Open Source Project
 *
 * Licensed under the Apache License, Version 2.0 (the "License");
 * you may not use this file except in compliance with the License.
 * You may obtain a copy of the License at
 *
 *      http://www.apache.org/licenses/LICENSE-2.0
 *
 * Unless required by applicable law or agreed to in writing, software
 * distributed under the License is distributed on an "AS IS" BASIS,
 * WITHOUT WARRANTIES OR CONDITIONS OF ANY KIND, either express or implied.
 * See the License for the specific language governing permissions and
 * limitations under the License.
 */

#pragma once

#include <cstdint>
#include <future>
#include <memory>
#include <mutex>
#include <optional>
#include <unordered_map>
#include <unordered_set>
#include <vector>

#include <android-base/thread_annotations.h>
#include <ui/FenceTime.h>

// TODO(b/129481165): remove the #pragma below and fix conversion issues
#pragma clang diagnostic push
#pragma clang diagnostic ignored "-Wconversion"
#pragma clang diagnostic ignored "-Wextra"
#include <ui/GraphicTypes.h>
#pragma clang diagnostic pop // ignored "-Wconversion -Wextra"

#include <utils/StrongPointer.h>
#include <utils/Timers.h>

#include "DisplayIdentification.h"
#include "DisplayMode.h"
#include "HWC2.h"
#include "Hal.h"

#include <aidl/android/hardware/graphics/composer3/Composition.h>
#include <aidl/android/hardware/graphics/composer3/DisplayCapability.h>

#ifdef QTI_UNIFIED_DRAW
#include <vendor/qti/hardware/display/composer/3.1/IQtiComposerClient.h>
#endif
namespace android {

namespace hal = hardware::graphics::composer::hal;
#ifdef QTI_UNIFIED_DRAW
using vendor::qti::hardware::display::composer::V3_1::IQtiComposerClient;
#endif
struct DisplayedFrameStats;
class GraphicBuffer;
class TestableSurfaceFlinger;
struct CompositionInfo;

namespace Hwc2 {
class Composer;
} // namespace Hwc2

namespace compositionengine {
class Output;
} // namespace compositionengine

struct KnownHWCGenericLayerMetadata {
    const char* name;
    const uint32_t id;
};

// See the comment for SurfaceFlinger::getHwComposer for the thread safety rules for accessing
// this class.
class HWComposer {
public:
    struct DeviceRequestedChanges {
        using ChangedTypes =
                std::unordered_map<HWC2::Layer*,
                                   aidl::android::hardware::graphics::composer3::Composition>;
        using ClientTargetProperty = hal::ClientTargetProperty;
        using DisplayRequests = hal::DisplayRequest;
        using LayerRequests = std::unordered_map<HWC2::Layer*, hal::LayerRequest>;

        ChangedTypes changedTypes;
        DisplayRequests displayRequests;
        LayerRequests layerRequests;
        ClientTargetProperty clientTargetProperty;
        float clientTargetWhitePointNits;
    };

    struct HWCDisplayMode {
        hal::HWConfigId hwcId;
        int32_t width = -1;
        int32_t height = -1;
        nsecs_t vsyncPeriod = -1;
        int32_t dpiX = -1;
        int32_t dpiY = -1;
        int32_t configGroup = -1;

        friend std::ostream& operator<<(std::ostream& os, const HWCDisplayMode& mode) {
            return os << "id=" << mode.hwcId << " res=" << mode.width << "x" << mode.height
                      << " vsyncPeriod=" << mode.vsyncPeriod << " dpi=" << mode.dpiX << "x"
                      << mode.dpiY << " group=" << mode.configGroup;
        }
    };

    virtual ~HWComposer();

    virtual void setCallback(HWC2::ComposerCallback*) = 0;

    virtual bool getDisplayIdentificationData(hal::HWDisplayId, uint8_t* outPort,
                                              DisplayIdentificationData* outData) const = 0;

    virtual bool hasCapability(hal::Capability) const = 0;
    virtual bool hasDisplayCapability(
            HalDisplayId,
            aidl::android::hardware::graphics::composer3::DisplayCapability) const = 0;

    virtual size_t getMaxVirtualDisplayCount() const = 0;
    virtual size_t getMaxVirtualDisplayDimension() const = 0;

    // Attempts to allocate a virtual display on the HWC. The maximum number of virtual displays
    // supported by the HWC can be queried in advance, but allocation may fail for other reasons.
    virtual bool allocateVirtualDisplay(HalVirtualDisplayId, ui::Size, ui::PixelFormat*) = 0;

    virtual void allocatePhysicalDisplay(hal::HWDisplayId, PhysicalDisplayId) = 0;

    // Attempts to create a new layer on this display
    virtual std::shared_ptr<HWC2::Layer> createLayer(HalDisplayId) = 0;

    // Gets any required composition change requests from the HWC device.
    //
    // Note that frameUsesClientComposition must be set correctly based on
    // whether the current frame appears to use client composition. If it is
    // false some internal optimizations are allowed to present the display
    // with fewer handshakes, but this does not work if client composition is
    // expected.
    virtual status_t getDeviceCompositionChanges(
            HalDisplayId, bool frameUsesClientComposition,
            std::chrono::steady_clock::time_point earliestPresentTime,
            const std::shared_ptr<FenceTime>& previousPresentFence, nsecs_t expectedPresentTime,
            std::optional<DeviceRequestedChanges>* outChanges) = 0;

    virtual status_t setClientTarget(HalDisplayId, uint32_t slot, const sp<Fence>& acquireFence,
                                     const sp<GraphicBuffer>& target, ui::Dataspace) = 0;

    // Present layers to the display and read releaseFences.
    virtual status_t presentAndGetReleaseFences(
            HalDisplayId, std::chrono::steady_clock::time_point earliestPresentTime,
            const std::shared_ptr<FenceTime>& previousPresentFence) = 0;

    // set power mode
    virtual status_t setPowerMode(PhysicalDisplayId, hal::PowerMode) = 0;

    // Sets a color transform to be applied to the result of composition
    virtual status_t setColorTransform(HalDisplayId, const mat4& transform) = 0;

    // reset state when a display is disconnected
    virtual void disconnectDisplay(HalDisplayId) = 0;

    // get the present fence received from the last call to present.
    virtual sp<Fence> getPresentFence(HalDisplayId) const = 0;

    // Get last release fence for the given layer
    virtual sp<Fence> getLayerReleaseFence(HalDisplayId, HWC2::Layer*) const = 0;

    // Set the output buffer and acquire fence for a virtual display.
    virtual status_t setOutputBuffer(HalVirtualDisplayId, const sp<Fence>& acquireFence,
                                     const sp<GraphicBuffer>& buffer) = 0;

    // After SurfaceFlinger has retrieved the release fences for all the frames,
    // it can call this to clear the shared pointers in the release fence map
    virtual void clearReleaseFences(HalDisplayId) = 0;

    // Fetches the HDR capabilities of the given display
    virtual status_t getHdrCapabilities(HalDisplayId, HdrCapabilities* outCapabilities) = 0;

    virtual int32_t getSupportedPerFrameMetadata(HalDisplayId) const = 0;

    // Returns the available RenderIntent of the given display.
    virtual std::vector<ui::RenderIntent> getRenderIntents(HalDisplayId, ui::ColorMode) const = 0;

    virtual mat4 getDataspaceSaturationMatrix(HalDisplayId, ui::Dataspace) = 0;

    // Returns the attributes of the color sampling engine.
    virtual status_t getDisplayedContentSamplingAttributes(HalDisplayId, ui::PixelFormat* outFormat,
                                                           ui::Dataspace* outDataspace,
                                                           uint8_t* outComponentMask) = 0;
    virtual status_t setDisplayContentSamplingEnabled(HalDisplayId, bool enabled,
                                                      uint8_t componentMask,
                                                      uint64_t maxFrames) = 0;
    virtual status_t getDisplayedContentSample(HalDisplayId, uint64_t maxFrames, uint64_t timestamp,
                                               DisplayedFrameStats* outStats) = 0;

    // Sets the brightness of a display.
    virtual std::future<status_t> setDisplayBrightness(
            PhysicalDisplayId, float brightness,
            const Hwc2::Composer::DisplayBrightnessOptions&) = 0;

    // Events handling ---------------------------------------------------------

    // Returns stable display ID (and display name on connection of new or previously disconnected
    // display), or std::nullopt if hotplug event was ignored.
    // This function is called from SurfaceFlinger.
    virtual std::optional<DisplayIdentificationInfo> onHotplug(hal::HWDisplayId,
                                                               hal::Connection) = 0;

    // If true we'll update the DeviceProductInfo on subsequent hotplug connected events.
    // TODO(b/157555476): Remove when the framework has proper support for headless mode
    virtual bool updatesDeviceProductInfoOnHotplugReconnect() const = 0;

    virtual bool onVsync(hal::HWDisplayId, int64_t timestamp) = 0;
    virtual void setVsyncEnabled(PhysicalDisplayId, hal::Vsync enabled) = 0;

    virtual bool isConnected(PhysicalDisplayId) const = 0;

    virtual std::vector<HWCDisplayMode> getModes(PhysicalDisplayId) const = 0;

    virtual std::optional<hal::HWConfigId> getActiveMode(PhysicalDisplayId) const = 0;

    virtual std::vector<ui::ColorMode> getColorModes(PhysicalDisplayId) const = 0;

    virtual status_t setActiveColorMode(PhysicalDisplayId, ui::ColorMode mode,
                                        ui::RenderIntent) = 0;

    // Composer 2.4
    virtual ui::DisplayConnectionType getDisplayConnectionType(PhysicalDisplayId) const = 0;
    virtual bool isVsyncPeriodSwitchSupported(PhysicalDisplayId) const = 0;
    virtual status_t getDisplayVsyncPeriod(PhysicalDisplayId displayId,
                                           nsecs_t* outVsyncPeriod) const = 0;
    virtual status_t setActiveModeWithConstraints(PhysicalDisplayId, hal::HWConfigId,
                                                  const hal::VsyncPeriodChangeConstraints&,
                                                  hal::VsyncPeriodChangeTimeline* outTimeline) = 0;
    virtual status_t setAutoLowLatencyMode(PhysicalDisplayId, bool on) = 0;
    virtual status_t getSupportedContentTypes(
            PhysicalDisplayId, std::vector<hal::ContentType>* outSupportedContentTypes) = 0;
    virtual status_t setContentType(PhysicalDisplayId, hal::ContentType) = 0;
    virtual const std::unordered_map<std::string, bool>& getSupportedLayerGenericMetadata()
            const = 0;

    virtual void dump(std::string& out) const = 0;

    virtual Hwc2::Composer* getComposer() const = 0;

    // Returns the first display connected at boot. Its connection via HWComposer::onHotplug,
    // which in practice is immediately after HWComposer construction, must occur before any
    // call to this function.
    // The primary display can be temporarily disconnected from the perspective
    // of this class. Callers must not call getPrimaryHwcDisplayId() or getPrimaryDisplayId()
    // if isHeadless().
    //
    // TODO(b/182939859): Remove special cases for primary display.
    virtual hal::HWDisplayId getPrimaryHwcDisplayId() const = 0;
    virtual PhysicalDisplayId getPrimaryDisplayId() const = 0;
    virtual bool isHeadless() const = 0;

    virtual std::optional<PhysicalDisplayId> toPhysicalDisplayId(hal::HWDisplayId) const = 0;
    virtual std::optional<hal::HWDisplayId> fromPhysicalDisplayId(PhysicalDisplayId) const = 0;
<<<<<<< HEAD
    virtual std::optional<hal::HWDisplayId> fromVirtualDisplayId(HalVirtualDisplayId) const = 0;
    virtual status_t setDisplayElapseTime(HalDisplayId displayId, uint64_t timeStamp) = 0;
#ifdef QTI_UNIFIED_DRAW
    virtual status_t setClientTarget_3_1(HalDisplayId displayId, int32_t slot,
            const sp<Fence>& acquireFence, ui::Dataspace dataspace) = 0;
    virtual status_t tryDrawMethod(HalDisplayId displayId,
            IQtiComposerClient::DrawMethod drawMethod) = 0;
#endif
=======

    // Composer 3.0
    virtual bool getBootDisplayModeSupport() = 0;
    virtual status_t setBootDisplayMode(PhysicalDisplayId, hal::HWConfigId) = 0;
    virtual status_t clearBootDisplayMode(PhysicalDisplayId) = 0;
    virtual hal::HWConfigId getPreferredBootDisplayMode(PhysicalDisplayId) = 0;
>>>>>>> 5f86cff7
};

namespace impl {

class HWComposer final : public android::HWComposer {
public:
    explicit HWComposer(std::unique_ptr<Hwc2::Composer> composer);
    explicit HWComposer(const std::string& composerServiceName);

    ~HWComposer() override;

    void setCallback(HWC2::ComposerCallback*) override;

    bool getDisplayIdentificationData(hal::HWDisplayId, uint8_t* outPort,
                                      DisplayIdentificationData* outData) const override;

    bool hasCapability(hal::Capability) const override;
    bool hasDisplayCapability(
            HalDisplayId,
            aidl::android::hardware::graphics::composer3::DisplayCapability) const override;

    size_t getMaxVirtualDisplayCount() const override;
    size_t getMaxVirtualDisplayDimension() const override;

    bool allocateVirtualDisplay(HalVirtualDisplayId, ui::Size, ui::PixelFormat*) override;

    // Called from SurfaceFlinger, when the state for a new physical display needs to be recreated.
    void allocatePhysicalDisplay(hal::HWDisplayId, PhysicalDisplayId) override;

    // Attempts to create a new layer on this display
    std::shared_ptr<HWC2::Layer> createLayer(HalDisplayId) override;

    status_t getDeviceCompositionChanges(
            HalDisplayId, bool frameUsesClientComposition,
            std::chrono::steady_clock::time_point earliestPresentTime,
            const std::shared_ptr<FenceTime>& previousPresentFence, nsecs_t expectedPresentTime,
            std::optional<DeviceRequestedChanges>* outChanges) override;

    status_t setClientTarget(HalDisplayId, uint32_t slot, const sp<Fence>& acquireFence,
                             const sp<GraphicBuffer>& target, ui::Dataspace) override;

    // Present layers to the display and read releaseFences.
    status_t presentAndGetReleaseFences(
            HalDisplayId, std::chrono::steady_clock::time_point earliestPresentTime,
            const std::shared_ptr<FenceTime>& previousPresentFence) override;

    // set power mode
    status_t setPowerMode(PhysicalDisplayId, hal::PowerMode mode) override;

    // Sets a color transform to be applied to the result of composition
    status_t setColorTransform(HalDisplayId, const mat4& transform) override;

    // reset state when a display is disconnected
    void disconnectDisplay(HalDisplayId) override;

    // get the present fence received from the last call to present.
    sp<Fence> getPresentFence(HalDisplayId) const override;

    // Get last release fence for the given layer
    sp<Fence> getLayerReleaseFence(HalDisplayId, HWC2::Layer*) const override;

    // Set the output buffer and acquire fence for a virtual display.
    status_t setOutputBuffer(HalVirtualDisplayId, const sp<Fence>& acquireFence,
                             const sp<GraphicBuffer>& buffer) override;

    // After SurfaceFlinger has retrieved the release fences for all the frames,
    // it can call this to clear the shared pointers in the release fence map
    void clearReleaseFences(HalDisplayId) override;

    // Fetches the HDR capabilities of the given display
    status_t getHdrCapabilities(HalDisplayId, HdrCapabilities* outCapabilities) override;

    int32_t getSupportedPerFrameMetadata(HalDisplayId) const override;

    // Returns the available RenderIntent of the given display.
    std::vector<ui::RenderIntent> getRenderIntents(HalDisplayId, ui::ColorMode) const override;

    mat4 getDataspaceSaturationMatrix(HalDisplayId, ui::Dataspace) override;

    // Returns the attributes of the color sampling engine.
    status_t getDisplayedContentSamplingAttributes(HalDisplayId, ui::PixelFormat* outFormat,
                                                   ui::Dataspace* outDataspace,
                                                   uint8_t* outComponentMask) override;
    status_t setDisplayContentSamplingEnabled(HalDisplayId, bool enabled, uint8_t componentMask,
                                              uint64_t maxFrames) override;
    status_t getDisplayedContentSample(HalDisplayId, uint64_t maxFrames, uint64_t timestamp,
                                       DisplayedFrameStats* outStats) override;
    std::future<status_t> setDisplayBrightness(
            PhysicalDisplayId, float brightness,
            const Hwc2::Composer::DisplayBrightnessOptions&) override;

    // Events handling ---------------------------------------------------------

    // Returns PhysicalDisplayId (and display name on connection of new or previously disconnected
    // display), or std::nullopt if hotplug event was ignored.
    std::optional<DisplayIdentificationInfo> onHotplug(hal::HWDisplayId, hal::Connection) override;

    bool updatesDeviceProductInfoOnHotplugReconnect() const override;

    bool onVsync(hal::HWDisplayId, int64_t timestamp) override;
    void setVsyncEnabled(PhysicalDisplayId, hal::Vsync enabled) override;
    status_t setDisplayElapseTime(HalDisplayId displayId, uint64_t timeStamp) override;

    bool isConnected(PhysicalDisplayId) const override;

    std::vector<HWCDisplayMode> getModes(PhysicalDisplayId) const override;

    std::optional<hal::HWConfigId> getActiveMode(PhysicalDisplayId) const override;

    std::vector<ui::ColorMode> getColorModes(PhysicalDisplayId) const override;

    status_t setActiveColorMode(PhysicalDisplayId, ui::ColorMode, ui::RenderIntent) override;

    // Composer 2.4
    ui::DisplayConnectionType getDisplayConnectionType(PhysicalDisplayId) const override;
    bool isVsyncPeriodSwitchSupported(PhysicalDisplayId) const override;
    status_t getDisplayVsyncPeriod(PhysicalDisplayId displayId,
                                   nsecs_t* outVsyncPeriod) const override;
    status_t setActiveModeWithConstraints(PhysicalDisplayId, hal::HWConfigId,
                                          const hal::VsyncPeriodChangeConstraints&,
                                          hal::VsyncPeriodChangeTimeline* outTimeline) override;
    status_t setAutoLowLatencyMode(PhysicalDisplayId, bool) override;
    status_t getSupportedContentTypes(PhysicalDisplayId, std::vector<hal::ContentType>*) override;
    status_t setContentType(PhysicalDisplayId, hal::ContentType) override;

    const std::unordered_map<std::string, bool>& getSupportedLayerGenericMetadata() const override;

    // Composer 3.0
    bool getBootDisplayModeSupport() override;
    status_t setBootDisplayMode(PhysicalDisplayId, hal::HWConfigId) override;
    status_t clearBootDisplayMode(PhysicalDisplayId) override;
    hal::HWConfigId getPreferredBootDisplayMode(PhysicalDisplayId) override;

    // for debugging ----------------------------------------------------------
    void dump(std::string& out) const override;

    Hwc2::Composer* getComposer() const override { return mComposer.get(); }

    hal::HWDisplayId getPrimaryHwcDisplayId() const override {
        LOG_ALWAYS_FATAL_IF(!mPrimaryHwcDisplayId, "Missing HWC primary display");
        return *mPrimaryHwcDisplayId;
    }

    PhysicalDisplayId getPrimaryDisplayId() const override {
        const auto id = toPhysicalDisplayId(getPrimaryHwcDisplayId());
        LOG_ALWAYS_FATAL_IF(!id, "Missing primary display");
        return *id;
    }

    virtual bool isHeadless() const override { return !mPrimaryHwcDisplayId; }

    std::optional<PhysicalDisplayId> toPhysicalDisplayId(hal::HWDisplayId) const override;
    std::optional<hal::HWDisplayId> fromPhysicalDisplayId(PhysicalDisplayId) const override;
    std::optional<hal::HWDisplayId> fromVirtualDisplayId(HalVirtualDisplayId) const override;
#ifdef QTI_UNIFIED_DRAW
    virtual status_t setClientTarget_3_1(HalDisplayId displayId, int32_t slot,
                                         const sp<Fence>& acquireFence,
                                         ui::Dataspace dataspace) override;
    status_t tryDrawMethod(HalDisplayId displayId,
                           IQtiComposerClient::DrawMethod drawMethod)  override;
#endif

private:
    // For unit tests
    friend TestableSurfaceFlinger;

    struct DisplayData {
        std::unique_ptr<HWC2::Display> hwcDisplay;
        sp<Fence> lastPresentFence = Fence::NO_FENCE; // signals when the last set op retires
        std::unordered_map<HWC2::Layer*, sp<Fence>> releaseFences;

        bool validateWasSkipped;
        hal::Error presentError;

        bool vsyncTraceToggle = false;

        std::mutex vsyncEnabledLock;
        hal::Vsync vsyncEnabled GUARDED_BY(vsyncEnabledLock) = hal::Vsync::DISABLE;

        nsecs_t lastHwVsync = 0;
    };

    std::optional<DisplayIdentificationInfo> onHotplugConnect(hal::HWDisplayId);
    std::optional<DisplayIdentificationInfo> onHotplugDisconnect(hal::HWDisplayId);
    bool shouldIgnoreHotplugConnect(hal::HWDisplayId, bool hasDisplayIdentificationData) const;

    int32_t getAttribute(hal::HWDisplayId hwcDisplayId, hal::HWConfigId configId,
                         hal::Attribute attribute) const;

    void loadCapabilities();
    void loadLayerMetadataSupport();

    std::unordered_map<HalDisplayId, DisplayData> mDisplayData;

    std::unique_ptr<android::Hwc2::Composer> mComposer;
    std::unordered_set<hal::Capability> mCapabilities;
    std::unordered_map<std::string, bool> mSupportedLayerGenericMetadata;
    bool mRegisteredCallback = false;

    std::unordered_map<hal::HWDisplayId, PhysicalDisplayId> mPhysicalDisplayIdMap;
    std::optional<hal::HWDisplayId> mPrimaryHwcDisplayId;
    bool mHasMultiDisplaySupport = false;

    const size_t mMaxVirtualDisplayDimension;
    const bool mUpdateDeviceProductInfoOnHotplugReconnect;
};

} // namespace impl
} // namespace android<|MERGE_RESOLUTION|>--- conflicted
+++ resolved
@@ -260,7 +260,13 @@
 
     virtual std::optional<PhysicalDisplayId> toPhysicalDisplayId(hal::HWDisplayId) const = 0;
     virtual std::optional<hal::HWDisplayId> fromPhysicalDisplayId(PhysicalDisplayId) const = 0;
-<<<<<<< HEAD
+
+    // Composer 3.0
+    virtual bool getBootDisplayModeSupport() = 0;
+    virtual status_t setBootDisplayMode(PhysicalDisplayId, hal::HWConfigId) = 0;
+    virtual status_t clearBootDisplayMode(PhysicalDisplayId) = 0;
+    virtual hal::HWConfigId getPreferredBootDisplayMode(PhysicalDisplayId) = 0;
+
     virtual std::optional<hal::HWDisplayId> fromVirtualDisplayId(HalVirtualDisplayId) const = 0;
     virtual status_t setDisplayElapseTime(HalDisplayId displayId, uint64_t timeStamp) = 0;
 #ifdef QTI_UNIFIED_DRAW
@@ -269,14 +275,6 @@
     virtual status_t tryDrawMethod(HalDisplayId displayId,
             IQtiComposerClient::DrawMethod drawMethod) = 0;
 #endif
-=======
-
-    // Composer 3.0
-    virtual bool getBootDisplayModeSupport() = 0;
-    virtual status_t setBootDisplayMode(PhysicalDisplayId, hal::HWConfigId) = 0;
-    virtual status_t clearBootDisplayMode(PhysicalDisplayId) = 0;
-    virtual hal::HWConfigId getPreferredBootDisplayMode(PhysicalDisplayId) = 0;
->>>>>>> 5f86cff7
 };
 
 namespace impl {
