/*
 * Copyright (C) 2010 The Android Open Source Project
 *
 * Licensed under the Apache License, Version 2.0 (the "License");
 * you may not use this file except in compliance with the License.
 * You may obtain a copy of the License at
 *
 *      http://www.apache.org/licenses/LICENSE-2.0
 *
 * Unless required by applicable law or agreed to in writing, software
 * distributed under the License is distributed on an "AS IS" BASIS,
 * WITHOUT WARRANTIES OR CONDITIONS OF ANY KIND, either express or implied.
 * See the License for the specific language governing permissions and
 * limitations under the License.
 */

#ifndef ANDROID_SF_HWCOMPOSER_H
#define ANDROID_SF_HWCOMPOSER_H

#include <cstdint>
#include <memory>
#include <mutex>
#include <optional>
#include <unordered_map>
#include <unordered_set>
#include <vector>

#include <android-base/thread_annotations.h>
#include <ui/Fence.h>

// TODO(b/129481165): remove the #pragma below and fix conversion issues
#pragma clang diagnostic push
#pragma clang diagnostic ignored "-Wconversion"
#include <ui/GraphicTypes.h>
#pragma clang diagnostic pop

#include <utils/StrongPointer.h>
#include <utils/Timers.h>

#include "DisplayIdentification.h"
#include "HWC2.h"
#include "Hal.h"

namespace android {

namespace hal = hardware::graphics::composer::hal;

struct DisplayedFrameStats;
class GraphicBuffer;
class TestableSurfaceFlinger;
struct CompositionInfo;

namespace Hwc2 {
class Composer;
} // namespace Hwc2

namespace compositionengine {
class Output;
} // namespace compositionengine

struct KnownHWCGenericLayerMetadata {
    const char* name;
    const uint32_t id;
};

class HWComposer {
public:
    virtual ~HWComposer();

    virtual void setConfiguration(HWC2::ComposerCallback* callback, int32_t sequenceId) = 0;

    virtual bool getDisplayIdentificationData(hal::HWDisplayId hwcDisplayId, uint8_t* outPort,
                                              DisplayIdentificationData* outData) const = 0;

    virtual bool hasCapability(hal::Capability capability) const = 0;
    virtual bool hasDisplayCapability(DisplayId displayId,
                                      hal::DisplayCapability capability) const = 0;

    // Attempts to allocate a virtual display and returns its ID if created on the HWC device.
    virtual std::optional<DisplayId> allocateVirtualDisplay(uint32_t width, uint32_t height,
                                                            ui::PixelFormat* format) = 0;

    virtual void allocatePhysicalDisplay(hal::HWDisplayId hwcDisplayId, DisplayId displayId) = 0;

    // Attempts to create a new layer on this display
    virtual HWC2::Layer* createLayer(DisplayId displayId) = 0;
    // Destroy a previously created layer
    virtual void destroyLayer(DisplayId displayId, HWC2::Layer* layer) = 0;

    struct DeviceRequestedChanges {
        using ChangedTypes = std::unordered_map<HWC2::Layer*, hal::Composition>;
        using DisplayRequests = hal::DisplayRequest;
        using LayerRequests = std::unordered_map<HWC2::Layer*, hal::LayerRequest>;

        ChangedTypes changedTypes;
        DisplayRequests displayRequests;
        LayerRequests layerRequests;
    };

    // Gets any required composition change requests from the HWC device.
    //
    // Note that frameUsesClientComposition must be set correctly based on
    // whether the current frame appears to use client composition. If it is
    // false some internal optimizations are allowed to present the display
    // with fewer handshakes, but this does not work if client composition is
    // expected.
    virtual status_t getDeviceCompositionChanges(
            DisplayId, bool frameUsesClientComposition,
            std::optional<DeviceRequestedChanges>* outChanges) = 0;

    virtual status_t setClientTarget(DisplayId displayId, uint32_t slot,
                                     const sp<Fence>& acquireFence, const sp<GraphicBuffer>& target,
                                     ui::Dataspace dataspace) = 0;

    // Present layers to the display and read releaseFences.
    virtual status_t presentAndGetReleaseFences(DisplayId displayId) = 0;

    // set power mode
    virtual status_t setPowerMode(DisplayId displayId, int mode) = 0;

    // Sets a color transform to be applied to the result of composition
    virtual status_t setColorTransform(DisplayId displayId, const mat4& transform) = 0;

    // reset state when an external, non-virtual display is disconnected
    virtual void disconnectDisplay(DisplayId displayId) = 0;

    // get the present fence received from the last call to present.
    virtual sp<Fence> getPresentFence(DisplayId displayId) const = 0;

    // Get last release fence for the given layer
    virtual sp<Fence> getLayerReleaseFence(DisplayId displayId, HWC2::Layer* layer) const = 0;

    // Set the output buffer and acquire fence for a virtual display.
    // Returns INVALID_OPERATION if displayId is not a virtual display.
    virtual status_t setOutputBuffer(DisplayId displayId, const sp<Fence>& acquireFence,
                                     const sp<GraphicBuffer>& buffer) = 0;

    // After SurfaceFlinger has retrieved the release fences for all the frames,
    // it can call this to clear the shared pointers in the release fence map
    virtual void clearReleaseFences(DisplayId displayId) = 0;

    // Fetches the HDR capabilities of the given display
    virtual status_t getHdrCapabilities(DisplayId displayId, HdrCapabilities* outCapabilities) = 0;

    virtual int32_t getSupportedPerFrameMetadata(DisplayId displayId) const = 0;

    // Returns the available RenderIntent of the given display.
    virtual std::vector<ui::RenderIntent> getRenderIntents(DisplayId displayId,
                                                           ui::ColorMode colorMode) const = 0;

    virtual mat4 getDataspaceSaturationMatrix(DisplayId displayId, ui::Dataspace dataspace) = 0;

    // Returns the attributes of the color sampling engine.
    virtual status_t getDisplayedContentSamplingAttributes(DisplayId displayId,
                                                           ui::PixelFormat* outFormat,
                                                           ui::Dataspace* outDataspace,
                                                           uint8_t* outComponentMask) = 0;
    virtual status_t setDisplayContentSamplingEnabled(DisplayId displayId, bool enabled,
                                                      uint8_t componentMask,
                                                      uint64_t maxFrames) = 0;
    virtual status_t getDisplayedContentSample(DisplayId displayId, uint64_t maxFrames,
                                               uint64_t timestamp,
                                               DisplayedFrameStats* outStats) = 0;

    // Sets the brightness of a display.
    virtual status_t setDisplayBrightness(DisplayId displayId, float brightness) = 0;

    // Events handling ---------------------------------------------------------

    // Returns stable display ID (and display name on connection of new or previously disconnected
    // display), or std::nullopt if hotplug event was ignored.
    // This function is called from SurfaceFlinger.
    virtual std::optional<DisplayIdentificationInfo> onHotplug(hal::HWDisplayId hwcDisplayId,
                                                               hal::Connection connection) = 0;

    virtual bool onVsync(hal::HWDisplayId hwcDisplayId, int64_t timestamp) = 0;
    virtual void setVsyncEnabled(DisplayId displayId, hal::Vsync enabled) = 0;

    virtual nsecs_t getRefreshTimestamp(DisplayId displayId) const = 0;
    virtual bool isConnected(DisplayId displayId) const = 0;

    // Non-const because it can update configMap inside of mDisplayData
    virtual std::vector<std::shared_ptr<const HWC2::Display::Config>> getConfigs(
            DisplayId displayId) const = 0;

    virtual std::shared_ptr<const HWC2::Display::Config> getActiveConfig(
            DisplayId displayId) const = 0;
    virtual int getActiveConfigIndex(DisplayId displayId) const = 0;

    virtual std::vector<ui::ColorMode> getColorModes(DisplayId displayId) const = 0;

    virtual status_t setActiveColorMode(DisplayId displayId, ui::ColorMode mode,
                                        ui::RenderIntent renderIntent) = 0;

    virtual bool isUsingVrComposer() const = 0;

    // Composer 2.4
    virtual DisplayConnectionType getDisplayConnectionType(DisplayId) const = 0;
    virtual bool isVsyncPeriodSwitchSupported(DisplayId displayId) const = 0;
    virtual nsecs_t getDisplayVsyncPeriod(DisplayId displayId) const = 0;
    virtual status_t setActiveConfigWithConstraints(
            DisplayId displayId, size_t configId,
            const hal::VsyncPeriodChangeConstraints& constraints,
            hal::VsyncPeriodChangeTimeline* outTimeline) = 0;
    virtual status_t setAutoLowLatencyMode(DisplayId displayId, bool on) = 0;
    virtual status_t getSupportedContentTypes(
            DisplayId displayId, std::vector<hal::ContentType>* outSupportedContentTypes) = 0;
    virtual status_t setContentType(DisplayId displayId, hal::ContentType contentType) = 0;
    virtual const std::unordered_map<std::string, bool>& getSupportedLayerGenericMetadata()
            const = 0;

    // for debugging ----------------------------------------------------------
    virtual void dump(std::string& out) const = 0;

    virtual Hwc2::Composer* getComposer() const = 0;

    // TODO(b/74619554): Remove special cases for internal/external display.
    virtual std::optional<hal::HWDisplayId> getInternalHwcDisplayId() const = 0;
    virtual std::optional<hal::HWDisplayId> getExternalHwcDisplayId() const = 0;

<<<<<<< HEAD
    virtual std::optional<DisplayId> toPhysicalDisplayId(hwc2_display_t hwcDisplayId) const = 0;
    virtual std::optional<hwc2_display_t> fromPhysicalDisplayId(DisplayId displayId) const = 0;
    virtual status_t setDisplayElapseTime(DisplayId displayId, uint64_t timeStamp) = 0;
=======
    virtual std::optional<DisplayId> toPhysicalDisplayId(hal::HWDisplayId hwcDisplayId) const = 0;
    virtual std::optional<hal::HWDisplayId> fromPhysicalDisplayId(DisplayId displayId) const = 0;
>>>>>>> 03a694fa
};

namespace impl {

class HWComposer final : public android::HWComposer {
public:
    explicit HWComposer(std::unique_ptr<Hwc2::Composer> composer);
    explicit HWComposer(const std::string& composerServiceName);

    ~HWComposer() override;

    void setConfiguration(HWC2::ComposerCallback* callback, int32_t sequenceId) override;

    bool getDisplayIdentificationData(hal::HWDisplayId hwcDisplayId, uint8_t* outPort,
                                      DisplayIdentificationData* outData) const override;

    bool hasCapability(hal::Capability capability) const override;
    bool hasDisplayCapability(DisplayId displayId,
                              hal::DisplayCapability capability) const override;

    // Attempts to allocate a virtual display and returns its ID if created on the HWC device.
    std::optional<DisplayId> allocateVirtualDisplay(uint32_t width, uint32_t height,
                                                    ui::PixelFormat* format) override;

    // Called from SurfaceFlinger, when the state for a new physical display needs to be recreated.
    void allocatePhysicalDisplay(hal::HWDisplayId hwcDisplayId, DisplayId displayId) override;

    // Attempts to create a new layer on this display
    HWC2::Layer* createLayer(DisplayId displayId) override;
    // Destroy a previously created layer
    void destroyLayer(DisplayId displayId, HWC2::Layer* layer) override;

    status_t getDeviceCompositionChanges(
            DisplayId, bool frameUsesClientComposition,
            std::optional<DeviceRequestedChanges>* outChanges) override;

    status_t setClientTarget(DisplayId displayId, uint32_t slot, const sp<Fence>& acquireFence,
                             const sp<GraphicBuffer>& target, ui::Dataspace dataspace) override;

    // Present layers to the display and read releaseFences.
    status_t presentAndGetReleaseFences(DisplayId displayId) override;

    // set power mode
    status_t setPowerMode(DisplayId displayId, int mode) override;

    // Sets a color transform to be applied to the result of composition
    status_t setColorTransform(DisplayId displayId, const mat4& transform) override;

    // reset state when an external, non-virtual display is disconnected
    void disconnectDisplay(DisplayId displayId) override;

    // get the present fence received from the last call to present.
    sp<Fence> getPresentFence(DisplayId displayId) const override;

    // Get last release fence for the given layer
    sp<Fence> getLayerReleaseFence(DisplayId displayId, HWC2::Layer* layer) const override;

    // Set the output buffer and acquire fence for a virtual display.
    // Returns INVALID_OPERATION if displayId is not a virtual display.
    status_t setOutputBuffer(DisplayId displayId, const sp<Fence>& acquireFence,
                             const sp<GraphicBuffer>& buffer) override;

    // After SurfaceFlinger has retrieved the release fences for all the frames,
    // it can call this to clear the shared pointers in the release fence map
    void clearReleaseFences(DisplayId displayId) override;

    // Fetches the HDR capabilities of the given display
    status_t getHdrCapabilities(DisplayId displayId, HdrCapabilities* outCapabilities) override;

    int32_t getSupportedPerFrameMetadata(DisplayId displayId) const override;

    // Returns the available RenderIntent of the given display.
    std::vector<ui::RenderIntent> getRenderIntents(DisplayId displayId,
                                                   ui::ColorMode colorMode) const override;

    mat4 getDataspaceSaturationMatrix(DisplayId displayId, ui::Dataspace dataspace) override;

    // Returns the attributes of the color sampling engine.
    status_t getDisplayedContentSamplingAttributes(DisplayId displayId, ui::PixelFormat* outFormat,
                                                   ui::Dataspace* outDataspace,
                                                   uint8_t* outComponentMask) override;
    status_t setDisplayContentSamplingEnabled(DisplayId displayId, bool enabled,
                                              uint8_t componentMask, uint64_t maxFrames) override;
    status_t getDisplayedContentSample(DisplayId displayId, uint64_t maxFrames, uint64_t timestamp,
                                       DisplayedFrameStats* outStats) override;
    status_t setDisplayBrightness(DisplayId displayId, float brightness) override;

    // Events handling ---------------------------------------------------------

    // Returns stable display ID (and display name on connection of new or previously disconnected
    // display), or std::nullopt if hotplug event was ignored.
    std::optional<DisplayIdentificationInfo> onHotplug(hal::HWDisplayId hwcDisplayId,
                                                       hal::Connection connection) override;

<<<<<<< HEAD
    bool onVsync(hwc2_display_t hwcDisplayId, int64_t timestamp) override;
    void setVsyncEnabled(DisplayId displayId, HWC2::Vsync enabled) override;
    status_t setDisplayElapseTime(DisplayId displayId, uint64_t timeStamp) override;
=======
    bool onVsync(hal::HWDisplayId hwcDisplayId, int64_t timestamp) override;
    void setVsyncEnabled(DisplayId displayId, hal::Vsync enabled) override;
>>>>>>> 03a694fa

    nsecs_t getRefreshTimestamp(DisplayId displayId) const override;
    bool isConnected(DisplayId displayId) const override;

    // Non-const because it can update configMap inside of mDisplayData
    std::vector<std::shared_ptr<const HWC2::Display::Config>> getConfigs(
            DisplayId displayId) const override;

    std::shared_ptr<const HWC2::Display::Config> getActiveConfig(
            DisplayId displayId) const override;
    int getActiveConfigIndex(DisplayId displayId) const override;

    std::vector<ui::ColorMode> getColorModes(DisplayId displayId) const override;

    status_t setActiveColorMode(DisplayId displayId, ui::ColorMode mode,
                                ui::RenderIntent renderIntent) override;

    bool isUsingVrComposer() const override;

    // Composer 2.4
    DisplayConnectionType getDisplayConnectionType(DisplayId) const override;
    bool isVsyncPeriodSwitchSupported(DisplayId displayId) const override;
    nsecs_t getDisplayVsyncPeriod(DisplayId displayId) const override;
    status_t setActiveConfigWithConstraints(DisplayId displayId, size_t configId,
                                            const hal::VsyncPeriodChangeConstraints& constraints,
                                            hal::VsyncPeriodChangeTimeline* outTimeline) override;
    status_t setAutoLowLatencyMode(DisplayId displayId, bool) override;
    status_t getSupportedContentTypes(DisplayId displayId, std::vector<hal::ContentType>*) override;
    status_t setContentType(DisplayId displayId, hal::ContentType) override;

    const std::unordered_map<std::string, bool>& getSupportedLayerGenericMetadata() const override;

    // for debugging ----------------------------------------------------------
    void dump(std::string& out) const override;

    Hwc2::Composer* getComposer() const override { return mComposer.get(); }

    // TODO(b/74619554): Remove special cases for internal/external display.
    std::optional<hal::HWDisplayId> getInternalHwcDisplayId() const override {
        return mInternalHwcDisplayId;
    }
    std::optional<hal::HWDisplayId> getExternalHwcDisplayId() const override {
        return mExternalHwcDisplayId;
    }

    std::optional<DisplayId> toPhysicalDisplayId(hal::HWDisplayId hwcDisplayId) const override;
    std::optional<hal::HWDisplayId> fromPhysicalDisplayId(DisplayId displayId) const override;

private:
    // For unit tests
    friend TestableSurfaceFlinger;

    std::optional<DisplayIdentificationInfo> onHotplugConnect(hal::HWDisplayId hwcDisplayId);
    std::optional<DisplayIdentificationInfo> onHotplugDisconnect(hal::HWDisplayId hwcDisplayId);
    bool shouldIgnoreHotplugConnect(hal::HWDisplayId hwcDisplayId,
                                    bool hasDisplayIdentificationData) const;

    void loadCapabilities();
    void loadLayerMetadataSupport();
    uint32_t getMaxVirtualDisplayCount() const;

    struct DisplayData {
        bool isVirtual = false;
        std::unique_ptr<HWC2::Display> hwcDisplay;
        sp<Fence> lastPresentFence = Fence::NO_FENCE; // signals when the last set op retires
        std::unordered_map<HWC2::Layer*, sp<Fence>> releaseFences;
        buffer_handle_t outbufHandle = nullptr;
        sp<Fence> outbufAcquireFence = Fence::NO_FENCE;
        mutable std::unordered_map<int32_t,
                std::shared_ptr<const HWC2::Display::Config>> configMap;

        bool validateWasSkipped;
        hal::Error presentError;

        bool vsyncTraceToggle = false;

        std::mutex vsyncEnabledLock;
        hal::Vsync vsyncEnabled GUARDED_BY(vsyncEnabledLock) = hal::Vsync::DISABLE;

        mutable std::mutex lastHwVsyncLock;
        nsecs_t lastHwVsync GUARDED_BY(lastHwVsyncLock) = 0;
    };

    std::unordered_map<DisplayId, DisplayData> mDisplayData;

    std::unique_ptr<android::Hwc2::Composer> mComposer;
    std::unordered_set<hal::Capability> mCapabilities;
    std::unordered_map<std::string, bool> mSupportedLayerGenericMetadata;
    bool mRegisteredCallback = false;

    std::unordered_map<hal::HWDisplayId, DisplayId> mPhysicalDisplayIdMap;
    std::optional<hal::HWDisplayId> mInternalHwcDisplayId;
    std::optional<hal::HWDisplayId> mExternalHwcDisplayId;
    bool mHasMultiDisplaySupport = false;

    std::unordered_set<DisplayId> mFreeVirtualDisplayIds;
    uint32_t mNextVirtualDisplayId = 0;
    uint32_t mRemainingHwcVirtualDisplays{getMaxVirtualDisplayCount()};
};

} // namespace impl
} // namespace android

#endif // ANDROID_SF_HWCOMPOSER_H<|MERGE_RESOLUTION|>--- conflicted
+++ resolved
@@ -218,14 +218,9 @@
     virtual std::optional<hal::HWDisplayId> getInternalHwcDisplayId() const = 0;
     virtual std::optional<hal::HWDisplayId> getExternalHwcDisplayId() const = 0;
 
-<<<<<<< HEAD
-    virtual std::optional<DisplayId> toPhysicalDisplayId(hwc2_display_t hwcDisplayId) const = 0;
-    virtual std::optional<hwc2_display_t> fromPhysicalDisplayId(DisplayId displayId) const = 0;
-    virtual status_t setDisplayElapseTime(DisplayId displayId, uint64_t timeStamp) = 0;
-=======
     virtual std::optional<DisplayId> toPhysicalDisplayId(hal::HWDisplayId hwcDisplayId) const = 0;
     virtual std::optional<hal::HWDisplayId> fromPhysicalDisplayId(DisplayId displayId) const = 0;
->>>>>>> 03a694fa
+    virtual status_t setDisplayElapseTime(DisplayId displayId, uint64_t timeStamp) = 0;
 };
 
 namespace impl {
@@ -320,14 +315,9 @@
     std::optional<DisplayIdentificationInfo> onHotplug(hal::HWDisplayId hwcDisplayId,
                                                        hal::Connection connection) override;
 
-<<<<<<< HEAD
-    bool onVsync(hwc2_display_t hwcDisplayId, int64_t timestamp) override;
-    void setVsyncEnabled(DisplayId displayId, HWC2::Vsync enabled) override;
-    status_t setDisplayElapseTime(DisplayId displayId, uint64_t timeStamp) override;
-=======
     bool onVsync(hal::HWDisplayId hwcDisplayId, int64_t timestamp) override;
     void setVsyncEnabled(DisplayId displayId, hal::Vsync enabled) override;
->>>>>>> 03a694fa
+    status_t setDisplayElapseTime(DisplayId displayId, uint64_t timeStamp) override;
 
     nsecs_t getRefreshTimestamp(DisplayId displayId) const override;
     bool isConnected(DisplayId displayId) const override;
