--- conflicted
+++ resolved
@@ -329,7 +329,10 @@
     Error setBootDisplayConfig(Display displayId, Config) override;
     Error clearBootDisplayConfig(Display displayId) override;
     Error getPreferredBootDisplayConfig(Display displayId, Config*) override;
-<<<<<<< HEAD
+    Error getDisplayDecorationSupport(
+            Display display,
+            std::optional<aidl::android::hardware::graphics::common::DisplayDecorationSupport>*
+                    support) override;
 #ifdef QTI_UNIFIED_DRAW
     Error tryDrawMethod(Display display, IQtiComposerClient::DrawMethod drawMethod) override;
     Error setLayerFlag(Display display, Layer layer,
@@ -337,12 +340,6 @@
     Error setClientTarget_3_1(Display display, int32_t slot, int acquireFence,
                               Dataspace dataspace) override;
 #endif
-=======
-    Error getDisplayDecorationSupport(
-            Display display,
-            std::optional<aidl::android::hardware::graphics::common::DisplayDecorationSupport>*
-                    support) override;
->>>>>>> e4480959
 
 private:
     class CommandWriter : public CommandWriterBase {
