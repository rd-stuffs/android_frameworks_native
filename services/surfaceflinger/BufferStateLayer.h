--- conflicted
+++ resolved
@@ -22,260 +22,7 @@
 
 class BufferStateLayer : public Layer {
 public:
-<<<<<<< HEAD
-    explicit BufferStateLayer(const LayerCreationArgs&);
-
-    ~BufferStateLayer() override;
-
-    // Implements Layer.
-    sp<compositionengine::LayerFE> getCompositionEngineLayerFE() const override;
-    compositionengine::LayerFECompositionState* editCompositionState() override;
-
-    // If we have received a new buffer this frame, we will pass its surface
-    // damage down to hardware composer. Otherwise, we must send a region with
-    // one empty rect.
-    void useSurfaceDamage() override;
-    void useEmptyDamage() override;
-
-    bool isOpaque(const Layer::State& s) const override;
-    bool canReceiveInput() const override;
-
-    // isVisible - true if this layer is visible, false otherwise
-    bool isVisible() const override;
-
-    // isProtected - true if the layer may contain protected content in the
-    // GRALLOC_USAGE_PROTECTED sense.
-    bool isProtected() const override;
-
-    bool usesSourceCrop() const override { return true; }
-
-    bool isHdrY410() const override;
-
-    void onPostComposition(const DisplayDevice*, const std::shared_ptr<FenceTime>& glDoneFence,
-                           const std::shared_ptr<FenceTime>& presentFence,
-                           const CompositorTiming&) override;
-
-    // latchBuffer - called each time the screen is redrawn and returns whether
-    // the visible regions need to be recomputed (this is a fairly heavy
-    // operation, so this should be set only if needed). Typically this is used
-    // to figure out if the content or size of a surface has changed.
-    bool latchBuffer(bool& recomputeVisibleRegions, nsecs_t latchTime) override;
-    bool hasReadyFrame() const override;
-
-    // Calls latchBuffer if the buffer has a frame queued and then releases the buffer.
-    // This is used if the buffer is just latched and releases to free up the buffer
-    // and will not be shown on screen.
-    // Should only be called on the main thread.
-    void latchAndReleaseBuffer() override;
-
-    bool getTransformToDisplayInverse() const override;
-
-    Rect getBufferCrop() const override;
-
-    uint32_t getBufferTransform() const override;
-
-    ui::Dataspace getDataSpace() const override;
-
-    sp<GraphicBuffer> getBuffer() const override;
-    const std::shared_ptr<renderengine::ExternalTexture>& getExternalTexture() const override;
-
-    ui::Transform::RotationFlags getTransformHint() const override { return mTransformHint; }
-
-    // Implements Layer.
-    const char* getType() const override { return "BufferStateLayer"; }
-
-    void onLayerDisplayed(ftl::SharedFuture<FenceResult>) override;
-
-    void releasePendingBuffer(nsecs_t dequeueReadyTime) override;
-
-    Rect getCrop(const Layer::State& s) const;
-
-    bool setTransform(uint32_t transform) override;
-    bool setTransformToDisplayInverse(bool transformToDisplayInverse) override;
-    bool setCrop(const Rect& crop) override;
-    bool setBuffer(std::shared_ptr<renderengine::ExternalTexture>& /* buffer */,
-                   const BufferData& bufferData, nsecs_t postTime, nsecs_t desiredPresentTime,
-                   bool isAutoTimestamp, std::optional<nsecs_t> dequeueTime,
-                   const FrameTimelineInfo& info) override;
-    bool setDataspace(ui::Dataspace dataspace) override;
-    bool setHdrMetadata(const HdrMetadata& hdrMetadata) override;
-    bool setSurfaceDamageRegion(const Region& surfaceDamage) override;
-    bool setApi(int32_t api) override;
-    bool setSidebandStream(const sp<NativeHandle>& sidebandStream) override;
-    bool setTransactionCompletedListeners(const std::vector<sp<CallbackHandle>>& handles) override;
-    bool setPosition(float /*x*/, float /*y*/) override;
-    bool setMatrix(const layer_state_t::matrix22_t& /*matrix*/);
-
-    // BufferStateLayers can return Rect::INVALID_RECT if the layer does not have a display frame
-    // and its parent layer is not bounded
-    Rect getBufferSize(const State& s) const override;
-    FloatRect computeSourceBounds(const FloatRect& parentBounds) const override;
-    void setAutoRefresh(bool autoRefresh) override;
-
-    bool setBufferCrop(const Rect& bufferCrop) override;
-    bool setDestinationFrame(const Rect& destinationFrame) override;
-    bool updateGeometry() override;
-
-    bool fenceHasSignaled() const;
-    bool onPreComposition(nsecs_t) override;
-
-    // See mPendingBufferTransactions
-    void decrementPendingBufferCount();
-    std::atomic<int32_t>* getPendingBufferCounter() override { return &mPendingBufferTransactions; }
-    std::string getPendingBufferCounterName() override { return mBlastTransactionName; }
-
-    std::optional<compositionengine::LayerFE::LayerSettings> prepareClientComposition(
-            compositionengine::LayerFE::ClientCompositionTargetSettings&) const override;
-
-    // Loads the corresponding system property once per process
-    static bool latchUnsignaledBuffers();
-
-protected:
-    void gatherBufferInfo();
-    void onSurfaceFrameCreated(const std::shared_ptr<frametimeline::SurfaceFrame>& surfaceFrame);
-    ui::Transform getInputTransform() const override;
-    Rect getInputBounds() const override;
-
-    struct BufferInfo {
-        nsecs_t mDesiredPresentTime;
-        std::shared_ptr<FenceTime> mFenceTime;
-        sp<Fence> mFence;
-        uint32_t mTransform{0};
-        ui::Dataspace mDataspace{ui::Dataspace::UNKNOWN};
-        Rect mCrop;
-        uint32_t mScaleMode{NATIVE_WINDOW_SCALING_MODE_FREEZE};
-        Region mSurfaceDamage;
-        HdrMetadata mHdrMetadata;
-        int mApi;
-        PixelFormat mPixelFormat{PIXEL_FORMAT_NONE};
-        bool mTransformToDisplayInverse{false};
-
-        std::shared_ptr<renderengine::ExternalTexture> mBuffer;
-        uint64_t mFrameNumber;
-        int mBufferSlot{BufferQueue::INVALID_BUFFER_SLOT};
-
-        bool mFrameLatencyNeeded{false};
-    };
-
-    BufferInfo mBufferInfo;
-
-    /*
-     * compositionengine::LayerFE overrides
-     */
-    const compositionengine::LayerFECompositionState* getCompositionState() const override;
-    void preparePerFrameCompositionState() override;
-
-    static bool getOpacityForFormat(PixelFormat format);
-
-    // from graphics API
-    const uint32_t mTextureName;
-    ui::Dataspace translateDataspace(ui::Dataspace dataspace);
-    void setInitialValuesForClone(const sp<Layer>& clonedFrom);
-    void updateCloneBufferInfo() override;
-    uint64_t mPreviousFrameNumber = 0;
-
-    void setTransformHint(ui::Transform::RotationFlags displayTransformHint) override;
-
-    // Transform hint provided to the producer. This must be accessed holding
-    // the mStateLock.
-    ui::Transform::RotationFlags mTransformHint = ui::Transform::ROT_0;
-
-    bool getAutoRefresh() const { return mDrawingState.autoRefresh; }
-    bool getSidebandStreamChanged() const { return mSidebandStreamChanged; }
-
-    std::atomic<bool> mSidebandStreamChanged{false};
-
-private:
-    friend class SlotGenerationTest;
-    friend class TransactionFrameTracerTest;
-    friend class TransactionSurfaceFrameTest;
-
-    // We generate InputWindowHandles for all non-cursor buffered layers regardless of whether they
-    // have an InputChannel. This is to enable the InputDispatcher to do PID based occlusion
-    // detection.
-    bool needsInputInfo() const override { return !mPotentialCursor; }
-
-    // Returns true if this layer requires filtering
-    bool needsFiltering(const DisplayDevice*) const override;
-    bool needsFilteringForScreenshots(const DisplayDevice*,
-                                      const ui::Transform& inverseParentTransform) const override;
-
-    PixelFormat getPixelFormat() const;
-
-    // Computes the transform matrix using the setFilteringEnabled to determine whether the
-    // transform matrix should be computed for use with bilinear filtering.
-    void getDrawingTransformMatrix(bool filteringEnabled, float outMatrix[16]) const;
-
-    std::unique_ptr<compositionengine::LayerFECompositionState> mCompositionState;
-
-    inline void tracePendingBufferCount(int32_t pendingBuffers);
-
-    bool updateFrameEventHistory(const sp<Fence>& acquireFence, nsecs_t postedTime,
-                                 nsecs_t requestedPresentTime);
-
-    // Latch sideband stream and returns true if the dirty region should be updated.
-    bool latchSidebandStream(bool& recomputeVisibleRegions);
-
-    bool hasFrameUpdate() const;
-
-    void updateTexImage(nsecs_t latchTime);
-
-    sp<Layer> createClone() override;
-
-    // Crop that applies to the buffer
-    Rect computeBufferCrop(const State& s);
-
-    bool willPresentCurrentTransaction() const;
-
-    // Returns true if the transformed buffer size does not match the layer size and we need
-    // to apply filtering.
-    bool bufferNeedsFiltering() const;
-
-    bool simpleBufferUpdate(const layer_state_t& s) const override;
-
-    void callReleaseBufferCallback(const sp<ITransactionCompletedListener>& listener,
-                                   const sp<GraphicBuffer>& buffer, uint64_t framenumber,
-                                   const sp<Fence>& releaseFence,
-                                   uint32_t currentMaxAcquiredBufferCount);
-
-    std::optional<compositionengine::LayerFE::LayerSettings> prepareClientCompositionInternal(
-            compositionengine::LayerFE::ClientCompositionTargetSettings&) const;
-
-    ReleaseCallbackId mPreviousReleaseCallbackId = ReleaseCallbackId::INVALID_ID;
-    uint64_t mPreviousReleasedFrameNumber = 0;
-
-    uint64_t mPreviousBarrierFrameNumber = 0;
-
-    bool mReleasePreviousBuffer = false;
-
-    // Stores the last set acquire fence signal time used to populate the callback handle's acquire
-    // time.
-    std::variant<nsecs_t, sp<Fence>> mCallbackHandleAcquireTimeOrFence = -1;
-
-    std::deque<std::shared_ptr<android::frametimeline::SurfaceFrame>> mPendingJankClassifications;
-    // An upper bound on the number of SurfaceFrames in the pending classifications deque.
-    static constexpr int kPendingClassificationMaxSurfaceFrames = 25;
-
-    const std::string mBlastTransactionName{"BufferTX - " + mName};
-    // This integer is incremented everytime a buffer arrives at the server for this layer,
-    // and decremented when a buffer is dropped or latched. When changed the integer is exported
-    // to systrace with ATRACE_INT and mBlastTransactionName. This way when debugging perf it is
-    // possible to see when a buffer arrived at the server, and in which frame it latched.
-    //
-    // You can understand the trace this way:
-    //     - If the integer increases, a buffer arrived at the server.
-    //     - If the integer decreases in latchBuffer, that buffer was latched
-    //     - If the integer decreases in setBuffer or doTransaction, a buffer was dropped
-    std::atomic<int32_t> mPendingBufferTransactions{0};
-
-    // Contains requested position and matrix updates. This will be applied if the client does
-    // not specify a destination frame.
-    ui::Transform mRequestedTransform;
-
-    sp<HwcSlotGenerator> mHwcSlotGenerator;
-=======
     explicit BufferStateLayer(const LayerCreationArgs& args) : Layer(args){};
->>>>>>> 4efbdefb
 };
 
 } // namespace android