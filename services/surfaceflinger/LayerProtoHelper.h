--- conflicted
+++ resolved
@@ -16,11 +16,8 @@
 
 #include <layerproto/LayerProtoHeader.h>
 
-<<<<<<< HEAD
-=======
 #include <Layer.h>
 #include <input/InputWindow.h>
->>>>>>> 4b02403d
 #include <math/vec4.h>
 #include <ui/GraphicBuffer.h>
 #include <ui/Rect.h>
@@ -43,12 +40,9 @@
     static void writeToProto(const ui::Transform& transform, TransformProto* transformProto);
     static void writeToProto(const sp<GraphicBuffer>& buffer,
                              std::function<ActiveBufferProto*()> getActiveBufferProto);
-<<<<<<< HEAD
-=======
     static void writeToProto(const InputWindowInfo& inputInfo,
                              const wp<Layer>& touchableRegionBounds,
                              std::function<InputWindowInfoProto*()> getInputWindowInfoProto);
->>>>>>> 4b02403d
 };
 
 } // namespace surfaceflinger
