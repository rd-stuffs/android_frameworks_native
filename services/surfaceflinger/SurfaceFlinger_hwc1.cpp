/*
 * Copyright (C) 2007 The Android Open Source Project
 *
 * Licensed under the Apache License, Version 2.0 (the "License");
 * you may not use this file except in compliance with the License.
 * You may obtain a copy of the License at
 *
 *      http://www.apache.org/licenses/LICENSE-2.0
 *
 * Unless required by applicable law or agreed to in writing, software
 * distributed under the License is distributed on an "AS IS" BASIS,
 * WITHOUT WARRANTIES OR CONDITIONS OF ANY KIND, either express or implied.
 * See the License for the specific language governing permissions and
 * limitations under the License.
 */

#define ATRACE_TAG ATRACE_TAG_GRAPHICS

<<<<<<< HEAD
#include <stdint.h>
#include <sys/types.h>
#include <errno.h>
#include <math.h>
#include <mutex>
=======
>>>>>>> a2c2d11f
#include <dlfcn.h>
#include <errno.h>
#include <inttypes.h>
#include <math.h>
#include <stdatomic.h>
#include <stdint.h>
#include <sys/types.h>

#include <EGL/egl.h>

#include <cutils/properties.h>
#include <log/log.h>

#include <binder/IPCThreadState.h>
#include <binder/IServiceManager.h>
#include <binder/MemoryHeapBase.h>
#include <binder/PermissionCache.h>

#include <ui/DisplayInfo.h>
#include <ui/DisplayStatInfo.h>

#include <gui/BitTube.h>
#include <gui/BufferQueue.h>
#include <gui/GuiConfig.h>
#include <gui/IDisplayEventConnection.h>
#include <gui/Surface.h>
#include <gui/GraphicBufferAlloc.h>

#include <ui/GraphicBufferAllocator.h>
#include <ui/HdrCapabilities.h>
#include <ui/PixelFormat.h>
#include <ui/UiConfig.h>

#include <utils/misc.h>
#include <utils/String8.h>
#include <utils/String16.h>
#include <utils/StopWatch.h>
#include <utils/Timers.h>
#include <utils/Trace.h>

#include <private/android_filesystem_config.h>
#include <private/gui/SyncFeatures.h>

#include <set>

#include "Client.h"
#include "clz.h"
#include "Colorizer.h"
#include "DdmConnection.h"
#include "DisplayDevice.h"
#include "DispSync.h"
#include "EventControlThread.h"
#include "EventThread.h"
#include "Layer.h"
#include "LayerDim.h"
#include "SurfaceFlinger.h"

#include "DisplayHardware/FramebufferSurface.h"
#include "DisplayHardware/HWComposer.h"
#include "DisplayHardware/VirtualDisplaySurface.h"

#include "Effects/Daltonizer.h"

#include "RenderEngine/RenderEngine.h"
#include <cutils/compiler.h>

#define DISPLAY_COUNT       1

/*
 * DEBUG_SCREENSHOTS: set to true to check that screenshots are not all
 * black pixels.
 */
#define DEBUG_SCREENSHOTS   false

EGLAPI const char* eglQueryStringImplementationANDROID(EGLDisplay dpy, EGLint name);

namespace android {

// This is the phase offset in nanoseconds of the software vsync event
// relative to the vsync event reported by HWComposer.  The software vsync
// event is when SurfaceFlinger and Choreographer-based applications run each
// frame.
//
// This phase offset allows adjustment of the minimum latency from application
// wake-up (by Choregographer) time to the time at which the resulting window
// image is displayed.  This value may be either positive (after the HW vsync)
// or negative (before the HW vsync).  Setting it to 0 will result in a
// minimum latency of two vsync periods because the app and SurfaceFlinger
// will run just after the HW vsync.  Setting it to a positive number will
// result in the minimum latency being:
//
//     (2 * VSYNC_PERIOD - (vsyncPhaseOffsetNs % VSYNC_PERIOD))
//
// Note that reducing this latency makes it more likely for the applications
// to not have their window content image ready in time.  When this happens
// the latency will end up being an additional vsync period, and animations
// will hiccup.  Therefore, this latency should be tuned somewhat
// conservatively (or at least with awareness of the trade-off being made).
static const int64_t vsyncPhaseOffsetNs = VSYNC_EVENT_PHASE_OFFSET_NS;

// This is the phase offset at which SurfaceFlinger's composition runs.
static const int64_t sfVsyncPhaseOffsetNs = SF_VSYNC_EVENT_PHASE_OFFSET_NS;

// ---------------------------------------------------------------------------

const String16 sHardwareTest("android.permission.HARDWARE_TEST");
const String16 sAccessSurfaceFlinger("android.permission.ACCESS_SURFACE_FLINGER");
const String16 sReadFramebuffer("android.permission.READ_FRAME_BUFFER");
const String16 sDump("android.permission.DUMP");

// ---------------------------------------------------------------------------

SurfaceFlinger::SurfaceFlinger()
    :   BnSurfaceComposer(),
        mTransactionFlags(0),
        mTransactionPending(false),
        mAnimTransactionPending(false),
        mLayersRemoved(false),
        mRepaintEverything(0),
        mRenderEngine(NULL),
        mBootTime(systemTime()),
        mVisibleRegionsDirty(false),
        mHwWorkListDirty(false),
        mAnimCompositionPending(false),
        mDebugRegion(0),
        mDebugDDMS(0),
        mDebugDisableHWC(0),
        mDebugDisableTransformHint(0),
        mDebugInSwapBuffers(0),
        mLastSwapBufferTime(0),
        mDebugInTransaction(0),
        mLastTransactionTime(0),
        mBootFinished(false),
        mForceFullDamage(false),
        mInterceptor(),
        mPrimaryDispSync("PrimaryDispSync"),
        mPrimaryHWVsyncEnabled(false),
        mHWVsyncAvailable(false),
        mDaltonize(false),
        mHasColorMatrix(false),
        mHasPoweredOff(false),
        mFrameBuckets(),
        mTotalTime(0),
        mLastSwapTime(0)
{
    ALOGI("SurfaceFlinger is starting");

    char value[PROPERTY_VALUE_MAX];

    property_get("ro.bq.gpu_to_cpu_unsupported", value, "0");
    mGpuToCpuSupported = !atoi(value);

    property_get("debug.sf.showupdates", value, "0");
    mDebugRegion = atoi(value);

    property_get("debug.sf.ddms", value, "0");
    mDebugDDMS = atoi(value);
    if (mDebugDDMS) {
        if (!startDdmConnection()) {
            // start failed, and DDMS debugging not enabled
            mDebugDDMS = 0;
        }
    }
    ALOGI_IF(mDebugRegion, "showupdates enabled");
    ALOGI_IF(mDebugDDMS, "DDMS debugging enabled");

    property_get("debug.sf.disable_hwc_vds", value, "0");
    mUseHwcVirtualDisplays = !atoi(value);
    ALOGI_IF(!mUseHwcVirtualDisplays, "Disabling HWC virtual displays");

    property_get("ro.sf.disable_triple_buffer", value, "0");
    mLayerTripleBufferingDisabled = !atoi(value);
    ALOGI_IF(mLayerTripleBufferingDisabled, "Disabling Triple Buffering");
}

void SurfaceFlinger::onFirstRef()
{
    mEventQueue.init(this);
}

SurfaceFlinger::~SurfaceFlinger()
{
    EGLDisplay display = eglGetDisplay(EGL_DEFAULT_DISPLAY);
    eglMakeCurrent(display, EGL_NO_SURFACE, EGL_NO_SURFACE, EGL_NO_CONTEXT);
    eglTerminate(display);
}

void SurfaceFlinger::binderDied(const wp<IBinder>& /* who */)
{
    // the window manager died on us. prepare its eulogy.

    // restore initial conditions (default device unblank, etc)
    initializeDisplays();

    // restart the boot-animation
    startBootAnim();
}

sp<ISurfaceComposerClient> SurfaceFlinger::createConnection()
{
    sp<ISurfaceComposerClient> bclient;
    sp<Client> client(new Client(this));
    status_t err = client->initCheck();
    if (err == NO_ERROR) {
        bclient = client;
    }
    return bclient;
}

sp<IBinder> SurfaceFlinger::createDisplay(const String8& displayName,
        bool secure)
{
    class DisplayToken : public BBinder {
        sp<SurfaceFlinger> flinger;
        virtual ~DisplayToken() {
             // no more references, this display must be terminated
             Mutex::Autolock _l(flinger->mStateLock);
             flinger->mCurrentState.displays.removeItem(this);
             flinger->setTransactionFlags(eDisplayTransactionNeeded);
         }
     public:
        explicit DisplayToken(const sp<SurfaceFlinger>& flinger)
            : flinger(flinger) {
        }
    };

    sp<BBinder> token = new DisplayToken(this);

    Mutex::Autolock _l(mStateLock);
    DisplayDeviceState info(DisplayDevice::DISPLAY_VIRTUAL, secure);
    info.displayName = displayName;
    mCurrentState.displays.add(token, info);
    mInterceptor.saveDisplayCreation(info);
    return token;
}

void SurfaceFlinger::destroyDisplay(const sp<IBinder>& display) {
    Mutex::Autolock _l(mStateLock);

    ssize_t idx = mCurrentState.displays.indexOfKey(display);
    if (idx < 0) {
        ALOGW("destroyDisplay: invalid display token");
        return;
    }

    const DisplayDeviceState& info(mCurrentState.displays.valueAt(idx));
    if (!info.isVirtualDisplay()) {
        ALOGE("destroyDisplay called for non-virtual display");
        return;
    }
    mInterceptor.saveDisplayDeletion(info.displayId);
    mCurrentState.displays.removeItemsAt(idx);
    setTransactionFlags(eDisplayTransactionNeeded);
}

void SurfaceFlinger::createBuiltinDisplayLocked(DisplayDevice::DisplayType type) {
    ALOGW_IF(mBuiltinDisplays[type],
            "Overwriting display token for display type %d", type);
    mBuiltinDisplays[type] = new BBinder();
    // All non-virtual displays are currently considered secure.
    DisplayDeviceState info(type, true);
    mCurrentState.displays.add(mBuiltinDisplays[type], info);
    mInterceptor.saveDisplayCreation(info);
}

sp<IBinder> SurfaceFlinger::getBuiltInDisplay(int32_t id) {
    if (uint32_t(id) >= DisplayDevice::NUM_BUILTIN_DISPLAY_TYPES) {
        ALOGE("getDefaultDisplay: id=%d is not a valid default display id", id);
        return NULL;
    }
    return mBuiltinDisplays[id];
}

sp<IGraphicBufferAlloc> SurfaceFlinger::createGraphicBufferAlloc()
{
    sp<GraphicBufferAlloc> gba(new GraphicBufferAlloc());
    return gba;
}

void SurfaceFlinger::bootFinished()
{
    const nsecs_t now = systemTime();
    const nsecs_t duration = now - mBootTime;
    ALOGI("Boot is finished (%ld ms)", long(ns2ms(duration)) );
    mBootFinished = true;

    // wait patiently for the window manager death
    const String16 name("window");
    sp<IBinder> window(defaultServiceManager()->getService(name));
    if (window != 0) {
        window->linkToDeath(static_cast<IBinder::DeathRecipient*>(this));
    }

    // stop boot animation
    // formerly we would just kill the process, but we now ask it to exit so it
    // can choose where to stop the animation.
    property_set("service.bootanim.exit", "1");

    const int LOGTAG_SF_STOP_BOOTANIM = 60110;
    LOG_EVENT_LONG(LOGTAG_SF_STOP_BOOTANIM,
                   ns2ms(systemTime(SYSTEM_TIME_MONOTONIC)));
}

void SurfaceFlinger::deleteTextureAsync(uint32_t texture) {
    class MessageDestroyGLTexture : public MessageBase {
        RenderEngine& engine;
        uint32_t texture;
    public:
        MessageDestroyGLTexture(RenderEngine& engine, uint32_t texture)
            : engine(engine), texture(texture) {
        }
        virtual bool handler() {
            engine.deleteTextures(1, &texture);
            return true;
        }
    };
    postMessageAsync(new MessageDestroyGLTexture(getRenderEngine(), texture));
}

class DispSyncSource : public VSyncSource, private DispSync::Callback {
public:
    DispSyncSource(DispSync* dispSync, nsecs_t phaseOffset, bool traceVsync,
        const char* name) :
            mName(name),
            mValue(0),
            mTraceVsync(traceVsync),
            mVsyncOnLabel(String8::format("VsyncOn-%s", name)),
            mVsyncEventLabel(String8::format("VSYNC-%s", name)),
            mDispSync(dispSync),
            mCallbackMutex(),
            mCallback(),
            mVsyncMutex(),
            mPhaseOffset(phaseOffset),
            mEnabled(false) {}

    virtual ~DispSyncSource() {}

    virtual void setVSyncEnabled(bool enable) {
        Mutex::Autolock lock(mVsyncMutex);
        if (enable) {
            status_t err = mDispSync->addEventListener(mName, mPhaseOffset,
                    static_cast<DispSync::Callback*>(this));
            if (err != NO_ERROR) {
                ALOGE("error registering vsync callback: %s (%d)",
                        strerror(-err), err);
            }
            //ATRACE_INT(mVsyncOnLabel.string(), 1);
        } else {
            status_t err = mDispSync->removeEventListener(
                    static_cast<DispSync::Callback*>(this));
            if (err != NO_ERROR) {
                ALOGE("error unregistering vsync callback: %s (%d)",
                        strerror(-err), err);
            }
            //ATRACE_INT(mVsyncOnLabel.string(), 0);
        }
        mEnabled = enable;
    }

    virtual void setCallback(const sp<VSyncSource::Callback>& callback) {
        Mutex::Autolock lock(mCallbackMutex);
        mCallback = callback;
    }

    virtual void setPhaseOffset(nsecs_t phaseOffset) {
        Mutex::Autolock lock(mVsyncMutex);

        // Normalize phaseOffset to [0, period)
        auto period = mDispSync->getPeriod();
        phaseOffset %= period;
        if (phaseOffset < 0) {
            // If we're here, then phaseOffset is in (-period, 0). After this
            // operation, it will be in (0, period)
            phaseOffset += period;
        }
        mPhaseOffset = phaseOffset;

        // If we're not enabled, we don't need to mess with the listeners
        if (!mEnabled) {
            return;
        }

        // Remove the listener with the old offset
        status_t err = mDispSync->removeEventListener(
                static_cast<DispSync::Callback*>(this));
        if (err != NO_ERROR) {
            ALOGE("error unregistering vsync callback: %s (%d)",
                    strerror(-err), err);
        }

        // Add a listener with the new offset
        err = mDispSync->addEventListener(mName, mPhaseOffset,
                static_cast<DispSync::Callback*>(this));
        if (err != NO_ERROR) {
            ALOGE("error registering vsync callback: %s (%d)",
                    strerror(-err), err);
        }
    }

private:
    virtual void onDispSyncEvent(nsecs_t when) {
        sp<VSyncSource::Callback> callback;
        {
            Mutex::Autolock lock(mCallbackMutex);
            callback = mCallback;

            if (mTraceVsync) {
                mValue = (mValue + 1) % 2;
                ATRACE_INT(mVsyncEventLabel.string(), mValue);
            }
        }

        if (callback != NULL) {
            callback->onVSyncEvent(when);
        }
    }

    const char* const mName;

    int mValue;

    const bool mTraceVsync;
    const String8 mVsyncOnLabel;
    const String8 mVsyncEventLabel;

    DispSync* mDispSync;

    Mutex mCallbackMutex; // Protects the following
    sp<VSyncSource::Callback> mCallback;

    Mutex mVsyncMutex; // Protects the following
    nsecs_t mPhaseOffset;
    bool mEnabled;
};

class InjectVSyncSource : public VSyncSource {
public:
    InjectVSyncSource() {}

    virtual ~InjectVSyncSource() {}

    virtual void setCallback(const sp<VSyncSource::Callback>& callback) {
        std::lock_guard<std::mutex> lock(mCallbackMutex);
        mCallback = callback;
    }

    virtual void onInjectSyncEvent(nsecs_t when) {
        std::lock_guard<std::mutex> lock(mCallbackMutex);
        mCallback->onVSyncEvent(when);
    }

    virtual void setVSyncEnabled(bool) {}
    virtual void setPhaseOffset(nsecs_t) {}

private:
    std::mutex mCallbackMutex; // Protects the following
    sp<VSyncSource::Callback> mCallback;
};

void SurfaceFlinger::init() {
    ALOGI(  "SurfaceFlinger's main thread ready to run. "
            "Initializing graphics H/W...");

    Mutex::Autolock _l(mStateLock);

    // initialize EGL for the default display
    mEGLDisplay = eglGetDisplay(EGL_DEFAULT_DISPLAY);
    eglInitialize(mEGLDisplay, NULL, NULL);

    // start the EventThread
    sp<VSyncSource> vsyncSrc = new DispSyncSource(&mPrimaryDispSync,
            vsyncPhaseOffsetNs, true, "app");
    mEventThread = new EventThread(vsyncSrc, *this, false);
    sp<VSyncSource> sfVsyncSrc = new DispSyncSource(&mPrimaryDispSync,
            sfVsyncPhaseOffsetNs, true, "sf");
    mSFEventThread = new EventThread(sfVsyncSrc, *this, true);
    mEventQueue.setEventThread(mSFEventThread);

    // set SFEventThread to SCHED_FIFO to minimize jitter
    struct sched_param param = {0};
    param.sched_priority = 2;
    if (sched_setscheduler(mSFEventThread->getTid(), SCHED_FIFO, &param) != 0) {
        ALOGE("Couldn't set SCHED_FIFO for SFEventThread");
    }


    // Initialize the H/W composer object.  There may or may not be an
    // actual hardware composer underneath.
    mHwc = new HWComposer(this,
            *static_cast<HWComposer::EventHandler *>(this));

    // get a RenderEngine for the given display / config (can't fail)
    mRenderEngine = RenderEngine::create(mEGLDisplay, mHwc->getVisualID());

    // retrieve the EGL context that was selected/created
    mEGLContext = mRenderEngine->getEGLContext();

    LOG_ALWAYS_FATAL_IF(mEGLContext == EGL_NO_CONTEXT,
            "couldn't create EGLContext");

    // initialize our non-virtual displays
    for (size_t i=0 ; i<DisplayDevice::NUM_BUILTIN_DISPLAY_TYPES ; i++) {
        DisplayDevice::DisplayType type((DisplayDevice::DisplayType)i);
        // set-up the displays that are already connected
        if (mHwc->isConnected(i) || type==DisplayDevice::DISPLAY_PRIMARY) {
            // All non-virtual displays are currently considered secure.
            bool isSecure = true;
            createBuiltinDisplayLocked(type);
            wp<IBinder> token = mBuiltinDisplays[i];

            sp<IGraphicBufferProducer> producer;
            sp<IGraphicBufferConsumer> consumer;
            BufferQueue::createBufferQueue(&producer, &consumer,
                    new GraphicBufferAlloc());

            sp<FramebufferSurface> fbs = new FramebufferSurface(*mHwc, i,
                    consumer);
            int32_t hwcId = allocateHwcDisplayId(type);
            sp<DisplayDevice> hw = new DisplayDevice(this,
                    type, hwcId, mHwc->getFormat(hwcId), isSecure, token,
                    fbs, producer,
                    mRenderEngine->getEGLConfig());
            if (i > DisplayDevice::DISPLAY_PRIMARY) {
                // FIXME: currently we don't get blank/unblank requests
                // for displays other than the main display, so we always
                // assume a connected display is unblanked.
                ALOGD("marking display %zu as acquired/unblanked", i);
                hw->setPowerMode(HWC_POWER_MODE_NORMAL);
            }
            mDisplays.add(token, hw);
        }
    }

    // make the GLContext current so that we can create textures when creating Layers
    // (which may happens before we render something)
    getDefaultDisplayDevice()->makeCurrent(mEGLDisplay, mEGLContext);

    mEventControlThread = new EventControlThread(this);
    mEventControlThread->run("EventControl", PRIORITY_URGENT_DISPLAY);

    // set a fake vsync period if there is no HWComposer
    if (mHwc->initCheck() != NO_ERROR) {
        mPrimaryDispSync.setPeriod(16666667);
    }

    // initialize our drawing state
    mDrawingState = mCurrentState;

    // set initial conditions (e.g. unblank default device)
    initializeDisplays();

    mRenderEngine->primeCache();

    // start boot animation
    startBootAnim();
}

int32_t SurfaceFlinger::allocateHwcDisplayId(DisplayDevice::DisplayType type) {
    return (uint32_t(type) < DisplayDevice::NUM_BUILTIN_DISPLAY_TYPES) ?
            type : mHwc->allocateDisplayId();
}

void SurfaceFlinger::startBootAnim() {
    // start boot animation
    property_set("service.bootanim.exit", "0");
    property_set("ctl.start", "bootanim");
}

size_t SurfaceFlinger::getMaxTextureSize() const {
    return mRenderEngine->getMaxTextureSize();
}

size_t SurfaceFlinger::getMaxViewportDims() const {
    return mRenderEngine->getMaxViewportDims();
}

// ----------------------------------------------------------------------------

bool SurfaceFlinger::authenticateSurfaceTexture(
        const sp<IGraphicBufferProducer>& bufferProducer) const {
    Mutex::Autolock _l(mStateLock);
    sp<IBinder> surfaceTextureBinder(IInterface::asBinder(bufferProducer));
    return mGraphicBufferProducerList.indexOf(surfaceTextureBinder) >= 0;
}

status_t SurfaceFlinger::getSupportedFrameTimestamps(
        std::vector<FrameEvent>* outSupported) const {
    *outSupported = {
        FrameEvent::REQUESTED_PRESENT,
        FrameEvent::ACQUIRE,
        FrameEvent::FIRST_REFRESH_START,
        FrameEvent::GL_COMPOSITION_DONE,
        FrameEvent::DISPLAY_RETIRE,
        FrameEvent::RELEASE,
    };
    return NO_ERROR;
}

status_t SurfaceFlinger::getDisplayConfigs(const sp<IBinder>& display,
        Vector<DisplayInfo>* configs) {
    if ((configs == NULL) || (display.get() == NULL)) {
        return BAD_VALUE;
    }

    int32_t type = getDisplayType(display);
    if (type < 0) return type;

    // TODO: Not sure if display density should handled by SF any longer
    class Density {
        static int getDensityFromProperty(char const* propName) {
            char property[PROPERTY_VALUE_MAX];
            int density = 0;
            if (property_get(propName, property, NULL) > 0) {
                density = atoi(property);
            }
            return density;
        }
    public:
        static int getEmuDensity() {
            return getDensityFromProperty("qemu.sf.lcd_density"); }
        static int getBuildDensity()  {
            return getDensityFromProperty("ro.sf.lcd_density"); }
    };

    configs->clear();

    const Vector<HWComposer::DisplayConfig>& hwConfigs =
            getHwComposer().getConfigs(type);
    for (size_t c = 0; c < hwConfigs.size(); ++c) {
        const HWComposer::DisplayConfig& hwConfig = hwConfigs[c];
        DisplayInfo info = DisplayInfo();

        float xdpi = hwConfig.xdpi;
        float ydpi = hwConfig.ydpi;

        if (type == DisplayDevice::DISPLAY_PRIMARY) {
            // The density of the device is provided by a build property
            float density = Density::getBuildDensity() / 160.0f;
            if (density == 0) {
                // the build doesn't provide a density -- this is wrong!
                // use xdpi instead
                ALOGE("ro.sf.lcd_density must be defined as a build property");
                density = xdpi / 160.0f;
            }
            if (Density::getEmuDensity()) {
                // if "qemu.sf.lcd_density" is specified, it overrides everything
                xdpi = ydpi = density = Density::getEmuDensity();
                density /= 160.0f;
            }
            info.density = density;

            // TODO: this needs to go away (currently needed only by webkit)
            sp<const DisplayDevice> hw(getDefaultDisplayDevice());
            info.orientation = hw->getOrientation();
        } else {
            // TODO: where should this value come from?
            static const int TV_DENSITY = 213;
            info.density = TV_DENSITY / 160.0f;
            info.orientation = 0;
        }

        info.w = hwConfig.width;
        info.h = hwConfig.height;
        info.xdpi = xdpi;
        info.ydpi = ydpi;
        info.fps = float(1e9 / hwConfig.refresh);
        info.appVsyncOffset = VSYNC_EVENT_PHASE_OFFSET_NS;

        // This is how far in advance a buffer must be queued for
        // presentation at a given time.  If you want a buffer to appear
        // on the screen at time N, you must submit the buffer before
        // (N - presentationDeadline).
        //
        // Normally it's one full refresh period (to give SF a chance to
        // latch the buffer), but this can be reduced by configuring a
        // DispSync offset.  Any additional delays introduced by the hardware
        // composer or panel must be accounted for here.
        //
        // We add an additional 1ms to allow for processing time and
        // differences between the ideal and actual refresh rate.
        info.presentationDeadline =
                hwConfig.refresh - SF_VSYNC_EVENT_PHASE_OFFSET_NS + 1000000;

        // All non-virtual displays are currently considered secure.
        info.secure = true;

        configs->push_back(info);
    }

    return NO_ERROR;
}

status_t SurfaceFlinger::getDisplayStats(const sp<IBinder>& /* display */,
        DisplayStatInfo* stats) {
    if (stats == NULL) {
        return BAD_VALUE;
    }

    // FIXME for now we always return stats for the primary display
    memset(stats, 0, sizeof(*stats));
    stats->vsyncTime   = mPrimaryDispSync.computeNextRefresh(0);
    stats->vsyncPeriod = mPrimaryDispSync.getPeriod();
    return NO_ERROR;
}

int SurfaceFlinger::getActiveConfig(const sp<IBinder>& display) {
    sp<DisplayDevice> device(getDisplayDevice(display));
    if (device != NULL) {
        return device->getActiveConfig();
    }
    return BAD_VALUE;
}

void SurfaceFlinger::setActiveConfigInternal(const sp<DisplayDevice>& hw, int mode) {
    ALOGD("Set active config mode=%d, type=%d flinger=%p", mode, hw->getDisplayType(),
          this);
    int32_t type = hw->getDisplayType();
    int currentMode = hw->getActiveConfig();

    if (mode == currentMode) {
        ALOGD("Screen type=%d is already mode=%d", hw->getDisplayType(), mode);
        return;
    }

    if (type >= DisplayDevice::NUM_BUILTIN_DISPLAY_TYPES) {
        ALOGW("Trying to set config for virtual display");
        return;
    }

    hw->setActiveConfig(mode);
    getHwComposer().setActiveConfig(type, mode);
}

status_t SurfaceFlinger::setActiveConfig(const sp<IBinder>& display, int mode) {
    class MessageSetActiveConfig: public MessageBase {
        SurfaceFlinger& mFlinger;
        sp<IBinder> mDisplay;
        int mMode;
    public:
        MessageSetActiveConfig(SurfaceFlinger& flinger, const sp<IBinder>& disp,
                               int mode) :
            mFlinger(flinger), mDisplay(disp) { mMode = mode; }
        virtual bool handler() {
            Vector<DisplayInfo> configs;
            mFlinger.getDisplayConfigs(mDisplay, &configs);
            if (mMode < 0 || mMode >= static_cast<int>(configs.size())) {
                ALOGE("Attempt to set active config = %d for display with %zu configs",
                        mMode, configs.size());
            }
            sp<DisplayDevice> hw(mFlinger.getDisplayDevice(mDisplay));
            if (hw == NULL) {
                ALOGE("Attempt to set active config = %d for null display %p",
                        mMode, mDisplay.get());
            } else if (hw->getDisplayType() >= DisplayDevice::DISPLAY_VIRTUAL) {
                ALOGW("Attempt to set active config = %d for virtual display",
                        mMode);
            } else {
                mFlinger.setActiveConfigInternal(hw, mMode);
            }
            return true;
        }
    };
    sp<MessageBase> msg = new MessageSetActiveConfig(*this, display, mode);
    postMessageSync(msg);
    return NO_ERROR;
}

status_t SurfaceFlinger::getDisplayColorModes(const sp<IBinder>& display,
        Vector<android_color_mode_t>* outColorModes) {
    if (outColorModes == nullptr || display.get() == nullptr) {
        return BAD_VALUE;
    }

    int32_t type = getDisplayType(display);
    if (type < 0) return type;

    std::set<android_color_mode_t> colorModes;
    for (const HWComposer::DisplayConfig& hwConfig : getHwComposer().getConfigs(type)) {
        colorModes.insert(hwConfig.colorMode);
    }

    outColorModes->clear();
    std::copy(colorModes.cbegin(), colorModes.cend(), std::back_inserter(*outColorModes));

    return NO_ERROR;
}

android_color_mode_t SurfaceFlinger::getActiveColorMode(const sp<IBinder>& display) {
    if (display.get() == nullptr) return static_cast<android_color_mode_t>(BAD_VALUE);

    int32_t type = getDisplayType(display);
    if (type < 0) return static_cast<android_color_mode_t>(type);

    return getHwComposer().getColorMode(type);
}

status_t SurfaceFlinger::setActiveColorMode(const sp<IBinder>& display,
        android_color_mode_t colorMode) {
    if (display.get() == nullptr || colorMode < 0) {
        return BAD_VALUE;
    }

    int32_t type = getDisplayType(display);
    if (type < 0) return type;
    const Vector<HWComposer::DisplayConfig>& hwConfigs = getHwComposer().getConfigs(type);
    HWComposer::DisplayConfig desiredConfig = hwConfigs[getHwComposer().getCurrentConfig(type)];
    desiredConfig.colorMode = colorMode;
    for (size_t c = 0; c < hwConfigs.size(); ++c) {
        const HWComposer::DisplayConfig config = hwConfigs[c];
        if (config == desiredConfig) {
            return setActiveConfig(display, c);
        }
    }
    return BAD_VALUE;
}

status_t SurfaceFlinger::clearAnimationFrameStats() {
    Mutex::Autolock _l(mStateLock);
    mAnimFrameTracker.clearStats();
    return NO_ERROR;
}

status_t SurfaceFlinger::getAnimationFrameStats(FrameStats* outStats) const {
    Mutex::Autolock _l(mStateLock);
    mAnimFrameTracker.getStats(outStats);
    return NO_ERROR;
}

status_t SurfaceFlinger::getHdrCapabilities(const sp<IBinder>& /*display*/,
        HdrCapabilities* outCapabilities) const {
    // HWC1 does not provide HDR capabilities
    *outCapabilities = HdrCapabilities();
    return NO_ERROR;
}

status_t SurfaceFlinger::enableVSyncInjections(bool enable) {
    if (enable == mInjectVSyncs) {
        return NO_ERROR;
    }

    if (enable) {
        mInjectVSyncs = enable;
        ALOGV("VSync Injections enabled");
        if (mVSyncInjector.get() == nullptr) {
            mVSyncInjector = new InjectVSyncSource();
            mInjectorEventThread = new EventThread(mVSyncInjector, *this, false);
        }
        mEventQueue.setEventThread(mInjectorEventThread);
    } else {
        mInjectVSyncs = enable;
        ALOGV("VSync Injections disabled");
        mEventQueue.setEventThread(mSFEventThread);
        mVSyncInjector.clear();
    }
    return NO_ERROR;
}

status_t SurfaceFlinger::injectVSync(nsecs_t when) {
    if (!mInjectVSyncs) {
        ALOGE("VSync Injections not enabled");
        return BAD_VALUE;
    }
    if (mInjectVSyncs && mInjectorEventThread.get() != nullptr) {
        ALOGV("Injecting VSync inside SurfaceFlinger");
        mVSyncInjector->onInjectSyncEvent(when);
    }
    return NO_ERROR;
}

// ----------------------------------------------------------------------------

sp<IDisplayEventConnection> SurfaceFlinger::createDisplayEventConnection() {
    return mEventThread->createEventConnection();
}

// ----------------------------------------------------------------------------

void SurfaceFlinger::waitForEvent() {
    mEventQueue.waitMessage();
}

void SurfaceFlinger::signalTransaction() {
    mEventQueue.invalidate();
}

void SurfaceFlinger::signalLayerUpdate() {
    mEventQueue.invalidate();
}

void SurfaceFlinger::signalRefresh() {
    mEventQueue.refresh();
}

status_t SurfaceFlinger::postMessageAsync(const sp<MessageBase>& msg,
        nsecs_t reltime, uint32_t /* flags */) {
    return mEventQueue.postMessage(msg, reltime);
}

status_t SurfaceFlinger::postMessageSync(const sp<MessageBase>& msg,
        nsecs_t reltime, uint32_t /* flags */) {
    status_t res = mEventQueue.postMessage(msg, reltime);
    if (res == NO_ERROR) {
        msg->wait();
    }
    return res;
}

void SurfaceFlinger::run() {
    do {
        waitForEvent();
    } while (true);
}

void SurfaceFlinger::enableHardwareVsync() {
    Mutex::Autolock _l(mHWVsyncLock);
    if (!mPrimaryHWVsyncEnabled && mHWVsyncAvailable) {
        mPrimaryDispSync.beginResync();
        //eventControl(HWC_DISPLAY_PRIMARY, SurfaceFlinger::EVENT_VSYNC, true);
        mEventControlThread->setVsyncEnabled(true);
        mPrimaryHWVsyncEnabled = true;
    }
}

void SurfaceFlinger::resyncToHardwareVsync(bool makeAvailable) {
    Mutex::Autolock _l(mHWVsyncLock);

    if (makeAvailable) {
        mHWVsyncAvailable = true;
    } else if (!mHWVsyncAvailable) {
        // Hardware vsync is not currently available, so abort the resync
        // attempt for now
        return;
    }

    const nsecs_t period =
            getHwComposer().getRefreshPeriod(HWC_DISPLAY_PRIMARY);

    mPrimaryDispSync.reset();
    mPrimaryDispSync.setPeriod(period);

    if (!mPrimaryHWVsyncEnabled) {
        mPrimaryDispSync.beginResync();
        //eventControl(HWC_DISPLAY_PRIMARY, SurfaceFlinger::EVENT_VSYNC, true);
        mEventControlThread->setVsyncEnabled(true);
        mPrimaryHWVsyncEnabled = true;
    }
}

void SurfaceFlinger::disableHardwareVsync(bool makeUnavailable) {
    Mutex::Autolock _l(mHWVsyncLock);
    if (mPrimaryHWVsyncEnabled) {
        //eventControl(HWC_DISPLAY_PRIMARY, SurfaceFlinger::EVENT_VSYNC, false);
        mEventControlThread->setVsyncEnabled(false);
        mPrimaryDispSync.endResync();
        mPrimaryHWVsyncEnabled = false;
    }
    if (makeUnavailable) {
        mHWVsyncAvailable = false;
    }
}

void SurfaceFlinger::resyncWithRateLimit() {
    static constexpr nsecs_t kIgnoreDelay = ms2ns(500);
    if (systemTime() - mLastSwapTime > kIgnoreDelay) {
        resyncToHardwareVsync(false);
    }
}

void SurfaceFlinger::onVSyncReceived(int type, nsecs_t timestamp) {
    bool needsHwVsync = false;

    { // Scope for the lock
        Mutex::Autolock _l(mHWVsyncLock);
        if (type == 0 && mPrimaryHWVsyncEnabled) {
            needsHwVsync = mPrimaryDispSync.addResyncSample(timestamp);
        }
    }

    if (needsHwVsync) {
        enableHardwareVsync();
    } else {
        disableHardwareVsync(false);
    }
}

void SurfaceFlinger::onHotplugReceived(int type, bool connected) {
    if (mEventThread == NULL) {
        // This is a temporary workaround for b/7145521.  A non-null pointer
        // does not mean EventThread has finished initializing, so this
        // is not a correct fix.
        ALOGW("WARNING: EventThread not started, ignoring hotplug");
        return;
    }

    if (uint32_t(type) < DisplayDevice::NUM_BUILTIN_DISPLAY_TYPES) {
        Mutex::Autolock _l(mStateLock);
        if (connected) {
            createBuiltinDisplayLocked((DisplayDevice::DisplayType)type);
        } else {
            mCurrentState.displays.removeItem(mBuiltinDisplays[type]);
            mBuiltinDisplays[type].clear();
        }
        setTransactionFlags(eDisplayTransactionNeeded);

        // Defer EventThread notification until SF has updated mDisplays.
    }
}

void SurfaceFlinger::eventControl(int disp, int event, int enabled) {
    ATRACE_CALL();
    getHwComposer().eventControl(disp, event, enabled);
}

void SurfaceFlinger::onMessageReceived(int32_t what) {
    ATRACE_CALL();
    switch (what) {
        case MessageQueue::INVALIDATE: {
            bool refreshNeeded = handleMessageTransaction();
            refreshNeeded |= handleMessageInvalidate();
            refreshNeeded |= mRepaintEverything;
            if (refreshNeeded) {
                // Signal a refresh if a transaction modified the window state,
                // a new buffer was latched, or if HWC has requested a full
                // repaint
                signalRefresh();
            }
            break;
        }
        case MessageQueue::REFRESH: {
            handleMessageRefresh();
            break;
        }
    }
}

bool SurfaceFlinger::handleMessageTransaction() {
    uint32_t transactionFlags = peekTransactionFlags();
    if (transactionFlags) {
        handleTransaction(transactionFlags);
        return true;
    }
    return false;
}

bool SurfaceFlinger::handleMessageInvalidate() {
    ATRACE_CALL();
    return handlePageFlip();
}

void SurfaceFlinger::handleMessageRefresh() {
    ATRACE_CALL();

    nsecs_t refreshStartTime = systemTime(SYSTEM_TIME_MONOTONIC);

    preComposition(refreshStartTime);
    rebuildLayerStacks();
    setUpHWComposer();
    doDebugFlashRegions();
    doComposition();
    postComposition();
}

void SurfaceFlinger::doDebugFlashRegions()
{
    // is debugging enabled
    if (CC_LIKELY(!mDebugRegion))
        return;

    const bool repaintEverything = mRepaintEverything;
    for (size_t dpy=0 ; dpy<mDisplays.size() ; dpy++) {
        const sp<DisplayDevice>& hw(mDisplays[dpy]);
        if (hw->isDisplayOn()) {
            // transform the dirty region into this screen's coordinate space
            const Region dirtyRegion(hw->getDirtyRegion(repaintEverything));
            if (!dirtyRegion.isEmpty()) {
                // redraw the whole screen
                doComposeSurfaces(hw, Region(hw->bounds()));

                // and draw the dirty region
                const int32_t height = hw->getHeight();
                RenderEngine& engine(getRenderEngine());
                engine.fillRegionWithColor(dirtyRegion, height, 1, 0, 1, 1);

                hw->compositionComplete();
                hw->swapBuffers(getHwComposer());
            }
        }
    }

    postFramebuffer();

    if (mDebugRegion > 1) {
        usleep(mDebugRegion * 1000);
    }

    HWComposer& hwc(getHwComposer());
    if (hwc.initCheck() == NO_ERROR) {
        status_t err = hwc.prepare();
        ALOGE_IF(err, "HWComposer::prepare failed (%s)", strerror(-err));
    }
}

void SurfaceFlinger::preComposition(nsecs_t refreshStartTime)
{
    bool needExtraInvalidate = false;
    const LayerVector& layers(mDrawingState.layersSortedByZ);
    const size_t count = layers.size();
    for (size_t i=0 ; i<count ; i++) {
        if (layers[i]->onPreComposition(refreshStartTime)) {
            needExtraInvalidate = true;
        }
    }
    if (needExtraInvalidate) {
        signalLayerUpdate();
    }
}

void SurfaceFlinger::postComposition()
{
    const HWComposer& hwc = getHwComposer();
    const sp<const DisplayDevice> hw(getDefaultDisplayDevice());

    std::shared_ptr<FenceTime> glCompositionDoneFenceTime;
    if (getHwComposer().hasGlesComposition(hw->getHwcDisplayId())) {
        glCompositionDoneFenceTime =
                std::make_shared<FenceTime>(hw->getClientTargetAcquireFence());
        mGlCompositionDoneTimeline.push(glCompositionDoneFenceTime);
    } else {
        glCompositionDoneFenceTime = FenceTime::NO_FENCE;
    }
    mGlCompositionDoneTimeline.updateSignalTimes();

    sp<Fence> displayFence = mHwc->getDisplayFence(HWC_DISPLAY_PRIMARY);
    const std::shared_ptr<FenceTime>& presentFenceTime = FenceTime::NO_FENCE;
    auto retireFenceTime = std::make_shared<FenceTime>(displayFence);
    mDisplayTimeline.push(retireFenceTime);
    mDisplayTimeline.updateSignalTimes();

    const LayerVector& layers(mDrawingState.layersSortedByZ);
    const size_t count = layers.size();
    for (size_t i=0 ; i<count ; i++) {
        bool frameLatched = layers[i]->onPostComposition(
                glCompositionDoneFenceTime, presentFenceTime, retireFenceTime);
        if (frameLatched) {
            recordBufferingStats(layers[i]->getName().string(),
                    layers[i]->getOccupancyHistory(false));
        }
    }

    if (displayFence->isValid()) {
        if (mPrimaryDispSync.addPresentFence(displayFence)) {
            enableHardwareVsync();
        } else {
            disableHardwareVsync(false);
        }
    }

    if (kIgnorePresentFences) {
        if (hw->isDisplayOn()) {
            enableHardwareVsync();
        }
    }

    if (mAnimCompositionPending) {
        mAnimCompositionPending = false;

        if (retireFenceTime->isValid()) {
            mAnimFrameTracker.setActualPresentFence(std::move(retireFenceTime));
        } else {
            // The HWC doesn't support present fences, so use the refresh
            // timestamp instead.
            nsecs_t presentTime = hwc.getRefreshTimestamp(HWC_DISPLAY_PRIMARY);
            mAnimFrameTracker.setActualPresentTime(presentTime);
        }
        mAnimFrameTracker.advanceFrame();
    }

    if (hw->getPowerMode() == HWC_POWER_MODE_OFF) {
        return;
    }

    nsecs_t currentTime = systemTime();
    if (mHasPoweredOff) {
        mHasPoweredOff = false;
    } else {
        nsecs_t period = mPrimaryDispSync.getPeriod();
        nsecs_t elapsedTime = currentTime - mLastSwapTime;
        size_t numPeriods = static_cast<size_t>(elapsedTime / period);
        if (numPeriods < NUM_BUCKETS - 1) {
            mFrameBuckets[numPeriods] += elapsedTime;
        } else {
            mFrameBuckets[NUM_BUCKETS - 1] += elapsedTime;
        }
        mTotalTime += elapsedTime;
    }
    mLastSwapTime = currentTime;
}

void SurfaceFlinger::rebuildLayerStacks() {
    // rebuild the visible layer list per screen
    if (CC_UNLIKELY(mVisibleRegionsDirty)) {
        ATRACE_CALL();
        mVisibleRegionsDirty = false;
        invalidateHwcGeometry();

        const LayerVector& layers(mDrawingState.layersSortedByZ);
        for (size_t dpy=0 ; dpy<mDisplays.size() ; dpy++) {
            Region opaqueRegion;
            Region dirtyRegion;
            Vector< sp<Layer> > layersSortedByZ;
            const sp<DisplayDevice>& hw(mDisplays[dpy]);
            const Transform& tr(hw->getTransform());
            const Rect bounds(hw->getBounds());
            if (hw->isDisplayOn()) {
                SurfaceFlinger::computeVisibleRegions(layers,
                        hw->getLayerStack(), dirtyRegion, opaqueRegion);

                const size_t count = layers.size();
                for (size_t i=0 ; i<count ; i++) {
                    const sp<Layer>& layer(layers[i]);
                    const Layer::State& s(layer->getDrawingState());
                    if (s.layerStack == hw->getLayerStack()) {
                        Region drawRegion(tr.transform(
                                layer->visibleNonTransparentRegion));
                        drawRegion.andSelf(bounds);
                        if (!drawRegion.isEmpty()) {
                            layersSortedByZ.add(layer);
                        }
                    }
                }
            }
            hw->setVisibleLayersSortedByZ(layersSortedByZ);
            hw->undefinedRegion.set(bounds);
            hw->undefinedRegion.subtractSelf(tr.transform(opaqueRegion));
            hw->dirtyRegion.orSelf(dirtyRegion);
        }
    }
}

void SurfaceFlinger::setUpHWComposer() {
    for (size_t dpy=0 ; dpy<mDisplays.size() ; dpy++) {
        bool dirty = !mDisplays[dpy]->getDirtyRegion(false).isEmpty();
        bool empty = mDisplays[dpy]->getVisibleLayersSortedByZ().size() == 0;
        bool wasEmpty = !mDisplays[dpy]->lastCompositionHadVisibleLayers;

        // If nothing has changed (!dirty), don't recompose.
        // If something changed, but we don't currently have any visible layers,
        //   and didn't when we last did a composition, then skip it this time.
        // The second rule does two things:
        // - When all layers are removed from a display, we'll emit one black
        //   frame, then nothing more until we get new layers.
        // - When a display is created with a private layer stack, we won't
        //   emit any black frames until a layer is added to the layer stack.
        bool mustRecompose = dirty && !(empty && wasEmpty);

        ALOGV_IF(mDisplays[dpy]->getDisplayType() == DisplayDevice::DISPLAY_VIRTUAL,
                "dpy[%zu]: %s composition (%sdirty %sempty %swasEmpty)", dpy,
                mustRecompose ? "doing" : "skipping",
                dirty ? "+" : "-",
                empty ? "+" : "-",
                wasEmpty ? "+" : "-");

        mDisplays[dpy]->beginFrame(mustRecompose);

        if (mustRecompose) {
            mDisplays[dpy]->lastCompositionHadVisibleLayers = !empty;
        }
    }

    HWComposer& hwc(getHwComposer());
    if (hwc.initCheck() == NO_ERROR) {
        // build the h/w work list
        if (CC_UNLIKELY(mHwWorkListDirty)) {
            mHwWorkListDirty = false;
            for (size_t dpy=0 ; dpy<mDisplays.size() ; dpy++) {
                sp<const DisplayDevice> hw(mDisplays[dpy]);
                const int32_t id = hw->getHwcDisplayId();
                if (id >= 0) {
                    const Vector< sp<Layer> >& currentLayers(
                        hw->getVisibleLayersSortedByZ());
                    const size_t count = currentLayers.size();
                    if (hwc.createWorkList(id, count) == NO_ERROR) {
                        HWComposer::LayerListIterator cur = hwc.begin(id);
                        const HWComposer::LayerListIterator end = hwc.end(id);
                        for (size_t i=0 ; cur!=end && i<count ; ++i, ++cur) {
                            const sp<Layer>& layer(currentLayers[i]);
                            layer->setGeometry(hw, *cur);
                            if (mDebugDisableHWC || mDebugRegion || mDaltonize || mHasColorMatrix) {
                                cur->setSkip(true);
                            }
                        }
                    }
                }
            }
        }

        // set the per-frame data
        for (size_t dpy=0 ; dpy<mDisplays.size() ; dpy++) {
            sp<const DisplayDevice> hw(mDisplays[dpy]);
            const int32_t id = hw->getHwcDisplayId();
            if (id >= 0) {
                const Vector< sp<Layer> >& currentLayers(
                    hw->getVisibleLayersSortedByZ());
                const size_t count = currentLayers.size();
                HWComposer::LayerListIterator cur = hwc.begin(id);
                const HWComposer::LayerListIterator end = hwc.end(id);
                for (size_t i=0 ; cur!=end && i<count ; ++i, ++cur) {
                    /*
                     * update the per-frame h/w composer data for each layer
                     * and build the transparent region of the FB
                     */
                    const sp<Layer>& layer(currentLayers[i]);
                    layer->setPerFrameData(hw, *cur);
                }
            }
        }

        // If possible, attempt to use the cursor overlay on each display.
        for (size_t dpy=0 ; dpy<mDisplays.size() ; dpy++) {
            sp<const DisplayDevice> hw(mDisplays[dpy]);
            const int32_t id = hw->getHwcDisplayId();
            if (id >= 0) {
                const Vector< sp<Layer> >& currentLayers(
                    hw->getVisibleLayersSortedByZ());
                const size_t count = currentLayers.size();
                HWComposer::LayerListIterator cur = hwc.begin(id);
                const HWComposer::LayerListIterator end = hwc.end(id);
                for (size_t i=0 ; cur!=end && i<count ; ++i, ++cur) {
                    const sp<Layer>& layer(currentLayers[i]);
                    if (layer->isPotentialCursor()) {
                        cur->setIsCursorLayerHint();
                        break;
                    }
                }
            }
        }

        status_t err = hwc.prepare();
        ALOGE_IF(err, "HWComposer::prepare failed (%s)", strerror(-err));

        for (size_t dpy=0 ; dpy<mDisplays.size() ; dpy++) {
            sp<const DisplayDevice> hw(mDisplays[dpy]);
            hw->prepareFrame(hwc);
        }
    }
}

void SurfaceFlinger::doComposition() {
    ATRACE_CALL();
    const bool repaintEverything = android_atomic_and(0, &mRepaintEverything);
    for (size_t dpy=0 ; dpy<mDisplays.size() ; dpy++) {
        const sp<DisplayDevice>& hw(mDisplays[dpy]);
        if (hw->isDisplayOn()) {
            // transform the dirty region into this screen's coordinate space
            const Region dirtyRegion(hw->getDirtyRegion(repaintEverything));

            // repaint the framebuffer (if needed)
            doDisplayComposition(hw, dirtyRegion);

            hw->dirtyRegion.clear();
            hw->flip(hw->swapRegion);
            hw->swapRegion.clear();
        }
        // inform the h/w that we're done compositing
        hw->compositionComplete();
    }
    postFramebuffer();
}

void SurfaceFlinger::postFramebuffer()
{
    ATRACE_CALL();

    const nsecs_t now = systemTime();
    mDebugInSwapBuffers = now;

    HWComposer& hwc(getHwComposer());
    if (hwc.initCheck() == NO_ERROR) {
        if (!hwc.supportsFramebufferTarget()) {
            // EGL spec says:
            //   "surface must be bound to the calling thread's current context,
            //    for the current rendering API."
            getDefaultDisplayDevice()->makeCurrent(mEGLDisplay, mEGLContext);
        }
        hwc.commit();
    }

    // make the default display current because the VirtualDisplayDevice code cannot
    // deal with dequeueBuffer() being called outside of the composition loop; however
    // the code below can call glFlush() which is allowed (and does in some case) call
    // dequeueBuffer().
    getDefaultDisplayDevice()->makeCurrent(mEGLDisplay, mEGLContext);

    for (size_t dpy=0 ; dpy<mDisplays.size() ; dpy++) {
        sp<const DisplayDevice> hw(mDisplays[dpy]);
        const Vector< sp<Layer> >& currentLayers(hw->getVisibleLayersSortedByZ());
        hw->onSwapBuffersCompleted(hwc);
        const size_t count = currentLayers.size();
        int32_t id = hw->getHwcDisplayId();
        if (id >=0 && hwc.initCheck() == NO_ERROR) {
            HWComposer::LayerListIterator cur = hwc.begin(id);
            const HWComposer::LayerListIterator end = hwc.end(id);
            for (size_t i = 0; cur != end && i < count; ++i, ++cur) {
                currentLayers[i]->onLayerDisplayed(hw, &*cur);
            }
        } else {
            for (size_t i = 0; i < count; i++) {
                currentLayers[i]->onLayerDisplayed(hw, NULL);
            }
        }
    }

    mLastSwapBufferTime = systemTime() - now;
    mDebugInSwapBuffers = 0;

    uint32_t flipCount = getDefaultDisplayDevice()->getPageFlipCount();
    if (flipCount % LOG_FRAME_STATS_PERIOD == 0) {
        logFrameStats();
    }
}

void SurfaceFlinger::handleTransaction(uint32_t transactionFlags)
{
    ATRACE_CALL();

    // here we keep a copy of the drawing state (that is the state that's
    // going to be overwritten by handleTransactionLocked()) outside of
    // mStateLock so that the side-effects of the State assignment
    // don't happen with mStateLock held (which can cause deadlocks).
    State drawingState(mDrawingState);

    Mutex::Autolock _l(mStateLock);
    const nsecs_t now = systemTime();
    mDebugInTransaction = now;

    // Here we're guaranteed that some transaction flags are set
    // so we can call handleTransactionLocked() unconditionally.
    // We call getTransactionFlags(), which will also clear the flags,
    // with mStateLock held to guarantee that mCurrentState won't change
    // until the transaction is committed.

    transactionFlags = getTransactionFlags(eTransactionMask);
    handleTransactionLocked(transactionFlags);

    mLastTransactionTime = systemTime() - now;
    mDebugInTransaction = 0;
    invalidateHwcGeometry();
    // here the transaction has been committed
}

void SurfaceFlinger::handleTransactionLocked(uint32_t transactionFlags)
{
    const LayerVector& currentLayers(mCurrentState.layersSortedByZ);
    const size_t count = currentLayers.size();

    // Notify all layers of available frames
    for (size_t i = 0; i < count; ++i) {
        currentLayers[i]->notifyAvailableFrames();
    }

    /*
     * Traversal of the children
     * (perform the transaction for each of them if needed)
     */

    if (transactionFlags & eTraversalNeeded) {
        for (size_t i=0 ; i<count ; i++) {
            const sp<Layer>& layer(currentLayers[i]);
            uint32_t trFlags = layer->getTransactionFlags(eTransactionNeeded);
            if (!trFlags) continue;

            const uint32_t flags = layer->doTransaction(0);
            if (flags & Layer::eVisibleRegion)
                mVisibleRegionsDirty = true;
        }
    }

    /*
     * Perform display own transactions if needed
     */

    if (transactionFlags & eDisplayTransactionNeeded) {
        // here we take advantage of Vector's copy-on-write semantics to
        // improve performance by skipping the transaction entirely when
        // know that the lists are identical
        const KeyedVector<  wp<IBinder>, DisplayDeviceState>& curr(mCurrentState.displays);
        const KeyedVector<  wp<IBinder>, DisplayDeviceState>& draw(mDrawingState.displays);
        if (!curr.isIdenticalTo(draw)) {
            mVisibleRegionsDirty = true;
            const size_t cc = curr.size();
                  size_t dc = draw.size();

            // find the displays that were removed
            // (ie: in drawing state but not in current state)
            // also handle displays that changed
            // (ie: displays that are in both lists)
            for (size_t i=0 ; i<dc ; i++) {
                const ssize_t j = curr.indexOfKey(draw.keyAt(i));
                if (j < 0) {
                    // in drawing state but not in current state
                    if (!draw[i].isMainDisplay()) {
                        // Call makeCurrent() on the primary display so we can
                        // be sure that nothing associated with this display
                        // is current.
                        const sp<const DisplayDevice> defaultDisplay(getDefaultDisplayDevice());
                        defaultDisplay->makeCurrent(mEGLDisplay, mEGLContext);
                        sp<DisplayDevice> hw(getDisplayDevice(draw.keyAt(i)));
                        if (hw != NULL)
                            hw->disconnect(getHwComposer());
                        if (draw[i].type < DisplayDevice::NUM_BUILTIN_DISPLAY_TYPES)
                            mEventThread->onHotplugReceived(draw[i].type, false);
                        mDisplays.removeItem(draw.keyAt(i));
                    } else {
                        ALOGW("trying to remove the main display");
                    }
                } else {
                    // this display is in both lists. see if something changed.
                    const DisplayDeviceState& state(curr[j]);
                    const wp<IBinder>& display(curr.keyAt(j));
                    const sp<IBinder> state_binder = IInterface::asBinder(state.surface);
                    const sp<IBinder> draw_binder = IInterface::asBinder(draw[i].surface);
                    if (state_binder != draw_binder) {
                        // changing the surface is like destroying and
                        // recreating the DisplayDevice, so we just remove it
                        // from the drawing state, so that it get re-added
                        // below.
                        sp<DisplayDevice> hw(getDisplayDevice(display));
                        if (hw != NULL)
                            hw->disconnect(getHwComposer());
                        mDisplays.removeItem(display);
                        mDrawingState.displays.removeItemsAt(i);
                        dc--; i--;
                        // at this point we must loop to the next item
                        continue;
                    }

                    const sp<DisplayDevice> disp(getDisplayDevice(display));
                    if (disp != NULL) {
                        if (state.layerStack != draw[i].layerStack) {
                            disp->setLayerStack(state.layerStack);
                        }
                        if ((state.orientation != draw[i].orientation)
                                || (state.viewport != draw[i].viewport)
                                || (state.frame != draw[i].frame))
                        {
                            disp->setProjection(state.orientation,
                                    state.viewport, state.frame);
                        }
                        if (state.width != draw[i].width || state.height != draw[i].height) {
                            disp->setDisplaySize(state.width, state.height);
                        }
                    }
                }
            }

            // find displays that were added
            // (ie: in current state but not in drawing state)
            for (size_t i=0 ; i<cc ; i++) {
                if (draw.indexOfKey(curr.keyAt(i)) < 0) {
                    const DisplayDeviceState& state(curr[i]);

                    sp<DisplaySurface> dispSurface;
                    sp<IGraphicBufferProducer> producer;
                    sp<IGraphicBufferProducer> bqProducer;
                    sp<IGraphicBufferConsumer> bqConsumer;
                    BufferQueue::createBufferQueue(&bqProducer, &bqConsumer,
                            new GraphicBufferAlloc());

                    int32_t hwcDisplayId = -1;
                    if (state.isVirtualDisplay()) {
                        // Virtual displays without a surface are dormant:
                        // they have external state (layer stack, projection,
                        // etc.) but no internal state (i.e. a DisplayDevice).
                        if (state.surface != NULL) {

                            int width = 0;
                            int status = state.surface->query(
                                    NATIVE_WINDOW_WIDTH, &width);
                            ALOGE_IF(status != NO_ERROR,
                                    "Unable to query width (%d)", status);
                            int height = 0;
                            status = state.surface->query(
                                    NATIVE_WINDOW_HEIGHT, &height);
                            ALOGE_IF(status != NO_ERROR,
                                    "Unable to query height (%d)", status);
                            if (mUseHwcVirtualDisplays &&
                                    (MAX_VIRTUAL_DISPLAY_DIMENSION == 0 ||
                                    (width <= MAX_VIRTUAL_DISPLAY_DIMENSION &&
                                     height <= MAX_VIRTUAL_DISPLAY_DIMENSION))) {
                                hwcDisplayId = allocateHwcDisplayId(state.type);
                            }

                            sp<VirtualDisplaySurface> vds = new VirtualDisplaySurface(
                                    *mHwc, hwcDisplayId, state.surface,
                                    bqProducer, bqConsumer, state.displayName);

                            dispSurface = vds;
                            producer = vds;
                        }
                    } else {
                        ALOGE_IF(state.surface!=NULL,
                                "adding a supported display, but rendering "
                                "surface is provided (%p), ignoring it",
                                state.surface.get());
                        hwcDisplayId = allocateHwcDisplayId(state.type);
                        // for supported (by hwc) displays we provide our
                        // own rendering surface
                        dispSurface = new FramebufferSurface(*mHwc, state.type,
                                bqConsumer);
                        producer = bqProducer;
                    }

                    const wp<IBinder>& display(curr.keyAt(i));
                    if (dispSurface != NULL) {
                        sp<DisplayDevice> hw = new DisplayDevice(this,
                                state.type, hwcDisplayId,
                                mHwc->getFormat(hwcDisplayId), state.isSecure,
                                display, dispSurface, producer,
                                mRenderEngine->getEGLConfig());
                        hw->setLayerStack(state.layerStack);
                        hw->setProjection(state.orientation,
                                state.viewport, state.frame);
                        hw->setDisplayName(state.displayName);
                        mDisplays.add(display, hw);
                        if (state.isVirtualDisplay()) {
                            if (hwcDisplayId >= 0) {
                                mHwc->setVirtualDisplayProperties(hwcDisplayId,
                                        hw->getWidth(), hw->getHeight(),
                                        hw->getFormat());
                            }
                        } else {
                            mEventThread->onHotplugReceived(state.type, true);
                        }
                    }
                }
            }
        }
    }

    if (transactionFlags & (eTraversalNeeded|eDisplayTransactionNeeded)) {
        // The transform hint might have changed for some layers
        // (either because a display has changed, or because a layer
        // as changed).
        //
        // Walk through all the layers in currentLayers,
        // and update their transform hint.
        //
        // If a layer is visible only on a single display, then that
        // display is used to calculate the hint, otherwise we use the
        // default display.
        //
        // NOTE: we do this here, rather than in rebuildLayerStacks() so that
        // the hint is set before we acquire a buffer from the surface texture.
        //
        // NOTE: layer transactions have taken place already, so we use their
        // drawing state. However, SurfaceFlinger's own transaction has not
        // happened yet, so we must use the current state layer list
        // (soon to become the drawing state list).
        //
        sp<const DisplayDevice> disp;
        uint32_t currentlayerStack = 0;
        for (size_t i=0; i<count; i++) {
            // NOTE: we rely on the fact that layers are sorted by
            // layerStack first (so we don't have to traverse the list
            // of displays for every layer).
            const sp<Layer>& layer(currentLayers[i]);
            uint32_t layerStack = layer->getDrawingState().layerStack;
            if (i==0 || currentlayerStack != layerStack) {
                currentlayerStack = layerStack;
                // figure out if this layerstack is mirrored
                // (more than one display) if so, pick the default display,
                // if not, pick the only display it's on.
                disp.clear();
                for (size_t dpy=0 ; dpy<mDisplays.size() ; dpy++) {
                    sp<const DisplayDevice> hw(mDisplays[dpy]);
                    if (hw->getLayerStack() == currentlayerStack) {
                        if (disp == NULL) {
                            disp = hw;
                        } else {
                            disp = NULL;
                            break;
                        }
                    }
                }
            }
            if (disp == NULL) {
                // NOTE: TEMPORARY FIX ONLY. Real fix should cause layers to
                // redraw after transform hint changes. See bug 8508397.

                // could be null when this layer is using a layerStack
                // that is not visible on any display. Also can occur at
                // screen off/on times.
                disp = getDefaultDisplayDevice();
            }
            layer->updateTransformHint(disp);
        }
    }


    /*
     * Perform our own transaction if needed
     */

    const LayerVector& layers(mDrawingState.layersSortedByZ);
    if (currentLayers.size() > layers.size()) {
        // layers have been added
        mVisibleRegionsDirty = true;
    }

    // some layers might have been removed, so
    // we need to update the regions they're exposing.
    if (mLayersRemoved) {
        mLayersRemoved = false;
        mVisibleRegionsDirty = true;
        const size_t count = layers.size();
        for (size_t i=0 ; i<count ; i++) {
            const sp<Layer>& layer(layers[i]);
            if (currentLayers.indexOf(layer) < 0) {
                // this layer is not visible anymore
                // TODO: we could traverse the tree from front to back and
                //       compute the actual visible region
                // TODO: we could cache the transformed region
                const Layer::State& s(layer->getDrawingState());
                Region visibleReg = s.active.transform.transform(
                        Region(Rect(s.active.w, s.active.h)));
                invalidateLayerStack(s.layerStack, visibleReg);
            }
        }
    }

    commitTransaction();

    updateCursorAsync();
}

void SurfaceFlinger::updateCursorAsync()
{
    HWComposer& hwc(getHwComposer());
    for (size_t dpy=0 ; dpy<mDisplays.size() ; dpy++) {
        sp<const DisplayDevice> hw(mDisplays[dpy]);
        const int32_t id = hw->getHwcDisplayId();
        if (id < 0) {
            continue;
        }
        const Vector< sp<Layer> >& currentLayers(
            hw->getVisibleLayersSortedByZ());
        const size_t count = currentLayers.size();
        HWComposer::LayerListIterator cur = hwc.begin(id);
        const HWComposer::LayerListIterator end = hwc.end(id);
        for (size_t i=0 ; cur!=end && i<count ; ++i, ++cur) {
            if (cur->getCompositionType() != HWC_CURSOR_OVERLAY) {
                continue;
            }
            const sp<Layer>& layer(currentLayers[i]);
            Rect cursorPos = layer->getPosition(hw);
            hwc.setCursorPositionAsync(id, cursorPos);
            break;
        }
    }
}

void SurfaceFlinger::commitTransaction()
{
    if (!mLayersPendingRemoval.isEmpty()) {
        // Notify removed layers now that they can't be drawn from
        for (size_t i = 0; i < mLayersPendingRemoval.size(); i++) {
            recordBufferingStats(mLayersPendingRemoval[i]->getName().string(),
                    mLayersPendingRemoval[i]->getOccupancyHistory(true));
            mLayersPendingRemoval[i]->onRemoved();
        }
        mLayersPendingRemoval.clear();
    }

    // If this transaction is part of a window animation then the next frame
    // we composite should be considered an animation as well.
    mAnimCompositionPending = mAnimTransactionPending;

    mDrawingState = mCurrentState;
    mTransactionPending = false;
    mAnimTransactionPending = false;
    mTransactionCV.broadcast();
}

void SurfaceFlinger::computeVisibleRegions(
        const LayerVector& currentLayers, uint32_t layerStack,
        Region& outDirtyRegion, Region& outOpaqueRegion)
{
    ATRACE_CALL();

    Region aboveOpaqueLayers;
    Region aboveCoveredLayers;
    Region dirty;

    outDirtyRegion.clear();

    size_t i = currentLayers.size();
    while (i--) {
        const sp<Layer>& layer = currentLayers[i];

        // start with the whole surface at its current location
        const Layer::State& s(layer->getDrawingState());

        // only consider the layers on the given layer stack
        if (s.layerStack != layerStack)
            continue;

        /*
         * opaqueRegion: area of a surface that is fully opaque.
         */
        Region opaqueRegion;

        /*
         * visibleRegion: area of a surface that is visible on screen
         * and not fully transparent. This is essentially the layer's
         * footprint minus the opaque regions above it.
         * Areas covered by a translucent surface are considered visible.
         */
        Region visibleRegion;

        /*
         * coveredRegion: area of a surface that is covered by all
         * visible regions above it (which includes the translucent areas).
         */
        Region coveredRegion;

        /*
         * transparentRegion: area of a surface that is hinted to be completely
         * transparent. This is only used to tell when the layer has no visible
         * non-transparent regions and can be removed from the layer list. It
         * does not affect the visibleRegion of this layer or any layers
         * beneath it. The hint may not be correct if apps don't respect the
         * SurfaceView restrictions (which, sadly, some don't).
         */
        Region transparentRegion;


        // handle hidden surfaces by setting the visible region to empty
        if (CC_LIKELY(layer->isVisible())) {
            const bool translucent = !layer->isOpaque(s);
            Rect bounds(s.active.transform.transform(layer->computeBounds()));
            visibleRegion.set(bounds);
            if (!visibleRegion.isEmpty()) {
                // Remove the transparent area from the visible region
                if (translucent) {
                    const Transform tr(s.active.transform);
                    if (tr.preserveRects()) {
                        // transform the transparent region
                        transparentRegion = tr.transform(s.activeTransparentRegion);
                    } else {
                        // transformation too complex, can't do the
                        // transparent region optimization.
                        transparentRegion.clear();
                    }
                }

                // compute the opaque region
                const int32_t layerOrientation = s.active.transform.getOrientation();
                if (s.alpha==255 && !translucent &&
                        ((layerOrientation & Transform::ROT_INVALID) == false)) {
                    // the opaque region is the layer's footprint
                    opaqueRegion = visibleRegion;
                }
            }
        }

        // Clip the covered region to the visible region
        coveredRegion = aboveCoveredLayers.intersect(visibleRegion);

        // Update aboveCoveredLayers for next (lower) layer
        aboveCoveredLayers.orSelf(visibleRegion);

        // subtract the opaque region covered by the layers above us
        visibleRegion.subtractSelf(aboveOpaqueLayers);

        // compute this layer's dirty region
        if (layer->contentDirty) {
            // we need to invalidate the whole region
            dirty = visibleRegion;
            // as well, as the old visible region
            dirty.orSelf(layer->visibleRegion);
            layer->contentDirty = false;
        } else {
            /* compute the exposed region:
             *   the exposed region consists of two components:
             *   1) what's VISIBLE now and was COVERED before
             *   2) what's EXPOSED now less what was EXPOSED before
             *
             * note that (1) is conservative, we start with the whole
             * visible region but only keep what used to be covered by
             * something -- which mean it may have been exposed.
             *
             * (2) handles areas that were not covered by anything but got
             * exposed because of a resize.
             */
            const Region newExposed = visibleRegion - coveredRegion;
            const Region oldVisibleRegion = layer->visibleRegion;
            const Region oldCoveredRegion = layer->coveredRegion;
            const Region oldExposed = oldVisibleRegion - oldCoveredRegion;
            dirty = (visibleRegion&oldCoveredRegion) | (newExposed-oldExposed);
        }
        dirty.subtractSelf(aboveOpaqueLayers);

        // accumulate to the screen dirty region
        outDirtyRegion.orSelf(dirty);

        // Update aboveOpaqueLayers for next (lower) layer
        aboveOpaqueLayers.orSelf(opaqueRegion);

        // Store the visible region in screen space
        layer->setVisibleRegion(visibleRegion);
        layer->setCoveredRegion(coveredRegion);
        layer->setVisibleNonTransparentRegion(
                visibleRegion.subtract(transparentRegion));
    }

    outOpaqueRegion = aboveOpaqueLayers;
}

void SurfaceFlinger::invalidateLayerStack(uint32_t layerStack,
        const Region& dirty) {
    for (size_t dpy=0 ; dpy<mDisplays.size() ; dpy++) {
        const sp<DisplayDevice>& hw(mDisplays[dpy]);
        if (hw->getLayerStack() == layerStack) {
            hw->dirtyRegion.orSelf(dirty);
        }
    }
}

bool SurfaceFlinger::handlePageFlip()
{
    nsecs_t latchTime = systemTime();
    Region dirtyRegion;

    bool visibleRegions = false;
    const LayerVector& layers(mDrawingState.layersSortedByZ);
    bool frameQueued = false;

    // Store the set of layers that need updates. This set must not change as
    // buffers are being latched, as this could result in a deadlock.
    // Example: Two producers share the same command stream and:
    // 1.) Layer 0 is latched
    // 2.) Layer 0 gets a new frame
    // 2.) Layer 1 gets a new frame
    // 3.) Layer 1 is latched.
    // Display is now waiting on Layer 1's frame, which is behind layer 0's
    // second frame. But layer 0's second frame could be waiting on display.
    Vector<Layer*> layersWithQueuedFrames;
    for (size_t i = 0, count = layers.size(); i<count ; i++) {
        const sp<Layer>& layer(layers[i]);
        if (layer->hasQueuedFrame()) {
            frameQueued = true;
            if (layer->shouldPresentNow(mPrimaryDispSync)) {
                layersWithQueuedFrames.push_back(layer.get());
            } else {
                layer->useEmptyDamage();
            }
        } else {
            layer->useEmptyDamage();
        }
    }
    for (size_t i = 0, count = layersWithQueuedFrames.size() ; i<count ; i++) {
        Layer* layer = layersWithQueuedFrames[i];
        const Region dirty(layer->latchBuffer(visibleRegions, latchTime));
        layer->useSurfaceDamage();
        const Layer::State& s(layer->getDrawingState());
        invalidateLayerStack(s.layerStack, dirty);
    }

    mVisibleRegionsDirty |= visibleRegions;

    // If we will need to wake up at some time in the future to deal with a
    // queued frame that shouldn't be displayed during this vsync period, wake
    // up during the next vsync period to check again.
    if (frameQueued && layersWithQueuedFrames.empty()) {
        signalLayerUpdate();
    }

    // Only continue with the refresh if there is actually new work to do
    return !layersWithQueuedFrames.empty();
}

void SurfaceFlinger::invalidateHwcGeometry()
{
    mHwWorkListDirty = true;
}


void SurfaceFlinger::doDisplayComposition(const sp<const DisplayDevice>& hw,
        const Region& inDirtyRegion)
{
    // We only need to actually compose the display if:
    // 1) It is being handled by hardware composer, which may need this to
    //    keep its virtual display state machine in sync, or
    // 2) There is work to be done (the dirty region isn't empty)
    bool isHwcDisplay = hw->getHwcDisplayId() >= 0;
    if (!isHwcDisplay && inDirtyRegion.isEmpty()) {
        return;
    }

    Region dirtyRegion(inDirtyRegion);

    // compute the invalid region
    hw->swapRegion.orSelf(dirtyRegion);

    uint32_t flags = hw->getFlags();
    if (flags & DisplayDevice::SWAP_RECTANGLE) {
        // we can redraw only what's dirty, but since SWAP_RECTANGLE only
        // takes a rectangle, we must make sure to update that whole
        // rectangle in that case
        dirtyRegion.set(hw->swapRegion.bounds());
    } else {
        if (flags & DisplayDevice::PARTIAL_UPDATES) {
            // We need to redraw the rectangle that will be updated
            // (pushed to the framebuffer).
            // This is needed because PARTIAL_UPDATES only takes one
            // rectangle instead of a region (see DisplayDevice::flip())
            dirtyRegion.set(hw->swapRegion.bounds());
        } else {
            // we need to redraw everything (the whole screen)
            dirtyRegion.set(hw->bounds());
            hw->swapRegion = dirtyRegion;
        }
    }

    if (CC_LIKELY(!mDaltonize && !mHasColorMatrix)) {
        if (!doComposeSurfaces(hw, dirtyRegion)) return;
    } else {
        RenderEngine& engine(getRenderEngine());
        mat4 colorMatrix = mColorMatrix;
        if (mDaltonize) {
            colorMatrix = colorMatrix * mDaltonizer();
        }
        mat4 oldMatrix = engine.setupColorTransform(colorMatrix);
        doComposeSurfaces(hw, dirtyRegion);
        engine.setupColorTransform(oldMatrix);
    }

    // update the swap region and clear the dirty region
    hw->swapRegion.orSelf(dirtyRegion);

    // swap buffers (presentation)
    hw->swapBuffers(getHwComposer());
}

bool SurfaceFlinger::doComposeSurfaces(const sp<const DisplayDevice>& hw, const Region& dirty)
{
    RenderEngine& engine(getRenderEngine());
    const int32_t id = hw->getHwcDisplayId();
    HWComposer& hwc(getHwComposer());
    HWComposer::LayerListIterator cur = hwc.begin(id);
    const HWComposer::LayerListIterator end = hwc.end(id);

    bool hasGlesComposition = hwc.hasGlesComposition(id);
    if (hasGlesComposition) {
        if (!hw->makeCurrent(mEGLDisplay, mEGLContext)) {
            ALOGW("DisplayDevice::makeCurrent failed. Aborting surface composition for display %s",
                  hw->getDisplayName().string());
            eglMakeCurrent(mEGLDisplay, EGL_NO_SURFACE, EGL_NO_SURFACE, EGL_NO_CONTEXT);
            if(!getDefaultDisplayDevice()->makeCurrent(mEGLDisplay, mEGLContext)) {
              ALOGE("DisplayDevice::makeCurrent on default display failed. Aborting.");
            }
            return false;
        }

        // Never touch the framebuffer if we don't have any framebuffer layers
        const bool hasHwcComposition = hwc.hasHwcComposition(id);
        if (hasHwcComposition) {
            // when using overlays, we assume a fully transparent framebuffer
            // NOTE: we could reduce how much we need to clear, for instance
            // remove where there are opaque FB layers. however, on some
            // GPUs doing a "clean slate" clear might be more efficient.
            // We'll revisit later if needed.
            engine.clearWithColor(0, 0, 0, 0);
        } else {
            // we start with the whole screen area
            const Region bounds(hw->getBounds());

            // we remove the scissor part
            // we're left with the letterbox region
            // (common case is that letterbox ends-up being empty)
            const Region letterbox(bounds.subtract(hw->getScissor()));

            // compute the area to clear
            Region region(hw->undefinedRegion.merge(letterbox));

            // but limit it to the dirty region
            region.andSelf(dirty);

            // screen is already cleared here
            if (!region.isEmpty()) {
                // can happen with SurfaceView
                drawWormhole(hw, region);
            }
        }

        if (hw->getDisplayType() != DisplayDevice::DISPLAY_PRIMARY) {
            // just to be on the safe side, we don't set the
            // scissor on the main display. It should never be needed
            // anyways (though in theory it could since the API allows it).
            const Rect& bounds(hw->getBounds());
            const Rect& scissor(hw->getScissor());
            if (scissor != bounds) {
                // scissor doesn't match the screen's dimensions, so we
                // need to clear everything outside of it and enable
                // the GL scissor so we don't draw anything where we shouldn't

                // enable scissor for this frame
                const uint32_t height = hw->getHeight();
                engine.setScissor(scissor.left, height - scissor.bottom,
                        scissor.getWidth(), scissor.getHeight());
            }
        }
    }

    /*
     * and then, render the layers targeted at the framebuffer
     */

    const Vector< sp<Layer> >& layers(hw->getVisibleLayersSortedByZ());
    const size_t count = layers.size();
    const Transform& tr = hw->getTransform();
    if (cur != end) {
        // we're using h/w composer
        for (size_t i=0 ; i<count && cur!=end ; ++i, ++cur) {
            const sp<Layer>& layer(layers[i]);
            const Region clip(dirty.intersect(tr.transform(layer->visibleRegion)));
            if (!clip.isEmpty()) {
                switch (cur->getCompositionType()) {
                    case HWC_CURSOR_OVERLAY:
                    case HWC_OVERLAY: {
                        const Layer::State& state(layer->getDrawingState());
                        if ((cur->getHints() & HWC_HINT_CLEAR_FB)
                                && i
                                && layer->isOpaque(state) && (state.alpha == 0xFF)
                                && hasGlesComposition) {
                            // never clear the very first layer since we're
                            // guaranteed the FB is already cleared
                            layer->clearWithOpenGL(hw);
                        }
                        break;
                    }
                    case HWC_FRAMEBUFFER: {
                        layer->draw(hw, clip);
                        break;
                    }
                    case HWC_FRAMEBUFFER_TARGET: {
                        // this should not happen as the iterator shouldn't
                        // let us get there.
                        ALOGW("HWC_FRAMEBUFFER_TARGET found in hwc list (index=%zu)", i);
                        break;
                    }
                }
            }
            layer->setAcquireFence(hw, *cur);
        }
    } else {
        // we're not using h/w composer
        for (size_t i=0 ; i<count ; ++i) {
            const sp<Layer>& layer(layers[i]);
            const Region clip(dirty.intersect(
                    tr.transform(layer->visibleRegion)));
            if (!clip.isEmpty()) {
                layer->draw(hw, clip);
            }
        }
    }

    // disable scissor at the end of the frame
    engine.disableScissor();
    return true;
}

void SurfaceFlinger::drawWormhole(const sp<const DisplayDevice>& hw, const Region& region) const {
    const int32_t height = hw->getHeight();
    RenderEngine& engine(getRenderEngine());
    engine.fillRegionWithColor(region, height, 0, 0, 0, 0);
}

status_t SurfaceFlinger::addClientLayer(const sp<Client>& client,
        const sp<IBinder>& handle,
        const sp<IGraphicBufferProducer>& gbc,
        const sp<Layer>& lbc)
{
    // add this layer to the current state list
    {
        Mutex::Autolock _l(mStateLock);
        if (mCurrentState.layersSortedByZ.size() >= MAX_LAYERS) {
            return NO_MEMORY;
        }
        mCurrentState.layersSortedByZ.add(lbc);
        mGraphicBufferProducerList.add(IInterface::asBinder(gbc));
    }

    // attach this layer to the client
    client->attachLayer(handle, lbc);

    return NO_ERROR;
}

status_t SurfaceFlinger::removeLayer(const wp<Layer>& weakLayer) {
    Mutex::Autolock _l(mStateLock);
    sp<Layer> layer = weakLayer.promote();
    if (layer == nullptr) {
        // The layer has already been removed, carry on
        return NO_ERROR;
    }

    ssize_t index = mCurrentState.layersSortedByZ.remove(layer);
    if (index >= 0) {
        mLayersPendingRemoval.push(layer);
        mLayersRemoved = true;
        setTransactionFlags(eTransactionNeeded);
        return NO_ERROR;
    }
    return status_t(index);
}

uint32_t SurfaceFlinger::peekTransactionFlags() {
    return android_atomic_release_load(&mTransactionFlags);
}

uint32_t SurfaceFlinger::getTransactionFlags(uint32_t flags) {
    return android_atomic_and(~flags, &mTransactionFlags) & flags;
}

uint32_t SurfaceFlinger::setTransactionFlags(uint32_t flags) {
    uint32_t old = android_atomic_or(flags, &mTransactionFlags);
    if ((old & flags)==0) { // wake the server up
        signalTransaction();
    }
    return old;
}

void SurfaceFlinger::setTransactionState(
        const Vector<ComposerState>& state,
        const Vector<DisplayState>& displays,
        uint32_t flags)
{
    ATRACE_CALL();
    Mutex::Autolock _l(mStateLock);
    uint32_t transactionFlags = 0;

    if (flags & eAnimation) {
        // For window updates that are part of an animation we must wait for
        // previous animation "frames" to be handled.
        while (mAnimTransactionPending) {
            status_t err = mTransactionCV.waitRelative(mStateLock, s2ns(5));
            if (CC_UNLIKELY(err != NO_ERROR)) {
                // just in case something goes wrong in SF, return to the
                // caller after a few seconds.
                ALOGW_IF(err == TIMED_OUT, "setTransactionState timed out "
                        "waiting for previous animation frame");
                mAnimTransactionPending = false;
                break;
            }
        }
    }

    size_t count = displays.size();
    for (size_t i=0 ; i<count ; i++) {
        const DisplayState& s(displays[i]);
        transactionFlags |= setDisplayStateLocked(s);
    }

    count = state.size();
    for (size_t i=0 ; i<count ; i++) {
        const ComposerState& s(state[i]);
        // Here we need to check that the interface we're given is indeed
        // one of our own. A malicious client could give us a NULL
        // IInterface, or one of its own or even one of our own but a
        // different type. All these situations would cause us to crash.
        //
        // NOTE: it would be better to use RTTI as we could directly check
        // that we have a Client*. however, RTTI is disabled in Android.
        if (s.client != NULL) {
            sp<IBinder> binder = IInterface::asBinder(s.client);
            if (binder != NULL) {
                String16 desc(binder->getInterfaceDescriptor());
                if (desc == ISurfaceComposerClient::descriptor) {
                    sp<Client> client( static_cast<Client *>(s.client.get()) );
                    transactionFlags |= setClientStateLocked(client, s.state);
                }
            }
        }
    }

    // If a synchronous transaction is explicitly requested without any changes,
    // force a transaction anyway. This can be used as a flush mechanism for
    // previous async transactions.
    if (transactionFlags == 0 && (flags & eSynchronous)) {
        transactionFlags = eTransactionNeeded;
    }

    if (transactionFlags) {
        if (mInterceptor.isEnabled()) {
            mInterceptor.saveTransaction(state, mCurrentState.displays, displays, flags);
        }

        // this triggers the transaction
        setTransactionFlags(transactionFlags);

        // if this is a synchronous transaction, wait for it to take effect
        // before returning.
        if (flags & eSynchronous) {
            mTransactionPending = true;
        }
        if (flags & eAnimation) {
            mAnimTransactionPending = true;
        }
        while (mTransactionPending) {
            status_t err = mTransactionCV.waitRelative(mStateLock, s2ns(5));
            if (CC_UNLIKELY(err != NO_ERROR)) {
                // just in case something goes wrong in SF, return to the
                // called after a few seconds.
                ALOGW_IF(err == TIMED_OUT, "setTransactionState timed out!");
                mTransactionPending = false;
                break;
            }
        }
    }
}

uint32_t SurfaceFlinger::setDisplayStateLocked(const DisplayState& s)
{
    ssize_t dpyIdx = mCurrentState.displays.indexOfKey(s.token);
    if (dpyIdx < 0)
        return 0;

    uint32_t flags = 0;
    DisplayDeviceState& disp(mCurrentState.displays.editValueAt(dpyIdx));
    if (disp.isValid()) {
        const uint32_t what = s.what;
        if (what & DisplayState::eSurfaceChanged) {
            if (IInterface::asBinder(disp.surface) != IInterface::asBinder(s.surface)) {
                disp.surface = s.surface;
                flags |= eDisplayTransactionNeeded;
            }
        }
        if (what & DisplayState::eLayerStackChanged) {
            if (disp.layerStack != s.layerStack) {
                disp.layerStack = s.layerStack;
                flags |= eDisplayTransactionNeeded;
            }
        }
        if (what & DisplayState::eDisplayProjectionChanged) {
            if (disp.orientation != s.orientation) {
                disp.orientation = s.orientation;
                flags |= eDisplayTransactionNeeded;
            }
            if (disp.frame != s.frame) {
                disp.frame = s.frame;
                flags |= eDisplayTransactionNeeded;
            }
            if (disp.viewport != s.viewport) {
                disp.viewport = s.viewport;
                flags |= eDisplayTransactionNeeded;
            }
        }
        if (what & DisplayState::eDisplaySizeChanged) {
            if (disp.width != s.width) {
                disp.width = s.width;
                flags |= eDisplayTransactionNeeded;
            }
            if (disp.height != s.height) {
                disp.height = s.height;
                flags |= eDisplayTransactionNeeded;
            }
        }
    }
    return flags;
}

uint32_t SurfaceFlinger::setClientStateLocked(
        const sp<Client>& client,
        const layer_state_t& s)
{
    uint32_t flags = 0;
    sp<Layer> layer(client->getLayerUser(s.surface));
    if (layer != 0) {
        const uint32_t what = s.what;
        bool geometryAppliesWithResize =
                what & layer_state_t::eGeometryAppliesWithResize;
        if (what & layer_state_t::ePositionChanged) {
            if (layer->setPosition(s.x, s.y, !geometryAppliesWithResize)) {
                flags |= eTraversalNeeded;
            }
        }
        if (what & layer_state_t::eLayerChanged) {
            // NOTE: index needs to be calculated before we update the state
            ssize_t idx = mCurrentState.layersSortedByZ.indexOf(layer);
            if (layer->setLayer(s.z) && idx >= 0) {
                mCurrentState.layersSortedByZ.removeAt(idx);
                mCurrentState.layersSortedByZ.add(layer);
                // we need traversal (state changed)
                // AND transaction (list changed)
                flags |= eTransactionNeeded|eTraversalNeeded;
            }
        }
        if (what & layer_state_t::eSizeChanged) {
            if (layer->setSize(s.w, s.h)) {
                flags |= eTraversalNeeded;
            }
        }
        if (what & layer_state_t::eAlphaChanged) {
            if (layer->setAlpha(uint8_t(255.0f*s.alpha+0.5f)))
                flags |= eTraversalNeeded;
        }
        if (what & layer_state_t::eMatrixChanged) {
            if (layer->setMatrix(s.matrix))
                flags |= eTraversalNeeded;
        }
        if (what & layer_state_t::eTransparentRegionChanged) {
            if (layer->setTransparentRegionHint(s.transparentRegion))
                flags |= eTraversalNeeded;
        }
        if (what & layer_state_t::eFlagsChanged) {
            if (layer->setFlags(s.flags, s.mask))
                flags |= eTraversalNeeded;
        }
        if (what & layer_state_t::eCropChanged) {
            if (layer->setCrop(s.crop, !geometryAppliesWithResize))
                flags |= eTraversalNeeded;
        }
        if (what & layer_state_t::eFinalCropChanged) {
            if (layer->setFinalCrop(s.finalCrop))
                flags |= eTraversalNeeded;
        }
        if (what & layer_state_t::eLayerStackChanged) {
            // NOTE: index needs to be calculated before we update the state
            ssize_t idx = mCurrentState.layersSortedByZ.indexOf(layer);
            if (layer->setLayerStack(s.layerStack) && idx >= 0) {
                mCurrentState.layersSortedByZ.removeAt(idx);
                mCurrentState.layersSortedByZ.add(layer);
                // we need traversal (state changed)
                // AND transaction (list changed)
                flags |= eTransactionNeeded|eTraversalNeeded;
            }
        }
        if (what & layer_state_t::eDeferTransaction) {
            layer->deferTransactionUntil(s.handle, s.frameNumber);
            // We don't trigger a traversal here because if no other state is
            // changed, we don't want this to cause any more work
        }
        if (what & layer_state_t::eOverrideScalingModeChanged) {
            layer->setOverrideScalingMode(s.overrideScalingMode);
            // We don't trigger a traversal here because if no other state is
            // changed, we don't want this to cause any more work
        }
    }
    return flags;
}

status_t SurfaceFlinger::createLayer(
        const String8& name,
        const sp<Client>& client,
        uint32_t w, uint32_t h, PixelFormat format, uint32_t flags,
        sp<IBinder>* handle, sp<IGraphicBufferProducer>* gbp)
{
    if (int32_t(w|h) < 0) {
        ALOGE("createLayer() failed, w or h is negative (w=%d, h=%d)",
                int(w), int(h));
        return BAD_VALUE;
    }

    status_t result = NO_ERROR;

    sp<Layer> layer;

    switch (flags & ISurfaceComposerClient::eFXSurfaceMask) {
        case ISurfaceComposerClient::eFXSurfaceNormal:
            result = createNormalLayer(client,
                    name, w, h, flags, format,
                    handle, gbp, &layer);
            break;
        case ISurfaceComposerClient::eFXSurfaceDim:
            result = createDimLayer(client,
                    name, w, h, flags,
                    handle, gbp, &layer);
            break;
        default:
            result = BAD_VALUE;
            break;
    }

    if (result != NO_ERROR) {
        return result;
    }

    result = addClientLayer(client, *handle, *gbp, layer);
    if (result != NO_ERROR) {
        return result;
    }
    mInterceptor.saveSurfaceCreation(layer);

    setTransactionFlags(eTransactionNeeded);
    return result;
}

status_t SurfaceFlinger::createNormalLayer(const sp<Client>& client,
        const String8& name, uint32_t w, uint32_t h, uint32_t flags, PixelFormat& format,
        sp<IBinder>* handle, sp<IGraphicBufferProducer>* gbp, sp<Layer>* outLayer)
{
    // initialize the surfaces
    switch (format) {
    case PIXEL_FORMAT_TRANSPARENT:
    case PIXEL_FORMAT_TRANSLUCENT:
        format = PIXEL_FORMAT_RGBA_8888;
        break;
    case PIXEL_FORMAT_OPAQUE:
        format = PIXEL_FORMAT_RGBX_8888;
        break;
    }

    *outLayer = new Layer(this, client, name, w, h, flags);
    status_t err = (*outLayer)->setBuffers(w, h, format, flags);
    if (err == NO_ERROR) {
        *handle = (*outLayer)->getHandle();
        *gbp = (*outLayer)->getProducer();
    }

    ALOGE_IF(err, "createNormalLayer() failed (%s)", strerror(-err));
    return err;
}

status_t SurfaceFlinger::createDimLayer(const sp<Client>& client,
        const String8& name, uint32_t w, uint32_t h, uint32_t flags,
        sp<IBinder>* handle, sp<IGraphicBufferProducer>* gbp, sp<Layer>* outLayer)
{
    *outLayer = new LayerDim(this, client, name, w, h, flags);
    *handle = (*outLayer)->getHandle();
    *gbp = (*outLayer)->getProducer();
    return NO_ERROR;
}

status_t SurfaceFlinger::onLayerRemoved(const sp<Client>& client, const sp<IBinder>& handle)
{
    // called by the window manager when it wants to remove a Layer
    status_t err = NO_ERROR;
    sp<Layer> l(client->getLayerUser(handle));
    if (l != NULL) {
        mInterceptor.saveSurfaceDeletion(l);
        err = removeLayer(l);
        ALOGE_IF(err<0 && err != NAME_NOT_FOUND,
                "error removing layer=%p (%s)", l.get(), strerror(-err));
    }
    return err;
}

status_t SurfaceFlinger::onLayerDestroyed(const wp<Layer>& layer)
{
    // called by ~LayerCleaner() when all references to the IBinder (handle)
    // are gone
    return removeLayer(layer);
}

// ---------------------------------------------------------------------------

void SurfaceFlinger::onInitializeDisplays() {
    // reset screen orientation and use primary layer stack
    Vector<ComposerState> state;
    Vector<DisplayState> displays;
    DisplayState d;
    d.what = DisplayState::eDisplayProjectionChanged |
             DisplayState::eLayerStackChanged;
    d.token = mBuiltinDisplays[DisplayDevice::DISPLAY_PRIMARY];
    d.layerStack = 0;
    d.orientation = DisplayState::eOrientationDefault;
    d.frame.makeInvalid();
    d.viewport.makeInvalid();
    d.width = 0;
    d.height = 0;
    displays.add(d);
    setTransactionState(state, displays, 0);
    setPowerModeInternal(getDisplayDevice(d.token), HWC_POWER_MODE_NORMAL);

    const nsecs_t period =
            getHwComposer().getRefreshPeriod(HWC_DISPLAY_PRIMARY);
    mAnimFrameTracker.setDisplayRefreshPeriod(period);
}

void SurfaceFlinger::initializeDisplays() {
    class MessageScreenInitialized : public MessageBase {
        SurfaceFlinger* flinger;
    public:
        explicit MessageScreenInitialized(SurfaceFlinger* flinger) : flinger(flinger) { }
        virtual bool handler() {
            flinger->onInitializeDisplays();
            return true;
        }
    };
    sp<MessageBase> msg = new MessageScreenInitialized(this);
    postMessageAsync(msg);  // we may be called from main thread, use async message
}

void SurfaceFlinger::setPowerModeInternal(const sp<DisplayDevice>& hw,
        int mode) {
    ALOGD("Set power mode=%d, type=%d flinger=%p", mode, hw->getDisplayType(),
            this);
    int32_t type = hw->getDisplayType();
    int currentMode = hw->getPowerMode();

    if (mode == currentMode) {
        ALOGD("Screen type=%d is already mode=%d", hw->getDisplayType(), mode);
        return;
    }

    hw->setPowerMode(mode);
    if (type >= DisplayDevice::NUM_BUILTIN_DISPLAY_TYPES) {
        ALOGW("Trying to set power mode for virtual display");
        return;
    }

    if (mInterceptor.isEnabled()) {
        Mutex::Autolock _l(mStateLock);
        ssize_t idx = mCurrentState.displays.indexOfKey(hw->getDisplayToken());
        if (idx < 0) {
            ALOGW("Surface Interceptor SavePowerMode: invalid display token");
            return;
        }
        mInterceptor.savePowerModeUpdate(mCurrentState.displays.valueAt(idx).displayId, mode);
    }

    if (currentMode == HWC_POWER_MODE_OFF) {
        // Turn on the display
        getHwComposer().setPowerMode(type, mode);
        if (type == DisplayDevice::DISPLAY_PRIMARY) {
            // FIXME: eventthread only knows about the main display right now
            mEventThread->onScreenAcquired();
            resyncToHardwareVsync(true);
        }

        mVisibleRegionsDirty = true;
        mHasPoweredOff = true;
        repaintEverything();

        struct sched_param param = {0};
        param.sched_priority = 1;
        if (sched_setscheduler(0, SCHED_FIFO, &param) != 0) {
            ALOGW("Couldn't set SCHED_FIFO on display on");
        }
    } else if (mode == HWC_POWER_MODE_OFF) {
        // Turn off the display
        struct sched_param param = {0};
        if (sched_setscheduler(0, SCHED_OTHER, &param) != 0) {
            ALOGW("Couldn't set SCHED_OTHER on display off");
        }

        if (type == DisplayDevice::DISPLAY_PRIMARY) {
            disableHardwareVsync(true); // also cancels any in-progress resync

            // FIXME: eventthread only knows about the main display right now
            mEventThread->onScreenReleased();
        }

        getHwComposer().setPowerMode(type, mode);
        mVisibleRegionsDirty = true;
        // from this point on, SF will stop drawing on this display
    } else {
        getHwComposer().setPowerMode(type, mode);
    }
}

void SurfaceFlinger::setPowerMode(const sp<IBinder>& display, int mode) {
    class MessageSetPowerMode: public MessageBase {
        SurfaceFlinger& mFlinger;
        sp<IBinder> mDisplay;
        int mMode;
    public:
        MessageSetPowerMode(SurfaceFlinger& flinger,
                const sp<IBinder>& disp, int mode) : mFlinger(flinger),
                    mDisplay(disp) { mMode = mode; }
        virtual bool handler() {
            sp<DisplayDevice> hw(mFlinger.getDisplayDevice(mDisplay));
            if (hw == NULL) {
                ALOGE("Attempt to set power mode = %d for null display %p",
                        mMode, mDisplay.get());
            } else if (hw->getDisplayType() >= DisplayDevice::DISPLAY_VIRTUAL) {
                ALOGW("Attempt to set power mode = %d for virtual display",
                        mMode);
            } else {
                mFlinger.setPowerModeInternal(hw, mMode);
            }
            return true;
        }
    };
    sp<MessageBase> msg = new MessageSetPowerMode(*this, display, mode);
    postMessageSync(msg);
}

// ---------------------------------------------------------------------------

status_t SurfaceFlinger::dump(int fd, const Vector<String16>& args)
{
    String8 result;

    IPCThreadState* ipc = IPCThreadState::self();
    const int pid = ipc->getCallingPid();
    const int uid = ipc->getCallingUid();
    if ((uid != AID_SHELL) &&
            !PermissionCache::checkPermission(sDump, pid, uid)) {
        result.appendFormat("Permission Denial: "
                "can't dump SurfaceFlinger from pid=%d, uid=%d\n", pid, uid);
    } else {
        // Try to get the main lock, but give up after one second
        // (this would indicate SF is stuck, but we want to be able to
        // print something in dumpsys).
        status_t err = mStateLock.timedLock(s2ns(1));
        bool locked = (err == NO_ERROR);
        if (!locked) {
            result.appendFormat(
                    "SurfaceFlinger appears to be unresponsive (%s [%d]), "
                    "dumping anyways (no locks held)\n", strerror(-err), err);
        }

        bool dumpAll = true;
        size_t index = 0;
        size_t numArgs = args.size();
        if (numArgs) {
            if ((index < numArgs) &&
                    (args[index] == String16("--list"))) {
                index++;
                listLayersLocked(args, index, result);
                dumpAll = false;
            }

            if ((index < numArgs) &&
                    (args[index] == String16("--latency"))) {
                index++;
                dumpStatsLocked(args, index, result);
                dumpAll = false;
            }

            if ((index < numArgs) &&
                    (args[index] == String16("--latency-clear"))) {
                index++;
                clearStatsLocked(args, index, result);
                dumpAll = false;
            }

            if ((index < numArgs) &&
                    (args[index] == String16("--dispsync"))) {
                index++;
                mPrimaryDispSync.dump(result);
                dumpAll = false;
            }

            if ((index < numArgs) &&
                    (args[index] == String16("--static-screen"))) {
                index++;
                dumpStaticScreenStats(result);
                dumpAll = false;
            }

            if ((index < numArgs) &&
                    (args[index] == String16("--frame-events"))) {
                index++;
                dumpFrameEventsLocked(result);
                dumpAll = false;
            }
        }

        if (dumpAll) {
            dumpAllLocked(args, index, result);
        }

        if (locked) {
            mStateLock.unlock();
        }
    }
    write(fd, result.string(), result.size());
    return NO_ERROR;
}

void SurfaceFlinger::listLayersLocked(const Vector<String16>& /* args */,
        size_t& /* index */, String8& result) const
{
    const LayerVector& currentLayers = mCurrentState.layersSortedByZ;
    const size_t count = currentLayers.size();
    for (size_t i=0 ; i<count ; i++) {
        const sp<Layer>& layer(currentLayers[i]);
        result.appendFormat("%s\n", layer->getName().string());
    }
}

void SurfaceFlinger::dumpStatsLocked(const Vector<String16>& args, size_t& index,
        String8& result) const
{
    String8 name;
    if (index < args.size()) {
        name = String8(args[index]);
        index++;
    }

    const nsecs_t period =
            getHwComposer().getRefreshPeriod(HWC_DISPLAY_PRIMARY);
    result.appendFormat("%" PRId64 "\n", period);

    if (name.isEmpty()) {
        mAnimFrameTracker.dumpStats(result);
    } else {
        const LayerVector& currentLayers = mCurrentState.layersSortedByZ;
        const size_t count = currentLayers.size();
        for (size_t i=0 ; i<count ; i++) {
            const sp<Layer>& layer(currentLayers[i]);
            if (name == layer->getName()) {
                layer->dumpFrameStats(result);
            }
        }
    }
}

void SurfaceFlinger::clearStatsLocked(const Vector<String16>& args, size_t& index,
        String8& /* result */)
{
    String8 name;
    if (index < args.size()) {
        name = String8(args[index]);
        index++;
    }

    const LayerVector& currentLayers = mCurrentState.layersSortedByZ;
    const size_t count = currentLayers.size();
    for (size_t i=0 ; i<count ; i++) {
        const sp<Layer>& layer(currentLayers[i]);
        if (name.isEmpty() || (name == layer->getName())) {
            layer->clearFrameStats();
        }
    }

    mAnimFrameTracker.clearStats();
}

// This should only be called from the main thread.  Otherwise it would need
// the lock and should use mCurrentState rather than mDrawingState.
void SurfaceFlinger::logFrameStats() {
    const LayerVector& drawingLayers = mDrawingState.layersSortedByZ;
    const size_t count = drawingLayers.size();
    for (size_t i=0 ; i<count ; i++) {
        const sp<Layer>& layer(drawingLayers[i]);
        layer->logFrameStats();
    }

    mAnimFrameTracker.logAndResetStats(String8("<win-anim>"));
}

void SurfaceFlinger::appendSfConfigString(String8& result) const
{
    result.append(" [sf");
#ifdef HAS_CONTEXT_PRIORITY
    result.append(" HAS_CONTEXT_PRIORITY");
#endif
#ifdef NEVER_DEFAULT_TO_ASYNC_MODE
    result.append(" NEVER_DEFAULT_TO_ASYNC_MODE");
#endif
    if (isLayerTripleBufferingDisabled())
        result.append(" DISABLE_TRIPLE_BUFFERING");
    result.append("]");
}

void SurfaceFlinger::dumpStaticScreenStats(String8& result) const
{
    result.appendFormat("Static screen stats:\n");
    for (size_t b = 0; b < NUM_BUCKETS - 1; ++b) {
        float bucketTimeSec = mFrameBuckets[b] / 1e9;
        float percent = 100.0f *
                static_cast<float>(mFrameBuckets[b]) / mTotalTime;
        result.appendFormat("  < %zd frames: %.3f s (%.1f%%)\n",
                b + 1, bucketTimeSec, percent);
    }
    float bucketTimeSec = mFrameBuckets[NUM_BUCKETS - 1] / 1e9;
    float percent = 100.0f *
            static_cast<float>(mFrameBuckets[NUM_BUCKETS - 1]) / mTotalTime;
    result.appendFormat("  %zd+ frames: %.3f s (%.1f%%)\n",
            NUM_BUCKETS - 1, bucketTimeSec, percent);
}

void SurfaceFlinger::dumpFrameEventsLocked(String8& result) {
    result.appendFormat("Layer frame timestamps:\n");

    const LayerVector& currentLayers = mCurrentState.layersSortedByZ;
    const size_t count = currentLayers.size();
    for (size_t i=0 ; i<count ; i++) {
        currentLayers[i]->dumpFrameEvents(result);
    }
}

void SurfaceFlinger::recordBufferingStats(const char* layerName,
        std::vector<OccupancyTracker::Segment>&& history) {
    Mutex::Autolock lock(mBufferingStatsMutex);
    auto& stats = mBufferingStats[layerName];
    for (const auto& segment : history) {
        if (!segment.usedThirdBuffer) {
            stats.twoBufferTime += segment.totalTime;
        }
        if (segment.occupancyAverage < 1.0f) {
            stats.doubleBufferedTime += segment.totalTime;
        } else if (segment.occupancyAverage < 2.0f) {
            stats.tripleBufferedTime += segment.totalTime;
        }
        ++stats.numSegments;
        stats.totalTime += segment.totalTime;
    }
}

void SurfaceFlinger::dumpBufferingStats(String8& result) const {
    result.append("Buffering stats:\n");
    result.append("  [Layer name] <Active time> <Two buffer> "
            "<Double buffered> <Triple buffered>\n");
    Mutex::Autolock lock(mBufferingStatsMutex);
    typedef std::tuple<std::string, float, float, float> BufferTuple;
    std::map<float, BufferTuple, std::greater<float>> sorted;
    for (const auto& statsPair : mBufferingStats) {
        const char* name = statsPair.first.c_str();
        const BufferingStats& stats = statsPair.second;
        if (stats.numSegments == 0) {
            continue;
        }
        float activeTime = ns2ms(stats.totalTime) / 1000.0f;
        float twoBufferRatio = static_cast<float>(stats.twoBufferTime) /
                stats.totalTime;
        float doubleBufferRatio = static_cast<float>(
                stats.doubleBufferedTime) / stats.totalTime;
        float tripleBufferRatio = static_cast<float>(
                stats.tripleBufferedTime) / stats.totalTime;
        sorted.insert({activeTime, {name, twoBufferRatio,
                doubleBufferRatio, tripleBufferRatio}});
    }
    for (const auto& sortedPair : sorted) {
        float activeTime = sortedPair.first;
        const BufferTuple& values = sortedPair.second;
        result.appendFormat("  [%s] %.2f %.3f %.3f %.3f\n",
                std::get<0>(values).c_str(), activeTime,
                std::get<1>(values), std::get<2>(values),
                std::get<3>(values));
    }
    result.append("\n");
}

void SurfaceFlinger::dumpAllLocked(const Vector<String16>& args, size_t& index,
        String8& result) const
{
    bool colorize = false;
    if (index < args.size()
            && (args[index] == String16("--color"))) {
        colorize = true;
        index++;
    }

    Colorizer colorizer(colorize);

    // figure out if we're stuck somewhere
    const nsecs_t now = systemTime();
    const nsecs_t inSwapBuffers(mDebugInSwapBuffers);
    const nsecs_t inTransaction(mDebugInTransaction);
    nsecs_t inSwapBuffersDuration = (inSwapBuffers) ? now-inSwapBuffers : 0;
    nsecs_t inTransactionDuration = (inTransaction) ? now-inTransaction : 0;

    /*
     * Dump library configuration.
     */

    colorizer.bold(result);
    result.append("Build configuration:");
    colorizer.reset(result);
    appendSfConfigString(result);
    appendUiConfigString(result);
    appendGuiConfigString(result);
    result.append("\n");

    colorizer.bold(result);
    result.append("Sync configuration: ");
    colorizer.reset(result);
    result.append(SyncFeatures::getInstance().toString());
    result.append("\n");

    colorizer.bold(result);
    result.append("DispSync configuration: ");
    colorizer.reset(result);
    result.appendFormat("app phase %" PRId64 " ns, sf phase %" PRId64 " ns, "
            "present offset %d ns (refresh %" PRId64 " ns)",
        vsyncPhaseOffsetNs, sfVsyncPhaseOffsetNs, PRESENT_TIME_OFFSET_FROM_VSYNC_NS,
        mHwc->getRefreshPeriod(HWC_DISPLAY_PRIMARY));
    result.append("\n");

    // Dump static screen stats
    result.append("\n");
    dumpStaticScreenStats(result);
    result.append("\n");

    dumpBufferingStats(result);

    /*
     * Dump the visible layer list
     */
    const LayerVector& currentLayers = mCurrentState.layersSortedByZ;
    const size_t count = currentLayers.size();
    colorizer.bold(result);
    result.appendFormat("Visible layers (count = %zu)\n", count);
    colorizer.reset(result);
    for (size_t i=0 ; i<count ; i++) {
        const sp<Layer>& layer(currentLayers[i]);
        layer->dump(result, colorizer);
    }

    /*
     * Dump Display state
     */

    colorizer.bold(result);
    result.appendFormat("Displays (%zu entries)\n", mDisplays.size());
    colorizer.reset(result);
    for (size_t dpy=0 ; dpy<mDisplays.size() ; dpy++) {
        const sp<const DisplayDevice>& hw(mDisplays[dpy]);
        hw->dump(result);
    }

    /*
     * Dump SurfaceFlinger global state
     */

    colorizer.bold(result);
    result.append("SurfaceFlinger global state:\n");
    colorizer.reset(result);

    HWComposer& hwc(getHwComposer());
    sp<const DisplayDevice> hw(getDefaultDisplayDevice());

    colorizer.bold(result);
    result.appendFormat("EGL implementation : %s\n",
            eglQueryStringImplementationANDROID(mEGLDisplay, EGL_VERSION));
    colorizer.reset(result);
    result.appendFormat("%s\n",
            eglQueryStringImplementationANDROID(mEGLDisplay, EGL_EXTENSIONS));

    mRenderEngine->dump(result);

    hw->undefinedRegion.dump(result, "undefinedRegion");
    result.appendFormat("  orientation=%d, isDisplayOn=%d\n",
            hw->getOrientation(), hw->isDisplayOn());
    result.appendFormat(
            "  last eglSwapBuffers() time: %f us\n"
            "  last transaction time     : %f us\n"
            "  transaction-flags         : %08x\n"
            "  refresh-rate              : %f fps\n"
            "  x-dpi                     : %f\n"
            "  y-dpi                     : %f\n"
            "  gpu_to_cpu_unsupported    : %d\n"
            ,
            mLastSwapBufferTime/1000.0,
            mLastTransactionTime/1000.0,
            mTransactionFlags,
            1e9 / hwc.getRefreshPeriod(HWC_DISPLAY_PRIMARY),
            hwc.getDpiX(HWC_DISPLAY_PRIMARY),
            hwc.getDpiY(HWC_DISPLAY_PRIMARY),
            !mGpuToCpuSupported);

    result.appendFormat("  eglSwapBuffers time: %f us\n",
            inSwapBuffersDuration/1000.0);

    result.appendFormat("  transaction time: %f us\n",
            inTransactionDuration/1000.0);

    /*
     * VSYNC state
     */
    mEventThread->dump(result);

    /*
     * Dump HWComposer state
     */
    colorizer.bold(result);
    result.append("h/w composer state:\n");
    colorizer.reset(result);
    result.appendFormat("  h/w composer %s and %s\n",
            hwc.initCheck()==NO_ERROR ? "present" : "not present",
                    (mDebugDisableHWC || mDebugRegion || mDaltonize
                            || mHasColorMatrix) ? "disabled" : "enabled");
    hwc.dump(result);

    /*
     * Dump gralloc state
     */
    const GraphicBufferAllocator& alloc(GraphicBufferAllocator::get());
    alloc.dump(result);
}

const Vector< sp<Layer> >&
SurfaceFlinger::getLayerSortedByZForHwcDisplay(int id) {
    // Note: mStateLock is held here
    wp<IBinder> dpy;
    for (size_t i=0 ; i<mDisplays.size() ; i++) {
        if (mDisplays.valueAt(i)->getHwcDisplayId() == id) {
            dpy = mDisplays.keyAt(i);
            break;
        }
    }
    if (dpy == NULL) {
        ALOGE("getLayerSortedByZForHwcDisplay: invalid hwc display id %d", id);
        // Just use the primary display so we have something to return
        dpy = getBuiltInDisplay(DisplayDevice::DISPLAY_PRIMARY);
    }
    return getDisplayDevice(dpy)->getVisibleLayersSortedByZ();
}

bool SurfaceFlinger::startDdmConnection()
{
    void* libddmconnection_dso =
            dlopen("libsurfaceflinger_ddmconnection.so", RTLD_NOW);
    if (!libddmconnection_dso) {
        return false;
    }
    void (*DdmConnection_start)(const char* name);
    DdmConnection_start =
            (decltype(DdmConnection_start))dlsym(libddmconnection_dso, "DdmConnection_start");
    if (!DdmConnection_start) {
        dlclose(libddmconnection_dso);
        return false;
    }
    (*DdmConnection_start)(getServiceName());
    return true;
}

status_t SurfaceFlinger::onTransact(
    uint32_t code, const Parcel& data, Parcel* reply, uint32_t flags)
{
    switch (code) {
        case CREATE_CONNECTION:
        case CREATE_DISPLAY:
        case SET_TRANSACTION_STATE:
        case BOOT_FINISHED:
        case CLEAR_ANIMATION_FRAME_STATS:
        case GET_ANIMATION_FRAME_STATS:
        case SET_POWER_MODE:
        case GET_HDR_CAPABILITIES:
        {
            // codes that require permission check
            IPCThreadState* ipc = IPCThreadState::self();
            const int pid = ipc->getCallingPid();
            const int uid = ipc->getCallingUid();
            if ((uid != AID_GRAPHICS && uid != AID_SYSTEM) &&
                    !PermissionCache::checkPermission(sAccessSurfaceFlinger, pid, uid)) {
                ALOGE("Permission Denial: "
                        "can't access SurfaceFlinger pid=%d, uid=%d", pid, uid);
                return PERMISSION_DENIED;
            }
            break;
        }
        case CAPTURE_SCREEN:
        {
            // codes that require permission check
            IPCThreadState* ipc = IPCThreadState::self();
            const int pid = ipc->getCallingPid();
            const int uid = ipc->getCallingUid();
            if ((uid != AID_GRAPHICS) &&
                    !PermissionCache::checkPermission(sReadFramebuffer, pid, uid)) {
                ALOGE("Permission Denial: "
                        "can't read framebuffer pid=%d, uid=%d", pid, uid);
                return PERMISSION_DENIED;
            }
            break;
        }
    }

    status_t err = BnSurfaceComposer::onTransact(code, data, reply, flags);
    if (err == UNKNOWN_TRANSACTION || err == PERMISSION_DENIED) {
        CHECK_INTERFACE(ISurfaceComposer, data, reply);
        if (CC_UNLIKELY(!PermissionCache::checkCallingPermission(sHardwareTest))) {
            IPCThreadState* ipc = IPCThreadState::self();
            const int pid = ipc->getCallingPid();
            const int uid = ipc->getCallingUid();
            ALOGE("Permission Denial: "
                    "can't access SurfaceFlinger pid=%d, uid=%d", pid, uid);
            return PERMISSION_DENIED;
        }
        int n;
        switch (code) {
            case 1000: // SHOW_CPU, NOT SUPPORTED ANYMORE
            case 1001: // SHOW_FPS, NOT SUPPORTED ANYMORE
                return NO_ERROR;
            case 1002:  // SHOW_UPDATES
                n = data.readInt32();
                mDebugRegion = n ? n : (mDebugRegion ? 0 : 1);
                invalidateHwcGeometry();
                repaintEverything();
                return NO_ERROR;
            case 1004:{ // repaint everything
                repaintEverything();
                return NO_ERROR;
            }
            case 1005:{ // force transaction
                setTransactionFlags(
                        eTransactionNeeded|
                        eDisplayTransactionNeeded|
                        eTraversalNeeded);
                return NO_ERROR;
            }
            case 1006:{ // send empty update
                signalRefresh();
                return NO_ERROR;
            }
            case 1008:  // toggle use of hw composer
                n = data.readInt32();
                mDebugDisableHWC = n ? 1 : 0;
                invalidateHwcGeometry();
                repaintEverything();
                return NO_ERROR;
            case 1009:  // toggle use of transform hint
                n = data.readInt32();
                mDebugDisableTransformHint = n ? 1 : 0;
                invalidateHwcGeometry();
                repaintEverything();
                return NO_ERROR;
            case 1010:  // interrogate.
                reply->writeInt32(0);
                reply->writeInt32(0);
                reply->writeInt32(mDebugRegion);
                reply->writeInt32(0);
                reply->writeInt32(mDebugDisableHWC);
                return NO_ERROR;
            case 1013: {
                Mutex::Autolock _l(mStateLock);
                sp<const DisplayDevice> hw(getDefaultDisplayDevice());
                reply->writeInt32(hw->getPageFlipCount());
                return NO_ERROR;
            }
            case 1014: {
                // daltonize
                n = data.readInt32();
                switch (n % 10) {
                    case 1:
                        mDaltonizer.setType(ColorBlindnessType::Protanomaly);
                        break;
                    case 2:
                        mDaltonizer.setType(ColorBlindnessType::Deuteranomaly);
                        break;
                    case 3:
                        mDaltonizer.setType(ColorBlindnessType::Tritanomaly);
                        break;
                }
                if (n >= 10) {
                    mDaltonizer.setMode(ColorBlindnessMode::Correction);
                } else {
                    mDaltonizer.setMode(ColorBlindnessMode::Simulation);
                }
                mDaltonize = n > 0;
                invalidateHwcGeometry();
                repaintEverything();
                return NO_ERROR;
            }
            case 1015: {
                // apply a color matrix
                n = data.readInt32();
                mHasColorMatrix = n ? 1 : 0;
                if (n) {
                    // color matrix is sent as mat3 matrix followed by vec3
                    // offset, then packed into a mat4 where the last row is
                    // the offset and extra values are 0
                    for (size_t i = 0 ; i < 4; i++) {
                      for (size_t j = 0; j < 4; j++) {
                          mColorMatrix[i][j] = data.readFloat();
                      }
                    }
                } else {
                    mColorMatrix = mat4();
                }
                invalidateHwcGeometry();
                repaintEverything();
                return NO_ERROR;
            }
            // This is an experimental interface
            // Needs to be shifted to proper binder interface when we productize
            case 1016: {
                n = data.readInt32();
                mPrimaryDispSync.setRefreshSkipCount(n);
                return NO_ERROR;
            }
            case 1017: {
                n = data.readInt32();
                mForceFullDamage = static_cast<bool>(n);
                return NO_ERROR;
            }
            case 1018: { // Modify Choreographer's phase offset
                n = data.readInt32();
                mEventThread->setPhaseOffset(static_cast<nsecs_t>(n));
                return NO_ERROR;
            }
            case 1019: { // Modify SurfaceFlinger's phase offset
                n = data.readInt32();
                mSFEventThread->setPhaseOffset(static_cast<nsecs_t>(n));
                return NO_ERROR;
            }
            case 1020: { // Layer updates interceptor
                n = data.readInt32();
                if (n) {
                    ALOGV("Interceptor enabled");
                    mInterceptor.enable(mDrawingState.layersSortedByZ, mDrawingState.displays);
                }
                else{
                    ALOGV("Interceptor disabled");
                    mInterceptor.disable();
                }
                return NO_ERROR;
            }
            case 1021: { // Disable HWC virtual displays
                n = data.readInt32();
                mUseHwcVirtualDisplays = !n;
                return NO_ERROR;
            }
        }
    }
    return err;
}

void SurfaceFlinger::repaintEverything() {
    android_atomic_or(1, &mRepaintEverything);
    signalTransaction();
}

// ---------------------------------------------------------------------------
// Capture screen into an IGraphiBufferProducer
// ---------------------------------------------------------------------------

/* The code below is here to handle b/8734824
 *
 * We create a IGraphicBufferProducer wrapper that forwards all calls
 * from the surfaceflinger thread to the calling binder thread, where they
 * are executed. This allows the calling thread in the calling process to be
 * reused and not depend on having "enough" binder threads to handle the
 * requests.
 */
class GraphicProducerWrapper : public BBinder, public MessageHandler {
    /* Parts of GraphicProducerWrapper are run on two different threads,
     * communicating by sending messages via Looper but also by shared member
     * data. Coherence maintenance is subtle and in places implicit (ugh).
     *
     * Don't rely on Looper's sendMessage/handleMessage providing
     * release/acquire semantics for any data not actually in the Message.
     * Data going from surfaceflinger to binder threads needs to be
     * synchronized explicitly.
     *
     * Barrier open/wait do provide release/acquire semantics. This provides
     * implicit synchronization for data coming back from binder to
     * surfaceflinger threads.
     */

    sp<IGraphicBufferProducer> impl;
    sp<Looper> looper;
    status_t result;
    bool exitPending;
    bool exitRequested;
    Barrier barrier;
    uint32_t code;
    Parcel const* data;
    Parcel* reply;

    enum {
        MSG_API_CALL,
        MSG_EXIT
    };

    /*
     * Called on surfaceflinger thread. This is called by our "fake"
     * BpGraphicBufferProducer. We package the data and reply Parcel and
     * forward them to the binder thread.
     */
    virtual status_t transact(uint32_t code,
            const Parcel& data, Parcel* reply, uint32_t /* flags */) {
        this->code = code;
        this->data = &data;
        this->reply = reply;
        if (exitPending) {
            // if we've exited, we run the message synchronously right here.
            // note (JH): as far as I can tell from looking at the code, this
            // never actually happens. if it does, i'm not sure if it happens
            // on the surfaceflinger or binder thread.
            handleMessage(Message(MSG_API_CALL));
        } else {
            barrier.close();
            // Prevent stores to this->{code, data, reply} from being
            // reordered later than the construction of Message.
            atomic_thread_fence(memory_order_release);
            looper->sendMessage(this, Message(MSG_API_CALL));
            barrier.wait();
        }
        return result;
    }

    /*
     * here we run on the binder thread. All we've got to do is
     * call the real BpGraphicBufferProducer.
     */
    virtual void handleMessage(const Message& message) {
        int what = message.what;
        // Prevent reads below from happening before the read from Message
        atomic_thread_fence(memory_order_acquire);
        if (what == MSG_API_CALL) {
            result = IInterface::asBinder(impl)->transact(code, data[0], reply);
            barrier.open();
        } else if (what == MSG_EXIT) {
            exitRequested = true;
        }
    }

public:
    explicit GraphicProducerWrapper(const sp<IGraphicBufferProducer>& impl)
    :   impl(impl),
        looper(new Looper(true)),
        result(NO_ERROR),
        exitPending(false),
        exitRequested(false),
        code(0),
        data(NULL),
        reply(NULL)
    {}

    // Binder thread
    status_t waitForResponse() {
        do {
            looper->pollOnce(-1);
        } while (!exitRequested);
        return result;
    }

    // Client thread
    void exit(status_t result) {
        this->result = result;
        exitPending = true;
        // Ensure this->result is visible to the binder thread before it
        // handles the message.
        atomic_thread_fence(memory_order_release);
        looper->sendMessage(this, Message(MSG_EXIT));
    }
};


status_t SurfaceFlinger::captureScreen(const sp<IBinder>& display,
        const sp<IGraphicBufferProducer>& producer,
        Rect sourceCrop, uint32_t reqWidth, uint32_t reqHeight,
        uint32_t minLayerZ, uint32_t maxLayerZ,
        bool useIdentityTransform, ISurfaceComposer::Rotation rotation) {

    if (CC_UNLIKELY(display == 0))
        return BAD_VALUE;

    if (CC_UNLIKELY(producer == 0))
        return BAD_VALUE;

    // if we have secure windows on this display, never allow the screen capture
    // unless the producer interface is local (i.e.: we can take a screenshot for
    // ourselves).
    bool isLocalScreenshot = IInterface::asBinder(producer)->localBinder();

    // Convert to surfaceflinger's internal rotation type.
    Transform::orientation_flags rotationFlags;
    switch (rotation) {
        case ISurfaceComposer::eRotateNone:
            rotationFlags = Transform::ROT_0;
            break;
        case ISurfaceComposer::eRotate90:
            rotationFlags = Transform::ROT_90;
            break;
        case ISurfaceComposer::eRotate180:
            rotationFlags = Transform::ROT_180;
            break;
        case ISurfaceComposer::eRotate270:
            rotationFlags = Transform::ROT_270;
            break;
        default:
            rotationFlags = Transform::ROT_0;
            ALOGE("Invalid rotation passed to captureScreen(): %d\n", rotation);
            break;
    }

    class MessageCaptureScreen : public MessageBase {
        SurfaceFlinger* flinger;
        sp<IBinder> display;
        sp<IGraphicBufferProducer> producer;
        Rect sourceCrop;
        uint32_t reqWidth, reqHeight;
        uint32_t minLayerZ,maxLayerZ;
        bool useIdentityTransform;
        Transform::orientation_flags rotation;
        status_t result;
        bool isLocalScreenshot;
    public:
        MessageCaptureScreen(SurfaceFlinger* flinger,
                const sp<IBinder>& display,
                const sp<IGraphicBufferProducer>& producer,
                Rect sourceCrop, uint32_t reqWidth, uint32_t reqHeight,
                uint32_t minLayerZ, uint32_t maxLayerZ,
                bool useIdentityTransform,
                Transform::orientation_flags rotation,
                bool isLocalScreenshot)
            : flinger(flinger), display(display), producer(producer),
              sourceCrop(sourceCrop), reqWidth(reqWidth), reqHeight(reqHeight),
              minLayerZ(minLayerZ), maxLayerZ(maxLayerZ),
              useIdentityTransform(useIdentityTransform),
              rotation(rotation), result(PERMISSION_DENIED),
              isLocalScreenshot(isLocalScreenshot)
        {
        }
        status_t getResult() const {
            return result;
        }
        virtual bool handler() {
            Mutex::Autolock _l(flinger->mStateLock);
            sp<const DisplayDevice> hw(flinger->getDisplayDevice(display));
            result = flinger->captureScreenImplLocked(hw, producer,
                    sourceCrop, reqWidth, reqHeight, minLayerZ, maxLayerZ,
                    useIdentityTransform, rotation, isLocalScreenshot);
            static_cast<GraphicProducerWrapper*>(IInterface::asBinder(producer).get())->exit(result);
            return true;
        }
    };

    // this creates a "fake" BBinder which will serve as a "fake" remote
    // binder to receive the marshaled calls and forward them to the
    // real remote (a BpGraphicBufferProducer)
    sp<GraphicProducerWrapper> wrapper = new GraphicProducerWrapper(producer);

    // the asInterface() call below creates our "fake" BpGraphicBufferProducer
    // which does the marshaling work forwards to our "fake remote" above.
    sp<MessageBase> msg = new MessageCaptureScreen(this,
            display, IGraphicBufferProducer::asInterface( wrapper ),
            sourceCrop, reqWidth, reqHeight, minLayerZ, maxLayerZ,
            useIdentityTransform, rotationFlags, isLocalScreenshot);

    status_t res = postMessageAsync(msg);
    if (res == NO_ERROR) {
        res = wrapper->waitForResponse();
    }
    return res;
}


void SurfaceFlinger::renderScreenImplLocked(
        const sp<const DisplayDevice>& hw,
        Rect sourceCrop, uint32_t reqWidth, uint32_t reqHeight,
        uint32_t minLayerZ, uint32_t maxLayerZ,
        bool yswap, bool useIdentityTransform, Transform::orientation_flags rotation)
{
    ATRACE_CALL();
    RenderEngine& engine(getRenderEngine());

    // get screen geometry
    const int32_t hw_w = hw->getWidth();
    const int32_t hw_h = hw->getHeight();
    const bool filtering = static_cast<int32_t>(reqWidth) != hw_w ||
                           static_cast<int32_t>(reqHeight) != hw_h;

    // if a default or invalid sourceCrop is passed in, set reasonable values
    if (sourceCrop.width() == 0 || sourceCrop.height() == 0 ||
            !sourceCrop.isValid()) {
        sourceCrop.setLeftTop(Point(0, 0));
        sourceCrop.setRightBottom(Point(hw_w, hw_h));
    }

    // ensure that sourceCrop is inside screen
    if (sourceCrop.left < 0) {
        ALOGE("Invalid crop rect: l = %d (< 0)", sourceCrop.left);
    }
    if (sourceCrop.right > hw_w) {
        ALOGE("Invalid crop rect: r = %d (> %d)", sourceCrop.right, hw_w);
    }
    if (sourceCrop.top < 0) {
        ALOGE("Invalid crop rect: t = %d (< 0)", sourceCrop.top);
    }
    if (sourceCrop.bottom > hw_h) {
        ALOGE("Invalid crop rect: b = %d (> %d)", sourceCrop.bottom, hw_h);
    }

    // make sure to clear all GL error flags
    engine.checkErrors();

    // set-up our viewport
    engine.setViewportAndProjection(
        reqWidth, reqHeight, sourceCrop, hw_h, yswap, rotation);
    engine.disableTexturing();

    // redraw the screen entirely...
    engine.clearWithColor(0, 0, 0, 1);

    const LayerVector& layers( mDrawingState.layersSortedByZ );
    const size_t count = layers.size();
    for (size_t i=0 ; i<count ; ++i) {
        const sp<Layer>& layer(layers[i]);
        const Layer::State& state(layer->getDrawingState());
        if (state.layerStack == hw->getLayerStack()) {
            if (state.z >= minLayerZ && state.z <= maxLayerZ) {
                if (layer->isVisible()) {
                    if (filtering) layer->setFiltering(true);
                    layer->draw(hw, useIdentityTransform);
                    if (filtering) layer->setFiltering(false);
                }
            }
        }
    }

    // compositionComplete is needed for older driver
    hw->compositionComplete();
    hw->setViewportAndProjection();
}


status_t SurfaceFlinger::captureScreenImplLocked(
        const sp<const DisplayDevice>& hw,
        const sp<IGraphicBufferProducer>& producer,
        Rect sourceCrop, uint32_t reqWidth, uint32_t reqHeight,
        uint32_t minLayerZ, uint32_t maxLayerZ,
        bool useIdentityTransform, Transform::orientation_flags rotation,
        bool isLocalScreenshot)
{
    ATRACE_CALL();

    // get screen geometry
    uint32_t hw_w = hw->getWidth();
    uint32_t hw_h = hw->getHeight();

    if (rotation & Transform::ROT_90) {
        std::swap(hw_w, hw_h);
    }

    if ((reqWidth > hw_w) || (reqHeight > hw_h)) {
        ALOGE("size mismatch (%d, %d) > (%d, %d)",
                reqWidth, reqHeight, hw_w, hw_h);
        return BAD_VALUE;
    }

    reqWidth  = (!reqWidth)  ? hw_w : reqWidth;
    reqHeight = (!reqHeight) ? hw_h : reqHeight;

    bool secureLayerIsVisible = false;
    const LayerVector& layers(mDrawingState.layersSortedByZ);
    const size_t count = layers.size();
    for (size_t i = 0 ; i < count ; ++i) {
        const sp<Layer>& layer(layers[i]);
        const Layer::State& state(layer->getDrawingState());
        if (state.layerStack == hw->getLayerStack() && state.z >= minLayerZ &&
                state.z <= maxLayerZ && layer->isVisible() &&
                layer->isSecure()) {
            secureLayerIsVisible = true;
        }
    }

    if (!isLocalScreenshot && secureLayerIsVisible) {
        ALOGW("FB is protected: PERMISSION_DENIED");
        return PERMISSION_DENIED;
    }

    // create a surface (because we're a producer, and we need to
    // dequeue/queue a buffer)
    sp<Surface> sur = new Surface(producer, false);
    ANativeWindow* window = sur.get();

    status_t result = native_window_api_connect(window, NATIVE_WINDOW_API_EGL);
    if (result == NO_ERROR) {
        uint32_t usage = GRALLOC_USAGE_SW_READ_OFTEN | GRALLOC_USAGE_SW_WRITE_OFTEN |
                        GRALLOC_USAGE_HW_RENDER | GRALLOC_USAGE_HW_TEXTURE;

        int err = 0;
        err = native_window_set_buffers_dimensions(window, reqWidth, reqHeight);
        err |= native_window_set_scaling_mode(window, NATIVE_WINDOW_SCALING_MODE_SCALE_TO_WINDOW);
        err |= native_window_set_buffers_format(window, HAL_PIXEL_FORMAT_RGBA_8888);
        err |= native_window_set_usage(window, usage);

        if (err == NO_ERROR) {
            ANativeWindowBuffer* buffer;
            /* TODO: Once we have the sync framework everywhere this can use
             * server-side waits on the fence that dequeueBuffer returns.
             */
            result = native_window_dequeue_buffer_and_wait(window,  &buffer);
            if (result == NO_ERROR) {
                int syncFd = -1;
                // create an EGLImage from the buffer so we can later
                // turn it into a texture
                EGLImageKHR image = eglCreateImageKHR(mEGLDisplay, EGL_NO_CONTEXT,
                        EGL_NATIVE_BUFFER_ANDROID, buffer, NULL);
                if (image != EGL_NO_IMAGE_KHR) {
                    // this binds the given EGLImage as a framebuffer for the
                    // duration of this scope.
                    RenderEngine::BindImageAsFramebuffer imageBond(getRenderEngine(), image);
                    if (imageBond.getStatus() == NO_ERROR) {
                        // this will in fact render into our dequeued buffer
                        // via an FBO, which means we didn't have to create
                        // an EGLSurface and therefore we're not
                        // dependent on the context's EGLConfig.
                        renderScreenImplLocked(
                            hw, sourceCrop, reqWidth, reqHeight, minLayerZ, maxLayerZ, true,
                            useIdentityTransform, rotation);

                        // Attempt to create a sync khr object that can produce a sync point. If that
                        // isn't available, create a non-dupable sync object in the fallback path and
                        // wait on it directly.
                        EGLSyncKHR sync;
                        if (!DEBUG_SCREENSHOTS) {
                           sync = eglCreateSyncKHR(mEGLDisplay, EGL_SYNC_NATIVE_FENCE_ANDROID, NULL);
                           // native fence fd will not be populated until flush() is done.
                           getRenderEngine().flush();
                        } else {
                            sync = EGL_NO_SYNC_KHR;
                        }
                        if (sync != EGL_NO_SYNC_KHR) {
                            // get the sync fd
                            syncFd = eglDupNativeFenceFDANDROID(mEGLDisplay, sync);
                            if (syncFd == EGL_NO_NATIVE_FENCE_FD_ANDROID) {
                                ALOGW("captureScreen: failed to dup sync khr object");
                                syncFd = -1;
                            }
                            eglDestroySyncKHR(mEGLDisplay, sync);
                        } else {
                            // fallback path
                            sync = eglCreateSyncKHR(mEGLDisplay, EGL_SYNC_FENCE_KHR, NULL);
                            if (sync != EGL_NO_SYNC_KHR) {
                                EGLint result = eglClientWaitSyncKHR(mEGLDisplay, sync,
                                    EGL_SYNC_FLUSH_COMMANDS_BIT_KHR, 2000000000 /*2 sec*/);
                                EGLint eglErr = eglGetError();
                                if (result == EGL_TIMEOUT_EXPIRED_KHR) {
                                    ALOGW("captureScreen: fence wait timed out");
                                } else {
                                    ALOGW_IF(eglErr != EGL_SUCCESS,
                                            "captureScreen: error waiting on EGL fence: %#x", eglErr);
                                }
                                eglDestroySyncKHR(mEGLDisplay, sync);
                            } else {
                                ALOGW("captureScreen: error creating EGL fence: %#x", eglGetError());
                            }
                        }
                        if (DEBUG_SCREENSHOTS) {
                            uint32_t* pixels = new uint32_t[reqWidth*reqHeight];
                            getRenderEngine().readPixels(0, 0, reqWidth, reqHeight, pixels);
                            checkScreenshot(reqWidth, reqHeight, reqWidth, pixels,
                                    hw, minLayerZ, maxLayerZ);
                            delete [] pixels;
                        }

                    } else {
                        ALOGE("got GL_FRAMEBUFFER_COMPLETE_OES error while taking screenshot");
                        result = INVALID_OPERATION;
                        window->cancelBuffer(window, buffer, syncFd);
                        buffer = NULL;
                    }
                    // destroy our image
                    eglDestroyImageKHR(mEGLDisplay, image);
                } else {
                    result = BAD_VALUE;
                }
                if (buffer) {
                    // queueBuffer takes ownership of syncFd
                    result = window->queueBuffer(window, buffer, syncFd);
                }
            }
        } else {
            result = BAD_VALUE;
        }
        native_window_api_disconnect(window, NATIVE_WINDOW_API_EGL);
    }

    return result;
}

void SurfaceFlinger::checkScreenshot(size_t w, size_t s, size_t h, void const* vaddr,
        const sp<const DisplayDevice>& hw, uint32_t minLayerZ, uint32_t maxLayerZ) {
    if (DEBUG_SCREENSHOTS) {
        for (size_t y=0 ; y<h ; y++) {
            uint32_t const * p = (uint32_t const *)vaddr + y*s;
            for (size_t x=0 ; x<w ; x++) {
                if (p[x] != 0xFF000000) return;
            }
        }
        ALOGE("*** we just took a black screenshot ***\n"
                "requested minz=%d, maxz=%d, layerStack=%d",
                minLayerZ, maxLayerZ, hw->getLayerStack());
        const LayerVector& layers( mDrawingState.layersSortedByZ );
        const size_t count = layers.size();
        for (size_t i=0 ; i<count ; ++i) {
            const sp<Layer>& layer(layers[i]);
            const Layer::State& state(layer->getDrawingState());
            const bool visible = (state.layerStack == hw->getLayerStack())
                                && (state.z >= minLayerZ && state.z <= maxLayerZ)
                                && (layer->isVisible());
            ALOGE("%c index=%zu, name=%s, layerStack=%d, z=%d, visible=%d, flags=%x, alpha=%x",
                    visible ? '+' : '-',
                            i, layer->getName().string(), state.layerStack, state.z,
                            layer->isVisible(), state.flags, state.alpha);
        }
    }
}

// ---------------------------------------------------------------------------

SurfaceFlinger::LayerVector::LayerVector() {
}

SurfaceFlinger::LayerVector::LayerVector(const LayerVector& rhs)
    : SortedVector<sp<Layer> >(rhs) {
}

int SurfaceFlinger::LayerVector::do_compare(const void* lhs,
    const void* rhs) const
{
    // sort layers per layer-stack, then by z-order and finally by sequence
    const sp<Layer>& l(*reinterpret_cast<const sp<Layer>*>(lhs));
    const sp<Layer>& r(*reinterpret_cast<const sp<Layer>*>(rhs));

    uint32_t ls = l->getCurrentState().layerStack;
    uint32_t rs = r->getCurrentState().layerStack;
    if (ls != rs)
        return ls - rs;

    uint32_t lz = l->getCurrentState().z;
    uint32_t rz = r->getCurrentState().z;
    if (lz != rz)
        return lz - rz;

    return l->sequence - r->sequence;
}

}; // namespace android


#if defined(__gl_h_)
#error "don't include gl/gl.h in this file"
#endif

#if defined(__gl2_h_)
#error "don't include gl2/gl2.h in this file"
#endif<|MERGE_RESOLUTION|>--- conflicted
+++ resolved
@@ -16,14 +16,6 @@
 
 #define ATRACE_TAG ATRACE_TAG_GRAPHICS
 
-<<<<<<< HEAD
-#include <stdint.h>
-#include <sys/types.h>
-#include <errno.h>
-#include <math.h>
-#include <mutex>
-=======
->>>>>>> a2c2d11f
 #include <dlfcn.h>
 #include <errno.h>
 #include <inttypes.h>
@@ -31,6 +23,8 @@
 #include <stdatomic.h>
 #include <stdint.h>
 #include <sys/types.h>
+
+#include <mutex>
 
 #include <EGL/egl.h>
 
