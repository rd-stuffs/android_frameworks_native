--- conflicted
+++ resolved
@@ -1163,16 +1163,13 @@
     uint32_t mLayerCreationFlags;
 
     bool findInHierarchy(const sp<Layer>&);
-<<<<<<< HEAD
+
+    bool mBorderEnabled = false;
+    float mBorderWidth;
+    half4 mBorderColor;
     uint32_t smomoLayerStackId = UINT32_MAX;
 public:
     nsecs_t getPreviousGfxInfo();
-=======
-
-    bool mBorderEnabled = false;
-    float mBorderWidth;
-    half4 mBorderColor;
->>>>>>> 2e02e9aa
 };
 
 std::ostream& operator<<(std::ostream& stream, const Layer::FrameRate& rate);
