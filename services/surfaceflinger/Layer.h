--- conflicted
+++ resolved
@@ -914,14 +914,11 @@
     // TODO(b/238781169) Remove direct calls to RenderEngine::drawLayers that don't go through
     // CompositionEngine to create a single path for composing layers.
     void updateSnapshot(bool updateGeometry);
-<<<<<<< HEAD
-    void setSmomoLayerStackId();
-    uint32_t getSmomoLayerStackId();
-=======
     void updateMetadataSnapshot(const LayerMetadata& parentMetadata);
     void updateRelativeMetadataSnapshot(const LayerMetadata& relativeLayerMetadata,
                                         std::unordered_set<Layer*>& visited);
->>>>>>> 19d2a723
+    void setSmomoLayerStackId();
+    uint32_t getSmomoLayerStackId();
 
 protected:
     friend class impl::SurfaceInterceptor;
