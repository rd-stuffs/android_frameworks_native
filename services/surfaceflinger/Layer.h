--- conflicted
+++ resolved
@@ -1004,18 +1004,8 @@
     // Timestamp history for UIAutomation. Thread safe.
     FrameTracker mFrameTracker;
 
-<<<<<<< HEAD
-    // Timestamp history for the consumer to query.
-    // Accessed by both consumer and producer on main and binder threads.
-    Mutex mFrameEventHistoryMutex;
-    ConsumerFrameEventHistory mFrameEventHistory;
-    FenceTimeline mAcquireTimeline;
-    FenceTimeline mReleaseTimeline;
-
     uint32_t mLayerClass{0};
 
-=======
->>>>>>> 4e37cb02
     // main thread
     sp<NativeHandle> mSidebandStream;
     // False if the buffer and its contents have been previously used for GPU
