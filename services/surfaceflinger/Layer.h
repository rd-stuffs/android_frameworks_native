
/*
 * Copyright (C) 2007 The Android Open Source Project
 *
 * Licensed under the Apache License, Version 2.0 (the "License");
 * you may not use this file except in compliance with the License.
 * You may obtain a copy of the License at
 *
 *      http://www.apache.org/licenses/LICENSE-2.0
 *
 * Unless required by applicable law or agreed to in writing, software
 * distributed under the License is distributed on an "AS IS" BASIS,
 * WITHOUT WARRANTIES OR CONDITIONS OF ANY KIND, either express or implied.
 * See the License for the specific language governing permissions and
 * limitations under the License.
 */

#pragma once

#include <compositionengine/LayerFE.h>
#include <gui/BufferQueue.h>
#include <gui/ISurfaceComposerClient.h>
#include <gui/LayerState.h>
#include <input/InputWindow.h>
#include <layerproto/LayerProtoHeader.h>
#include <math/vec4.h>
#include <renderengine/Mesh.h>
#include <renderengine/Texture.h>
#include <sys/types.h>
#include <ui/BlurRegion.h>
#include <ui/FloatRect.h>
#include <ui/FrameStats.h>
#include <ui/GraphicBuffer.h>
#include <ui/PixelFormat.h>
#include <ui/Region.h>
#include <ui/StretchEffect.h>
#include <ui/Transform.h>
#include <utils/RefBase.h>
#include <utils/Timers.h>

#include <chrono>
#include <cstdint>
#include <list>
#include <optional>
#include <vector>

#include "Client.h"
#include "ClientCache.h"
#include "DisplayHardware/ComposerHal.h"
#include "DisplayHardware/HWComposer.h"
#include "Fps.h"
#include "FrameTracker.h"
#include "LayerVector.h"
#include "MonitoredProducer.h"
#include "RenderArea.h"
#include "Scheduler/LayerInfo.h"
#include "Scheduler/Seamlessness.h"
#include "SurfaceFlinger.h"
#include "SurfaceTracing.h"
#include "TransactionCallbackInvoker.h"

using namespace android::surfaceflinger;

namespace android {

class Client;
class Colorizer;
class DisplayDevice;
class GraphicBuffer;
class SurfaceFlinger;
class LayerDebugInfo;

namespace compositionengine {
class OutputLayer;
struct LayerFECompositionState;
}

namespace impl {
class SurfaceInterceptor;
}

namespace frametimeline {
class SurfaceFrame;
} // namespace frametimeline

struct LayerCreationArgs {
    LayerCreationArgs(SurfaceFlinger*, sp<Client>, std::string name, uint32_t w, uint32_t h,
                      uint32_t flags, LayerMetadata);

    SurfaceFlinger* flinger;
    const sp<Client> client;
    std::string name;
    uint32_t w;
    uint32_t h;
    uint32_t flags;
    LayerMetadata metadata;

    pid_t callingPid;
    uid_t callingUid;
    uint32_t textureName;
};

class Layer : public virtual RefBase, compositionengine::LayerFE {
    static std::atomic<int32_t> sSequence;
    // The following constants represent priority of the window. SF uses this information when
    // deciding which window has a priority when deciding about the refresh rate of the screen.
    // Priority 0 is considered the highest priority. -1 means that the priority is unset.
    static constexpr int32_t PRIORITY_UNSET = -1;
    // Windows that are in focus and voted for the preferred mode ID
    static constexpr int32_t PRIORITY_FOCUSED_WITH_MODE = 0;
    // // Windows that are in focus, but have not requested a specific mode ID.
    static constexpr int32_t PRIORITY_FOCUSED_WITHOUT_MODE = 1;
    // Windows that are not in focus, but voted for a specific mode ID.
    static constexpr int32_t PRIORITY_NOT_FOCUSED_WITH_MODE = 2;

public:
    enum { // flags for doTransaction()
        eDontUpdateGeometryState = 0x00000001,
        eVisibleRegion = 0x00000002,
        eInputInfoChanged = 0x00000004
    };

    struct Geometry {
        uint32_t w;
        uint32_t h;
        ui::Transform transform;

        inline bool operator==(const Geometry& rhs) const {
            return (w == rhs.w && h == rhs.h) && (transform.tx() == rhs.transform.tx()) &&
                    (transform.ty() == rhs.transform.ty());
        }
        inline bool operator!=(const Geometry& rhs) const { return !operator==(rhs); }
    };

    struct RoundedCornerState {
        RoundedCornerState() = default;
        RoundedCornerState(FloatRect cropRect, float radius)
              : cropRect(cropRect), radius(radius) {}

        // Rounded rectangle in local layer coordinate space.
        FloatRect cropRect = FloatRect();
        // Radius of the rounded rectangle.
        float radius = 0.0f;
    };

    using FrameRate = scheduler::LayerInfo::FrameRate;
    using FrameRateCompatibility = scheduler::LayerInfo::FrameRateCompatibility;

    struct State {
        Geometry active_legacy;
        Geometry requested_legacy;
        int32_t z;

        // The identifier of the layer stack this layer belongs to. A layer can
        // only be associated to a single layer stack. A layer stack is a
        // z-ordered group of layers which can be associated to one or more
        // displays. Using the same layer stack on different displays is a way
        // to achieve mirroring.
        uint32_t layerStack;

        uint32_t flags;
        uint8_t reserved[2];
        int32_t sequence; // changes when visible regions can change
        bool modified;

        // Crop is expressed in layer space coordinate.
        Rect crop;
        Rect requestedCrop;

        // the transparentRegion hint is a bit special, it's latched only
        // when we receive a buffer -- this is because it's "content"
        // dependent.
        Region activeTransparentRegion_legacy;
        Region requestedTransparentRegion_legacy;

        LayerMetadata metadata;

        // If non-null, a Surface this Surface's Z-order is interpreted relative to.
        wp<Layer> zOrderRelativeOf;
        bool isRelativeOf{false};

        // A list of surfaces whose Z-order is interpreted relative to ours.
        SortedVector<wp<Layer>> zOrderRelatives;

        half4 color;
        float cornerRadius;
        int backgroundBlurRadius;

        InputWindowInfo inputInfo;
        wp<Layer> touchableRegionCrop;

        // dataspace is only used by BufferStateLayer and EffectLayer
        ui::Dataspace dataspace;

        // The fields below this point are only used by BufferStateLayer
        uint64_t frameNumber;
        uint32_t width;
        uint32_t height;
        ui::Transform transform;

        uint32_t bufferTransform;
        bool transformToDisplayInverse;

        Region transparentRegionHint;

        std::shared_ptr<renderengine::ExternalTexture> buffer;
        client_cache_t clientCacheId;
        sp<Fence> acquireFence;
        std::shared_ptr<FenceTime> acquireFenceTime;
        HdrMetadata hdrMetadata;
        Region surfaceDamageRegion;
        int32_t api;

        sp<NativeHandle> sidebandStream;
        mat4 colorTransform;
        bool hasColorTransform;

        // pointer to background color layer that, if set, appears below the buffer state layer
        // and the buffer state layer's children.  Z order will be set to
        // INT_MIN
        sp<Layer> bgColorLayer;

        // The deque of callback handles for this frame. The back of the deque contains the most
        // recent callback handle.
        std::deque<sp<CallbackHandle>> callbackHandles;
        bool colorSpaceAgnostic;
        nsecs_t desiredPresentTime = 0;
        bool isAutoTimestamp = true;

        // Length of the cast shadow. If the radius is > 0, a shadow of length shadowRadius will
        // be rendered around the layer.
        float shadowRadius;

        // Layer regions that are made of custom materials, like frosted glass
        std::vector<BlurRegion> blurRegions;

        // Priority of the layer assigned by Window Manager.
        int32_t frameRateSelectionPriority;

        FrameRate frameRate;

        // The combined frame rate of parents / children of this layer
        FrameRate frameRateForLayerTree;

        // Set by window manager indicating the layer and all its children are
        // in a different orientation than the display. The hint suggests that
        // the graphic producers should receive a transform hint as if the
        // display was in this orientation. When the display changes to match
        // the layer orientation, the graphic producer may not need to allocate
        // a buffer of a different size. ui::Transform::ROT_INVALID means the
        // a fixed transform hint is not set.
        ui::Transform::RotationFlags fixedTransformHint;

        // The vsync info that was used to start the transaction
        FrameTimelineInfo frameTimelineInfo;

        // When the transaction was posted
        nsecs_t postTime;

        sp<ITransactionCompletedListener> releaseBufferListener;
        // SurfaceFrame that tracks the timeline of Transactions that contain a Buffer. Only one
        // such SurfaceFrame exists because only one buffer can be presented on the layer per vsync.
        // If multiple buffers are queued, the prior ones will be dropped, along with the
        // SurfaceFrame that's tracking them.
        std::shared_ptr<frametimeline::SurfaceFrame> bufferSurfaceFrameTX;
        // A map of token(frametimelineVsyncId) to the SurfaceFrame that's tracking a transaction
        // that contains the token. Only one SurfaceFrame exisits for transactions that share the
        // same token, unless they are presented in different vsyncs.
        std::unordered_map<int64_t, std::shared_ptr<frametimeline::SurfaceFrame>>
                bufferlessSurfaceFramesTX;
        // An arbitrary threshold for the number of BufferlessSurfaceFrames in the state. Used to
        // trigger a warning if the number of SurfaceFrames crosses the threshold.
        static constexpr uint32_t kStateSurfaceFramesThreshold = 25;

        // Stretch effect to apply to this layer
        StretchEffect stretchEffect;

        Rect bufferCrop;
        Rect destinationFrame;
    };

    /*
     * Trivial class, used to ensure that mFlinger->onLayerDestroyed(mLayer)
     * is called.
     */
    class LayerCleaner {
        sp<SurfaceFlinger> mFlinger;
        sp<Layer> mLayer;

    protected:
        ~LayerCleaner() {
            // destroy client resources
            mFlinger->onHandleDestroyed(mLayer);
        }

    public:
        LayerCleaner(const sp<SurfaceFlinger>& flinger, const sp<Layer>& layer)
              : mFlinger(flinger), mLayer(layer) {}
    };

    /*
     * The layer handle is just a BBinder object passed to the client
     * (remote process) -- we don't keep any reference on our side such that
     * the dtor is called when the remote side let go of its reference.
     *
     * LayerCleaner ensures that mFlinger->onLayerDestroyed() is called for
     * this layer when the handle is destroyed.
     */
    class Handle : public BBinder, public LayerCleaner {
    public:
        Handle(const sp<SurfaceFlinger>& flinger, const sp<Layer>& layer)
              : LayerCleaner(flinger, layer), owner(layer) {}

        wp<Layer> owner;
    };

    explicit Layer(const LayerCreationArgs& args);
    virtual ~Layer();

    static bool isLayerFocusedBasedOnPriority(int32_t priority);
    static void miniDumpHeader(std::string& result);
    static std::string frameRateCompatibilityString(FrameRateCompatibility compatibility);

    // Provide unique string for each class type in the Layer hierarchy
    virtual const char* getType() const = 0;

    // true if this layer is visible, false otherwise
    virtual bool isVisible() const = 0;

    virtual sp<Layer> createClone() = 0;

    // Geometry setting functions.
    //
    // The following group of functions are used to specify the layers
    // bounds, and the mapping of the texture on to those bounds. According
    // to various settings changes to them may apply immediately, or be delayed until
    // a pending resize is completed by the producer submitting a buffer. For example
    // if we were to change the buffer size, and update the matrix ahead of the
    // new buffer arriving, then we would be stretching the buffer to a different
    // aspect before and after the buffer arriving, which probably isn't what we wanted.
    //
    // The first set of geometry functions are controlled by the scaling mode, described
    // in window.h. The scaling mode may be set by the client, as it submits buffers.
    //
    // Put simply, if our scaling mode is SCALING_MODE_FREEZE, then
    // matrix updates will not be applied while a resize is pending
    // and the size and transform will remain in their previous state
    // until a new buffer is submitted. If the scaling mode is another value
    // then the old-buffer will immediately be scaled to the pending size
    // and the new matrix will be immediately applied following this scaling
    // transformation.

    // Set the default buffer size for the assosciated Producer, in pixels. This is
    // also the rendered size of the layer prior to any transformations. Parent
    // or local matrix transformations will not affect the size of the buffer,
    // but may affect it's on-screen size or clipping.
    virtual bool setSize(uint32_t w, uint32_t h);
    // Set a 2x2 transformation matrix on the layer. This transform
    // will be applied after parent transforms, but before any final
    // producer specified transform.
    virtual bool setMatrix(const layer_state_t::matrix22_t& matrix,
                           bool allowNonRectPreservingTransforms);

    // This second set of geometry attributes are controlled by
    // setGeometryAppliesWithResize, and their default mode is to be
    // immediate. If setGeometryAppliesWithResize is specified
    // while a resize is pending, then update of these attributes will
    // be delayed until the resize completes.

    // setPosition operates in parent buffer space (pre parent-transform) or display
    // space for top-level layers.
    virtual bool setPosition(float x, float y);
    // Buffer space
    virtual bool setCrop(const Rect& crop);

    // TODO(b/38182121): Could we eliminate the various latching modes by
    // using the layer hierarchy?
    // -----------------------------------------------------------------------
    virtual bool setLayer(int32_t z);
    virtual bool setRelativeLayer(const sp<IBinder>& relativeToHandle, int32_t relativeZ);

    virtual bool setAlpha(float alpha);
    virtual bool setColor(const half3& /*color*/) { return false; };

    // Set rounded corner radius for this layer and its children.
    //
    // We only support 1 radius per layer in the hierarchy, where parent layers have precedence.
    // The shape of the rounded corner rectangle is specified by the crop rectangle of the layer
    // from which we inferred the rounded corner radius.
    virtual bool setCornerRadius(float cornerRadius);
    // When non-zero, everything below this layer will be blurred by backgroundBlurRadius, which
    // is specified in pixels.
    virtual bool setBackgroundBlurRadius(int backgroundBlurRadius);
    virtual bool setBlurRegions(const std::vector<BlurRegion>& effectRegions);
    virtual bool setTransparentRegionHint(const Region& transparent);
    virtual bool setFlags(uint32_t flags, uint32_t mask);
    virtual bool setLayerStack(uint32_t layerStack);
    virtual uint32_t getLayerStack() const;
    virtual bool setMetadata(const LayerMetadata& data);
    virtual void setChildrenDrawingParent(const sp<Layer>&);
    virtual bool reparent(const sp<IBinder>& newParentHandle);
    virtual bool setColorTransform(const mat4& matrix);
    virtual mat4 getColorTransform() const;
    virtual bool hasColorTransform() const;
    virtual bool isColorSpaceAgnostic() const { return mDrawingState.colorSpaceAgnostic; }

    // Used only to set BufferStateLayer state
    virtual bool setTransform(uint32_t /*transform*/) { return false; };
    virtual bool setTransformToDisplayInverse(bool /*transformToDisplayInverse*/) { return false; };
    virtual bool setBuffer(const std::shared_ptr<renderengine::ExternalTexture>& /*buffer*/,
                           const sp<Fence>& /*acquireFence*/, nsecs_t /*postTime*/,
                           nsecs_t /*desiredPresentTime*/, bool /*isAutoTimestamp*/,
                           const client_cache_t& /*clientCacheId*/, uint64_t /* frameNumber */,
                           std::optional<nsecs_t> /* dequeueTime */,
                           const FrameTimelineInfo& /*info*/,
                           const sp<ITransactionCompletedListener>& /* releaseBufferListener */) {
        return false;
    };
    virtual bool setAcquireFence(const sp<Fence>& /*fence*/) { return false; };
    virtual bool setDataspace(ui::Dataspace /*dataspace*/) { return false; };
    virtual bool setHdrMetadata(const HdrMetadata& /*hdrMetadata*/) { return false; };
    virtual bool setSurfaceDamageRegion(const Region& /*surfaceDamage*/) { return false; };
    virtual bool setApi(int32_t /*api*/) { return false; };
    virtual bool setSidebandStream(const sp<NativeHandle>& /*sidebandStream*/) { return false; };
    virtual bool setTransactionCompletedListeners(
            const std::vector<sp<CallbackHandle>>& /*handles*/) {
        return false;
    };
    virtual bool addFrameEvent(const sp<Fence>& /*acquireFence*/, nsecs_t /*postedTime*/,
                               nsecs_t /*requestedPresentTime*/) {
        return false;
    }
    virtual bool setBackgroundColor(const half3& color, float alpha, ui::Dataspace dataspace);
    virtual bool setColorSpaceAgnostic(const bool agnostic);
    virtual bool setFrameRateSelectionPriority(int32_t priority);
    virtual bool setFixedTransformHint(ui::Transform::RotationFlags fixedTransformHint);
    virtual void setAutoRefresh(bool /* autoRefresh */) {}
    //  If the variable is not set on the layer, it traverses up the tree to inherit the frame
    //  rate priority from its parent.
    virtual int32_t getFrameRateSelectionPriority() const;
    int32_t getPriority();
    virtual ui::Dataspace getDataSpace() const { return ui::Dataspace::UNKNOWN; }

    virtual sp<compositionengine::LayerFE> getCompositionEngineLayerFE() const;
    virtual compositionengine::LayerFECompositionState* editCompositionState();

    // If we have received a new buffer this frame, we will pass its surface
    // damage down to hardware composer. Otherwise, we must send a region with
    // one empty rect.
    virtual void useSurfaceDamage() {}
    virtual void useEmptyDamage() {}
    Region getVisibleRegion(const DisplayDevice*) const;

    /*
     * isOpaque - true if this surface is opaque
     *
     * This takes into account the buffer format (i.e. whether or not the
     * pixel format includes an alpha channel) and the "opaque" flag set
     * on the layer.  It does not examine the current plane alpha value.
     */
    virtual bool isOpaque(const Layer::State&) const { return false; }

    /*
     * Returns whether this layer can receive input.
     */
    virtual bool canReceiveInput() const;

    /*
     * isProtected - true if the layer may contain protected contents in the
     * GRALLOC_USAGE_PROTECTED sense.
     */
    virtual bool isProtected() const { return false; }

    /*
     * isFixedSize - true if content has a fixed size
     */
    virtual bool isFixedSize() const { return true; }

    /*
     * usesSourceCrop - true if content should use a source crop
     */
    virtual bool usesSourceCrop() const { return false; }

    // Most layers aren't created from the main thread, and therefore need to
    // grab the SF state lock to access HWC, but ContainerLayer does, so we need
    // to avoid grabbing the lock again to avoid deadlock
    virtual bool isCreatedFromMainThread() const { return false; }

    uint32_t getActiveWidth(const Layer::State& s) const { return s.width; }
    uint32_t getActiveHeight(const Layer::State& s) const { return s.height; }
    ui::Transform getActiveTransform(const Layer::State& s) const { return s.transform; }
    virtual Region getActiveTransparentRegion(const Layer::State& s) const {
        return s.activeTransparentRegion_legacy;
    }
    virtual Rect getCrop(const Layer::State& s) const { return s.crop; }
    virtual bool needsFiltering(const DisplayDevice*) const { return false; }

    // True if this layer requires filtering
    // This method is distinct from needsFiltering() in how the filter
    // requirement is computed. needsFiltering() compares displayFrame and crop,
    // where as this method transforms the displayFrame to layer-stack space
    // first. This method should be used if there is no physical display to
    // project onto when taking screenshots, as the filtering requirements are
    // different.
    // If the parent transform needs to be undone when capturing the layer, then
    // the inverse parent transform is also required.
    virtual bool needsFilteringForScreenshots(const DisplayDevice*, const ui::Transform&) const {
        return false;
    }

    virtual void updateCloneBufferInfo(){};

    virtual void setDefaultBufferSize(uint32_t /*w*/, uint32_t /*h*/) {}

    virtual bool isHdrY410() const { return false; }

    virtual bool shouldPresentNow(nsecs_t /*expectedPresentTime*/) const { return false; }

    virtual uint64_t getHeadFrameNumber(nsecs_t /* expectedPresentTime */) const { return 0; }

    /*
     * called after composition.
     * returns true if the layer latched a new buffer this frame.
     */
    virtual bool onPostComposition(const DisplayDevice*,
                                   const std::shared_ptr<FenceTime>& /*glDoneFence*/,
                                   const std::shared_ptr<FenceTime>& /*presentFence*/,
                                   const CompositorTiming&) {
        return false;
    }

    // If a buffer was replaced this frame, release the former buffer
    virtual void releasePendingBuffer(nsecs_t /*dequeueReadyTime*/) { }

    virtual void finalizeFrameEventHistory(const std::shared_ptr<FenceTime>& /*glDoneFence*/,
                                           const CompositorTiming& /*compositorTiming*/) {}

    /*
     * latchBuffer - called each time the screen is redrawn and returns whether
     * the visible regions need to be recomputed (this is a fairly heavy
     * operation, so this should be set only if needed). Typically this is used
     * to figure out if the content or size of a surface has changed.
     */
    virtual bool latchBuffer(bool& /*recomputeVisibleRegions*/, nsecs_t /*latchTime*/,
                             nsecs_t /*expectedPresentTime*/) {
        return false;
    }

    virtual bool isBufferLatched() const { return false; }

    virtual void latchAndReleaseBuffer() {}

    /*
     * returns the rectangle that crops the content of the layer and scales it
     * to the layer's size.
     */
    virtual Rect getBufferCrop() const { return Rect(); }

    /*
     * Returns the transform applied to the buffer.
     */
    virtual uint32_t getBufferTransform() const { return 0; }

    virtual sp<GraphicBuffer> getBuffer() const { return nullptr; }

    virtual ui::Transform::RotationFlags getTransformHint() const { return ui::Transform::ROT_0; }

    /*
     * Returns if a frame is ready
     */
    virtual bool hasReadyFrame() const { return false; }

    virtual int32_t getQueuedFrameCount() const { return 0; }

    /**
     * Returns active buffer size in the correct orientation. Buffer size is determined by undoing
     * any buffer transformations. If the layer has no buffer then return INVALID_RECT.
     */
    virtual Rect getBufferSize(const Layer::State&) const { return Rect::INVALID_RECT; }

    /**
     * Returns the source bounds. If the bounds are not defined, it is inferred from the
     * buffer size. Failing that, the bounds are determined from the passed in parent bounds.
     * For the root layer, this is the display viewport size.
     */
    virtual FloatRect computeSourceBounds(const FloatRect& parentBounds) const {
        return parentBounds;
    }
    virtual FrameRate getFrameRateForLayerTree() const;

    virtual std::vector<OccupancyTracker::Segment> getOccupancyHistory(bool /*forceFlush*/) {
        return {};
    }

    virtual bool getTransformToDisplayInverse() const { return false; }

    // Returns how rounded corners should be drawn for this layer.
    // This will traverse the hierarchy until it reaches its root, finding topmost rounded
    // corner definition and converting it into current layer's coordinates.
    // As of now, only 1 corner radius per display list is supported. Subsequent ones will be
    // ignored.
    virtual RoundedCornerState getRoundedCornerState() const;

    bool hasRoundedCorners() const override { return getRoundedCornerState().radius > .0f; }

    virtual PixelFormat getPixelFormat() const { return PIXEL_FORMAT_NONE; }
    /**
     * Return whether this layer needs an input info. For most layer types
     * this is only true if they explicitly set an input-info but BufferLayer
     * overrides this so we can generate input-info for Buffered layers that don't
     * have them (for input occlusion detection checks).
     */
    virtual bool needsInputInfo() const { return hasInputInfo(); }

    // Implements RefBase.
    void onFirstRef() override;

    // implements compositionengine::LayerFE
    const compositionengine::LayerFECompositionState* getCompositionState() const override;
    bool onPreComposition(nsecs_t) override;
    void prepareCompositionState(compositionengine::LayerFE::StateSubset subset) override;
    std::vector<compositionengine::LayerFE::LayerSettings> prepareClientCompositionList(
            compositionengine::LayerFE::ClientCompositionTargetSettings&) override;
    void onLayerDisplayed(const sp<Fence>& releaseFence) override;
    const char* getDebugName() const override;

    bool setShadowRadius(float shadowRadius);

    // Before color management is introduced, contents on Android have to be
    // desaturated in order to match what they appears like visually.
    // With color management, these contents will appear desaturated, thus
    // needed to be saturated so that they match what they are designed for
    // visually.
    bool isLegacyDataSpace() const;

    uint32_t getTransactionFlags() const { return mTransactionFlags; }
    uint32_t getTransactionFlags(uint32_t flags);
    uint32_t setTransactionFlags(uint32_t flags);

    // Deprecated, please use compositionengine::Output::belongsInOutput()
    // instead.
    // TODO(lpique): Move the remaining callers (screencap) to the new function.
    bool belongsToDisplay(uint32_t layerStack) const { return getLayerStack() == layerStack; }

    FloatRect getBounds(const Region& activeTransparentRegion) const;
    FloatRect getBounds() const;

    // Compute bounds for the layer and cache the results.
    void computeBounds(FloatRect parentBounds, ui::Transform parentTransform, float shadowRadius);

    int32_t getSequence() const override { return sequence; }

    // For tracing.
    // TODO: Replace with raw buffer id from buffer metadata when that becomes available.
    // GraphicBuffer::getId() does not provide a reliable global identifier. Since the traces
    // creates its tracks by buffer id and has no way of associating a buffer back to the process
    // that created it, the current implementation is only sufficient for cases where a buffer is
    // only used within a single layer.
    uint64_t getCurrentBufferId() const { return getBuffer() ? getBuffer()->getId() : 0; }

    /*
     * isSecure - true if this surface is secure, that is if it prevents
     * screenshots or VNC servers. A surface can be set to be secure by the
     * application, being secure doesn't mean the surface has DRM contents.
     */
    bool isSecure() const;

    bool isSecureCamera() const;
    bool isSecureDisplay() const;
    bool isScreenshot() const;

    /*
     * isHiddenByPolicy - true if this layer has been forced invisible.
     * just because this is false, doesn't mean isVisible() is true.
     * For example if this layer has no active buffer, it may not be hidden by
     * policy, but it still can not be visible.
     */
    bool isHiddenByPolicy() const;

    bool isRemovedFromCurrentState() const;

    LayerProto* writeToProto(LayersProto& layersProto, uint32_t traceFlags, const DisplayDevice*);

    // Write states that are modified by the main thread. This includes drawing
    // state as well as buffer data. This should be called in the main or tracing
    // thread.
    void writeToProtoDrawingState(LayerProto* layerInfo, uint32_t traceFlags, const DisplayDevice*);
    // Write drawing or current state. If writing current state, the caller should hold the
    // external mStateLock. If writing drawing state, this function should be called on the
    // main or tracing thread.
    void writeToProtoCommonState(LayerProto* layerInfo, LayerVector::StateSet,
                                 uint32_t traceFlags = SurfaceTracing::TRACE_ALL);

    InputWindowInfo::Type getWindowType() const { return mWindowType; }

    bool getPrimaryDisplayOnly() const;

    void updateMirrorInfo();

    /*
     * doTransaction - process the transaction. This is a good place to figure
     * out which attributes of the surface have changed.
     */
    virtual uint32_t doTransaction(uint32_t transactionFlags);

    /*
     * Called before updating the drawing state buffer. Used by BufferStateLayer to release any
     * unlatched buffers in the drawing state.
     */
    virtual void bufferMayChange(const sp<GraphicBuffer>& /* newBuffer */){};

    /*
     * Remove relative z for the layer if its relative parent is not part of the
     * provided layer tree.
     */
    void removeRelativeZ(const std::vector<Layer*>& layersInTree);

    /*
     * Remove from current state and mark for removal.
     */
    void removeFromCurrentState();

    /*
     * called with the state lock from a binder thread when the layer is
     * removed from the current list to the pending removal list
     */
    void onRemovedFromCurrentState();

    /*
     * Called when the layer is added back to the current state list.
     */
    void addToCurrentState();

    /*
     * Sets display transform hint on BufferLayerConsumer.
     */
    void updateTransformHint(ui::Transform::RotationFlags);

    inline const State& getDrawingState() const { return mDrawingState; }
    inline State& getDrawingState() { return mDrawingState; }

    LayerDebugInfo getLayerDebugInfo(const DisplayDevice*) const;

    void miniDump(std::string& result, const DisplayDevice&) const;
    void dumpFrameStats(std::string& result) const;
    void dumpFrameEvents(std::string& result);
    void dumpCallingUidPid(std::string& result) const;
    void clearFrameStats();
    void logFrameStats();
    void getFrameStats(FrameStats* outStats) const;
    void onDisconnect();
    void addAndGetFrameTimestamps(const NewFrameEventsEntry* newEntry,
                                  FrameEventHistoryDelta* outDelta);

    ui::Transform getTransform() const;

    // Returns the Alpha of the Surface, accounting for the Alpha
    // of parent Surfaces in the hierarchy (alpha's will be multiplied
    // down the hierarchy).
    half getAlpha() const;
    half4 getColor() const;
    int32_t getBackgroundBlurRadius() const;
    bool drawShadows() const { return mEffectiveShadowRadius > 0.f; };

    // Returns the transform hint set by Window Manager on the layer or one of its parents.
    // This traverses the current state because the data is needed when creating
    // the layer(off drawing thread) and the hint should be available before the producer
    // is ready to acquire a buffer.
    ui::Transform::RotationFlags getFixedTransformHint() const;

    /**
     * Traverse this layer and it's hierarchy of children directly. Unlike traverseInZOrder
     * which will not emit children who have relativeZOrder to another layer, this method
     * just directly emits all children. It also emits them in no particular order.
     * So this method is not suitable for graphical operations, as it doesn't represent
     * the scene state, but it's also more efficient than traverseInZOrder and so useful for
     * book-keeping.
     */
    void traverse(LayerVector::StateSet, const LayerVector::Visitor&);
    void traverseInReverseZOrder(LayerVector::StateSet, const LayerVector::Visitor&);
    void traverseInZOrder(LayerVector::StateSet, const LayerVector::Visitor&);

    /**
     * Traverse only children in z order, ignoring relative layers that are not children of the
     * parent.
     */
    void traverseChildrenInZOrder(LayerVector::StateSet, const LayerVector::Visitor&);

    size_t getChildrenCount() const;

    // ONLY CALL THIS FROM THE LAYER DTOR!
    // See b/141111965.  We need to add current children to offscreen layers in
    // the layer dtor so as not to dangle layers.  Since the layer has not
    // committed its transaction when the layer is destroyed, we must add
    // current children.  This is safe in the dtor as we will no longer update
    // the current state, but should not be called anywhere else!
    LayerVector& getCurrentChildren() { return mCurrentChildren; }

    void addChild(const sp<Layer>&);
    // Returns index if removed, or negative value otherwise
    // for symmetry with Vector::remove
    ssize_t removeChild(const sp<Layer>& layer);
    sp<Layer> getParent() const { return mCurrentParent.promote(); }

    // Should be called with the surfaceflinger statelock held
    bool isAtRoot() const { return mIsAtRoot; }
    void setIsAtRoot(bool isAtRoot) { mIsAtRoot = isAtRoot; }

    bool hasParent() const { return getParent() != nullptr; }
    Rect getScreenBounds(bool reduceTransparentRegion = true) const;
    bool setChildLayer(const sp<Layer>& childLayer, int32_t z);
    bool setChildRelativeLayer(const sp<Layer>& childLayer,
            const sp<IBinder>& relativeToHandle, int32_t relativeZ);

    // Copy the current list of children to the drawing state. Called by
    // SurfaceFlinger to complete a transaction.
    void commitChildList();
    int32_t getZ(LayerVector::StateSet) const;

    /**
     * Returns the cropped buffer size or the layer crop if the layer has no buffer. Return
     * INVALID_RECT if the layer has no buffer and no crop.
     * A layer with an invalid buffer size and no crop is considered to be boundless. The layer
     * bounds are constrained by its parent bounds.
     */
    Rect getCroppedBufferSize(const Layer::State& s) const;

    bool setFrameRate(FrameRate);

    virtual void setFrameTimelineInfoForBuffer(const FrameTimelineInfo& /*info*/) {}
    void setFrameTimelineVsyncForBufferTransaction(const FrameTimelineInfo& info, nsecs_t postTime);
    void setFrameTimelineVsyncForBufferlessTransaction(const FrameTimelineInfo& info,
                                                       nsecs_t postTime);

    void addSurfaceFrameDroppedForBuffer(
            std::shared_ptr<frametimeline::SurfaceFrame>& surfaceFrame);
    void addSurfaceFramePresentedForBuffer(
            std::shared_ptr<frametimeline::SurfaceFrame>& surfaceFrame, nsecs_t acquireFenceTime,
            nsecs_t currentLatchTime);

    std::shared_ptr<frametimeline::SurfaceFrame> createSurfaceFrameForTransaction(
            const FrameTimelineInfo& info, nsecs_t postTime);
    std::shared_ptr<frametimeline::SurfaceFrame> createSurfaceFrameForBuffer(
            const FrameTimelineInfo& info, nsecs_t queueTime, std::string debugName);

    // Creates a new handle each time, so we only expect
    // this to be called once.
    sp<IBinder> getHandle();
    const std::string& getName() const { return mName; }
    bool getPremultipledAlpha() const;
    void setInputInfo(const InputWindowInfo& info);

    InputWindowInfo fillInputInfo(const sp<DisplayDevice>& display);
    /**
     * Returns whether this layer has an explicitly set input-info.
     */
    bool hasInputInfo() const;

    // Sets the parent's gameMode for this layer and all its children. Parent's gameMode is applied
    // only to layers that do not have the GAME_MODE_METADATA set by WMShell. Any layer(along with
    // its children) that has the metadata set will use the gameMode from the metadata.
    void setGameModeForTree(int32_t parentGameMode);
    void setGameMode(int32_t gameMode) { mGameMode = gameMode; };
    int32_t getGameMode() const { return mGameMode; }

    virtual uid_t getOwnerUid() const { return mOwnerUid; }

    pid_t getOwnerPid() { return mOwnerPid; }

    // This layer is not a clone, but it's the parent to the cloned hierarchy. The
    // variable mClonedChild represents the top layer that will be cloned so this
    // layer will be the parent of mClonedChild.
    // The layers in the cloned hierarchy will match the lifetime of the real layers. That is
    // if the real layer is destroyed, then the clone layer will also be destroyed.
    sp<Layer> mClonedChild;
    bool mHadClonedChild = false;
    void setClonedChild(const sp<Layer>& mClonedChild);

    mutable bool contentDirty{false};
    Region surfaceDamageRegion;

    // Layer serial number.  This gives layers an explicit ordering, so we
    // have a stable sort order when their layer stack and Z-order are
    // the same.
    int32_t sequence{sSequence++};

    bool mPendingHWCDestroy{false};

    bool backpressureEnabled() { return mDrawingState.flags & layer_state_t::eEnableBackpressure; }

    bool setStretchEffect(const StretchEffect& effect);
    StretchEffect getStretchEffect() const;

    virtual bool setBufferCrop(const Rect& /* bufferCrop */) { return false; }
    virtual bool setDestinationFrame(const Rect& /* destinationFrame */) { return false; }
    virtual std::atomic<int32_t>* getPendingBufferCounter() { return nullptr; }
    virtual std::string getPendingBufferCounterName() { return ""; }
    virtual bool updateGeometry() { return false; }

protected:
    friend class impl::SurfaceInterceptor;

    // For unit tests
    friend class TestableSurfaceFlinger;
    friend class FpsReporterTest;
    friend class RefreshRateSelectionTest;
    friend class SetFrameRateTest;
    friend class TransactionFrameTracerTest;
    friend class TransactionSurfaceFrameTest;

    virtual void setInitialValuesForClone(const sp<Layer>& clonedFrom);
    virtual std::optional<compositionengine::LayerFE::LayerSettings> prepareClientComposition(
            compositionengine::LayerFE::ClientCompositionTargetSettings&);
    virtual void preparePerFrameCompositionState();
    virtual void commitTransaction(State& stateToCommit);
    virtual void onSurfaceFrameCreated(const std::shared_ptr<frametimeline::SurfaceFrame>&) {}

    // Returns mCurrentScaling mode (originating from the
    // Client) or mOverrideScalingMode mode (originating from
    // the Surface Controller) if set.
    virtual uint32_t getEffectiveScalingMode() const { return 0; }

    sp<compositionengine::LayerFE> asLayerFE() const;
    sp<Layer> getClonedFrom() { return mClonedFrom != nullptr ? mClonedFrom.promote() : nullptr; }
    bool isClone() { return mClonedFrom != nullptr; }
    bool isClonedFromAlive() { return getClonedFrom() != nullptr; }

    void updateClonedDrawingState(std::map<sp<Layer>, sp<Layer>>& clonedLayersMap);
    void updateClonedChildren(const sp<Layer>& mirrorRoot,
                              std::map<sp<Layer>, sp<Layer>>& clonedLayersMap);
    void updateClonedRelatives(const std::map<sp<Layer>, sp<Layer>>& clonedLayersMap);
    void addChildToDrawing(const sp<Layer>&);
    void updateClonedInputInfo(const std::map<sp<Layer>, sp<Layer>>& clonedLayersMap);

    // Modifies the passed in layer settings to clear the contents. If the blackout flag is set,
    // the settings clears the content with a solid black fill.
    void prepareClearClientComposition(LayerFE::LayerSettings&, bool blackout) const;
    void prepareShadowClientComposition(LayerFE::LayerSettings& caster, const Rect& layerStackRect);

    void prepareBasicGeometryCompositionState();
    void prepareGeometryCompositionState();
    void prepareCursorCompositionState();

    uint32_t getEffectiveUsage(uint32_t usage) const;

    /**
     * Setup rounded corners coordinates of this layer, taking into account the layer bounds and
     * crop coordinates, transforming them into layer space.
     */
    void setupRoundedCornersCropCoordinates(Rect win, const FloatRect& roundedCornersCrop) const;
    void setParent(const sp<Layer>&);
    LayerVector makeTraversalList(LayerVector::StateSet, bool* outSkipRelativeZUsers);
    void addZOrderRelative(const wp<Layer>& relative);
    void removeZOrderRelative(const wp<Layer>& relative);
// TODO(b/156774977): Restore protected visibility when fixed.
public:
    compositionengine::OutputLayer* findOutputLayerForDisplay(const DisplayDevice*) const;
protected:
    bool usingRelativeZ(LayerVector::StateSet) const;

    virtual ui::Transform getInputTransform() const;
    virtual Rect getInputBounds() const;

    // constant
    sp<SurfaceFlinger> mFlinger;

    bool mPremultipliedAlpha{true};
    const std::string mName;
    const std::string mTransactionName{"TX - " + mName};

    // These are only accessed by the main thread or the tracing thread.
    State mDrawingState;

    uint32_t mTransactionFlags{0};
    // Updated in doTransaction, used to track the last sequence number we
    // committed. Currently this is really only used for updating visible
    // regions.
    int32_t mLastCommittedTxSequence = -1;

    // Timestamp history for UIAutomation. Thread safe.
    FrameTracker mFrameTracker;

    // Timestamp history for the consumer to query.
    // Accessed by both consumer and producer on main and binder threads.
    Mutex mFrameEventHistoryMutex;
    ConsumerFrameEventHistory mFrameEventHistory;
    FenceTimeline mAcquireTimeline;
    FenceTimeline mReleaseTimeline;

    uint32_t mLayerClass{0};

    // main thread
    sp<NativeHandle> mSidebandStream;
    // False if the buffer and its contents have been previously used for GPU
    // composition, true otherwise.
    bool mIsActiveBufferUpdatedForGpu = true;

    // We encode unset as -1.
    std::atomic<uint64_t> mCurrentFrameNumber{0};
    // Whether filtering is needed b/c of the drawingstate
    bool mNeedsFiltering{false};

    std::atomic<bool> mRemovedFromDrawingState{false};

    // page-flip thread (currently main thread)
    bool mProtectedByApp{false}; // application requires protected path to external sink

    // protected by mLock
    mutable Mutex mLock;

    const wp<Client> mClientRef;

    // This layer can be a cursor on some displays.
    bool mPotentialCursor{false};

    LayerVector mCurrentChildren{LayerVector::StateSet::Current};
    LayerVector mDrawingChildren{LayerVector::StateSet::Drawing};

    wp<Layer> mCurrentParent;
    wp<Layer> mDrawingParent;

    // Window types from WindowManager.LayoutParams
    const InputWindowInfo::Type mWindowType;

    // The owner of the layer. If created from a non system process, it will be the calling uid.
    // If created from a system process, the value can be passed in.
    uid_t mOwnerUid;

    // The owner pid of the layer. If created from a non system process, it will be the calling pid.
    // If created from a system process, the value can be passed in.
    pid_t mOwnerPid;

    // Keeps track of the time SF latched the last buffer from this layer.
    // Used in buffer stuffing analysis in FrameTimeline.
    nsecs_t mLastLatchTime = 0;

    mutable bool mDrawingStateModified = false;

private:
    virtual void setTransformHint(ui::Transform::RotationFlags) {}

    // Returns true if the layer can draw shadows on its border.
    virtual bool canDrawShadows() const { return true; }

    Hwc2::IComposerClient::Composition getCompositionType(const DisplayDevice&) const;

    /**
     * Returns an unsorted vector of all layers that are part of this tree.
     * That includes the current layer and all its descendants.
     */
    std::vector<Layer*> getLayersInTree(LayerVector::StateSet);
    /**
     * Traverses layers that are part of this tree in the correct z order.
     * layersInTree must be sorted before calling this method.
     */
    void traverseChildrenInZOrderInner(const std::vector<Layer*>& layersInTree,
                                       LayerVector::StateSet, const LayerVector::Visitor&);
    LayerVector makeChildrenTraversalList(LayerVector::StateSet,
                                          const std::vector<Layer*>& layersInTree);

    void updateTreeHasFrameRateVote();
    void setZOrderRelativeOf(const wp<Layer>& relativeOf);

    // Find the root of the cloned hierarchy, this means the first non cloned parent.
    // This will return null if first non cloned parent is not found.
    sp<Layer> getClonedRoot();

    // Finds the top most layer in the hierarchy. This will find the root Layer where the parent is
    // null.
    sp<Layer> getRootLayer();

    // Fills in the touch occlusion mode of the first parent (including this layer) that
    // hasInputInfo() or no-op if no such parent is found.
    void fillTouchOcclusionMode(InputWindowInfo& info);

    // Fills in the frame and transform info for the InputWindowInfo
    void fillInputFrameInfo(InputWindowInfo& info, const ui::Transform& toPhysicalDisplay);

    bool updateFrameRateForLayerTree(bool treeHasFrameRateVote);

    // Cached properties computed from drawing state
    // Effective transform taking into account parent transforms and any parent scaling, which is
    // a transform from the current layer coordinate space to display(screen) coordinate space.
    ui::Transform mEffectiveTransform;

    // Bounds of the layer before any transformation is applied and before it has been cropped
    // by its parents.
    FloatRect mSourceBounds;

    // Bounds of the layer in layer space. This is the mSourceBounds cropped by its layer crop and
    // its parent bounds.
    FloatRect mBounds;

    // Layer bounds in screen space.
    FloatRect mScreenBounds;

    bool mGetHandleCalled = false;

    // Tracks the process and user id of the caller when creating this layer
    // to help debugging.
    pid_t mCallingPid;
    uid_t mCallingUid;

    // The current layer is a clone of mClonedFrom. This means that this layer will update it's
    // properties based on mClonedFrom. When mClonedFrom latches a new buffer for BufferLayers,
    // this layer will update it's buffer. When mClonedFrom updates it's drawing state, children,
    // and relatives, this layer will update as well.
    wp<Layer> mClonedFrom;

    // The inherited shadow radius after taking into account the layer hierarchy. This is the
    // final shadow radius for this layer. If a shadow is specified for a layer, then effective
    // shadow radius is the set shadow radius, otherwise its the parent's shadow radius.
    float mEffectiveShadowRadius = 0.f;

    // Game mode for the layer. Set by WindowManagerShell, game mode is used in
    // metrics(SurfaceFlingerStats).
    int32_t mGameMode = 0;

    mutable int32_t mPriority = Layer::PRIORITY_UNSET;

    // A list of regions on this layer that should have blurs.
    const std::vector<BlurRegion> getBlurRegions() const;
<<<<<<< HEAD
public:
    nsecs_t getPreviousGfxInfo();
=======

    bool mIsAtRoot = false;
>>>>>>> 483f75b5
};

std::ostream& operator<<(std::ostream& stream, const Layer::FrameRate& rate);

} // namespace android<|MERGE_RESOLUTION|>--- conflicted
+++ resolved
@@ -1120,13 +1120,10 @@
 
     // A list of regions on this layer that should have blurs.
     const std::vector<BlurRegion> getBlurRegions() const;
-<<<<<<< HEAD
+
+    bool mIsAtRoot = false;
 public:
     nsecs_t getPreviousGfxInfo();
-=======
-
-    bool mIsAtRoot = false;
->>>>>>> 483f75b5
 };
 
 std::ostream& operator<<(std::ostream& stream, const Layer::FrameRate& rate);
