--- conflicted
+++ resolved
@@ -223,12 +223,7 @@
     // Utility class for managing GraphicBuffer references into renderengine
     class Image {
     public:
-<<<<<<< HEAD
-        Image(sp<GraphicBuffer> graphicBuffer, renderengine::RenderEngine& engine)
-              : mGraphicBuffer(graphicBuffer), mRE(engine) {}
-=======
         Image(const sp<GraphicBuffer>& graphicBuffer, renderengine::RenderEngine& engine);
->>>>>>> 6fbb7b84
         virtual ~Image();
         const sp<GraphicBuffer>& graphicBuffer() { return mGraphicBuffer; }
 
@@ -259,14 +254,6 @@
     // mCurrentTextureImage must not be nullptr.
     void computeCurrentTransformMatrixLocked();
 
-<<<<<<< HEAD
-    // doFenceWaitLocked inserts a wait command into the RenderEngine command
-    // stream to ensure that it is safe for future RenderEngine commands to
-    // access the current texture buffer.
-    status_t doFenceWaitLocked() const;
-
-=======
->>>>>>> 6fbb7b84
     // getCurrentCropLocked returns the cropping rectangle of the current buffer.
     Rect getCurrentCropLocked() const;
 
