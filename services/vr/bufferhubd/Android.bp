--- conflicted
+++ resolved
@@ -14,10 +14,6 @@
 
 sharedLibraries = [
     "libbase",
-<<<<<<< HEAD
-    "libbinder",
-=======
->>>>>>> eed5d453
     "libbufferhubservice",
     "libcutils",
     "libgtest_prod",
@@ -33,18 +29,9 @@
     name: "libbufferhubd",
     srcs: [
         "buffer_channel.cpp",
-<<<<<<< HEAD
-        "buffer_client.cpp",
-        "buffer_hub.cpp",
-        "buffer_hub_binder.cpp",
-        "consumer_channel.cpp",
-        "consumer_queue_channel.cpp",
-        "IBufferHub.cpp",
-=======
         "buffer_hub.cpp",
         "consumer_channel.cpp",
         "consumer_queue_channel.cpp",
->>>>>>> eed5d453
         "producer_channel.cpp",
         "producer_queue_channel.cpp",
     ],
@@ -54,14 +41,7 @@
         "-DATRACE_TAG=ATRACE_TAG_GRAPHICS",
     ],
     export_include_dirs: ["include"],
-<<<<<<< HEAD
-    header_libs: [
-        "libdvr_headers",
-        "libnativewindow_headers",
-    ],
-=======
     header_libs: ["libdvr_headers"],
->>>>>>> eed5d453
     shared_libs: sharedLibraries,
     static_libs: [
         "libbufferhub",
@@ -87,6 +67,4 @@
     ],
     name: "bufferhubd",
     init_rc: ["bufferhubd.rc"],
-}
-
-subdirs = ["tests"]+}