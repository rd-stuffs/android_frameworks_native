

// Touchpad implementation.

src = [
    "EvdevInjector.cpp",
    "VirtualTouchpadEvdev.cpp",
]

shared_libs = [
    "libbase",
    "liblog",
    "libutils",
]

header_libraries = [
    "libdvr_headers",
]

cc_library {
    srcs: src,
    export_include_dirs: ["include"],
    shared_libs: shared_libs,
    header_libs: header_libraries,
    cflags: [
        "-DLOG_TAG=\"VrVirtualTouchpad\"",
        "-Wall",
        "-Werror",
    ],
    name: "libvirtualtouchpad",
}

// Touchpad unit tests.

test_static_libs = [
    "libcutils",
    "libvirtualtouchpad",
    "libbase",
    "liblog",
    "libutils",
]

test_src_files = ["tests/VirtualTouchpad_test.cpp"]

cc_test {
    srcs: test_src_files,
    static_libs: test_static_libs,
    header_libs: header_libraries,
    cflags: [
        "-Wall",
        "-Werror",
    ],
    host_ldlibs: [
        "-llog",
    ],
    name: "VirtualTouchpad_test",
    stl: "libc++_static",
}

// Service.

service_src = [
    "main.cpp",
    "VirtualTouchpadService.cpp",
<<<<<<< HEAD
    "aidl/android/dvr/IVirtualTouchpadService.aidl",
=======
    ":virtualtouchpad_aidl",
>>>>>>> 6fbb7b84
]

service_static_libs = [
    "libcutils",
    "libvirtualtouchpad",
]

service_shared_libs = [
    "libbase",
    "libbinder",
    "liblog",
    "libutils",
]

cc_binary {
    srcs: service_src,
    static_libs: service_static_libs,
    shared_libs: service_shared_libs,
    header_libs: header_libraries,
    cflags: [
        "-DLOG_TAG=\"VrVirtualTouchpad\"",
        "-Wall",
        "-Werror",
    ],
    host_ldlibs: ["-llog"],
    name: "virtual_touchpad",
    init_rc: ["virtual_touchpad.rc"],
    compile_multilib: "64",
    stl: "libc++_static",
}

// Touchpad client library.

client_src = [
    "VirtualTouchpadClient.cpp",
    "DvrVirtualTouchpadClient.cpp",
<<<<<<< HEAD
    "aidl/android/dvr/IVirtualTouchpadService.aidl",
=======
    ":virtualtouchpad_aidl",
>>>>>>> 6fbb7b84
]

client_shared_libs = [
    "libbase",
    "libbinder",
    "liblog",
    "libutils",
]

cc_library {
    srcs: client_src,
    shared_libs: client_shared_libs,
    header_libs: header_libraries,
    cflags: [
        "-DLOG_TAG=\"VirtualTouchpadClient\"",
        "-Wall",
        "-Werror",
    ],
    host_ldlibs: ["-llog"],
    name: "libvirtualtouchpadclient",
    export_include_dirs: ["include"],
}

filegroup {
    name: "virtualtouchpad_aidl",
    srcs: ["aidl/android/dvr/IVirtualTouchpadService.aidl"],
    path: "aidl",
}<|MERGE_RESOLUTION|>--- conflicted
+++ resolved
@@ -62,11 +62,7 @@
 service_src = [
     "main.cpp",
     "VirtualTouchpadService.cpp",
-<<<<<<< HEAD
-    "aidl/android/dvr/IVirtualTouchpadService.aidl",
-=======
     ":virtualtouchpad_aidl",
->>>>>>> 6fbb7b84
 ]
 
 service_static_libs = [
@@ -103,11 +99,7 @@
 client_src = [
     "VirtualTouchpadClient.cpp",
     "DvrVirtualTouchpadClient.cpp",
-<<<<<<< HEAD
-    "aidl/android/dvr/IVirtualTouchpadService.aidl",
-=======
     ":virtualtouchpad_aidl",
->>>>>>> 6fbb7b84
 ]
 
 client_shared_libs = [
