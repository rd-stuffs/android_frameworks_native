/*
 * Copyright (C) 2017 The Android Open Source Project
 *
 * Licensed under the Apache License, Version 2.0 (the "License");
 * you may not use this file except in compliance with the License.
 * You may obtain a copy of the License at
 *
 *      http://www.apache.org/licenses/LICENSE-2.0
 *
 * Unless required by applicable law or agreed to in writing, software
 * distributed under the License is distributed on an "AS IS" BASIS,
 * WITHOUT WARRANTIES OR CONDITIONS OF ANY KIND, either express or implied.
 * See the License for the specific language governing permissions and
 * limitations under the License.
 */

// LOG_TAG defined via build flag.
#ifndef LOG_TAG
#define LOG_TAG "HidlSensorManager"
#endif
#include <android-base/logging.h>

#include "SensorManager.h"

#include <sched.h>


#include "EventQueue.h"
#include "DirectReportChannel.h"
#include "utils.h"

#include <hwbinder/IPCThreadState.h>
#include <utils/String8.h>

namespace android {
namespace frameworks {
namespace sensorservice {
namespace V1_0 {
namespace implementation {

using ::android::hardware::sensors::V1_0::SensorInfo;
using ::android::hardware::sensors::V1_0::SensorsEventFormatOffset;
using ::android::hardware::hidl_vec;
using ::android::hardware::Void;

static const char* POLL_THREAD_NAME = "hidl_ssvc_poll";

SensorManager::SensorManager(JavaVM* vm)
        : mLooper(new Looper(false /*allowNonCallbacks*/)), mStopThread(true), mJavaVm(vm) {
}

SensorManager::~SensorManager() {
    // Stops pollAll inside the thread.
    std::lock_guard<std::mutex> lock(mThreadMutex);

    mStopThread = true;
    if (mLooper != nullptr) {
        mLooper->wake();
    }
    if (mPollThread.joinable()) {
        mPollThread.join();
    }
}

// Methods from ::android::frameworks::sensorservice::V1_0::ISensorManager follow.
Return<void> SensorManager::getSensorList(getSensorList_cb _hidl_cb) {
    ::android::Sensor const* const* list;
    ssize_t count = getInternalManager().getSensorList(&list);
    if (count < 0 || !list) {
        LOG(ERROR) << "::android::SensorManager::getSensorList encounters " << count;
        _hidl_cb({}, Result::UNKNOWN_ERROR);
        return Void();
    }
    hidl_vec<SensorInfo> ret;
    ret.resize(static_cast<size_t>(count));
    for (ssize_t i = 0; i < count; ++i) {
        ret[i] = convertSensor(*list[i]);
    }
    _hidl_cb(ret, Result::OK);
    return Void();
}

Return<void> SensorManager::getDefaultSensor(SensorType type, getDefaultSensor_cb _hidl_cb) {
    ::android::Sensor const* sensor = getInternalManager().getDefaultSensor(static_cast<int>(type));
    if (!sensor) {
        _hidl_cb({}, Result::NOT_EXIST);
        return Void();
    }
    _hidl_cb(convertSensor(*sensor), Result::OK);
    return Void();
}

template<typename Callback>
void createDirectChannel(::android::SensorManager& manager, size_t size, int type,
        const native_handle_t* handle, const Callback& _hidl_cb) {

    int channelId = manager.createDirectChannel(
        size, type, handle);
    if (channelId < 0) {
        _hidl_cb(nullptr, convertResult(channelId));
        return;
    }
    if (channelId == 0) {
        _hidl_cb(nullptr, Result::UNKNOWN_ERROR);
        return;
    }

    _hidl_cb(sp<IDirectReportChannel>(new DirectReportChannel(manager, channelId)),
            Result::OK);
}

Return<void> SensorManager::createAshmemDirectChannel(
        const hidl_memory& mem, uint64_t size,
        createAshmemDirectChannel_cb _hidl_cb) {
    if (size > mem.size() || size < (uint64_t)SensorsEventFormatOffset::TOTAL_LENGTH) {
        _hidl_cb(nullptr, Result::BAD_VALUE);
        return Void();
    }

    createDirectChannel(getInternalManager(), size, SENSOR_DIRECT_MEM_TYPE_ASHMEM,
            mem.handle(), _hidl_cb);

    return Void();
}

Return<void> SensorManager::createGrallocDirectChannel(
        const hidl_handle& buffer, uint64_t size,
        createGrallocDirectChannel_cb _hidl_cb) {

    createDirectChannel(getInternalManager(), size, SENSOR_DIRECT_MEM_TYPE_GRALLOC,
            buffer.getNativeHandle(), _hidl_cb);

    return Void();
}

/* One global looper for all event queues created from this SensorManager. */
sp<Looper> SensorManager::getLooper() {
    std::lock_guard<std::mutex> lock(mThreadMutex);

    if (!mPollThread.joinable()) {
        // if thread not initialized, start thread
        mStopThread = false;
        std::thread pollThread{[&stopThread = mStopThread, looper = mLooper, javaVm = mJavaVm] {

            struct sched_param p = {0};
            p.sched_priority = 10;
            if (sched_setscheduler(0 /* current thread*/, SCHED_FIFO, &p) != 0) {
                LOG(WARNING) << "Could not use SCHED_FIFO for looper thread: "
                        << strerror(errno);
            }

            // set looper
            Looper::setForThread(looper);

            // Attach the thread to JavaVM so that pollAll do not crash if the thread
            // eventually calls into Java.
            JavaVMAttachArgs args{
                .version = JNI_VERSION_1_2,
                .name = POLL_THREAD_NAME,
                .group = NULL
            };
            JNIEnv* env;
            if (javaVm->AttachCurrentThread(&env, &args) != JNI_OK) {
                LOG(FATAL) << "Cannot attach SensorManager looper thread to Java VM.";
            }

            LOG(INFO) << POLL_THREAD_NAME << " started.";
            for (;;) {
                int pollResult = looper->pollAll(-1 /* timeout */);
                if (pollResult == Looper::POLL_WAKE) {
                    if (stopThread == true) {
                        LOG(INFO) << POLL_THREAD_NAME << ": requested to stop";
                        break;
                    } else {
                        LOG(INFO) << POLL_THREAD_NAME << ": spurious wake up, back to work";
                    }
                } else {
                    LOG(ERROR) << POLL_THREAD_NAME << ": Looper::pollAll returns unexpected "
                               << pollResult;
                    break;
                }
            }

            if (javaVm->DetachCurrentThread() != JNI_OK) {
                LOG(ERROR) << "Cannot detach SensorManager looper thread from Java VM.";
            }

            LOG(INFO) << POLL_THREAD_NAME << " is terminated.";
        }};
        mPollThread = std::move(pollThread);
    }
    return mLooper;
}

::android::SensorManager& SensorManager::getInternalManager() {
    std::lock_guard<std::mutex> lock(mInternalManagerMutex);
    if (mInternalManager == nullptr) {
        mInternalManager = &::android::SensorManager::getInstanceForPackage(
                String16(ISensorManager::descriptor));
    }
    return *mInternalManager;
}

Return<void> SensorManager::createEventQueue(
        const sp<IEventQueueCallback> &callback, createEventQueue_cb _hidl_cb) {
    if (callback == nullptr) {
        _hidl_cb(nullptr, Result::BAD_VALUE);
        return Void();
    }

    sp<::android::Looper> looper = getLooper();
    if (looper == nullptr) {
        LOG(ERROR) << "::android::SensorManager::createEventQueue cannot initialize looper";
        _hidl_cb(nullptr, Result::UNKNOWN_ERROR);
        return Void();
    }

<<<<<<< HEAD
    sp<::android::SensorEventQueue> internalQueue = getInternalManager().createEventQueue();
=======
    String8 package(String8::format("hidl_client_pid_%d",
                                    android::hardware::IPCThreadState::self()->getCallingPid()));
    sp<::android::SensorEventQueue> internalQueue = getInternalManager().createEventQueue(package);
>>>>>>> 4f33ab9e
    if (internalQueue == nullptr) {
        LOG(WARNING) << "::android::SensorManager::createEventQueue returns nullptr.";
        _hidl_cb(nullptr, Result::UNKNOWN_ERROR);
        return Void();
    }

    sp<IEventQueue> queue = new EventQueue(callback, looper, internalQueue);
    _hidl_cb(queue, Result::OK);

    return Void();
}

}  // namespace implementation
}  // namespace V1_0
}  // namespace sensorservice
}  // namespace frameworks
}  // namespace android<|MERGE_RESOLUTION|>--- conflicted
+++ resolved
@@ -215,13 +215,9 @@
         return Void();
     }
 
-<<<<<<< HEAD
-    sp<::android::SensorEventQueue> internalQueue = getInternalManager().createEventQueue();
-=======
     String8 package(String8::format("hidl_client_pid_%d",
                                     android::hardware::IPCThreadState::self()->getCallingPid()));
     sp<::android::SensorEventQueue> internalQueue = getInternalManager().createEventQueue(package);
->>>>>>> 4f33ab9e
     if (internalQueue == nullptr) {
         LOG(WARNING) << "::android::SensorManager::createEventQueue returns nullptr.";
         _hidl_cb(nullptr, Result::UNKNOWN_ERROR);
