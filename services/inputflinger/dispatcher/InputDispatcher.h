--- conflicted
+++ resolved
@@ -566,12 +566,7 @@
     // Enqueue a drag event if needed, and update the touch state.
     // Uses findTouchedWindowTargetsLocked to make the decision
     void addDragEventLocked(const MotionEntry& entry) REQUIRES(mLock);
-<<<<<<< HEAD
-
-    void finishDragAndDrop(int32_t displayId, float x, float y) REQUIRES(mLock);
-=======
     void finishDragAndDrop(ui::LogicalDisplayId displayId, float x, float y) REQUIRES(mLock);
->>>>>>> 3e388022
 
     struct TouchOcclusionInfo {
         bool hasBlockingOcclusion;
