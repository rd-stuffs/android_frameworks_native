--- conflicted
+++ resolved
@@ -1411,12 +1411,8 @@
     }
 }
 
-<<<<<<< HEAD
-sp<WindowInfoHandle> InputDispatcher::findTouchedWindowAtLocked(int32_t displayId, float x, float y, bool isStylus,
-=======
 sp<WindowInfoHandle> InputDispatcher::findTouchedWindowAtLocked(ui::LogicalDisplayId displayId,
                                                                 float x, float y, bool isStylus,
->>>>>>> 3e388022
                                                                 bool ignoreDragWindow) const {
     // Traverse windows from front to back to find touched window.
     const auto& windowHandles = getWindowHandlesLocked(displayId);
