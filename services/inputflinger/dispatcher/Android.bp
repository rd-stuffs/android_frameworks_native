// Copyright (C) 2019 The Android Open Source Project
//
// Licensed under the Apache License, Version 2.0 (the "License");
// you may not use this file except in compliance with the License.
// You may obtain a copy of the License at
//
//      http://www.apache.org/licenses/LICENSE-2.0
//
// Unless required by applicable law or agreed to in writing, software
// distributed under the License is distributed on an "AS IS" BASIS,
// WITHOUT WARRANTIES OR CONDITIONS OF ANY KIND, either express or implied.
// See the License for the specific language governing permissions and
// limitations under the License.

package {
    default_team: "trendy_team_input_framework",
    // See: http://go/android-license-faq
    // A large-scale-change added 'default_applicable_licenses' to import
    // all of the 'license_kinds' from "frameworks_native_license"
    // to get the below license kinds:
    //   SPDX-license-identifier-Apache-2.0
    default_applicable_licenses: ["frameworks_native_license"],
}

cc_library_headers {
    name: "libinputdispatcher_headers",
    host_supported: true,
    export_include_dirs: [
        "include",
    ],
}

filegroup {
    name: "libinputdispatcher_sources",
    srcs: [
        "AnrTracker.cpp",
        "Connection.cpp",
        "DebugConfig.cpp",
        "DragState.cpp",
        "Entry.cpp",
        "FocusResolver.cpp",
        "InjectionState.cpp",
        "InputDispatcher.cpp",
        "InputDispatcherFactory.cpp",
        "InputEventTimeline.cpp",
        "InputState.cpp",
        "InputTarget.cpp",
        "LatencyAggregator.cpp",
        "LatencyTracker.cpp",
        "Monitor.cpp",
        "TouchedWindow.cpp",
        "TouchState.cpp",
        "trace/*.cpp",
    ],
}

cc_defaults {
    name: "libinputdispatcher_defaults",
<<<<<<< HEAD
    srcs: [":libinputdispatcher_sources"],
    cflags: [
        "-Wno-ambiguous-reversed-operator",
=======
    srcs: [
        ":libinputdispatcher_sources",
>>>>>>> 4bad1f05
    ],
    shared_libs: [
        "libbase",
        "libbinder",
        "libbinder_ndk",
        "libcrypto",
        "libcutils",
        "libinput",
        "libkll",
        "liblog",
        "libprotobuf-cpp-lite",
        "libstatslog",
        "libutils",
        "libstatspull",
        "libstatssocket",
        "packagemanager_aidl-cpp",
        "server_configurable_flags",
    ],
    static_libs: [
        "libattestation",
        "libgui_window_info_static",
        "libperfetto_client_experimental",
        "perfetto_winscope_extensions_zero",
    ],
    target: {
        android: {
            shared_libs: [
                "libgui",
            ],
        },
    },
    header_libs: [
        "libinputdispatcher_headers",
    ],
    sdclang: false,
}

cc_library_static {
    name: "libinputdispatcher",
    host_supported: true,
    defaults: [
        "inputflinger_defaults",
        "libinputdispatcher_defaults",
    ],
    shared_libs: [
        // This should consist only of dependencies from inputflinger. Other dependencies should be
        // in cc_defaults so that they are included in the tests.
        "libinputflinger_base",
        "libinputreporter",
    ],
    export_header_lib_headers: [
        "libinputdispatcher_headers",
    ],
    logtags: ["EventLogTags.logtags"],
}<|MERGE_RESOLUTION|>--- conflicted
+++ resolved
@@ -56,14 +56,11 @@
 
 cc_defaults {
     name: "libinputdispatcher_defaults",
-<<<<<<< HEAD
-    srcs: [":libinputdispatcher_sources"],
+    srcs: [
+        ":libinputdispatcher_sources",
+    ],
     cflags: [
         "-Wno-ambiguous-reversed-operator",
-=======
-    srcs: [
-        ":libinputdispatcher_sources",
->>>>>>> 4bad1f05
     ],
     shared_libs: [
         "libbase",
