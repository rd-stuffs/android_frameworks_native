/*
 * Copyright (C) 2010 The Android Open Source Project
 *
 * Licensed under the Apache License, Version 2.0 (the "License");
 * you may not use this file except in compliance with the License.
 * You may obtain a copy of the License at
 *
 *      http://www.apache.org/licenses/LICENSE-2.0
 *
 * Unless required by applicable law or agreed to in writing, software
 * distributed under the License is distributed on an "AS IS" BASIS,
 * WITHOUT WARRANTIES OR CONDITIONS OF ANY KIND, either express or implied.
 * See the License for the specific language governing permissions and
 * limitations under the License.
 */

#include "../InputDispatcher.h"

#include <binder/Binder.h>

#include <gtest/gtest.h>
#include <linux/input.h>

namespace android {

// An arbitrary time value.
static const nsecs_t ARBITRARY_TIME = 1234;

// An arbitrary device id.
static const int32_t DEVICE_ID = 1;

// An arbitrary display id.
static const int32_t DISPLAY_ID = ADISPLAY_ID_DEFAULT;

// An arbitrary injector pid / uid pair that has permission to inject events.
static const int32_t INJECTOR_PID = 999;
static const int32_t INJECTOR_UID = 1001;


// --- FakeInputDispatcherPolicy ---

class FakeInputDispatcherPolicy : public InputDispatcherPolicyInterface {
    InputDispatcherConfiguration mConfig;

protected:
    virtual ~FakeInputDispatcherPolicy() {
    }

public:
    FakeInputDispatcherPolicy() {
        mInputEventFiltered = false;
        mTime = -1;
        mAction = -1;
        mDisplayId = -1;
    }

    void assertFilterInputEventWasCalledWithExpectedArgs(const NotifyMotionArgs* args) {
        ASSERT_TRUE(mInputEventFiltered)
                << "Expected filterInputEvent() to have been called.";

        ASSERT_EQ(mTime, args->eventTime)
                << "Expected time of filtered event was not matched";
        ASSERT_EQ(mAction, args->action)
                << "Expected action of filtered event was not matched";
        ASSERT_EQ(mDisplayId, args->displayId)
                << "Expected displayId of filtered event was not matched";

        reset();
    }

    void assertFilterInputEventWasCalledWithExpectedArgs(const NotifyKeyArgs* args) {
        ASSERT_TRUE(mInputEventFiltered)
                << "Expected filterInputEvent() to have been called.";

        ASSERT_EQ(mTime, args->eventTime)
                << "Expected time of filtered event was not matched";
        ASSERT_EQ(mAction, args->action)
                << "Expected action of filtered event was not matched";
        ASSERT_EQ(mDisplayId, args->displayId)
                << "Expected displayId of filtered event was not matched";

        reset();
    }

    void assertFilterInputEventWasNotCalled() {
        ASSERT_FALSE(mInputEventFiltered)
                << "Expected filterInputEvent() to not have been called.";
    }

private:
    bool mInputEventFiltered;
    nsecs_t mTime;
    int32_t mAction;
    int32_t mDisplayId;

    virtual void notifyConfigurationChanged(nsecs_t) {
    }

    virtual nsecs_t notifyANR(const sp<InputApplicationHandle>&,
            const sp<IBinder>&,
            const std::string&) {
        return 0;
    }

    virtual void notifyInputChannelBroken(const sp<IBinder>&) {
    }

    virtual void notifyFocusChanged(const sp<IBinder>&, const sp<IBinder>&) {
    }

    virtual void getDispatcherConfiguration(InputDispatcherConfiguration* outConfig) {
        *outConfig = mConfig;
    }

    virtual bool filterInputEvent(const InputEvent* inputEvent, uint32_t policyFlags) {
        switch (inputEvent->getType()) {
            case AINPUT_EVENT_TYPE_KEY: {
                const KeyEvent* keyEvent = static_cast<const KeyEvent*>(inputEvent);
                mTime = keyEvent->getEventTime();
                mAction = keyEvent->getAction();
                mDisplayId = keyEvent->getDisplayId();
                break;
            }

            case AINPUT_EVENT_TYPE_MOTION: {
                const MotionEvent* motionEvent = static_cast<const MotionEvent*>(inputEvent);
                mTime = motionEvent->getEventTime();
                mAction = motionEvent->getAction();
                mDisplayId = motionEvent->getDisplayId();
                break;
            }
        }

        mInputEventFiltered = true;
        return true;
    }

    virtual void interceptKeyBeforeQueueing(const KeyEvent*, uint32_t&) {
    }

    virtual void interceptMotionBeforeQueueing(int32_t, nsecs_t, uint32_t&) {
    }

    virtual nsecs_t interceptKeyBeforeDispatching(const sp<IBinder>&,
            const KeyEvent*, uint32_t) {
        return 0;
    }

    virtual bool dispatchUnhandledKey(const sp<IBinder>&,
            const KeyEvent*, uint32_t, KeyEvent*) {
        return false;
    }

    virtual void notifySwitch(nsecs_t, uint32_t, uint32_t, uint32_t) {
    }

    virtual void pokeUserActivity(nsecs_t, int32_t) {
    }

    virtual bool checkInjectEventsPermissionNonReentrant(int32_t, int32_t) {
        return false;
    }

    void reset() {
        mInputEventFiltered = false;
        mTime = -1;
        mAction = -1;
        mDisplayId = -1;
    }
};


// --- InputDispatcherTest ---

class InputDispatcherTest : public testing::Test {
protected:
    sp<FakeInputDispatcherPolicy> mFakePolicy;
    sp<InputDispatcher> mDispatcher;
    sp<InputDispatcherThread> mDispatcherThread;

    virtual void SetUp() {
        mFakePolicy = new FakeInputDispatcherPolicy();
        mDispatcher = new InputDispatcher(mFakePolicy);
        mDispatcher->setInputDispatchMode(/*enabled*/ true, /*frozen*/ false);
        //Start InputDispatcher thread
        mDispatcherThread = new InputDispatcherThread(mDispatcher);
        mDispatcherThread->run("InputDispatcherTest", PRIORITY_URGENT_DISPLAY);
    }

    virtual void TearDown() {
        mDispatcherThread->requestExit();
        mDispatcherThread.clear();
        mFakePolicy.clear();
        mDispatcher.clear();
    }
};


TEST_F(InputDispatcherTest, InjectInputEvent_ValidatesKeyEvents) {
    KeyEvent event;

    // Rejects undefined key actions.
    event.initialize(DEVICE_ID, AINPUT_SOURCE_KEYBOARD, ADISPLAY_ID_NONE,
            /*action*/ -1, 0,
            AKEYCODE_A, KEY_A, AMETA_NONE, 0, ARBITRARY_TIME, ARBITRARY_TIME);
    ASSERT_EQ(INPUT_EVENT_INJECTION_FAILED, mDispatcher->injectInputEvent(
            &event,
            INJECTOR_PID, INJECTOR_UID, INPUT_EVENT_INJECTION_SYNC_NONE, 0, 0))
            << "Should reject key events with undefined action.";

    // Rejects ACTION_MULTIPLE since it is not supported despite being defined in the API.
    event.initialize(DEVICE_ID, AINPUT_SOURCE_KEYBOARD, ADISPLAY_ID_NONE,
            AKEY_EVENT_ACTION_MULTIPLE, 0,
            AKEYCODE_A, KEY_A, AMETA_NONE, 0, ARBITRARY_TIME, ARBITRARY_TIME);
    ASSERT_EQ(INPUT_EVENT_INJECTION_FAILED, mDispatcher->injectInputEvent(
            &event,
            INJECTOR_PID, INJECTOR_UID, INPUT_EVENT_INJECTION_SYNC_NONE, 0, 0))
            << "Should reject key events with ACTION_MULTIPLE.";
}

TEST_F(InputDispatcherTest, InjectInputEvent_ValidatesMotionEvents) {
    MotionEvent event;
    PointerProperties pointerProperties[MAX_POINTERS + 1];
    PointerCoords pointerCoords[MAX_POINTERS + 1];
    for (int i = 0; i <= MAX_POINTERS; i++) {
        pointerProperties[i].clear();
        pointerProperties[i].id = i;
        pointerCoords[i].clear();
    }

    // Some constants commonly used below
    constexpr int32_t source = AINPUT_SOURCE_TOUCHSCREEN;
    constexpr int32_t edgeFlags = AMOTION_EVENT_EDGE_FLAG_NONE;
    constexpr int32_t metaState = AMETA_NONE;
    constexpr MotionClassification classification = MotionClassification::NONE;

    // Rejects undefined motion actions.
    event.initialize(DEVICE_ID, source, DISPLAY_ID,
            /*action*/ -1, 0, 0, edgeFlags, metaState, 0, classification, 0, 0, 0, 0,
            ARBITRARY_TIME, ARBITRARY_TIME, /*pointerCount*/ 1, pointerProperties, pointerCoords);
    ASSERT_EQ(INPUT_EVENT_INJECTION_FAILED, mDispatcher->injectInputEvent(
            &event,
            INJECTOR_PID, INJECTOR_UID, INPUT_EVENT_INJECTION_SYNC_NONE, 0, 0))
            << "Should reject motion events with undefined action.";

    // Rejects pointer down with invalid index.
    event.initialize(DEVICE_ID, source, DISPLAY_ID,
            AMOTION_EVENT_ACTION_POINTER_DOWN | (1 << AMOTION_EVENT_ACTION_POINTER_INDEX_SHIFT),
            0, 0, edgeFlags, metaState, 0, classification, 0, 0, 0, 0,
            ARBITRARY_TIME, ARBITRARY_TIME, /*pointerCount*/ 1, pointerProperties, pointerCoords);
    ASSERT_EQ(INPUT_EVENT_INJECTION_FAILED, mDispatcher->injectInputEvent(
            &event,
            INJECTOR_PID, INJECTOR_UID, INPUT_EVENT_INJECTION_SYNC_NONE, 0, 0))
            << "Should reject motion events with pointer down index too large.";

    event.initialize(DEVICE_ID, source, DISPLAY_ID,
            AMOTION_EVENT_ACTION_POINTER_DOWN | (~0U << AMOTION_EVENT_ACTION_POINTER_INDEX_SHIFT),
            0, 0, edgeFlags, metaState, 0, classification, 0, 0, 0, 0,
            ARBITRARY_TIME, ARBITRARY_TIME, /*pointerCount*/ 1, pointerProperties, pointerCoords);
    ASSERT_EQ(INPUT_EVENT_INJECTION_FAILED, mDispatcher->injectInputEvent(
            &event,
            INJECTOR_PID, INJECTOR_UID, INPUT_EVENT_INJECTION_SYNC_NONE, 0, 0))
            << "Should reject motion events with pointer down index too small.";

    // Rejects pointer up with invalid index.
    event.initialize(DEVICE_ID, source, DISPLAY_ID,
            AMOTION_EVENT_ACTION_POINTER_UP | (1 << AMOTION_EVENT_ACTION_POINTER_INDEX_SHIFT),
            0, 0, edgeFlags, metaState, 0, classification, 0, 0, 0, 0,
            ARBITRARY_TIME, ARBITRARY_TIME, /*pointerCount*/ 1, pointerProperties, pointerCoords);
    ASSERT_EQ(INPUT_EVENT_INJECTION_FAILED, mDispatcher->injectInputEvent(
            &event,
            INJECTOR_PID, INJECTOR_UID, INPUT_EVENT_INJECTION_SYNC_NONE, 0, 0))
            << "Should reject motion events with pointer up index too large.";

    event.initialize(DEVICE_ID, source, DISPLAY_ID,
            AMOTION_EVENT_ACTION_POINTER_UP | (~0U << AMOTION_EVENT_ACTION_POINTER_INDEX_SHIFT),
            0, 0, edgeFlags, metaState, 0, classification, 0, 0, 0, 0,
            ARBITRARY_TIME, ARBITRARY_TIME, /*pointerCount*/ 1, pointerProperties, pointerCoords);
    ASSERT_EQ(INPUT_EVENT_INJECTION_FAILED, mDispatcher->injectInputEvent(
            &event,
            INJECTOR_PID, INJECTOR_UID, INPUT_EVENT_INJECTION_SYNC_NONE, 0, 0))
            << "Should reject motion events with pointer up index too small.";

    // Rejects motion events with invalid number of pointers.
    event.initialize(DEVICE_ID, source, DISPLAY_ID,
            AMOTION_EVENT_ACTION_DOWN, 0, 0, edgeFlags, metaState, 0, classification, 0, 0, 0, 0,
            ARBITRARY_TIME, ARBITRARY_TIME, /*pointerCount*/ 0, pointerProperties, pointerCoords);
    ASSERT_EQ(INPUT_EVENT_INJECTION_FAILED, mDispatcher->injectInputEvent(
            &event,
            INJECTOR_PID, INJECTOR_UID, INPUT_EVENT_INJECTION_SYNC_NONE, 0, 0))
            << "Should reject motion events with 0 pointers.";

    event.initialize(DEVICE_ID, source, DISPLAY_ID,
            AMOTION_EVENT_ACTION_DOWN, 0, 0, edgeFlags, metaState, 0, classification, 0, 0, 0, 0,
            ARBITRARY_TIME, ARBITRARY_TIME,
            /*pointerCount*/ MAX_POINTERS + 1, pointerProperties, pointerCoords);
    ASSERT_EQ(INPUT_EVENT_INJECTION_FAILED, mDispatcher->injectInputEvent(
            &event,
            INJECTOR_PID, INJECTOR_UID, INPUT_EVENT_INJECTION_SYNC_NONE, 0, 0))
            << "Should reject motion events with more than MAX_POINTERS pointers.";

    // Rejects motion events with invalid pointer ids.
    pointerProperties[0].id = -1;
    event.initialize(DEVICE_ID, source, DISPLAY_ID,
            AMOTION_EVENT_ACTION_DOWN, 0, 0, edgeFlags, metaState, 0, classification, 0, 0, 0, 0,
            ARBITRARY_TIME, ARBITRARY_TIME, /*pointerCount*/ 1, pointerProperties, pointerCoords);
    ASSERT_EQ(INPUT_EVENT_INJECTION_FAILED, mDispatcher->injectInputEvent(
            &event,
            INJECTOR_PID, INJECTOR_UID, INPUT_EVENT_INJECTION_SYNC_NONE, 0, 0))
            << "Should reject motion events with pointer ids less than 0.";

    pointerProperties[0].id = MAX_POINTER_ID + 1;
    event.initialize(DEVICE_ID, source, DISPLAY_ID,
            AMOTION_EVENT_ACTION_DOWN, 0, 0, edgeFlags, metaState, 0, classification, 0, 0, 0, 0,
            ARBITRARY_TIME, ARBITRARY_TIME, /*pointerCount*/ 1, pointerProperties, pointerCoords);
    ASSERT_EQ(INPUT_EVENT_INJECTION_FAILED, mDispatcher->injectInputEvent(
            &event,
            INJECTOR_PID, INJECTOR_UID, INPUT_EVENT_INJECTION_SYNC_NONE, 0, 0))
            << "Should reject motion events with pointer ids greater than MAX_POINTER_ID.";

    // Rejects motion events with duplicate pointer ids.
    pointerProperties[0].id = 1;
    pointerProperties[1].id = 1;
    event.initialize(DEVICE_ID, source, DISPLAY_ID,
            AMOTION_EVENT_ACTION_DOWN, 0, 0, edgeFlags, metaState, 0, classification, 0, 0, 0, 0,
            ARBITRARY_TIME, ARBITRARY_TIME, /*pointerCount*/ 2, pointerProperties, pointerCoords);
    ASSERT_EQ(INPUT_EVENT_INJECTION_FAILED, mDispatcher->injectInputEvent(
            &event,
            INJECTOR_PID, INJECTOR_UID, INPUT_EVENT_INJECTION_SYNC_NONE, 0, 0))
            << "Should reject motion events with duplicate pointer ids.";
}

// --- InputDispatcherTest SetInputWindowTest ---
static const int32_t INJECT_EVENT_TIMEOUT = 500;
static const int32_t DISPATCHING_TIMEOUT = 100;

class FakeApplicationHandle : public InputApplicationHandle {
public:
    FakeApplicationHandle() {}
    virtual ~FakeApplicationHandle() {}

    virtual bool updateInfo() {
        if (!mInfo) {
            mInfo = new InputApplicationInfo();
        }
        mInfo->dispatchingTimeout = DISPATCHING_TIMEOUT;
        return true;
    }
};

class FakeInputReceiver {
public:
    void consumeEvent(int32_t expectedEventType, int32_t expectedDisplayId,
            int32_t expectedFlags = 0) {
        uint32_t consumeSeq;
        InputEvent* event;
<<<<<<< HEAD
        int motionEventType;
        int touchMoveNumber;
        bool flag;
        status_t status = mConsumer->consume(&mEventFactory, false /*consumeBatches*/, -1,
            &consumeSeq, &event, &motionEventType, &touchMoveNumber, &flag);
=======
        status_t status = mConsumer->consume(&mEventFactory, false /*consumeBatches*/, -1,
            &consumeSeq, &event);
>>>>>>> 4b02403d

        ASSERT_EQ(OK, status)
                << mName.c_str() << ": consumer consume should return OK.";
        ASSERT_TRUE(event != nullptr)
                << mName.c_str() << ": consumer should have returned non-NULL event.";
        ASSERT_EQ(expectedEventType, event->getType())
                << mName.c_str() << ": event type should match.";

        ASSERT_EQ(expectedDisplayId, event->getDisplayId())
                << mName.c_str() << ": event displayId should be the same as expected.";

        int32_t flags;
        switch (expectedEventType) {
            case AINPUT_EVENT_TYPE_KEY: {
                KeyEvent* typedEvent = static_cast<KeyEvent*>(event);
                flags = typedEvent->getFlags();
                break;
            }
            case AINPUT_EVENT_TYPE_MOTION: {
                MotionEvent* typedEvent = static_cast<MotionEvent*>(event);
                flags = typedEvent->getFlags();
                break;
            }
            default: {
                FAIL() << mName.c_str() << ": invalid event type: " << expectedEventType;
            }
        }
        ASSERT_EQ(expectedFlags, flags)
                << mName.c_str() << ": event flags should be the same as expected.";

        status = mConsumer->sendFinishedSignal(consumeSeq, handled());
        ASSERT_EQ(OK, status)
                << mName.c_str() << ": consumer sendFinishedSignal should return OK.";
    }

    void assertNoEvents() {
        uint32_t consumeSeq;
        InputEvent* event;
<<<<<<< HEAD
        int motionEventType;
        int touchMoveNumber;
        bool flag;
        status_t status = mConsumer->consume(&mEventFactory, false /*consumeBatches*/, -1,
            &consumeSeq, &event, &motionEventType, &touchMoveNumber, &flag);
=======
        status_t status = mConsumer->consume(&mEventFactory, false /*consumeBatches*/, -1,
            &consumeSeq, &event);
>>>>>>> 4b02403d
        ASSERT_NE(OK, status)
                << mName.c_str()
                << ": should not have received any events, so consume(..) should not return OK.";
    }

protected:
        explicit FakeInputReceiver(const sp<InputDispatcher>& dispatcher,
            const std::string name, int32_t displayId) :
                mDispatcher(dispatcher), mName(name), mDisplayId(displayId) {
            InputChannel::openInputChannelPair(name, mServerChannel, mClientChannel);
            mConsumer = new InputConsumer(mClientChannel);
        }

        virtual ~FakeInputReceiver() {
        }

        // return true if the event has been handled.
        virtual bool handled() {
            return false;
        }

        sp<InputDispatcher> mDispatcher;
        sp<InputChannel> mServerChannel, mClientChannel;
        sp<IBinder> mToken;
        InputConsumer *mConsumer;
        PreallocatedInputEventFactory mEventFactory;

        std::string mName;
        int32_t mDisplayId;
};

class FakeWindowHandle : public InputWindowHandle, public FakeInputReceiver {
public:
    static const int32_t WIDTH = 600;
    static const int32_t HEIGHT = 800;

    FakeWindowHandle(const sp<InputApplicationHandle>& inputApplicationHandle,
        const sp<InputDispatcher>& dispatcher, const std::string name, int32_t displayId) :
            FakeInputReceiver(dispatcher, name, displayId),
            mFocused(false) {
            mServerChannel->setToken(new BBinder());
            mDispatcher->registerInputChannel(mServerChannel, displayId);
<<<<<<< HEAD

=======
 
>>>>>>> 4b02403d
            inputApplicationHandle->updateInfo();
            mInfo.applicationInfo = *inputApplicationHandle->getInfo();
    }

    virtual bool updateInfo() {
        mInfo.token = mServerChannel ? mServerChannel->getToken() : nullptr;
        mInfo.name = mName;
        mInfo.layoutParamsFlags = 0;
        mInfo.layoutParamsType = InputWindowInfo::TYPE_APPLICATION;
        mInfo.dispatchingTimeout = DISPATCHING_TIMEOUT;
        mInfo.frameLeft = 0;
        mInfo.frameTop = 0;
        mInfo.frameRight = WIDTH;
        mInfo.frameBottom = HEIGHT;
        mInfo.globalScaleFactor = 1.0;
        mInfo.addTouchableRegion(Rect(0, 0, WIDTH, HEIGHT));
        mInfo.visible = true;
        mInfo.canReceiveKeys = true;
        mInfo.hasFocus = mFocused;
        mInfo.hasWallpaper = false;
        mInfo.paused = false;
        mInfo.layer = 0;
        mInfo.ownerPid = INJECTOR_PID;
        mInfo.ownerUid = INJECTOR_UID;
        mInfo.inputFeatures = 0;
        mInfo.displayId = mDisplayId;

        return true;
    }

    void setFocus() {
        mFocused = true;
    }

    void releaseChannel() {
        mServerChannel.clear();
        InputWindowHandle::releaseChannel();
    }
protected:
    virtual bool handled() {
        return true;
    }

    bool mFocused;
};

static int32_t injectKeyDown(const sp<InputDispatcher>& dispatcher,
        int32_t displayId = ADISPLAY_ID_NONE) {
    KeyEvent event;
    nsecs_t currentTime = systemTime(SYSTEM_TIME_MONOTONIC);

    // Define a valid key down event.
    event.initialize(DEVICE_ID, AINPUT_SOURCE_KEYBOARD, displayId,
            AKEY_EVENT_ACTION_DOWN, /* flags */ 0,
            AKEYCODE_A, KEY_A, AMETA_NONE, /* repeatCount */ 0, currentTime, currentTime);

    // Inject event until dispatch out.
    return dispatcher->injectInputEvent(
            &event,
            INJECTOR_PID, INJECTOR_UID, INPUT_EVENT_INJECTION_SYNC_WAIT_FOR_RESULT,
            INJECT_EVENT_TIMEOUT, POLICY_FLAG_FILTERED | POLICY_FLAG_PASS_TO_USER);
}

static int32_t injectMotionDown(const sp<InputDispatcher>& dispatcher, int32_t source,
        int32_t displayId) {
    MotionEvent event;
    PointerProperties pointerProperties[1];
    PointerCoords pointerCoords[1];

    pointerProperties[0].clear();
    pointerProperties[0].id = 0;
    pointerProperties[0].toolType = AMOTION_EVENT_TOOL_TYPE_FINGER;

    pointerCoords[0].clear();
    pointerCoords[0].setAxisValue(AMOTION_EVENT_AXIS_X, 100);
    pointerCoords[0].setAxisValue(AMOTION_EVENT_AXIS_Y, 200);

    nsecs_t currentTime = systemTime(SYSTEM_TIME_MONOTONIC);
    // Define a valid motion down event.
    event.initialize(DEVICE_ID, source, displayId,
            AMOTION_EVENT_ACTION_DOWN, /* actionButton */0, /* flags */ 0, /* edgeFlags */ 0,
            AMETA_NONE, /* buttonState */ 0, MotionClassification::NONE,
            /* xOffset */ 0, /* yOffset */ 0, /* xPrecision */ 0,
            /* yPrecision */ 0, currentTime, currentTime, /*pointerCount*/ 1, pointerProperties,
            pointerCoords);

    // Inject event until dispatch out.
    return dispatcher->injectInputEvent(
            &event,
            INJECTOR_PID, INJECTOR_UID, INPUT_EVENT_INJECTION_SYNC_WAIT_FOR_RESULT,
            INJECT_EVENT_TIMEOUT, POLICY_FLAG_FILTERED | POLICY_FLAG_PASS_TO_USER);
}

static NotifyKeyArgs generateKeyArgs(int32_t action, int32_t displayId = ADISPLAY_ID_NONE) {
    nsecs_t currentTime = systemTime(SYSTEM_TIME_MONOTONIC);
    // Define a valid key event.
    NotifyKeyArgs args(/* sequenceNum */ 0, currentTime, DEVICE_ID, AINPUT_SOURCE_KEYBOARD,
            displayId, POLICY_FLAG_PASS_TO_USER, action, /* flags */ 0,
            AKEYCODE_A, KEY_A, AMETA_NONE, currentTime);

    return args;
}

static NotifyMotionArgs generateMotionArgs(int32_t action, int32_t source, int32_t displayId) {
    PointerProperties pointerProperties[1];
    PointerCoords pointerCoords[1];

    pointerProperties[0].clear();
    pointerProperties[0].id = 0;
    pointerProperties[0].toolType = AMOTION_EVENT_TOOL_TYPE_FINGER;

    pointerCoords[0].clear();
    pointerCoords[0].setAxisValue(AMOTION_EVENT_AXIS_X, 100);
    pointerCoords[0].setAxisValue(AMOTION_EVENT_AXIS_Y, 200);

    nsecs_t currentTime = systemTime(SYSTEM_TIME_MONOTONIC);
    // Define a valid motion event.
    NotifyMotionArgs args(/* sequenceNum */ 0, currentTime, DEVICE_ID, source, displayId,
            POLICY_FLAG_PASS_TO_USER, action, /* actionButton */ 0, /* flags */ 0,
            AMETA_NONE, /* buttonState */ 0, MotionClassification::NONE,
            AMOTION_EVENT_EDGE_FLAG_NONE, /* deviceTimestamp */ 0, 1, pointerProperties,
            pointerCoords, /* xPrecision */ 0, /* yPrecision */ 0, currentTime,
            /* videoFrames */ {});

    return args;
}

TEST_F(InputDispatcherTest, SetInputWindow_SingleWindowTouch) {
    sp<FakeApplicationHandle> application = new FakeApplicationHandle();
    sp<FakeWindowHandle> window = new FakeWindowHandle(application, mDispatcher, "Fake Window",
            ADISPLAY_ID_DEFAULT);

<<<<<<< HEAD
    Vector<sp<InputWindowHandle>> inputWindowHandles;
    inputWindowHandles.add(window);
=======
    std::vector<sp<InputWindowHandle>> inputWindowHandles;
    inputWindowHandles.push_back(window);
>>>>>>> 4b02403d

    mDispatcher->setInputWindows(inputWindowHandles, ADISPLAY_ID_DEFAULT);
    ASSERT_EQ(INPUT_EVENT_INJECTION_SUCCEEDED, injectMotionDown(mDispatcher,
            AINPUT_SOURCE_TOUCHSCREEN, ADISPLAY_ID_DEFAULT))
            << "Inject motion event should return INPUT_EVENT_INJECTION_SUCCEEDED";

    // Window should receive motion event.
    window->consumeEvent(AINPUT_EVENT_TYPE_MOTION, ADISPLAY_ID_DEFAULT);
}

// The foreground window should receive the first touch down event.
TEST_F(InputDispatcherTest, SetInputWindow_MultiWindowsTouch) {
    sp<FakeApplicationHandle> application = new FakeApplicationHandle();
    sp<FakeWindowHandle> windowTop = new FakeWindowHandle(application, mDispatcher, "Top",
            ADISPLAY_ID_DEFAULT);
    sp<FakeWindowHandle> windowSecond = new FakeWindowHandle(application, mDispatcher, "Second",
            ADISPLAY_ID_DEFAULT);

<<<<<<< HEAD
    Vector<sp<InputWindowHandle>> inputWindowHandles;
    inputWindowHandles.add(windowTop);
    inputWindowHandles.add(windowSecond);
=======
    std::vector<sp<InputWindowHandle>> inputWindowHandles;
    inputWindowHandles.push_back(windowTop);
    inputWindowHandles.push_back(windowSecond);
>>>>>>> 4b02403d

    mDispatcher->setInputWindows(inputWindowHandles, ADISPLAY_ID_DEFAULT);
    ASSERT_EQ(INPUT_EVENT_INJECTION_SUCCEEDED, injectMotionDown(mDispatcher,
            AINPUT_SOURCE_TOUCHSCREEN, ADISPLAY_ID_DEFAULT))
            << "Inject motion event should return INPUT_EVENT_INJECTION_SUCCEEDED";

    // Top window should receive the touch down event. Second window should not receive anything.
    windowTop->consumeEvent(AINPUT_EVENT_TYPE_MOTION, ADISPLAY_ID_DEFAULT);
    windowSecond->assertNoEvents();
}

TEST_F(InputDispatcherTest, SetInputWindow_FocusedWindow) {
    sp<FakeApplicationHandle> application = new FakeApplicationHandle();
    sp<FakeWindowHandle> windowTop = new FakeWindowHandle(application, mDispatcher, "Top",
            ADISPLAY_ID_DEFAULT);
    sp<FakeWindowHandle> windowSecond = new FakeWindowHandle(application, mDispatcher, "Second",
            ADISPLAY_ID_DEFAULT);

    // Set focused application.
    mDispatcher->setFocusedApplication(ADISPLAY_ID_DEFAULT, application);

    // Expect one focus window exist in display.
    windowSecond->setFocus();
<<<<<<< HEAD
    Vector<sp<InputWindowHandle>> inputWindowHandles;
    inputWindowHandles.add(windowTop);
    inputWindowHandles.add(windowSecond);
=======
    std::vector<sp<InputWindowHandle>> inputWindowHandles;
    inputWindowHandles.push_back(windowTop);
    inputWindowHandles.push_back(windowSecond);
>>>>>>> 4b02403d

    mDispatcher->setInputWindows(inputWindowHandles, ADISPLAY_ID_DEFAULT);
    ASSERT_EQ(INPUT_EVENT_INJECTION_SUCCEEDED, injectKeyDown(mDispatcher))
            << "Inject key event should return INPUT_EVENT_INJECTION_SUCCEEDED";

    // Focused window should receive event.
    windowTop->assertNoEvents();
    windowSecond->consumeEvent(AINPUT_EVENT_TYPE_KEY, ADISPLAY_ID_NONE);
}

TEST_F(InputDispatcherTest, SetInputWindow_FocusPriority) {
    sp<FakeApplicationHandle> application = new FakeApplicationHandle();
    sp<FakeWindowHandle> windowTop = new FakeWindowHandle(application, mDispatcher, "Top",
            ADISPLAY_ID_DEFAULT);
    sp<FakeWindowHandle> windowSecond = new FakeWindowHandle(application, mDispatcher, "Second",
            ADISPLAY_ID_DEFAULT);

    // Set focused application.
    mDispatcher->setFocusedApplication(ADISPLAY_ID_DEFAULT, application);

    // Display has two focused windows. Add them to inputWindowsHandles in z-order (top most first)
    windowTop->setFocus();
    windowSecond->setFocus();
<<<<<<< HEAD
    Vector<sp<InputWindowHandle>> inputWindowHandles;
    inputWindowHandles.add(windowTop);
    inputWindowHandles.add(windowSecond);
=======
    std::vector<sp<InputWindowHandle>> inputWindowHandles;
    inputWindowHandles.push_back(windowTop);
    inputWindowHandles.push_back(windowSecond);
>>>>>>> 4b02403d

    mDispatcher->setInputWindows(inputWindowHandles, ADISPLAY_ID_DEFAULT);
    ASSERT_EQ(INPUT_EVENT_INJECTION_SUCCEEDED, injectKeyDown(mDispatcher))
            << "Inject key event should return INPUT_EVENT_INJECTION_SUCCEEDED";

    // Top focused window should receive event.
    windowTop->consumeEvent(AINPUT_EVENT_TYPE_KEY, ADISPLAY_ID_NONE);
    windowSecond->assertNoEvents();
}

TEST_F(InputDispatcherTest, SetInputWindow_InputWindowInfo) {
    sp<FakeApplicationHandle> application = new FakeApplicationHandle();

    sp<FakeWindowHandle> windowTop = new FakeWindowHandle(application, mDispatcher, "Top",
            ADISPLAY_ID_DEFAULT);
    sp<FakeWindowHandle> windowSecond = new FakeWindowHandle(application, mDispatcher, "Second",
            ADISPLAY_ID_DEFAULT);

    // Set focused application.
    mDispatcher->setFocusedApplication(ADISPLAY_ID_DEFAULT, application);

    windowTop->setFocus();
    windowSecond->setFocus();
<<<<<<< HEAD
    Vector<sp<InputWindowHandle>> inputWindowHandles;
    inputWindowHandles.add(windowTop);
    inputWindowHandles.add(windowSecond);
=======
    std::vector<sp<InputWindowHandle>> inputWindowHandles;
    inputWindowHandles.push_back(windowTop);
    inputWindowHandles.push_back(windowSecond);
>>>>>>> 4b02403d
    // Release channel for window is no longer valid.
    windowTop->releaseChannel();
    mDispatcher->setInputWindows(inputWindowHandles, ADISPLAY_ID_DEFAULT);

    // Test inject a key down, should dispatch to a valid window.
    ASSERT_EQ(INPUT_EVENT_INJECTION_SUCCEEDED, injectKeyDown(mDispatcher))
            << "Inject key event should return INPUT_EVENT_INJECTION_SUCCEEDED";

    // Top window is invalid, so it should not receive any input event.
    windowTop->assertNoEvents();
    windowSecond->consumeEvent(AINPUT_EVENT_TYPE_KEY, ADISPLAY_ID_NONE);
}

/* Test InputDispatcher for MultiDisplay */
class InputDispatcherFocusOnTwoDisplaysTest : public InputDispatcherTest {
public:
    static constexpr int32_t SECOND_DISPLAY_ID = 1;
    virtual void SetUp() {
        InputDispatcherTest::SetUp();

        application1 = new FakeApplicationHandle();
        windowInPrimary = new FakeWindowHandle(application1, mDispatcher, "D_1",
                ADISPLAY_ID_DEFAULT);
<<<<<<< HEAD
        Vector<sp<InputWindowHandle>> inputWindowHandles;
        inputWindowHandles.push(windowInPrimary);
=======
        std::vector<sp<InputWindowHandle>> inputWindowHandles;
        inputWindowHandles.push_back(windowInPrimary);
>>>>>>> 4b02403d
        // Set focus window for primary display, but focused display would be second one.
        mDispatcher->setFocusedApplication(ADISPLAY_ID_DEFAULT, application1);
        windowInPrimary->setFocus();
        mDispatcher->setInputWindows(inputWindowHandles, ADISPLAY_ID_DEFAULT);

        application2 = new FakeApplicationHandle();
        windowInSecondary = new FakeWindowHandle(application2, mDispatcher, "D_2",
                SECOND_DISPLAY_ID);
        // Set focus to second display window.
<<<<<<< HEAD
        Vector<sp<InputWindowHandle>> inputWindowHandles_Second;
        inputWindowHandles_Second.push(windowInSecondary);
=======
        std::vector<sp<InputWindowHandle>> inputWindowHandles_Second;
        inputWindowHandles_Second.push_back(windowInSecondary);
>>>>>>> 4b02403d
        // Set focus display to second one.
        mDispatcher->setFocusedDisplay(SECOND_DISPLAY_ID);
        // Set focus window for second display.
        mDispatcher->setFocusedApplication(SECOND_DISPLAY_ID, application2);
        windowInSecondary->setFocus();
        mDispatcher->setInputWindows(inputWindowHandles_Second, SECOND_DISPLAY_ID);
    }

    virtual void TearDown() {
        InputDispatcherTest::TearDown();

        application1.clear();
        windowInPrimary.clear();
        application2.clear();
        windowInSecondary.clear();
    }

protected:
    sp<FakeApplicationHandle> application1;
    sp<FakeWindowHandle> windowInPrimary;
    sp<FakeApplicationHandle> application2;
    sp<FakeWindowHandle> windowInSecondary;
};

TEST_F(InputDispatcherFocusOnTwoDisplaysTest, SetInputWindow_MultiDisplayTouch) {
    // Test touch down on primary display.
    ASSERT_EQ(INPUT_EVENT_INJECTION_SUCCEEDED, injectMotionDown(mDispatcher,
            AINPUT_SOURCE_TOUCHSCREEN, ADISPLAY_ID_DEFAULT))
            << "Inject motion event should return INPUT_EVENT_INJECTION_SUCCEEDED";
    windowInPrimary->consumeEvent(AINPUT_EVENT_TYPE_MOTION, ADISPLAY_ID_DEFAULT);
    windowInSecondary->assertNoEvents();

    // Test touch down on second display.
    ASSERT_EQ(INPUT_EVENT_INJECTION_SUCCEEDED, injectMotionDown(mDispatcher,
            AINPUT_SOURCE_TOUCHSCREEN, SECOND_DISPLAY_ID))
            << "Inject motion event should return INPUT_EVENT_INJECTION_SUCCEEDED";
    windowInPrimary->assertNoEvents();
    windowInSecondary->consumeEvent(AINPUT_EVENT_TYPE_MOTION, SECOND_DISPLAY_ID);
}

TEST_F(InputDispatcherFocusOnTwoDisplaysTest, SetInputWindow_MultiDisplayFocus) {
    // Test inject a key down with display id specified.
    ASSERT_EQ(INPUT_EVENT_INJECTION_SUCCEEDED, injectKeyDown(mDispatcher, ADISPLAY_ID_DEFAULT))
            << "Inject key event should return INPUT_EVENT_INJECTION_SUCCEEDED";
    windowInPrimary->consumeEvent(AINPUT_EVENT_TYPE_KEY, ADISPLAY_ID_DEFAULT);
    windowInSecondary->assertNoEvents();

    // Test inject a key down without display id specified.
    ASSERT_EQ(INPUT_EVENT_INJECTION_SUCCEEDED, injectKeyDown(mDispatcher))
            << "Inject key event should return INPUT_EVENT_INJECTION_SUCCEEDED";
    windowInPrimary->assertNoEvents();
    windowInSecondary->consumeEvent(AINPUT_EVENT_TYPE_KEY, ADISPLAY_ID_NONE);

    // Remove secondary display.
<<<<<<< HEAD
    Vector<sp<InputWindowHandle>> noWindows;
=======
    std::vector<sp<InputWindowHandle>> noWindows;
>>>>>>> 4b02403d
    mDispatcher->setInputWindows(noWindows, SECOND_DISPLAY_ID);

    // Expect old focus should receive a cancel event.
    windowInSecondary->consumeEvent(AINPUT_EVENT_TYPE_KEY, ADISPLAY_ID_NONE,
            AKEY_EVENT_FLAG_CANCELED);

    // Test inject a key down, should timeout because of no target window.
    ASSERT_EQ(INPUT_EVENT_INJECTION_TIMED_OUT, injectKeyDown(mDispatcher))
            << "Inject key event should return INPUT_EVENT_INJECTION_TIMED_OUT";
    windowInPrimary->assertNoEvents();
    windowInSecondary->assertNoEvents();
}

class FakeMonitorReceiver : public FakeInputReceiver, public RefBase {
public:
    FakeMonitorReceiver(const sp<InputDispatcher>& dispatcher, const std::string name,
            int32_t displayId) : FakeInputReceiver(dispatcher, name, displayId) {
        mDispatcher->registerInputChannel(mServerChannel, displayId);
    }
};

// Test per-display input monitors for motion event.
TEST_F(InputDispatcherFocusOnTwoDisplaysTest, MonitorMotionEvent_MultiDisplay) {
    sp<FakeMonitorReceiver> monitorInPrimary =
            new FakeMonitorReceiver(mDispatcher, "M_1", ADISPLAY_ID_DEFAULT);
    sp<FakeMonitorReceiver> monitorInSecondary =
            new FakeMonitorReceiver(mDispatcher, "M_2", SECOND_DISPLAY_ID);

    // Test touch down on primary display.
    ASSERT_EQ(INPUT_EVENT_INJECTION_SUCCEEDED, injectMotionDown(mDispatcher,
            AINPUT_SOURCE_TOUCHSCREEN, ADISPLAY_ID_DEFAULT))
            << "Inject motion event should return INPUT_EVENT_INJECTION_SUCCEEDED";
    windowInPrimary->consumeEvent(AINPUT_EVENT_TYPE_MOTION, ADISPLAY_ID_DEFAULT);
    monitorInPrimary->consumeEvent(AINPUT_EVENT_TYPE_MOTION, ADISPLAY_ID_DEFAULT);
    windowInSecondary->assertNoEvents();
    monitorInSecondary->assertNoEvents();

    // Test touch down on second display.
    ASSERT_EQ(INPUT_EVENT_INJECTION_SUCCEEDED, injectMotionDown(mDispatcher,
            AINPUT_SOURCE_TOUCHSCREEN, SECOND_DISPLAY_ID))
            << "Inject motion event should return INPUT_EVENT_INJECTION_SUCCEEDED";
    windowInPrimary->assertNoEvents();
    monitorInPrimary->assertNoEvents();
    windowInSecondary->consumeEvent(AINPUT_EVENT_TYPE_MOTION, SECOND_DISPLAY_ID);
    monitorInSecondary->consumeEvent(AINPUT_EVENT_TYPE_MOTION, SECOND_DISPLAY_ID);

    // Test inject a non-pointer motion event.
    // If specific a display, it will dispatch to the focused window of particular display,
    // or it will dispatch to the focused window of focused display.
    ASSERT_EQ(INPUT_EVENT_INJECTION_SUCCEEDED, injectMotionDown(mDispatcher,
        AINPUT_SOURCE_TRACKBALL, ADISPLAY_ID_NONE))
            << "Inject motion event should return INPUT_EVENT_INJECTION_SUCCEEDED";
    windowInPrimary->assertNoEvents();
    monitorInPrimary->assertNoEvents();
    windowInSecondary->consumeEvent(AINPUT_EVENT_TYPE_MOTION, ADISPLAY_ID_NONE);
    monitorInSecondary->consumeEvent(AINPUT_EVENT_TYPE_MOTION, ADISPLAY_ID_NONE);
}

// Test per-display input monitors for key event.
TEST_F(InputDispatcherFocusOnTwoDisplaysTest, MonitorKeyEvent_MultiDisplay) {
    //Input monitor per display.
    sp<FakeMonitorReceiver> monitorInPrimary =
            new FakeMonitorReceiver(mDispatcher, "M_1", ADISPLAY_ID_DEFAULT);
    sp<FakeMonitorReceiver> monitorInSecondary =
            new FakeMonitorReceiver(mDispatcher, "M_2", SECOND_DISPLAY_ID);

    // Test inject a key down.
    ASSERT_EQ(INPUT_EVENT_INJECTION_SUCCEEDED, injectKeyDown(mDispatcher))
            << "Inject key event should return INPUT_EVENT_INJECTION_SUCCEEDED";
    windowInPrimary->assertNoEvents();
    monitorInPrimary->assertNoEvents();
    windowInSecondary->consumeEvent(AINPUT_EVENT_TYPE_KEY, ADISPLAY_ID_NONE);
    monitorInSecondary->consumeEvent(AINPUT_EVENT_TYPE_KEY, ADISPLAY_ID_NONE);
}

class InputFilterTest : public InputDispatcherTest {
protected:
    static constexpr int32_t SECOND_DISPLAY_ID = 1;

    void testNotifyMotion(int32_t displayId, bool expectToBeFiltered) {
        NotifyMotionArgs motionArgs;

        motionArgs = generateMotionArgs(
                AMOTION_EVENT_ACTION_DOWN, AINPUT_SOURCE_TOUCHSCREEN, displayId);
        mDispatcher->notifyMotion(&motionArgs);
        motionArgs = generateMotionArgs(
                AMOTION_EVENT_ACTION_UP, AINPUT_SOURCE_TOUCHSCREEN, displayId);
        mDispatcher->notifyMotion(&motionArgs);

        if (expectToBeFiltered) {
            mFakePolicy->assertFilterInputEventWasCalledWithExpectedArgs(&motionArgs);
        } else {
            mFakePolicy->assertFilterInputEventWasNotCalled();
        }
    }

    void testNotifyKey(bool expectToBeFiltered) {
        NotifyKeyArgs keyArgs;

        keyArgs = generateKeyArgs(AKEY_EVENT_ACTION_DOWN);
        mDispatcher->notifyKey(&keyArgs);
        keyArgs = generateKeyArgs(AKEY_EVENT_ACTION_UP);
        mDispatcher->notifyKey(&keyArgs);

        if (expectToBeFiltered) {
            mFakePolicy->assertFilterInputEventWasCalledWithExpectedArgs(&keyArgs);
        } else {
            mFakePolicy->assertFilterInputEventWasNotCalled();
        }
    }
};

// Test InputFilter for MotionEvent
TEST_F(InputFilterTest, MotionEvent_InputFilter) {
    // Since the InputFilter is disabled by default, check if touch events aren't filtered.
    testNotifyMotion(ADISPLAY_ID_DEFAULT, /*expectToBeFiltered*/ false);
    testNotifyMotion(SECOND_DISPLAY_ID, /*expectToBeFiltered*/ false);

    // Enable InputFilter
    mDispatcher->setInputFilterEnabled(true);
    // Test touch on both primary and second display, and check if both events are filtered.
    testNotifyMotion(ADISPLAY_ID_DEFAULT, /*expectToBeFiltered*/ true);
    testNotifyMotion(SECOND_DISPLAY_ID, /*expectToBeFiltered*/ true);

    // Disable InputFilter
    mDispatcher->setInputFilterEnabled(false);
    // Test touch on both primary and second display, and check if both events aren't filtered.
    testNotifyMotion(ADISPLAY_ID_DEFAULT, /*expectToBeFiltered*/ false);
    testNotifyMotion(SECOND_DISPLAY_ID, /*expectToBeFiltered*/ false);
}

// Test InputFilter for KeyEvent
TEST_F(InputFilterTest, KeyEvent_InputFilter) {
    // Since the InputFilter is disabled by default, check if key event aren't filtered.
    testNotifyKey(/*expectToBeFiltered*/ false);

    // Enable InputFilter
    mDispatcher->setInputFilterEnabled(true);
    // Send a key event, and check if it is filtered.
    testNotifyKey(/*expectToBeFiltered*/ true);

    // Disable InputFilter
    mDispatcher->setInputFilterEnabled(false);
    // Send a key event, and check if it isn't filtered.
    testNotifyKey(/*expectToBeFiltered*/ false);
}

} // namespace android<|MERGE_RESOLUTION|>--- conflicted
+++ resolved
@@ -354,16 +354,11 @@
             int32_t expectedFlags = 0) {
         uint32_t consumeSeq;
         InputEvent* event;
-<<<<<<< HEAD
         int motionEventType;
         int touchMoveNumber;
         bool flag;
         status_t status = mConsumer->consume(&mEventFactory, false /*consumeBatches*/, -1,
             &consumeSeq, &event, &motionEventType, &touchMoveNumber, &flag);
-=======
-        status_t status = mConsumer->consume(&mEventFactory, false /*consumeBatches*/, -1,
-            &consumeSeq, &event);
->>>>>>> 4b02403d
 
         ASSERT_EQ(OK, status)
                 << mName.c_str() << ": consumer consume should return OK.";
@@ -402,16 +397,11 @@
     void assertNoEvents() {
         uint32_t consumeSeq;
         InputEvent* event;
-<<<<<<< HEAD
         int motionEventType;
         int touchMoveNumber;
         bool flag;
         status_t status = mConsumer->consume(&mEventFactory, false /*consumeBatches*/, -1,
             &consumeSeq, &event, &motionEventType, &touchMoveNumber, &flag);
-=======
-        status_t status = mConsumer->consume(&mEventFactory, false /*consumeBatches*/, -1,
-            &consumeSeq, &event);
->>>>>>> 4b02403d
         ASSERT_NE(OK, status)
                 << mName.c_str()
                 << ": should not have received any events, so consume(..) should not return OK.";
@@ -454,11 +444,7 @@
             mFocused(false) {
             mServerChannel->setToken(new BBinder());
             mDispatcher->registerInputChannel(mServerChannel, displayId);
-<<<<<<< HEAD
-
-=======
- 
->>>>>>> 4b02403d
+
             inputApplicationHandle->updateInfo();
             mInfo.applicationInfo = *inputApplicationHandle->getInfo();
     }
@@ -591,13 +577,8 @@
     sp<FakeWindowHandle> window = new FakeWindowHandle(application, mDispatcher, "Fake Window",
             ADISPLAY_ID_DEFAULT);
 
-<<<<<<< HEAD
-    Vector<sp<InputWindowHandle>> inputWindowHandles;
-    inputWindowHandles.add(window);
-=======
     std::vector<sp<InputWindowHandle>> inputWindowHandles;
     inputWindowHandles.push_back(window);
->>>>>>> 4b02403d
 
     mDispatcher->setInputWindows(inputWindowHandles, ADISPLAY_ID_DEFAULT);
     ASSERT_EQ(INPUT_EVENT_INJECTION_SUCCEEDED, injectMotionDown(mDispatcher,
@@ -616,15 +597,9 @@
     sp<FakeWindowHandle> windowSecond = new FakeWindowHandle(application, mDispatcher, "Second",
             ADISPLAY_ID_DEFAULT);
 
-<<<<<<< HEAD
-    Vector<sp<InputWindowHandle>> inputWindowHandles;
-    inputWindowHandles.add(windowTop);
-    inputWindowHandles.add(windowSecond);
-=======
     std::vector<sp<InputWindowHandle>> inputWindowHandles;
     inputWindowHandles.push_back(windowTop);
     inputWindowHandles.push_back(windowSecond);
->>>>>>> 4b02403d
 
     mDispatcher->setInputWindows(inputWindowHandles, ADISPLAY_ID_DEFAULT);
     ASSERT_EQ(INPUT_EVENT_INJECTION_SUCCEEDED, injectMotionDown(mDispatcher,
@@ -648,15 +623,9 @@
 
     // Expect one focus window exist in display.
     windowSecond->setFocus();
-<<<<<<< HEAD
-    Vector<sp<InputWindowHandle>> inputWindowHandles;
-    inputWindowHandles.add(windowTop);
-    inputWindowHandles.add(windowSecond);
-=======
     std::vector<sp<InputWindowHandle>> inputWindowHandles;
     inputWindowHandles.push_back(windowTop);
     inputWindowHandles.push_back(windowSecond);
->>>>>>> 4b02403d
 
     mDispatcher->setInputWindows(inputWindowHandles, ADISPLAY_ID_DEFAULT);
     ASSERT_EQ(INPUT_EVENT_INJECTION_SUCCEEDED, injectKeyDown(mDispatcher))
@@ -680,15 +649,9 @@
     // Display has two focused windows. Add them to inputWindowsHandles in z-order (top most first)
     windowTop->setFocus();
     windowSecond->setFocus();
-<<<<<<< HEAD
-    Vector<sp<InputWindowHandle>> inputWindowHandles;
-    inputWindowHandles.add(windowTop);
-    inputWindowHandles.add(windowSecond);
-=======
     std::vector<sp<InputWindowHandle>> inputWindowHandles;
     inputWindowHandles.push_back(windowTop);
     inputWindowHandles.push_back(windowSecond);
->>>>>>> 4b02403d
 
     mDispatcher->setInputWindows(inputWindowHandles, ADISPLAY_ID_DEFAULT);
     ASSERT_EQ(INPUT_EVENT_INJECTION_SUCCEEDED, injectKeyDown(mDispatcher))
@@ -712,15 +675,9 @@
 
     windowTop->setFocus();
     windowSecond->setFocus();
-<<<<<<< HEAD
-    Vector<sp<InputWindowHandle>> inputWindowHandles;
-    inputWindowHandles.add(windowTop);
-    inputWindowHandles.add(windowSecond);
-=======
     std::vector<sp<InputWindowHandle>> inputWindowHandles;
     inputWindowHandles.push_back(windowTop);
     inputWindowHandles.push_back(windowSecond);
->>>>>>> 4b02403d
     // Release channel for window is no longer valid.
     windowTop->releaseChannel();
     mDispatcher->setInputWindows(inputWindowHandles, ADISPLAY_ID_DEFAULT);
@@ -744,13 +701,8 @@
         application1 = new FakeApplicationHandle();
         windowInPrimary = new FakeWindowHandle(application1, mDispatcher, "D_1",
                 ADISPLAY_ID_DEFAULT);
-<<<<<<< HEAD
-        Vector<sp<InputWindowHandle>> inputWindowHandles;
-        inputWindowHandles.push(windowInPrimary);
-=======
         std::vector<sp<InputWindowHandle>> inputWindowHandles;
         inputWindowHandles.push_back(windowInPrimary);
->>>>>>> 4b02403d
         // Set focus window for primary display, but focused display would be second one.
         mDispatcher->setFocusedApplication(ADISPLAY_ID_DEFAULT, application1);
         windowInPrimary->setFocus();
@@ -760,13 +712,8 @@
         windowInSecondary = new FakeWindowHandle(application2, mDispatcher, "D_2",
                 SECOND_DISPLAY_ID);
         // Set focus to second display window.
-<<<<<<< HEAD
-        Vector<sp<InputWindowHandle>> inputWindowHandles_Second;
-        inputWindowHandles_Second.push(windowInSecondary);
-=======
         std::vector<sp<InputWindowHandle>> inputWindowHandles_Second;
         inputWindowHandles_Second.push_back(windowInSecondary);
->>>>>>> 4b02403d
         // Set focus display to second one.
         mDispatcher->setFocusedDisplay(SECOND_DISPLAY_ID);
         // Set focus window for second display.
@@ -821,11 +768,7 @@
     windowInSecondary->consumeEvent(AINPUT_EVENT_TYPE_KEY, ADISPLAY_ID_NONE);
 
     // Remove secondary display.
-<<<<<<< HEAD
-    Vector<sp<InputWindowHandle>> noWindows;
-=======
     std::vector<sp<InputWindowHandle>> noWindows;
->>>>>>> 4b02403d
     mDispatcher->setInputWindows(noWindows, SECOND_DISPLAY_ID);
 
     // Expect old focus should receive a cancel event.
