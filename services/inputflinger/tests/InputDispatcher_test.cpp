/*
 * Copyright (C) 2010 The Android Open Source Project
 *
 * Licensed under the Apache License, Version 2.0 (the "License");
 * you may not use this file except in compliance with the License.
 * You may obtain a copy of the License at
 *
 *      http://www.apache.org/licenses/LICENSE-2.0
 *
 * Unless required by applicable law or agreed to in writing, software
 * distributed under the License is distributed on an "AS IS" BASIS,
 * WITHOUT WARRANTIES OR CONDITIONS OF ANY KIND, either express or implied.
 * See the License for the specific language governing permissions and
 * limitations under the License.
 */

#include "../dispatcher/InputDispatcher.h"

#include <InputDispatcherThread.h>

#include <binder/Binder.h>
#include <input/Input.h>

#include <gtest/gtest.h>
#include <linux/input.h>

namespace android::inputdispatcher {

// An arbitrary time value.
static const nsecs_t ARBITRARY_TIME = 1234;

// An arbitrary device id.
static const int32_t DEVICE_ID = 1;

// An arbitrary display id.
static const int32_t DISPLAY_ID = ADISPLAY_ID_DEFAULT;

// An arbitrary injector pid / uid pair that has permission to inject events.
static const int32_t INJECTOR_PID = 999;
static const int32_t INJECTOR_UID = 1001;


// --- FakeInputDispatcherPolicy ---

class FakeInputDispatcherPolicy : public InputDispatcherPolicyInterface {
    InputDispatcherConfiguration mConfig;

protected:
    virtual ~FakeInputDispatcherPolicy() {
    }

public:
    FakeInputDispatcherPolicy() {
        mOnPointerDownToken.clear();
    }

    void assertFilterInputEventWasCalled(const NotifyKeyArgs& args) {
        assertFilterInputEventWasCalled(AINPUT_EVENT_TYPE_KEY, args.eventTime, args.action,
                                        args.displayId);
    }

    void assertFilterInputEventWasCalled(const NotifyMotionArgs& args) {
        assertFilterInputEventWasCalled(AINPUT_EVENT_TYPE_MOTION, args.eventTime, args.action,
                                        args.displayId);
    }

    void assertFilterInputEventWasNotCalled() { ASSERT_EQ(nullptr, mFilteredEvent); }

    void assertOnPointerDownEquals(const sp<IBinder>& touchedToken) {
        ASSERT_EQ(mOnPointerDownToken, touchedToken)
                << "Expected token from onPointerDownOutsideFocus was not matched";
        reset();
    }

private:
    std::unique_ptr<InputEvent> mFilteredEvent;
    sp<IBinder> mOnPointerDownToken;

    virtual void notifyConfigurationChanged(nsecs_t) {
    }

    virtual nsecs_t notifyANR(const sp<InputApplicationHandle>&,
            const sp<IBinder>&,
            const std::string&) {
        return 0;
    }

    virtual void notifyInputChannelBroken(const sp<IBinder>&) {
    }

    virtual void notifyFocusChanged(const sp<IBinder>&, const sp<IBinder>&) {
    }

    virtual void getDispatcherConfiguration(InputDispatcherConfiguration* outConfig) {
        *outConfig = mConfig;
    }

    virtual bool filterInputEvent(const InputEvent* inputEvent, uint32_t policyFlags) override {
        switch (inputEvent->getType()) {
            case AINPUT_EVENT_TYPE_KEY: {
                const KeyEvent* keyEvent = static_cast<const KeyEvent*>(inputEvent);
                mFilteredEvent = std::make_unique<KeyEvent>(*keyEvent);
                break;
            }

            case AINPUT_EVENT_TYPE_MOTION: {
                const MotionEvent* motionEvent = static_cast<const MotionEvent*>(inputEvent);
                mFilteredEvent = std::make_unique<MotionEvent>(*motionEvent);
                break;
            }
        }
        return true;
    }

    virtual void interceptKeyBeforeQueueing(const KeyEvent*, uint32_t&) {
    }

    virtual void interceptMotionBeforeQueueing(int32_t, nsecs_t, uint32_t&) {
    }

    virtual nsecs_t interceptKeyBeforeDispatching(const sp<IBinder>&,
            const KeyEvent*, uint32_t) {
        return 0;
    }

    virtual bool dispatchUnhandledKey(const sp<IBinder>&,
            const KeyEvent*, uint32_t, KeyEvent*) {
        return false;
    }

    virtual void notifySwitch(nsecs_t, uint32_t, uint32_t, uint32_t) {
    }

    virtual void pokeUserActivity(nsecs_t, int32_t) {
    }

    virtual bool checkInjectEventsPermissionNonReentrant(int32_t, int32_t) {
        return false;
    }

    virtual void onPointerDownOutsideFocus(const sp<IBinder>& newToken) {
        mOnPointerDownToken = newToken;
    }

    void assertFilterInputEventWasCalled(int type, nsecs_t eventTime, int32_t action,
                                         int32_t displayId) {
        ASSERT_NE(nullptr, mFilteredEvent) << "Expected filterInputEvent() to have been called.";
        ASSERT_EQ(mFilteredEvent->getType(), type);

        if (type == AINPUT_EVENT_TYPE_KEY) {
            const KeyEvent& keyEvent = static_cast<const KeyEvent&>(*mFilteredEvent);
            EXPECT_EQ(keyEvent.getEventTime(), eventTime);
            EXPECT_EQ(keyEvent.getAction(), action);
            EXPECT_EQ(keyEvent.getDisplayId(), displayId);
        } else if (type == AINPUT_EVENT_TYPE_MOTION) {
            const MotionEvent& motionEvent = static_cast<const MotionEvent&>(*mFilteredEvent);
            EXPECT_EQ(motionEvent.getEventTime(), eventTime);
            EXPECT_EQ(motionEvent.getAction(), action);
            EXPECT_EQ(motionEvent.getDisplayId(), displayId);
        } else {
            FAIL() << "Unknown type: " << type;
        }

        mFilteredEvent = nullptr;
    }

    void reset() { mOnPointerDownToken.clear(); }
};


// --- InputDispatcherTest ---

class InputDispatcherTest : public testing::Test {
protected:
    sp<FakeInputDispatcherPolicy> mFakePolicy;
    sp<InputDispatcher> mDispatcher;
    sp<InputDispatcherThread> mDispatcherThread;

    virtual void SetUp() {
        mFakePolicy = new FakeInputDispatcherPolicy();
        mDispatcher = new InputDispatcher(mFakePolicy);
        mDispatcher->setInputDispatchMode(/*enabled*/ true, /*frozen*/ false);
        //Start InputDispatcher thread
        mDispatcherThread = new InputDispatcherThread(mDispatcher);
        mDispatcherThread->run("InputDispatcherTest", PRIORITY_URGENT_DISPLAY);
    }

    virtual void TearDown() {
        mDispatcherThread->requestExit();
        mDispatcherThread.clear();
        mFakePolicy.clear();
        mDispatcher.clear();
    }
};


TEST_F(InputDispatcherTest, InjectInputEvent_ValidatesKeyEvents) {
    KeyEvent event;

    // Rejects undefined key actions.
    event.initialize(DEVICE_ID, AINPUT_SOURCE_KEYBOARD, ADISPLAY_ID_NONE,
            /*action*/ -1, 0,
            AKEYCODE_A, KEY_A, AMETA_NONE, 0, ARBITRARY_TIME, ARBITRARY_TIME);
    ASSERT_EQ(INPUT_EVENT_INJECTION_FAILED, mDispatcher->injectInputEvent(
            &event,
            INJECTOR_PID, INJECTOR_UID, INPUT_EVENT_INJECTION_SYNC_NONE, 0, 0))
            << "Should reject key events with undefined action.";

    // Rejects ACTION_MULTIPLE since it is not supported despite being defined in the API.
    event.initialize(DEVICE_ID, AINPUT_SOURCE_KEYBOARD, ADISPLAY_ID_NONE,
            AKEY_EVENT_ACTION_MULTIPLE, 0,
            AKEYCODE_A, KEY_A, AMETA_NONE, 0, ARBITRARY_TIME, ARBITRARY_TIME);
    ASSERT_EQ(INPUT_EVENT_INJECTION_FAILED, mDispatcher->injectInputEvent(
            &event,
            INJECTOR_PID, INJECTOR_UID, INPUT_EVENT_INJECTION_SYNC_NONE, 0, 0))
            << "Should reject key events with ACTION_MULTIPLE.";
}

TEST_F(InputDispatcherTest, InjectInputEvent_ValidatesMotionEvents) {
    MotionEvent event;
    PointerProperties pointerProperties[MAX_POINTERS + 1];
    PointerCoords pointerCoords[MAX_POINTERS + 1];
    for (int i = 0; i <= MAX_POINTERS; i++) {
        pointerProperties[i].clear();
        pointerProperties[i].id = i;
        pointerCoords[i].clear();
    }

    // Some constants commonly used below
    constexpr int32_t source = AINPUT_SOURCE_TOUCHSCREEN;
    constexpr int32_t edgeFlags = AMOTION_EVENT_EDGE_FLAG_NONE;
    constexpr int32_t metaState = AMETA_NONE;
    constexpr MotionClassification classification = MotionClassification::NONE;

    // Rejects undefined motion actions.
    event.initialize(DEVICE_ID, source, DISPLAY_ID,
                     /*action*/ -1, 0, 0, edgeFlags, metaState, 0, classification, 0, 0, 0, 0,
                     AMOTION_EVENT_INVALID_CURSOR_POSITION, AMOTION_EVENT_INVALID_CURSOR_POSITION,
                     ARBITRARY_TIME, ARBITRARY_TIME,
                     /*pointerCount*/ 1, pointerProperties, pointerCoords);
    ASSERT_EQ(INPUT_EVENT_INJECTION_FAILED, mDispatcher->injectInputEvent(
            &event,
            INJECTOR_PID, INJECTOR_UID, INPUT_EVENT_INJECTION_SYNC_NONE, 0, 0))
            << "Should reject motion events with undefined action.";

    // Rejects pointer down with invalid index.
    event.initialize(DEVICE_ID, source, DISPLAY_ID,
                     AMOTION_EVENT_ACTION_POINTER_DOWN |
                             (1 << AMOTION_EVENT_ACTION_POINTER_INDEX_SHIFT),
                     0, 0, edgeFlags, metaState, 0, classification, 0, 0, 0, 0,
                     AMOTION_EVENT_INVALID_CURSOR_POSITION, AMOTION_EVENT_INVALID_CURSOR_POSITION,
                     ARBITRARY_TIME, ARBITRARY_TIME,
                     /*pointerCount*/ 1, pointerProperties, pointerCoords);
    ASSERT_EQ(INPUT_EVENT_INJECTION_FAILED, mDispatcher->injectInputEvent(
            &event,
            INJECTOR_PID, INJECTOR_UID, INPUT_EVENT_INJECTION_SYNC_NONE, 0, 0))
            << "Should reject motion events with pointer down index too large.";

    event.initialize(DEVICE_ID, source, DISPLAY_ID,
                     AMOTION_EVENT_ACTION_POINTER_DOWN |
                             (~0U << AMOTION_EVENT_ACTION_POINTER_INDEX_SHIFT),
                     0, 0, edgeFlags, metaState, 0, classification, 0, 0, 0, 0,
                     AMOTION_EVENT_INVALID_CURSOR_POSITION, AMOTION_EVENT_INVALID_CURSOR_POSITION,
                     ARBITRARY_TIME, ARBITRARY_TIME,
                     /*pointerCount*/ 1, pointerProperties, pointerCoords);
    ASSERT_EQ(INPUT_EVENT_INJECTION_FAILED, mDispatcher->injectInputEvent(
            &event,
            INJECTOR_PID, INJECTOR_UID, INPUT_EVENT_INJECTION_SYNC_NONE, 0, 0))
            << "Should reject motion events with pointer down index too small.";

    // Rejects pointer up with invalid index.
    event.initialize(DEVICE_ID, source, DISPLAY_ID,
                     AMOTION_EVENT_ACTION_POINTER_UP |
                             (1 << AMOTION_EVENT_ACTION_POINTER_INDEX_SHIFT),
                     0, 0, edgeFlags, metaState, 0, classification, 0, 0, 0, 0,
                     AMOTION_EVENT_INVALID_CURSOR_POSITION, AMOTION_EVENT_INVALID_CURSOR_POSITION,
                     ARBITRARY_TIME, ARBITRARY_TIME,
                     /*pointerCount*/ 1, pointerProperties, pointerCoords);
    ASSERT_EQ(INPUT_EVENT_INJECTION_FAILED, mDispatcher->injectInputEvent(
            &event,
            INJECTOR_PID, INJECTOR_UID, INPUT_EVENT_INJECTION_SYNC_NONE, 0, 0))
            << "Should reject motion events with pointer up index too large.";

    event.initialize(DEVICE_ID, source, DISPLAY_ID,
                     AMOTION_EVENT_ACTION_POINTER_UP |
                             (~0U << AMOTION_EVENT_ACTION_POINTER_INDEX_SHIFT),
                     0, 0, edgeFlags, metaState, 0, classification, 0, 0, 0, 0,
                     AMOTION_EVENT_INVALID_CURSOR_POSITION, AMOTION_EVENT_INVALID_CURSOR_POSITION,
                     ARBITRARY_TIME, ARBITRARY_TIME,
                     /*pointerCount*/ 1, pointerProperties, pointerCoords);
    ASSERT_EQ(INPUT_EVENT_INJECTION_FAILED, mDispatcher->injectInputEvent(
            &event,
            INJECTOR_PID, INJECTOR_UID, INPUT_EVENT_INJECTION_SYNC_NONE, 0, 0))
            << "Should reject motion events with pointer up index too small.";

    // Rejects motion events with invalid number of pointers.
    event.initialize(DEVICE_ID, source, DISPLAY_ID, AMOTION_EVENT_ACTION_DOWN, 0, 0, edgeFlags,
                     metaState, 0, classification, 0, 0, 0, 0,
                     AMOTION_EVENT_INVALID_CURSOR_POSITION, AMOTION_EVENT_INVALID_CURSOR_POSITION,
                     ARBITRARY_TIME, ARBITRARY_TIME,
                     /*pointerCount*/ 0, pointerProperties, pointerCoords);
    ASSERT_EQ(INPUT_EVENT_INJECTION_FAILED, mDispatcher->injectInputEvent(
            &event,
            INJECTOR_PID, INJECTOR_UID, INPUT_EVENT_INJECTION_SYNC_NONE, 0, 0))
            << "Should reject motion events with 0 pointers.";

    event.initialize(DEVICE_ID, source, DISPLAY_ID, AMOTION_EVENT_ACTION_DOWN, 0, 0, edgeFlags,
                     metaState, 0, classification, 0, 0, 0, 0,
                     AMOTION_EVENT_INVALID_CURSOR_POSITION, AMOTION_EVENT_INVALID_CURSOR_POSITION,
                     ARBITRARY_TIME, ARBITRARY_TIME,
                     /*pointerCount*/ MAX_POINTERS + 1, pointerProperties, pointerCoords);
    ASSERT_EQ(INPUT_EVENT_INJECTION_FAILED, mDispatcher->injectInputEvent(
            &event,
            INJECTOR_PID, INJECTOR_UID, INPUT_EVENT_INJECTION_SYNC_NONE, 0, 0))
            << "Should reject motion events with more than MAX_POINTERS pointers.";

    // Rejects motion events with invalid pointer ids.
    pointerProperties[0].id = -1;
    event.initialize(DEVICE_ID, source, DISPLAY_ID, AMOTION_EVENT_ACTION_DOWN, 0, 0, edgeFlags,
                     metaState, 0, classification, 0, 0, 0, 0,
                     AMOTION_EVENT_INVALID_CURSOR_POSITION, AMOTION_EVENT_INVALID_CURSOR_POSITION,
                     ARBITRARY_TIME, ARBITRARY_TIME,
                     /*pointerCount*/ 1, pointerProperties, pointerCoords);
    ASSERT_EQ(INPUT_EVENT_INJECTION_FAILED, mDispatcher->injectInputEvent(
            &event,
            INJECTOR_PID, INJECTOR_UID, INPUT_EVENT_INJECTION_SYNC_NONE, 0, 0))
            << "Should reject motion events with pointer ids less than 0.";

    pointerProperties[0].id = MAX_POINTER_ID + 1;
    event.initialize(DEVICE_ID, source, DISPLAY_ID, AMOTION_EVENT_ACTION_DOWN, 0, 0, edgeFlags,
                     metaState, 0, classification, 0, 0, 0, 0,
                     AMOTION_EVENT_INVALID_CURSOR_POSITION, AMOTION_EVENT_INVALID_CURSOR_POSITION,
                     ARBITRARY_TIME, ARBITRARY_TIME,
                     /*pointerCount*/ 1, pointerProperties, pointerCoords);
    ASSERT_EQ(INPUT_EVENT_INJECTION_FAILED, mDispatcher->injectInputEvent(
            &event,
            INJECTOR_PID, INJECTOR_UID, INPUT_EVENT_INJECTION_SYNC_NONE, 0, 0))
            << "Should reject motion events with pointer ids greater than MAX_POINTER_ID.";

    // Rejects motion events with duplicate pointer ids.
    pointerProperties[0].id = 1;
    pointerProperties[1].id = 1;
    event.initialize(DEVICE_ID, source, DISPLAY_ID, AMOTION_EVENT_ACTION_DOWN, 0, 0, edgeFlags,
                     metaState, 0, classification, 0, 0, 0, 0,
                     AMOTION_EVENT_INVALID_CURSOR_POSITION, AMOTION_EVENT_INVALID_CURSOR_POSITION,
                     ARBITRARY_TIME, ARBITRARY_TIME,
                     /*pointerCount*/ 2, pointerProperties, pointerCoords);
    ASSERT_EQ(INPUT_EVENT_INJECTION_FAILED, mDispatcher->injectInputEvent(
            &event,
            INJECTOR_PID, INJECTOR_UID, INPUT_EVENT_INJECTION_SYNC_NONE, 0, 0))
            << "Should reject motion events with duplicate pointer ids.";
}

// --- InputDispatcherTest SetInputWindowTest ---
static const int32_t INJECT_EVENT_TIMEOUT = 500;
static const int32_t DISPATCHING_TIMEOUT = 100;

class FakeApplicationHandle : public InputApplicationHandle {
public:
    FakeApplicationHandle() {}
    virtual ~FakeApplicationHandle() {}

    virtual bool updateInfo() {
        mInfo.dispatchingTimeout = DISPATCHING_TIMEOUT;
        return true;
    }
};

class FakeInputReceiver {
public:
    InputEvent* consume() {
        uint32_t consumeSeq;
        InputEvent* event;
<<<<<<< HEAD
        int motionEventType;
        int touchMoveNumber;
        bool flag;
        status_t status = mConsumer->consume(&mEventFactory, false /*consumeBatches*/, -1,
            &consumeSeq, &event, &motionEventType, &touchMoveNumber, &flag);
=======
>>>>>>> 67077188

        std::chrono::time_point start = std::chrono::steady_clock::now();
        status_t status = WOULD_BLOCK;
        while (status == WOULD_BLOCK) {
            status = mConsumer->consume(&mEventFactory, false /*consumeBatches*/, -1, &consumeSeq,
                                        &event);
            std::chrono::duration elapsed = std::chrono::steady_clock::now() - start;
            if (elapsed > 100ms) {
                break;
            }
        }

        if (status == WOULD_BLOCK) {
            // Just means there's no event available.
            return nullptr;
        }

        if (status != OK) {
            ADD_FAILURE() << mName.c_str() << ": consumer consume should return OK.";
            return nullptr;
        }
        if (event == nullptr) {
            ADD_FAILURE() << "Consumed correctly, but received NULL event from consumer";
            return nullptr;
        }

        status = mConsumer->sendFinishedSignal(consumeSeq, handled());
        if (status != OK) {
            ADD_FAILURE() << mName.c_str() << ": consumer sendFinishedSignal should return OK.";
        }
        return event;
    }

    void consumeEvent(int32_t expectedEventType, int32_t expectedAction, int32_t expectedDisplayId,
                      int32_t expectedFlags) {
        InputEvent* event = consume();

        ASSERT_NE(nullptr, event) << mName.c_str()
                                  << ": consumer should have returned non-NULL event.";
        ASSERT_EQ(expectedEventType, event->getType())
                << mName.c_str() << "expected " << inputEventTypeToString(expectedEventType)
                << " event, got " << inputEventTypeToString(event->getType()) << " event";

        EXPECT_EQ(expectedDisplayId, event->getDisplayId());

        switch (expectedEventType) {
            case AINPUT_EVENT_TYPE_KEY: {
                const KeyEvent& keyEvent = static_cast<const KeyEvent&>(*event);
                EXPECT_EQ(expectedAction, keyEvent.getAction());
                EXPECT_EQ(expectedFlags, keyEvent.getFlags());
                break;
            }
            case AINPUT_EVENT_TYPE_MOTION: {
                const MotionEvent& motionEvent = static_cast<const MotionEvent&>(*event);
                EXPECT_EQ(expectedAction, motionEvent.getAction());
                EXPECT_EQ(expectedFlags, motionEvent.getFlags());
                break;
            }
            default: {
                FAIL() << mName.c_str() << ": invalid event type: " << expectedEventType;
            }
        }
    }

    void consumeKeyDown(int32_t expectedDisplayId, int32_t expectedFlags = 0) {
        consumeEvent(AINPUT_EVENT_TYPE_KEY, AKEY_EVENT_ACTION_DOWN, expectedDisplayId,
                     expectedFlags);
    }

    void consumeMotionDown(int32_t expectedDisplayId, int32_t expectedFlags = 0) {
        consumeEvent(AINPUT_EVENT_TYPE_MOTION, AMOTION_EVENT_ACTION_DOWN, expectedDisplayId,
                     expectedFlags);
    }

    void assertNoEvents() {
<<<<<<< HEAD
        uint32_t consumeSeq;
        InputEvent* event;
        int motionEventType;
        int touchMoveNumber;
        bool flag;
        status_t status = mConsumer->consume(&mEventFactory, false /*consumeBatches*/, -1,
            &consumeSeq, &event, &motionEventType, &touchMoveNumber, &flag);
        ASSERT_NE(OK, status)
=======
        InputEvent* event = consume();
        ASSERT_EQ(nullptr, event)
>>>>>>> 67077188
                << mName.c_str()
                << ": should not have received any events, so consume() should return NULL";
    }

protected:
        explicit FakeInputReceiver(const sp<InputDispatcher>& dispatcher,
            const std::string name, int32_t displayId) :
                mDispatcher(dispatcher), mName(name), mDisplayId(displayId) {
            InputChannel::openInputChannelPair(name, mServerChannel, mClientChannel);
            mConsumer = new InputConsumer(mClientChannel);
        }

        virtual ~FakeInputReceiver() {
        }

        // return true if the event has been handled.
        virtual bool handled() {
            return false;
        }

        sp<InputDispatcher> mDispatcher;
        sp<InputChannel> mServerChannel, mClientChannel;
        InputConsumer *mConsumer;
        PreallocatedInputEventFactory mEventFactory;

        std::string mName;
        int32_t mDisplayId;
};

class FakeWindowHandle : public InputWindowHandle, public FakeInputReceiver {
public:
    static const int32_t WIDTH = 600;
    static const int32_t HEIGHT = 800;

    FakeWindowHandle(const sp<InputApplicationHandle>& inputApplicationHandle,
        const sp<InputDispatcher>& dispatcher, const std::string name, int32_t displayId) :
            FakeInputReceiver(dispatcher, name, displayId),
            mFocused(false), mFrame(Rect(0, 0, WIDTH, HEIGHT)), mLayoutParamFlags(0) {
            mDispatcher->registerInputChannel(mServerChannel);

            inputApplicationHandle->updateInfo();
            mInfo.applicationInfo = *inputApplicationHandle->getInfo();
    }

    virtual bool updateInfo() {
        mInfo.token = mServerChannel ? mServerChannel->getConnectionToken() : nullptr;
        mInfo.name = mName;
        mInfo.layoutParamsFlags = mLayoutParamFlags;
        mInfo.layoutParamsType = InputWindowInfo::TYPE_APPLICATION;
        mInfo.dispatchingTimeout = DISPATCHING_TIMEOUT;
        mInfo.frameLeft = mFrame.left;
        mInfo.frameTop = mFrame.top;
        mInfo.frameRight = mFrame.right;
        mInfo.frameBottom = mFrame.bottom;
        mInfo.globalScaleFactor = 1.0;
        mInfo.touchableRegion.clear();
        mInfo.addTouchableRegion(mFrame);
        mInfo.visible = true;
        mInfo.canReceiveKeys = true;
        mInfo.hasFocus = mFocused;
        mInfo.hasWallpaper = false;
        mInfo.paused = false;
        mInfo.layer = 0;
        mInfo.ownerPid = INJECTOR_PID;
        mInfo.ownerUid = INJECTOR_UID;
        mInfo.inputFeatures = 0;
        mInfo.displayId = mDisplayId;

        return true;
    }

    void setFocus() {
        mFocused = true;
    }

    void setFrame(const Rect& frame) {
        mFrame.set(frame);
    }

    void setLayoutParamFlags(int32_t flags) {
        mLayoutParamFlags = flags;
    }

    void releaseChannel() {
        mServerChannel.clear();
        InputWindowHandle::releaseChannel();
    }
protected:
    virtual bool handled() {
        return true;
    }

    bool mFocused;
    Rect mFrame;
    int32_t mLayoutParamFlags;
};

static int32_t injectKeyDown(const sp<InputDispatcher>& dispatcher,
        int32_t displayId = ADISPLAY_ID_NONE) {
    KeyEvent event;
    nsecs_t currentTime = systemTime(SYSTEM_TIME_MONOTONIC);

    // Define a valid key down event.
    event.initialize(DEVICE_ID, AINPUT_SOURCE_KEYBOARD, displayId,
            AKEY_EVENT_ACTION_DOWN, /* flags */ 0,
            AKEYCODE_A, KEY_A, AMETA_NONE, /* repeatCount */ 0, currentTime, currentTime);

    // Inject event until dispatch out.
    return dispatcher->injectInputEvent(
            &event,
            INJECTOR_PID, INJECTOR_UID, INPUT_EVENT_INJECTION_SYNC_WAIT_FOR_RESULT,
            INJECT_EVENT_TIMEOUT, POLICY_FLAG_FILTERED | POLICY_FLAG_PASS_TO_USER);
}

static int32_t injectMotionEvent(const sp<InputDispatcher>& dispatcher, int32_t action,
                                 int32_t source, int32_t displayId, int32_t x, int32_t y,
                                 int32_t xCursorPosition = AMOTION_EVENT_INVALID_CURSOR_POSITION,
                                 int32_t yCursorPosition = AMOTION_EVENT_INVALID_CURSOR_POSITION) {
    MotionEvent event;
    PointerProperties pointerProperties[1];
    PointerCoords pointerCoords[1];

    pointerProperties[0].clear();
    pointerProperties[0].id = 0;
    pointerProperties[0].toolType = AMOTION_EVENT_TOOL_TYPE_FINGER;

    pointerCoords[0].clear();
    pointerCoords[0].setAxisValue(AMOTION_EVENT_AXIS_X, x);
    pointerCoords[0].setAxisValue(AMOTION_EVENT_AXIS_Y, y);

    nsecs_t currentTime = systemTime(SYSTEM_TIME_MONOTONIC);
    // Define a valid motion down event.
    event.initialize(DEVICE_ID, source, displayId, action, /* actionButton */ 0, /* flags */ 0,
                     /* edgeFlags */ 0, AMETA_NONE, /* buttonState */ 0, MotionClassification::NONE,
                     /* xOffset */ 0, /* yOffset */ 0, /* xPrecision */ 0,
                     /* yPrecision */ 0, xCursorPosition, yCursorPosition, currentTime, currentTime,
                     /*pointerCount*/ 1, pointerProperties, pointerCoords);

    // Inject event until dispatch out.
    return dispatcher->injectInputEvent(
            &event,
            INJECTOR_PID, INJECTOR_UID, INPUT_EVENT_INJECTION_SYNC_WAIT_FOR_RESULT,
            INJECT_EVENT_TIMEOUT, POLICY_FLAG_FILTERED | POLICY_FLAG_PASS_TO_USER);
}

static int32_t injectMotionDown(const sp<InputDispatcher>& dispatcher, int32_t source,
                                int32_t displayId, int32_t x = 100, int32_t y = 200) {
    return injectMotionEvent(dispatcher, AMOTION_EVENT_ACTION_DOWN, source, displayId, x, y);
}

static NotifyKeyArgs generateKeyArgs(int32_t action, int32_t displayId = ADISPLAY_ID_NONE) {
    nsecs_t currentTime = systemTime(SYSTEM_TIME_MONOTONIC);
    // Define a valid key event.
    NotifyKeyArgs args(/* sequenceNum */ 0, currentTime, DEVICE_ID, AINPUT_SOURCE_KEYBOARD,
            displayId, POLICY_FLAG_PASS_TO_USER, action, /* flags */ 0,
            AKEYCODE_A, KEY_A, AMETA_NONE, currentTime);

    return args;
}

static NotifyMotionArgs generateMotionArgs(int32_t action, int32_t source, int32_t displayId) {
    PointerProperties pointerProperties[1];
    PointerCoords pointerCoords[1];

    pointerProperties[0].clear();
    pointerProperties[0].id = 0;
    pointerProperties[0].toolType = AMOTION_EVENT_TOOL_TYPE_FINGER;

    pointerCoords[0].clear();
    pointerCoords[0].setAxisValue(AMOTION_EVENT_AXIS_X, 100);
    pointerCoords[0].setAxisValue(AMOTION_EVENT_AXIS_Y, 200);

    nsecs_t currentTime = systemTime(SYSTEM_TIME_MONOTONIC);
    // Define a valid motion event.
    NotifyMotionArgs args(/* sequenceNum */ 0, currentTime, DEVICE_ID, source, displayId,
                          POLICY_FLAG_PASS_TO_USER, action, /* actionButton */ 0, /* flags */ 0,
                          AMETA_NONE, /* buttonState */ 0, MotionClassification::NONE,
                          AMOTION_EVENT_EDGE_FLAG_NONE, 1, pointerProperties, pointerCoords,
                          /* xPrecision */ 0, /* yPrecision */ 0,
                          AMOTION_EVENT_INVALID_CURSOR_POSITION,
                          AMOTION_EVENT_INVALID_CURSOR_POSITION, currentTime, /* videoFrames */ {});

    return args;
}

TEST_F(InputDispatcherTest, SetInputWindow_SingleWindowTouch) {
    sp<FakeApplicationHandle> application = new FakeApplicationHandle();
    sp<FakeWindowHandle> window = new FakeWindowHandle(application, mDispatcher, "Fake Window",
            ADISPLAY_ID_DEFAULT);

    mDispatcher->setInputWindows({window}, ADISPLAY_ID_DEFAULT);
    ASSERT_EQ(INPUT_EVENT_INJECTION_SUCCEEDED, injectMotionDown(mDispatcher,
            AINPUT_SOURCE_TOUCHSCREEN, ADISPLAY_ID_DEFAULT))
            << "Inject motion event should return INPUT_EVENT_INJECTION_SUCCEEDED";

    // Window should receive motion event.
    window->consumeMotionDown(ADISPLAY_ID_DEFAULT);
}

// The foreground window should receive the first touch down event.
TEST_F(InputDispatcherTest, SetInputWindow_MultiWindowsTouch) {
    sp<FakeApplicationHandle> application = new FakeApplicationHandle();
    sp<FakeWindowHandle> windowTop = new FakeWindowHandle(application, mDispatcher, "Top",
            ADISPLAY_ID_DEFAULT);
    sp<FakeWindowHandle> windowSecond = new FakeWindowHandle(application, mDispatcher, "Second",
            ADISPLAY_ID_DEFAULT);

    mDispatcher->setInputWindows({windowTop, windowSecond}, ADISPLAY_ID_DEFAULT);
    ASSERT_EQ(INPUT_EVENT_INJECTION_SUCCEEDED, injectMotionDown(mDispatcher,
            AINPUT_SOURCE_TOUCHSCREEN, ADISPLAY_ID_DEFAULT))
            << "Inject motion event should return INPUT_EVENT_INJECTION_SUCCEEDED";

    // Top window should receive the touch down event. Second window should not receive anything.
    windowTop->consumeMotionDown(ADISPLAY_ID_DEFAULT);
    windowSecond->assertNoEvents();
}

TEST_F(InputDispatcherTest, SetInputWindow_FocusedWindow) {
    sp<FakeApplicationHandle> application = new FakeApplicationHandle();
    sp<FakeWindowHandle> windowTop = new FakeWindowHandle(application, mDispatcher, "Top",
            ADISPLAY_ID_DEFAULT);
    sp<FakeWindowHandle> windowSecond = new FakeWindowHandle(application, mDispatcher, "Second",
            ADISPLAY_ID_DEFAULT);

    // Set focused application.
    mDispatcher->setFocusedApplication(ADISPLAY_ID_DEFAULT, application);

    // Expect one focus window exist in display.
    windowSecond->setFocus();

    mDispatcher->setInputWindows({windowTop, windowSecond}, ADISPLAY_ID_DEFAULT);
    ASSERT_EQ(INPUT_EVENT_INJECTION_SUCCEEDED, injectKeyDown(mDispatcher))
            << "Inject key event should return INPUT_EVENT_INJECTION_SUCCEEDED";

    // Focused window should receive event.
    windowTop->assertNoEvents();
    windowSecond->consumeKeyDown(ADISPLAY_ID_NONE);
}

TEST_F(InputDispatcherTest, SetInputWindow_FocusPriority) {
    sp<FakeApplicationHandle> application = new FakeApplicationHandle();
    sp<FakeWindowHandle> windowTop = new FakeWindowHandle(application, mDispatcher, "Top",
            ADISPLAY_ID_DEFAULT);
    sp<FakeWindowHandle> windowSecond = new FakeWindowHandle(application, mDispatcher, "Second",
            ADISPLAY_ID_DEFAULT);

    // Set focused application.
    mDispatcher->setFocusedApplication(ADISPLAY_ID_DEFAULT, application);

    // Display has two focused windows. Add them to inputWindowsHandles in z-order (top most first)
    windowTop->setFocus();
    windowSecond->setFocus();

    mDispatcher->setInputWindows({windowTop, windowSecond}, ADISPLAY_ID_DEFAULT);
    ASSERT_EQ(INPUT_EVENT_INJECTION_SUCCEEDED, injectKeyDown(mDispatcher))
            << "Inject key event should return INPUT_EVENT_INJECTION_SUCCEEDED";

    // Top focused window should receive event.
    windowTop->consumeKeyDown(ADISPLAY_ID_NONE);
    windowSecond->assertNoEvents();
}

TEST_F(InputDispatcherTest, SetInputWindow_InputWindowInfo) {
    sp<FakeApplicationHandle> application = new FakeApplicationHandle();

    sp<FakeWindowHandle> windowTop = new FakeWindowHandle(application, mDispatcher, "Top",
            ADISPLAY_ID_DEFAULT);
    sp<FakeWindowHandle> windowSecond = new FakeWindowHandle(application, mDispatcher, "Second",
            ADISPLAY_ID_DEFAULT);

    // Set focused application.
    mDispatcher->setFocusedApplication(ADISPLAY_ID_DEFAULT, application);

    windowTop->setFocus();
    windowSecond->setFocus();
    // Release channel for window is no longer valid.
    windowTop->releaseChannel();
    mDispatcher->setInputWindows({windowTop, windowSecond}, ADISPLAY_ID_DEFAULT);

    // Test inject a key down, should dispatch to a valid window.
    ASSERT_EQ(INPUT_EVENT_INJECTION_SUCCEEDED, injectKeyDown(mDispatcher))
            << "Inject key event should return INPUT_EVENT_INJECTION_SUCCEEDED";

    // Top window is invalid, so it should not receive any input event.
    windowTop->assertNoEvents();
    windowSecond->consumeKeyDown(ADISPLAY_ID_NONE);
}

TEST_F(InputDispatcherTest, DispatchMouseEventsUnderCursor) {
    sp<FakeApplicationHandle> application = new FakeApplicationHandle();

    sp<FakeWindowHandle> windowLeft =
            new FakeWindowHandle(application, mDispatcher, "Left", ADISPLAY_ID_DEFAULT);
    windowLeft->setFrame(Rect(0, 0, 600, 800));
    windowLeft->setLayoutParamFlags(InputWindowInfo::FLAG_NOT_TOUCH_MODAL);
    sp<FakeWindowHandle> windowRight =
            new FakeWindowHandle(application, mDispatcher, "Right", ADISPLAY_ID_DEFAULT);
    windowRight->setFrame(Rect(600, 0, 1200, 800));
    windowRight->setLayoutParamFlags(InputWindowInfo::FLAG_NOT_TOUCH_MODAL);

    mDispatcher->setFocusedApplication(ADISPLAY_ID_DEFAULT, application);

    mDispatcher->setInputWindows({windowLeft, windowRight}, ADISPLAY_ID_DEFAULT);

    // Inject an event with coordinate in the area of right window, with mouse cursor in the area of
    // left window. This event should be dispatched to the left window.
    ASSERT_EQ(INPUT_EVENT_INJECTION_SUCCEEDED,
              injectMotionEvent(mDispatcher, AMOTION_EVENT_ACTION_DOWN, AINPUT_SOURCE_MOUSE,
                                ADISPLAY_ID_DEFAULT, 610, 400, 599, 400));
    windowLeft->consumeMotionDown(ADISPLAY_ID_DEFAULT);
    windowRight->assertNoEvents();
}

/* Test InputDispatcher for MultiDisplay */
class InputDispatcherFocusOnTwoDisplaysTest : public InputDispatcherTest {
public:
    static constexpr int32_t SECOND_DISPLAY_ID = 1;
    virtual void SetUp() {
        InputDispatcherTest::SetUp();

        application1 = new FakeApplicationHandle();
        windowInPrimary = new FakeWindowHandle(application1, mDispatcher, "D_1",
                ADISPLAY_ID_DEFAULT);

        // Set focus window for primary display, but focused display would be second one.
        mDispatcher->setFocusedApplication(ADISPLAY_ID_DEFAULT, application1);
        windowInPrimary->setFocus();
        mDispatcher->setInputWindows({windowInPrimary}, ADISPLAY_ID_DEFAULT);

        application2 = new FakeApplicationHandle();
        windowInSecondary = new FakeWindowHandle(application2, mDispatcher, "D_2",
                SECOND_DISPLAY_ID);
        // Set focus to second display window.
        // Set focus display to second one.
        mDispatcher->setFocusedDisplay(SECOND_DISPLAY_ID);
        // Set focus window for second display.
        mDispatcher->setFocusedApplication(SECOND_DISPLAY_ID, application2);
        windowInSecondary->setFocus();
        mDispatcher->setInputWindows({windowInSecondary}, SECOND_DISPLAY_ID);
    }

    virtual void TearDown() {
        InputDispatcherTest::TearDown();

        application1.clear();
        windowInPrimary.clear();
        application2.clear();
        windowInSecondary.clear();
    }

protected:
    sp<FakeApplicationHandle> application1;
    sp<FakeWindowHandle> windowInPrimary;
    sp<FakeApplicationHandle> application2;
    sp<FakeWindowHandle> windowInSecondary;
};

TEST_F(InputDispatcherFocusOnTwoDisplaysTest, SetInputWindow_MultiDisplayTouch) {
    // Test touch down on primary display.
    ASSERT_EQ(INPUT_EVENT_INJECTION_SUCCEEDED, injectMotionDown(mDispatcher,
            AINPUT_SOURCE_TOUCHSCREEN, ADISPLAY_ID_DEFAULT))
            << "Inject motion event should return INPUT_EVENT_INJECTION_SUCCEEDED";
    windowInPrimary->consumeMotionDown(ADISPLAY_ID_DEFAULT);
    windowInSecondary->assertNoEvents();

    // Test touch down on second display.
    ASSERT_EQ(INPUT_EVENT_INJECTION_SUCCEEDED, injectMotionDown(mDispatcher,
            AINPUT_SOURCE_TOUCHSCREEN, SECOND_DISPLAY_ID))
            << "Inject motion event should return INPUT_EVENT_INJECTION_SUCCEEDED";
    windowInPrimary->assertNoEvents();
    windowInSecondary->consumeMotionDown(SECOND_DISPLAY_ID);
}

TEST_F(InputDispatcherFocusOnTwoDisplaysTest, SetInputWindow_MultiDisplayFocus) {
    // Test inject a key down with display id specified.
    ASSERT_EQ(INPUT_EVENT_INJECTION_SUCCEEDED, injectKeyDown(mDispatcher, ADISPLAY_ID_DEFAULT))
            << "Inject key event should return INPUT_EVENT_INJECTION_SUCCEEDED";
    windowInPrimary->consumeKeyDown(ADISPLAY_ID_DEFAULT);
    windowInSecondary->assertNoEvents();

    // Test inject a key down without display id specified.
    ASSERT_EQ(INPUT_EVENT_INJECTION_SUCCEEDED, injectKeyDown(mDispatcher))
            << "Inject key event should return INPUT_EVENT_INJECTION_SUCCEEDED";
    windowInPrimary->assertNoEvents();
    windowInSecondary->consumeKeyDown(ADISPLAY_ID_NONE);

    // Remove all windows in secondary display.
    mDispatcher->setInputWindows({}, SECOND_DISPLAY_ID);

    // Expect old focus should receive a cancel event.
    windowInSecondary->consumeEvent(AINPUT_EVENT_TYPE_KEY, AKEY_EVENT_ACTION_UP, ADISPLAY_ID_NONE,
                                    AKEY_EVENT_FLAG_CANCELED);

    // Test inject a key down, should timeout because of no target window.
    ASSERT_EQ(INPUT_EVENT_INJECTION_TIMED_OUT, injectKeyDown(mDispatcher))
            << "Inject key event should return INPUT_EVENT_INJECTION_TIMED_OUT";
    windowInPrimary->assertNoEvents();
    windowInSecondary->assertNoEvents();
}

class FakeMonitorReceiver : public FakeInputReceiver, public RefBase {
public:
    FakeMonitorReceiver(const sp<InputDispatcher>& dispatcher, const std::string name,
            int32_t displayId, bool isGestureMonitor = false)
            : FakeInputReceiver(dispatcher, name, displayId) {
        mDispatcher->registerInputMonitor(mServerChannel, displayId, isGestureMonitor);
    }
};

// Test per-display input monitors for motion event.
TEST_F(InputDispatcherFocusOnTwoDisplaysTest, MonitorMotionEvent_MultiDisplay) {
    sp<FakeMonitorReceiver> monitorInPrimary =
            new FakeMonitorReceiver(mDispatcher, "M_1", ADISPLAY_ID_DEFAULT);
    sp<FakeMonitorReceiver> monitorInSecondary =
            new FakeMonitorReceiver(mDispatcher, "M_2", SECOND_DISPLAY_ID);

    // Test touch down on primary display.
    ASSERT_EQ(INPUT_EVENT_INJECTION_SUCCEEDED, injectMotionDown(mDispatcher,
            AINPUT_SOURCE_TOUCHSCREEN, ADISPLAY_ID_DEFAULT))
            << "Inject motion event should return INPUT_EVENT_INJECTION_SUCCEEDED";
    windowInPrimary->consumeMotionDown(ADISPLAY_ID_DEFAULT);
    monitorInPrimary->consumeMotionDown(ADISPLAY_ID_DEFAULT);
    windowInSecondary->assertNoEvents();
    monitorInSecondary->assertNoEvents();

    // Test touch down on second display.
    ASSERT_EQ(INPUT_EVENT_INJECTION_SUCCEEDED, injectMotionDown(mDispatcher,
            AINPUT_SOURCE_TOUCHSCREEN, SECOND_DISPLAY_ID))
            << "Inject motion event should return INPUT_EVENT_INJECTION_SUCCEEDED";
    windowInPrimary->assertNoEvents();
    monitorInPrimary->assertNoEvents();
    windowInSecondary->consumeMotionDown(SECOND_DISPLAY_ID);
    monitorInSecondary->consumeMotionDown(SECOND_DISPLAY_ID);

    // Test inject a non-pointer motion event.
    // If specific a display, it will dispatch to the focused window of particular display,
    // or it will dispatch to the focused window of focused display.
    ASSERT_EQ(INPUT_EVENT_INJECTION_SUCCEEDED, injectMotionDown(mDispatcher,
        AINPUT_SOURCE_TRACKBALL, ADISPLAY_ID_NONE))
            << "Inject motion event should return INPUT_EVENT_INJECTION_SUCCEEDED";
    windowInPrimary->assertNoEvents();
    monitorInPrimary->assertNoEvents();
    windowInSecondary->consumeMotionDown(ADISPLAY_ID_NONE);
    monitorInSecondary->consumeMotionDown(ADISPLAY_ID_NONE);
}

// Test per-display input monitors for key event.
TEST_F(InputDispatcherFocusOnTwoDisplaysTest, MonitorKeyEvent_MultiDisplay) {
    //Input monitor per display.
    sp<FakeMonitorReceiver> monitorInPrimary =
            new FakeMonitorReceiver(mDispatcher, "M_1", ADISPLAY_ID_DEFAULT);
    sp<FakeMonitorReceiver> monitorInSecondary =
            new FakeMonitorReceiver(mDispatcher, "M_2", SECOND_DISPLAY_ID);

    // Test inject a key down.
    ASSERT_EQ(INPUT_EVENT_INJECTION_SUCCEEDED, injectKeyDown(mDispatcher))
            << "Inject key event should return INPUT_EVENT_INJECTION_SUCCEEDED";
    windowInPrimary->assertNoEvents();
    monitorInPrimary->assertNoEvents();
    windowInSecondary->consumeKeyDown(ADISPLAY_ID_NONE);
    monitorInSecondary->consumeKeyDown(ADISPLAY_ID_NONE);
}

class InputFilterTest : public InputDispatcherTest {
protected:
    static constexpr int32_t SECOND_DISPLAY_ID = 1;

    void testNotifyMotion(int32_t displayId, bool expectToBeFiltered) {
        NotifyMotionArgs motionArgs;

        motionArgs = generateMotionArgs(
                AMOTION_EVENT_ACTION_DOWN, AINPUT_SOURCE_TOUCHSCREEN, displayId);
        mDispatcher->notifyMotion(&motionArgs);
        motionArgs = generateMotionArgs(
                AMOTION_EVENT_ACTION_UP, AINPUT_SOURCE_TOUCHSCREEN, displayId);
        mDispatcher->notifyMotion(&motionArgs);

        if (expectToBeFiltered) {
            mFakePolicy->assertFilterInputEventWasCalled(motionArgs);
        } else {
            mFakePolicy->assertFilterInputEventWasNotCalled();
        }
    }

    void testNotifyKey(bool expectToBeFiltered) {
        NotifyKeyArgs keyArgs;

        keyArgs = generateKeyArgs(AKEY_EVENT_ACTION_DOWN);
        mDispatcher->notifyKey(&keyArgs);
        keyArgs = generateKeyArgs(AKEY_EVENT_ACTION_UP);
        mDispatcher->notifyKey(&keyArgs);

        if (expectToBeFiltered) {
            mFakePolicy->assertFilterInputEventWasCalled(keyArgs);
        } else {
            mFakePolicy->assertFilterInputEventWasNotCalled();
        }
    }
};

// Test InputFilter for MotionEvent
TEST_F(InputFilterTest, MotionEvent_InputFilter) {
    // Since the InputFilter is disabled by default, check if touch events aren't filtered.
    testNotifyMotion(ADISPLAY_ID_DEFAULT, /*expectToBeFiltered*/ false);
    testNotifyMotion(SECOND_DISPLAY_ID, /*expectToBeFiltered*/ false);

    // Enable InputFilter
    mDispatcher->setInputFilterEnabled(true);
    // Test touch on both primary and second display, and check if both events are filtered.
    testNotifyMotion(ADISPLAY_ID_DEFAULT, /*expectToBeFiltered*/ true);
    testNotifyMotion(SECOND_DISPLAY_ID, /*expectToBeFiltered*/ true);

    // Disable InputFilter
    mDispatcher->setInputFilterEnabled(false);
    // Test touch on both primary and second display, and check if both events aren't filtered.
    testNotifyMotion(ADISPLAY_ID_DEFAULT, /*expectToBeFiltered*/ false);
    testNotifyMotion(SECOND_DISPLAY_ID, /*expectToBeFiltered*/ false);
}

// Test InputFilter for KeyEvent
TEST_F(InputFilterTest, KeyEvent_InputFilter) {
    // Since the InputFilter is disabled by default, check if key event aren't filtered.
    testNotifyKey(/*expectToBeFiltered*/ false);

    // Enable InputFilter
    mDispatcher->setInputFilterEnabled(true);
    // Send a key event, and check if it is filtered.
    testNotifyKey(/*expectToBeFiltered*/ true);

    // Disable InputFilter
    mDispatcher->setInputFilterEnabled(false);
    // Send a key event, and check if it isn't filtered.
    testNotifyKey(/*expectToBeFiltered*/ false);
}

class InputDispatcherOnPointerDownOutsideFocus : public InputDispatcherTest {
    virtual void SetUp() {
        InputDispatcherTest::SetUp();

        sp<FakeApplicationHandle> application = new FakeApplicationHandle();
        mUnfocusedWindow = new FakeWindowHandle(application, mDispatcher, "Top",
                ADISPLAY_ID_DEFAULT);
        mUnfocusedWindow->setFrame(Rect(0, 0, 30, 30));
        // Adding FLAG_NOT_TOUCH_MODAL to ensure taps outside this window are not sent to this
        // window.
        mUnfocusedWindow->setLayoutParamFlags(InputWindowInfo::FLAG_NOT_TOUCH_MODAL);

        mFocusedWindow =
                new FakeWindowHandle(application, mDispatcher, "Second", ADISPLAY_ID_DEFAULT);
        mFocusedWindow->setFrame(Rect(50, 50, 100, 100));
        mFocusedWindow->setLayoutParamFlags(InputWindowInfo::FLAG_NOT_TOUCH_MODAL);
        mFocusedWindowTouchPoint = 60;

        // Set focused application.
        mDispatcher->setFocusedApplication(ADISPLAY_ID_DEFAULT, application);
        mFocusedWindow->setFocus();

        // Expect one focus window exist in display.
        mDispatcher->setInputWindows({mUnfocusedWindow, mFocusedWindow}, ADISPLAY_ID_DEFAULT);
    }

    virtual void TearDown() {
        InputDispatcherTest::TearDown();

        mUnfocusedWindow.clear();
        mFocusedWindow.clear();
    }

protected:
    sp<FakeWindowHandle> mUnfocusedWindow;
    sp<FakeWindowHandle> mFocusedWindow;
    int32_t mFocusedWindowTouchPoint;
};

// Have two windows, one with focus. Inject MotionEvent with source TOUCHSCREEN and action
// DOWN on the window that doesn't have focus. Ensure the window that didn't have focus received
// the onPointerDownOutsideFocus callback.
TEST_F(InputDispatcherOnPointerDownOutsideFocus, OnPointerDownOutsideFocus_Success) {
    ASSERT_EQ(INPUT_EVENT_INJECTION_SUCCEEDED, injectMotionDown(mDispatcher,
            AINPUT_SOURCE_TOUCHSCREEN, ADISPLAY_ID_DEFAULT, 20, 20))
            << "Inject motion event should return INPUT_EVENT_INJECTION_SUCCEEDED";
    // Call monitor to wait for the command queue to get flushed.
    mDispatcher->monitor();

    mFakePolicy->assertOnPointerDownEquals(mUnfocusedWindow->getToken());
}

// Have two windows, one with focus. Inject MotionEvent with source TRACKBALL and action
// DOWN on the window that doesn't have focus. Ensure no window received the
// onPointerDownOutsideFocus callback.
TEST_F(InputDispatcherOnPointerDownOutsideFocus, OnPointerDownOutsideFocus_NonPointerSource) {
    ASSERT_EQ(INPUT_EVENT_INJECTION_SUCCEEDED, injectMotionDown(mDispatcher,
            AINPUT_SOURCE_TRACKBALL, ADISPLAY_ID_DEFAULT, 20, 20))
            << "Inject motion event should return INPUT_EVENT_INJECTION_SUCCEEDED";
    // Call monitor to wait for the command queue to get flushed.
    mDispatcher->monitor();

    mFakePolicy->assertOnPointerDownEquals(nullptr);
}

// Have two windows, one with focus. Inject KeyEvent with action DOWN on the window that doesn't
// have focus. Ensure no window received the onPointerDownOutsideFocus callback.
TEST_F(InputDispatcherOnPointerDownOutsideFocus, OnPointerDownOutsideFocus_NonMotionFailure) {
    ASSERT_EQ(INPUT_EVENT_INJECTION_SUCCEEDED, injectKeyDown(mDispatcher, ADISPLAY_ID_DEFAULT))
            << "Inject key event should return INPUT_EVENT_INJECTION_SUCCEEDED";
    // Call monitor to wait for the command queue to get flushed.
    mDispatcher->monitor();

    mFakePolicy->assertOnPointerDownEquals(nullptr);
}

// Have two windows, one with focus. Inject MotionEvent with source TOUCHSCREEN and action
// DOWN on the window that already has focus. Ensure no window received the
// onPointerDownOutsideFocus callback.
TEST_F(InputDispatcherOnPointerDownOutsideFocus,
        OnPointerDownOutsideFocus_OnAlreadyFocusedWindow) {
    ASSERT_EQ(INPUT_EVENT_INJECTION_SUCCEEDED,
              injectMotionDown(mDispatcher, AINPUT_SOURCE_TOUCHSCREEN, ADISPLAY_ID_DEFAULT,
                               mFocusedWindowTouchPoint, mFocusedWindowTouchPoint))
            << "Inject motion event should return INPUT_EVENT_INJECTION_SUCCEEDED";
    // Call monitor to wait for the command queue to get flushed.
    mDispatcher->monitor();

    mFakePolicy->assertOnPointerDownEquals(nullptr);
}

} // namespace android::inputdispatcher<|MERGE_RESOLUTION|>--- conflicted
+++ resolved
@@ -371,20 +371,15 @@
     InputEvent* consume() {
         uint32_t consumeSeq;
         InputEvent* event;
-<<<<<<< HEAD
         int motionEventType;
         int touchMoveNumber;
         bool flag;
-        status_t status = mConsumer->consume(&mEventFactory, false /*consumeBatches*/, -1,
-            &consumeSeq, &event, &motionEventType, &touchMoveNumber, &flag);
-=======
->>>>>>> 67077188
 
         std::chrono::time_point start = std::chrono::steady_clock::now();
         status_t status = WOULD_BLOCK;
         while (status == WOULD_BLOCK) {
             status = mConsumer->consume(&mEventFactory, false /*consumeBatches*/, -1, &consumeSeq,
-                                        &event);
+                                        &event, &motionEventType, &touchMoveNumber, &flag);
             std::chrono::duration elapsed = std::chrono::steady_clock::now() - start;
             if (elapsed > 100ms) {
                 break;
@@ -454,19 +449,8 @@
     }
 
     void assertNoEvents() {
-<<<<<<< HEAD
-        uint32_t consumeSeq;
-        InputEvent* event;
-        int motionEventType;
-        int touchMoveNumber;
-        bool flag;
-        status_t status = mConsumer->consume(&mEventFactory, false /*consumeBatches*/, -1,
-            &consumeSeq, &event, &motionEventType, &touchMoveNumber, &flag);
-        ASSERT_NE(OK, status)
-=======
         InputEvent* event = consume();
         ASSERT_EQ(nullptr, event)
->>>>>>> 67077188
                 << mName.c_str()
                 << ": should not have received any events, so consume() should return NULL";
     }
