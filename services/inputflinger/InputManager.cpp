--- conflicted
+++ resolved
@@ -34,11 +34,7 @@
 namespace android {
 
 static const bool ENABLE_INPUT_DEVICE_USAGE_METRICS =
-<<<<<<< HEAD
-        sysprop::InputProperties::enable_input_device_usage_metrics().value_or(false);
-=======
         sysprop::InputProperties::enable_input_device_usage_metrics().value_or(true);
->>>>>>> 06b57013
 
 using gui::FocusRequest;
 
