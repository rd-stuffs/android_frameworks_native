/*
 * Copyright (C) 2008 The Android Open Source Project
 *
 * Licensed under the Apache License, Version 2.0 (the "License");
 * you may not use this file except in compliance with the License.
 * You may obtain a copy of the License at
 *
 *      http://www.apache.org/licenses/LICENSE-2.0
 *
 * Unless required by applicable law or agreed to in writing, software
 * distributed under the License is distributed on an "AS IS" BASIS,
 * WITHOUT WARRANTIES OR CONDITIONS OF ANY KIND, either express or implied.
 * See the License for the specific language governing permissions and
 * limitations under the License.
 */
#define LOG_TAG "dumpstate"

#include <dirent.h>
#include <errno.h>
#include <fcntl.h>
#include <libgen.h>
#include <limits.h>
#include <memory>
#include <regex>
#include <set>
#include <signal.h>
#include <stdbool.h>
#include <stdio.h>
#include <stdlib.h>
#include <string>
#include <string.h>
#include <sys/prctl.h>
#include <sys/resource.h>
#include <sys/stat.h>
#include <sys/time.h>
#include <sys/wait.h>
#include <unistd.h>

#include <android-base/file.h>
#include <android-base/properties.h>
#include <android-base/stringprintf.h>
#include <android-base/unique_fd.h>
#include <cutils/properties.h>
#include <hardware_legacy/power.h>

#include <private/android_filesystem_config.h>
#include <private/android_logger.h>

#include "dumpstate.h"
#include "ziparchive/zip_writer.h"

#include <openssl/sha.h>

/* read before root is shed */
static char cmdline_buf[16384] = "(unknown)";
static const char *dump_traces_path = NULL;

// TODO: variables and functions below should be part of dumpstate object

// TODO: Can't be added to dumpstate.h because including "ziparchive/zip_writer.h" would not work.
// That's probably because of the dumpstate -> libdumpstate -> device implementation setup, which
// might be changed anyways - let's keep it here and wait
static std::unique_ptr<ZipWriter> zip_writer;
static std::set<std::string> mount_points;
void add_mountinfo();

#define PSTORE_LAST_KMSG "/sys/fs/pstore/console-ramoops"
#define ALT_PSTORE_LAST_KMSG "/sys/fs/pstore/console-ramoops-0"

#define RAFT_DIR "/data/misc/raft"
#define RECOVERY_DIR "/cache/recovery"
#define RECOVERY_DATA_DIR "/data/misc/recovery"
#define LOGPERSIST_DATA_DIR "/data/misc/logd"
#define PROFILE_DATA_DIR_CUR "/data/misc/profiles/cur"
#define PROFILE_DATA_DIR_REF "/data/misc/profiles/ref"
#define TOMBSTONE_DIR "/data/tombstones"
#define TOMBSTONE_FILE_PREFIX TOMBSTONE_DIR "/tombstone_"
/* Can accomodate a tombstone number up to 9999. */
#define TOMBSTONE_MAX_LEN (sizeof(TOMBSTONE_FILE_PREFIX) + 4)
#define NUM_TOMBSTONES  10
#define WLUTIL "/vendor/xbin/wlutil"
#define WAKE_LOCK_NAME "dumpstate_wakelock"

typedef struct {
  char name[TOMBSTONE_MAX_LEN];
  int fd;
} tombstone_data_t;

static tombstone_data_t tombstone_data[NUM_TOMBSTONES];

// TODO: temporary variables and functions used during C++ refactoring
static Dumpstate& ds = Dumpstate::GetInstance();
static int RunCommand(const std::string& title, const std::vector<std::string>& fullCommand,
                      const CommandOptions& options = CommandOptions::DEFAULT) {
    return ds.RunCommand(title, fullCommand, options);
}
static void RunDumpsys(const std::string& title, const std::vector<std::string>& dumpsysArgs,
                       const CommandOptions& options = CommandOptions::DEFAULT_DUMPSYS,
                       long dumpsysTimeout = 0) {
    return ds.RunDumpsys(title, dumpsysArgs, options, dumpsysTimeout);
}
static int DumpFile(const std::string& title, const std::string& path) {
    return ds.DumpFile(title, path);
}
bool IsUserBuild() {
    return ds.IsUserBuild();
}

// Relative directory (inside the zip) for all files copied as-is into the bugreport.
static const std::string ZIP_ROOT_DIR = "FS";

static constexpr char PROPERTY_EXTRA_OPTIONS[] = "dumpstate.options";
static constexpr char PROPERTY_LAST_ID[] = "dumpstate.last_id";

/* gets the tombstone data, according to the bugreport type: if zipped, gets all tombstones;
 * otherwise, gets just those modified in the last half an hour. */
static void get_tombstone_fds(tombstone_data_t data[NUM_TOMBSTONES]) {
    time_t thirty_minutes_ago = ds.now_ - 60 * 30;
    for (size_t i = 0; i < NUM_TOMBSTONES; i++) {
        snprintf(data[i].name, sizeof(data[i].name), "%s%02zu", TOMBSTONE_FILE_PREFIX, i);
        int fd = TEMP_FAILURE_RETRY(open(data[i].name,
                                         O_RDONLY | O_CLOEXEC | O_NOFOLLOW | O_NONBLOCK));
        struct stat st;
        if (fstat(fd, &st) == 0 && S_ISREG(st.st_mode) && st.st_size > 0 &&
            (ds.IsZipping() || st.st_mtime >= thirty_minutes_ago)) {
            data[i].fd = fd;
        } else {
            close(fd);
            data[i].fd = -1;
        }
    }
}

// for_each_pid() callback to get mount info about a process.
void do_mountinfo(int pid, const char* name __attribute__((unused))) {
    char path[PATH_MAX];

    // Gets the the content of the /proc/PID/ns/mnt link, so only unique mount points
    // are added.
    snprintf(path, sizeof(path), "/proc/%d/ns/mnt", pid);
    char linkname[PATH_MAX];
    ssize_t r = readlink(path, linkname, PATH_MAX);
    if (r == -1) {
        MYLOGE("Unable to read link for %s: %s\n", path, strerror(errno));
        return;
    }
    linkname[r] = '\0';

    if (mount_points.find(linkname) == mount_points.end()) {
        // First time this mount point was found: add it
        snprintf(path, sizeof(path), "/proc/%d/mountinfo", pid);
        if (ds.AddZipEntry(ZIP_ROOT_DIR + path, path)) {
            mount_points.insert(linkname);
        } else {
            MYLOGE("Unable to add mountinfo %s to zip file\n", path);
        }
    }
}

void add_mountinfo() {
    if (!ds.IsZipping()) return;
    std::string title = "MOUNT INFO";
    mount_points.clear();
    DurationReporter durationReporter(title, nullptr);
    for_each_pid(do_mountinfo, nullptr);
    MYLOGD("%s: %d entries added to zip file\n", title.c_str(), (int)mount_points.size());
}

static void dump_dev_files(const char *title, const char *driverpath, const char *filename)
{
    DIR *d;
    struct dirent *de;
    char path[PATH_MAX];

    d = opendir(driverpath);
    if (d == NULL) {
        return;
    }

    while ((de = readdir(d))) {
        if (de->d_type != DT_LNK) {
            continue;
        }
        snprintf(path, sizeof(path), "%s/%s/%s", driverpath, de->d_name, filename);
        DumpFile(title, path);
    }

    closedir(d);
}

// return pid of a userspace process. If not found or error, return 0.
static unsigned int pid_of_process(const char* ps_name) {
    DIR *proc_dir;
    struct dirent *ps;
    unsigned int pid;
    std::string cmdline;

    if (!(proc_dir = opendir("/proc"))) {
        MYLOGE("Can't open /proc\n");
        return 0;
    }

    while ((ps = readdir(proc_dir))) {
        if (!(pid = atoi(ps->d_name))) {
            continue;
        }
        android::base::ReadFileToString("/proc/"
                + std::string(ps->d_name) + "/cmdline", &cmdline);
        if (cmdline.find(ps_name) == std::string::npos) {
            continue;
        } else {
            closedir(proc_dir);
            return pid;
        }
    }
    closedir(proc_dir);
    return 0;
}

// dump anrd's trace and add to the zip file.
// 1. check if anrd is running on this device.
// 2. send a SIGUSR1 to its pid which will dump anrd's trace.
// 3. wait until the trace generation completes and add to the zip file.
static bool dump_anrd_trace() {
    unsigned int pid;
    char buf[50], path[PATH_MAX];
    struct dirent *trace;
    struct stat st;
    DIR *trace_dir;
    int retry = 5;
    long max_ctime = 0, old_mtime;
    long long cur_size = 0;
    const char *trace_path = "/data/misc/anrd/";

    if (!ds.IsZipping()) {
        MYLOGE("Not dumping anrd trace because it's not a zipped bugreport\n");
        return false;
    }

    // find anrd's pid if it is running.
    pid = pid_of_process("/system/xbin/anrd");

    if (pid > 0) {
        if (stat(trace_path, &st) == 0) {
            old_mtime = st.st_mtime;
        } else {
            MYLOGE("Failed to find: %s\n", trace_path);
            return false;
        }

        // send SIGUSR1 to the anrd to generate a trace.
        sprintf(buf, "%u", pid);
        if (RunCommand("ANRD_DUMP", {"kill", "-SIGUSR1", buf},
                       CommandOptions::WithTimeout(1).Build())) {
            MYLOGE("anrd signal timed out. Please manually collect trace\n");
            return false;
        }

        while (retry-- > 0 && old_mtime == st.st_mtime) {
            sleep(1);
            stat(trace_path, &st);
        }

        if (retry < 0 && old_mtime == st.st_mtime) {
            MYLOGE("Failed to stat %s or trace creation timeout\n", trace_path);
            return false;
        }

        // identify the trace file by its creation time.
        if (!(trace_dir = opendir(trace_path))) {
            MYLOGE("Can't open trace file under %s\n", trace_path);
        }
        while ((trace = readdir(trace_dir))) {
            if (strcmp(trace->d_name, ".") == 0
                    || strcmp(trace->d_name, "..") == 0) {
                continue;
            }
            sprintf(path, "%s%s", trace_path, trace->d_name);
            if (stat(path, &st) == 0) {
                if (st.st_ctime > max_ctime) {
                    max_ctime = st.st_ctime;
                    sprintf(buf, "%s", trace->d_name);
                }
            }
        }
        closedir(trace_dir);

        // Wait until the dump completes by checking the size of the trace.
        if (max_ctime > 0) {
            sprintf(path, "%s%s", trace_path, buf);
            while(true) {
                sleep(1);
                if (stat(path, &st) == 0) {
                    if (st.st_size == cur_size) {
                        break;
                    } else if (st.st_size > cur_size) {
                        cur_size = st.st_size;
                    } else {
                        return false;
                    }
                } else {
                    MYLOGE("Cant stat() %s anymore\n", path);
                    return false;
                }
            }
            // Add to the zip file.
            if (!ds.AddZipEntry("anrd_trace.txt", path)) {
                MYLOGE("Unable to add anrd_trace file %s to zip file\n", path);
            } else {
                if (remove(path)) {
                    MYLOGE("Error removing anrd_trace file %s: %s", path, strerror(errno));
                }
                return true;
            }
        } else {
            MYLOGE("Can't stats any trace file under %s\n", trace_path);
        }
    }
    return false;
}

static void dump_systrace() {
    if (!ds.IsZipping()) {
        MYLOGD("Not dumping systrace because it's not a zipped bugreport\n");
        return;
    }
    std::string systrace_path = ds.GetPath("-systrace.txt");
    if (systrace_path.empty()) {
        MYLOGE("Not dumping systrace because path is empty\n");
        return;
    }
    const char* path = "/sys/kernel/debug/tracing/tracing_on";
    long int is_tracing;
    if (read_file_as_long(path, &is_tracing)) {
        return; // error already logged
    }
    if (is_tracing <= 0) {
        MYLOGD("Skipping systrace because '%s' content is '%ld'\n", path, is_tracing);
        return;
    }

    MYLOGD("Running '/system/bin/atrace --async_dump -o %s', which can take several minutes",
            systrace_path.c_str());
    if (RunCommand("SYSTRACE", {"/system/bin/atrace", "--async_dump", "-o", systrace_path},
                   CommandOptions::WithTimeout(120).Build())) {
        MYLOGE("systrace timed out, its zip entry will be incomplete\n");
        // TODO: RunCommand tries to kill the process, but atrace doesn't die
        // peacefully; ideally, we should call strace to stop itself, but there is no such option
        // yet (just a --async_stop, which stops and dump
        // if (RunCommand("SYSTRACE", {"/system/bin/atrace", "--kill"})) {
        //   MYLOGE("could not stop systrace ");
        // }
    }
    if (!ds.AddZipEntry("systrace.txt", systrace_path)) {
        MYLOGE("Unable to add systrace file %s to zip file\n", systrace_path.c_str());
    } else {
        if (remove(systrace_path.c_str())) {
            MYLOGE("Error removing systrace file %s: %s", systrace_path.c_str(), strerror(errno));
        }
    }
}

static void dump_raft() {
    if (IsUserBuild()) {
        return;
    }

    std::string raft_path = ds.GetPath("-raft_log.txt");
    if (raft_path.empty()) {
        MYLOGD("raft_path is empty\n");
        return;
    }

    struct stat s;
    if (stat(RAFT_DIR, &s) != 0 || !S_ISDIR(s.st_mode)) {
        MYLOGD("%s does not exist or is not a directory\n", RAFT_DIR);
        return;
    }

    CommandOptions options = CommandOptions::WithTimeout(600).Build();
    if (!ds.IsZipping()) {
        // Write compressed and encoded raft logs to stdout if it's not a zipped bugreport.
        RunCommand("RAFT LOGS", {"logcompressor", "-r", RAFT_DIR}, options);
        return;
    }

    RunCommand("RAFT LOGS", {"logcompressor", "-n", "-r", RAFT_DIR, "-o", raft_path}, options);
    if (!ds.AddZipEntry("raft_log.txt", raft_path)) {
        MYLOGE("Unable to add raft log %s to zip file\n", raft_path.c_str());
    } else {
        if (remove(raft_path.c_str())) {
            MYLOGE("Error removing raft file %s: %s\n", raft_path.c_str(), strerror(errno));
        }
    }
}

static bool skip_not_stat(const char *path) {
    static const char stat[] = "/stat";
    size_t len = strlen(path);
    if (path[len - 1] == '/') { /* Directory? */
        return false;
    }
    return strcmp(path + len - sizeof(stat) + 1, stat); /* .../stat? */
}

static bool skip_none(const char* path __attribute__((unused))) {
    return false;
}

static const char mmcblk0[] = "/sys/block/mmcblk0/";
unsigned long worst_write_perf = 20000; /* in KB/s */

//
//  stat offsets
// Name            units         description
// ----            -----         -----------
// read I/Os       requests      number of read I/Os processed
#define __STAT_READ_IOS      0
// read merges     requests      number of read I/Os merged with in-queue I/O
#define __STAT_READ_MERGES   1
// read sectors    sectors       number of sectors read
#define __STAT_READ_SECTORS  2
// read ticks      milliseconds  total wait time for read requests
#define __STAT_READ_TICKS    3
// write I/Os      requests      number of write I/Os processed
#define __STAT_WRITE_IOS     4
// write merges    requests      number of write I/Os merged with in-queue I/O
#define __STAT_WRITE_MERGES  5
// write sectors   sectors       number of sectors written
#define __STAT_WRITE_SECTORS 6
// write ticks     milliseconds  total wait time for write requests
#define __STAT_WRITE_TICKS   7
// in_flight       requests      number of I/Os currently in flight
#define __STAT_IN_FLIGHT     8
// io_ticks        milliseconds  total time this block device has been active
#define __STAT_IO_TICKS      9
// time_in_queue   milliseconds  total wait time for all requests
#define __STAT_IN_QUEUE     10
#define __STAT_NUMBER_FIELD 11
//
// read I/Os, write I/Os
// =====================
//
// These values increment when an I/O request completes.
//
// read merges, write merges
// =========================
//
// These values increment when an I/O request is merged with an
// already-queued I/O request.
//
// read sectors, write sectors
// ===========================
//
// These values count the number of sectors read from or written to this
// block device.  The "sectors" in question are the standard UNIX 512-byte
// sectors, not any device- or filesystem-specific block size.  The
// counters are incremented when the I/O completes.
#define SECTOR_SIZE 512
//
// read ticks, write ticks
// =======================
//
// These values count the number of milliseconds that I/O requests have
// waited on this block device.  If there are multiple I/O requests waiting,
// these values will increase at a rate greater than 1000/second; for
// example, if 60 read requests wait for an average of 30 ms, the read_ticks
// field will increase by 60*30 = 1800.
//
// in_flight
// =========
//
// This value counts the number of I/O requests that have been issued to
// the device driver but have not yet completed.  It does not include I/O
// requests that are in the queue but not yet issued to the device driver.
//
// io_ticks
// ========
//
// This value counts the number of milliseconds during which the device has
// had I/O requests queued.
//
// time_in_queue
// =============
//
// This value counts the number of milliseconds that I/O requests have waited
// on this block device.  If there are multiple I/O requests waiting, this
// value will increase as the product of the number of milliseconds times the
// number of requests waiting (see "read ticks" above for an example).
#define S_TO_MS 1000
//

static int dump_stat_from_fd(const char *title __unused, const char *path, int fd) {
    unsigned long long fields[__STAT_NUMBER_FIELD];
    bool z;
    char *cp, *buffer = NULL;
    size_t i = 0;
    FILE *fp = fdopen(fd, "rb");
    getline(&buffer, &i, fp);
    fclose(fp);
    if (!buffer) {
        return -errno;
    }
    i = strlen(buffer);
    while ((i > 0) && (buffer[i - 1] == '\n')) {
        buffer[--i] = '\0';
    }
    if (!*buffer) {
        free(buffer);
        return 0;
    }
    z = true;
    for (cp = buffer, i = 0; i < (sizeof(fields) / sizeof(fields[0])); ++i) {
        fields[i] = strtoull(cp, &cp, 10);
        if (fields[i] != 0) {
            z = false;
        }
    }
    if (z) { /* never accessed */
        free(buffer);
        return 0;
    }

    if (!strncmp(path, mmcblk0, sizeof(mmcblk0) - 1)) {
        path += sizeof(mmcblk0) - 1;
    }

    printf("%s: %s\n", path, buffer);
    free(buffer);

    if (fields[__STAT_IO_TICKS]) {
        unsigned long read_perf = 0;
        unsigned long read_ios = 0;
        if (fields[__STAT_READ_TICKS]) {
            unsigned long long divisor = fields[__STAT_READ_TICKS]
                                       * fields[__STAT_IO_TICKS];
            read_perf = ((unsigned long long)SECTOR_SIZE
                           * fields[__STAT_READ_SECTORS]
                           * fields[__STAT_IN_QUEUE] + (divisor >> 1))
                                        / divisor;
            read_ios = ((unsigned long long)S_TO_MS * fields[__STAT_READ_IOS]
                           * fields[__STAT_IN_QUEUE] + (divisor >> 1))
                                        / divisor;
        }

        unsigned long write_perf = 0;
        unsigned long write_ios = 0;
        if (fields[__STAT_WRITE_TICKS]) {
            unsigned long long divisor = fields[__STAT_WRITE_TICKS]
                                       * fields[__STAT_IO_TICKS];
            write_perf = ((unsigned long long)SECTOR_SIZE
                           * fields[__STAT_WRITE_SECTORS]
                           * fields[__STAT_IN_QUEUE] + (divisor >> 1))
                                        / divisor;
            write_ios = ((unsigned long long)S_TO_MS * fields[__STAT_WRITE_IOS]
                           * fields[__STAT_IN_QUEUE] + (divisor >> 1))
                                        / divisor;
        }

        unsigned queue = (fields[__STAT_IN_QUEUE]
                             + (fields[__STAT_IO_TICKS] >> 1))
                                 / fields[__STAT_IO_TICKS];

        if (!write_perf && !write_ios) {
            printf("%s: perf(ios) rd: %luKB/s(%lu/s) q: %u\n",
                   path, read_perf, read_ios, queue);
        } else {
            printf("%s: perf(ios) rd: %luKB/s(%lu/s) wr: %luKB/s(%lu/s) q: %u\n",
                   path, read_perf, read_ios, write_perf, write_ios, queue);
        }

        /* bugreport timeout factor adjustment */
        if ((write_perf > 1) && (write_perf < worst_write_perf)) {
            worst_write_perf = write_perf;
        }
    }
    return 0;
}

<<<<<<< HEAD
/* Copied policy from system/core/logd/LogBuffer.cpp */

#define LOG_BUFFER_SIZE (256 * 1024)
#define LOG_BUFFER_MIN_SIZE (64 * 1024UL)
#define LOG_BUFFER_MAX_SIZE (256 * 1024 * 1024UL)

static bool valid_size(unsigned long value) {
    if ((value < LOG_BUFFER_MIN_SIZE) || (LOG_BUFFER_MAX_SIZE < value)) {
        return false;
    }

    long pages = sysconf(_SC_PHYS_PAGES);
    if (pages < 1) {
        return true;
    }

    long pagesize = sysconf(_SC_PAGESIZE);
    if (pagesize <= 1) {
        pagesize = PAGE_SIZE;
    }

    // maximum memory impact a somewhat arbitrary ~3%
    pages = (pages + 31) / 32;
    unsigned long maximum = pages * pagesize;

    if ((maximum < LOG_BUFFER_MIN_SIZE) || (LOG_BUFFER_MAX_SIZE < maximum)) {
        return true;
    }

    return value <= maximum;
}

// TODO: migrate to logd/LogBuffer.cpp or use android::base::GetProperty
static unsigned long property_get_size(const char *key) {
    unsigned long value;
    char *cp, property[PROPERTY_VALUE_MAX];

    property_get(key, property, "");
    value = strtoul(property, &cp, 10);

    switch(*cp) {
    case 'm':
    case 'M':
        value *= 1024;
    /* FALLTHRU */
    case 'k':
    case 'K':
        value *= 1024;
    /* FALLTHRU */
    case '\0':
        break;

    default:
        value = 0;
    }

    if (!valid_size(value)) {
        value = 0;
    }

    return value;
}

=======
>>>>>>> 91cc63af
/* timeout in ms */
static unsigned long logcat_timeout(const char *name) {
    log_id_t id = android_name_to_log_id(name);
    unsigned long property_size = __android_logger_get_buffer_size(id);
    /* Engineering margin is ten-fold our guess */
    return 10 * (property_size + worst_write_perf) / worst_write_perf;
}

<<<<<<< HEAD
/* End copy from system/core/logd/LogBuffer.cpp */

void Dumpstate::PrintHeader() const {
    std::string build, fingerprint, radio, bootloader, network;
    char date[80];
=======
/* dumps the current system state to stdout */
static void print_header(std::string version) {
    char build[PROPERTY_VALUE_MAX], fingerprint[PROPERTY_VALUE_MAX];
    char radio[PROPERTY_VALUE_MAX], bootloader[PROPERTY_VALUE_MAX];
    char network[PROPERTY_VALUE_MAX], date[80];
>>>>>>> 91cc63af

    build = android::base::GetProperty("ro.build.display.id", "(unknown)");
    fingerprint = android::base::GetProperty("ro.build.fingerprint", "(unknown)");
    radio = android::base::GetProperty("gsm.version.baseband", "(unknown)");
    bootloader = android::base::GetProperty("ro.bootloader", "(unknown)");
    network = android::base::GetProperty("gsm.operator.alpha", "(unknown)");
    strftime(date, sizeof(date), "%Y-%m-%d %H:%M:%S", localtime(&now_));

    printf("========================================================\n");
    printf("== dumpstate: %s\n", date);
    printf("========================================================\n");

    printf("\n");
    printf("Build: %s\n", build.c_str());
    // NOTE: fingerprint entry format is important for other tools.
    printf("Build fingerprint: '%s'\n", fingerprint.c_str());
    printf("Bootloader: %s\n", bootloader.c_str());
    printf("Radio: %s\n", radio.c_str());
    printf("Network: %s\n", network.c_str());

    printf("Kernel: ");
    JustDumpFile("", "/proc/version");
    printf("Command line: %s\n", strtok(cmdline_buf, "\n"));
    printf("Bugreport format version: %s\n", version_.c_str());
    printf("Dumpstate info: id=%lu pid=%d dryRun=%d args=%s extraOptions=%s\n", id_, getpid(),
           dryRun_, args_.c_str(), extraOptions_.c_str());
    printf("\n");
}

bool Dumpstate::IsZipping() const {
    return zip_writer != nullptr;
}

// List of file extensions that can cause a zip file attachment to be rejected by some email
// service providers.
static const std::set<std::string> PROBLEMATIC_FILE_EXTENSIONS = {
      ".ade", ".adp", ".bat", ".chm", ".cmd", ".com", ".cpl", ".exe", ".hta", ".ins", ".isp",
      ".jar", ".jse", ".lib", ".lnk", ".mde", ".msc", ".msp", ".mst", ".pif", ".scr", ".sct",
      ".shb", ".sys", ".vb",  ".vbe", ".vbs", ".vxd", ".wsc", ".wsf", ".wsh"
};

bool Dumpstate::AddZipEntryFromFd(const std::string& entry_name, int fd) {
    if (!IsZipping()) {
        MYLOGD("Not adding zip entry %s from fd because it's not a zipped bugreport\n",
               entry_name.c_str());
        return false;
    }
    std::string valid_name = entry_name;

    // Rename extension if necessary.
    size_t idx = entry_name.rfind(".");
    if (idx != std::string::npos) {
        std::string extension = entry_name.substr(idx);
        std::transform(extension.begin(), extension.end(), extension.begin(), ::tolower);
        if (PROBLEMATIC_FILE_EXTENSIONS.count(extension) != 0) {
            valid_name = entry_name + ".renamed";
            MYLOGI("Renaming entry %s to %s\n", entry_name.c_str(), valid_name.c_str());
        }
    }

    // Logging statement  below is useful to time how long each entry takes, but it's too verbose.
    // MYLOGD("Adding zip entry %s\n", entry_name.c_str());
    int32_t err = zip_writer->StartEntryWithTime(valid_name.c_str(), ZipWriter::kCompress,
                                                 get_mtime(fd, ds.now_));
    if (err != 0) {
        MYLOGE("zip_writer->StartEntryWithTime(%s): %s\n", valid_name.c_str(),
               ZipWriter::ErrorCodeString(err));
        return false;
    }

    std::vector<uint8_t> buffer(65536);
    while (1) {
        ssize_t bytes_read = TEMP_FAILURE_RETRY(read(fd, buffer.data(), buffer.size()));
        if (bytes_read == 0) {
            break;
        } else if (bytes_read == -1) {
            MYLOGE("read(%s): %s\n", entry_name.c_str(), strerror(errno));
            return false;
        }
        err = zip_writer->WriteBytes(buffer.data(), bytes_read);
        if (err) {
            MYLOGE("zip_writer->WriteBytes(): %s\n", ZipWriter::ErrorCodeString(err));
            return false;
        }
    }

    err = zip_writer->FinishEntry();
    if (err != 0) {
        MYLOGE("zip_writer->FinishEntry(): %s\n", ZipWriter::ErrorCodeString(err));
        return false;
    }

    return true;
}

bool Dumpstate::AddZipEntry(const std::string& entry_name, const std::string& entry_path) {
    android::base::unique_fd fd(
        TEMP_FAILURE_RETRY(open(entry_path.c_str(), O_RDONLY | O_NONBLOCK | O_CLOEXEC)));
    if (fd == -1) {
        MYLOGE("open(%s): %s\n", entry_path.c_str(), strerror(errno));
        return false;
    }

    return AddZipEntryFromFd(entry_name, fd.get());
}

/* adds a file to the existing zipped bugreport */
static int _add_file_from_fd(const char* title __attribute__((unused)), const char* path, int fd) {
    return ds.AddZipEntryFromFd(ZIP_ROOT_DIR + path, fd) ? 0 : 1;
}

void Dumpstate::AddDir(const std::string& dir, bool recursive) {
    if (!IsZipping()) {
        MYLOGD("Not adding dir %s because it's not a zipped bugreport\n", dir.c_str());
        return;
    }
    MYLOGD("Adding dir %s (recursive: %d)\n", dir.c_str(), recursive);
    DurationReporter durationReporter(dir, nullptr);
    dump_files("", dir.c_str(), recursive ? skip_none : is_dir, _add_file_from_fd);
}

bool Dumpstate::AddTextZipEntry(const std::string& entry_name, const std::string& content) {
    if (!IsZipping()) {
        MYLOGD("Not adding text zip entry %s because it's not a zipped bugreport\n",
               entry_name.c_str());
        return false;
    }
    MYLOGD("Adding zip text entry %s\n", entry_name.c_str());
    int32_t err = zip_writer->StartEntryWithTime(entry_name.c_str(), ZipWriter::kCompress, ds.now_);
    if (err != 0) {
        MYLOGE("zip_writer->StartEntryWithTime(%s): %s\n", entry_name.c_str(),
               ZipWriter::ErrorCodeString(err));
        return false;
    }

    err = zip_writer->WriteBytes(content.c_str(), content.length());
    if (err != 0) {
        MYLOGE("zip_writer->WriteBytes(%s): %s\n", entry_name.c_str(),
               ZipWriter::ErrorCodeString(err));
        return false;
    }

    err = zip_writer->FinishEntry();
    if (err != 0) {
        MYLOGE("zip_writer->FinishEntry(): %s\n", ZipWriter::ErrorCodeString(err));
        return false;
    }

    return true;
}

static void dump_iptables() {
    RunCommand("IPTABLES", {"iptables", "-L", "-nvx"});
    RunCommand("IP6TABLES", {"ip6tables", "-L", "-nvx"});
    RunCommand("IPTABLES NAT", {"iptables", "-t", "nat", "-L", "-nvx"});
    /* no ip6 nat */
    RunCommand("IPTABLES MANGLE", {"iptables", "-t", "mangle", "-L", "-nvx"});
    RunCommand("IP6TABLES MANGLE", {"ip6tables", "-t", "mangle", "-L", "-nvx"});
    RunCommand("IPTABLES RAW", {"iptables", "-t", "raw", "-L", "-nvx"});
    RunCommand("IP6TABLES RAW", {"ip6tables", "-t", "raw", "-L", "-nvx"});
}

static void dumpstate() {
    DurationReporter durationReporter("DUMPSTATE");
    unsigned long timeout;

    dump_dev_files("TRUSTY VERSION", "/sys/bus/platform/drivers/trusty", "trusty_version");
    RunCommand("UPTIME", {"uptime"});
    dump_files("UPTIME MMC PERF", mmcblk0, skip_not_stat, dump_stat_from_fd);
    dump_emmc_ecsd("/d/mmc0/mmc0:0001/ext_csd");
    DumpFile("MEMORY INFO", "/proc/meminfo");
    RunCommand("CPU INFO", {"top", "-b", "-n", "1", "-H", "-s", "6", "-o",
                            "pid,tid,user,pr,ni,%cpu,s,virt,res,pcy,cmd,name"});
    RunCommand("PROCRANK", {"procrank"}, CommandOptions::AS_ROOT_20);
    DumpFile("VIRTUAL MEMORY STATS", "/proc/vmstat");
    DumpFile("VMALLOC INFO", "/proc/vmallocinfo");
    DumpFile("SLAB INFO", "/proc/slabinfo");
    DumpFile("ZONEINFO", "/proc/zoneinfo");
    DumpFile("PAGETYPEINFO", "/proc/pagetypeinfo");
    DumpFile("BUDDYINFO", "/proc/buddyinfo");
    DumpFile("FRAGMENTATION INFO", "/d/extfrag/unusable_index");

    DumpFile("KERNEL WAKE SOURCES", "/d/wakeup_sources");
    DumpFile("KERNEL CPUFREQ", "/sys/devices/system/cpu/cpu0/cpufreq/stats/time_in_state");
    DumpFile("KERNEL SYNC", "/d/sync");

    RunCommand("PROCESSES AND THREADS",
               {"ps", "-A", "-T", "-Z", "-O", "pri,nice,rtprio,sched,pcy"});
    RunCommand("LIBRANK", {"librank"}, CommandOptions::AS_ROOT_10);

    RunCommand("PRINTENV", {"printenv"});
    RunCommand("NETSTAT", {"netstat", "-n"});
    struct stat s;
    if (stat("/proc/modules", &s) != 0) {
        MYLOGD("Skipping 'lsmod' because /proc/modules does not exist\n");
    } else {
        RunCommand("LSMOD", {"lsmod"});
    }

    do_dmesg();

    RunCommand("LIST OF OPEN FILES", {"lsof"}, CommandOptions::AS_ROOT_10);
    for_each_pid(do_showmap, "SMAPS OF ALL PROCESSES");
    for_each_tid(show_wchan, "BLOCKED PROCESS WAIT-CHANNELS");
    for_each_pid(show_showtime, "PROCESS TIMES (pid cmd user system iowait+percentage)");

    /* Dump Bluetooth HCI logs */
    ds.AddDir("/data/misc/bluetooth/logs", true);

    if (!ds.doEarlyScreenshot_) {
        MYLOGI("taking late screenshot\n");
        ds.TakeScreenshot();
    }

    // DumpFile("EVENT LOG TAGS", "/etc/event-log-tags");
    // calculate timeout
    timeout = logcat_timeout("main") + logcat_timeout("system") + logcat_timeout("crash");
    if (timeout < 20000) {
        timeout = 20000;
    }
    RunCommand("SYSTEM LOG", {"logcat", "-v", "threadtime", "-v", "printable", "-d", "*:v"},
               CommandOptions::WithTimeout(timeout / 1000).Build());
    timeout = logcat_timeout("events");
    if (timeout < 20000) {
        timeout = 20000;
    }
    RunCommand("EVENT LOG",
               {"logcat", "-b", "events", "-v", "threadtime", "-v", "printable", "-d", "*:v"},
               CommandOptions::WithTimeout(timeout / 1000).Build());
    timeout = logcat_timeout("radio");
    if (timeout < 20000) {
        timeout = 20000;
    }
    RunCommand("RADIO LOG",
               {"logcat", "-b", "radio", "-v", "threadtime", "-v", "printable", "-d", "*:v"},
               CommandOptions::WithTimeout(timeout / 1000).Build());

    RunCommand("LOG STATISTICS", {"logcat", "-b", "all", "-S"});

    /* show the traces we collected in main(), if that was done */
    if (dump_traces_path != NULL) {
        DumpFile("VM TRACES JUST NOW", dump_traces_path);
    }

    /* only show ANR traces if they're less than 15 minutes old */
    struct stat st;
    std::string anrTracesPath = android::base::GetProperty("dalvik.vm.stack-trace-file", "");
    if (anrTracesPath.empty()) {
        printf("*** NO VM TRACES FILE DEFINED (dalvik.vm.stack-trace-file)\n\n");
    } else {
        int fd = TEMP_FAILURE_RETRY(
            open(anrTracesPath.c_str(), O_RDONLY | O_CLOEXEC | O_NOFOLLOW | O_NONBLOCK));
        if (fd < 0) {
            printf("*** NO ANR VM TRACES FILE (%s): %s\n\n", anrTracesPath.c_str(), strerror(errno));
      } else {
          dump_file_from_fd("VM TRACES AT LAST ANR", anrTracesPath.c_str(), fd);
      }
    }

    /* slow traces for slow operations */
    if (!anrTracesPath.empty()) {
        int tail = anrTracesPath.size() - 1;
        while (tail > 0 && anrTracesPath.at(tail) != '/') {
            tail--;
        }
        int i = 0;
        while (1) {
            anrTracesPath =
                anrTracesPath.substr(0, tail + 1) + android::base::StringPrintf("slow%02d.txt", i);
            if (stat(anrTracesPath.c_str(), &st)) {
                // No traces file at this index, done with the files.
                break;
            }
            DumpFile("VM TRACES WHEN SLOW", anrTracesPath.c_str());
            i++;
        }
    }

    int dumped = 0;
    for (size_t i = 0; i < NUM_TOMBSTONES; i++) {
        if (tombstone_data[i].fd != -1) {
            const char *name = tombstone_data[i].name;
            int fd = tombstone_data[i].fd;
            dumped = 1;
            if (ds.IsZipping()) {
                if (!ds.AddZipEntryFromFd(ZIP_ROOT_DIR + name, fd)) {
                    MYLOGE("Unable to add tombstone %s to zip file\n", name);
                }
            } else {
                dump_file_from_fd("TOMBSTONE", name, fd);
            }
            close(fd);
            tombstone_data[i].fd = -1;
        }
    }
    if (!dumped) {
        printf("*** NO TOMBSTONES to dump in %s\n\n", TOMBSTONE_DIR);
    }

    DumpFile("NETWORK DEV INFO", "/proc/net/dev");
    DumpFile("QTAGUID NETWORK INTERFACES INFO", "/proc/net/xt_qtaguid/iface_stat_all");
    DumpFile("QTAGUID NETWORK INTERFACES INFO (xt)", "/proc/net/xt_qtaguid/iface_stat_fmt");
    DumpFile("QTAGUID CTRL INFO", "/proc/net/xt_qtaguid/ctrl");
    DumpFile("QTAGUID STATS INFO", "/proc/net/xt_qtaguid/stats");

    if (!stat(PSTORE_LAST_KMSG, &st)) {
        /* Also TODO: Make console-ramoops CAP_SYSLOG protected. */
        DumpFile("LAST KMSG", PSTORE_LAST_KMSG);
    } else if (!stat(ALT_PSTORE_LAST_KMSG, &st)) {
        DumpFile("LAST KMSG", ALT_PSTORE_LAST_KMSG);
    } else {
        /* TODO: Make last_kmsg CAP_SYSLOG protected. b/5555691 */
        DumpFile("LAST KMSG", "/proc/last_kmsg");
    }

    /* kernels must set CONFIG_PSTORE_PMSG, slice up pstore with device tree */
    RunCommand("LAST LOGCAT",
               {"logcat", "-L", "-b", "all", "-v", "threadtime", "-v", "printable", "-d", "*:v"});

    /* The following have a tendency to get wedged when wifi drivers/fw goes belly-up. */

    RunCommand("NETWORK INTERFACES", {"ip", "link"});

    RunCommand("IPv4 ADDRESSES", {"ip", "-4", "addr", "show"});
    RunCommand("IPv6 ADDRESSES", {"ip", "-6", "addr", "show"});

    RunCommand("IP RULES", {"ip", "rule", "show"});
    RunCommand("IP RULES v6", {"ip", "-6", "rule", "show"});

    dump_route_tables();

    RunCommand("ARP CACHE", {"ip", "-4", "neigh", "show"});
    RunCommand("IPv6 ND CACHE", {"ip", "-6", "neigh", "show"});
    RunCommand("MULTICAST ADDRESSES", {"ip", "maddr"});
    RunCommand("WIFI NETWORKS", {"wpa_cli", "IFNAME=wlan0", "list_networks"},
               CommandOptions::WithTimeout(20).Build());

#ifdef FWDUMP_bcmdhd
    RunCommand("ND OFFLOAD TABLE", {WLUTIL, "nd_hostip"}, CommandOptions::AS_ROOT_5);

    RunCommand("DUMP WIFI INTERNAL COUNTERS (1)", {WLUTIL, "counters"}, CommandOptions::AS_ROOT_20);

    RunCommand("ND OFFLOAD STATUS (1)", {WLUTIL, "nd_status"}, CommandOptions::AS_ROOT_5);

#endif
    DumpFile("INTERRUPTS (1)", "/proc/interrupts");

    RunDumpsys("NETWORK DIAGNOSTICS", {"connectivity", "--diag"},
               CommandOptions::WithTimeout(10).Build());

#ifdef FWDUMP_bcmdhd
    RunCommand("DUMP WIFI STATUS", {"dhdutil", "-i", "wlan0", "dump"}, CommandOptions::AS_ROOT_20);

    RunCommand("DUMP WIFI INTERNAL COUNTERS (2)", {WLUTIL, "counters"}, CommandOptions::AS_ROOT_20);

    RunCommand("ND OFFLOAD STATUS (2)", {WLUTIL, "nd_status"}, CommandOptions::AS_ROOT_5);
#endif
    DumpFile("INTERRUPTS (2)", "/proc/interrupts");

    print_properties();

    RunCommand("VOLD DUMP", {"vdc", "dump"});
    RunCommand("SECURE CONTAINERS", {"vdc", "asec", "list"});

    RunCommand("FILESYSTEMS & FREE SPACE", {"df"});

    RunCommand("LAST RADIO LOG", {"parse_radio_log", "/proc/last_radio_log"});

    printf("------ BACKLIGHTS ------\n");
    printf("LCD brightness=");
    DumpFile("", "/sys/class/leds/lcd-backlight/brightness");
    printf("Button brightness=");
    DumpFile("", "/sys/class/leds/button-backlight/brightness");
    printf("Keyboard brightness=");
    DumpFile("", "/sys/class/leds/keyboard-backlight/brightness");
    printf("ALS mode=");
    DumpFile("", "/sys/class/leds/lcd-backlight/als");
    printf("LCD driver registers:\n");
    DumpFile("", "/sys/class/leds/lcd-backlight/registers");
    printf("\n");

    /* Binder state is expensive to look at as it uses a lot of memory. */
    DumpFile("BINDER FAILED TRANSACTION LOG", "/sys/kernel/debug/binder/failed_transaction_log");
    DumpFile("BINDER TRANSACTION LOG", "/sys/kernel/debug/binder/transaction_log");
    DumpFile("BINDER TRANSACTIONS", "/sys/kernel/debug/binder/transactions");
    DumpFile("BINDER STATS", "/sys/kernel/debug/binder/stats");
    DumpFile("BINDER STATE", "/sys/kernel/debug/binder/state");

    printf("========================================================\n");
    printf("== Board\n");
    printf("========================================================\n");

    {
        DurationReporter tmpDr("dumpstate_board()");
        dumpstate_board();
        printf("\n");
    }

    /* Migrate the ril_dumpstate to a dumpstate_board()? */
    int rilDumpstateTimeout = android::base::GetIntProperty("ril.dumpstate.timeout", 0);
    if (rilDumpstateTimeout > 0) {
        // su does not exist on user builds, so try running without it.
        // This way any implementations of vril-dump that do not require
        // root can run on user builds.
        CommandOptions::CommandOptionsBuilder options =
            CommandOptions::WithTimeout(rilDumpstateTimeout);
        if (!IsUserBuild()) {
            options.AsRoot();
        }
        RunCommand("DUMP VENDOR RIL LOGS", {"vril-dump"}, options.Build());
    }

    printf("========================================================\n");
    printf("== Android Framework Services\n");
    printf("========================================================\n");

    RunDumpsys("DUMPSYS", {"--skip", "meminfo", "cpuinfo"}, CommandOptions::WithTimeout(90).Build(),
               10);

    printf("========================================================\n");
    printf("== Checkins\n");
    printf("========================================================\n");

    RunDumpsys("CHECKIN BATTERYSTATS", {"batterystats", "-c"});
    RunDumpsys("CHECKIN MEMINFO", {"meminfo", "--checkin"});
    RunDumpsys("CHECKIN NETSTATS", {"netstats", "--checkin"});
    RunDumpsys("CHECKIN PROCSTATS", {"procstats", "-c"});
    RunDumpsys("CHECKIN USAGESTATS", {"usagestats", "-c"});
    RunDumpsys("CHECKIN PACKAGE", {"package", "--checkin"});

    printf("========================================================\n");
    printf("== Running Application Activities\n");
    printf("========================================================\n");

    RunDumpsys("APP ACTIVITIES", {"activity", "all"});

    printf("========================================================\n");
    printf("== Running Application Services\n");
    printf("========================================================\n");

    RunDumpsys("APP SERVICES", {"activity", "service", "all"});

    printf("========================================================\n");
    printf("== Running Application Providers\n");
    printf("========================================================\n");

    RunDumpsys("APP PROVIDERS", {"activity", "provider", "all"});

    printf("========================================================\n");
    printf("== Final progress (pid %d): %d/%d (originally %d)\n", getpid(), ds.progress_,
           ds.weightTotal_, WEIGHT_TOTAL);
    printf("========================================================\n");
    printf("== dumpstate: done (id %lu)\n", ds.id_);
    printf("========================================================\n");
}

static void ShowUsageAndExit(int exitCode = 1) {
    fprintf(stderr,
            "usage: dumpstate [-h] [-b soundfile] [-e soundfile] [-o file] [-d] [-p] "
            "[-z]] [-s] [-S] [-q] [-B] [-P] [-R] [-V version]\n"
            "  -h: display this help message\n"
            "  -b: play sound file instead of vibrate, at beginning of job\n"
            "  -e: play sound file instead of vibrate, at end of job\n"
            "  -o: write to file (instead of stdout)\n"
            "  -d: append date to filename (requires -o)\n"
            "  -p: capture screenshot to filename.png (requires -o)\n"
            "  -z: generate zipped file (requires -o)\n"
            "  -s: write output to control socket (for init)\n"
            "  -S: write file location to control socket (for init; requires -o and -z)"
            "  -q: disable vibrate\n"
            "  -B: send broadcast when finished (requires -o)\n"
            "  -P: send broadcast when started and update system properties on "
            "progress (requires -o and -B)\n"
            "  -R: take bugreport in remote mode (requires -o, -z, -d and -B, "
            "shouldn't be used with -P)\n"
            "  -V: sets the bugreport format version (valid values: %s)\n",
            VERSION_DEFAULT.c_str());
    exit(exitCode);
}

static void ExitOnInvalidArgs() {
    fprintf(stderr, "invalid combination of args\n");
    ShowUsageAndExit();
}

static void wake_lock_releaser() {
    if (release_wake_lock(WAKE_LOCK_NAME) < 0) {
        MYLOGE("Failed to release wake lock: %s \n", strerror(errno));
    } else {
        MYLOGD("Wake lock released.\n");
    }
}

static void sig_handler(int signo __attribute__((unused))) {
    wake_lock_releaser();
    _exit(EXIT_FAILURE);
}

static void register_sig_handler() {
    struct sigaction sa;
    sigemptyset(&sa.sa_mask);
    sa.sa_flags = 0;
    sa.sa_handler = sig_handler;
    sigaction(SIGPIPE, &sa, NULL); // broken pipe
    sigaction(SIGSEGV, &sa, NULL); // segment fault
    sigaction(SIGINT, &sa, NULL); // ctrl-c
    sigaction(SIGTERM, &sa, NULL); // killed
    sigaction(SIGQUIT, &sa, NULL); // quit
}

bool Dumpstate::FinishZipFile() {
    std::string entry_name = baseName_ + "-" + name_ + ".txt";
    MYLOGD("Adding main entry (%s) from %s to .zip bugreport\n", entry_name.c_str(),
           tmp_path.c_str());
    // Final timestamp
    char date[80];
    time_t the_real_now_please_stand_up = time(nullptr);
    strftime(date, sizeof(date), "%Y/%m/%d %H:%M:%S", localtime(&the_real_now_please_stand_up));
    MYLOGD("dumpstate id %lu finished around %s (%ld s)\n", ds.id_, date,
           the_real_now_please_stand_up - ds.now_);

    if (!ds.AddZipEntry(entry_name, tmp_path)) {
        MYLOGE("Failed to add text entry to .zip file\n");
        return false;
    }
    if (!AddTextZipEntry("main_entry.txt", entry_name)) {
        MYLOGE("Failed to add main_entry.txt to .zip file\n");
        return false;
    }

    // Add log file (which contains stderr output) to zip...
    fprintf(stderr, "dumpstate_log.txt entry on zip file logged up to here\n");
    if (!ds.AddZipEntry("dumpstate_log.txt", ds.log_path.c_str())) {
        MYLOGE("Failed to add dumpstate log to .zip file\n");
        return false;
    }
    // ... and re-opens it for further logging.
    redirect_to_existing_file(stderr, const_cast<char*>(ds.log_path.c_str()));
    fprintf(stderr, "\n");

    int32_t err = zip_writer->Finish();
    if (err != 0) {
        MYLOGE("zip_writer->Finish(): %s\n", ZipWriter::ErrorCodeString(err));
        return false;
    }

    // TODO: remove once FinishZipFile() is automatically handled by Dumpstate's destructor.
    ds.zip_file.reset(nullptr);

    if (IsUserBuild()) {
        MYLOGD("Removing temporary file %s\n", tmp_path.c_str())
        if (remove(tmp_path.c_str()) != 0) {
            ALOGW("remove(%s): %s\n", tmp_path.c_str(), strerror(errno));
        }
    } else {
        MYLOGD("Keeping temporary file %s on non-user build\n", tmp_path.c_str())
    }

    return true;
}

static std::string SHA256_file_hash(std::string filepath) {
    android::base::unique_fd fd(TEMP_FAILURE_RETRY(open(filepath.c_str(), O_RDONLY | O_NONBLOCK
            | O_CLOEXEC | O_NOFOLLOW)));
    if (fd == -1) {
        MYLOGE("open(%s): %s\n", filepath.c_str(), strerror(errno));
        return NULL;
    }

    SHA256_CTX ctx;
    SHA256_Init(&ctx);

    std::vector<uint8_t> buffer(65536);
    while (1) {
        ssize_t bytes_read = TEMP_FAILURE_RETRY(read(fd.get(), buffer.data(), buffer.size()));
        if (bytes_read == 0) {
            break;
        } else if (bytes_read == -1) {
            MYLOGE("read(%s): %s\n", filepath.c_str(), strerror(errno));
            return NULL;
        }

        SHA256_Update(&ctx, buffer.data(), bytes_read);
    }

    uint8_t hash[SHA256_DIGEST_LENGTH];
    SHA256_Final(hash, &ctx);

    char hash_buffer[SHA256_DIGEST_LENGTH * 2 + 1];
    for(size_t i = 0; i < SHA256_DIGEST_LENGTH; i++) {
        sprintf(hash_buffer + (i * 2), "%02x", hash[i]);
    }
    hash_buffer[sizeof(hash_buffer) - 1] = 0;
    return std::string(hash_buffer);
}

int main(int argc, char *argv[]) {
    int do_add_date = 0;
    int do_zip_file = 0;
    int do_vibrate = 1;
    char* use_outfile = 0;
    int use_socket = 0;
    int use_control_socket = 0;
    int do_fb = 0;
    int do_broadcast = 0;
    int is_remote_mode = 0;

    MYLOGI("begin\n");

    if (acquire_wake_lock(PARTIAL_WAKE_LOCK, WAKE_LOCK_NAME) < 0) {
        MYLOGE("Failed to acquire wake lock: %s \n", strerror(errno));
    } else {
        MYLOGD("Wake lock acquired.\n");
        atexit(wake_lock_releaser);
        register_sig_handler();
    }

    if (ds.IsDryRun()) {
        MYLOGI("Running on dry-run mode (to disable it, call 'setprop dumpstate.dry_run false')\n");
    }

    // TODO: use helper function to convert argv into a string
    for (int i = 0; i < argc; i++) {
        ds.args_ += argv[i];
        if (i < argc - 1) {
            ds.args_ += " ";
        }
    }

    ds.extraOptions_ = android::base::GetProperty(PROPERTY_EXTRA_OPTIONS, "");
    MYLOGI("Dumpstate args: %s (extra options: %s)\n", ds.args_.c_str(), ds.extraOptions_.c_str());

    /* gets the sequential id */
    int lastId = android::base::GetIntProperty(PROPERTY_LAST_ID, 0);
    ds.id_ = ++lastId;
    android::base::SetProperty(PROPERTY_LAST_ID, std::to_string(lastId));
    MYLOGI("dumpstate id: %lu\n", ds.id_);

    /* set as high priority, and protect from OOM killer */
    setpriority(PRIO_PROCESS, 0, -20);

    FILE *oom_adj = fopen("/proc/self/oom_score_adj", "we");
    if (oom_adj) {
        fputs("-1000", oom_adj);
        fclose(oom_adj);
    } else {
        /* fallback to kernels <= 2.6.35 */
        oom_adj = fopen("/proc/self/oom_adj", "we");
        if (oom_adj) {
            fputs("-17", oom_adj);
            fclose(oom_adj);
        }
    }

    /* parse arguments */
    int c;
    while ((c = getopt(argc, argv, "dho:svqzpPBRSV:")) != -1) {
        switch (c) {
            // clang-format off
            case 'd': do_add_date = 1;           break;
            case 'z': do_zip_file = 1;           break;
            case 'o': use_outfile = optarg;      break;
            case 's': use_socket = 1;            break;
            case 'S': use_control_socket = 1;    break;
            case 'v':                            break;  // compatibility no-op
            case 'q': do_vibrate = 0;            break;
            case 'p': do_fb = 1;                 break;
            case 'P': ds.updateProgress_ = true; break;
            case 'R': is_remote_mode = 1;        break;
            case 'B': do_broadcast = 1;          break;
            case 'V': ds.version_ = optarg;      break;
            case 'h':
                ShowUsageAndExit(0);
                break;
            default:
                fprintf(stderr, "Invalid option: %c\n", c);
                ShowUsageAndExit();
                // clang-format on
        }
    }

    if (!ds.extraOptions_.empty()) {
        // Framework uses a system property to override some command-line args.
        // Currently, it contains the type of the requested bugreport.
        if (ds.extraOptions_ == "bugreportplus") {
            MYLOGD("Running as bugreportplus: add -P, remove -p\n");
            ds.updateProgress_ = true;
            do_fb = 0;
        } else if (ds.extraOptions_ == "bugreportremote") {
            MYLOGD("Running as bugreportremote: add -q -R, remove -p\n");
            do_vibrate = 0;
            is_remote_mode = 1;
            do_fb = 0;
        } else if (ds.extraOptions_ == "bugreportwear") {
            MYLOGD("Running as bugreportwear: add -P\n");
            ds.updateProgress_ = true;
        } else {
            MYLOGE("Unknown extra option: %s\n", ds.extraOptions_.c_str());
        }
        // Reset the property
        android::base::SetProperty(PROPERTY_EXTRA_OPTIONS, "");
    }

    if ((do_zip_file || do_add_date || ds.updateProgress_ || do_broadcast) && !use_outfile) {
        ExitOnInvalidArgs();
    }

    if (use_control_socket && !do_zip_file) {
        ExitOnInvalidArgs();
    }

    if (ds.updateProgress_ && !do_broadcast) {
        ExitOnInvalidArgs();
    }

    if (is_remote_mode && (ds.updateProgress_ || !do_broadcast || !do_zip_file || !do_add_date)) {
        ExitOnInvalidArgs();
    }

    if (ds.version_ != VERSION_DEFAULT) {
        ShowUsageAndExit();
    }

    MYLOGI("bugreport format version: %s\n", ds.version_.c_str());

    ds.doEarlyScreenshot_ = ds.updateProgress_;

    // If we are going to use a socket, do it as early as possible
    // to avoid timeouts from bugreport.
    if (use_socket) {
        redirect_to_socket(stdout, "dumpstate");
    }

    if (use_control_socket) {
        MYLOGD("Opening control socket\n");
        ds.controlSocketFd_ = open_socket("dumpstate");
        ds.updateProgress_ = 1;
    }

    /* redirect output if needed */
    bool is_redirecting = !use_socket && use_outfile;

    if (is_redirecting) {
        ds.bugreportDir_ = dirname(use_outfile);
        ds.baseName_ = basename(use_outfile);
        if (do_add_date) {
            char date[80];
            strftime(date, sizeof(date), "%Y-%m-%d-%H-%M-%S", localtime(&ds.now_));
            ds.name_ = date;
        } else {
            ds.name_ = "undated";
        }
        std::string buildId = android::base::GetProperty("ro.build.id", "UNKNOWN_BUILD");
        ds.baseName_ = ds.baseName_ + "-" + buildId;
        if (do_fb) {
            ds.screenshotPath_ = ds.GetPath(".png");
        }
        ds.tmp_path = ds.GetPath(".tmp");
        ds.log_path = ds.GetPath("-dumpstate_log-" + std::to_string(getpid()) + ".txt");

        MYLOGD(
            "Bugreport dir: %s\n"
            "Base name: %s\n"
            "Suffix: %s\n"
            "Log path: %s\n"
            "Temporary path: %s\n"
            "Screenshot path: %s\n",
            ds.bugreportDir_.c_str(), ds.baseName_.c_str(), ds.name_.c_str(), ds.log_path.c_str(),
            ds.tmp_path.c_str(), ds.screenshotPath_.c_str());

        if (do_zip_file) {
            ds.path = ds.GetPath(".zip");
            MYLOGD("Creating initial .zip file (%s)\n", ds.path.c_str());
            create_parent_dirs(ds.path.c_str());
            ds.zip_file.reset(fopen(ds.path.c_str(), "wb"));
            if (ds.zip_file == nullptr) {
                MYLOGE("fopen(%s, 'wb'): %s\n", ds.path.c_str(), strerror(errno));
                do_zip_file = 0;
            } else {
                zip_writer.reset(new ZipWriter(ds.zip_file.get()));
            }
            ds.AddTextZipEntry("version.txt", ds.version_);
        }

        if (ds.updateProgress_) {
            if (do_broadcast) {
                // clang-format off
                std::vector<std::string> am_args = {
                     "--receiver-permission", "android.permission.DUMP", "--receiver-foreground",
                     "--es", "android.intent.extra.NAME", ds.name_,
                     "--ei", "android.intent.extra.ID", std::to_string(ds.id_),
                     "--ei", "android.intent.extra.PID", std::to_string(getpid()),
                     "--ei", "android.intent.extra.MAX", std::to_string(WEIGHT_TOTAL),
                };
                // clang-format on
                send_broadcast("android.intent.action.BUGREPORT_STARTED", am_args);
            }
            if (use_control_socket) {
                dprintf(ds.controlSocketFd_, "BEGIN:%s\n", ds.path.c_str());
            }
        }
    }

    /* read /proc/cmdline before dropping root */
    FILE *cmdline = fopen("/proc/cmdline", "re");
    if (cmdline) {
        fgets(cmdline_buf, sizeof(cmdline_buf), cmdline);
        fclose(cmdline);
    }

    /* open the vibrator before dropping root */
    std::unique_ptr<FILE, int(*)(FILE*)> vibrator(NULL, fclose);
    if (do_vibrate) {
        vibrator.reset(fopen("/sys/class/timed_output/vibrator/enable", "we"));
        if (vibrator) {
            vibrate(vibrator.get(), 150);
        }
    }

    if (do_fb && ds.doEarlyScreenshot_) {
        if (ds.screenshotPath_.empty()) {
            // should not have happened
            MYLOGE("INTERNAL ERROR: skipping early screenshot because path was not set\n");
        } else {
            MYLOGI("taking early screenshot\n");
            ds.TakeScreenshot();
        }
    }

    if (do_zip_file) {
        if (chown(ds.path.c_str(), AID_SHELL, AID_SHELL)) {
            MYLOGE("Unable to change ownership of zip file %s: %s\n", ds.path.c_str(),
                   strerror(errno));
        }
    }

    if (is_redirecting) {
        redirect_to_file(stderr, const_cast<char*>(ds.log_path.c_str()));
        if (chown(ds.log_path.c_str(), AID_SHELL, AID_SHELL)) {
            MYLOGE("Unable to change ownership of dumpstate log file %s: %s\n", ds.log_path.c_str(),
                   strerror(errno));
        }
        /* TODO: rather than generating a text file now and zipping it later,
           it would be more efficient to redirect stdout to the zip entry
           directly, but the libziparchive doesn't support that option yet. */
        redirect_to_file(stdout, const_cast<char*>(ds.tmp_path.c_str()));
        if (chown(ds.tmp_path.c_str(), AID_SHELL, AID_SHELL)) {
            MYLOGE("Unable to change ownership of temporary bugreport file %s: %s\n",
                   ds.tmp_path.c_str(), strerror(errno));
        }
    }
    // NOTE: there should be no stdout output until now, otherwise it would break the header.
    // In particular, DurationReport objects should be created passing 'title, NULL', so their
    // duration is logged into MYLOG instead.
    ds.PrintHeader();

    // Dumps systrace right away, otherwise it will be filled with unnecessary events.
    // First try to dump anrd trace if the daemon is running. Otherwise, dump
    // the raw trace.
    if (!dump_anrd_trace()) {
        dump_systrace();
    }

    // Invoking the following dumpsys calls before dump_traces() to try and
    // keep the system stats as close to its initial state as possible.
    RunDumpsys("DUMPSYS MEMINFO", {"meminfo", "-a"},
               CommandOptions::WithTimeout(90).DropRoot().Build());
    RunDumpsys("DUMPSYS CPUINFO", {"cpuinfo", "-a"},
               CommandOptions::WithTimeout(10).DropRoot().Build());

    // TODO: Drop root user and move into dumpstate() once b/28633932 is fixed.
    dump_raft();

    /* collect stack traces from Dalvik and native processes (needs root) */
    dump_traces_path = dump_traces();

    /* Run some operations that require root. */
    get_tombstone_fds(tombstone_data);
    ds.AddDir(RECOVERY_DIR, true);
    ds.AddDir(RECOVERY_DATA_DIR, true);
    ds.AddDir(LOGPERSIST_DATA_DIR, false);
    if (!IsUserBuild()) {
        ds.AddDir(PROFILE_DATA_DIR_CUR, true);
        ds.AddDir(PROFILE_DATA_DIR_REF, true);
    }
    add_mountinfo();
    dump_iptables();

    // Capture any IPSec policies in play.  No keys are exposed here.
    RunCommand("IP XFRM POLICY", {"ip", "xfrm", "policy"},
               CommandOptions::WithTimeout(10).Build());

    // Run ss as root so we can see socket marks.
    RunCommand("DETAILED SOCKET STATE", {"ss", "-eionptu"}, CommandOptions::WithTimeout(10).Build());

    if (!drop_root_user()) {
        return -1;
    }

    dumpstate();

    /* close output if needed */
    if (is_redirecting) {
        fclose(stdout);
    }

    /* rename or zip the (now complete) .tmp file to its final location */
    if (use_outfile) {

        /* check if user changed the suffix using system properties */
        std::string name = android::base::GetProperty(
            android::base::StringPrintf("dumpstate.%d.name", getpid()), "");
        bool change_suffix= false;
        if (!name.empty()) {
            /* must whitelist which characters are allowed, otherwise it could cross directories */
            std::regex valid_regex("^[-_a-zA-Z0-9]+$");
            if (std::regex_match(name.c_str(), valid_regex)) {
                change_suffix = true;
            } else {
                MYLOGE("invalid suffix provided by user: %s\n", name.c_str());
            }
        }
        if (change_suffix) {
            MYLOGI("changing suffix from %s to %s\n", ds.name_.c_str(), name.c_str());
            ds.name_ = name;
            if (!ds.screenshotPath_.empty()) {
                std::string newScreenshotPath = ds.GetPath(".png");
                if (rename(ds.screenshotPath_.c_str(), newScreenshotPath.c_str())) {
                    MYLOGE("rename(%s, %s): %s\n", ds.screenshotPath_.c_str(),
                           newScreenshotPath.c_str(), strerror(errno));
                } else {
                    ds.screenshotPath_ = newScreenshotPath;
                }
            }
        }

        bool do_text_file = true;
        if (do_zip_file) {
            if (!ds.FinishZipFile()) {
                MYLOGE("Failed to finish zip file; sending text bugreport instead\n");
                do_text_file = true;
            } else {
                do_text_file = false;
                // Since zip file is already created, it needs to be renamed.
                std::string newPath = ds.GetPath(".zip");
                if (ds.path != newPath) {
                    MYLOGD("Renaming zip file from %s to %s\n", ds.path.c_str(), newPath.c_str());
                    if (rename(ds.path.c_str(), newPath.c_str())) {
                        MYLOGE("rename(%s, %s): %s\n", ds.path.c_str(), newPath.c_str(),
                               strerror(errno));
                    } else {
                        ds.path = newPath;
                    }
                }
            }
        }
        if (do_text_file) {
            ds.path = ds.GetPath(".txt");
            MYLOGD("Generating .txt bugreport at %s from %s\n", ds.path.c_str(),
                   ds.tmp_path.c_str());
            if (rename(ds.tmp_path.c_str(), ds.path.c_str())) {
                MYLOGE("rename(%s, %s): %s\n", ds.tmp_path.c_str(), ds.path.c_str(),
                       strerror(errno));
                ds.path.clear();
            }
        }
        if (use_control_socket) {
            if (do_text_file) {
                dprintf(ds.controlSocketFd_,
                        "FAIL:could not create zip file, check %s "
                        "for more details\n",
                        ds.log_path.c_str());
            } else {
                dprintf(ds.controlSocketFd_, "OK:%s\n", ds.path.c_str());
            }
        }
    }

    /* vibrate a few but shortly times to let user know it's finished */
    if (vibrator) {
        for (int i = 0; i < 3; i++) {
            vibrate(vibrator.get(), 75);
            usleep((75 + 50) * 1000);
        }
    }

    /* tell activity manager we're done */
    if (do_broadcast) {
        if (!ds.path.empty()) {
            MYLOGI("Final bugreport path: %s\n", ds.path.c_str());
            // clang-format off
            std::vector<std::string> am_args = {
                 "--receiver-permission", "android.permission.DUMP", "--receiver-foreground",
                 "--ei", "android.intent.extra.ID", std::to_string(ds.id_),
                 "--ei", "android.intent.extra.PID", std::to_string(getpid()),
                 "--ei", "android.intent.extra.MAX", std::to_string(ds.weightTotal_),
                 "--es", "android.intent.extra.BUGREPORT", ds.path,
                 "--es", "android.intent.extra.DUMPSTATE_LOG", ds.log_path
            };
            // clang-format on
            if (do_fb) {
                am_args.push_back("--es");
                am_args.push_back("android.intent.extra.SCREENSHOT");
                am_args.push_back(ds.screenshotPath_);
            }
            if (is_remote_mode) {
                am_args.push_back("--es");
                am_args.push_back("android.intent.extra.REMOTE_BUGREPORT_HASH");
                am_args.push_back(SHA256_file_hash(ds.path));
                send_broadcast("android.intent.action.REMOTE_BUGREPORT_FINISHED", am_args);
            } else {
                send_broadcast("android.intent.action.BUGREPORT_FINISHED", am_args);
            }
        } else {
            MYLOGE("Skipping finished broadcast because bugreport could not be generated\n");
        }
    }

    MYLOGD("Final progress: %d/%d (originally %d)\n", ds.progress_, ds.weightTotal_, WEIGHT_TOTAL);
    MYLOGI("done (id %lu)\n", ds.id_);

    if (is_redirecting) {
        fclose(stderr);
    }

    if (use_control_socket && ds.controlSocketFd_ != -1) {
        MYLOGD("Closing control socket\n");
        close(ds.controlSocketFd_);
    }

    return 0;
}<|MERGE_RESOLUTION|>--- conflicted
+++ resolved
@@ -577,72 +577,6 @@
     return 0;
 }
 
-<<<<<<< HEAD
-/* Copied policy from system/core/logd/LogBuffer.cpp */
-
-#define LOG_BUFFER_SIZE (256 * 1024)
-#define LOG_BUFFER_MIN_SIZE (64 * 1024UL)
-#define LOG_BUFFER_MAX_SIZE (256 * 1024 * 1024UL)
-
-static bool valid_size(unsigned long value) {
-    if ((value < LOG_BUFFER_MIN_SIZE) || (LOG_BUFFER_MAX_SIZE < value)) {
-        return false;
-    }
-
-    long pages = sysconf(_SC_PHYS_PAGES);
-    if (pages < 1) {
-        return true;
-    }
-
-    long pagesize = sysconf(_SC_PAGESIZE);
-    if (pagesize <= 1) {
-        pagesize = PAGE_SIZE;
-    }
-
-    // maximum memory impact a somewhat arbitrary ~3%
-    pages = (pages + 31) / 32;
-    unsigned long maximum = pages * pagesize;
-
-    if ((maximum < LOG_BUFFER_MIN_SIZE) || (LOG_BUFFER_MAX_SIZE < maximum)) {
-        return true;
-    }
-
-    return value <= maximum;
-}
-
-// TODO: migrate to logd/LogBuffer.cpp or use android::base::GetProperty
-static unsigned long property_get_size(const char *key) {
-    unsigned long value;
-    char *cp, property[PROPERTY_VALUE_MAX];
-
-    property_get(key, property, "");
-    value = strtoul(property, &cp, 10);
-
-    switch(*cp) {
-    case 'm':
-    case 'M':
-        value *= 1024;
-    /* FALLTHRU */
-    case 'k':
-    case 'K':
-        value *= 1024;
-    /* FALLTHRU */
-    case '\0':
-        break;
-
-    default:
-        value = 0;
-    }
-
-    if (!valid_size(value)) {
-        value = 0;
-    }
-
-    return value;
-}
-
-=======
->>>>>>> 91cc63af
 /* timeout in ms */
 static unsigned long logcat_timeout(const char *name) {
     log_id_t id = android_name_to_log_id(name);
@@ -651,19 +585,9 @@
     return 10 * (property_size + worst_write_perf) / worst_write_perf;
 }
 
-<<<<<<< HEAD
-/* End copy from system/core/logd/LogBuffer.cpp */
-
 void Dumpstate::PrintHeader() const {
     std::string build, fingerprint, radio, bootloader, network;
     char date[80];
-=======
-/* dumps the current system state to stdout */
-static void print_header(std::string version) {
-    char build[PROPERTY_VALUE_MAX], fingerprint[PROPERTY_VALUE_MAX];
-    char radio[PROPERTY_VALUE_MAX], bootloader[PROPERTY_VALUE_MAX];
-    char network[PROPERTY_VALUE_MAX], date[80];
->>>>>>> 91cc63af
 
     build = android::base::GetProperty("ro.build.display.id", "(unknown)");
     fingerprint = android::base::GetProperty("ro.build.fingerprint", "(unknown)");
