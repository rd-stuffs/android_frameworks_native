/*
 * Copyright (C) 2016 The Android Open Source Project
 *
 * Licensed under the Apache License, Version 2.0 (the "License");
 * you may not use this file except in compliance with the License.
 * You may obtain a copy of the License at
 *
 *      http://www.apache.org/licenses/LICENSE-2.0
 *
 * Unless required by applicable law or agreed to in writing, software
 * distributed under the License is distributed on an "AS IS" BASIS,
 * WITHOUT WARRANTIES OR CONDITIONS OF ANY KIND, either express or implied.
 * See the License for the specific language governing permissions and
 * limitations under the License.
 */

#define LOG_TAG "dumpstate"
#include <cutils/log.h>

#include "DumpstateInternal.h"
#include "DumpstateService.h"
#include "android/os/BnDumpstate.h"
#include "dumpstate.h"

#include <gmock/gmock.h>
#include <gtest/gtest.h>

#include <fcntl.h>
#include <libgen.h>
#include <signal.h>
#include <sys/types.h>
#include <unistd.h>
#include <thread>

#include <android-base/file.h>
#include <android-base/properties.h>
#include <android-base/stringprintf.h>
#include <android-base/strings.h>
#include <cutils/properties.h>

namespace android {
namespace os {
namespace dumpstate {

using ::testing::EndsWith;
using ::testing::HasSubstr;
using ::testing::IsNull;
using ::testing::IsEmpty;
using ::testing::NotNull;
using ::testing::StrEq;
using ::testing::StartsWith;
using ::testing::Test;
using ::testing::internal::CaptureStderr;
using ::testing::internal::CaptureStdout;
using ::testing::internal::GetCapturedStderr;
using ::testing::internal::GetCapturedStdout;

#define ARRAY_SIZE(a) (sizeof(a) / sizeof((a)[0]))

class DumpstateListenerMock : public IDumpstateListener {
  public:
    MOCK_METHOD1(onProgress, binder::Status(int32_t progress));
    MOCK_METHOD1(onError, binder::Status(int32_t error_code));
    MOCK_METHOD0(onFinished, binder::Status());
<<<<<<< HEAD
    MOCK_METHOD1(onProgressUpdated, binder::Status(int32_t progress));
    MOCK_METHOD1(onMaxProgressUpdated, binder::Status(int32_t max_progress));
    MOCK_METHOD4(onSectionComplete, binder::Status(const ::std::string& name, int32_t status,
                                                   int32_t size, int32_t durationMs));
=======
>>>>>>> 6fbb7b84

  protected:
    MOCK_METHOD0(onAsBinder, IBinder*());
};

static int calls_;

// Base class for all tests in this file
class DumpstateBaseTest : public Test {
  public:
    virtual void SetUp() override {
        calls_++;
        SetDryRun(false);
    }

    void SetDryRun(bool dry_run) const {
        PropertiesHelper::dry_run_ = dry_run;
    }

    void SetBuildType(const std::string& build_type) const {
        PropertiesHelper::build_type_ = build_type;
    }

    void SetUnroot(bool unroot) const {
        PropertiesHelper::unroot_ = unroot;
    }

    bool IsStandalone() const {
        return calls_ == 1;
    }

    void DropRoot() const {
        DropRootUser();
        uid_t uid = getuid();
        ASSERT_EQ(2000, (int)uid);
    }

  protected:
    const std::string kTestPath = dirname(android::base::GetExecutablePath().c_str());
    const std::string kTestDataPath = kTestPath + "/tests/testdata/";
    const std::string kSimpleCommand = kTestPath + "/dumpstate_test_fixture";
    const std::string kEchoCommand = "/system/bin/echo";

    /*
     * Copies a text file fixture to a temporary file, returning it's path.
     *
     * Useful in cases where the test case changes the content of the tile.
     */
    std::string CopyTextFileFixture(const std::string& relative_name) {
        std::string from = kTestDataPath + relative_name;
        // Not using TemporaryFile because it's deleted at the end, and it's useful to keep it
        // around for poking when the test fails.
        std::string to = kTestDataPath + relative_name + ".tmp";
        ALOGD("CopyTextFileFixture: from %s to %s\n", from.c_str(), to.c_str());
        android::base::RemoveFileIfExists(to);
        CopyTextFile(from, to);
        return to.c_str();
    }

    // Need functions that returns void to use assertions -
    // https://github.com/google/googletest/blob/master/googletest/docs/AdvancedGuide.md#assertion-placement
    void ReadFileToString(const std::string& path, std::string* content) {
        ASSERT_TRUE(android::base::ReadFileToString(path, content))
            << "could not read contents from " << path;
    }
    void WriteStringToFile(const std::string& content, const std::string& path) {
        ASSERT_TRUE(android::base::WriteStringToFile(content, path))
            << "could not write contents to " << path;
    }

  private:
    void CopyTextFile(const std::string& from, const std::string& to) {
        std::string content;
        ReadFileToString(from, &content);
        WriteStringToFile(content, to);
    }
};

class DumpOptionsTest : public Test {
  public:
    virtual ~DumpOptionsTest() {
    }
    virtual void SetUp() {
        options_ = Dumpstate::DumpOptions();
    }
    void TearDown() {
        // Reset the property
        property_set("dumpstate.options", "");
    }
    Dumpstate::DumpOptions options_;
};

TEST_F(DumpOptionsTest, InitializeNone) {
    // clang-format off
    char* argv[] = {
        const_cast<char*>("dumpstate")
    };
    // clang-format on

    Dumpstate::RunStatus status = options_.Initialize(ARRAY_SIZE(argv), argv);

    EXPECT_EQ(status, Dumpstate::RunStatus::OK);

    EXPECT_FALSE(options_.do_add_date);
    EXPECT_FALSE(options_.do_zip_file);
    EXPECT_FALSE(options_.use_socket);
    EXPECT_FALSE(options_.use_control_socket);
    EXPECT_FALSE(options_.show_header_only);
    EXPECT_TRUE(options_.do_vibrate);
    EXPECT_FALSE(options_.do_fb);
    EXPECT_FALSE(options_.do_progress_updates);
    EXPECT_FALSE(options_.is_remote_mode);
    EXPECT_FALSE(options_.do_broadcast);
}

TEST_F(DumpOptionsTest, InitializeAdbBugreport) {
    // clang-format off
    char* argv[] = {
        const_cast<char*>("dumpstatez"),
        const_cast<char*>("-S"),
        const_cast<char*>("-d"),
        const_cast<char*>("-z"),
    };
    // clang-format on

    Dumpstate::RunStatus status = options_.Initialize(ARRAY_SIZE(argv), argv);

    EXPECT_EQ(status, Dumpstate::RunStatus::OK);
    EXPECT_TRUE(options_.do_add_date);
    EXPECT_TRUE(options_.do_zip_file);
    EXPECT_TRUE(options_.use_control_socket);

    // Other options retain default values
    EXPECT_TRUE(options_.do_vibrate);
    EXPECT_FALSE(options_.show_header_only);
    EXPECT_FALSE(options_.do_fb);
    EXPECT_FALSE(options_.do_progress_updates);
    EXPECT_FALSE(options_.is_remote_mode);
    EXPECT_FALSE(options_.do_broadcast);
    EXPECT_FALSE(options_.use_socket);
}

TEST_F(DumpOptionsTest, InitializeAdbShellBugreport) {
    // clang-format off
    char* argv[] = {
        const_cast<char*>("dumpstate"),
        const_cast<char*>("-s"),
    };
    // clang-format on

    Dumpstate::RunStatus status = options_.Initialize(ARRAY_SIZE(argv), argv);

    EXPECT_EQ(status, Dumpstate::RunStatus::OK);
    EXPECT_TRUE(options_.use_socket);

    // Other options retain default values
    EXPECT_TRUE(options_.do_vibrate);
    EXPECT_FALSE(options_.do_add_date);
    EXPECT_FALSE(options_.do_zip_file);
    EXPECT_FALSE(options_.use_control_socket);
    EXPECT_FALSE(options_.show_header_only);
    EXPECT_FALSE(options_.do_fb);
    EXPECT_FALSE(options_.do_progress_updates);
    EXPECT_FALSE(options_.is_remote_mode);
    EXPECT_FALSE(options_.do_broadcast);
}

TEST_F(DumpOptionsTest, InitializeFullBugReport) {
    // clang-format off
    char* argv[] = {
        const_cast<char*>("bugreport"),
        const_cast<char*>("-d"),
        const_cast<char*>("-p"),
        const_cast<char*>("-B"),
        const_cast<char*>("-z"),
    };
    // clang-format on
    property_set("dumpstate.options", "bugreportfull");

    Dumpstate::RunStatus status = options_.Initialize(ARRAY_SIZE(argv), argv);

    EXPECT_EQ(status, Dumpstate::RunStatus::OK);
    EXPECT_TRUE(options_.do_add_date);
    EXPECT_TRUE(options_.do_fb);
    EXPECT_TRUE(options_.do_zip_file);
    EXPECT_TRUE(options_.do_broadcast);

    // Other options retain default values
    EXPECT_TRUE(options_.do_vibrate);
    EXPECT_FALSE(options_.use_control_socket);
    EXPECT_FALSE(options_.show_header_only);
    EXPECT_FALSE(options_.do_progress_updates);
    EXPECT_FALSE(options_.is_remote_mode);
    EXPECT_FALSE(options_.use_socket);
    EXPECT_FALSE(options_.do_start_service);
}

TEST_F(DumpOptionsTest, InitializeInteractiveBugReport) {
    // clang-format off
    char* argv[] = {
        const_cast<char*>("bugreport"),
        const_cast<char*>("-d"),
        const_cast<char*>("-p"),
        const_cast<char*>("-B"),
        const_cast<char*>("-z"),
    };
    // clang-format on

    property_set("dumpstate.options", "bugreportplus");

    Dumpstate::RunStatus status = options_.Initialize(ARRAY_SIZE(argv), argv);

    EXPECT_EQ(status, Dumpstate::RunStatus::OK);
    EXPECT_TRUE(options_.do_add_date);
    EXPECT_TRUE(options_.do_broadcast);
    EXPECT_TRUE(options_.do_zip_file);
    EXPECT_TRUE(options_.do_progress_updates);
    EXPECT_TRUE(options_.do_start_service);
    EXPECT_FALSE(options_.do_fb);

    // Other options retain default values
    EXPECT_TRUE(options_.do_vibrate);
    EXPECT_FALSE(options_.use_control_socket);
    EXPECT_FALSE(options_.show_header_only);
    EXPECT_FALSE(options_.is_remote_mode);
    EXPECT_FALSE(options_.use_socket);
}

TEST_F(DumpOptionsTest, InitializeRemoteBugReport) {
    // clang-format off
    char* argv[] = {
        const_cast<char*>("bugreport"),
        const_cast<char*>("-d"),
        const_cast<char*>("-p"),
        const_cast<char*>("-B"),
        const_cast<char*>("-z"),
    };
    // clang-format on

    property_set("dumpstate.options", "bugreportremote");

    Dumpstate::RunStatus status = options_.Initialize(ARRAY_SIZE(argv), argv);

    EXPECT_EQ(status, Dumpstate::RunStatus::OK);
    EXPECT_TRUE(options_.do_add_date);
    EXPECT_TRUE(options_.do_broadcast);
    EXPECT_TRUE(options_.do_zip_file);
    EXPECT_TRUE(options_.is_remote_mode);
    EXPECT_FALSE(options_.do_vibrate);
    EXPECT_FALSE(options_.do_fb);

    // Other options retain default values
    EXPECT_FALSE(options_.use_control_socket);
    EXPECT_FALSE(options_.show_header_only);
    EXPECT_FALSE(options_.do_progress_updates);
    EXPECT_FALSE(options_.use_socket);
}

TEST_F(DumpOptionsTest, InitializeWearBugReport) {
    // clang-format off
    char* argv[] = {
        const_cast<char*>("bugreport"),
        const_cast<char*>("-d"),
        const_cast<char*>("-p"),
        const_cast<char*>("-B"),
        const_cast<char*>("-z"),
    };
    // clang-format on

    property_set("dumpstate.options", "bugreportwear");

    Dumpstate::RunStatus status = options_.Initialize(ARRAY_SIZE(argv), argv);

    EXPECT_EQ(status, Dumpstate::RunStatus::OK);
    EXPECT_TRUE(options_.do_add_date);
    EXPECT_TRUE(options_.do_fb);
    EXPECT_TRUE(options_.do_broadcast);
    EXPECT_TRUE(options_.do_zip_file);
    EXPECT_TRUE(options_.do_progress_updates);
    EXPECT_TRUE(options_.do_start_service);

    // Other options retain default values
    EXPECT_TRUE(options_.do_vibrate);
    EXPECT_FALSE(options_.use_control_socket);
    EXPECT_FALSE(options_.show_header_only);
    EXPECT_FALSE(options_.is_remote_mode);
    EXPECT_FALSE(options_.use_socket);
}

TEST_F(DumpOptionsTest, InitializeTelephonyBugReport) {
    // clang-format off
    char* argv[] = {
        const_cast<char*>("bugreport"),
        const_cast<char*>("-d"),
        const_cast<char*>("-p"),
        const_cast<char*>("-B"),
        const_cast<char*>("-z"),
    };
    // clang-format on

    property_set("dumpstate.options", "bugreporttelephony");

    Dumpstate::RunStatus status = options_.Initialize(ARRAY_SIZE(argv), argv);

    EXPECT_EQ(status, Dumpstate::RunStatus::OK);
    EXPECT_TRUE(options_.do_add_date);
    EXPECT_FALSE(options_.do_fb);
    EXPECT_TRUE(options_.do_broadcast);
    EXPECT_TRUE(options_.do_zip_file);
    EXPECT_TRUE(options_.telephony_only);

    // Other options retain default values
    EXPECT_TRUE(options_.do_vibrate);
    EXPECT_FALSE(options_.use_control_socket);
    EXPECT_FALSE(options_.show_header_only);
    EXPECT_FALSE(options_.do_progress_updates);
    EXPECT_FALSE(options_.is_remote_mode);
    EXPECT_FALSE(options_.use_socket);
}

TEST_F(DumpOptionsTest, InitializeWifiBugReport) {
    // clang-format off
    char* argv[] = {
        const_cast<char*>("bugreport"),
        const_cast<char*>("-d"),
        const_cast<char*>("-p"),
        const_cast<char*>("-B"),
        const_cast<char*>("-z"),
    };
    // clang-format on

    property_set("dumpstate.options", "bugreportwifi");

    Dumpstate::RunStatus status = options_.Initialize(ARRAY_SIZE(argv), argv);

    EXPECT_EQ(status, Dumpstate::RunStatus::OK);
    EXPECT_TRUE(options_.do_add_date);
    EXPECT_FALSE(options_.do_fb);
    EXPECT_TRUE(options_.do_broadcast);
    EXPECT_TRUE(options_.do_zip_file);
    EXPECT_TRUE(options_.wifi_only);

    // Other options retain default values
    EXPECT_TRUE(options_.do_vibrate);
    EXPECT_FALSE(options_.use_control_socket);
    EXPECT_FALSE(options_.show_header_only);
    EXPECT_FALSE(options_.do_progress_updates);
    EXPECT_FALSE(options_.is_remote_mode);
    EXPECT_FALSE(options_.use_socket);
}

TEST_F(DumpOptionsTest, InitializeDefaultBugReport) {
    // default: commandline options are not overridden
    // clang-format off
    char* argv[] = {
        const_cast<char*>("bugreport"),
        const_cast<char*>("-d"),
        const_cast<char*>("-p"),
        const_cast<char*>("-B"),
        const_cast<char*>("-z"),
    };
    // clang-format on

    property_set("dumpstate.options", "");

    Dumpstate::RunStatus status = options_.Initialize(ARRAY_SIZE(argv), argv);

    EXPECT_EQ(status, Dumpstate::RunStatus::OK);
    EXPECT_TRUE(options_.do_add_date);
    EXPECT_TRUE(options_.do_fb);
    EXPECT_TRUE(options_.do_zip_file);
    EXPECT_TRUE(options_.do_broadcast);

    // Other options retain default values
    EXPECT_TRUE(options_.do_vibrate);
    EXPECT_FALSE(options_.use_control_socket);
    EXPECT_FALSE(options_.show_header_only);
    EXPECT_FALSE(options_.do_progress_updates);
    EXPECT_FALSE(options_.is_remote_mode);
    EXPECT_FALSE(options_.use_socket);
    EXPECT_FALSE(options_.wifi_only);
}

TEST_F(DumpOptionsTest, InitializePartial1) {
    // clang-format off
    char* argv[] = {
        const_cast<char*>("dumpstate"),
        const_cast<char*>("-d"),
        const_cast<char*>("-z"),
        const_cast<char*>("-s"),
        const_cast<char*>("-S"),

    };
    // clang-format on

    Dumpstate::RunStatus status = options_.Initialize(ARRAY_SIZE(argv), argv);

    EXPECT_EQ(status, Dumpstate::RunStatus::OK);
    EXPECT_TRUE(options_.do_add_date);
    EXPECT_TRUE(options_.do_zip_file);
    // TODO: Maybe we should trim the filename
    EXPECT_TRUE(options_.use_socket);
    EXPECT_TRUE(options_.use_control_socket);

    // Other options retain default values
    EXPECT_FALSE(options_.show_header_only);
    EXPECT_TRUE(options_.do_vibrate);
    EXPECT_FALSE(options_.do_fb);
    EXPECT_FALSE(options_.do_progress_updates);
    EXPECT_FALSE(options_.is_remote_mode);
    EXPECT_FALSE(options_.do_broadcast);
}

TEST_F(DumpOptionsTest, InitializePartial2) {
    // clang-format off
    char* argv[] = {
        const_cast<char*>("dumpstate"),
        const_cast<char*>("-v"),
        const_cast<char*>("-q"),
        const_cast<char*>("-p"),
        const_cast<char*>("-P"),
        const_cast<char*>("-R"),
        const_cast<char*>("-B"),
    };
    // clang-format on

    Dumpstate::RunStatus status = options_.Initialize(ARRAY_SIZE(argv), argv);

    EXPECT_EQ(status, Dumpstate::RunStatus::OK);
    EXPECT_TRUE(options_.show_header_only);
    EXPECT_FALSE(options_.do_vibrate);
    EXPECT_TRUE(options_.do_fb);
    EXPECT_TRUE(options_.do_progress_updates);
    EXPECT_TRUE(options_.is_remote_mode);
    EXPECT_TRUE(options_.do_broadcast);

    // Other options retain default values
    EXPECT_FALSE(options_.do_add_date);
    EXPECT_FALSE(options_.do_zip_file);
    EXPECT_FALSE(options_.use_socket);
    EXPECT_FALSE(options_.use_control_socket);
}

TEST_F(DumpOptionsTest, InitializeHelp) {
    // clang-format off
    char* argv[] = {
        const_cast<char*>("dumpstate"),
        const_cast<char*>("-h")
    };
    // clang-format on

    Dumpstate::RunStatus status = options_.Initialize(ARRAY_SIZE(argv), argv);

    // -h is for help.
    EXPECT_EQ(status, Dumpstate::RunStatus::HELP);
}

TEST_F(DumpOptionsTest, InitializeUnknown) {
    // clang-format off
    char* argv[] = {
        const_cast<char*>("dumpstate"),
        const_cast<char*>("-u")  // unknown flag
    };
    // clang-format on

    Dumpstate::RunStatus status = options_.Initialize(ARRAY_SIZE(argv), argv);

    // -u is unknown.
    EXPECT_EQ(status, Dumpstate::RunStatus::INVALID_INPUT);
}

TEST_F(DumpOptionsTest, ValidateOptionsNeedOutfile1) {
    options_.do_zip_file = true;
    // Writing to socket = !writing to file.
    options_.use_socket = true;
    EXPECT_FALSE(options_.ValidateOptions());

    options_.use_socket = false;
    EXPECT_TRUE(options_.ValidateOptions());
}

TEST_F(DumpOptionsTest, ValidateOptionsNeedOutfile2) {
    options_.do_broadcast = true;
    // Writing to socket = !writing to file.
    options_.use_socket = true;
    EXPECT_FALSE(options_.ValidateOptions());

    options_.use_socket = false;
    EXPECT_TRUE(options_.ValidateOptions());
}

TEST_F(DumpOptionsTest, ValidateOptionsNeedZipfile) {
    options_.use_control_socket = true;
    EXPECT_FALSE(options_.ValidateOptions());

    options_.do_zip_file = true;
    EXPECT_TRUE(options_.ValidateOptions());
}

TEST_F(DumpOptionsTest, ValidateOptionsUpdateProgressNeedsBroadcast) {
    options_.do_progress_updates = true;
    EXPECT_FALSE(options_.ValidateOptions());

    options_.do_broadcast = true;
    EXPECT_TRUE(options_.ValidateOptions());
}

TEST_F(DumpOptionsTest, ValidateOptionsRemoteMode) {
    options_.is_remote_mode = true;
    EXPECT_FALSE(options_.ValidateOptions());

    options_.do_broadcast = true;
    options_.do_zip_file = true;
    options_.do_add_date = true;
    EXPECT_TRUE(options_.ValidateOptions());
}

class DumpstateTest : public DumpstateBaseTest {
  public:
    void SetUp() {
        DumpstateBaseTest::SetUp();
        SetDryRun(false);
        SetBuildType(android::base::GetProperty("ro.build.type", "(unknown)"));
        ds.progress_.reset(new Progress());
<<<<<<< HEAD
        ds.update_progress_threshold_ = 0;
=======
>>>>>>> 6fbb7b84
        ds.options_.reset(new Dumpstate::DumpOptions());
    }

    // Runs a command and capture `stdout` and `stderr`.
    int RunCommand(const std::string& title, const std::vector<std::string>& full_command,
                   const CommandOptions& options = CommandOptions::DEFAULT) {
        CaptureStdout();
        CaptureStderr();
        int status = ds.RunCommand(title, full_command, options);
        out = GetCapturedStdout();
        err = GetCapturedStderr();
        return status;
    }

    // Dumps a file and capture `stdout` and `stderr`.
    int DumpFile(const std::string& title, const std::string& path) {
        CaptureStdout();
        CaptureStderr();
        int status = ds.DumpFile(title, path);
        out = GetCapturedStdout();
        err = GetCapturedStderr();
        return status;
    }

<<<<<<< HEAD
    void SetProgress(long progress, long initial_max, long threshold = 0) {
        ds.options_->do_progress_updates = true;
        ds.update_progress_threshold_ = threshold;
        ds.last_updated_progress_ = 0;
=======
    void SetProgress(long progress, long initial_max) {
        ds.last_reported_percent_progress_ = 0;
        ds.options_->do_progress_updates = true;
>>>>>>> 6fbb7b84
        ds.progress_.reset(new Progress(initial_max, progress, 1.2));
    }

    std::string GetProgressMessage(const std::string& listener_name, int progress, int max,
                                   int old_max = 0, bool update_progress = true) {
        EXPECT_EQ(progress, ds.progress_->Get()) << "invalid progress";
        EXPECT_EQ(max, ds.progress_->GetMax()) << "invalid max";

        bool max_increased = old_max > 0;

        std::string message = "";
        if (max_increased) {
            message =
                android::base::StringPrintf("Adjusting max progress from %d to %d\n", old_max, max);
        }

        if (update_progress) {
            message += android::base::StringPrintf("Setting progress (%s): %d/%d (%d%%)\n",
                                                   listener_name.c_str(), progress, max,
                                                   (100 * progress / max));
        }

        return message;
    }

    // `stdout` and `stderr` from the last command ran.
    std::string out, err;

    Dumpstate& ds = Dumpstate::GetInstance();
};

TEST_F(DumpstateTest, RunCommandNoArgs) {
    EXPECT_EQ(-1, RunCommand("", {}));
}

TEST_F(DumpstateTest, RunCommandNoTitle) {
    EXPECT_EQ(0, RunCommand("", {kSimpleCommand}));
    EXPECT_THAT(out, StrEq("stdout\n"));
    EXPECT_THAT(err, StrEq("stderr\n"));
}

TEST_F(DumpstateTest, RunCommandWithTitle) {
    EXPECT_EQ(0, RunCommand("I AM GROOT", {kSimpleCommand}));
    EXPECT_THAT(err, StrEq("stderr\n"));
    // The duration may not get output, depending on how long it takes,
    // so we just check the prefix.
    EXPECT_THAT(out,
                StartsWith("------ I AM GROOT (" + kSimpleCommand + ") ------\nstdout\n"));
}

TEST_F(DumpstateTest, RunCommandWithLoggingMessage) {
    EXPECT_EQ(
        0, RunCommand("", {kSimpleCommand},
                      CommandOptions::WithTimeout(10).Log("COMMAND, Y U NO LOG FIRST?").Build()));
    EXPECT_THAT(out, StrEq("stdout\n"));
    EXPECT_THAT(err, StrEq("COMMAND, Y U NO LOG FIRST?stderr\n"));
}

TEST_F(DumpstateTest, RunCommandRedirectStderr) {
    EXPECT_EQ(0, RunCommand("", {kSimpleCommand},
                            CommandOptions::WithTimeout(10).RedirectStderr().Build()));
    EXPECT_THAT(out, IsEmpty());
    EXPECT_THAT(err, StrEq("stdout\nstderr\n"));
}

TEST_F(DumpstateTest, RunCommandWithOneArg) {
    EXPECT_EQ(0, RunCommand("", {kEchoCommand, "one"}));
    EXPECT_THAT(err, IsEmpty());
    EXPECT_THAT(out, StrEq("one\n"));
}

TEST_F(DumpstateTest, RunCommandWithMultipleArgs) {
    EXPECT_EQ(0, RunCommand("", {kEchoCommand, "one", "is", "the", "loniest", "number"}));
    EXPECT_THAT(err, IsEmpty());
    EXPECT_THAT(out, StrEq("one is the loniest number\n"));
}

TEST_F(DumpstateTest, RunCommandDryRun) {
    SetDryRun(true);
    EXPECT_EQ(0, RunCommand("I AM GROOT", {kSimpleCommand}));
    // The duration may not get output, depending on how long it takes,
    // so we just check the prefix.
    EXPECT_THAT(out, StartsWith("------ I AM GROOT (" + kSimpleCommand +
                                ") ------\n\t(skipped on dry run)\n"));
    EXPECT_THAT(err, IsEmpty());
}

TEST_F(DumpstateTest, RunCommandDryRunNoTitle) {
    SetDryRun(true);
    EXPECT_EQ(0, RunCommand("", {kSimpleCommand}));
    EXPECT_THAT(out, IsEmpty());
    EXPECT_THAT(err, IsEmpty());
}

TEST_F(DumpstateTest, RunCommandDryRunAlways) {
    SetDryRun(true);
    EXPECT_EQ(0, RunCommand("", {kSimpleCommand}, CommandOptions::WithTimeout(10).Always().Build()));
    EXPECT_THAT(out, StrEq("stdout\n"));
    EXPECT_THAT(err, StrEq("stderr\n"));
}

TEST_F(DumpstateTest, RunCommandNotFound) {
    EXPECT_NE(0, RunCommand("", {"/there/cannot/be/such/command"}));
    EXPECT_THAT(out, StartsWith("*** command '/there/cannot/be/such/command' failed: exit code"));
    EXPECT_THAT(err, StartsWith("execvp on command '/there/cannot/be/such/command' failed"));
}

TEST_F(DumpstateTest, RunCommandFails) {
    EXPECT_EQ(42, RunCommand("", {kSimpleCommand, "--exit", "42"}));
    EXPECT_THAT(out, StrEq("stdout\n*** command '" + kSimpleCommand +
                           " --exit 42' failed: exit code 42\n"));
    EXPECT_THAT(err, StrEq("stderr\n*** command '" + kSimpleCommand +
                           " --exit 42' failed: exit code 42\n"));
}

TEST_F(DumpstateTest, RunCommandCrashes) {
    EXPECT_NE(0, RunCommand("", {kSimpleCommand, "--crash"}));
    // We don't know the exit code, so check just the prefix.
    EXPECT_THAT(
        out, StartsWith("stdout\n*** command '" + kSimpleCommand + " --crash' failed: exit code"));
    EXPECT_THAT(
        err, StartsWith("stderr\n*** command '" + kSimpleCommand + " --crash' failed: exit code"));
}

TEST_F(DumpstateTest, RunCommandTimesout) {
    EXPECT_EQ(-1, RunCommand("", {kSimpleCommand, "--sleep", "2"},
                             CommandOptions::WithTimeout(1).Build()));
    EXPECT_THAT(out, StartsWith("stdout line1\n*** command '" + kSimpleCommand +
                                " --sleep 2' timed out after 1"));
    EXPECT_THAT(err, StartsWith("sleeping for 2s\n*** command '" + kSimpleCommand +
                                " --sleep 2' timed out after 1"));
}

TEST_F(DumpstateTest, RunCommandIsKilled) {
    CaptureStdout();
    CaptureStderr();

    std::thread t([=]() {
        EXPECT_EQ(SIGTERM, ds.RunCommand("", {kSimpleCommand, "--pid", "--sleep", "20"},
                                         CommandOptions::WithTimeout(100).Always().Build()));
    });

    // Capture pid and pre-sleep output.
    sleep(1);  // Wait a little bit to make sure pid and 1st line were printed.
    std::string err = GetCapturedStderr();
    EXPECT_THAT(err, StrEq("sleeping for 20s\n"));

    std::string out = GetCapturedStdout();
    std::vector<std::string> lines = android::base::Split(out, "\n");
    ASSERT_EQ(3, (int)lines.size()) << "Invalid lines before sleep: " << out;

    int pid = atoi(lines[0].c_str());
    EXPECT_THAT(lines[1], StrEq("stdout line1"));
    EXPECT_THAT(lines[2], IsEmpty());  // \n

    // Then kill the process.
    CaptureStdout();
    CaptureStderr();
    ASSERT_EQ(0, kill(pid, SIGTERM)) << "failed to kill pid " << pid;
    t.join();

    // Finally, check output after murder.
    out = GetCapturedStdout();
    err = GetCapturedStderr();

    EXPECT_THAT(out, StrEq("*** command '" + kSimpleCommand +
                           " --pid --sleep 20' failed: killed by signal 15\n"));
    EXPECT_THAT(err, StrEq("*** command '" + kSimpleCommand +
                           " --pid --sleep 20' failed: killed by signal 15\n"));
}

TEST_F(DumpstateTest, RunCommandProgress) {
    sp<DumpstateListenerMock> listener(new DumpstateListenerMock());
    ds.listener_ = listener;
    ds.listener_name_ = "FoxMulder";
    SetProgress(0, 30);

<<<<<<< HEAD
    EXPECT_CALL(*listener, onProgressUpdated(20));
=======
>>>>>>> 6fbb7b84
    EXPECT_CALL(*listener, onProgress(66));  // 20/30 %
    EXPECT_EQ(0, RunCommand("", {kSimpleCommand}, CommandOptions::WithTimeout(20).Build()));
    std::string progress_message = GetProgressMessage(ds.listener_name_, 20, 30);
    EXPECT_THAT(out, StrEq("stdout\n"));
    EXPECT_THAT(err, StrEq("stderr\n" + progress_message));

<<<<<<< HEAD
    EXPECT_CALL(*listener, onProgressUpdated(30));
    EXPECT_CALL(*listener, onProgress(100));  // 35/35 %
    EXPECT_EQ(0, RunCommand("", {kSimpleCommand}, CommandOptions::WithTimeout(10).Build()));
    progress_message = GetProgressMessage(ds.listener_name_, 30, 30);
    EXPECT_THAT(out, StrEq("stdout\n"));
    EXPECT_THAT(err, StrEq("stderr\n" + progress_message));

    // Run a command that will increase maximum timeout.
    EXPECT_CALL(*listener, onProgressUpdated(31));
    EXPECT_CALL(*listener, onMaxProgressUpdated(37));
    EXPECT_CALL(*listener, onProgress(83));  // 31/37 %
    EXPECT_EQ(0, RunCommand("", {kSimpleCommand}, CommandOptions::WithTimeout(1).Build()));
    progress_message = GetProgressMessage(ds.listener_name_, 31, 37, 30);  // 20% increase
=======
    EXPECT_CALL(*listener, onProgress(80));  // 24/30 %
    EXPECT_EQ(0, RunCommand("", {kSimpleCommand}, CommandOptions::WithTimeout(4).Build()));
    progress_message = GetProgressMessage(ds.listener_name_, 24, 30);
>>>>>>> 6fbb7b84
    EXPECT_THAT(out, StrEq("stdout\n"));
    EXPECT_THAT(err, StrEq("stderr\n" + progress_message));

    // Make sure command ran while in dry_run is counted.
    SetDryRun(true);
<<<<<<< HEAD
    EXPECT_CALL(*listener, onProgressUpdated(35));
    EXPECT_CALL(*listener, onProgress(94));  // 35/37 %
    EXPECT_EQ(0, RunCommand("", {kSimpleCommand}, CommandOptions::WithTimeout(4).Build()));
    progress_message = GetProgressMessage(ds.listener_name_, 35, 37);
    EXPECT_THAT(out, IsEmpty());
    EXPECT_THAT(err, StrEq(progress_message));

    ds.listener_.clear();
}

TEST_F(DumpstateTest, RunCommandProgressIgnoreThreshold) {
    sp<DumpstateListenerMock> listener(new DumpstateListenerMock());
    ds.listener_ = listener;
    ds.listener_name_ = "FoxMulder";
    SetProgress(0, 8, 5);  // 8 max, 5 threshold

    // First update should always be sent.
    EXPECT_CALL(*listener, onProgressUpdated(1));
    EXPECT_CALL(*listener, onProgress(12));  // 1/12 %
    EXPECT_EQ(0, RunCommand("", {kSimpleCommand}, CommandOptions::WithTimeout(1).Build()));
    std::string progress_message = GetProgressMessage(ds.listener_name_, 1, 8);
    EXPECT_THAT(out, StrEq("stdout\n"));
    EXPECT_THAT(err, StrEq("stderr\n" + progress_message));

    // Fourth update should be ignored because it's between the threshold (5 -1 = 4 < 5).
    EXPECT_EQ(0, RunCommand("", {kSimpleCommand}, CommandOptions::WithTimeout(4).Build()));
    EXPECT_THAT(out, StrEq("stdout\n"));
    EXPECT_THAT(err, StrEq("stderr\n"));

    // Third update should be sent because it reaches threshold (6 - 1 = 5).
    EXPECT_CALL(*listener, onProgressUpdated(6));
    EXPECT_CALL(*listener, onProgress(75));  // 6/8 %
=======
    EXPECT_CALL(*listener, onProgress(90));  // 27/30 %
    EXPECT_EQ(0, RunCommand("", {kSimpleCommand}, CommandOptions::WithTimeout(3).Build()));
    progress_message = GetProgressMessage(ds.listener_name_, 27, 30);
    EXPECT_THAT(out, IsEmpty());
    EXPECT_THAT(err, StrEq(progress_message));

    SetDryRun(false);
    EXPECT_CALL(*listener, onProgress(96));  // 29/30 %
    EXPECT_EQ(0, RunCommand("", {kSimpleCommand}, CommandOptions::WithTimeout(2).Build()));
    progress_message = GetProgressMessage(ds.listener_name_, 29, 30);
    EXPECT_THAT(out, StrEq("stdout\n"));
    EXPECT_THAT(err, StrEq("stderr\n" + progress_message));

    EXPECT_CALL(*listener, onProgress(100));  // 30/30 %
>>>>>>> 6fbb7b84
    EXPECT_EQ(0, RunCommand("", {kSimpleCommand}, CommandOptions::WithTimeout(1).Build()));
    progress_message = GetProgressMessage(ds.listener_name_, 30, 30);
    EXPECT_THAT(out, StrEq("stdout\n"));
    EXPECT_THAT(err, StrEq("stderr\n" + progress_message));

    ds.listener_.clear();
}

TEST_F(DumpstateTest, RunCommandDropRoot) {
    if (!IsStandalone()) {
        // TODO: temporarily disabled because it might cause other tests to fail after dropping
        // to Shell - need to refactor tests to avoid this problem)
        MYLOGE("Skipping DumpstateTest.RunCommandDropRoot() on test suite\n")
        return;
    }
    // First check root case - only available when running with 'adb root'.
    uid_t uid = getuid();
    if (uid == 0) {
        EXPECT_EQ(0, RunCommand("", {kSimpleCommand, "--uid"}));
        EXPECT_THAT(out, StrEq("0\nstdout\n"));
        EXPECT_THAT(err, StrEq("stderr\n"));
        return;
    }
    // Then run dropping root.
    EXPECT_EQ(0, RunCommand("", {kSimpleCommand, "--uid"},
                            CommandOptions::WithTimeout(1).DropRoot().Build()));
    EXPECT_THAT(out, StrEq("2000\nstdout\n"));
    EXPECT_THAT(err, StrEq("drop_root_user(): already running as Shell\nstderr\n"));
}

TEST_F(DumpstateTest, RunCommandAsRootUserBuild) {
    if (!IsStandalone()) {
        // TODO: temporarily disabled because it might cause other tests to fail after dropping
        // to Shell - need to refactor tests to avoid this problem)
        MYLOGE("Skipping DumpstateTest.RunCommandAsRootUserBuild() on test suite\n")
        return;
    }
    if (!PropertiesHelper::IsUserBuild()) {
        // Emulates user build if necessarily.
        SetBuildType("user");
    }

    DropRoot();

    EXPECT_EQ(0, RunCommand("", {kSimpleCommand}, CommandOptions::WithTimeout(1).AsRoot().Build()));

    // We don't know the exact path of su, so we just check for the 'root ...' commands
    EXPECT_THAT(out, StartsWith("Skipping"));
    EXPECT_THAT(out, EndsWith("root " + kSimpleCommand + "' on user build.\n"));
    EXPECT_THAT(err, IsEmpty());
}

TEST_F(DumpstateTest, RunCommandAsRootNonUserBuild) {
    if (!IsStandalone()) {
        // TODO: temporarily disabled because it might cause other tests to fail after dropping
        // to Shell - need to refactor tests to avoid this problem)
        MYLOGE("Skipping DumpstateTest.RunCommandAsRootNonUserBuild() on test suite\n")
        return;
    }
    if (PropertiesHelper::IsUserBuild()) {
        ALOGI("Skipping RunCommandAsRootNonUserBuild on user builds\n");
        return;
    }

    DropRoot();

    EXPECT_EQ(0, RunCommand("", {kSimpleCommand, "--uid"},
                            CommandOptions::WithTimeout(1).AsRoot().Build()));

    EXPECT_THAT(out, StrEq("0\nstdout\n"));
    EXPECT_THAT(err, StrEq("stderr\n"));
}

TEST_F(DumpstateTest, RunCommandAsRootNonUserBuild_withUnroot) {
    if (!IsStandalone()) {
        // TODO: temporarily disabled because it might cause other tests to fail after dropping
        // to Shell - need to refactor tests to avoid this problem)
        MYLOGE(
            "Skipping DumpstateTest.RunCommandAsRootNonUserBuild_withUnroot() "
            "on test suite\n")
        return;
    }
    if (PropertiesHelper::IsUserBuild()) {
        ALOGI("Skipping RunCommandAsRootNonUserBuild_withUnroot on user builds\n");
        return;
    }

    // Same test as above, but with unroot property set, which will override su availability.
    SetUnroot(true);
    DropRoot();

    EXPECT_EQ(0, RunCommand("", {kSimpleCommand, "--uid"},
                            CommandOptions::WithTimeout(1).AsRoot().Build()));

    // AsRoot is ineffective.
    EXPECT_THAT(out, StrEq("2000\nstdout\n"));
    EXPECT_THAT(err, StrEq("drop_root_user(): already running as Shell\nstderr\n"));
}

TEST_F(DumpstateTest, RunCommandAsRootIfAvailableOnUserBuild) {
    if (!IsStandalone()) {
        // TODO: temporarily disabled because it might cause other tests to fail after dropping
        // to Shell - need to refactor tests to avoid this problem)
        MYLOGE("Skipping DumpstateTest.RunCommandAsRootIfAvailableOnUserBuild() on test suite\n")
        return;
    }
    if (!PropertiesHelper::IsUserBuild()) {
        // Emulates user build if necessarily.
        SetBuildType("user");
    }

    DropRoot();

    EXPECT_EQ(0, RunCommand("", {kSimpleCommand, "--uid"},
                            CommandOptions::WithTimeout(1).AsRootIfAvailable().Build()));

    EXPECT_THAT(out, StrEq("2000\nstdout\n"));
    EXPECT_THAT(err, StrEq("stderr\n"));
}

TEST_F(DumpstateTest, RunCommandAsRootIfAvailableOnDebugBuild) {
    if (!IsStandalone()) {
        // TODO: temporarily disabled because it might cause other tests to fail after dropping
        // to Shell - need to refactor tests to avoid this problem)
        MYLOGE("Skipping DumpstateTest.RunCommandAsRootIfAvailableOnDebugBuild() on test suite\n")
        return;
    }
    if (PropertiesHelper::IsUserBuild()) {
        ALOGI("Skipping RunCommandAsRootNonUserBuild on user builds\n");
        return;
    }

    DropRoot();

    EXPECT_EQ(0, RunCommand("", {kSimpleCommand, "--uid"},
                            CommandOptions::WithTimeout(1).AsRootIfAvailable().Build()));

    EXPECT_THAT(out, StrEq("0\nstdout\n"));
    EXPECT_THAT(err, StrEq("stderr\n"));
}

TEST_F(DumpstateTest, RunCommandAsRootIfAvailableOnDebugBuild_withUnroot) {
    if (!IsStandalone()) {
        // TODO: temporarily disabled because it might cause other tests to fail after dropping
        // to Shell - need to refactor tests to avoid this problem)
        MYLOGE(
            "Skipping DumpstateTest.RunCommandAsRootIfAvailableOnDebugBuild_withUnroot() "
            "on test suite\n")
        return;
    }
    if (PropertiesHelper::IsUserBuild()) {
        ALOGI("Skipping RunCommandAsRootIfAvailableOnDebugBuild_withUnroot on user builds\n");
        return;
    }
    // Same test as above, but with unroot property set, which will override su availability.
    SetUnroot(true);

    DropRoot();

    EXPECT_EQ(0, RunCommand("", {kSimpleCommand, "--uid"},
                            CommandOptions::WithTimeout(1).AsRootIfAvailable().Build()));

    // It's a userdebug build, so "su root" should be available, but unroot=true overrides it.
    EXPECT_THAT(out, StrEq("2000\nstdout\n"));
    EXPECT_THAT(err, StrEq("stderr\n"));
}

TEST_F(DumpstateTest, DumpFileNotFoundNoTitle) {
    EXPECT_EQ(-1, DumpFile("", "/I/cant/believe/I/exist"));
    EXPECT_THAT(out,
                StrEq("*** Error dumping /I/cant/believe/I/exist: No such file or directory\n"));
    EXPECT_THAT(err, IsEmpty());
}

TEST_F(DumpstateTest, DumpFileNotFoundWithTitle) {
    EXPECT_EQ(-1, DumpFile("Y U NO EXIST?", "/I/cant/believe/I/exist"));
    EXPECT_THAT(err, IsEmpty());
    // The duration may not get output, depending on how long it takes,
    // so we just check the prefix.
    EXPECT_THAT(out, StartsWith("*** Error dumping /I/cant/believe/I/exist (Y U NO EXIST?): No "
                                "such file or directory\n"));
}

TEST_F(DumpstateTest, DumpFileSingleLine) {
    EXPECT_EQ(0, DumpFile("", kTestDataPath + "single-line.txt"));
    EXPECT_THAT(err, IsEmpty());
    EXPECT_THAT(out, StrEq("I AM LINE1\n"));  // dumpstate adds missing newline
}

TEST_F(DumpstateTest, DumpFileSingleLineWithNewLine) {
    EXPECT_EQ(0, DumpFile("", kTestDataPath + "single-line-with-newline.txt"));
    EXPECT_THAT(err, IsEmpty());
    EXPECT_THAT(out, StrEq("I AM LINE1\n"));
}

TEST_F(DumpstateTest, DumpFileMultipleLines) {
    EXPECT_EQ(0, DumpFile("", kTestDataPath + "multiple-lines.txt"));
    EXPECT_THAT(err, IsEmpty());
    EXPECT_THAT(out, StrEq("I AM LINE1\nI AM LINE2\nI AM LINE3\n"));
}

TEST_F(DumpstateTest, DumpFileMultipleLinesWithNewLine) {
    EXPECT_EQ(0, DumpFile("", kTestDataPath + "multiple-lines-with-newline.txt"));
    EXPECT_THAT(err, IsEmpty());
    EXPECT_THAT(out, StrEq("I AM LINE1\nI AM LINE2\nI AM LINE3\n"));
}

TEST_F(DumpstateTest, DumpFileOnDryRunNoTitle) {
    SetDryRun(true);
    EXPECT_EQ(0, DumpFile("", kTestDataPath + "single-line.txt"));
    EXPECT_THAT(err, IsEmpty());
    EXPECT_THAT(out, IsEmpty());
}

TEST_F(DumpstateTest, DumpFileOnDryRun) {
    SetDryRun(true);
    EXPECT_EQ(0, DumpFile("Might as well dump. Dump!", kTestDataPath + "single-line.txt"));
    EXPECT_THAT(err, IsEmpty());
    EXPECT_THAT(
        out, StartsWith("------ Might as well dump. Dump! (" + kTestDataPath + "single-line.txt:"));
    EXPECT_THAT(out, HasSubstr("\n\t(skipped on dry run)\n"));
}

TEST_F(DumpstateTest, DumpFileUpdateProgress) {
    sp<DumpstateListenerMock> listener(new DumpstateListenerMock());
    ds.listener_ = listener;
    ds.listener_name_ = "FoxMulder";
    SetProgress(0, 30);

<<<<<<< HEAD
    EXPECT_CALL(*listener, onProgressUpdated(5));
=======
>>>>>>> 6fbb7b84
    EXPECT_CALL(*listener, onProgress(16));  // 5/30 %
    EXPECT_EQ(0, DumpFile("", kTestDataPath + "single-line.txt"));

    std::string progress_message =
        GetProgressMessage(ds.listener_name_, 5, 30);  // TODO: unhardcode WEIGHT_FILE (5)?
    EXPECT_THAT(err, StrEq(progress_message));
    EXPECT_THAT(out, StrEq("I AM LINE1\n"));  // dumpstate adds missing newline

    ds.listener_.clear();
}

class DumpstateServiceTest : public DumpstateBaseTest {
  public:
    DumpstateService dss;
};

TEST_F(DumpstateServiceTest, SetListenerNoName) {
    sp<DumpstateListenerMock> listener(new DumpstateListenerMock());
    sp<IDumpstateToken> token;
    EXPECT_TRUE(dss.setListener("", listener, /* getSectionDetails = */ false, &token).isOk());
    ASSERT_THAT(token, IsNull());
}

TEST_F(DumpstateServiceTest, SetListenerNoPointer) {
    sp<IDumpstateToken> token;
    EXPECT_TRUE(
        dss.setListener("whatever", nullptr, /* getSectionDetails = */ false, &token).isOk());
    ASSERT_THAT(token, IsNull());
}

TEST_F(DumpstateServiceTest, SetListenerTwice) {
    sp<DumpstateListenerMock> listener(new DumpstateListenerMock());
    sp<IDumpstateToken> token;
    EXPECT_TRUE(
        dss.setListener("whatever", listener, /* getSectionDetails = */ false, &token).isOk());
    ASSERT_THAT(token, NotNull());
    EXPECT_THAT(Dumpstate::GetInstance().listener_name_, StrEq("whatever"));
    EXPECT_FALSE(Dumpstate::GetInstance().report_section_);

    token.clear();
    EXPECT_TRUE(
        dss.setListener("whatsoever", listener, /* getSectionDetails = */ false, &token).isOk());
    ASSERT_THAT(token, IsNull());
    EXPECT_THAT(Dumpstate::GetInstance().listener_name_, StrEq("whatever"));
    EXPECT_FALSE(Dumpstate::GetInstance().report_section_);
}

TEST_F(DumpstateServiceTest, SetListenerWithSectionDetails) {
    sp<DumpstateListenerMock> listener(new DumpstateListenerMock());
    sp<IDumpstateToken> token;
    Dumpstate::GetInstance().listener_ = nullptr;
    EXPECT_TRUE(
        dss.setListener("whatever", listener, /* getSectionDetails = */ true, &token).isOk());
    ASSERT_THAT(token, NotNull());
    EXPECT_THAT(Dumpstate::GetInstance().listener_name_, StrEq("whatever"));
    EXPECT_TRUE(Dumpstate::GetInstance().report_section_);
}

class ProgressTest : public DumpstateBaseTest {
  public:
    Progress GetInstance(int32_t max, double growth_factor, const std::string& path = "") {
        return Progress(max, growth_factor, path);
    }

    void AssertStats(const std::string& path, int32_t expected_runs, int32_t expected_average) {
        std::string expected_content =
            android::base::StringPrintf("%d %d\n", expected_runs, expected_average);
        std::string actual_content;
        ReadFileToString(path, &actual_content);
        ASSERT_THAT(actual_content, StrEq(expected_content)) << "invalid stats on " << path;
    }
};

TEST_F(ProgressTest, SimpleTest) {
    Progress progress;
    EXPECT_EQ(0, progress.Get());
    EXPECT_EQ(Progress::kDefaultMax, progress.GetInitialMax());
    EXPECT_EQ(Progress::kDefaultMax, progress.GetMax());

    bool max_increased = progress.Inc(1);
    EXPECT_EQ(1, progress.Get());
    EXPECT_EQ(Progress::kDefaultMax, progress.GetInitialMax());
    EXPECT_EQ(Progress::kDefaultMax, progress.GetMax());
    EXPECT_FALSE(max_increased);

    // Ignore negative increase.
    max_increased = progress.Inc(-1);
    EXPECT_EQ(1, progress.Get());
    EXPECT_EQ(Progress::kDefaultMax, progress.GetInitialMax());
    EXPECT_EQ(Progress::kDefaultMax, progress.GetMax());
    EXPECT_FALSE(max_increased);
}

TEST_F(ProgressTest, MaxGrowsInsideNewRange) {
    Progress progress = GetInstance(10, 1.2);  // 20% growth factor
    EXPECT_EQ(0, progress.Get());
    EXPECT_EQ(10, progress.GetInitialMax());
    EXPECT_EQ(10, progress.GetMax());

    // No increase
    bool max_increased = progress.Inc(10);
    EXPECT_EQ(10, progress.Get());
    EXPECT_EQ(10, progress.GetMax());
    EXPECT_FALSE(max_increased);

    // Increase, with new value < max*20%
    max_increased = progress.Inc(1);
    EXPECT_EQ(11, progress.Get());
    EXPECT_EQ(13, progress.GetMax());  // 11 average * 20% growth = 13.2 = 13
    EXPECT_TRUE(max_increased);
}

TEST_F(ProgressTest, MaxGrowsOutsideNewRange) {
    Progress progress = GetInstance(10, 1.2);  // 20% growth factor
    EXPECT_EQ(0, progress.Get());
    EXPECT_EQ(10, progress.GetInitialMax());
    EXPECT_EQ(10, progress.GetMax());

    // No increase
    bool max_increased = progress.Inc(10);
    EXPECT_EQ(10, progress.Get());
    EXPECT_EQ(10, progress.GetMax());
    EXPECT_FALSE(max_increased);

    // Increase, with new value > max*20%
    max_increased = progress.Inc(5);
    EXPECT_EQ(15, progress.Get());
    EXPECT_EQ(18, progress.GetMax());  // 15 average * 20% growth = 18
    EXPECT_TRUE(max_increased);
}

TEST_F(ProgressTest, InvalidPath) {
    Progress progress("/devil/null");
    EXPECT_EQ(Progress::kDefaultMax, progress.GetMax());
}

TEST_F(ProgressTest, EmptyFile) {
    Progress progress(CopyTextFileFixture("empty-file.txt"));
    EXPECT_EQ(Progress::kDefaultMax, progress.GetMax());
}

TEST_F(ProgressTest, InvalidLine1stEntryNAN) {
    Progress progress(CopyTextFileFixture("stats-invalid-1st-NAN.txt"));
    EXPECT_EQ(Progress::kDefaultMax, progress.GetMax());
}

TEST_F(ProgressTest, InvalidLine2ndEntryNAN) {
    Progress progress(CopyTextFileFixture("stats-invalid-2nd-NAN.txt"));
    EXPECT_EQ(Progress::kDefaultMax, progress.GetMax());
}

TEST_F(ProgressTest, InvalidLineBothNAN) {
    Progress progress(CopyTextFileFixture("stats-invalid-both-NAN.txt"));
    EXPECT_EQ(Progress::kDefaultMax, progress.GetMax());
}

TEST_F(ProgressTest, InvalidLine1stEntryNegative) {
    Progress progress(CopyTextFileFixture("stats-invalid-1st-negative.txt"));
    EXPECT_EQ(Progress::kDefaultMax, progress.GetMax());
}

TEST_F(ProgressTest, InvalidLine2ndEntryNegative) {
    Progress progress(CopyTextFileFixture("stats-invalid-2nd-negative.txt"));
    EXPECT_EQ(Progress::kDefaultMax, progress.GetMax());
}

TEST_F(ProgressTest, InvalidLine1stEntryTooBig) {
    Progress progress(CopyTextFileFixture("stats-invalid-1st-too-big.txt"));
    EXPECT_EQ(Progress::kDefaultMax, progress.GetMax());
}

TEST_F(ProgressTest, InvalidLine2ndEntryTooBig) {
    Progress progress(CopyTextFileFixture("stats-invalid-2nd-too-big.txt"));
    EXPECT_EQ(Progress::kDefaultMax, progress.GetMax());
}

// Tests stats are properly saved when the file does not exists.
TEST_F(ProgressTest, FirstTime) {
    if (!IsStandalone()) {
        // TODO: temporarily disabled because it's failing when running as suite
        MYLOGE("Skipping ProgressTest.FirstTime() on test suite\n")
        return;
    }

    std::string path = kTestDataPath + "FirstTime.txt";
    android::base::RemoveFileIfExists(path);

    Progress run1(path);
    EXPECT_EQ(0, run1.Get());
    EXPECT_EQ(Progress::kDefaultMax, run1.GetInitialMax());
    EXPECT_EQ(Progress::kDefaultMax, run1.GetMax());

    bool max_increased = run1.Inc(20);
    EXPECT_EQ(20, run1.Get());
    EXPECT_EQ(Progress::kDefaultMax, run1.GetMax());
    EXPECT_FALSE(max_increased);

    run1.Save();
    AssertStats(path, 1, 20);
}

// Tests what happens when the persistent settings contains the average duration of 1 run.
// Data on file is 1 run and 109 average.
TEST_F(ProgressTest, SecondTime) {
    std::string path = CopyTextFileFixture("stats-one-run-no-newline.txt");

    Progress run1 = GetInstance(-42, 1.2, path);
    EXPECT_EQ(0, run1.Get());
    EXPECT_EQ(10, run1.GetInitialMax());
    EXPECT_EQ(10, run1.GetMax());

    bool max_increased = run1.Inc(20);
    EXPECT_EQ(20, run1.Get());
    EXPECT_EQ(24, run1.GetMax());
    EXPECT_TRUE(max_increased);

    // Average now is 2 runs and (10 + 20)/ 2 = 15
    run1.Save();
    AssertStats(path, 2, 15);

    Progress run2 = GetInstance(-42, 1.2, path);
    EXPECT_EQ(0, run2.Get());
    EXPECT_EQ(15, run2.GetInitialMax());
    EXPECT_EQ(15, run2.GetMax());

    max_increased = run2.Inc(25);
    EXPECT_EQ(25, run2.Get());
    EXPECT_EQ(30, run2.GetMax());
    EXPECT_TRUE(max_increased);

    // Average now is 3 runs and (15 * 2 + 25)/ 3 = 18.33 = 18
    run2.Save();
    AssertStats(path, 3, 18);

    Progress run3 = GetInstance(-42, 1.2, path);
    EXPECT_EQ(0, run3.Get());
    EXPECT_EQ(18, run3.GetInitialMax());
    EXPECT_EQ(18, run3.GetMax());

    // Make sure average decreases as well
    max_increased = run3.Inc(5);
    EXPECT_EQ(5, run3.Get());
    EXPECT_EQ(18, run3.GetMax());
    EXPECT_FALSE(max_increased);

    // Average now is 4 runs and (18 * 3 + 5)/ 4 = 14.75 = 14
    run3.Save();
    AssertStats(path, 4, 14);
}

// Tests what happens when the persistent settings contains the average duration of 2 runs.
// Data on file is 2 runs and 15 average.
TEST_F(ProgressTest, ThirdTime) {
    std::string path = CopyTextFileFixture("stats-two-runs.txt");
    AssertStats(path, 2, 15);  // Sanity check

    Progress run1 = GetInstance(-42, 1.2, path);
    EXPECT_EQ(0, run1.Get());
    EXPECT_EQ(15, run1.GetInitialMax());
    EXPECT_EQ(15, run1.GetMax());

    bool max_increased = run1.Inc(20);
    EXPECT_EQ(20, run1.Get());
    EXPECT_EQ(24, run1.GetMax());
    EXPECT_TRUE(max_increased);

    // Average now is 3 runs and (15 * 2 + 20)/ 3 = 16.66 = 16
    run1.Save();
    AssertStats(path, 3, 16);
}

class DumpstateUtilTest : public DumpstateBaseTest {
  public:
    void SetUp() {
        DumpstateBaseTest::SetUp();
        SetDryRun(false);
    }

    void CaptureFdOut() {
        ReadFileToString(path_, &out);
    }

    void CreateFd(const std::string& name) {
        path_ = kTestDataPath + name;
        MYLOGD("Creating fd for file %s\n", path_.c_str());

        fd = TEMP_FAILURE_RETRY(open(path_.c_str(),
                                     O_WRONLY | O_CREAT | O_TRUNC | O_CLOEXEC | O_NOFOLLOW,
                                     S_IRUSR | S_IWUSR | S_IRGRP | S_IROTH));
        ASSERT_GE(fd, 0) << "could not create FD for path " << path_;
    }

    // Runs a command into the `fd` and capture `stderr`.
    int RunCommand(const std::string& title, const std::vector<std::string>& full_command,
                   const CommandOptions& options = CommandOptions::DEFAULT) {
        CaptureStderr();
        int status = RunCommandToFd(fd, title, full_command, options);
        close(fd);

        CaptureFdOut();
        err = GetCapturedStderr();
        return status;
    }

    // Dumps a file and into the `fd` and `stderr`.
    int DumpFile(const std::string& title, const std::string& path) {
        CaptureStderr();
        int status = DumpFileToFd(fd, title, path);
        close(fd);

        CaptureFdOut();
        err = GetCapturedStderr();
        return status;
    }

    int fd;

    // 'fd` output and `stderr` from the last command ran.
    std::string out, err;

  private:
    std::string path_;
};

TEST_F(DumpstateUtilTest, RunCommandNoArgs) {
    CreateFd("RunCommandNoArgs.txt");
    EXPECT_EQ(-1, RunCommand("", {}));
}

TEST_F(DumpstateUtilTest, RunCommandNoTitle) {
    CreateFd("RunCommandWithNoArgs.txt");
    EXPECT_EQ(0, RunCommand("", {kSimpleCommand}));
    EXPECT_THAT(out, StrEq("stdout\n"));
    EXPECT_THAT(err, StrEq("stderr\n"));
}

TEST_F(DumpstateUtilTest, RunCommandWithTitle) {
    CreateFd("RunCommandWithNoArgs.txt");
    EXPECT_EQ(0, RunCommand("I AM GROOT", {kSimpleCommand}));
    EXPECT_THAT(out, StrEq("------ I AM GROOT (" + kSimpleCommand + ") ------\nstdout\n"));
    EXPECT_THAT(err, StrEq("stderr\n"));
}

TEST_F(DumpstateUtilTest, RunCommandWithOneArg) {
    CreateFd("RunCommandWithOneArg.txt");
    EXPECT_EQ(0, RunCommand("", {kEchoCommand, "one"}));
    EXPECT_THAT(err, IsEmpty());
    EXPECT_THAT(out, StrEq("one\n"));
}

TEST_F(DumpstateUtilTest, RunCommandWithMultipleArgs) {
    CreateFd("RunCommandWithMultipleArgs.txt");
    EXPECT_EQ(0, RunCommand("", {kEchoCommand, "one", "is", "the", "loniest", "number"}));
    EXPECT_THAT(err, IsEmpty());
    EXPECT_THAT(out, StrEq("one is the loniest number\n"));
}

TEST_F(DumpstateUtilTest, RunCommandWithLoggingMessage) {
    CreateFd("RunCommandWithLoggingMessage.txt");
    EXPECT_EQ(
        0, RunCommand("", {kSimpleCommand},
                      CommandOptions::WithTimeout(10).Log("COMMAND, Y U NO LOG FIRST?").Build()));
    EXPECT_THAT(out, StrEq("stdout\n"));
    EXPECT_THAT(err, StrEq("COMMAND, Y U NO LOG FIRST?stderr\n"));
}

TEST_F(DumpstateUtilTest, RunCommandRedirectStderr) {
    CreateFd("RunCommandRedirectStderr.txt");
    EXPECT_EQ(0, RunCommand("", {kSimpleCommand},
                            CommandOptions::WithTimeout(10).RedirectStderr().Build()));
    EXPECT_THAT(out, IsEmpty());
    EXPECT_THAT(err, StrEq("stdout\nstderr\n"));
}

TEST_F(DumpstateUtilTest, RunCommandDryRun) {
    CreateFd("RunCommandDryRun.txt");
    SetDryRun(true);
    EXPECT_EQ(0, RunCommand("I AM GROOT", {kSimpleCommand}));
    EXPECT_THAT(out, StrEq(android::base::StringPrintf(
                         "------ I AM GROOT (%s) ------\n\t(skipped on dry run)\n",
                         kSimpleCommand.c_str())));
    EXPECT_THAT(err, IsEmpty());
}

TEST_F(DumpstateUtilTest, RunCommandDryRunNoTitle) {
    CreateFd("RunCommandDryRun.txt");
    SetDryRun(true);
    EXPECT_EQ(0, RunCommand("", {kSimpleCommand}));
    EXPECT_THAT(
        out, StrEq(android::base::StringPrintf("%s: skipped on dry run\n", kSimpleCommand.c_str())));
    EXPECT_THAT(err, IsEmpty());
}

TEST_F(DumpstateUtilTest, RunCommandDryRunAlways) {
    CreateFd("RunCommandDryRunAlways.txt");
    SetDryRun(true);
    EXPECT_EQ(0, RunCommand("", {kSimpleCommand}, CommandOptions::WithTimeout(10).Always().Build()));
    EXPECT_THAT(out, StrEq("stdout\n"));
    EXPECT_THAT(err, StrEq("stderr\n"));
}

TEST_F(DumpstateUtilTest, RunCommandNotFound) {
    CreateFd("RunCommandNotFound.txt");
    EXPECT_NE(0, RunCommand("", {"/there/cannot/be/such/command"}));
    EXPECT_THAT(out, StartsWith("*** command '/there/cannot/be/such/command' failed: exit code"));
    EXPECT_THAT(err, StartsWith("execvp on command '/there/cannot/be/such/command' failed"));
}

TEST_F(DumpstateUtilTest, RunCommandFails) {
    CreateFd("RunCommandFails.txt");
    EXPECT_EQ(42, RunCommand("", {kSimpleCommand, "--exit", "42"}));
    EXPECT_THAT(out, StrEq("stdout\n*** command '" + kSimpleCommand +
                           " --exit 42' failed: exit code 42\n"));
    EXPECT_THAT(err, StrEq("stderr\n*** command '" + kSimpleCommand +
                           " --exit 42' failed: exit code 42\n"));
}

TEST_F(DumpstateUtilTest, RunCommandCrashes) {
    CreateFd("RunCommandCrashes.txt");
    EXPECT_NE(0, RunCommand("", {kSimpleCommand, "--crash"}));
    // We don't know the exit code, so check just the prefix.
    EXPECT_THAT(
        out, StartsWith("stdout\n*** command '" + kSimpleCommand + " --crash' failed: exit code"));
    EXPECT_THAT(
        err, StartsWith("stderr\n*** command '" + kSimpleCommand + " --crash' failed: exit code"));
}

TEST_F(DumpstateUtilTest, RunCommandTimesoutWithSec) {
    CreateFd("RunCommandTimesout.txt");
    EXPECT_EQ(-1, RunCommand("", {kSimpleCommand, "--sleep", "2"},
                             CommandOptions::WithTimeout(1).Build()));
    EXPECT_THAT(out, StartsWith("stdout line1\n*** command '" + kSimpleCommand +
                                " --sleep 2' timed out after 1"));
    EXPECT_THAT(err, StartsWith("sleeping for 2s\n*** command '" + kSimpleCommand +
                                " --sleep 2' timed out after 1"));
}

TEST_F(DumpstateUtilTest, RunCommandTimesoutWithMsec) {
    CreateFd("RunCommandTimesout.txt");
    EXPECT_EQ(-1, RunCommand("", {kSimpleCommand, "--sleep", "2"},
                             CommandOptions::WithTimeoutInMs(1000).Build()));
    EXPECT_THAT(out, StartsWith("stdout line1\n*** command '" + kSimpleCommand +
                                " --sleep 2' timed out after 1"));
    EXPECT_THAT(err, StartsWith("sleeping for 2s\n*** command '" + kSimpleCommand +
                                " --sleep 2' timed out after 1"));
}


TEST_F(DumpstateUtilTest, RunCommandIsKilled) {
    CreateFd("RunCommandIsKilled.txt");
    CaptureStderr();

    std::thread t([=]() {
        EXPECT_EQ(SIGTERM, RunCommandToFd(fd, "", {kSimpleCommand, "--pid", "--sleep", "20"},
                                          CommandOptions::WithTimeout(100).Always().Build()));
    });

    // Capture pid and pre-sleep output.
    sleep(1);  // Wait a little bit to make sure pid and 1st line were printed.
    std::string err = GetCapturedStderr();
    EXPECT_THAT(err, StrEq("sleeping for 20s\n"));

    CaptureFdOut();
    std::vector<std::string> lines = android::base::Split(out, "\n");
    ASSERT_EQ(3, (int)lines.size()) << "Invalid lines before sleep: " << out;

    int pid = atoi(lines[0].c_str());
    EXPECT_THAT(lines[1], StrEq("stdout line1"));
    EXPECT_THAT(lines[2], IsEmpty());  // \n

    // Then kill the process.
    CaptureFdOut();
    CaptureStderr();
    ASSERT_EQ(0, kill(pid, SIGTERM)) << "failed to kill pid " << pid;
    t.join();

    // Finally, check output after murder.
    CaptureFdOut();
    err = GetCapturedStderr();

    // out starts with the pid, which is an unknown
    EXPECT_THAT(out, EndsWith("stdout line1\n*** command '" + kSimpleCommand +
                              " --pid --sleep 20' failed: killed by signal 15\n"));
    EXPECT_THAT(err, StrEq("*** command '" + kSimpleCommand +
                           " --pid --sleep 20' failed: killed by signal 15\n"));
}

TEST_F(DumpstateUtilTest, RunCommandAsRootUserBuild) {
    if (!IsStandalone()) {
        // TODO: temporarily disabled because it might cause other tests to fail after dropping
        // to Shell - need to refactor tests to avoid this problem)
        MYLOGE("Skipping DumpstateUtilTest.RunCommandAsRootUserBuild() on test suite\n")
        return;
    }
    CreateFd("RunCommandAsRootUserBuild.txt");
    if (!PropertiesHelper::IsUserBuild()) {
        // Emulates user build if necessarily.
        SetBuildType("user");
    }

    DropRoot();

    EXPECT_EQ(0, RunCommand("", {kSimpleCommand}, CommandOptions::WithTimeout(1).AsRoot().Build()));

    // We don't know the exact path of su, so we just check for the 'root ...' commands
    EXPECT_THAT(out, StartsWith("Skipping"));
    EXPECT_THAT(out, EndsWith("root " + kSimpleCommand + "' on user build.\n"));
    EXPECT_THAT(err, IsEmpty());
}

TEST_F(DumpstateUtilTest, RunCommandAsRootNonUserBuild) {
    if (!IsStandalone()) {
        // TODO: temporarily disabled because it might cause other tests to fail after dropping
        // to Shell - need to refactor tests to avoid this problem)
        MYLOGE("Skipping DumpstateUtilTest.RunCommandAsRootNonUserBuild() on test suite\n")
        return;
    }
    CreateFd("RunCommandAsRootNonUserBuild.txt");
    if (PropertiesHelper::IsUserBuild()) {
        ALOGI("Skipping RunCommandAsRootNonUserBuild on user builds\n");
        return;
    }

    DropRoot();

    EXPECT_EQ(0, RunCommand("", {kSimpleCommand, "--uid"},
                            CommandOptions::WithTimeout(1).AsRoot().Build()));

    EXPECT_THAT(out, StrEq("0\nstdout\n"));
    EXPECT_THAT(err, StrEq("stderr\n"));
}


TEST_F(DumpstateUtilTest, RunCommandAsRootIfAvailableOnUserBuild) {
    if (!IsStandalone()) {
        // TODO: temporarily disabled because it might cause other tests to fail after dropping
        // to Shell - need to refactor tests to avoid this problem)
        MYLOGE("Skipping DumpstateUtilTest.RunCommandAsRootIfAvailableOnUserBuild() on test suite\n")
        return;
    }
    CreateFd("RunCommandAsRootIfAvailableOnUserBuild.txt");
    if (!PropertiesHelper::IsUserBuild()) {
        // Emulates user build if necessarily.
        SetBuildType("user");
    }

    DropRoot();

    EXPECT_EQ(0, RunCommand("", {kSimpleCommand, "--uid"},
                            CommandOptions::WithTimeout(1).AsRootIfAvailable().Build()));

    EXPECT_THAT(out, StrEq("2000\nstdout\n"));
    EXPECT_THAT(err, StrEq("stderr\n"));
}

TEST_F(DumpstateUtilTest, RunCommandAsRootIfAvailableOnDebugBuild) {
    if (!IsStandalone()) {
        // TODO: temporarily disabled because it might cause other tests to fail after dropping
        // to Shell - need to refactor tests to avoid this problem)
        MYLOGE("Skipping DumpstateUtilTest.RunCommandAsRootIfAvailableOnDebugBuild() on test suite\n")
        return;
    }
    CreateFd("RunCommandAsRootIfAvailableOnDebugBuild.txt");
    if (PropertiesHelper::IsUserBuild()) {
        ALOGI("Skipping RunCommandAsRootNonUserBuild on user builds\n");
        return;
    }

    DropRoot();

    EXPECT_EQ(0, RunCommand("", {kSimpleCommand, "--uid"},
                            CommandOptions::WithTimeout(1).AsRootIfAvailable().Build()));

    EXPECT_THAT(out, StrEq("0\nstdout\n"));
    EXPECT_THAT(err, StrEq("stderr\n"));
}

TEST_F(DumpstateUtilTest, RunCommandDropRoot) {
    if (!IsStandalone()) {
        // TODO: temporarily disabled because it might cause other tests to fail after dropping
        // to Shell - need to refactor tests to avoid this problem)
        MYLOGE("Skipping DumpstateUtilTest.RunCommandDropRoot() on test suite\n")
        return;
    }
    CreateFd("RunCommandDropRoot.txt");
    // First check root case - only available when running with 'adb root'.
    uid_t uid = getuid();
    if (uid == 0) {
        EXPECT_EQ(0, RunCommand("", {kSimpleCommand, "--uid"}));
        EXPECT_THAT(out, StrEq("0\nstdout\n"));
        EXPECT_THAT(err, StrEq("stderr\n"));
        return;
    }
    // Then run dropping root.
    EXPECT_EQ(0, RunCommand("", {kSimpleCommand, "--uid"},
                            CommandOptions::WithTimeout(1).DropRoot().Build()));
    EXPECT_THAT(out, StrEq("2000\nstdout\n"));
    EXPECT_THAT(err, StrEq("drop_root_user(): already running as Shell\nstderr\n"));
}

TEST_F(DumpstateUtilTest, DumpFileNotFoundNoTitle) {
    CreateFd("DumpFileNotFound.txt");
    EXPECT_EQ(-1, DumpFile("", "/I/cant/believe/I/exist"));
    EXPECT_THAT(out,
                StrEq("*** Error dumping /I/cant/believe/I/exist: No such file or directory\n"));
    EXPECT_THAT(err, IsEmpty());
}

TEST_F(DumpstateUtilTest, DumpFileNotFoundWithTitle) {
    CreateFd("DumpFileNotFound.txt");
    EXPECT_EQ(-1, DumpFile("Y U NO EXIST?", "/I/cant/believe/I/exist"));
    EXPECT_THAT(out, StrEq("*** Error dumping /I/cant/believe/I/exist (Y U NO EXIST?): No such "
                           "file or directory\n"));
    EXPECT_THAT(err, IsEmpty());
}

TEST_F(DumpstateUtilTest, DumpFileSingleLine) {
    CreateFd("DumpFileSingleLine.txt");
    EXPECT_EQ(0, DumpFile("", kTestDataPath + "single-line.txt"));
    EXPECT_THAT(err, IsEmpty());
    EXPECT_THAT(out, StrEq("I AM LINE1\n"));  // dumpstate adds missing newline
}

TEST_F(DumpstateUtilTest, DumpFileSingleLineWithNewLine) {
    CreateFd("DumpFileSingleLineWithNewLine.txt");
    EXPECT_EQ(0, DumpFile("", kTestDataPath + "single-line-with-newline.txt"));
    EXPECT_THAT(err, IsEmpty());
    EXPECT_THAT(out, StrEq("I AM LINE1\n"));
}

TEST_F(DumpstateUtilTest, DumpFileMultipleLines) {
    CreateFd("DumpFileMultipleLines.txt");
    EXPECT_EQ(0, DumpFile("", kTestDataPath + "multiple-lines.txt"));
    EXPECT_THAT(err, IsEmpty());
    EXPECT_THAT(out, StrEq("I AM LINE1\nI AM LINE2\nI AM LINE3\n"));
}

TEST_F(DumpstateUtilTest, DumpFileMultipleLinesWithNewLine) {
    CreateFd("DumpFileMultipleLinesWithNewLine.txt");
    EXPECT_EQ(0, DumpFile("", kTestDataPath + "multiple-lines-with-newline.txt"));
    EXPECT_THAT(err, IsEmpty());
    EXPECT_THAT(out, StrEq("I AM LINE1\nI AM LINE2\nI AM LINE3\n"));
}

TEST_F(DumpstateUtilTest, DumpFileOnDryRunNoTitle) {
    CreateFd("DumpFileOnDryRun.txt");
    SetDryRun(true);
    std::string path = kTestDataPath + "single-line.txt";
    EXPECT_EQ(0, DumpFile("", kTestDataPath + "single-line.txt"));
    EXPECT_THAT(err, IsEmpty());
    EXPECT_THAT(out, StrEq(path + ": skipped on dry run\n"));
}

TEST_F(DumpstateUtilTest, DumpFileOnDryRun) {
    CreateFd("DumpFileOnDryRun.txt");
    SetDryRun(true);
    std::string path = kTestDataPath + "single-line.txt";
    EXPECT_EQ(0, DumpFile("Might as well dump. Dump!", kTestDataPath + "single-line.txt"));
    EXPECT_THAT(err, IsEmpty());
    EXPECT_THAT(
        out, StartsWith("------ Might as well dump. Dump! (" + kTestDataPath + "single-line.txt:"));
    EXPECT_THAT(out, EndsWith("skipped on dry run\n"));
}

}  // namespace dumpstate
}  // namespace os
}  // namespace android<|MERGE_RESOLUTION|>--- conflicted
+++ resolved
@@ -62,13 +62,6 @@
     MOCK_METHOD1(onProgress, binder::Status(int32_t progress));
     MOCK_METHOD1(onError, binder::Status(int32_t error_code));
     MOCK_METHOD0(onFinished, binder::Status());
-<<<<<<< HEAD
-    MOCK_METHOD1(onProgressUpdated, binder::Status(int32_t progress));
-    MOCK_METHOD1(onMaxProgressUpdated, binder::Status(int32_t max_progress));
-    MOCK_METHOD4(onSectionComplete, binder::Status(const ::std::string& name, int32_t status,
-                                                   int32_t size, int32_t durationMs));
-=======
->>>>>>> 6fbb7b84
 
   protected:
     MOCK_METHOD0(onAsBinder, IBinder*());
@@ -593,10 +586,6 @@
         SetDryRun(false);
         SetBuildType(android::base::GetProperty("ro.build.type", "(unknown)"));
         ds.progress_.reset(new Progress());
-<<<<<<< HEAD
-        ds.update_progress_threshold_ = 0;
-=======
->>>>>>> 6fbb7b84
         ds.options_.reset(new Dumpstate::DumpOptions());
     }
 
@@ -621,16 +610,9 @@
         return status;
     }
 
-<<<<<<< HEAD
-    void SetProgress(long progress, long initial_max, long threshold = 0) {
-        ds.options_->do_progress_updates = true;
-        ds.update_progress_threshold_ = threshold;
-        ds.last_updated_progress_ = 0;
-=======
     void SetProgress(long progress, long initial_max) {
         ds.last_reported_percent_progress_ = 0;
         ds.options_->do_progress_updates = true;
->>>>>>> 6fbb7b84
         ds.progress_.reset(new Progress(initial_max, progress, 1.2));
     }
 
@@ -808,74 +790,20 @@
     ds.listener_name_ = "FoxMulder";
     SetProgress(0, 30);
 
-<<<<<<< HEAD
-    EXPECT_CALL(*listener, onProgressUpdated(20));
-=======
->>>>>>> 6fbb7b84
     EXPECT_CALL(*listener, onProgress(66));  // 20/30 %
     EXPECT_EQ(0, RunCommand("", {kSimpleCommand}, CommandOptions::WithTimeout(20).Build()));
     std::string progress_message = GetProgressMessage(ds.listener_name_, 20, 30);
     EXPECT_THAT(out, StrEq("stdout\n"));
     EXPECT_THAT(err, StrEq("stderr\n" + progress_message));
 
-<<<<<<< HEAD
-    EXPECT_CALL(*listener, onProgressUpdated(30));
-    EXPECT_CALL(*listener, onProgress(100));  // 35/35 %
-    EXPECT_EQ(0, RunCommand("", {kSimpleCommand}, CommandOptions::WithTimeout(10).Build()));
-    progress_message = GetProgressMessage(ds.listener_name_, 30, 30);
-    EXPECT_THAT(out, StrEq("stdout\n"));
-    EXPECT_THAT(err, StrEq("stderr\n" + progress_message));
-
-    // Run a command that will increase maximum timeout.
-    EXPECT_CALL(*listener, onProgressUpdated(31));
-    EXPECT_CALL(*listener, onMaxProgressUpdated(37));
-    EXPECT_CALL(*listener, onProgress(83));  // 31/37 %
-    EXPECT_EQ(0, RunCommand("", {kSimpleCommand}, CommandOptions::WithTimeout(1).Build()));
-    progress_message = GetProgressMessage(ds.listener_name_, 31, 37, 30);  // 20% increase
-=======
     EXPECT_CALL(*listener, onProgress(80));  // 24/30 %
     EXPECT_EQ(0, RunCommand("", {kSimpleCommand}, CommandOptions::WithTimeout(4).Build()));
     progress_message = GetProgressMessage(ds.listener_name_, 24, 30);
->>>>>>> 6fbb7b84
     EXPECT_THAT(out, StrEq("stdout\n"));
     EXPECT_THAT(err, StrEq("stderr\n" + progress_message));
 
     // Make sure command ran while in dry_run is counted.
     SetDryRun(true);
-<<<<<<< HEAD
-    EXPECT_CALL(*listener, onProgressUpdated(35));
-    EXPECT_CALL(*listener, onProgress(94));  // 35/37 %
-    EXPECT_EQ(0, RunCommand("", {kSimpleCommand}, CommandOptions::WithTimeout(4).Build()));
-    progress_message = GetProgressMessage(ds.listener_name_, 35, 37);
-    EXPECT_THAT(out, IsEmpty());
-    EXPECT_THAT(err, StrEq(progress_message));
-
-    ds.listener_.clear();
-}
-
-TEST_F(DumpstateTest, RunCommandProgressIgnoreThreshold) {
-    sp<DumpstateListenerMock> listener(new DumpstateListenerMock());
-    ds.listener_ = listener;
-    ds.listener_name_ = "FoxMulder";
-    SetProgress(0, 8, 5);  // 8 max, 5 threshold
-
-    // First update should always be sent.
-    EXPECT_CALL(*listener, onProgressUpdated(1));
-    EXPECT_CALL(*listener, onProgress(12));  // 1/12 %
-    EXPECT_EQ(0, RunCommand("", {kSimpleCommand}, CommandOptions::WithTimeout(1).Build()));
-    std::string progress_message = GetProgressMessage(ds.listener_name_, 1, 8);
-    EXPECT_THAT(out, StrEq("stdout\n"));
-    EXPECT_THAT(err, StrEq("stderr\n" + progress_message));
-
-    // Fourth update should be ignored because it's between the threshold (5 -1 = 4 < 5).
-    EXPECT_EQ(0, RunCommand("", {kSimpleCommand}, CommandOptions::WithTimeout(4).Build()));
-    EXPECT_THAT(out, StrEq("stdout\n"));
-    EXPECT_THAT(err, StrEq("stderr\n"));
-
-    // Third update should be sent because it reaches threshold (6 - 1 = 5).
-    EXPECT_CALL(*listener, onProgressUpdated(6));
-    EXPECT_CALL(*listener, onProgress(75));  // 6/8 %
-=======
     EXPECT_CALL(*listener, onProgress(90));  // 27/30 %
     EXPECT_EQ(0, RunCommand("", {kSimpleCommand}, CommandOptions::WithTimeout(3).Build()));
     progress_message = GetProgressMessage(ds.listener_name_, 27, 30);
@@ -890,7 +818,6 @@
     EXPECT_THAT(err, StrEq("stderr\n" + progress_message));
 
     EXPECT_CALL(*listener, onProgress(100));  // 30/30 %
->>>>>>> 6fbb7b84
     EXPECT_EQ(0, RunCommand("", {kSimpleCommand}, CommandOptions::WithTimeout(1).Build()));
     progress_message = GetProgressMessage(ds.listener_name_, 30, 30);
     EXPECT_THAT(out, StrEq("stdout\n"));
@@ -1120,10 +1047,6 @@
     ds.listener_name_ = "FoxMulder";
     SetProgress(0, 30);
 
-<<<<<<< HEAD
-    EXPECT_CALL(*listener, onProgressUpdated(5));
-=======
->>>>>>> 6fbb7b84
     EXPECT_CALL(*listener, onProgress(16));  // 5/30 %
     EXPECT_EQ(0, DumpFile("", kTestDataPath + "single-line.txt"));
 
