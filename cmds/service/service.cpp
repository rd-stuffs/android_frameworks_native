/*
 * Copyright 2013 The Android Open Source Project
 *
 * Licensed under the Apache License, Version 2.0 (the "License");
 * you may not use this file except in compliance with the License.
 * You may obtain a copy of the License at
 *
 *      http://www.apache.org/licenses/LICENSE-2.0
 *
 * Unless required by applicable law or agreed to in writing, software
 * distributed under the License is distributed on an "AS IS" BASIS,
 * WITHOUT WARRANTIES OR CONDITIONS OF ANY KIND, either express or implied.
 * See the License for the specific language governing permissions and
 * limitations under the License.
 */

#include <binder/Parcel.h>
#include <binder/ProcessState.h>
#include <binder/IServiceManager.h>
#include <binder/TextOutput.h>
#include <cutils/ashmem.h>

#include <getopt.h>
#include <stdlib.h>
#include <stdio.h>
#include <string.h>
#include <unistd.h>
#include <sys/mman.h>
#include <sys/time.h>
#include <sys/types.h>
#include <sys/stat.h>
#include <fcntl.h>

using namespace android;

void writeString16(Parcel& parcel, const char* string)
{
    if (string != nullptr)
    {
        parcel.writeString16(String16(string));
    }
    else
    {
        parcel.writeInt32(-1);
    }
}

// get the name of the generic interface we hold a reference to
static String16 get_interface_name(sp<IBinder> service)
{
    if (service != nullptr) {
        Parcel data, reply;
        status_t err = service->transact(IBinder::INTERFACE_TRANSACTION, data, &reply);
        if (err == NO_ERROR) {
            return reply.readString16();
        }
    }
    return String16();
}

static String8 good_old_string(const String16& src)
{
    String8 name8;
    char ch8[2];
    ch8[1] = 0;
    for (unsigned j = 0; j < src.size(); j++) {
        char16_t ch = src[j];
        if (ch < 128) ch8[0] = (char)ch;
        name8.append(ch8);
    }
    return name8;
}

int main(int argc, char* const argv[])
{
    bool wantsUsage = false;
    int result = 0;

    while (1) {
        int ic = getopt(argc, argv, "h?");
        if (ic < 0)
            break;

        switch (ic) {
        case 'h':
        case '?':
            wantsUsage = true;
            break;
        default:
            aerr << "service: Unknown option -" << ic << endl;
            wantsUsage = true;
            result = 10;
            break;
        }
    }
#ifdef VENDORSERVICES
    ProcessState::initWithDriver("/dev/vndbinder");
#endif
    sp<IServiceManager> sm = defaultServiceManager();
    fflush(stdout);
    if (sm == nullptr) {
        aerr << "service: Unable to get default service manager!" << endl;
        return 20;
    }

    if (optind >= argc) {
        wantsUsage = true;
    } else if (!wantsUsage) {
        if (strcmp(argv[optind], "check") == 0) {
            optind++;
            if (optind < argc) {
                sp<IBinder> service = sm->checkService(String16(argv[optind]));
                aout << "Service " << argv[optind] <<
                    (service == nullptr ? ": not found" : ": found") << endl;
            } else {
                aerr << "service: No service specified for check" << endl;
                wantsUsage = true;
                result = 10;
            }
        }
        else if (strcmp(argv[optind], "list") == 0) {
            Vector<String16> services = sm->listServices();
            aout << "Found " << services.size() << " services:" << endl;
            for (unsigned i = 0; i < services.size(); i++) {
                String16 name = services[i];
                sp<IBinder> service = sm->checkService(name);
                aout << i
                     << "\t" << good_old_string(name)
                     << ": [" << good_old_string(get_interface_name(service)) << "]"
                     << endl;
            }
        } else if (strcmp(argv[optind], "call") == 0) {
            optind++;
            if (optind+1 < argc) {
                int serviceArg = optind;
                sp<IBinder> service = sm->checkService(String16(argv[optind++]));
                String16 ifName = get_interface_name(service);
                int32_t code = atoi(argv[optind++]);
                if (service != nullptr && ifName.size() > 0) {
                    Parcel data, reply;

                    // the interface name is first
                    data.writeInterfaceToken(ifName);

                    // then the rest of the call arguments
                    while (optind < argc) {
                        if (strcmp(argv[optind], "i32") == 0) {
                            optind++;
                            if (optind >= argc) {
                                aerr << "service: no integer supplied for 'i32'" << endl;
                                wantsUsage = true;
                                result = 10;
                                break;
                            }
                            data.writeInt32(atoi(argv[optind++]));
                        } else if (strcmp(argv[optind], "i64") == 0) {
                            optind++;
                            if (optind >= argc) {
                                aerr << "service: no integer supplied for 'i64'" << endl;
                                wantsUsage = true;
                                result = 10;
                                break;
                            }
                            data.writeInt64(atoll(argv[optind++]));
                        } else if (strcmp(argv[optind], "s16") == 0) {
                            optind++;
                            if (optind >= argc) {
                                aerr << "service: no string supplied for 's16'" << endl;
                                wantsUsage = true;
                                result = 10;
                                break;
                            }
                            data.writeString16(String16(argv[optind++]));
                        } else if (strcmp(argv[optind], "f") == 0) {
                            optind++;
                            if (optind >= argc) {
                                aerr << "service: no number supplied for 'f'" << endl;
                                wantsUsage = true;
                                result = 10;
                                break;
                            }
                            data.writeFloat(atof(argv[optind++]));
                        } else if (strcmp(argv[optind], "d") == 0) {
                            optind++;
                            if (optind >= argc) {
                                aerr << "service: no number supplied for 'd'" << endl;
                                wantsUsage = true;
                                result = 10;
                                break;
                            }
                            data.writeDouble(atof(argv[optind++]));
                        } else if (strcmp(argv[optind], "null") == 0) {
                            optind++;
                            data.writeStrongBinder(nullptr);
<<<<<<< HEAD
                        } else if (strcmp(argv[optind], "intent") == 0) {
                        	
                        	char* action = nullptr;
                        	char* dataArg = nullptr;
                        	char* type = nullptr;
                        	int launchFlags = 0;
                        	char* component = nullptr;
                        	int categoryCount = 0;
                        	char* categories[16];
                        	
                        	char* context1 = nullptr;
                        	
                            optind++;
                            
                        	while (optind < argc)
                        	{
                        		char* key = strtok_r(argv[optind], "=", &context1);
                        		char* value = strtok_r(nullptr, "=", &context1);
                                
                                // we have reached the end of the XXX=XXX args.
                                if (key == nullptr) break;
                        		
                        		if (strcmp(key, "action") == 0)
                        		{
                        			action = value;
                        		}
                        		else if (strcmp(key, "data") == 0)
                        		{
                        			dataArg = value;
                        		}
                        		else if (strcmp(key, "type") == 0)
                        		{
                        			type = value;
                        		}
                        		else if (strcmp(key, "launchFlags") == 0)
                        		{
                        			launchFlags = atoi(value);
                        		}
                        		else if (strcmp(key, "component") == 0)
                        		{
                        			component = value;
                        		}
                        		else if (strcmp(key, "categories") == 0)
                        		{
                        			char* context2 = nullptr;
                        			categories[categoryCount] = strtok_r(value, ",", &context2);
                        			
                        			while (categories[categoryCount] != nullptr)
                        			{
                        				categoryCount++;
                        				categories[categoryCount] = strtok_r(nullptr, ",", &context2);
                        			}
                        		}
                                
=======
                        } else if (strcmp(argv[optind], "fd") == 0) {
                            optind++;
                            if (optind >= argc) {
                                aerr << "service: no path supplied for 'fd'" << endl;
                                wantsUsage = true;
                                result = 10;
                                break;
                            }
                            const char *path = argv[optind++];
                            int fd = open(path, O_RDONLY);
                            if (fd < 0) {
                                aerr << "service: could not open '" << path << "'" << endl;
                                wantsUsage = true;
                                result = 10;
                                break;
                            }
                            data.writeFileDescriptor(fd, true /* take ownership */);
                        } else if (strcmp(argv[optind], "afd") == 0) {
                            optind++;
                            if (optind >= argc) {
                                aerr << "service: no path supplied for 'afd'" << endl;
                                wantsUsage = true;
                                result = 10;
                                break;
                            }
                            const char *path = argv[optind++];
                            int fd = open(path, O_RDONLY);
                            struct stat statbuf;
                            if (fd < 0 || fstat(fd, &statbuf) != 0) {
                                aerr << "service: could not open or stat '" << path << "'" << endl;
                                wantsUsage = true;
                                result = 10;
                                break;
                            }
                            int afd = ashmem_create_region("test", statbuf.st_size);
                            void* ptr = mmap(NULL, statbuf.st_size,
                                   PROT_READ | PROT_WRITE, MAP_SHARED, afd, 0);
                            read(fd, ptr, statbuf.st_size);
                            close(fd);
                            data.writeFileDescriptor(afd, true /* take ownership */);
                        } else if (strcmp(argv[optind], "nfd") == 0) {
                            optind++;
                            if (optind >= argc) {
                                aerr << "service: no file descriptor supplied for 'nfd'" << endl;
                                wantsUsage = true;
                                result = 10;
                                break;
                            }
                            data.writeFileDescriptor(
                                    atoi(argv[optind++]), true /* take ownership */);

                        } else if (strcmp(argv[optind], "intent") == 0) {

                            char* action = nullptr;
                            char* dataArg = nullptr;
                            char* type = nullptr;
                            int launchFlags = 0;
                            char* component = nullptr;
                            int categoryCount = 0;
                            char* categories[16];

                            char* context1 = nullptr;

                            optind++;

                            while (optind < argc)
                            {
                                char* key = strtok_r(argv[optind], "=", &context1);
                                char* value = strtok_r(nullptr, "=", &context1);

                                // we have reached the end of the XXX=XXX args.
                                if (key == nullptr) break;

                                if (strcmp(key, "action") == 0)
                                {
                                    action = value;
                                }
                                else if (strcmp(key, "data") == 0)
                                {
                                    dataArg = value;
                                }
                                else if (strcmp(key, "type") == 0)
                                {
                                    type = value;
                                }
                                else if (strcmp(key, "launchFlags") == 0)
                                {
                                    launchFlags = atoi(value);
                                }
                                else if (strcmp(key, "component") == 0)
                                {
                                    component = value;
                                }
                                else if (strcmp(key, "categories") == 0)
                                {
                                    char* context2 = nullptr;
                                    categories[categoryCount] = strtok_r(value, ",", &context2);

                                    while (categories[categoryCount] != nullptr)
                                    {
                                        categoryCount++;
                                        categories[categoryCount] = strtok_r(nullptr, ",", &context2);
                                    }
                                }

>>>>>>> 6fbb7b84
                                optind++;
                            }

                            writeString16(data, action);
                            writeString16(data, dataArg);
                            writeString16(data, type);
                            data.writeInt32(launchFlags);
                            writeString16(data, component);

                            if (categoryCount > 0)
                            {
                                data.writeInt32(categoryCount);
                                for (int i = 0 ; i < categoryCount ; i++)
                                {
                                    writeString16(data, categories[i]);
                                }
                            }
                            else
                            {
                                data.writeInt32(0);
                            }

                            // for now just set the extra field to be null.
                            data.writeInt32(-1);
                        } else {
                            aerr << "service: unknown option " << argv[optind] << endl;
                            wantsUsage = true;
                            result = 10;
                            break;
                        }
                    }

                    service->transact(code, data, &reply);
                    aout << "Result: " << reply << endl;
                } else {
                    aerr << "service: Service " << argv[serviceArg]
                        << " does not exist" << endl;
                    result = 10;
                }
            } else {
                if (optind < argc) {
                    aerr << "service: No service specified for call" << endl;
                } else {
                    aerr << "service: No code specified for call" << endl;
                }
                wantsUsage = true;
                result = 10;
            }
        } else {
            aerr << "service: Unknown command " << argv[optind] << endl;
            wantsUsage = true;
            result = 10;
        }
    }

    if (wantsUsage) {
        aout << "Usage: service [-h|-?]\n"
                "       service list\n"
                "       service check SERVICE\n"
                "       service call SERVICE CODE [i32 N | i64 N | f N | d N | s16 STR | null"
                " | fd f | nfd n | afd f ] ...\n"
                "Options:\n"
                "   i32: Write the 32-bit integer N into the send parcel.\n"
                "   i64: Write the 64-bit integer N into the send parcel.\n"
                "   f:   Write the 32-bit single-precision number N into the send parcel.\n"
                "   d:   Write the 64-bit double-precision number N into the send parcel.\n"
                "   s16: Write the UTF-16 string STR into the send parcel.\n"
                "  null: Write a null binder into the send parcel.\n"
                "    fd: Write a file descriptor for the file f to the send parcel.\n"
                "   nfd: Write file descriptor n to the send parcel.\n"
                "   afd: Write an ashmem file descriptor for a region containing the data from"
                " file f to the send parcel.\n";
//                "   intent: Write and Intent int the send parcel. ARGS can be\n"
//                "       action=STR data=STR type=STR launchFlags=INT component=STR categories=STR[,STR,...]\n";
        return result;
    }

    return result;
}
<|MERGE_RESOLUTION|>--- conflicted
+++ resolved
@@ -192,62 +192,6 @@
                         } else if (strcmp(argv[optind], "null") == 0) {
                             optind++;
                             data.writeStrongBinder(nullptr);
-<<<<<<< HEAD
-                        } else if (strcmp(argv[optind], "intent") == 0) {
-                        	
-                        	char* action = nullptr;
-                        	char* dataArg = nullptr;
-                        	char* type = nullptr;
-                        	int launchFlags = 0;
-                        	char* component = nullptr;
-                        	int categoryCount = 0;
-                        	char* categories[16];
-                        	
-                        	char* context1 = nullptr;
-                        	
-                            optind++;
-                            
-                        	while (optind < argc)
-                        	{
-                        		char* key = strtok_r(argv[optind], "=", &context1);
-                        		char* value = strtok_r(nullptr, "=", &context1);
-                                
-                                // we have reached the end of the XXX=XXX args.
-                                if (key == nullptr) break;
-                        		
-                        		if (strcmp(key, "action") == 0)
-                        		{
-                        			action = value;
-                        		}
-                        		else if (strcmp(key, "data") == 0)
-                        		{
-                        			dataArg = value;
-                        		}
-                        		else if (strcmp(key, "type") == 0)
-                        		{
-                        			type = value;
-                        		}
-                        		else if (strcmp(key, "launchFlags") == 0)
-                        		{
-                        			launchFlags = atoi(value);
-                        		}
-                        		else if (strcmp(key, "component") == 0)
-                        		{
-                        			component = value;
-                        		}
-                        		else if (strcmp(key, "categories") == 0)
-                        		{
-                        			char* context2 = nullptr;
-                        			categories[categoryCount] = strtok_r(value, ",", &context2);
-                        			
-                        			while (categories[categoryCount] != nullptr)
-                        			{
-                        				categoryCount++;
-                        				categories[categoryCount] = strtok_r(nullptr, ",", &context2);
-                        			}
-                        		}
-                                
-=======
                         } else if (strcmp(argv[optind], "fd") == 0) {
                             optind++;
                             if (optind >= argc) {
@@ -353,7 +297,6 @@
                                     }
                                 }
 
->>>>>>> 6fbb7b84
                                 optind++;
                             }
 
