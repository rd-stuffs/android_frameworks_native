--- conflicted
+++ resolved
@@ -2237,23 +2237,6 @@
                                                   a_image_path.c_str(),
                                                   slot_suffix.c_str());
 
-<<<<<<< HEAD
-    bool oat_success = move_ab_path(b_path, a_path);
-    bool success;
-
-    if (oat_success) {
-        // Note: we can live without an app image. As such, ignore failure to move the image file.
-        //       If we decide to require the app image, or the app image being moved correctly,
-        //       then change accordingly.
-        constexpr bool kIgnoreAppImageFailure = true;
-
-        bool art_success = true;
-        if (!a_image_path.empty()) {
-            art_success = move_ab_path(b_image_path, a_image_path);
-            if (!art_success) {
-                unlink(a_image_path.c_str());
-            }
-=======
     bool success = true;
     if (move_ab_path(b_path, a_path)) {
         if (move_ab_path(b_vdex_path, a_vdex_path)) {
@@ -2264,6 +2247,7 @@
 
             if (!a_image_path.empty()) {
                 if (!move_ab_path(b_image_path, a_image_path)) {
+                    unlink(a_image_path.c_str());
                     if (!kIgnoreAppImageFailure) {
                         success = false;
                     }
@@ -2273,7 +2257,6 @@
             // Cleanup: delete B image, ignore errors.
             unlink(b_image_path.c_str());
             success = false;
->>>>>>> 8ef0aced
         }
     } else {
         // Cleanup: delete B image, ignore errors.
