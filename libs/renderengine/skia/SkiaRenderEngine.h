--- conflicted
+++ resolved
@@ -59,20 +59,6 @@
 class SkiaRenderEngine : public RenderEngine {
 public:
     static std::unique_ptr<SkiaRenderEngine> create(const RenderEngineCreationArgs& args);
-<<<<<<< HEAD
-    SkiaRenderEngine(RenderEngineType type);
-    ~SkiaRenderEngine() override {}
-
-    virtual std::future<void> primeCache() override { return {}; };
-    virtual void genTextures(size_t /*count*/, uint32_t* /*names*/) override{};
-    virtual void deleteTextures(size_t /*count*/, uint32_t const* /*names*/) override{};
-    virtual bool isProtected() const override { return false; } // mInProtectedContext; }
-    virtual bool supportsProtectedContent() const override { return false; };
-    virtual int getContextPriority() override { return 0; }
-    virtual int reportShadersCompiled() { return 0; }
-    virtual void setEnableTracing(bool tracingEnabled) override;
-    void setViewportAndProjection(Rect /*viewPort*/, Rect /*sourceCrop*/) override { }
-=======
     SkiaRenderEngine(RenderEngineType type,
                      PixelFormat pixelFormat,
                      bool useColorManagement,
@@ -88,7 +74,7 @@
     }
     void onActiveDisplaySizeChanged(ui::Size size) override final;
     int reportShadersCompiled();
->>>>>>> 74878a63
+    void setViewportAndProjection(Rect /*viewPort*/, Rect /*sourceCrop*/) override { }
 
     virtual void genTextures(size_t /*count*/, uint32_t* /*names*/) override final{};
     virtual void deleteTextures(size_t /*count*/, uint32_t const* /*names*/) override final{};
