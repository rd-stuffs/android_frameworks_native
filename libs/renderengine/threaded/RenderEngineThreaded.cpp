--- conflicted
+++ resolved
@@ -252,41 +252,7 @@
     return resultFuture.get();
 }
 
-<<<<<<< HEAD
-void RenderEngineThreaded::setViewportAndProjection(Rect viewPort, Rect sourceCrop) {
-    std::promise<void> resultPromise;
-    std::future<void> resultFuture = resultPromise.get_future();
-    {
-        std::lock_guard lock(mThreadMutex);
-        mFunctionCalls.push([&resultPromise, viewPort, sourceCrop](renderengine::RenderEngine& instance) {
-            ATRACE_NAME("REThreaded::setViewportAndProjection");
-            instance.setViewportAndProjection(viewPort, sourceCrop);
-            resultPromise.set_value();
-        });
-    }
-    mCondition.notify_one();
-    resultFuture.wait();
-}
-
-Framebuffer* RenderEngineThreaded::getFramebufferForDrawing() {
-    std::promise<Framebuffer*> resultPromise;
-    std::future<Framebuffer*> resultFuture = resultPromise.get_future();
-    {
-        std::lock_guard lock(mThreadMutex);
-        mFunctionCalls.push([&resultPromise](renderengine::RenderEngine& instance) {
-            ATRACE_NAME("REThreaded::getFramebufferForDrawing");
-            Framebuffer* framebuffer = instance.getFramebufferForDrawing();
-            resultPromise.set_value(framebuffer);
-        });
-    }
-    mCondition.notify_one();
-    return resultFuture.get();
-}
-
-bool RenderEngineThreaded::cleanupPostRender() {
-=======
 bool RenderEngineThreaded::cleanupPostRender(CleanupMode mode) {
->>>>>>> af19596f
     std::promise<bool> resultPromise;
     std::future<bool> resultFuture = resultPromise.get_future();
     {
@@ -299,6 +265,21 @@
     }
     mCondition.notify_one();
     return resultFuture.get();
+}
+
+void RenderEngineThreaded::setViewportAndProjection(Rect viewPort, Rect sourceCrop) {
+    std::promise<void> resultPromise;
+    std::future<void> resultFuture = resultPromise.get_future();
+    {
+        std::lock_guard lock(mThreadMutex);
+        mFunctionCalls.push([&resultPromise, viewPort, sourceCrop](renderengine::RenderEngine& instance) {
+            ATRACE_NAME("REThreaded::setViewportAndProjection");
+            instance.setViewportAndProjection(viewPort, sourceCrop);
+            resultPromise.set_value();
+        });
+    }
+    mCondition.notify_one();
+    resultFuture.wait();
 }
 
 status_t RenderEngineThreaded::drawLayers(const DisplaySettings& display,
