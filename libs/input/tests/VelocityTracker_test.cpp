--- conflicted
+++ resolved
@@ -176,14 +176,6 @@
         EXPECT_EQ(pointerIndex, pointerCount);
 
         MotionEvent event;
-<<<<<<< HEAD
-        event.initialize(0 /*deviceId*/, AINPUT_SOURCE_TOUCHSCREEN, DISPLAY_ID,
-                action, 0 /*actionButton*/, 0 /*flags*/,
-                AMOTION_EVENT_EDGE_FLAG_NONE, AMETA_NONE, 0 /*buttonState*/,
-                MotionClassification::NONE,
-                0 /*xOffset*/, 0 /*yOffset*/, 0 /*xPrecision*/, 0 /*yPrecision*/,
-                0 /*downTime*/, entry.eventTime.count(), pointerCount, properties, coords);
-=======
         event.initialize(0 /*deviceId*/, AINPUT_SOURCE_TOUCHSCREEN, DISPLAY_ID, action,
                          0 /*actionButton*/, 0 /*flags*/, AMOTION_EVENT_EDGE_FLAG_NONE, AMETA_NONE,
                          0 /*buttonState*/, MotionClassification::NONE, 0 /*xOffset*/,
@@ -191,7 +183,6 @@
                          AMOTION_EVENT_INVALID_CURSOR_POSITION,
                          AMOTION_EVENT_INVALID_CURSOR_POSITION, 0 /*downTime*/,
                          entry.eventTime.count(), pointerCount, properties, coords);
->>>>>>> 6fbb7b84
 
         events.emplace_back(event);
     }
