/*
 * Copyright (C) 2008 The Android Open Source Project
 *
 * Licensed under the Apache License, Version 2.0 (the "License");
 * you may not use this file except in compliance with the License.
 * You may obtain a copy of the License at
 *
 *      http://www.apache.org/licenses/LICENSE-2.0
 *
 * Unless required by applicable law or agreed to in writing, software
 * distributed under the License is distributed on an "AS IS" BASIS,
 * WITHOUT WARRANTIES OR CONDITIONS OF ANY KIND, either express or implied.
 * See the License for the specific language governing permissions and
 * limitations under the License.
 */

#define LOG_TAG "LayerState"

<<<<<<< HEAD
=======
#include <inttypes.h>

>>>>>>> eed5d453
#include <utils/Errors.h>
#include <binder/Parcel.h>
#include <gui/ISurfaceComposerClient.h>
#include <gui/IGraphicBufferProducer.h>
#include <gui/LayerState.h>

namespace android {

status_t layer_state_t::write(Parcel& output) const
{
    output.writeStrongBinder(surface);
    output.writeUint64(what);
    output.writeFloat(x);
    output.writeFloat(y);
    output.writeInt32(z);
    output.writeUint32(w);
    output.writeUint32(h);
    output.writeUint32(layerStack);
    output.writeFloat(alpha);
    output.writeUint32(flags);
    output.writeUint32(mask);
    *reinterpret_cast<layer_state_t::matrix22_t *>(
            output.writeInplace(sizeof(layer_state_t::matrix22_t))) = matrix;
    output.write(crop_legacy);
    output.writeStrongBinder(barrierHandle_legacy);
    output.writeStrongBinder(reparentHandle);
    output.writeUint64(frameNumber_legacy);
    output.writeInt32(overrideScalingMode);
    output.writeStrongBinder(IInterface::asBinder(barrierGbp_legacy));
    output.writeStrongBinder(relativeLayerHandle);
    output.writeStrongBinder(parentHandleForChild);
    output.writeFloat(color.r);
    output.writeFloat(color.g);
    output.writeFloat(color.b);
#ifndef NO_INPUT
    inputInfo.write(output);
#endif
    output.write(transparentRegion);
    output.writeUint32(transform);
    output.writeBool(transformToDisplayInverse);
    output.write(crop);
<<<<<<< HEAD
=======
    output.write(frame);
>>>>>>> eed5d453
    if (buffer) {
        output.writeBool(true);
        output.write(*buffer);
    } else {
        output.writeBool(false);
    }
    if (acquireFence) {
        output.writeBool(true);
        output.write(*acquireFence);
    } else {
        output.writeBool(false);
    }
    output.writeUint32(static_cast<uint32_t>(dataspace));
    output.write(hdrMetadata);
    output.write(surfaceDamageRegion);
    output.writeInt32(api);
    if (sidebandStream) {
        output.writeBool(true);
        output.writeNativeHandle(sidebandStream->handle());
    } else {
        output.writeBool(false);
    }

    memcpy(output.writeInplace(16 * sizeof(float)),
           colorTransform.asArray(), 16 * sizeof(float));
<<<<<<< HEAD
=======
    output.writeFloat(cornerRadius);
>>>>>>> eed5d453

    if (output.writeVectorSize(listenerCallbacks) == NO_ERROR) {
        for (const auto& [listener, callbackIds] : listenerCallbacks) {
            output.writeStrongBinder(IInterface::asBinder(listener));
            output.writeInt64Vector(callbackIds);
        }
    }

    return NO_ERROR;
}

status_t layer_state_t::read(const Parcel& input)
{
    surface = input.readStrongBinder();
    what = input.readUint64();
    x = input.readFloat();
    y = input.readFloat();
    z = input.readInt32();
    w = input.readUint32();
    h = input.readUint32();
    layerStack = input.readUint32();
    alpha = input.readFloat();
    flags = static_cast<uint8_t>(input.readUint32());
    mask = static_cast<uint8_t>(input.readUint32());
    const void* matrix_data = input.readInplace(sizeof(layer_state_t::matrix22_t));
    if (matrix_data) {
        matrix = *reinterpret_cast<layer_state_t::matrix22_t const *>(matrix_data);
    } else {
        return BAD_VALUE;
    }
    input.read(crop_legacy);
    barrierHandle_legacy = input.readStrongBinder();
    reparentHandle = input.readStrongBinder();
    frameNumber_legacy = input.readUint64();
    overrideScalingMode = input.readInt32();
    barrierGbp_legacy = interface_cast<IGraphicBufferProducer>(input.readStrongBinder());
    relativeLayerHandle = input.readStrongBinder();
    parentHandleForChild = input.readStrongBinder();
    color.r = input.readFloat();
    color.g = input.readFloat();
    color.b = input.readFloat();

#ifndef NO_INPUT
    inputInfo = InputWindowInfo::read(input);
#endif

    input.read(transparentRegion);
    transform = input.readUint32();
    transformToDisplayInverse = input.readBool();
    input.read(crop);
<<<<<<< HEAD
=======
    input.read(frame);
>>>>>>> eed5d453
    buffer = new GraphicBuffer();
    if (input.readBool()) {
        input.read(*buffer);
    }
    acquireFence = new Fence();
    if (input.readBool()) {
        input.read(*acquireFence);
    }
    dataspace = static_cast<ui::Dataspace>(input.readUint32());
    input.read(hdrMetadata);
    input.read(surfaceDamageRegion);
    api = input.readInt32();
    if (input.readBool()) {
        sidebandStream = NativeHandle::create(input.readNativeHandle(), true);
    }

    colorTransform = mat4(static_cast<const float*>(input.readInplace(16 * sizeof(float))));
<<<<<<< HEAD
=======
    cornerRadius = input.readFloat();
>>>>>>> eed5d453

    int32_t listenersSize = input.readInt32();
    for (int32_t i = 0; i < listenersSize; i++) {
        auto listener = interface_cast<ITransactionCompletedListener>(input.readStrongBinder());
        std::vector<CallbackId> callbackIds;
        input.readInt64Vector(&callbackIds);
        listenerCallbacks.emplace_back(listener, callbackIds);
    }

    return NO_ERROR;
}

status_t ComposerState::write(Parcel& output) const {
    output.writeStrongBinder(IInterface::asBinder(client));
    return state.write(output);
}

status_t ComposerState::read(const Parcel& input) {
    client = interface_cast<ISurfaceComposerClient>(input.readStrongBinder());
    return state.read(input);
}


DisplayState::DisplayState() :
    what(0),
    layerStack(0),
    orientation(eOrientationDefault),
    viewport(Rect::EMPTY_RECT),
    frame(Rect::EMPTY_RECT),
    width(0),
    height(0) {
}

status_t DisplayState::write(Parcel& output) const {
    output.writeStrongBinder(token);
    output.writeStrongBinder(IInterface::asBinder(surface));
    output.writeUint32(what);
    output.writeUint32(layerStack);
    output.writeUint32(orientation);
    output.write(viewport);
    output.write(frame);
    output.writeUint32(width);
    output.writeUint32(height);
    return NO_ERROR;
}

status_t DisplayState::read(const Parcel& input) {
    token = input.readStrongBinder();
    surface = interface_cast<IGraphicBufferProducer>(input.readStrongBinder());
    what = input.readUint32();
    layerStack = input.readUint32();
    orientation = input.readUint32();
    input.read(viewport);
    input.read(frame);
    width = input.readUint32();
    height = input.readUint32();
    return NO_ERROR;
}

void DisplayState::merge(const DisplayState& other) {
    if (other.what & eSurfaceChanged) {
        what |= eSurfaceChanged;
        surface = other.surface;
    }
    if (other.what & eLayerStackChanged) {
        what |= eLayerStackChanged;
        layerStack = other.layerStack;
    }
    if (other.what & eDisplayProjectionChanged) {
        what |= eDisplayProjectionChanged;
        orientation = other.orientation;
        viewport = other.viewport;
        frame = other.frame;
    }
    if (other.what & eDisplaySizeChanged) {
        what |= eDisplaySizeChanged;
        width = other.width;
        height = other.height;
    }
}

void layer_state_t::merge(const layer_state_t& other) {
    if (other.what & ePositionChanged) {
        what |= ePositionChanged;
        x = other.x;
        y = other.y;
    }
    if (other.what & eLayerChanged) {
        what |= eLayerChanged;
        z = other.z;
    }
    if (other.what & eSizeChanged) {
        what |= eSizeChanged;
        w = other.w;
        h = other.h;
    }
    if (other.what & eAlphaChanged) {
        what |= eAlphaChanged;
        alpha = other.alpha;
    }
    if (other.what & eMatrixChanged) {
        what |= eMatrixChanged;
        matrix = other.matrix;
    }
    if (other.what & eTransparentRegionChanged) {
        what |= eTransparentRegionChanged;
        transparentRegion = other.transparentRegion;
    }
    if (other.what & eFlagsChanged) {
        what |= eFlagsChanged;
        flags = other.flags;
        mask = other.mask;
    }
    if (other.what & eLayerStackChanged) {
        what |= eLayerStackChanged;
        layerStack = other.layerStack;
    }
    if (other.what & eCropChanged_legacy) {
        what |= eCropChanged_legacy;
        crop_legacy = other.crop_legacy;
    }
<<<<<<< HEAD
=======
    if (other.what & eCornerRadiusChanged) {
        what |= eCornerRadiusChanged;
        cornerRadius = other.cornerRadius;
    }
>>>>>>> eed5d453
    if (other.what & eDeferTransaction_legacy) {
        what |= eDeferTransaction_legacy;
        barrierHandle_legacy = other.barrierHandle_legacy;
        barrierGbp_legacy = other.barrierGbp_legacy;
        frameNumber_legacy = other.frameNumber_legacy;
    }
    if (other.what & eOverrideScalingModeChanged) {
        what |= eOverrideScalingModeChanged;
        overrideScalingMode = other.overrideScalingMode;
    }
    if (other.what & eGeometryAppliesWithResize) {
        what |= eGeometryAppliesWithResize;
    }
    if (other.what & eReparentChildren) {
        what |= eReparentChildren;
        reparentHandle = other.reparentHandle;
    }
    if (other.what & eDetachChildren) {
        what |= eDetachChildren;
    }
    if (other.what & eRelativeLayerChanged) {
        what |= eRelativeLayerChanged;
        z = other.z;
        relativeLayerHandle = other.relativeLayerHandle;
    }
    if (other.what & eReparent) {
        what |= eReparent;
        parentHandleForChild = other.parentHandleForChild;
    }
    if (other.what & eDestroySurface) {
        what |= eDestroySurface;
    }
    if (other.what & eTransformChanged) {
        what |= eTransformChanged;
        transform = other.transform;
    }
    if (other.what & eTransformToDisplayInverseChanged) {
        what |= eTransformToDisplayInverseChanged;
        transformToDisplayInverse = other.transformToDisplayInverse;
    }
    if (other.what & eCropChanged) {
        what |= eCropChanged;
        crop = other.crop;
    }
<<<<<<< HEAD
=======
    if (other.what & eFrameChanged) {
        what |= eFrameChanged;
        frame = other.frame;
    }
>>>>>>> eed5d453
    if (other.what & eBufferChanged) {
        what |= eBufferChanged;
        buffer = other.buffer;
    }
    if (other.what & eAcquireFenceChanged) {
        what |= eAcquireFenceChanged;
        acquireFence = other.acquireFence;
    }
    if (other.what & eDataspaceChanged) {
        what |= eDataspaceChanged;
        dataspace = other.dataspace;
    }
    if (other.what & eHdrMetadataChanged) {
        what |= eHdrMetadataChanged;
        hdrMetadata = other.hdrMetadata;
    }
    if (other.what & eSurfaceDamageRegionChanged) {
        what |= eSurfaceDamageRegionChanged;
        surfaceDamageRegion = other.surfaceDamageRegion;
    }
    if (other.what & eApiChanged) {
        what |= eApiChanged;
        api = other.api;
    }
    if (other.what & eSidebandStreamChanged) {
        what |= eSidebandStreamChanged;
        sidebandStream = other.sidebandStream;
    }
    if (other.what & eColorTransformChanged) {
        what |= eColorTransformChanged;
        colorTransform = other.colorTransform;
    }
    if (other.what & eListenerCallbacksChanged) {
        what |= eListenerCallbacksChanged;
        listenerCallbacks = other.listenerCallbacks;
    }

#ifndef NO_INPUT
    if (other.what & eInputInfoChanged) {
        what |= eInputInfoChanged;
        inputInfo = other.inputInfo;
    }
#endif

    if ((other.what & what) != other.what) {
        ALOGE("Unmerged SurfaceComposer Transaction properties. LayerState::merge needs updating? "
<<<<<<< HEAD
              "other.what=0x%X what=0x%X",
              other.what, what);
    }
=======
              "other.what=0x%" PRIu64 " what=0x%" PRIu64,
              other.what, what);
    }
}

// ------------------------------- InputWindowCommands ----------------------------------------

void InputWindowCommands::merge(const InputWindowCommands& other) {
    transferTouchFocusCommands
            .insert(transferTouchFocusCommands.end(),
                    std::make_move_iterator(other.transferTouchFocusCommands.begin()),
                    std::make_move_iterator(other.transferTouchFocusCommands.end()));
}

void InputWindowCommands::clear() {
    transferTouchFocusCommands.clear();
}

void InputWindowCommands::write(Parcel& output) const {
    output.writeUint32(static_cast<uint32_t>(transferTouchFocusCommands.size()));
    for (const auto& transferTouchFocusCommand : transferTouchFocusCommands) {
        output.writeStrongBinder(transferTouchFocusCommand.fromToken);
        output.writeStrongBinder(transferTouchFocusCommand.toToken);
    }
}

void InputWindowCommands::read(const Parcel& input) {
    size_t count = input.readUint32();
    transferTouchFocusCommands.clear();
    for (size_t i = 0; i < count; i++) {
        TransferTouchFocusCommand transferTouchFocusCommand;
        transferTouchFocusCommand.fromToken = input.readStrongBinder();
        transferTouchFocusCommand.toToken = input.readStrongBinder();
        transferTouchFocusCommands.emplace_back(transferTouchFocusCommand);
    }
>>>>>>> eed5d453
}

}; // namespace android<|MERGE_RESOLUTION|>--- conflicted
+++ resolved
@@ -16,11 +16,8 @@
 
 #define LOG_TAG "LayerState"
 
-<<<<<<< HEAD
-=======
 #include <inttypes.h>
 
->>>>>>> eed5d453
 #include <utils/Errors.h>
 #include <binder/Parcel.h>
 #include <gui/ISurfaceComposerClient.h>
@@ -62,10 +59,7 @@
     output.writeUint32(transform);
     output.writeBool(transformToDisplayInverse);
     output.write(crop);
-<<<<<<< HEAD
-=======
     output.write(frame);
->>>>>>> eed5d453
     if (buffer) {
         output.writeBool(true);
         output.write(*buffer);
@@ -91,10 +85,7 @@
 
     memcpy(output.writeInplace(16 * sizeof(float)),
            colorTransform.asArray(), 16 * sizeof(float));
-<<<<<<< HEAD
-=======
     output.writeFloat(cornerRadius);
->>>>>>> eed5d453
 
     if (output.writeVectorSize(listenerCallbacks) == NO_ERROR) {
         for (const auto& [listener, callbackIds] : listenerCallbacks) {
@@ -145,10 +136,7 @@
     transform = input.readUint32();
     transformToDisplayInverse = input.readBool();
     input.read(crop);
-<<<<<<< HEAD
-=======
     input.read(frame);
->>>>>>> eed5d453
     buffer = new GraphicBuffer();
     if (input.readBool()) {
         input.read(*buffer);
@@ -166,10 +154,7 @@
     }
 
     colorTransform = mat4(static_cast<const float*>(input.readInplace(16 * sizeof(float))));
-<<<<<<< HEAD
-=======
     cornerRadius = input.readFloat();
->>>>>>> eed5d453
 
     int32_t listenersSize = input.readInt32();
     for (int32_t i = 0; i < listenersSize; i++) {
@@ -291,13 +276,10 @@
         what |= eCropChanged_legacy;
         crop_legacy = other.crop_legacy;
     }
-<<<<<<< HEAD
-=======
     if (other.what & eCornerRadiusChanged) {
         what |= eCornerRadiusChanged;
         cornerRadius = other.cornerRadius;
     }
->>>>>>> eed5d453
     if (other.what & eDeferTransaction_legacy) {
         what |= eDeferTransaction_legacy;
         barrierHandle_legacy = other.barrierHandle_legacy;
@@ -342,13 +324,10 @@
         what |= eCropChanged;
         crop = other.crop;
     }
-<<<<<<< HEAD
-=======
     if (other.what & eFrameChanged) {
         what |= eFrameChanged;
         frame = other.frame;
     }
->>>>>>> eed5d453
     if (other.what & eBufferChanged) {
         what |= eBufferChanged;
         buffer = other.buffer;
@@ -395,11 +374,6 @@
 
     if ((other.what & what) != other.what) {
         ALOGE("Unmerged SurfaceComposer Transaction properties. LayerState::merge needs updating? "
-<<<<<<< HEAD
-              "other.what=0x%X what=0x%X",
-              other.what, what);
-    }
-=======
               "other.what=0x%" PRIu64 " what=0x%" PRIu64,
               other.what, what);
     }
@@ -435,7 +409,6 @@
         transferTouchFocusCommand.toToken = input.readStrongBinder();
         transferTouchFocusCommands.emplace_back(transferTouchFocusCommand);
     }
->>>>>>> eed5d453
 }
 
 }; // namespace android