// Copyright 2010 The Android Open Source Project
//
// Licensed under the Apache License, Version 2.0 (the "License");
// you may not use this file except in compliance with the License.
// You may obtain a copy of the License at
//
//      http://www.apache.org/licenses/LICENSE-2.0
//
// Unless required by applicable law or agreed to in writing, software
// distributed under the License is distributed on an "AS IS" BASIS,
// WITHOUT WARRANTIES OR CONDITIONS OF ANY KIND, either express or implied.
// See the License for the specific language governing permissions and
// limitations under the License.
package {
    // See: http://go/android-license-faq
    // A large-scale-change added 'default_applicable_licenses' to import
    // all of the 'license_kinds' from "frameworks_native_license"
    // to get the below license kinds:
    //   SPDX-license-identifier-Apache-2.0
    default_applicable_licenses: ["frameworks_native_license"],
}

cc_library_headers {
    name: "libgui_headers",
    vendor_available: true,
    export_include_dirs: ["include"],

    // we must build this module to get the required header as that is generated
    export_shared_lib_headers: [
        "android.hidl.token@1.0-utils",
        "android.hardware.graphics.bufferqueue@1.0",
        "android.hardware.graphics.bufferqueue@2.0",
    ],
    shared_libs: [
        "android.hidl.token@1.0-utils",
        "android.hardware.graphics.bufferqueue@1.0",
        "android.hardware.graphics.bufferqueue@2.0",
    ],
    min_sdk_version: "29",
}

cc_library_headers {
    name: "libgui_aidl_headers",
    vendor_available: true,
    static_libs: [
        "libgui_aidl_static",
    ],

    export_static_lib_headers: [
        "libgui_aidl_static",
    ],
}

// AIDL files that should be exposed to java
filegroup {
    name: "guiconstants_aidl",
    srcs: [
        "android/**/TouchOcclusionMode.aidl",
    ],
}

cc_library_static {
    name: "libgui_window_info_static",
    vendor_available: true,
    host_supported: true,
    srcs: [
        ":guiconstants_aidl",
        "android/gui/FocusRequest.aidl",
        "android/gui/InputApplicationInfo.aidl",
        "android/gui/IWindowInfosListener.aidl",
        "android/gui/IWindowInfosReportedListener.aidl",
        "android/gui/WindowInfo.aidl",
        "WindowInfo.cpp",
    ],

    shared_libs: [
        "libbinder",
    ],

    local_include_dirs: [
        "include",
    ],

    export_shared_lib_headers: [
        "libbinder",
    ],

    static_libs: [
        "libui-types",
    ],

    aidl: {
        export_aidl_headers: true
    },

    include_dirs: [
        "frameworks/native/include",
    ],

    target: {
        darwin: {
            enabled: false,
        },
    },
}

filegroup {
    name: "libgui_aidl",
    srcs: ["aidl/**/*.aidl"],
    path: "aidl/",
}

cc_library_static {
    name: "libgui_aidl_static",
    vendor_available: true,
    srcs: [
        ":libgui_aidl",
    ],

    shared_libs: [
        "libbinder",
        "libui",
    ],

    local_include_dirs: [
        "include",
    ],

    export_shared_lib_headers: [
        "libbinder",
    ],

    static_libs: [
        "libui-types",
    ],

    aidl: {
        export_aidl_headers: true
    }
}

<<<<<<< HEAD

cc_defaults {
    name: "libgui_defaults",
=======
cc_library_shared {
    name: "libgui",
    vendor_available: true,
    vndk: {
        enabled: true,
        private: true,
    },
>>>>>>> 14cf0e8a
    double_loadable: true,

    defaults: ["libgui_bufferqueue-defaults"],

    static_libs: [
        "libgui_aidl_static",
        "libgui_window_info_static",
    ],
    export_static_lib_headers: [
        "libgui_aidl_static",
        "libgui_window_info_static",
    ],

    srcs: [
        ":framework_native_aidl",
        ":inputconstants_aidl",
        ":libgui_bufferqueue_sources",

        "BitTube.cpp",
        "BLASTBufferQueue.cpp",
        "BufferHubConsumer.cpp",
        "BufferHubProducer.cpp",
        "BufferItemConsumer.cpp",
        "ConsumerBase.cpp",
        "CpuConsumer.cpp",
        "DebugEGLImageTracker.cpp",
        "DisplayEventDispatcher.cpp",
        "DisplayEventReceiver.cpp",
        "FrameTimelineInfo.cpp",
        "GLConsumer.cpp",
        "IConsumerListener.cpp",
        "IDisplayEventConnection.cpp",
        "IGraphicBufferConsumer.cpp",
        "IGraphicBufferProducer.cpp",
        "IProducerListener.cpp",
        "IRegionSamplingListener.cpp",
        "ISurfaceComposer.cpp",
        "ISurfaceComposerClient.cpp",
        "ITransactionCompletedListener.cpp",
        "LayerDebugInfo.cpp",
        "LayerMetadata.cpp",
        "LayerState.cpp",
        "OccupancyTracker.cpp",
        "StreamSplitter.cpp",
        "ScreenCaptureResults.cpp",
        "Surface.cpp",
        "SurfaceControl.cpp",
        "SurfaceComposerClient.cpp",
        "SyncFeatures.cpp",
        "TransactionTracing.cpp",
        "view/Surface.cpp",
        "WindowInfosListenerReporter.cpp",
        "bufferqueue/1.0/B2HProducerListener.cpp",
        "bufferqueue/1.0/H2BGraphicBufferProducer.cpp",
        "bufferqueue/2.0/B2HProducerListener.cpp",
        "bufferqueue/2.0/H2BGraphicBufferProducer.cpp",
    ],

    shared_libs: [
        "android.frameworks.bufferhub@1.0",
        "libbinder",
        "libbufferhub",
        "libbufferhubqueue", // TODO(b/70046255): Remove this once BufferHub is integrated into libgui.
        "libpdx_default_transport",
    ],

    export_shared_lib_headers: [
        "libbinder",
    ],

    export_header_lib_headers: [
        "libgui_aidl_headers",
    ],

    // bufferhub is not used when building libgui for vendors
    target: {
        vendor: {
            cflags: [
                "-DNO_BUFFERHUB",
            ],
            exclude_srcs: [
                "BufferHubConsumer.cpp",
                "BufferHubProducer.cpp",
            ],
            exclude_shared_libs: [
                "android.frameworks.bufferhub@1.0",
                "libbufferhub",
                "libbufferhubqueue",
                "libpdx_default_transport",
            ],
        },
    },

    aidl: {
        export_aidl_headers: true,
    },

    header_libs: [
        "libdvr_headers",
        "libgui_aidl_headers",
        "libpdx_headers",
    ],

    pgo: {
        sampling: true,
        profile_file: "libgui/libgui.profdata",
    },

    lto: {
        thin: true,
    },
}

// Used by media codec services exclusively as a static lib for
// core bufferqueue support only.
cc_library_static {
    name: "libgui_bufferqueue_static",
    vendor_available: true,
    apex_available: [
        "//apex_available:platform",
        "com.android.media.swcodec",
    ],
    min_sdk_version: "29",

    cflags: [
        "-DNO_BUFFERHUB",
        "-DNO_BINDER",
    ],

    defaults: ["libgui_bufferqueue-defaults"],

    srcs: [
        ":inputconstants_aidl",
        ":libgui_bufferqueue_sources",
        ":libgui_aidl",
    ],
}

filegroup {
    name: "libgui_bufferqueue_sources",
    srcs: [
        "BatchBufferOps.cpp",
        "BufferItem.cpp",
        "BufferQueue.cpp",
        "BufferQueueConsumer.cpp",
        "BufferQueueCore.cpp",
        "BufferQueueProducer.cpp",
        "BufferQueueThreadState.cpp",
        "BufferSlot.cpp",
        "FrameTimestamps.cpp",
        "GLConsumerUtils.cpp",
        "HdrMetadata.cpp",
        "IGraphicBufferProducerFlattenables.cpp",
        "bufferqueue/1.0/Conversion.cpp",
        "bufferqueue/1.0/H2BProducerListener.cpp",
        "bufferqueue/1.0/WProducerListener.cpp",
        "bufferqueue/2.0/B2HGraphicBufferProducer.cpp",
        "bufferqueue/2.0/H2BProducerListener.cpp",
        "bufferqueue/2.0/types.cpp",
    ],
}

// Common build config shared by libgui and libgui_bufferqueue_static.
cc_defaults {
    name: "libgui_bufferqueue-defaults",

    clang: true,
    cflags: [
        "-Wall",
        "-Werror",
    ],

    cppflags: [
        "-Wextra",
        "-DDEBUG_ONLY_CODE=0",
    ],

    product_variables: {
        eng: {
            cppflags: [
                "-UDEBUG_ONLY_CODE",
                "-DDEBUG_ONLY_CODE=1",
            ],
        },
    },

    whole_static_libs: [
        "LibGuiProperties",
    ],

    shared_libs: [
        "android.hardware.graphics.bufferqueue@1.0",
        "android.hardware.graphics.bufferqueue@2.0",
        "android.hardware.graphics.common@1.1",
        "android.hardware.graphics.common@1.2",
        "android.hidl.token@1.0-utils",
        "libbase",
        "libcutils",
        "libEGL",
        "libGLESv2",
        "libhidlbase",
        "liblog",
        "libnativewindow",
        "libsync",
        "libui",
        "libutils",
        "libvndksupport",
    ],

    static_libs: [
        "libbinderthreadstateutils",
    ],

    header_libs: [
        "libgui_headers",
        "libnativebase_headers",
    ],

    include_dirs: [
        "frameworks/native/include",
    ],

    export_shared_lib_headers: [
        "libEGL",
        "libnativewindow",
        "libui",
        "android.hardware.graphics.bufferqueue@1.0",
        "android.hardware.graphics.bufferqueue@2.0",
        "android.hardware.graphics.common@1.1",
        "android.hardware.graphics.common@1.2",
        "android.hidl.token@1.0-utils",
    ],

    export_header_lib_headers: [
        "libgui_headers",
    ],

    export_include_dirs: [
        "include",
    ],
}

// GMocks for use by external code
cc_library_static {
    name: "libgui_mocks",
    vendor_available: false,

    defaults: ["libgui_bufferqueue-defaults"],
    static_libs: [
        "libgtest",
        "libgmock",
    ],

    srcs: [
        "mock/GraphicBufferConsumer.cpp",
        "mock/GraphicBufferProducer.cpp",
    ],
}

cc_library_shared {
    name: "libgui",
    vendor_available: true,
    vndk: {
        enabled: true,
        private: true,
    },
    defaults: ["libgui_defaults"]
}

cc_library_shared {
    name: "libgui_vendor",
    vendor: true,
    defaults: ["libgui_defaults"]
}

subdirs = ["tests"]<|MERGE_RESOLUTION|>--- conflicted
+++ resolved
@@ -139,19 +139,9 @@
     }
 }
 
-<<<<<<< HEAD
 
 cc_defaults {
     name: "libgui_defaults",
-=======
-cc_library_shared {
-    name: "libgui",
-    vendor_available: true,
-    vndk: {
-        enabled: true,
-        private: true,
-    },
->>>>>>> 14cf0e8a
     double_loadable: true,
 
     defaults: ["libgui_bufferqueue-defaults"],
