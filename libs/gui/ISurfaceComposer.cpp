--- conflicted
+++ resolved
@@ -108,927 +108,6 @@
                     data, &reply);
         }
     }
-<<<<<<< HEAD
-
-    void bootFinished() override {
-        Parcel data, reply;
-        data.writeInterfaceToken(ISurfaceComposer::getInterfaceDescriptor());
-        remote()->transact(BnSurfaceComposer::BOOT_FINISHED, data, &reply);
-    }
-
-    bool authenticateSurfaceTexture(
-            const sp<IGraphicBufferProducer>& bufferProducer) const override {
-        Parcel data, reply;
-        int err = NO_ERROR;
-        err = data.writeInterfaceToken(
-                ISurfaceComposer::getInterfaceDescriptor());
-        if (err != NO_ERROR) {
-            ALOGE("ISurfaceComposer::authenticateSurfaceTexture: error writing "
-                    "interface descriptor: %s (%d)", strerror(-err), -err);
-            return false;
-        }
-        err = data.writeStrongBinder(IInterface::asBinder(bufferProducer));
-        if (err != NO_ERROR) {
-            ALOGE("ISurfaceComposer::authenticateSurfaceTexture: error writing "
-                    "strong binder to parcel: %s (%d)", strerror(-err), -err);
-            return false;
-        }
-        err = remote()->transact(BnSurfaceComposer::AUTHENTICATE_SURFACE, data,
-                &reply);
-        if (err != NO_ERROR) {
-            ALOGE("ISurfaceComposer::authenticateSurfaceTexture: error "
-                    "performing transaction: %s (%d)", strerror(-err), -err);
-            return false;
-        }
-        int32_t result = 0;
-        err = reply.readInt32(&result);
-        if (err != NO_ERROR) {
-            ALOGE("ISurfaceComposer::authenticateSurfaceTexture: error "
-                    "retrieving result: %s (%d)", strerror(-err), -err);
-            return false;
-        }
-        return result != 0;
-    }
-
-    status_t getSupportedFrameTimestamps(std::vector<FrameEvent>* outSupported) const override {
-        if (!outSupported) {
-            return UNEXPECTED_NULL;
-        }
-        outSupported->clear();
-
-        Parcel data, reply;
-
-        status_t err = data.writeInterfaceToken(
-                ISurfaceComposer::getInterfaceDescriptor());
-        if (err != NO_ERROR) {
-            return err;
-        }
-
-        err = remote()->transact(
-                BnSurfaceComposer::GET_SUPPORTED_FRAME_TIMESTAMPS,
-                data, &reply);
-        if (err != NO_ERROR) {
-            return err;
-        }
-
-        int32_t result = 0;
-        err = reply.readInt32(&result);
-        if (err != NO_ERROR) {
-            return err;
-        }
-        if (result != NO_ERROR) {
-            return result;
-        }
-
-        std::vector<int32_t> supported;
-        err = reply.readInt32Vector(&supported);
-        if (err != NO_ERROR) {
-            return err;
-        }
-
-        outSupported->reserve(supported.size());
-        for (int32_t s : supported) {
-            outSupported->push_back(static_cast<FrameEvent>(s));
-        }
-        return NO_ERROR;
-    }
-
-    sp<IDisplayEventConnection> createDisplayEventConnection(
-            VsyncSource vsyncSource, EventRegistrationFlags eventRegistration) override {
-        Parcel data, reply;
-        sp<IDisplayEventConnection> result;
-        int err = data.writeInterfaceToken(
-                ISurfaceComposer::getInterfaceDescriptor());
-        if (err != NO_ERROR) {
-            return result;
-        }
-        data.writeInt32(static_cast<int32_t>(vsyncSource));
-        data.writeUint32(eventRegistration.get());
-        err = remote()->transact(
-                BnSurfaceComposer::CREATE_DISPLAY_EVENT_CONNECTION,
-                data, &reply);
-        if (err != NO_ERROR) {
-            ALOGE("ISurfaceComposer::createDisplayEventConnection: error performing "
-                    "transaction: %s (%d)", strerror(-err), -err);
-            return result;
-        }
-        result = interface_cast<IDisplayEventConnection>(reply.readStrongBinder());
-        return result;
-    }
-
-    status_t getStaticDisplayInfo(const sp<IBinder>& display,
-                                  ui::StaticDisplayInfo* info) override {
-        Parcel data, reply;
-        data.writeInterfaceToken(ISurfaceComposer::getInterfaceDescriptor());
-        data.writeStrongBinder(display);
-        remote()->transact(BnSurfaceComposer::GET_STATIC_DISPLAY_INFO, data, &reply);
-        const status_t result = reply.readInt32();
-        if (result != NO_ERROR) return result;
-        return reply.read(*info);
-    }
-
-    status_t getDynamicDisplayInfo(const sp<IBinder>& display,
-                                   ui::DynamicDisplayInfo* info) override {
-        Parcel data, reply;
-        data.writeInterfaceToken(ISurfaceComposer::getInterfaceDescriptor());
-        data.writeStrongBinder(display);
-        remote()->transact(BnSurfaceComposer::GET_DYNAMIC_DISPLAY_INFO, data, &reply);
-        const status_t result = reply.readInt32();
-        if (result != NO_ERROR) return result;
-        return reply.read(*info);
-    }
-
-    status_t getDisplayNativePrimaries(const sp<IBinder>& display,
-                                       ui::DisplayPrimaries& primaries) override {
-        Parcel data, reply;
-        status_t result = data.writeInterfaceToken(ISurfaceComposer::getInterfaceDescriptor());
-        if (result != NO_ERROR) {
-            ALOGE("getDisplayNativePrimaries failed to writeInterfaceToken: %d", result);
-            return result;
-        }
-        result = data.writeStrongBinder(display);
-        if (result != NO_ERROR) {
-            ALOGE("getDisplayNativePrimaries failed to writeStrongBinder: %d", result);
-            return result;
-        }
-        result = remote()->transact(BnSurfaceComposer::GET_DISPLAY_NATIVE_PRIMARIES, data, &reply);
-        if (result != NO_ERROR) {
-            ALOGE("getDisplayNativePrimaries failed to transact: %d", result);
-            return result;
-        }
-        result = reply.readInt32();
-        if (result == NO_ERROR) {
-            memcpy(&primaries, reply.readInplace(sizeof(ui::DisplayPrimaries)),
-                    sizeof(ui::DisplayPrimaries));
-        }
-        return result;
-    }
-
-    status_t setActiveColorMode(const sp<IBinder>& display, ColorMode colorMode) override {
-        Parcel data, reply;
-        status_t result = data.writeInterfaceToken(ISurfaceComposer::getInterfaceDescriptor());
-        if (result != NO_ERROR) {
-            ALOGE("setActiveColorMode failed to writeInterfaceToken: %d", result);
-            return result;
-        }
-        result = data.writeStrongBinder(display);
-        if (result != NO_ERROR) {
-            ALOGE("setActiveColorMode failed to writeStrongBinder: %d", result);
-            return result;
-        }
-        result = data.writeInt32(static_cast<int32_t>(colorMode));
-        if (result != NO_ERROR) {
-            ALOGE("setActiveColorMode failed to writeInt32: %d", result);
-            return result;
-        }
-        result = remote()->transact(BnSurfaceComposer::SET_ACTIVE_COLOR_MODE, data, &reply);
-        if (result != NO_ERROR) {
-            ALOGE("setActiveColorMode failed to transact: %d", result);
-            return result;
-        }
-        return static_cast<status_t>(reply.readInt32());
-    }
-
-    status_t setBootDisplayMode(const sp<IBinder>& display,
-                                ui::DisplayModeId displayModeId) override {
-        Parcel data, reply;
-        status_t result = data.writeInterfaceToken(ISurfaceComposer::getInterfaceDescriptor());
-        if (result != NO_ERROR) {
-            ALOGE("setBootDisplayMode failed to writeInterfaceToken: %d", result);
-            return result;
-        }
-        result = data.writeStrongBinder(display);
-        if (result != NO_ERROR) {
-            ALOGE("setBootDisplayMode failed to writeStrongBinder: %d", result);
-            return result;
-        }
-        result = data.writeInt32(displayModeId);
-        if (result != NO_ERROR) {
-            ALOGE("setBootDisplayMode failed to writeIint32: %d", result);
-            return result;
-        }
-        result = remote()->transact(BnSurfaceComposer::SET_BOOT_DISPLAY_MODE, data, &reply);
-        if (result != NO_ERROR) {
-            ALOGE("setBootDisplayMode failed to transact: %d", result);
-        }
-        return result;
-    }
-
-    status_t clearAnimationFrameStats() override {
-        Parcel data, reply;
-        status_t result = data.writeInterfaceToken(ISurfaceComposer::getInterfaceDescriptor());
-        if (result != NO_ERROR) {
-            ALOGE("clearAnimationFrameStats failed to writeInterfaceToken: %d", result);
-            return result;
-        }
-        result = remote()->transact(BnSurfaceComposer::CLEAR_ANIMATION_FRAME_STATS, data, &reply);
-        if (result != NO_ERROR) {
-            ALOGE("clearAnimationFrameStats failed to transact: %d", result);
-            return result;
-        }
-        return reply.readInt32();
-    }
-
-    status_t getAnimationFrameStats(FrameStats* outStats) const override {
-        Parcel data, reply;
-        data.writeInterfaceToken(ISurfaceComposer::getInterfaceDescriptor());
-        remote()->transact(BnSurfaceComposer::GET_ANIMATION_FRAME_STATS, data, &reply);
-        reply.read(*outStats);
-        return reply.readInt32();
-    }
-
-    virtual status_t overrideHdrTypes(const sp<IBinder>& display,
-                                      const std::vector<ui::Hdr>& hdrTypes) {
-        Parcel data, reply;
-        SAFE_PARCEL(data.writeInterfaceToken, ISurfaceComposer::getInterfaceDescriptor());
-        SAFE_PARCEL(data.writeStrongBinder, display);
-
-        std::vector<int32_t> hdrTypesVector;
-        for (ui::Hdr i : hdrTypes) {
-            hdrTypesVector.push_back(static_cast<int32_t>(i));
-        }
-        SAFE_PARCEL(data.writeInt32Vector, hdrTypesVector);
-
-        status_t result = remote()->transact(BnSurfaceComposer::OVERRIDE_HDR_TYPES, data, &reply);
-        if (result != NO_ERROR) {
-            ALOGE("overrideHdrTypes failed to transact: %d", result);
-            return result;
-        }
-        return result;
-    }
-
-    status_t onPullAtom(const int32_t atomId, std::string* pulledData, bool* success) {
-        Parcel data, reply;
-        SAFE_PARCEL(data.writeInterfaceToken, ISurfaceComposer::getInterfaceDescriptor());
-        SAFE_PARCEL(data.writeInt32, atomId);
-
-        status_t err = remote()->transact(BnSurfaceComposer::ON_PULL_ATOM, data, &reply);
-        if (err != NO_ERROR) {
-            ALOGE("onPullAtom failed to transact: %d", err);
-            return err;
-        }
-
-        int32_t size = 0;
-        SAFE_PARCEL(reply.readInt32, &size);
-        const void* dataPtr = reply.readInplace(size);
-        if (dataPtr == nullptr) {
-            return UNEXPECTED_NULL;
-        }
-        pulledData->assign((const char*)dataPtr, size);
-        SAFE_PARCEL(reply.readBool, success);
-        return NO_ERROR;
-    }
-
-    status_t enableVSyncInjections(bool enable) override {
-        Parcel data, reply;
-        status_t result = data.writeInterfaceToken(ISurfaceComposer::getInterfaceDescriptor());
-        if (result != NO_ERROR) {
-            ALOGE("enableVSyncInjections failed to writeInterfaceToken: %d", result);
-            return result;
-        }
-        result = data.writeBool(enable);
-        if (result != NO_ERROR) {
-            ALOGE("enableVSyncInjections failed to writeBool: %d", result);
-            return result;
-        }
-        result = remote()->transact(BnSurfaceComposer::ENABLE_VSYNC_INJECTIONS, data, &reply,
-                                    IBinder::FLAG_ONEWAY);
-        if (result != NO_ERROR) {
-            ALOGE("enableVSyncInjections failed to transact: %d", result);
-            return result;
-        }
-        return result;
-    }
-
-    status_t injectVSync(nsecs_t when) override {
-        Parcel data, reply;
-        status_t result = data.writeInterfaceToken(ISurfaceComposer::getInterfaceDescriptor());
-        if (result != NO_ERROR) {
-            ALOGE("injectVSync failed to writeInterfaceToken: %d", result);
-            return result;
-        }
-        result = data.writeInt64(when);
-        if (result != NO_ERROR) {
-            ALOGE("injectVSync failed to writeInt64: %d", result);
-            return result;
-        }
-        result = remote()->transact(BnSurfaceComposer::INJECT_VSYNC, data, &reply,
-                                    IBinder::FLAG_ONEWAY);
-        if (result != NO_ERROR) {
-            ALOGE("injectVSync failed to transact: %d", result);
-            return result;
-        }
-        return result;
-    }
-
-    status_t getLayerDebugInfo(std::vector<LayerDebugInfo>* outLayers) override {
-        if (!outLayers) {
-            return UNEXPECTED_NULL;
-        }
-
-        Parcel data, reply;
-
-        status_t err = data.writeInterfaceToken(ISurfaceComposer::getInterfaceDescriptor());
-        if (err != NO_ERROR) {
-            return err;
-        }
-
-        err = remote()->transact(BnSurfaceComposer::GET_LAYER_DEBUG_INFO, data, &reply);
-        if (err != NO_ERROR) {
-            return err;
-        }
-
-        int32_t result = 0;
-        err = reply.readInt32(&result);
-        if (err != NO_ERROR) {
-            return err;
-        }
-        if (result != NO_ERROR) {
-            return result;
-        }
-
-        outLayers->clear();
-        return reply.readParcelableVector(outLayers);
-    }
-
-    status_t getCompositionPreference(ui::Dataspace* defaultDataspace,
-                                      ui::PixelFormat* defaultPixelFormat,
-                                      ui::Dataspace* wideColorGamutDataspace,
-                                      ui::PixelFormat* wideColorGamutPixelFormat) const override {
-        Parcel data, reply;
-        status_t error = data.writeInterfaceToken(ISurfaceComposer::getInterfaceDescriptor());
-        if (error != NO_ERROR) {
-            return error;
-        }
-        error = remote()->transact(BnSurfaceComposer::GET_COMPOSITION_PREFERENCE, data, &reply);
-        if (error != NO_ERROR) {
-            return error;
-        }
-        error = static_cast<status_t>(reply.readInt32());
-        if (error == NO_ERROR) {
-            *defaultDataspace = static_cast<ui::Dataspace>(reply.readInt32());
-            *defaultPixelFormat = static_cast<ui::PixelFormat>(reply.readInt32());
-            *wideColorGamutDataspace = static_cast<ui::Dataspace>(reply.readInt32());
-            *wideColorGamutPixelFormat = static_cast<ui::PixelFormat>(reply.readInt32());
-        }
-        return error;
-    }
-
-    status_t getColorManagement(bool* outGetColorManagement) const override {
-        Parcel data, reply;
-        data.writeInterfaceToken(ISurfaceComposer::getInterfaceDescriptor());
-        remote()->transact(BnSurfaceComposer::GET_COLOR_MANAGEMENT, data, &reply);
-        bool result;
-        status_t err = reply.readBool(&result);
-        if (err == NO_ERROR) {
-            *outGetColorManagement = result;
-        }
-        return err;
-    }
-
-    status_t getDisplayedContentSamplingAttributes(const sp<IBinder>& display,
-                                                   ui::PixelFormat* outFormat,
-                                                   ui::Dataspace* outDataspace,
-                                                   uint8_t* outComponentMask) const override {
-        if (!outFormat || !outDataspace || !outComponentMask) return BAD_VALUE;
-        Parcel data, reply;
-        data.writeInterfaceToken(ISurfaceComposer::getInterfaceDescriptor());
-        data.writeStrongBinder(display);
-
-        status_t error =
-                remote()->transact(BnSurfaceComposer::GET_DISPLAYED_CONTENT_SAMPLING_ATTRIBUTES,
-                                   data, &reply);
-        if (error != NO_ERROR) {
-            return error;
-        }
-
-        uint32_t value = 0;
-        error = reply.readUint32(&value);
-        if (error != NO_ERROR) {
-            return error;
-        }
-        *outFormat = static_cast<ui::PixelFormat>(value);
-
-        error = reply.readUint32(&value);
-        if (error != NO_ERROR) {
-            return error;
-        }
-        *outDataspace = static_cast<ui::Dataspace>(value);
-
-        error = reply.readUint32(&value);
-        if (error != NO_ERROR) {
-            return error;
-        }
-        *outComponentMask = static_cast<uint8_t>(value);
-        return error;
-    }
-
-    status_t setDisplayContentSamplingEnabled(const sp<IBinder>& display, bool enable,
-                                              uint8_t componentMask, uint64_t maxFrames) override {
-        Parcel data, reply;
-        data.writeInterfaceToken(ISurfaceComposer::getInterfaceDescriptor());
-        data.writeStrongBinder(display);
-        data.writeBool(enable);
-        data.writeByte(static_cast<int8_t>(componentMask));
-        data.writeUint64(maxFrames);
-        status_t result =
-                remote()->transact(BnSurfaceComposer::SET_DISPLAY_CONTENT_SAMPLING_ENABLED, data,
-                                   &reply);
-        return result;
-    }
-
-    status_t getDisplayedContentSample(const sp<IBinder>& display, uint64_t maxFrames,
-                                       uint64_t timestamp,
-                                       DisplayedFrameStats* outStats) const override {
-        if (!outStats) return BAD_VALUE;
-
-        Parcel data, reply;
-        data.writeInterfaceToken(ISurfaceComposer::getInterfaceDescriptor());
-        data.writeStrongBinder(display);
-        data.writeUint64(maxFrames);
-        data.writeUint64(timestamp);
-
-        status_t result =
-                remote()->transact(BnSurfaceComposer::GET_DISPLAYED_CONTENT_SAMPLE, data, &reply);
-
-        if (result != NO_ERROR) {
-            return result;
-        }
-
-        result = reply.readUint64(&outStats->numFrames);
-        if (result != NO_ERROR) {
-            return result;
-        }
-
-        result = reply.readUint64Vector(&outStats->component_0_sample);
-        if (result != NO_ERROR) {
-            return result;
-        }
-        result = reply.readUint64Vector(&outStats->component_1_sample);
-        if (result != NO_ERROR) {
-            return result;
-        }
-        result = reply.readUint64Vector(&outStats->component_2_sample);
-        if (result != NO_ERROR) {
-            return result;
-        }
-        result = reply.readUint64Vector(&outStats->component_3_sample);
-        return result;
-    }
-
-    status_t getProtectedContentSupport(bool* outSupported) const override {
-        Parcel data, reply;
-        data.writeInterfaceToken(ISurfaceComposer::getInterfaceDescriptor());
-        status_t error =
-                remote()->transact(BnSurfaceComposer::GET_PROTECTED_CONTENT_SUPPORT, data, &reply);
-        if (error != NO_ERROR) {
-            return error;
-        }
-        error = reply.readBool(outSupported);
-        return error;
-    }
-
-    status_t isDeviceRCSupported(const sp<IBinder>& token,
-                                 bool* outDeviceRCSupported) const override {
-        Parcel data, reply;
-        status_t error = data.writeInterfaceToken(ISurfaceComposer::getInterfaceDescriptor());
-        if (error != NO_ERROR) {
-            return error;
-        }
-        error = data.writeStrongBinder(token);
-        if (error != NO_ERROR) {
-            return error;
-        }
-        error = remote()->transact(BnSurfaceComposer::IS_HARDWARE_RC_DISPLAY, data, &reply);
-        if (error != NO_ERROR) {
-            return error;
-        }
-        error = reply.readBool(outDeviceRCSupported);
-        return error;
-    }
-
-    status_t addRegionSamplingListener(const Rect& samplingArea, const sp<IBinder>& stopLayerHandle,
-                                       const sp<IRegionSamplingListener>& listener) override {
-        Parcel data, reply;
-        status_t error = data.writeInterfaceToken(ISurfaceComposer::getInterfaceDescriptor());
-        if (error != NO_ERROR) {
-            ALOGE("addRegionSamplingListener: Failed to write interface token");
-            return error;
-        }
-        error = data.write(samplingArea);
-        if (error != NO_ERROR) {
-            ALOGE("addRegionSamplingListener: Failed to write sampling area");
-            return error;
-        }
-        error = data.writeStrongBinder(stopLayerHandle);
-        if (error != NO_ERROR) {
-            ALOGE("addRegionSamplingListener: Failed to write stop layer handle");
-            return error;
-        }
-        error = data.writeStrongBinder(IInterface::asBinder(listener));
-        if (error != NO_ERROR) {
-            ALOGE("addRegionSamplingListener: Failed to write listener");
-            return error;
-        }
-        error = remote()->transact(BnSurfaceComposer::ADD_REGION_SAMPLING_LISTENER, data, &reply);
-        if (error != NO_ERROR) {
-            ALOGE("addRegionSamplingListener: Failed to transact");
-        }
-        return error;
-    }
-
-    status_t removeRegionSamplingListener(const sp<IRegionSamplingListener>& listener) override {
-        Parcel data, reply;
-        status_t error = data.writeInterfaceToken(ISurfaceComposer::getInterfaceDescriptor());
-        if (error != NO_ERROR) {
-            ALOGE("removeRegionSamplingListener: Failed to write interface token");
-            return error;
-        }
-        error = data.writeStrongBinder(IInterface::asBinder(listener));
-        if (error != NO_ERROR) {
-            ALOGE("removeRegionSamplingListener: Failed to write listener");
-            return error;
-        }
-        error = remote()->transact(BnSurfaceComposer::REMOVE_REGION_SAMPLING_LISTENER, data,
-                                   &reply);
-        if (error != NO_ERROR) {
-            ALOGE("removeRegionSamplingListener: Failed to transact");
-        }
-        return error;
-    }
-
-    virtual status_t addFpsListener(int32_t taskId, const sp<gui::IFpsListener>& listener) {
-        Parcel data, reply;
-        SAFE_PARCEL(data.writeInterfaceToken, ISurfaceComposer::getInterfaceDescriptor());
-        SAFE_PARCEL(data.writeInt32, taskId);
-        SAFE_PARCEL(data.writeStrongBinder, IInterface::asBinder(listener));
-        const status_t error =
-                remote()->transact(BnSurfaceComposer::ADD_FPS_LISTENER, data, &reply);
-        if (error != OK) {
-            ALOGE("addFpsListener: Failed to transact");
-        }
-        return error;
-    }
-
-    virtual status_t removeFpsListener(const sp<gui::IFpsListener>& listener) {
-        Parcel data, reply;
-        SAFE_PARCEL(data.writeInterfaceToken, ISurfaceComposer::getInterfaceDescriptor());
-        SAFE_PARCEL(data.writeStrongBinder, IInterface::asBinder(listener));
-
-        const status_t error =
-                remote()->transact(BnSurfaceComposer::REMOVE_FPS_LISTENER, data, &reply);
-        if (error != OK) {
-            ALOGE("removeFpsListener: Failed to transact");
-        }
-        return error;
-    }
-
-    virtual status_t addTunnelModeEnabledListener(
-            const sp<gui::ITunnelModeEnabledListener>& listener) {
-        Parcel data, reply;
-        SAFE_PARCEL(data.writeInterfaceToken, ISurfaceComposer::getInterfaceDescriptor());
-        SAFE_PARCEL(data.writeStrongBinder, IInterface::asBinder(listener));
-
-        const status_t error =
-                remote()->transact(BnSurfaceComposer::ADD_TUNNEL_MODE_ENABLED_LISTENER, data,
-                                   &reply);
-        if (error != NO_ERROR) {
-            ALOGE("addTunnelModeEnabledListener: Failed to transact");
-        }
-        return error;
-    }
-
-    virtual status_t removeTunnelModeEnabledListener(
-            const sp<gui::ITunnelModeEnabledListener>& listener) {
-        Parcel data, reply;
-        SAFE_PARCEL(data.writeInterfaceToken, ISurfaceComposer::getInterfaceDescriptor());
-        SAFE_PARCEL(data.writeStrongBinder, IInterface::asBinder(listener));
-
-        const status_t error =
-                remote()->transact(BnSurfaceComposer::REMOVE_TUNNEL_MODE_ENABLED_LISTENER, data,
-                                   &reply);
-        if (error != NO_ERROR) {
-            ALOGE("removeTunnelModeEnabledListener: Failed to transact");
-        }
-        return error;
-    }
-
-    status_t setDesiredDisplayModeSpecs(const sp<IBinder>& displayToken,
-                                        ui::DisplayModeId defaultMode, bool allowGroupSwitching,
-                                        float primaryRefreshRateMin, float primaryRefreshRateMax,
-                                        float appRequestRefreshRateMin,
-                                        float appRequestRefreshRateMax) override {
-        Parcel data, reply;
-        status_t result = data.writeInterfaceToken(ISurfaceComposer::getInterfaceDescriptor());
-        if (result != NO_ERROR) {
-            ALOGE("setDesiredDisplayModeSpecs: failed to writeInterfaceToken: %d", result);
-            return result;
-        }
-        result = data.writeStrongBinder(displayToken);
-        if (result != NO_ERROR) {
-            ALOGE("setDesiredDisplayModeSpecs: failed to write display token: %d", result);
-            return result;
-        }
-        result = data.writeInt32(defaultMode);
-        if (result != NO_ERROR) {
-            ALOGE("setDesiredDisplayModeSpecs failed to write defaultMode: %d", result);
-            return result;
-        }
-        result = data.writeBool(allowGroupSwitching);
-        if (result != NO_ERROR) {
-            ALOGE("setDesiredDisplayModeSpecs failed to write allowGroupSwitching: %d", result);
-            return result;
-        }
-        result = data.writeFloat(primaryRefreshRateMin);
-        if (result != NO_ERROR) {
-            ALOGE("setDesiredDisplayModeSpecs failed to write primaryRefreshRateMin: %d", result);
-            return result;
-        }
-        result = data.writeFloat(primaryRefreshRateMax);
-        if (result != NO_ERROR) {
-            ALOGE("setDesiredDisplayModeSpecs failed to write primaryRefreshRateMax: %d", result);
-            return result;
-        }
-        result = data.writeFloat(appRequestRefreshRateMin);
-        if (result != NO_ERROR) {
-            ALOGE("setDesiredDisplayModeSpecs failed to write appRequestRefreshRateMin: %d",
-                  result);
-            return result;
-        }
-        result = data.writeFloat(appRequestRefreshRateMax);
-        if (result != NO_ERROR) {
-            ALOGE("setDesiredDisplayModeSpecs failed to write appRequestRefreshRateMax: %d",
-                  result);
-            return result;
-        }
-
-        result =
-                remote()->transact(BnSurfaceComposer::SET_DESIRED_DISPLAY_MODE_SPECS, data, &reply);
-        if (result != NO_ERROR) {
-            ALOGE("setDesiredDisplayModeSpecs failed to transact: %d", result);
-            return result;
-        }
-        return reply.readInt32();
-    }
-
-    status_t getDesiredDisplayModeSpecs(const sp<IBinder>& displayToken,
-                                        ui::DisplayModeId* outDefaultMode,
-                                        bool* outAllowGroupSwitching,
-                                        float* outPrimaryRefreshRateMin,
-                                        float* outPrimaryRefreshRateMax,
-                                        float* outAppRequestRefreshRateMin,
-                                        float* outAppRequestRefreshRateMax) override {
-        if (!outDefaultMode || !outAllowGroupSwitching || !outPrimaryRefreshRateMin ||
-            !outPrimaryRefreshRateMax || !outAppRequestRefreshRateMin ||
-            !outAppRequestRefreshRateMax) {
-            return BAD_VALUE;
-        }
-        Parcel data, reply;
-        status_t result = data.writeInterfaceToken(ISurfaceComposer::getInterfaceDescriptor());
-        if (result != NO_ERROR) {
-            ALOGE("getDesiredDisplayModeSpecs failed to writeInterfaceToken: %d", result);
-            return result;
-        }
-        result = data.writeStrongBinder(displayToken);
-        if (result != NO_ERROR) {
-            ALOGE("getDesiredDisplayModeSpecs failed to writeStrongBinder: %d", result);
-            return result;
-        }
-        result =
-                remote()->transact(BnSurfaceComposer::GET_DESIRED_DISPLAY_MODE_SPECS, data, &reply);
-        if (result != NO_ERROR) {
-            ALOGE("getDesiredDisplayModeSpecs failed to transact: %d", result);
-            return result;
-        }
-
-        result = reply.readInt32(outDefaultMode);
-        if (result != NO_ERROR) {
-            ALOGE("getDesiredDisplayModeSpecs failed to read defaultMode: %d", result);
-            return result;
-        }
-        if (*outDefaultMode < 0) {
-            ALOGE("%s: defaultMode must be non-negative but it was %d", __func__, *outDefaultMode);
-            return BAD_VALUE;
-        }
-
-        result = reply.readBool(outAllowGroupSwitching);
-        if (result != NO_ERROR) {
-            ALOGE("getDesiredDisplayModeSpecs failed to read allowGroupSwitching: %d", result);
-            return result;
-        }
-        result = reply.readFloat(outPrimaryRefreshRateMin);
-        if (result != NO_ERROR) {
-            ALOGE("getDesiredDisplayModeSpecs failed to read primaryRefreshRateMin: %d", result);
-            return result;
-        }
-        result = reply.readFloat(outPrimaryRefreshRateMax);
-        if (result != NO_ERROR) {
-            ALOGE("getDesiredDisplayModeSpecs failed to read primaryRefreshRateMax: %d", result);
-            return result;
-        }
-        result = reply.readFloat(outAppRequestRefreshRateMin);
-        if (result != NO_ERROR) {
-            ALOGE("getDesiredDisplayModeSpecs failed to read appRequestRefreshRateMin: %d", result);
-            return result;
-        }
-        result = reply.readFloat(outAppRequestRefreshRateMax);
-        if (result != NO_ERROR) {
-            ALOGE("getDesiredDisplayModeSpecs failed to read appRequestRefreshRateMax: %d", result);
-            return result;
-        }
-        return reply.readInt32();
-    }
-
-    status_t setGlobalShadowSettings(const half4& ambientColor, const half4& spotColor,
-                                     float lightPosY, float lightPosZ, float lightRadius) override {
-        Parcel data, reply;
-        status_t error = data.writeInterfaceToken(ISurfaceComposer::getInterfaceDescriptor());
-        if (error != NO_ERROR) {
-            ALOGE("setGlobalShadowSettings: failed to write interface token: %d", error);
-            return error;
-        }
-
-        std::vector<float> shadowConfig = {ambientColor.r, ambientColor.g, ambientColor.b,
-                                           ambientColor.a, spotColor.r,    spotColor.g,
-                                           spotColor.b,    spotColor.a,    lightPosY,
-                                           lightPosZ,      lightRadius};
-
-        error = data.writeFloatVector(shadowConfig);
-        if (error != NO_ERROR) {
-            ALOGE("setGlobalShadowSettings: failed to write shadowConfig: %d", error);
-            return error;
-        }
-
-        error = remote()->transact(BnSurfaceComposer::SET_GLOBAL_SHADOW_SETTINGS, data, &reply,
-                                   IBinder::FLAG_ONEWAY);
-        if (error != NO_ERROR) {
-            ALOGE("setGlobalShadowSettings: failed to transact: %d", error);
-            return error;
-        }
-        return NO_ERROR;
-    }
-
-    status_t getDisplayDecorationSupport(
-            const sp<IBinder>& displayToken,
-            std::optional<common::DisplayDecorationSupport>* outSupport) const override {
-        Parcel data, reply;
-        status_t error = data.writeInterfaceToken(ISurfaceComposer::getInterfaceDescriptor());
-        if (error != NO_ERROR) {
-            ALOGE("getDisplayDecorationSupport: failed to write interface token: %d", error);
-            return error;
-        }
-        error = data.writeStrongBinder(displayToken);
-        if (error != NO_ERROR) {
-            ALOGE("getDisplayDecorationSupport: failed to write display token: %d", error);
-            return error;
-        }
-        error = remote()->transact(BnSurfaceComposer::GET_DISPLAY_DECORATION_SUPPORT, data, &reply);
-        if (error != NO_ERROR) {
-            ALOGE("getDisplayDecorationSupport: failed to transact: %d", error);
-            return error;
-        }
-        bool support;
-        error = reply.readBool(&support);
-        if (error != NO_ERROR) {
-            ALOGE("getDisplayDecorationSupport: failed to read support: %d", error);
-            return error;
-        }
-
-        if (support) {
-            int32_t format, alphaInterpretation;
-            error = reply.readInt32(&format);
-            if (error != NO_ERROR) {
-                ALOGE("getDisplayDecorationSupport: failed to read format: %d", error);
-                return error;
-            }
-            error = reply.readInt32(&alphaInterpretation);
-            if (error != NO_ERROR) {
-                ALOGE("getDisplayDecorationSupport: failed to read alphaInterpretation: %d", error);
-                return error;
-            }
-            outSupport->emplace();
-            outSupport->value().format = static_cast<common::PixelFormat>(format);
-            outSupport->value().alphaInterpretation =
-                    static_cast<common::AlphaInterpretation>(alphaInterpretation);
-        } else {
-            outSupport->reset();
-        }
-        return NO_ERROR;
-    }
-
-    status_t setFrameRate(const sp<IGraphicBufferProducer>& surface, float frameRate,
-                          int8_t compatibility, int8_t changeFrameRateStrategy) override {
-        Parcel data, reply;
-        SAFE_PARCEL(data.writeInterfaceToken, ISurfaceComposer::getInterfaceDescriptor());
-        SAFE_PARCEL(data.writeStrongBinder, IInterface::asBinder(surface));
-        SAFE_PARCEL(data.writeFloat, frameRate);
-        SAFE_PARCEL(data.writeByte, compatibility);
-        SAFE_PARCEL(data.writeByte, changeFrameRateStrategy);
-
-        status_t err = remote()->transact(BnSurfaceComposer::SET_FRAME_RATE, data, &reply);
-        if (err != NO_ERROR) {
-            ALOGE("setFrameRate: failed to transact: %s (%d)", strerror(-err), err);
-            return err;
-        }
-
-        return reply.readInt32();
-    }
-
-    status_t setFrameTimelineInfo(const sp<IGraphicBufferProducer>& surface,
-                                  const FrameTimelineInfo& frameTimelineInfo) override {
-        Parcel data, reply;
-        status_t err = data.writeInterfaceToken(ISurfaceComposer::getInterfaceDescriptor());
-        if (err != NO_ERROR) {
-            ALOGE("%s: failed writing interface token: %s (%d)", __func__, strerror(-err), -err);
-            return err;
-        }
-
-        err = data.writeStrongBinder(IInterface::asBinder(surface));
-        if (err != NO_ERROR) {
-            ALOGE("%s: failed writing strong binder: %s (%d)", __func__, strerror(-err), -err);
-            return err;
-        }
-
-        SAFE_PARCEL(frameTimelineInfo.write, data);
-
-        err = remote()->transact(BnSurfaceComposer::SET_FRAME_TIMELINE_INFO, data, &reply);
-        if (err != NO_ERROR) {
-            ALOGE("%s: failed to transact: %s (%d)", __func__, strerror(-err), err);
-            return err;
-        }
-
-        return reply.readInt32();
-    }
-
-    status_t addTransactionTraceListener(
-            const sp<gui::ITransactionTraceListener>& listener) override {
-        Parcel data, reply;
-        SAFE_PARCEL(data.writeInterfaceToken, ISurfaceComposer::getInterfaceDescriptor());
-        SAFE_PARCEL(data.writeStrongBinder, IInterface::asBinder(listener));
-
-        return remote()->transact(BnSurfaceComposer::ADD_TRANSACTION_TRACE_LISTENER, data, &reply);
-    }
-
-    /**
-     * Get priority of the RenderEngine in surface flinger.
-     */
-    int getGPUContextPriority() override {
-        Parcel data, reply;
-        data.writeInterfaceToken(ISurfaceComposer::getInterfaceDescriptor());
-        status_t err =
-                remote()->transact(BnSurfaceComposer::GET_GPU_CONTEXT_PRIORITY, data, &reply);
-        if (err != NO_ERROR) {
-            ALOGE("getGPUContextPriority failed to read data:  %s (%d)", strerror(-err), err);
-            return 0;
-        }
-        return reply.readInt32();
-    }
-
-    status_t getMaxAcquiredBufferCount(int* buffers) const override {
-        Parcel data, reply;
-        data.writeInterfaceToken(ISurfaceComposer::getInterfaceDescriptor());
-        status_t err =
-                remote()->transact(BnSurfaceComposer::GET_MAX_ACQUIRED_BUFFER_COUNT, data, &reply);
-        if (err != NO_ERROR) {
-            ALOGE("getMaxAcquiredBufferCount failed to read data:  %s (%d)", strerror(-err), err);
-            return err;
-        }
-
-        return reply.readInt32(buffers);
-    }
-
-    status_t addWindowInfosListener(
-            const sp<IWindowInfosListener>& windowInfosListener) const override {
-        Parcel data, reply;
-        SAFE_PARCEL(data.writeInterfaceToken, ISurfaceComposer::getInterfaceDescriptor());
-        SAFE_PARCEL(data.writeStrongBinder, IInterface::asBinder(windowInfosListener));
-        return remote()->transact(BnSurfaceComposer::ADD_WINDOW_INFOS_LISTENER, data, &reply);
-    }
-
-    status_t removeWindowInfosListener(
-            const sp<IWindowInfosListener>& windowInfosListener) const override {
-        Parcel data, reply;
-        SAFE_PARCEL(data.writeInterfaceToken, ISurfaceComposer::getInterfaceDescriptor());
-        SAFE_PARCEL(data.writeStrongBinder, IInterface::asBinder(windowInfosListener));
-        return remote()->transact(BnSurfaceComposer::REMOVE_WINDOW_INFOS_LISTENER, data, &reply);
-    }
-
-    status_t setOverrideFrameRate(uid_t uid, float frameRate) override {
-        Parcel data, reply;
-        SAFE_PARCEL(data.writeInterfaceToken, ISurfaceComposer::getInterfaceDescriptor());
-        SAFE_PARCEL(data.writeUint32, uid);
-        SAFE_PARCEL(data.writeFloat, frameRate);
-
-        status_t err = remote()->transact(BnSurfaceComposer::SET_OVERRIDE_FRAME_RATE, data, &reply);
-        if (err != NO_ERROR) {
-            ALOGE("setOverrideFrameRate: failed to transact %s (%d)", strerror(-err), err);
-            return err;
-        }
-
-        return NO_ERROR;
-    }
-=======
->>>>>>> 2e02e9aa
 };
 
 // Out-of-line virtual method definition to trigger vtable emission in this
@@ -1107,659 +186,6 @@
                                        uncachedBuffer, hasListenerCallbacks, listenerCallbacks,
                                        transactionId);
         }
-<<<<<<< HEAD
-        case BOOT_FINISHED: {
-            CHECK_INTERFACE(ISurfaceComposer, data, reply);
-            bootFinished();
-            return NO_ERROR;
-        }
-        case AUTHENTICATE_SURFACE: {
-            CHECK_INTERFACE(ISurfaceComposer, data, reply);
-            sp<IGraphicBufferProducer> bufferProducer =
-                    interface_cast<IGraphicBufferProducer>(data.readStrongBinder());
-            int32_t result = authenticateSurfaceTexture(bufferProducer) ? 1 : 0;
-            reply->writeInt32(result);
-            return NO_ERROR;
-        }
-        case GET_SUPPORTED_FRAME_TIMESTAMPS: {
-            CHECK_INTERFACE(ISurfaceComposer, data, reply);
-            std::vector<FrameEvent> supportedTimestamps;
-            status_t result = getSupportedFrameTimestamps(&supportedTimestamps);
-            status_t err = reply->writeInt32(result);
-            if (err != NO_ERROR) {
-                return err;
-            }
-            if (result != NO_ERROR) {
-                return result;
-            }
-
-            std::vector<int32_t> supported;
-            supported.reserve(supportedTimestamps.size());
-            for (FrameEvent s : supportedTimestamps) {
-                supported.push_back(static_cast<int32_t>(s));
-            }
-            return reply->writeInt32Vector(supported);
-        }
-        case CREATE_DISPLAY_EVENT_CONNECTION: {
-            CHECK_INTERFACE(ISurfaceComposer, data, reply);
-            auto vsyncSource = static_cast<ISurfaceComposer::VsyncSource>(data.readInt32());
-            EventRegistrationFlags eventRegistration =
-                    static_cast<EventRegistration>(data.readUint32());
-
-            sp<IDisplayEventConnection> connection(
-                    createDisplayEventConnection(vsyncSource, eventRegistration));
-            reply->writeStrongBinder(IInterface::asBinder(connection));
-            return NO_ERROR;
-        }
-        case GET_STATIC_DISPLAY_INFO: {
-            CHECK_INTERFACE(ISurfaceComposer, data, reply);
-            ui::StaticDisplayInfo info;
-            const sp<IBinder> display = data.readStrongBinder();
-            const status_t result = getStaticDisplayInfo(display, &info);
-            SAFE_PARCEL(reply->writeInt32, result);
-            if (result != NO_ERROR) return result;
-            SAFE_PARCEL(reply->write, info);
-            return NO_ERROR;
-        }
-        case GET_DYNAMIC_DISPLAY_INFO: {
-            CHECK_INTERFACE(ISurfaceComposer, data, reply);
-            ui::DynamicDisplayInfo info;
-            const sp<IBinder> display = data.readStrongBinder();
-            const status_t result = getDynamicDisplayInfo(display, &info);
-            SAFE_PARCEL(reply->writeInt32, result);
-            if (result != NO_ERROR) return result;
-            SAFE_PARCEL(reply->write, info);
-            return NO_ERROR;
-        }
-        case GET_DISPLAY_NATIVE_PRIMARIES: {
-            CHECK_INTERFACE(ISurfaceComposer, data, reply);
-            ui::DisplayPrimaries primaries;
-            sp<IBinder> display = nullptr;
-
-            status_t result = data.readStrongBinder(&display);
-            if (result != NO_ERROR) {
-                ALOGE("getDisplayNativePrimaries failed to readStrongBinder: %d", result);
-                return result;
-            }
-
-            result = getDisplayNativePrimaries(display, primaries);
-            reply->writeInt32(result);
-            if (result == NO_ERROR) {
-                memcpy(reply->writeInplace(sizeof(ui::DisplayPrimaries)), &primaries,
-                        sizeof(ui::DisplayPrimaries));
-            }
-
-            return NO_ERROR;
-        }
-        case SET_ACTIVE_COLOR_MODE: {
-            CHECK_INTERFACE(ISurfaceComposer, data, reply);
-            sp<IBinder> display = nullptr;
-            status_t result = data.readStrongBinder(&display);
-            if (result != NO_ERROR) {
-                ALOGE("getActiveColorMode failed to readStrongBinder: %d", result);
-                return result;
-            }
-            int32_t colorModeInt = 0;
-            result = data.readInt32(&colorModeInt);
-            if (result != NO_ERROR) {
-                ALOGE("setActiveColorMode failed to readInt32: %d", result);
-                return result;
-            }
-            result = setActiveColorMode(display,
-                    static_cast<ColorMode>(colorModeInt));
-            result = reply->writeInt32(result);
-            return result;
-        }
-        case SET_BOOT_DISPLAY_MODE: {
-            CHECK_INTERFACE(ISurfaceComposer, data, reply);
-            sp<IBinder> display = nullptr;
-            status_t result = data.readStrongBinder(&display);
-            if (result != NO_ERROR) {
-                ALOGE("setBootDisplayMode failed to readStrongBinder: %d", result);
-                return result;
-            }
-            ui::DisplayModeId displayModeId;
-            result = data.readInt32(&displayModeId);
-            if (result != NO_ERROR) {
-                ALOGE("setBootDisplayMode failed to readInt32: %d", result);
-                return result;
-            }
-            return setBootDisplayMode(display, displayModeId);
-        }
-        case CLEAR_ANIMATION_FRAME_STATS: {
-            CHECK_INTERFACE(ISurfaceComposer, data, reply);
-            status_t result = clearAnimationFrameStats();
-            reply->writeInt32(result);
-            return NO_ERROR;
-        }
-        case GET_ANIMATION_FRAME_STATS: {
-            CHECK_INTERFACE(ISurfaceComposer, data, reply);
-            FrameStats stats;
-            status_t result = getAnimationFrameStats(&stats);
-            reply->write(stats);
-            reply->writeInt32(result);
-            return NO_ERROR;
-        }
-        case ENABLE_VSYNC_INJECTIONS: {
-            CHECK_INTERFACE(ISurfaceComposer, data, reply);
-            bool enable = false;
-            status_t result = data.readBool(&enable);
-            if (result != NO_ERROR) {
-                ALOGE("enableVSyncInjections failed to readBool: %d", result);
-                return result;
-            }
-            return enableVSyncInjections(enable);
-        }
-        case INJECT_VSYNC: {
-            CHECK_INTERFACE(ISurfaceComposer, data, reply);
-            int64_t when = 0;
-            status_t result = data.readInt64(&when);
-            if (result != NO_ERROR) {
-                ALOGE("enableVSyncInjections failed to readInt64: %d", result);
-                return result;
-            }
-            return injectVSync(when);
-        }
-        case GET_LAYER_DEBUG_INFO: {
-            CHECK_INTERFACE(ISurfaceComposer, data, reply);
-            std::vector<LayerDebugInfo> outLayers;
-            status_t result = getLayerDebugInfo(&outLayers);
-            reply->writeInt32(result);
-            if (result == NO_ERROR)
-            {
-                result = reply->writeParcelableVector(outLayers);
-            }
-            return result;
-        }
-        case GET_COMPOSITION_PREFERENCE: {
-            CHECK_INTERFACE(ISurfaceComposer, data, reply);
-            ui::Dataspace defaultDataspace;
-            ui::PixelFormat defaultPixelFormat;
-            ui::Dataspace wideColorGamutDataspace;
-            ui::PixelFormat wideColorGamutPixelFormat;
-            status_t error =
-                    getCompositionPreference(&defaultDataspace, &defaultPixelFormat,
-                                             &wideColorGamutDataspace, &wideColorGamutPixelFormat);
-            reply->writeInt32(error);
-            if (error == NO_ERROR) {
-                reply->writeInt32(static_cast<int32_t>(defaultDataspace));
-                reply->writeInt32(static_cast<int32_t>(defaultPixelFormat));
-                reply->writeInt32(static_cast<int32_t>(wideColorGamutDataspace));
-                reply->writeInt32(static_cast<int32_t>(wideColorGamutPixelFormat));
-            }
-            return error;
-        }
-        case GET_COLOR_MANAGEMENT: {
-            CHECK_INTERFACE(ISurfaceComposer, data, reply);
-            bool result;
-            status_t error = getColorManagement(&result);
-            if (error == NO_ERROR) {
-                reply->writeBool(result);
-            }
-            return error;
-        }
-        case GET_DISPLAYED_CONTENT_SAMPLING_ATTRIBUTES: {
-            CHECK_INTERFACE(ISurfaceComposer, data, reply);
-
-            sp<IBinder> display = data.readStrongBinder();
-            ui::PixelFormat format;
-            ui::Dataspace dataspace;
-            uint8_t component = 0;
-            auto result =
-                    getDisplayedContentSamplingAttributes(display, &format, &dataspace, &component);
-            if (result == NO_ERROR) {
-                reply->writeUint32(static_cast<uint32_t>(format));
-                reply->writeUint32(static_cast<uint32_t>(dataspace));
-                reply->writeUint32(static_cast<uint32_t>(component));
-            }
-            return result;
-        }
-        case SET_DISPLAY_CONTENT_SAMPLING_ENABLED: {
-            CHECK_INTERFACE(ISurfaceComposer, data, reply);
-
-            sp<IBinder> display = nullptr;
-            bool enable = false;
-            int8_t componentMask = 0;
-            uint64_t maxFrames = 0;
-            status_t result = data.readStrongBinder(&display);
-            if (result != NO_ERROR) {
-                ALOGE("setDisplayContentSamplingEnabled failure in reading Display token: %d",
-                      result);
-                return result;
-            }
-
-            result = data.readBool(&enable);
-            if (result != NO_ERROR) {
-                ALOGE("setDisplayContentSamplingEnabled failure in reading enable: %d", result);
-                return result;
-            }
-
-            result = data.readByte(static_cast<int8_t*>(&componentMask));
-            if (result != NO_ERROR) {
-                ALOGE("setDisplayContentSamplingEnabled failure in reading component mask: %d",
-                      result);
-                return result;
-            }
-
-            result = data.readUint64(&maxFrames);
-            if (result != NO_ERROR) {
-                ALOGE("setDisplayContentSamplingEnabled failure in reading max frames: %d", result);
-                return result;
-            }
-
-            return setDisplayContentSamplingEnabled(display, enable,
-                                                    static_cast<uint8_t>(componentMask), maxFrames);
-        }
-        case GET_DISPLAYED_CONTENT_SAMPLE: {
-            CHECK_INTERFACE(ISurfaceComposer, data, reply);
-
-            sp<IBinder> display = data.readStrongBinder();
-            uint64_t maxFrames = 0;
-            uint64_t timestamp = 0;
-
-            status_t result = data.readUint64(&maxFrames);
-            if (result != NO_ERROR) {
-                ALOGE("getDisplayedContentSample failure in reading max frames: %d", result);
-                return result;
-            }
-
-            result = data.readUint64(&timestamp);
-            if (result != NO_ERROR) {
-                ALOGE("getDisplayedContentSample failure in reading timestamp: %d", result);
-                return result;
-            }
-
-            DisplayedFrameStats stats;
-            result = getDisplayedContentSample(display, maxFrames, timestamp, &stats);
-            if (result == NO_ERROR) {
-                reply->writeUint64(stats.numFrames);
-                reply->writeUint64Vector(stats.component_0_sample);
-                reply->writeUint64Vector(stats.component_1_sample);
-                reply->writeUint64Vector(stats.component_2_sample);
-                reply->writeUint64Vector(stats.component_3_sample);
-            }
-            return result;
-        }
-        case GET_PROTECTED_CONTENT_SUPPORT: {
-            CHECK_INTERFACE(ISurfaceComposer, data, reply);
-            bool result;
-            status_t error = getProtectedContentSupport(&result);
-            if (error == NO_ERROR) {
-                reply->writeBool(result);
-            }
-            return error;
-        }
-        case IS_HARDWARE_RC_DISPLAY: {
-            CHECK_INTERFACE(ISurfaceComposer, data, reply);
-            sp<IBinder> display = nullptr;
-            status_t error = data.readStrongBinder(&display);
-            if (error != NO_ERROR) {
-                return error;
-            }
-            bool result;
-            error = isDeviceRCSupported(display, &result);
-            if (error == NO_ERROR) {
-                reply->writeBool(result);
-            }
-            return error;
-        }
-        case ADD_REGION_SAMPLING_LISTENER: {
-            CHECK_INTERFACE(ISurfaceComposer, data, reply);
-            Rect samplingArea;
-            status_t result = data.read(samplingArea);
-            if (result != NO_ERROR) {
-                ALOGE("addRegionSamplingListener: Failed to read sampling area");
-                return result;
-            }
-            sp<IBinder> stopLayerHandle;
-            result = data.readNullableStrongBinder(&stopLayerHandle);
-            if (result != NO_ERROR) {
-                ALOGE("addRegionSamplingListener: Failed to read stop layer handle");
-                return result;
-            }
-            sp<IRegionSamplingListener> listener;
-            result = data.readNullableStrongBinder(&listener);
-            if (result != NO_ERROR) {
-                ALOGE("addRegionSamplingListener: Failed to read listener");
-                return result;
-            }
-            return addRegionSamplingListener(samplingArea, stopLayerHandle, listener);
-        }
-        case REMOVE_REGION_SAMPLING_LISTENER: {
-            CHECK_INTERFACE(ISurfaceComposer, data, reply);
-            sp<IRegionSamplingListener> listener;
-            status_t result = data.readNullableStrongBinder(&listener);
-            if (result != NO_ERROR) {
-                ALOGE("removeRegionSamplingListener: Failed to read listener");
-                return result;
-            }
-            return removeRegionSamplingListener(listener);
-        }
-        case ADD_FPS_LISTENER: {
-            CHECK_INTERFACE(ISurfaceComposer, data, reply);
-            int32_t taskId;
-            status_t result = data.readInt32(&taskId);
-            if (result != NO_ERROR) {
-                ALOGE("addFpsListener: Failed to read layer handle");
-                return result;
-            }
-            sp<gui::IFpsListener> listener;
-            result = data.readNullableStrongBinder(&listener);
-            if (result != NO_ERROR) {
-                ALOGE("addFpsListener: Failed to read listener");
-                return result;
-            }
-            return addFpsListener(taskId, listener);
-        }
-        case REMOVE_FPS_LISTENER: {
-            CHECK_INTERFACE(ISurfaceComposer, data, reply);
-            sp<gui::IFpsListener> listener;
-            status_t result = data.readNullableStrongBinder(&listener);
-            if (result != NO_ERROR) {
-                ALOGE("removeFpsListener: Failed to read listener");
-                return result;
-            }
-            return removeFpsListener(listener);
-        }
-        case ADD_TUNNEL_MODE_ENABLED_LISTENER: {
-            CHECK_INTERFACE(ISurfaceComposer, data, reply);
-            sp<gui::ITunnelModeEnabledListener> listener;
-            status_t result = data.readNullableStrongBinder(&listener);
-            if (result != NO_ERROR) {
-                ALOGE("addTunnelModeEnabledListener: Failed to read listener");
-                return result;
-            }
-            return addTunnelModeEnabledListener(listener);
-        }
-        case REMOVE_TUNNEL_MODE_ENABLED_LISTENER: {
-            CHECK_INTERFACE(ISurfaceComposer, data, reply);
-            sp<gui::ITunnelModeEnabledListener> listener;
-            status_t result = data.readNullableStrongBinder(&listener);
-            if (result != NO_ERROR) {
-                ALOGE("removeTunnelModeEnabledListener: Failed to read listener");
-                return result;
-            }
-            return removeTunnelModeEnabledListener(listener);
-        }
-        case SET_DESIRED_DISPLAY_MODE_SPECS: {
-            CHECK_INTERFACE(ISurfaceComposer, data, reply);
-            sp<IBinder> displayToken = data.readStrongBinder();
-            ui::DisplayModeId defaultMode;
-            status_t result = data.readInt32(&defaultMode);
-            if (result != NO_ERROR) {
-                ALOGE("setDesiredDisplayModeSpecs: failed to read defaultMode: %d", result);
-                return result;
-            }
-            if (defaultMode < 0) {
-                ALOGE("%s: defaultMode must be non-negative but it was %d", __func__, defaultMode);
-                return BAD_VALUE;
-            }
-            bool allowGroupSwitching;
-            result = data.readBool(&allowGroupSwitching);
-            if (result != NO_ERROR) {
-                ALOGE("setDesiredDisplayModeSpecs: failed to read allowGroupSwitching: %d", result);
-                return result;
-            }
-            float primaryRefreshRateMin;
-            result = data.readFloat(&primaryRefreshRateMin);
-            if (result != NO_ERROR) {
-                ALOGE("setDesiredDisplayModeSpecs: failed to read primaryRefreshRateMin: %d",
-                      result);
-                return result;
-            }
-            float primaryRefreshRateMax;
-            result = data.readFloat(&primaryRefreshRateMax);
-            if (result != NO_ERROR) {
-                ALOGE("setDesiredDisplayModeSpecs: failed to read primaryRefreshRateMax: %d",
-                      result);
-                return result;
-            }
-            float appRequestRefreshRateMin;
-            result = data.readFloat(&appRequestRefreshRateMin);
-            if (result != NO_ERROR) {
-                ALOGE("setDesiredDisplayModeSpecs: failed to read appRequestRefreshRateMin: %d",
-                      result);
-                return result;
-            }
-            float appRequestRefreshRateMax;
-            result = data.readFloat(&appRequestRefreshRateMax);
-            if (result != NO_ERROR) {
-                ALOGE("setDesiredDisplayModeSpecs: failed to read appRequestRefreshRateMax: %d",
-                      result);
-                return result;
-            }
-            result = setDesiredDisplayModeSpecs(displayToken, defaultMode, allowGroupSwitching,
-                                                primaryRefreshRateMin, primaryRefreshRateMax,
-                                                appRequestRefreshRateMin, appRequestRefreshRateMax);
-            if (result != NO_ERROR) {
-                ALOGE("setDesiredDisplayModeSpecs: failed to call setDesiredDisplayModeSpecs: "
-                      "%d",
-                      result);
-                return result;
-            }
-            reply->writeInt32(result);
-            return result;
-        }
-        case GET_DESIRED_DISPLAY_MODE_SPECS: {
-            CHECK_INTERFACE(ISurfaceComposer, data, reply);
-            sp<IBinder> displayToken = data.readStrongBinder();
-            ui::DisplayModeId defaultMode;
-            bool allowGroupSwitching;
-            float primaryRefreshRateMin;
-            float primaryRefreshRateMax;
-            float appRequestRefreshRateMin;
-            float appRequestRefreshRateMax;
-
-            status_t result =
-                    getDesiredDisplayModeSpecs(displayToken, &defaultMode, &allowGroupSwitching,
-                                               &primaryRefreshRateMin, &primaryRefreshRateMax,
-                                               &appRequestRefreshRateMin,
-                                               &appRequestRefreshRateMax);
-            if (result != NO_ERROR) {
-                ALOGE("getDesiredDisplayModeSpecs: failed to get getDesiredDisplayModeSpecs: "
-                      "%d",
-                      result);
-                return result;
-            }
-
-            result = reply->writeInt32(defaultMode);
-            if (result != NO_ERROR) {
-                ALOGE("getDesiredDisplayModeSpecs: failed to write defaultMode: %d", result);
-                return result;
-            }
-            result = reply->writeBool(allowGroupSwitching);
-            if (result != NO_ERROR) {
-                ALOGE("getDesiredDisplayModeSpecs: failed to write allowGroupSwitching: %d",
-                      result);
-                return result;
-            }
-            result = reply->writeFloat(primaryRefreshRateMin);
-            if (result != NO_ERROR) {
-                ALOGE("getDesiredDisplayModeSpecs: failed to write primaryRefreshRateMin: %d",
-                      result);
-                return result;
-            }
-            result = reply->writeFloat(primaryRefreshRateMax);
-            if (result != NO_ERROR) {
-                ALOGE("getDesiredDisplayModeSpecs: failed to write primaryRefreshRateMax: %d",
-                      result);
-                return result;
-            }
-            result = reply->writeFloat(appRequestRefreshRateMin);
-            if (result != NO_ERROR) {
-                ALOGE("getDesiredDisplayModeSpecs: failed to write appRequestRefreshRateMin: %d",
-                      result);
-                return result;
-            }
-            result = reply->writeFloat(appRequestRefreshRateMax);
-            if (result != NO_ERROR) {
-                ALOGE("getDesiredDisplayModeSpecs: failed to write appRequestRefreshRateMax: %d",
-                      result);
-                return result;
-            }
-            reply->writeInt32(result);
-            return result;
-        }
-        case SET_GLOBAL_SHADOW_SETTINGS: {
-            CHECK_INTERFACE(ISurfaceComposer, data, reply);
-
-            std::vector<float> shadowConfig;
-            status_t error = data.readFloatVector(&shadowConfig);
-            if (error != NO_ERROR || shadowConfig.size() != 11) {
-                ALOGE("setGlobalShadowSettings: failed to read shadowConfig: %d", error);
-                return error;
-            }
-
-            half4 ambientColor = {shadowConfig[0], shadowConfig[1], shadowConfig[2],
-                                  shadowConfig[3]};
-            half4 spotColor = {shadowConfig[4], shadowConfig[5], shadowConfig[6], shadowConfig[7]};
-            float lightPosY = shadowConfig[8];
-            float lightPosZ = shadowConfig[9];
-            float lightRadius = shadowConfig[10];
-            return setGlobalShadowSettings(ambientColor, spotColor, lightPosY, lightPosZ,
-                                           lightRadius);
-        }
-        case GET_DISPLAY_DECORATION_SUPPORT: {
-            CHECK_INTERFACE(ISurfaceComposer, data, reply);
-            sp<IBinder> displayToken;
-            SAFE_PARCEL(data.readNullableStrongBinder, &displayToken);
-            std::optional<common::DisplayDecorationSupport> support;
-            auto error = getDisplayDecorationSupport(displayToken, &support);
-            if (error != NO_ERROR) {
-                ALOGE("getDisplayDecorationSupport failed with error %d", error);
-                return error;
-            }
-            reply->writeBool(support.has_value());
-            if (support) {
-                reply->writeInt32(static_cast<int32_t>(support.value().format));
-                reply->writeInt32(static_cast<int32_t>(support.value().alphaInterpretation));
-            }
-            return error;
-        }
-        case SET_FRAME_RATE: {
-            CHECK_INTERFACE(ISurfaceComposer, data, reply);
-            sp<IBinder> binder;
-            SAFE_PARCEL(data.readStrongBinder, &binder);
-
-            sp<IGraphicBufferProducer> surface = interface_cast<IGraphicBufferProducer>(binder);
-            if (!surface) {
-                ALOGE("setFrameRate: failed to cast to IGraphicBufferProducer");
-                return BAD_VALUE;
-            }
-            float frameRate;
-            SAFE_PARCEL(data.readFloat, &frameRate);
-
-            int8_t compatibility;
-            SAFE_PARCEL(data.readByte, &compatibility);
-
-            int8_t changeFrameRateStrategy;
-            SAFE_PARCEL(data.readByte, &changeFrameRateStrategy);
-
-            status_t result =
-                    setFrameRate(surface, frameRate, compatibility, changeFrameRateStrategy);
-            reply->writeInt32(result);
-            return NO_ERROR;
-        }
-        case SET_FRAME_TIMELINE_INFO: {
-            CHECK_INTERFACE(ISurfaceComposer, data, reply);
-            sp<IBinder> binder;
-            status_t err = data.readStrongBinder(&binder);
-            if (err != NO_ERROR) {
-                ALOGE("setFrameTimelineInfo: failed to read strong binder: %s (%d)", strerror(-err),
-                      -err);
-                return err;
-            }
-            sp<IGraphicBufferProducer> surface = interface_cast<IGraphicBufferProducer>(binder);
-            if (!surface) {
-                ALOGE("setFrameTimelineInfo: failed to cast to IGraphicBufferProducer: %s (%d)",
-                      strerror(-err), -err);
-                return err;
-            }
-
-            FrameTimelineInfo frameTimelineInfo;
-            SAFE_PARCEL(frameTimelineInfo.read, data);
-
-            status_t result = setFrameTimelineInfo(surface, frameTimelineInfo);
-            reply->writeInt32(result);
-            return NO_ERROR;
-        }
-        case ADD_TRANSACTION_TRACE_LISTENER: {
-            CHECK_INTERFACE(ISurfaceComposer, data, reply);
-            sp<gui::ITransactionTraceListener> listener;
-            SAFE_PARCEL(data.readStrongBinder, &listener);
-
-            return addTransactionTraceListener(listener);
-        }
-        case GET_GPU_CONTEXT_PRIORITY: {
-            CHECK_INTERFACE(ISurfaceComposer, data, reply);
-            int priority = getGPUContextPriority();
-            SAFE_PARCEL(reply->writeInt32, priority);
-            return NO_ERROR;
-        }
-        case GET_MAX_ACQUIRED_BUFFER_COUNT: {
-            CHECK_INTERFACE(ISurfaceComposer, data, reply);
-            int buffers = 0;
-            int err = getMaxAcquiredBufferCount(&buffers);
-            if (err != NO_ERROR) {
-                return err;
-            }
-            SAFE_PARCEL(reply->writeInt32, buffers);
-            return NO_ERROR;
-        }
-        case OVERRIDE_HDR_TYPES: {
-            CHECK_INTERFACE(ISurfaceComposer, data, reply);
-            sp<IBinder> display = nullptr;
-            SAFE_PARCEL(data.readStrongBinder, &display);
-
-            std::vector<int32_t> hdrTypes;
-            SAFE_PARCEL(data.readInt32Vector, &hdrTypes);
-
-            std::vector<ui::Hdr> hdrTypesVector;
-            for (int i : hdrTypes) {
-                hdrTypesVector.push_back(static_cast<ui::Hdr>(i));
-            }
-            return overrideHdrTypes(display, hdrTypesVector);
-        }
-        case ON_PULL_ATOM: {
-            CHECK_INTERFACE(ISurfaceComposer, data, reply);
-            int32_t atomId = 0;
-            SAFE_PARCEL(data.readInt32, &atomId);
-
-            std::string pulledData;
-            bool success;
-            status_t err = onPullAtom(atomId, &pulledData, &success);
-            SAFE_PARCEL(reply->writeByteArray, pulledData.size(),
-                        reinterpret_cast<const uint8_t*>(pulledData.data()));
-            SAFE_PARCEL(reply->writeBool, success);
-            return err;
-        }
-        case ADD_WINDOW_INFOS_LISTENER: {
-            CHECK_INTERFACE(ISurfaceComposer, data, reply);
-            sp<IWindowInfosListener> listener;
-            SAFE_PARCEL(data.readStrongBinder, &listener);
-
-            return addWindowInfosListener(listener);
-        }
-        case REMOVE_WINDOW_INFOS_LISTENER: {
-            CHECK_INTERFACE(ISurfaceComposer, data, reply);
-            sp<IWindowInfosListener> listener;
-            SAFE_PARCEL(data.readStrongBinder, &listener);
-
-            return removeWindowInfosListener(listener);
-        }
-        case SET_OVERRIDE_FRAME_RATE: {
-            CHECK_INTERFACE(ISurfaceComposer, data, reply);
-
-            uid_t uid;
-            SAFE_PARCEL(data.readUint32, &uid);
-
-            float frameRate;
-            SAFE_PARCEL(data.readFloat, &frameRate);
-
-            return setOverrideFrameRate(uid, frameRate);
-        }
-=======
->>>>>>> 2e02e9aa
         default: {
             return BBinder::onTransact(code, data, reply, flags);
         }
