/*
 * Copyright (C) 2007 The Android Open Source Project
 *
 * Licensed under the Apache License, Version 2.0 (the "License");
 * you may not use this file except in compliance with the License.
 * You may obtain a copy of the License at
 *
 *      http://www.apache.org/licenses/LICENSE-2.0
 *
 * Unless required by applicable law or agreed to in writing, software
 * distributed under the License is distributed on an "AS IS" BASIS,
 * WITHOUT WARRANTIES OR CONDITIONS OF ANY KIND, either express or implied.
 * See the License for the specific language governing permissions and
 * limitations under the License.
 */

// tag as surfaceflinger
#define LOG_TAG "SurfaceFlinger"

#include <android/gui/IDisplayEventConnection.h>
#include <android/gui/IRegionSamplingListener.h>
#include <android/gui/ITransactionTraceListener.h>
#include <binder/IPCThreadState.h>
#include <binder/IServiceManager.h>
#include <binder/Parcel.h>
#include <gui/IGraphicBufferProducer.h>
#include <gui/ISurfaceComposer.h>
#include <gui/ISurfaceComposerClient.h>
#include <gui/LayerDebugInfo.h>
#include <gui/LayerState.h>
#include <private/gui/ParcelUtils.h>
#include <stdint.h>
#include <sys/types.h>
#include <system/graphics.h>
#include <ui/DisplayMode.h>
#include <ui/DisplayStatInfo.h>
#include <ui/DisplayState.h>
#include <ui/DynamicDisplayInfo.h>
#include <ui/HdrCapabilities.h>
#include <ui/StaticDisplayInfo.h>
#include <utils/Log.h>

// ---------------------------------------------------------------------------

using namespace aidl::android::hardware::graphics;

namespace android {

using gui::DisplayCaptureArgs;
using gui::IDisplayEventConnection;
using gui::IRegionSamplingListener;
using gui::IWindowInfosListener;
using gui::LayerCaptureArgs;
using ui::ColorMode;

class BpSurfaceComposer : public BpInterface<ISurfaceComposer>
{
public:
    explicit BpSurfaceComposer(const sp<IBinder>& impl)
        : BpInterface<ISurfaceComposer>(impl)
    {
    }

    virtual ~BpSurfaceComposer();

    virtual sp<ISurfaceComposerClient> createConnection()
    {
        Parcel data, reply;
        data.writeInterfaceToken(ISurfaceComposer::getInterfaceDescriptor());
        remote()->transact(BnSurfaceComposer::CREATE_CONNECTION, data, &reply);
        return interface_cast<ISurfaceComposerClient>(reply.readStrongBinder());
    }

    status_t setTransactionState(const FrameTimelineInfo& frameTimelineInfo,
                                 const Vector<ComposerState>& state,
                                 const Vector<DisplayState>& displays, uint32_t flags,
                                 const sp<IBinder>& applyToken, const InputWindowCommands& commands,
                                 int64_t desiredPresentTime, bool isAutoTimestamp,
                                 const client_cache_t& uncacheBuffer, bool hasListenerCallbacks,
                                 const std::vector<ListenerCallbacks>& listenerCallbacks,
                                 uint64_t transactionId) override {
        Parcel data, reply;
        data.writeInterfaceToken(ISurfaceComposer::getInterfaceDescriptor());

        SAFE_PARCEL(frameTimelineInfo.write, data);

        SAFE_PARCEL(data.writeUint32, static_cast<uint32_t>(state.size()));
        for (const auto& s : state) {
            SAFE_PARCEL(s.write, data);
        }

        SAFE_PARCEL(data.writeUint32, static_cast<uint32_t>(displays.size()));
        for (const auto& d : displays) {
            SAFE_PARCEL(d.write, data);
        }

        SAFE_PARCEL(data.writeUint32, flags);
        SAFE_PARCEL(data.writeStrongBinder, applyToken);
        SAFE_PARCEL(commands.write, data);
        SAFE_PARCEL(data.writeInt64, desiredPresentTime);
        SAFE_PARCEL(data.writeBool, isAutoTimestamp);
        SAFE_PARCEL(data.writeStrongBinder, uncacheBuffer.token.promote());
        SAFE_PARCEL(data.writeUint64, uncacheBuffer.id);
        SAFE_PARCEL(data.writeBool, hasListenerCallbacks);

        SAFE_PARCEL(data.writeVectorSize, listenerCallbacks);
        for (const auto& [listener, callbackIds] : listenerCallbacks) {
            SAFE_PARCEL(data.writeStrongBinder, listener);
            SAFE_PARCEL(data.writeParcelableVector, callbackIds);
        }

        SAFE_PARCEL(data.writeUint64, transactionId);

        if (flags & ISurfaceComposer::eOneWay) {
            return remote()->transact(BnSurfaceComposer::SET_TRANSACTION_STATE,
                    data, &reply, IBinder::FLAG_ONEWAY);
        } else {
            return remote()->transact(BnSurfaceComposer::SET_TRANSACTION_STATE,
                    data, &reply);
        }
    }

    void bootFinished() override {
        Parcel data, reply;
        data.writeInterfaceToken(ISurfaceComposer::getInterfaceDescriptor());
        remote()->transact(BnSurfaceComposer::BOOT_FINISHED, data, &reply);
    }

    bool authenticateSurfaceTexture(
            const sp<IGraphicBufferProducer>& bufferProducer) const override {
        Parcel data, reply;
        int err = NO_ERROR;
        err = data.writeInterfaceToken(
                ISurfaceComposer::getInterfaceDescriptor());
        if (err != NO_ERROR) {
            ALOGE("ISurfaceComposer::authenticateSurfaceTexture: error writing "
                    "interface descriptor: %s (%d)", strerror(-err), -err);
            return false;
        }
        err = data.writeStrongBinder(IInterface::asBinder(bufferProducer));
        if (err != NO_ERROR) {
            ALOGE("ISurfaceComposer::authenticateSurfaceTexture: error writing "
                    "strong binder to parcel: %s (%d)", strerror(-err), -err);
            return false;
        }
        err = remote()->transact(BnSurfaceComposer::AUTHENTICATE_SURFACE, data,
                &reply);
        if (err != NO_ERROR) {
            ALOGE("ISurfaceComposer::authenticateSurfaceTexture: error "
                    "performing transaction: %s (%d)", strerror(-err), -err);
            return false;
        }
        int32_t result = 0;
        err = reply.readInt32(&result);
        if (err != NO_ERROR) {
            ALOGE("ISurfaceComposer::authenticateSurfaceTexture: error "
                    "retrieving result: %s (%d)", strerror(-err), -err);
            return false;
        }
        return result != 0;
    }

    status_t getSupportedFrameTimestamps(std::vector<FrameEvent>* outSupported) const override {
        if (!outSupported) {
            return UNEXPECTED_NULL;
        }
        outSupported->clear();

        Parcel data, reply;

        status_t err = data.writeInterfaceToken(
                ISurfaceComposer::getInterfaceDescriptor());
        if (err != NO_ERROR) {
            return err;
        }

        err = remote()->transact(
                BnSurfaceComposer::GET_SUPPORTED_FRAME_TIMESTAMPS,
                data, &reply);
        if (err != NO_ERROR) {
            return err;
        }

        int32_t result = 0;
        err = reply.readInt32(&result);
        if (err != NO_ERROR) {
            return err;
        }
        if (result != NO_ERROR) {
            return result;
        }

        std::vector<int32_t> supported;
        err = reply.readInt32Vector(&supported);
        if (err != NO_ERROR) {
            return err;
        }

        outSupported->reserve(supported.size());
        for (int32_t s : supported) {
            outSupported->push_back(static_cast<FrameEvent>(s));
        }
        return NO_ERROR;
    }

    sp<IDisplayEventConnection> createDisplayEventConnection(
            VsyncSource vsyncSource, EventRegistrationFlags eventRegistration) override {
        Parcel data, reply;
        sp<IDisplayEventConnection> result;
        int err = data.writeInterfaceToken(
                ISurfaceComposer::getInterfaceDescriptor());
        if (err != NO_ERROR) {
            return result;
        }
        data.writeInt32(static_cast<int32_t>(vsyncSource));
        data.writeUint32(eventRegistration.get());
        err = remote()->transact(
                BnSurfaceComposer::CREATE_DISPLAY_EVENT_CONNECTION,
                data, &reply);
        if (err != NO_ERROR) {
            ALOGE("ISurfaceComposer::createDisplayEventConnection: error performing "
                    "transaction: %s (%d)", strerror(-err), -err);
            return result;
        }
        result = interface_cast<IDisplayEventConnection>(reply.readStrongBinder());
        return result;
    }

    status_t getStaticDisplayInfo(const sp<IBinder>& display,
                                  ui::StaticDisplayInfo* info) override {
        Parcel data, reply;
        data.writeInterfaceToken(ISurfaceComposer::getInterfaceDescriptor());
        data.writeStrongBinder(display);
        remote()->transact(BnSurfaceComposer::GET_STATIC_DISPLAY_INFO, data, &reply);
        const status_t result = reply.readInt32();
        if (result != NO_ERROR) return result;
        return reply.read(*info);
    }

    status_t getDynamicDisplayInfo(const sp<IBinder>& display,
                                   ui::DynamicDisplayInfo* info) override {
        Parcel data, reply;
        data.writeInterfaceToken(ISurfaceComposer::getInterfaceDescriptor());
        data.writeStrongBinder(display);
        remote()->transact(BnSurfaceComposer::GET_DYNAMIC_DISPLAY_INFO, data, &reply);
        const status_t result = reply.readInt32();
        if (result != NO_ERROR) return result;
        return reply.read(*info);
    }

    status_t getDisplayNativePrimaries(const sp<IBinder>& display,
                                       ui::DisplayPrimaries& primaries) override {
        Parcel data, reply;
        status_t result = data.writeInterfaceToken(ISurfaceComposer::getInterfaceDescriptor());
        if (result != NO_ERROR) {
            ALOGE("getDisplayNativePrimaries failed to writeInterfaceToken: %d", result);
            return result;
        }
        result = data.writeStrongBinder(display);
        if (result != NO_ERROR) {
            ALOGE("getDisplayNativePrimaries failed to writeStrongBinder: %d", result);
            return result;
        }
        result = remote()->transact(BnSurfaceComposer::GET_DISPLAY_NATIVE_PRIMARIES, data, &reply);
        if (result != NO_ERROR) {
            ALOGE("getDisplayNativePrimaries failed to transact: %d", result);
            return result;
        }
        result = reply.readInt32();
        if (result == NO_ERROR) {
            memcpy(&primaries, reply.readInplace(sizeof(ui::DisplayPrimaries)),
                    sizeof(ui::DisplayPrimaries));
        }
        return result;
    }

    status_t setActiveColorMode(const sp<IBinder>& display, ColorMode colorMode) override {
        Parcel data, reply;
        status_t result = data.writeInterfaceToken(ISurfaceComposer::getInterfaceDescriptor());
        if (result != NO_ERROR) {
            ALOGE("setActiveColorMode failed to writeInterfaceToken: %d", result);
            return result;
        }
        result = data.writeStrongBinder(display);
        if (result != NO_ERROR) {
            ALOGE("setActiveColorMode failed to writeStrongBinder: %d", result);
            return result;
        }
        result = data.writeInt32(static_cast<int32_t>(colorMode));
        if (result != NO_ERROR) {
            ALOGE("setActiveColorMode failed to writeInt32: %d", result);
            return result;
        }
        result = remote()->transact(BnSurfaceComposer::SET_ACTIVE_COLOR_MODE, data, &reply);
        if (result != NO_ERROR) {
            ALOGE("setActiveColorMode failed to transact: %d", result);
            return result;
        }
        return static_cast<status_t>(reply.readInt32());
    }

    status_t setBootDisplayMode(const sp<IBinder>& display,
                                ui::DisplayModeId displayModeId) override {
        Parcel data, reply;
        status_t result = data.writeInterfaceToken(ISurfaceComposer::getInterfaceDescriptor());
        if (result != NO_ERROR) {
            ALOGE("setBootDisplayMode failed to writeInterfaceToken: %d", result);
            return result;
        }
        result = data.writeStrongBinder(display);
        if (result != NO_ERROR) {
            ALOGE("setBootDisplayMode failed to writeStrongBinder: %d", result);
            return result;
        }
        result = data.writeInt32(displayModeId);
        if (result != NO_ERROR) {
            ALOGE("setBootDisplayMode failed to writeIint32: %d", result);
            return result;
        }
        result = remote()->transact(BnSurfaceComposer::SET_BOOT_DISPLAY_MODE, data, &reply);
        if (result != NO_ERROR) {
            ALOGE("setBootDisplayMode failed to transact: %d", result);
        }
        return result;
    }

    status_t clearAnimationFrameStats() override {
        Parcel data, reply;
        status_t result = data.writeInterfaceToken(ISurfaceComposer::getInterfaceDescriptor());
        if (result != NO_ERROR) {
            ALOGE("clearAnimationFrameStats failed to writeInterfaceToken: %d", result);
            return result;
        }
        result = remote()->transact(BnSurfaceComposer::CLEAR_ANIMATION_FRAME_STATS, data, &reply);
        if (result != NO_ERROR) {
            ALOGE("clearAnimationFrameStats failed to transact: %d", result);
            return result;
        }
        return reply.readInt32();
    }

    status_t getAnimationFrameStats(FrameStats* outStats) const override {
        Parcel data, reply;
        data.writeInterfaceToken(ISurfaceComposer::getInterfaceDescriptor());
        remote()->transact(BnSurfaceComposer::GET_ANIMATION_FRAME_STATS, data, &reply);
        reply.read(*outStats);
        return reply.readInt32();
    }

    virtual status_t overrideHdrTypes(const sp<IBinder>& display,
                                      const std::vector<ui::Hdr>& hdrTypes) {
        Parcel data, reply;
        SAFE_PARCEL(data.writeInterfaceToken, ISurfaceComposer::getInterfaceDescriptor());
        SAFE_PARCEL(data.writeStrongBinder, display);

        std::vector<int32_t> hdrTypesVector;
        for (ui::Hdr i : hdrTypes) {
            hdrTypesVector.push_back(static_cast<int32_t>(i));
        }
        SAFE_PARCEL(data.writeInt32Vector, hdrTypesVector);

        status_t result = remote()->transact(BnSurfaceComposer::OVERRIDE_HDR_TYPES, data, &reply);
        if (result != NO_ERROR) {
            ALOGE("overrideHdrTypes failed to transact: %d", result);
            return result;
        }
        return result;
    }

    status_t onPullAtom(const int32_t atomId, std::string* pulledData, bool* success) {
        Parcel data, reply;
        SAFE_PARCEL(data.writeInterfaceToken, ISurfaceComposer::getInterfaceDescriptor());
        SAFE_PARCEL(data.writeInt32, atomId);

        status_t err = remote()->transact(BnSurfaceComposer::ON_PULL_ATOM, data, &reply);
        if (err != NO_ERROR) {
            ALOGE("onPullAtom failed to transact: %d", err);
            return err;
        }

        int32_t size = 0;
        SAFE_PARCEL(reply.readInt32, &size);
        const void* dataPtr = reply.readInplace(size);
        if (dataPtr == nullptr) {
            return UNEXPECTED_NULL;
        }
        pulledData->assign((const char*)dataPtr, size);
        SAFE_PARCEL(reply.readBool, success);
        return NO_ERROR;
    }

    status_t enableVSyncInjections(bool enable) override {
        Parcel data, reply;
        status_t result = data.writeInterfaceToken(ISurfaceComposer::getInterfaceDescriptor());
        if (result != NO_ERROR) {
            ALOGE("enableVSyncInjections failed to writeInterfaceToken: %d", result);
            return result;
        }
        result = data.writeBool(enable);
        if (result != NO_ERROR) {
            ALOGE("enableVSyncInjections failed to writeBool: %d", result);
            return result;
        }
        result = remote()->transact(BnSurfaceComposer::ENABLE_VSYNC_INJECTIONS, data, &reply,
                                    IBinder::FLAG_ONEWAY);
        if (result != NO_ERROR) {
            ALOGE("enableVSyncInjections failed to transact: %d", result);
            return result;
        }
        return result;
    }

    status_t injectVSync(nsecs_t when) override {
        Parcel data, reply;
        status_t result = data.writeInterfaceToken(ISurfaceComposer::getInterfaceDescriptor());
        if (result != NO_ERROR) {
            ALOGE("injectVSync failed to writeInterfaceToken: %d", result);
            return result;
        }
        result = data.writeInt64(when);
        if (result != NO_ERROR) {
            ALOGE("injectVSync failed to writeInt64: %d", result);
            return result;
        }
        result = remote()->transact(BnSurfaceComposer::INJECT_VSYNC, data, &reply,
                                    IBinder::FLAG_ONEWAY);
        if (result != NO_ERROR) {
            ALOGE("injectVSync failed to transact: %d", result);
            return result;
        }
        return result;
    }

    status_t getLayerDebugInfo(std::vector<LayerDebugInfo>* outLayers) override {
        if (!outLayers) {
            return UNEXPECTED_NULL;
        }

        Parcel data, reply;

        status_t err = data.writeInterfaceToken(ISurfaceComposer::getInterfaceDescriptor());
        if (err != NO_ERROR) {
            return err;
        }

        err = remote()->transact(BnSurfaceComposer::GET_LAYER_DEBUG_INFO, data, &reply);
        if (err != NO_ERROR) {
            return err;
        }

        int32_t result = 0;
        err = reply.readInt32(&result);
        if (err != NO_ERROR) {
            return err;
        }
        if (result != NO_ERROR) {
            return result;
        }

        outLayers->clear();
        return reply.readParcelableVector(outLayers);
    }

    status_t getCompositionPreference(ui::Dataspace* defaultDataspace,
                                      ui::PixelFormat* defaultPixelFormat,
                                      ui::Dataspace* wideColorGamutDataspace,
                                      ui::PixelFormat* wideColorGamutPixelFormat) const override {
        Parcel data, reply;
        status_t error = data.writeInterfaceToken(ISurfaceComposer::getInterfaceDescriptor());
        if (error != NO_ERROR) {
            return error;
        }
        error = remote()->transact(BnSurfaceComposer::GET_COMPOSITION_PREFERENCE, data, &reply);
        if (error != NO_ERROR) {
            return error;
        }
        error = static_cast<status_t>(reply.readInt32());
        if (error == NO_ERROR) {
            *defaultDataspace = static_cast<ui::Dataspace>(reply.readInt32());
            *defaultPixelFormat = static_cast<ui::PixelFormat>(reply.readInt32());
            *wideColorGamutDataspace = static_cast<ui::Dataspace>(reply.readInt32());
            *wideColorGamutPixelFormat = static_cast<ui::PixelFormat>(reply.readInt32());
        }
        return error;
    }

    status_t getColorManagement(bool* outGetColorManagement) const override {
        Parcel data, reply;
        data.writeInterfaceToken(ISurfaceComposer::getInterfaceDescriptor());
        remote()->transact(BnSurfaceComposer::GET_COLOR_MANAGEMENT, data, &reply);
        bool result;
        status_t err = reply.readBool(&result);
        if (err == NO_ERROR) {
            *outGetColorManagement = result;
        }
        return err;
    }

    status_t getDisplayedContentSamplingAttributes(const sp<IBinder>& display,
                                                   ui::PixelFormat* outFormat,
                                                   ui::Dataspace* outDataspace,
                                                   uint8_t* outComponentMask) const override {
        if (!outFormat || !outDataspace || !outComponentMask) return BAD_VALUE;
        Parcel data, reply;
        data.writeInterfaceToken(ISurfaceComposer::getInterfaceDescriptor());
        data.writeStrongBinder(display);

        status_t error =
                remote()->transact(BnSurfaceComposer::GET_DISPLAYED_CONTENT_SAMPLING_ATTRIBUTES,
                                   data, &reply);
        if (error != NO_ERROR) {
            return error;
        }

        uint32_t value = 0;
        error = reply.readUint32(&value);
        if (error != NO_ERROR) {
            return error;
        }
        *outFormat = static_cast<ui::PixelFormat>(value);

        error = reply.readUint32(&value);
        if (error != NO_ERROR) {
            return error;
        }
        *outDataspace = static_cast<ui::Dataspace>(value);

        error = reply.readUint32(&value);
        if (error != NO_ERROR) {
            return error;
        }
        *outComponentMask = static_cast<uint8_t>(value);
        return error;
    }

    status_t setDisplayContentSamplingEnabled(const sp<IBinder>& display, bool enable,
                                              uint8_t componentMask, uint64_t maxFrames) override {
        Parcel data, reply;
        data.writeInterfaceToken(ISurfaceComposer::getInterfaceDescriptor());
        data.writeStrongBinder(display);
        data.writeBool(enable);
        data.writeByte(static_cast<int8_t>(componentMask));
        data.writeUint64(maxFrames);
        status_t result =
                remote()->transact(BnSurfaceComposer::SET_DISPLAY_CONTENT_SAMPLING_ENABLED, data,
                                   &reply);
        return result;
    }

    status_t getDisplayedContentSample(const sp<IBinder>& display, uint64_t maxFrames,
                                       uint64_t timestamp,
                                       DisplayedFrameStats* outStats) const override {
        if (!outStats) return BAD_VALUE;

        Parcel data, reply;
        data.writeInterfaceToken(ISurfaceComposer::getInterfaceDescriptor());
        data.writeStrongBinder(display);
        data.writeUint64(maxFrames);
        data.writeUint64(timestamp);

        status_t result =
                remote()->transact(BnSurfaceComposer::GET_DISPLAYED_CONTENT_SAMPLE, data, &reply);

        if (result != NO_ERROR) {
            return result;
        }

        result = reply.readUint64(&outStats->numFrames);
        if (result != NO_ERROR) {
            return result;
        }

        result = reply.readUint64Vector(&outStats->component_0_sample);
        if (result != NO_ERROR) {
            return result;
        }
        result = reply.readUint64Vector(&outStats->component_1_sample);
        if (result != NO_ERROR) {
            return result;
        }
        result = reply.readUint64Vector(&outStats->component_2_sample);
        if (result != NO_ERROR) {
            return result;
        }
        result = reply.readUint64Vector(&outStats->component_3_sample);
        return result;
    }

    status_t getProtectedContentSupport(bool* outSupported) const override {
        Parcel data, reply;
        data.writeInterfaceToken(ISurfaceComposer::getInterfaceDescriptor());
        status_t error =
                remote()->transact(BnSurfaceComposer::GET_PROTECTED_CONTENT_SUPPORT, data, &reply);
        if (error != NO_ERROR) {
            return error;
        }
        error = reply.readBool(outSupported);
        return error;
    }

<<<<<<< HEAD
    status_t isWideColorDisplay(const sp<IBinder>& token,
                                bool* outIsWideColorDisplay) const override {
        Parcel data, reply;
        status_t error = data.writeInterfaceToken(ISurfaceComposer::getInterfaceDescriptor());
        if (error != NO_ERROR) {
            return error;
        }
        error = data.writeStrongBinder(token);
        if (error != NO_ERROR) {
            return error;
        }

        error = remote()->transact(BnSurfaceComposer::IS_WIDE_COLOR_DISPLAY, data, &reply);
        if (error != NO_ERROR) {
            return error;
        }
        error = reply.readBool(outIsWideColorDisplay);
        return error;
    }

    status_t isDeviceRCSupported(const sp<IBinder>& token,
                                 bool* outDeviceRCSupported) const override {
        Parcel data, reply;
        status_t error = data.writeInterfaceToken(ISurfaceComposer::getInterfaceDescriptor());
        if (error != NO_ERROR) {
            return error;
        }
        error = data.writeStrongBinder(token);
        if (error != NO_ERROR) {
            return error;
        }
        error = remote()->transact(BnSurfaceComposer::IS_HARDWARE_RC_DISPLAY, data, &reply);
        if (error != NO_ERROR) {
            return error;
        }
        error = reply.readBool(outDeviceRCSupported);
        return error;
    }

=======
>>>>>>> 415176e1
    status_t addRegionSamplingListener(const Rect& samplingArea, const sp<IBinder>& stopLayerHandle,
                                       const sp<IRegionSamplingListener>& listener) override {
        Parcel data, reply;
        status_t error = data.writeInterfaceToken(ISurfaceComposer::getInterfaceDescriptor());
        if (error != NO_ERROR) {
            ALOGE("addRegionSamplingListener: Failed to write interface token");
            return error;
        }
        error = data.write(samplingArea);
        if (error != NO_ERROR) {
            ALOGE("addRegionSamplingListener: Failed to write sampling area");
            return error;
        }
        error = data.writeStrongBinder(stopLayerHandle);
        if (error != NO_ERROR) {
            ALOGE("addRegionSamplingListener: Failed to write stop layer handle");
            return error;
        }
        error = data.writeStrongBinder(IInterface::asBinder(listener));
        if (error != NO_ERROR) {
            ALOGE("addRegionSamplingListener: Failed to write listener");
            return error;
        }
        error = remote()->transact(BnSurfaceComposer::ADD_REGION_SAMPLING_LISTENER, data, &reply);
        if (error != NO_ERROR) {
            ALOGE("addRegionSamplingListener: Failed to transact");
        }
        return error;
    }

    status_t removeRegionSamplingListener(const sp<IRegionSamplingListener>& listener) override {
        Parcel data, reply;
        status_t error = data.writeInterfaceToken(ISurfaceComposer::getInterfaceDescriptor());
        if (error != NO_ERROR) {
            ALOGE("removeRegionSamplingListener: Failed to write interface token");
            return error;
        }
        error = data.writeStrongBinder(IInterface::asBinder(listener));
        if (error != NO_ERROR) {
            ALOGE("removeRegionSamplingListener: Failed to write listener");
            return error;
        }
        error = remote()->transact(BnSurfaceComposer::REMOVE_REGION_SAMPLING_LISTENER, data,
                                   &reply);
        if (error != NO_ERROR) {
            ALOGE("removeRegionSamplingListener: Failed to transact");
        }
        return error;
    }

    virtual status_t addFpsListener(int32_t taskId, const sp<gui::IFpsListener>& listener) {
        Parcel data, reply;
        SAFE_PARCEL(data.writeInterfaceToken, ISurfaceComposer::getInterfaceDescriptor());
        SAFE_PARCEL(data.writeInt32, taskId);
        SAFE_PARCEL(data.writeStrongBinder, IInterface::asBinder(listener));
        const status_t error =
                remote()->transact(BnSurfaceComposer::ADD_FPS_LISTENER, data, &reply);
        if (error != OK) {
            ALOGE("addFpsListener: Failed to transact");
        }
        return error;
    }

    virtual status_t removeFpsListener(const sp<gui::IFpsListener>& listener) {
        Parcel data, reply;
        SAFE_PARCEL(data.writeInterfaceToken, ISurfaceComposer::getInterfaceDescriptor());
        SAFE_PARCEL(data.writeStrongBinder, IInterface::asBinder(listener));

        const status_t error =
                remote()->transact(BnSurfaceComposer::REMOVE_FPS_LISTENER, data, &reply);
        if (error != OK) {
            ALOGE("removeFpsListener: Failed to transact");
        }
        return error;
    }

    virtual status_t addTunnelModeEnabledListener(
            const sp<gui::ITunnelModeEnabledListener>& listener) {
        Parcel data, reply;
        SAFE_PARCEL(data.writeInterfaceToken, ISurfaceComposer::getInterfaceDescriptor());
        SAFE_PARCEL(data.writeStrongBinder, IInterface::asBinder(listener));

        const status_t error =
                remote()->transact(BnSurfaceComposer::ADD_TUNNEL_MODE_ENABLED_LISTENER, data,
                                   &reply);
        if (error != NO_ERROR) {
            ALOGE("addTunnelModeEnabledListener: Failed to transact");
        }
        return error;
    }

    virtual status_t removeTunnelModeEnabledListener(
            const sp<gui::ITunnelModeEnabledListener>& listener) {
        Parcel data, reply;
        SAFE_PARCEL(data.writeInterfaceToken, ISurfaceComposer::getInterfaceDescriptor());
        SAFE_PARCEL(data.writeStrongBinder, IInterface::asBinder(listener));

        const status_t error =
                remote()->transact(BnSurfaceComposer::REMOVE_TUNNEL_MODE_ENABLED_LISTENER, data,
                                   &reply);
        if (error != NO_ERROR) {
            ALOGE("removeTunnelModeEnabledListener: Failed to transact");
        }
        return error;
    }

    status_t setDesiredDisplayModeSpecs(const sp<IBinder>& displayToken,
                                        ui::DisplayModeId defaultMode, bool allowGroupSwitching,
                                        float primaryRefreshRateMin, float primaryRefreshRateMax,
                                        float appRequestRefreshRateMin,
                                        float appRequestRefreshRateMax) override {
        Parcel data, reply;
        status_t result = data.writeInterfaceToken(ISurfaceComposer::getInterfaceDescriptor());
        if (result != NO_ERROR) {
            ALOGE("setDesiredDisplayModeSpecs: failed to writeInterfaceToken: %d", result);
            return result;
        }
        result = data.writeStrongBinder(displayToken);
        if (result != NO_ERROR) {
            ALOGE("setDesiredDisplayModeSpecs: failed to write display token: %d", result);
            return result;
        }
        result = data.writeInt32(defaultMode);
        if (result != NO_ERROR) {
            ALOGE("setDesiredDisplayModeSpecs failed to write defaultMode: %d", result);
            return result;
        }
        result = data.writeBool(allowGroupSwitching);
        if (result != NO_ERROR) {
            ALOGE("setDesiredDisplayModeSpecs failed to write allowGroupSwitching: %d", result);
            return result;
        }
        result = data.writeFloat(primaryRefreshRateMin);
        if (result != NO_ERROR) {
            ALOGE("setDesiredDisplayModeSpecs failed to write primaryRefreshRateMin: %d", result);
            return result;
        }
        result = data.writeFloat(primaryRefreshRateMax);
        if (result != NO_ERROR) {
            ALOGE("setDesiredDisplayModeSpecs failed to write primaryRefreshRateMax: %d", result);
            return result;
        }
        result = data.writeFloat(appRequestRefreshRateMin);
        if (result != NO_ERROR) {
            ALOGE("setDesiredDisplayModeSpecs failed to write appRequestRefreshRateMin: %d",
                  result);
            return result;
        }
        result = data.writeFloat(appRequestRefreshRateMax);
        if (result != NO_ERROR) {
            ALOGE("setDesiredDisplayModeSpecs failed to write appRequestRefreshRateMax: %d",
                  result);
            return result;
        }

        result =
                remote()->transact(BnSurfaceComposer::SET_DESIRED_DISPLAY_MODE_SPECS, data, &reply);
        if (result != NO_ERROR) {
            ALOGE("setDesiredDisplayModeSpecs failed to transact: %d", result);
            return result;
        }
        return reply.readInt32();
    }

    status_t getDesiredDisplayModeSpecs(const sp<IBinder>& displayToken,
                                        ui::DisplayModeId* outDefaultMode,
                                        bool* outAllowGroupSwitching,
                                        float* outPrimaryRefreshRateMin,
                                        float* outPrimaryRefreshRateMax,
                                        float* outAppRequestRefreshRateMin,
                                        float* outAppRequestRefreshRateMax) override {
        if (!outDefaultMode || !outAllowGroupSwitching || !outPrimaryRefreshRateMin ||
            !outPrimaryRefreshRateMax || !outAppRequestRefreshRateMin ||
            !outAppRequestRefreshRateMax) {
            return BAD_VALUE;
        }
        Parcel data, reply;
        status_t result = data.writeInterfaceToken(ISurfaceComposer::getInterfaceDescriptor());
        if (result != NO_ERROR) {
            ALOGE("getDesiredDisplayModeSpecs failed to writeInterfaceToken: %d", result);
            return result;
        }
        result = data.writeStrongBinder(displayToken);
        if (result != NO_ERROR) {
            ALOGE("getDesiredDisplayModeSpecs failed to writeStrongBinder: %d", result);
            return result;
        }
        result =
                remote()->transact(BnSurfaceComposer::GET_DESIRED_DISPLAY_MODE_SPECS, data, &reply);
        if (result != NO_ERROR) {
            ALOGE("getDesiredDisplayModeSpecs failed to transact: %d", result);
            return result;
        }

        result = reply.readInt32(outDefaultMode);
        if (result != NO_ERROR) {
            ALOGE("getDesiredDisplayModeSpecs failed to read defaultMode: %d", result);
            return result;
        }
        if (*outDefaultMode < 0) {
            ALOGE("%s: defaultMode must be non-negative but it was %d", __func__, *outDefaultMode);
            return BAD_VALUE;
        }

        result = reply.readBool(outAllowGroupSwitching);
        if (result != NO_ERROR) {
            ALOGE("getDesiredDisplayModeSpecs failed to read allowGroupSwitching: %d", result);
            return result;
        }
        result = reply.readFloat(outPrimaryRefreshRateMin);
        if (result != NO_ERROR) {
            ALOGE("getDesiredDisplayModeSpecs failed to read primaryRefreshRateMin: %d", result);
            return result;
        }
        result = reply.readFloat(outPrimaryRefreshRateMax);
        if (result != NO_ERROR) {
            ALOGE("getDesiredDisplayModeSpecs failed to read primaryRefreshRateMax: %d", result);
            return result;
        }
        result = reply.readFloat(outAppRequestRefreshRateMin);
        if (result != NO_ERROR) {
            ALOGE("getDesiredDisplayModeSpecs failed to read appRequestRefreshRateMin: %d", result);
            return result;
        }
        result = reply.readFloat(outAppRequestRefreshRateMax);
        if (result != NO_ERROR) {
            ALOGE("getDesiredDisplayModeSpecs failed to read appRequestRefreshRateMax: %d", result);
            return result;
        }
        return reply.readInt32();
    }

    status_t setGlobalShadowSettings(const half4& ambientColor, const half4& spotColor,
                                     float lightPosY, float lightPosZ, float lightRadius) override {
        Parcel data, reply;
        status_t error = data.writeInterfaceToken(ISurfaceComposer::getInterfaceDescriptor());
        if (error != NO_ERROR) {
            ALOGE("setGlobalShadowSettings: failed to write interface token: %d", error);
            return error;
        }

        std::vector<float> shadowConfig = {ambientColor.r, ambientColor.g, ambientColor.b,
                                           ambientColor.a, spotColor.r,    spotColor.g,
                                           spotColor.b,    spotColor.a,    lightPosY,
                                           lightPosZ,      lightRadius};

        error = data.writeFloatVector(shadowConfig);
        if (error != NO_ERROR) {
            ALOGE("setGlobalShadowSettings: failed to write shadowConfig: %d", error);
            return error;
        }

        error = remote()->transact(BnSurfaceComposer::SET_GLOBAL_SHADOW_SETTINGS, data, &reply,
                                   IBinder::FLAG_ONEWAY);
        if (error != NO_ERROR) {
            ALOGE("setGlobalShadowSettings: failed to transact: %d", error);
            return error;
        }
        return NO_ERROR;
    }

    status_t getDisplayDecorationSupport(
            const sp<IBinder>& displayToken,
            std::optional<common::DisplayDecorationSupport>* outSupport) const override {
        Parcel data, reply;
        status_t error = data.writeInterfaceToken(ISurfaceComposer::getInterfaceDescriptor());
        if (error != NO_ERROR) {
            ALOGE("getDisplayDecorationSupport: failed to write interface token: %d", error);
            return error;
        }
        error = data.writeStrongBinder(displayToken);
        if (error != NO_ERROR) {
            ALOGE("getDisplayDecorationSupport: failed to write display token: %d", error);
            return error;
        }
        error = remote()->transact(BnSurfaceComposer::GET_DISPLAY_DECORATION_SUPPORT, data, &reply);
        if (error != NO_ERROR) {
            ALOGE("getDisplayDecorationSupport: failed to transact: %d", error);
            return error;
        }
        bool support;
        error = reply.readBool(&support);
        if (error != NO_ERROR) {
            ALOGE("getDisplayDecorationSupport: failed to read support: %d", error);
            return error;
        }

        if (support) {
            int32_t format, alphaInterpretation;
            error = reply.readInt32(&format);
            if (error != NO_ERROR) {
                ALOGE("getDisplayDecorationSupport: failed to read format: %d", error);
                return error;
            }
            error = reply.readInt32(&alphaInterpretation);
            if (error != NO_ERROR) {
                ALOGE("getDisplayDecorationSupport: failed to read alphaInterpretation: %d", error);
                return error;
            }
            outSupport->emplace();
            outSupport->value().format = static_cast<common::PixelFormat>(format);
            outSupport->value().alphaInterpretation =
                    static_cast<common::AlphaInterpretation>(alphaInterpretation);
        } else {
            outSupport->reset();
        }
        return NO_ERROR;
    }

    status_t setFrameRate(const sp<IGraphicBufferProducer>& surface, float frameRate,
                          int8_t compatibility, int8_t changeFrameRateStrategy) override {
        Parcel data, reply;
        SAFE_PARCEL(data.writeInterfaceToken, ISurfaceComposer::getInterfaceDescriptor());
        SAFE_PARCEL(data.writeStrongBinder, IInterface::asBinder(surface));
        SAFE_PARCEL(data.writeFloat, frameRate);
        SAFE_PARCEL(data.writeByte, compatibility);
        SAFE_PARCEL(data.writeByte, changeFrameRateStrategy);

        status_t err = remote()->transact(BnSurfaceComposer::SET_FRAME_RATE, data, &reply);
        if (err != NO_ERROR) {
            ALOGE("setFrameRate: failed to transact: %s (%d)", strerror(-err), err);
            return err;
        }

        return reply.readInt32();
    }

    status_t setFrameTimelineInfo(const sp<IGraphicBufferProducer>& surface,
                                  const FrameTimelineInfo& frameTimelineInfo) override {
        Parcel data, reply;
        status_t err = data.writeInterfaceToken(ISurfaceComposer::getInterfaceDescriptor());
        if (err != NO_ERROR) {
            ALOGE("%s: failed writing interface token: %s (%d)", __func__, strerror(-err), -err);
            return err;
        }

        err = data.writeStrongBinder(IInterface::asBinder(surface));
        if (err != NO_ERROR) {
            ALOGE("%s: failed writing strong binder: %s (%d)", __func__, strerror(-err), -err);
            return err;
        }

        SAFE_PARCEL(frameTimelineInfo.write, data);

        err = remote()->transact(BnSurfaceComposer::SET_FRAME_TIMELINE_INFO, data, &reply);
        if (err != NO_ERROR) {
            ALOGE("%s: failed to transact: %s (%d)", __func__, strerror(-err), err);
            return err;
        }

        return reply.readInt32();
    }

    status_t addTransactionTraceListener(
            const sp<gui::ITransactionTraceListener>& listener) override {
        Parcel data, reply;
        SAFE_PARCEL(data.writeInterfaceToken, ISurfaceComposer::getInterfaceDescriptor());
        SAFE_PARCEL(data.writeStrongBinder, IInterface::asBinder(listener));

        return remote()->transact(BnSurfaceComposer::ADD_TRANSACTION_TRACE_LISTENER, data, &reply);
    }

    /**
     * Get priority of the RenderEngine in surface flinger.
     */
    int getGPUContextPriority() override {
        Parcel data, reply;
        data.writeInterfaceToken(ISurfaceComposer::getInterfaceDescriptor());
        status_t err =
                remote()->transact(BnSurfaceComposer::GET_GPU_CONTEXT_PRIORITY, data, &reply);
        if (err != NO_ERROR) {
            ALOGE("getGPUContextPriority failed to read data:  %s (%d)", strerror(-err), err);
            return 0;
        }
        return reply.readInt32();
    }

    status_t getMaxAcquiredBufferCount(int* buffers) const override {
        Parcel data, reply;
        data.writeInterfaceToken(ISurfaceComposer::getInterfaceDescriptor());
        status_t err =
                remote()->transact(BnSurfaceComposer::GET_MAX_ACQUIRED_BUFFER_COUNT, data, &reply);
        if (err != NO_ERROR) {
            ALOGE("getMaxAcquiredBufferCount failed to read data:  %s (%d)", strerror(-err), err);
            return err;
        }

        return reply.readInt32(buffers);
    }

    status_t addWindowInfosListener(
            const sp<IWindowInfosListener>& windowInfosListener) const override {
        Parcel data, reply;
        SAFE_PARCEL(data.writeInterfaceToken, ISurfaceComposer::getInterfaceDescriptor());
        SAFE_PARCEL(data.writeStrongBinder, IInterface::asBinder(windowInfosListener));
        return remote()->transact(BnSurfaceComposer::ADD_WINDOW_INFOS_LISTENER, data, &reply);
    }

    status_t removeWindowInfosListener(
            const sp<IWindowInfosListener>& windowInfosListener) const override {
        Parcel data, reply;
        SAFE_PARCEL(data.writeInterfaceToken, ISurfaceComposer::getInterfaceDescriptor());
        SAFE_PARCEL(data.writeStrongBinder, IInterface::asBinder(windowInfosListener));
        return remote()->transact(BnSurfaceComposer::REMOVE_WINDOW_INFOS_LISTENER, data, &reply);
    }

    status_t setOverrideFrameRate(uid_t uid, float frameRate) override {
        Parcel data, reply;
        SAFE_PARCEL(data.writeInterfaceToken, ISurfaceComposer::getInterfaceDescriptor());
        SAFE_PARCEL(data.writeUint32, uid);
        SAFE_PARCEL(data.writeFloat, frameRate);

        status_t err = remote()->transact(BnSurfaceComposer::SET_OVERRIDE_FRAME_RATE, data, &reply);
        if (err != NO_ERROR) {
            ALOGE("setOverrideFrameRate: failed to transact %s (%d)", strerror(-err), err);
            return err;
        }

        return NO_ERROR;
    }
};

// Out-of-line virtual method definition to trigger vtable emission in this
// translation unit (see clang warning -Wweak-vtables)
BpSurfaceComposer::~BpSurfaceComposer() {}

IMPLEMENT_META_INTERFACE(SurfaceComposer, "android.ui.ISurfaceComposer");

// ----------------------------------------------------------------------

status_t BnSurfaceComposer::onTransact(
    uint32_t code, const Parcel& data, Parcel* reply, uint32_t flags)
{
    switch(code) {
        case CREATE_CONNECTION: {
            CHECK_INTERFACE(ISurfaceComposer, data, reply);
            sp<IBinder> b = IInterface::asBinder(createConnection());
            reply->writeStrongBinder(b);
            return NO_ERROR;
        }
        case SET_TRANSACTION_STATE: {
            CHECK_INTERFACE(ISurfaceComposer, data, reply);

            FrameTimelineInfo frameTimelineInfo;
            SAFE_PARCEL(frameTimelineInfo.read, data);

            uint32_t count = 0;
            SAFE_PARCEL_READ_SIZE(data.readUint32, &count, data.dataSize());
            Vector<ComposerState> state;
            state.setCapacity(count);
            for (size_t i = 0; i < count; i++) {
                ComposerState s;
                SAFE_PARCEL(s.read, data);
                state.add(s);
            }

            SAFE_PARCEL_READ_SIZE(data.readUint32, &count, data.dataSize());
            DisplayState d;
            Vector<DisplayState> displays;
            displays.setCapacity(count);
            for (size_t i = 0; i < count; i++) {
                SAFE_PARCEL(d.read, data);
                displays.add(d);
            }

            uint32_t stateFlags = 0;
            SAFE_PARCEL(data.readUint32, &stateFlags);
            sp<IBinder> applyToken;
            SAFE_PARCEL(data.readStrongBinder, &applyToken);
            InputWindowCommands inputWindowCommands;
            SAFE_PARCEL(inputWindowCommands.read, data);

            int64_t desiredPresentTime = 0;
            bool isAutoTimestamp = true;
            SAFE_PARCEL(data.readInt64, &desiredPresentTime);
            SAFE_PARCEL(data.readBool, &isAutoTimestamp);

            client_cache_t uncachedBuffer;
            sp<IBinder> tmpBinder;
            SAFE_PARCEL(data.readNullableStrongBinder, &tmpBinder);
            uncachedBuffer.token = tmpBinder;
            SAFE_PARCEL(data.readUint64, &uncachedBuffer.id);

            bool hasListenerCallbacks = false;
            SAFE_PARCEL(data.readBool, &hasListenerCallbacks);

            std::vector<ListenerCallbacks> listenerCallbacks;
            int32_t listenersSize = 0;
            SAFE_PARCEL_READ_SIZE(data.readInt32, &listenersSize, data.dataSize());
            for (int32_t i = 0; i < listenersSize; i++) {
                SAFE_PARCEL(data.readStrongBinder, &tmpBinder);
                std::vector<CallbackId> callbackIds;
                SAFE_PARCEL(data.readParcelableVector, &callbackIds);
                listenerCallbacks.emplace_back(tmpBinder, callbackIds);
            }

            uint64_t transactionId = -1;
            SAFE_PARCEL(data.readUint64, &transactionId);

            return setTransactionState(frameTimelineInfo, state, displays, stateFlags, applyToken,
                                       inputWindowCommands, desiredPresentTime, isAutoTimestamp,
                                       uncachedBuffer, hasListenerCallbacks, listenerCallbacks,
                                       transactionId);
        }
        case BOOT_FINISHED: {
            CHECK_INTERFACE(ISurfaceComposer, data, reply);
            bootFinished();
            return NO_ERROR;
        }
        case AUTHENTICATE_SURFACE: {
            CHECK_INTERFACE(ISurfaceComposer, data, reply);
            sp<IGraphicBufferProducer> bufferProducer =
                    interface_cast<IGraphicBufferProducer>(data.readStrongBinder());
            int32_t result = authenticateSurfaceTexture(bufferProducer) ? 1 : 0;
            reply->writeInt32(result);
            return NO_ERROR;
        }
        case GET_SUPPORTED_FRAME_TIMESTAMPS: {
            CHECK_INTERFACE(ISurfaceComposer, data, reply);
            std::vector<FrameEvent> supportedTimestamps;
            status_t result = getSupportedFrameTimestamps(&supportedTimestamps);
            status_t err = reply->writeInt32(result);
            if (err != NO_ERROR) {
                return err;
            }
            if (result != NO_ERROR) {
                return result;
            }

            std::vector<int32_t> supported;
            supported.reserve(supportedTimestamps.size());
            for (FrameEvent s : supportedTimestamps) {
                supported.push_back(static_cast<int32_t>(s));
            }
            return reply->writeInt32Vector(supported);
        }
        case CREATE_DISPLAY_EVENT_CONNECTION: {
            CHECK_INTERFACE(ISurfaceComposer, data, reply);
            auto vsyncSource = static_cast<ISurfaceComposer::VsyncSource>(data.readInt32());
            EventRegistrationFlags eventRegistration =
                    static_cast<EventRegistration>(data.readUint32());

            sp<IDisplayEventConnection> connection(
                    createDisplayEventConnection(vsyncSource, eventRegistration));
            reply->writeStrongBinder(IInterface::asBinder(connection));
            return NO_ERROR;
        }
        case GET_STATIC_DISPLAY_INFO: {
            CHECK_INTERFACE(ISurfaceComposer, data, reply);
            ui::StaticDisplayInfo info;
            const sp<IBinder> display = data.readStrongBinder();
            const status_t result = getStaticDisplayInfo(display, &info);
            SAFE_PARCEL(reply->writeInt32, result);
            if (result != NO_ERROR) return result;
            SAFE_PARCEL(reply->write, info);
            return NO_ERROR;
        }
        case GET_DYNAMIC_DISPLAY_INFO: {
            CHECK_INTERFACE(ISurfaceComposer, data, reply);
            ui::DynamicDisplayInfo info;
            const sp<IBinder> display = data.readStrongBinder();
            const status_t result = getDynamicDisplayInfo(display, &info);
            SAFE_PARCEL(reply->writeInt32, result);
            if (result != NO_ERROR) return result;
            SAFE_PARCEL(reply->write, info);
            return NO_ERROR;
        }
        case GET_DISPLAY_NATIVE_PRIMARIES: {
            CHECK_INTERFACE(ISurfaceComposer, data, reply);
            ui::DisplayPrimaries primaries;
            sp<IBinder> display = nullptr;

            status_t result = data.readStrongBinder(&display);
            if (result != NO_ERROR) {
                ALOGE("getDisplayNativePrimaries failed to readStrongBinder: %d", result);
                return result;
            }

            result = getDisplayNativePrimaries(display, primaries);
            reply->writeInt32(result);
            if (result == NO_ERROR) {
                memcpy(reply->writeInplace(sizeof(ui::DisplayPrimaries)), &primaries,
                        sizeof(ui::DisplayPrimaries));
            }

            return NO_ERROR;
        }
        case SET_ACTIVE_COLOR_MODE: {
            CHECK_INTERFACE(ISurfaceComposer, data, reply);
            sp<IBinder> display = nullptr;
            status_t result = data.readStrongBinder(&display);
            if (result != NO_ERROR) {
                ALOGE("getActiveColorMode failed to readStrongBinder: %d", result);
                return result;
            }
            int32_t colorModeInt = 0;
            result = data.readInt32(&colorModeInt);
            if (result != NO_ERROR) {
                ALOGE("setActiveColorMode failed to readInt32: %d", result);
                return result;
            }
            result = setActiveColorMode(display,
                    static_cast<ColorMode>(colorModeInt));
            result = reply->writeInt32(result);
            return result;
        }
        case SET_BOOT_DISPLAY_MODE: {
            CHECK_INTERFACE(ISurfaceComposer, data, reply);
            sp<IBinder> display = nullptr;
            status_t result = data.readStrongBinder(&display);
            if (result != NO_ERROR) {
                ALOGE("setBootDisplayMode failed to readStrongBinder: %d", result);
                return result;
            }
            ui::DisplayModeId displayModeId;
            result = data.readInt32(&displayModeId);
            if (result != NO_ERROR) {
                ALOGE("setBootDisplayMode failed to readInt32: %d", result);
                return result;
            }
            return setBootDisplayMode(display, displayModeId);
        }
        case CLEAR_ANIMATION_FRAME_STATS: {
            CHECK_INTERFACE(ISurfaceComposer, data, reply);
            status_t result = clearAnimationFrameStats();
            reply->writeInt32(result);
            return NO_ERROR;
        }
        case GET_ANIMATION_FRAME_STATS: {
            CHECK_INTERFACE(ISurfaceComposer, data, reply);
            FrameStats stats;
            status_t result = getAnimationFrameStats(&stats);
            reply->write(stats);
            reply->writeInt32(result);
            return NO_ERROR;
        }
        case ENABLE_VSYNC_INJECTIONS: {
            CHECK_INTERFACE(ISurfaceComposer, data, reply);
            bool enable = false;
            status_t result = data.readBool(&enable);
            if (result != NO_ERROR) {
                ALOGE("enableVSyncInjections failed to readBool: %d", result);
                return result;
            }
            return enableVSyncInjections(enable);
        }
        case INJECT_VSYNC: {
            CHECK_INTERFACE(ISurfaceComposer, data, reply);
            int64_t when = 0;
            status_t result = data.readInt64(&when);
            if (result != NO_ERROR) {
                ALOGE("enableVSyncInjections failed to readInt64: %d", result);
                return result;
            }
            return injectVSync(when);
        }
        case GET_LAYER_DEBUG_INFO: {
            CHECK_INTERFACE(ISurfaceComposer, data, reply);
            std::vector<LayerDebugInfo> outLayers;
            status_t result = getLayerDebugInfo(&outLayers);
            reply->writeInt32(result);
            if (result == NO_ERROR)
            {
                result = reply->writeParcelableVector(outLayers);
            }
            return result;
        }
        case GET_COMPOSITION_PREFERENCE: {
            CHECK_INTERFACE(ISurfaceComposer, data, reply);
            ui::Dataspace defaultDataspace;
            ui::PixelFormat defaultPixelFormat;
            ui::Dataspace wideColorGamutDataspace;
            ui::PixelFormat wideColorGamutPixelFormat;
            status_t error =
                    getCompositionPreference(&defaultDataspace, &defaultPixelFormat,
                                             &wideColorGamutDataspace, &wideColorGamutPixelFormat);
            reply->writeInt32(error);
            if (error == NO_ERROR) {
                reply->writeInt32(static_cast<int32_t>(defaultDataspace));
                reply->writeInt32(static_cast<int32_t>(defaultPixelFormat));
                reply->writeInt32(static_cast<int32_t>(wideColorGamutDataspace));
                reply->writeInt32(static_cast<int32_t>(wideColorGamutPixelFormat));
            }
            return error;
        }
        case GET_COLOR_MANAGEMENT: {
            CHECK_INTERFACE(ISurfaceComposer, data, reply);
            bool result;
            status_t error = getColorManagement(&result);
            if (error == NO_ERROR) {
                reply->writeBool(result);
            }
            return error;
        }
        case GET_DISPLAYED_CONTENT_SAMPLING_ATTRIBUTES: {
            CHECK_INTERFACE(ISurfaceComposer, data, reply);

            sp<IBinder> display = data.readStrongBinder();
            ui::PixelFormat format;
            ui::Dataspace dataspace;
            uint8_t component = 0;
            auto result =
                    getDisplayedContentSamplingAttributes(display, &format, &dataspace, &component);
            if (result == NO_ERROR) {
                reply->writeUint32(static_cast<uint32_t>(format));
                reply->writeUint32(static_cast<uint32_t>(dataspace));
                reply->writeUint32(static_cast<uint32_t>(component));
            }
            return result;
        }
        case SET_DISPLAY_CONTENT_SAMPLING_ENABLED: {
            CHECK_INTERFACE(ISurfaceComposer, data, reply);

            sp<IBinder> display = nullptr;
            bool enable = false;
            int8_t componentMask = 0;
            uint64_t maxFrames = 0;
            status_t result = data.readStrongBinder(&display);
            if (result != NO_ERROR) {
                ALOGE("setDisplayContentSamplingEnabled failure in reading Display token: %d",
                      result);
                return result;
            }

            result = data.readBool(&enable);
            if (result != NO_ERROR) {
                ALOGE("setDisplayContentSamplingEnabled failure in reading enable: %d", result);
                return result;
            }

            result = data.readByte(static_cast<int8_t*>(&componentMask));
            if (result != NO_ERROR) {
                ALOGE("setDisplayContentSamplingEnabled failure in reading component mask: %d",
                      result);
                return result;
            }

            result = data.readUint64(&maxFrames);
            if (result != NO_ERROR) {
                ALOGE("setDisplayContentSamplingEnabled failure in reading max frames: %d", result);
                return result;
            }

            return setDisplayContentSamplingEnabled(display, enable,
                                                    static_cast<uint8_t>(componentMask), maxFrames);
        }
        case GET_DISPLAYED_CONTENT_SAMPLE: {
            CHECK_INTERFACE(ISurfaceComposer, data, reply);

            sp<IBinder> display = data.readStrongBinder();
            uint64_t maxFrames = 0;
            uint64_t timestamp = 0;

            status_t result = data.readUint64(&maxFrames);
            if (result != NO_ERROR) {
                ALOGE("getDisplayedContentSample failure in reading max frames: %d", result);
                return result;
            }

            result = data.readUint64(&timestamp);
            if (result != NO_ERROR) {
                ALOGE("getDisplayedContentSample failure in reading timestamp: %d", result);
                return result;
            }

            DisplayedFrameStats stats;
            result = getDisplayedContentSample(display, maxFrames, timestamp, &stats);
            if (result == NO_ERROR) {
                reply->writeUint64(stats.numFrames);
                reply->writeUint64Vector(stats.component_0_sample);
                reply->writeUint64Vector(stats.component_1_sample);
                reply->writeUint64Vector(stats.component_2_sample);
                reply->writeUint64Vector(stats.component_3_sample);
            }
            return result;
        }
        case GET_PROTECTED_CONTENT_SUPPORT: {
            CHECK_INTERFACE(ISurfaceComposer, data, reply);
            bool result;
            status_t error = getProtectedContentSupport(&result);
            if (error == NO_ERROR) {
                reply->writeBool(result);
            }
            return error;
        }
<<<<<<< HEAD
        case IS_WIDE_COLOR_DISPLAY: {
            CHECK_INTERFACE(ISurfaceComposer, data, reply);
            sp<IBinder> display = nullptr;
            status_t error = data.readStrongBinder(&display);
            if (error != NO_ERROR) {
                return error;
            }
            bool result;
            error = isWideColorDisplay(display, &result);
            if (error == NO_ERROR) {
                reply->writeBool(result);
            }
            return error;
        }
        case IS_HARDWARE_RC_DISPLAY: {
            CHECK_INTERFACE(ISurfaceComposer, data, reply);
            sp<IBinder> display = nullptr;
            status_t error = data.readStrongBinder(&display);
            if (error != NO_ERROR) {
                return error;
            }
            bool result;
            error = isDeviceRCSupported(display, &result);
            if (error == NO_ERROR) {
                reply->writeBool(result);
            }
            return error;
        }
=======
>>>>>>> 415176e1
        case ADD_REGION_SAMPLING_LISTENER: {
            CHECK_INTERFACE(ISurfaceComposer, data, reply);
            Rect samplingArea;
            status_t result = data.read(samplingArea);
            if (result != NO_ERROR) {
                ALOGE("addRegionSamplingListener: Failed to read sampling area");
                return result;
            }
            sp<IBinder> stopLayerHandle;
            result = data.readNullableStrongBinder(&stopLayerHandle);
            if (result != NO_ERROR) {
                ALOGE("addRegionSamplingListener: Failed to read stop layer handle");
                return result;
            }
            sp<IRegionSamplingListener> listener;
            result = data.readNullableStrongBinder(&listener);
            if (result != NO_ERROR) {
                ALOGE("addRegionSamplingListener: Failed to read listener");
                return result;
            }
            return addRegionSamplingListener(samplingArea, stopLayerHandle, listener);
        }
        case REMOVE_REGION_SAMPLING_LISTENER: {
            CHECK_INTERFACE(ISurfaceComposer, data, reply);
            sp<IRegionSamplingListener> listener;
            status_t result = data.readNullableStrongBinder(&listener);
            if (result != NO_ERROR) {
                ALOGE("removeRegionSamplingListener: Failed to read listener");
                return result;
            }
            return removeRegionSamplingListener(listener);
        }
        case ADD_FPS_LISTENER: {
            CHECK_INTERFACE(ISurfaceComposer, data, reply);
            int32_t taskId;
            status_t result = data.readInt32(&taskId);
            if (result != NO_ERROR) {
                ALOGE("addFpsListener: Failed to read layer handle");
                return result;
            }
            sp<gui::IFpsListener> listener;
            result = data.readNullableStrongBinder(&listener);
            if (result != NO_ERROR) {
                ALOGE("addFpsListener: Failed to read listener");
                return result;
            }
            return addFpsListener(taskId, listener);
        }
        case REMOVE_FPS_LISTENER: {
            CHECK_INTERFACE(ISurfaceComposer, data, reply);
            sp<gui::IFpsListener> listener;
            status_t result = data.readNullableStrongBinder(&listener);
            if (result != NO_ERROR) {
                ALOGE("removeFpsListener: Failed to read listener");
                return result;
            }
            return removeFpsListener(listener);
        }
        case ADD_TUNNEL_MODE_ENABLED_LISTENER: {
            CHECK_INTERFACE(ISurfaceComposer, data, reply);
            sp<gui::ITunnelModeEnabledListener> listener;
            status_t result = data.readNullableStrongBinder(&listener);
            if (result != NO_ERROR) {
                ALOGE("addTunnelModeEnabledListener: Failed to read listener");
                return result;
            }
            return addTunnelModeEnabledListener(listener);
        }
        case REMOVE_TUNNEL_MODE_ENABLED_LISTENER: {
            CHECK_INTERFACE(ISurfaceComposer, data, reply);
            sp<gui::ITunnelModeEnabledListener> listener;
            status_t result = data.readNullableStrongBinder(&listener);
            if (result != NO_ERROR) {
                ALOGE("removeTunnelModeEnabledListener: Failed to read listener");
                return result;
            }
            return removeTunnelModeEnabledListener(listener);
        }
        case SET_DESIRED_DISPLAY_MODE_SPECS: {
            CHECK_INTERFACE(ISurfaceComposer, data, reply);
            sp<IBinder> displayToken = data.readStrongBinder();
            ui::DisplayModeId defaultMode;
            status_t result = data.readInt32(&defaultMode);
            if (result != NO_ERROR) {
                ALOGE("setDesiredDisplayModeSpecs: failed to read defaultMode: %d", result);
                return result;
            }
            if (defaultMode < 0) {
                ALOGE("%s: defaultMode must be non-negative but it was %d", __func__, defaultMode);
                return BAD_VALUE;
            }
            bool allowGroupSwitching;
            result = data.readBool(&allowGroupSwitching);
            if (result != NO_ERROR) {
                ALOGE("setDesiredDisplayModeSpecs: failed to read allowGroupSwitching: %d", result);
                return result;
            }
            float primaryRefreshRateMin;
            result = data.readFloat(&primaryRefreshRateMin);
            if (result != NO_ERROR) {
                ALOGE("setDesiredDisplayModeSpecs: failed to read primaryRefreshRateMin: %d",
                      result);
                return result;
            }
            float primaryRefreshRateMax;
            result = data.readFloat(&primaryRefreshRateMax);
            if (result != NO_ERROR) {
                ALOGE("setDesiredDisplayModeSpecs: failed to read primaryRefreshRateMax: %d",
                      result);
                return result;
            }
            float appRequestRefreshRateMin;
            result = data.readFloat(&appRequestRefreshRateMin);
            if (result != NO_ERROR) {
                ALOGE("setDesiredDisplayModeSpecs: failed to read appRequestRefreshRateMin: %d",
                      result);
                return result;
            }
            float appRequestRefreshRateMax;
            result = data.readFloat(&appRequestRefreshRateMax);
            if (result != NO_ERROR) {
                ALOGE("setDesiredDisplayModeSpecs: failed to read appRequestRefreshRateMax: %d",
                      result);
                return result;
            }
            result = setDesiredDisplayModeSpecs(displayToken, defaultMode, allowGroupSwitching,
                                                primaryRefreshRateMin, primaryRefreshRateMax,
                                                appRequestRefreshRateMin, appRequestRefreshRateMax);
            if (result != NO_ERROR) {
                ALOGE("setDesiredDisplayModeSpecs: failed to call setDesiredDisplayModeSpecs: "
                      "%d",
                      result);
                return result;
            }
            reply->writeInt32(result);
            return result;
        }
        case GET_DESIRED_DISPLAY_MODE_SPECS: {
            CHECK_INTERFACE(ISurfaceComposer, data, reply);
            sp<IBinder> displayToken = data.readStrongBinder();
            ui::DisplayModeId defaultMode;
            bool allowGroupSwitching;
            float primaryRefreshRateMin;
            float primaryRefreshRateMax;
            float appRequestRefreshRateMin;
            float appRequestRefreshRateMax;

            status_t result =
                    getDesiredDisplayModeSpecs(displayToken, &defaultMode, &allowGroupSwitching,
                                               &primaryRefreshRateMin, &primaryRefreshRateMax,
                                               &appRequestRefreshRateMin,
                                               &appRequestRefreshRateMax);
            if (result != NO_ERROR) {
                ALOGE("getDesiredDisplayModeSpecs: failed to get getDesiredDisplayModeSpecs: "
                      "%d",
                      result);
                return result;
            }

            result = reply->writeInt32(defaultMode);
            if (result != NO_ERROR) {
                ALOGE("getDesiredDisplayModeSpecs: failed to write defaultMode: %d", result);
                return result;
            }
            result = reply->writeBool(allowGroupSwitching);
            if (result != NO_ERROR) {
                ALOGE("getDesiredDisplayModeSpecs: failed to write allowGroupSwitching: %d",
                      result);
                return result;
            }
            result = reply->writeFloat(primaryRefreshRateMin);
            if (result != NO_ERROR) {
                ALOGE("getDesiredDisplayModeSpecs: failed to write primaryRefreshRateMin: %d",
                      result);
                return result;
            }
            result = reply->writeFloat(primaryRefreshRateMax);
            if (result != NO_ERROR) {
                ALOGE("getDesiredDisplayModeSpecs: failed to write primaryRefreshRateMax: %d",
                      result);
                return result;
            }
            result = reply->writeFloat(appRequestRefreshRateMin);
            if (result != NO_ERROR) {
                ALOGE("getDesiredDisplayModeSpecs: failed to write appRequestRefreshRateMin: %d",
                      result);
                return result;
            }
            result = reply->writeFloat(appRequestRefreshRateMax);
            if (result != NO_ERROR) {
                ALOGE("getDesiredDisplayModeSpecs: failed to write appRequestRefreshRateMax: %d",
                      result);
                return result;
            }
            reply->writeInt32(result);
            return result;
        }
        case SET_GLOBAL_SHADOW_SETTINGS: {
            CHECK_INTERFACE(ISurfaceComposer, data, reply);

            std::vector<float> shadowConfig;
            status_t error = data.readFloatVector(&shadowConfig);
            if (error != NO_ERROR || shadowConfig.size() != 11) {
                ALOGE("setGlobalShadowSettings: failed to read shadowConfig: %d", error);
                return error;
            }

            half4 ambientColor = {shadowConfig[0], shadowConfig[1], shadowConfig[2],
                                  shadowConfig[3]};
            half4 spotColor = {shadowConfig[4], shadowConfig[5], shadowConfig[6], shadowConfig[7]};
            float lightPosY = shadowConfig[8];
            float lightPosZ = shadowConfig[9];
            float lightRadius = shadowConfig[10];
            return setGlobalShadowSettings(ambientColor, spotColor, lightPosY, lightPosZ,
                                           lightRadius);
        }
        case GET_DISPLAY_DECORATION_SUPPORT: {
            CHECK_INTERFACE(ISurfaceComposer, data, reply);
            sp<IBinder> displayToken;
            SAFE_PARCEL(data.readNullableStrongBinder, &displayToken);
            std::optional<common::DisplayDecorationSupport> support;
            auto error = getDisplayDecorationSupport(displayToken, &support);
            if (error != NO_ERROR) {
                ALOGE("getDisplayDecorationSupport failed with error %d", error);
                return error;
            }
            reply->writeBool(support.has_value());
            if (support) {
                reply->writeInt32(static_cast<int32_t>(support.value().format));
                reply->writeInt32(static_cast<int32_t>(support.value().alphaInterpretation));
            }
            return error;
        }
        case SET_FRAME_RATE: {
            CHECK_INTERFACE(ISurfaceComposer, data, reply);
            sp<IBinder> binder;
            SAFE_PARCEL(data.readStrongBinder, &binder);

            sp<IGraphicBufferProducer> surface = interface_cast<IGraphicBufferProducer>(binder);
            if (!surface) {
                ALOGE("setFrameRate: failed to cast to IGraphicBufferProducer");
                return BAD_VALUE;
            }
            float frameRate;
            SAFE_PARCEL(data.readFloat, &frameRate);

            int8_t compatibility;
            SAFE_PARCEL(data.readByte, &compatibility);

            int8_t changeFrameRateStrategy;
            SAFE_PARCEL(data.readByte, &changeFrameRateStrategy);

            status_t result =
                    setFrameRate(surface, frameRate, compatibility, changeFrameRateStrategy);
            reply->writeInt32(result);
            return NO_ERROR;
        }
        case SET_FRAME_TIMELINE_INFO: {
            CHECK_INTERFACE(ISurfaceComposer, data, reply);
            sp<IBinder> binder;
            status_t err = data.readStrongBinder(&binder);
            if (err != NO_ERROR) {
                ALOGE("setFrameTimelineInfo: failed to read strong binder: %s (%d)", strerror(-err),
                      -err);
                return err;
            }
            sp<IGraphicBufferProducer> surface = interface_cast<IGraphicBufferProducer>(binder);
            if (!surface) {
                ALOGE("setFrameTimelineInfo: failed to cast to IGraphicBufferProducer: %s (%d)",
                      strerror(-err), -err);
                return err;
            }

            FrameTimelineInfo frameTimelineInfo;
            SAFE_PARCEL(frameTimelineInfo.read, data);

            status_t result = setFrameTimelineInfo(surface, frameTimelineInfo);
            reply->writeInt32(result);
            return NO_ERROR;
        }
        case ADD_TRANSACTION_TRACE_LISTENER: {
            CHECK_INTERFACE(ISurfaceComposer, data, reply);
            sp<gui::ITransactionTraceListener> listener;
            SAFE_PARCEL(data.readStrongBinder, &listener);

            return addTransactionTraceListener(listener);
        }
        case GET_GPU_CONTEXT_PRIORITY: {
            CHECK_INTERFACE(ISurfaceComposer, data, reply);
            int priority = getGPUContextPriority();
            SAFE_PARCEL(reply->writeInt32, priority);
            return NO_ERROR;
        }
        case GET_MAX_ACQUIRED_BUFFER_COUNT: {
            CHECK_INTERFACE(ISurfaceComposer, data, reply);
            int buffers = 0;
            int err = getMaxAcquiredBufferCount(&buffers);
            if (err != NO_ERROR) {
                return err;
            }
            SAFE_PARCEL(reply->writeInt32, buffers);
            return NO_ERROR;
        }
        case OVERRIDE_HDR_TYPES: {
            CHECK_INTERFACE(ISurfaceComposer, data, reply);
            sp<IBinder> display = nullptr;
            SAFE_PARCEL(data.readStrongBinder, &display);

            std::vector<int32_t> hdrTypes;
            SAFE_PARCEL(data.readInt32Vector, &hdrTypes);

            std::vector<ui::Hdr> hdrTypesVector;
            for (int i : hdrTypes) {
                hdrTypesVector.push_back(static_cast<ui::Hdr>(i));
            }
            return overrideHdrTypes(display, hdrTypesVector);
        }
        case ON_PULL_ATOM: {
            CHECK_INTERFACE(ISurfaceComposer, data, reply);
            int32_t atomId = 0;
            SAFE_PARCEL(data.readInt32, &atomId);

            std::string pulledData;
            bool success;
            status_t err = onPullAtom(atomId, &pulledData, &success);
            SAFE_PARCEL(reply->writeByteArray, pulledData.size(),
                        reinterpret_cast<const uint8_t*>(pulledData.data()));
            SAFE_PARCEL(reply->writeBool, success);
            return err;
        }
        case ADD_WINDOW_INFOS_LISTENER: {
            CHECK_INTERFACE(ISurfaceComposer, data, reply);
            sp<IWindowInfosListener> listener;
            SAFE_PARCEL(data.readStrongBinder, &listener);

            return addWindowInfosListener(listener);
        }
        case REMOVE_WINDOW_INFOS_LISTENER: {
            CHECK_INTERFACE(ISurfaceComposer, data, reply);
            sp<IWindowInfosListener> listener;
            SAFE_PARCEL(data.readStrongBinder, &listener);

            return removeWindowInfosListener(listener);
        }
        case SET_OVERRIDE_FRAME_RATE: {
            CHECK_INTERFACE(ISurfaceComposer, data, reply);

            uid_t uid;
            SAFE_PARCEL(data.readUint32, &uid);

            float frameRate;
            SAFE_PARCEL(data.readFloat, &frameRate);

            return setOverrideFrameRate(uid, frameRate);
        }
        default: {
            return BBinder::onTransact(code, data, reply, flags);
        }
    }
}

} // namespace android<|MERGE_RESOLUTION|>--- conflicted
+++ resolved
@@ -598,27 +598,6 @@
         return error;
     }
 
-<<<<<<< HEAD
-    status_t isWideColorDisplay(const sp<IBinder>& token,
-                                bool* outIsWideColorDisplay) const override {
-        Parcel data, reply;
-        status_t error = data.writeInterfaceToken(ISurfaceComposer::getInterfaceDescriptor());
-        if (error != NO_ERROR) {
-            return error;
-        }
-        error = data.writeStrongBinder(token);
-        if (error != NO_ERROR) {
-            return error;
-        }
-
-        error = remote()->transact(BnSurfaceComposer::IS_WIDE_COLOR_DISPLAY, data, &reply);
-        if (error != NO_ERROR) {
-            return error;
-        }
-        error = reply.readBool(outIsWideColorDisplay);
-        return error;
-    }
-
     status_t isDeviceRCSupported(const sp<IBinder>& token,
                                  bool* outDeviceRCSupported) const override {
         Parcel data, reply;
@@ -638,8 +617,6 @@
         return error;
     }
 
-=======
->>>>>>> 415176e1
     status_t addRegionSamplingListener(const Rect& samplingArea, const sp<IBinder>& stopLayerHandle,
                                        const sp<IRegionSamplingListener>& listener) override {
         Parcel data, reply;
@@ -1425,8 +1402,7 @@
             }
             return error;
         }
-<<<<<<< HEAD
-        case IS_WIDE_COLOR_DISPLAY: {
+        case IS_HARDWARE_RC_DISPLAY: {
             CHECK_INTERFACE(ISurfaceComposer, data, reply);
             sp<IBinder> display = nullptr;
             status_t error = data.readStrongBinder(&display);
@@ -1434,28 +1410,12 @@
                 return error;
             }
             bool result;
-            error = isWideColorDisplay(display, &result);
-            if (error == NO_ERROR) {
-                reply->writeBool(result);
-            }
-            return error;
-        }
-        case IS_HARDWARE_RC_DISPLAY: {
-            CHECK_INTERFACE(ISurfaceComposer, data, reply);
-            sp<IBinder> display = nullptr;
-            status_t error = data.readStrongBinder(&display);
-            if (error != NO_ERROR) {
-                return error;
-            }
-            bool result;
             error = isDeviceRCSupported(display, &result);
             if (error == NO_ERROR) {
                 reply->writeBool(result);
             }
             return error;
         }
-=======
->>>>>>> 415176e1
         case ADD_REGION_SAMPLING_LISTENER: {
             CHECK_INTERFACE(ISurfaceComposer, data, reply);
             Rect samplingArea;
