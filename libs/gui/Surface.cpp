--- conflicted
+++ resolved
@@ -1280,14 +1280,11 @@
     return getConsumerUsage(usage);
 }
 
-<<<<<<< HEAD
-=======
 int Surface::dispatchSetAutoPrerotation(va_list args) {
     bool autoPrerotation = va_arg(args, int);
     return setAutoPrerotation(autoPrerotation);
 }
 
->>>>>>> 6fbb7b84
 bool Surface::transformToDisplayInverse() {
     return (mTransform & NATIVE_WINDOW_TRANSFORM_INVERSE_DISPLAY) ==
             NATIVE_WINDOW_TRANSFORM_INVERSE_DISPLAY;
