--- conflicted
+++ resolved
@@ -163,36 +163,7 @@
     ComposerService::getComposerService()->getMaxAcquiredBufferCount(&mMaxAcquiredBuffers);
     mBufferItemConsumer->setMaxAcquiredBufferCount(mMaxAcquiredBuffers);
     mCurrentMaxAcquiredBufferCount = mMaxAcquiredBuffers;
-<<<<<<< HEAD
-
-    if(strstr(mName.c_str(),"ScreenDecorOverlay") != nullptr){
-       sp<SurfaceComposerClient> client = mSurfaceControl->getClient();
-       if (client != nullptr) {
-           const sp<IBinder> display = client->getInternalDisplayToken();
-           if (display != nullptr) {
-               bool isDeviceRCSupported = false;
-               status_t err = client->isDeviceRCSupported(display, &isDeviceRCSupported);
-               if (!err && isDeviceRCSupported) {
-                   // retain original flags and append SW Flags
-                   uint64_t usage = GraphicBuffer::USAGE_HW_COMPOSER |
-                                    GraphicBuffer::USAGE_HW_TEXTURE |
-                                    GraphicBuffer::USAGE_SW_READ_RARELY |
-                                    GraphicBuffer::USAGE_SW_WRITE_RARELY;
-                   mConsumer->setConsumerUsageBits(usage);
-                }
-            }
-        }
-    }
-
-    mTransformHint = mSurfaceControl->getTransformHint();
-    mBufferItemConsumer->setTransformHint(mTransformHint);
-    SurfaceComposerClient::Transaction()
-            .setFlags(surface, layer_state_t::eEnableBackpressure,
-                      layer_state_t::eEnableBackpressure)
-            .setApplyToken(mApplyToken)
-            .apply();
-=======
->>>>>>> b2224fd3
+
     mNumAcquired = 0;
     mNumFrameAvailable = 0;
     BQA_LOGV("BLASTBufferQueue created width=%d height=%d format=%d mTransformHint=%d", mSize.width,
@@ -266,6 +237,24 @@
     }
     if (applyTransaction) {
         t.setApplyToken(mApplyToken).apply();
+    }
+    if(strstr(mName.c_str(),"ScreenDecorOverlay") != nullptr && mSurfaceControl != nullptr){
+       sp<SurfaceComposerClient> client = mSurfaceControl->getClient();
+       if (client != nullptr) {
+           const sp<IBinder> display = client->getInternalDisplayToken();
+           if (display != nullptr) {
+               bool isDeviceRCSupported = false;
+               status_t err = client->isDeviceRCSupported(display, &isDeviceRCSupported);
+               if (!err && isDeviceRCSupported) {
+                   // retain original flags and append SW Flags
+                   uint64_t usage = GraphicBuffer::USAGE_HW_COMPOSER |
+                                    GraphicBuffer::USAGE_HW_TEXTURE |
+                                    GraphicBuffer::USAGE_SW_READ_RARELY |
+                                    GraphicBuffer::USAGE_SW_WRITE_RARELY;
+                   mConsumer->setConsumerUsageBits(usage);
+                }
+            }
+        }
     }
 }
 
