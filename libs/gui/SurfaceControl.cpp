--- conflicted
+++ resolved
@@ -54,13 +54,9 @@
       : mClient(client),
         mHandle(handle),
         mGraphicBufferProducer(gbp),
-<<<<<<< HEAD
+        mLayerId(layerId),
         mTransformHint(transform),
         mExtension(mHandle, &mGraphicBufferProducer) {}
-=======
-        mLayerId(layerId),
-        mTransformHint(transform) {}
->>>>>>> 2a54e9bb
 
 SurfaceControl::SurfaceControl(const sp<SurfaceControl>& other) {
     mClient = other->mClient;
