--- conflicted
+++ resolved
@@ -530,16 +530,10 @@
 }
 
 Status<size_t> ProducerQueue::InsertBuffer(
-<<<<<<< HEAD
-    const std::shared_ptr<BufferProducer>& buffer) {
-  if (buffer == nullptr ||
-      !BufferHubDefs::IsBufferGained(buffer->buffer_state())) {
-=======
     const std::shared_ptr<ProducerBuffer>& buffer) {
   if (buffer == nullptr ||
       !BufferHubDefs::IsClientGained(buffer->buffer_state(),
                                      buffer->client_state_mask())) {
->>>>>>> eed5d453
     ALOGE(
         "ProducerQueue::InsertBuffer: Can only insert a buffer when it's in "
         "gained state.");
@@ -560,11 +554,7 @@
   size_t slot = status_or_slot.get();
 
   // Note that we are calling AddBuffer() from the base class to explicitly
-<<<<<<< HEAD
-  // avoid Enqueue() the BufferProducer.
-=======
   // avoid Enqueue() the ProducerBuffer.
->>>>>>> eed5d453
   auto status = BufferHubQueue::AddBuffer(buffer, slot);
   if (!status) {
     ALOGE("ProducerQueue::InsertBuffer: Failed to add buffer: %s.",
@@ -601,16 +591,6 @@
     return ErrorStatus(EINVAL);
   }
 
-<<<<<<< HEAD
-  std::shared_ptr<BufferProducer> buffer;
-  Status<std::shared_ptr<BufferHubBase>> dequeue_status =
-      BufferHubQueue::Dequeue(timeout, slot);
-  if (dequeue_status.ok()) {
-    buffer = std::static_pointer_cast<BufferProducer>(dequeue_status.take());
-  } else {
-    if (gain_posted_buffer) {
-      Status<std::shared_ptr<BufferProducer>> dequeue_unacquired_status =
-=======
   std::shared_ptr<ProducerBuffer> buffer;
   Status<std::shared_ptr<BufferHubBase>> dequeue_status =
       BufferHubQueue::Dequeue(timeout, slot);
@@ -619,7 +599,6 @@
   } else {
     if (gain_posted_buffer) {
       Status<std::shared_ptr<ProducerBuffer>> dequeue_unacquired_status =
->>>>>>> eed5d453
           ProducerQueue::DequeueUnacquiredBuffer(slot);
       if (!dequeue_unacquired_status.ok()) {
         ALOGE("%s: DequeueUnacquiredBuffer returned error: %d", __FUNCTION__,
@@ -639,11 +618,7 @@
   return {std::move(buffer)};
 }
 
-<<<<<<< HEAD
-Status<std::shared_ptr<BufferProducer>> ProducerQueue::DequeueUnacquiredBuffer(
-=======
 Status<std::shared_ptr<ProducerBuffer>> ProducerQueue::DequeueUnacquiredBuffer(
->>>>>>> eed5d453
     size_t* slot) {
   if (unavailable_buffers_slot_.size() < 1) {
     ALOGE(
@@ -657,21 +632,13 @@
   // unavailable_buffers_slot_.
   for (auto iter = unavailable_buffers_slot_.begin();
        iter != unavailable_buffers_slot_.end(); iter++) {
-<<<<<<< HEAD
-    std::shared_ptr<BufferProducer> buffer = ProducerQueue::GetBuffer(*iter);
-=======
     std::shared_ptr<ProducerBuffer> buffer = ProducerQueue::GetBuffer(*iter);
->>>>>>> eed5d453
     if (buffer == nullptr) {
       ALOGE("%s failed. Buffer slot %d is  null.", __FUNCTION__,
             static_cast<int>(*slot));
       return ErrorStatus(EIO);
     }
-<<<<<<< HEAD
-    if (!BufferHubDefs::IsBufferAcquired(buffer->buffer_state())) {
-=======
     if (!BufferHubDefs::AnyClientAcquired(buffer->buffer_state())) {
->>>>>>> eed5d453
       *slot = *iter;
       unavailable_buffers_slot_.erase(iter);
       unavailable_buffers_slot_.push_back(*slot);
@@ -751,15 +718,9 @@
     ALOGD_IF(TRACE, ": buffer_handle=%d", __FUNCTION__,
              buffer_handle_slot.first.value());
 
-<<<<<<< HEAD
-    std::unique_ptr<BufferConsumer> buffer_consumer =
-        BufferConsumer::Import(std::move(buffer_handle_slot.first));
-    if (!buffer_consumer) {
-=======
     std::unique_ptr<ConsumerBuffer> consumer_buffer =
         ConsumerBuffer::Import(std::move(buffer_handle_slot.first));
     if (!consumer_buffer) {
->>>>>>> eed5d453
       ALOGE("%s: Failed to import buffer: slot=%zu", __FUNCTION__,
             buffer_handle_slot.second);
       last_error = ErrorStatus(EPIPE);
@@ -784,11 +745,7 @@
 }
 
 Status<void> ConsumerQueue::AddBuffer(
-<<<<<<< HEAD
-    const std::shared_ptr<BufferConsumer>& buffer, size_t slot) {
-=======
     const std::shared_ptr<ConsumerBuffer>& buffer, size_t slot) {
->>>>>>> eed5d453
   ALOGD_IF(TRACE, "%s: queue_id=%d buffer_id=%d slot=%zu", __FUNCTION__, id(),
            buffer->id(), slot);
   return BufferHubQueue::AddBuffer(buffer, slot);
