--- conflicted
+++ resolved
@@ -110,11 +110,8 @@
             // the maximum number of binder threads threads allowed for this process.
             void                blockUntilThreadAvailable();
 
-<<<<<<< HEAD
-=======
             // Service manager registration
             void                setTheContextObject(sp<BBinder> obj);
->>>>>>> 6fbb7b84
 
             // Is this thread currently serving a binder call. This method
             // returns true if while traversing backwards from the function call
