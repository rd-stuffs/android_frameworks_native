--- conflicted
+++ resolved
@@ -139,38 +139,6 @@
                 enabled: false,
             },
         },
-<<<<<<< HEAD
-        android_arm64: {
-            // b/189438896 Sampling PGO restricted to arm64, arm32 in sc-dev
-            pgo: {
-                sampling: true,
-                profile_file: "libbinder/libbinder.profdata",
-            },
-            // b/189438896 Add exported symbols in a map file for ABI stability
-            // TODO(b/193052800): Revert this change, use specific map files.
-            version_script: "libbinder.map",
-            target: {
-                vendor: {
-                    version_script: "libbinder.map",
-                },
-            },
-        },
-        android_arm: {
-            // b/189438896 Sampling PGO restricted to arm64, arm32 in sc-dev
-            pgo: {
-                sampling: true,
-                profile_file: "libbinder/libbinder.profdata",
-            },
-            // b/189438896 Add exported symbols in a map file for ABI stability
-            version_script: "libbinder.map",
-            target: {
-                vendor: {
-                    version_script: "libbinder.map",
-                },
-            },
-        },
-=======
->>>>>>> 14cf0e8a
         vendor: {
             exclude_srcs: libbinder_device_interface_sources + libbinder_no_vendor_interface_sources,
         },
