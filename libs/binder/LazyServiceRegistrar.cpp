--- conflicted
+++ resolved
@@ -48,6 +48,22 @@
     Status onClients(const sp<IBinder>& service, bool clients) override;
 
 private:
+    struct Service {
+        sp<IBinder> service;
+        bool allowIsolated;
+        int dumpFlags;
+
+        // whether, based on onClients calls, we know we have a client for this
+        // service or not
+        bool clients = false;
+        bool registered = true;
+    };
+
+    /**
+     * Looks up a service guaranteed to be registered (service from onClients).
+     */
+    std::map<std::string, Service>::iterator assertRegisteredService(const sp<IBinder>& service);
+
     /**
      * Unregisters all services that we can. If we can't unregister all, re-register other
      * services.
@@ -62,24 +78,13 @@
      */
     void maybeTryShutdown();
 
-    /*
-     * Counter of the number of services that currently have at least one client.
-     */
+    // count of services with clients
     size_t mNumConnectedServices;
 
     // previous value passed to the active services callback
     std::optional<bool> mPreviousHasClients;
 
-    struct Service {
-        sp<IBinder> service;
-        bool allowIsolated;
-        int dumpFlags;
-
-        bool registered = true;
-    };
-    /**
-     * Map of registered names and services
-     */
+    // map of registered names and services
     std::map<std::string, Service> mRegisteredServices;
 
     bool mForcePersist;
@@ -110,25 +115,6 @@
     sp<ClientCounterCallbackImpl> mImpl;
 };
 
-<<<<<<< HEAD
-=======
-class ClientCounterCallback {
-public:
-    ClientCounterCallback();
-
-    bool registerService(const sp<IBinder>& service, const std::string& name,
-                                            bool allowIsolated, int dumpFlags);
-
-    /**
-     * Set a flag to prevent services from automatically shutting down
-     */
-    void forcePersist(bool persist);
-
-private:
-    sp<ClientCounterCallbackImpl> mImpl;
-};
-
->>>>>>> cc45cabc
 bool ClientCounterCallbackImpl::registerService(const sp<IBinder>& service, const std::string& name,
                                             bool allowIsolated, int dumpFlags) {
     auto manager = interface_cast<AidlServiceManager>(asBinder(defaultServiceManager()));
@@ -149,19 +135,16 @@
         }
 
         // Only add this when a service is added for the first time, as it is not removed
-        mRegisteredServices[name] = {service, allowIsolated, dumpFlags};
+        mRegisteredServices[name] = {
+              .service = service,
+              .allowIsolated = allowIsolated,
+              .dumpFlags = dumpFlags
+        };
     }
 
     return true;
 }
 
-<<<<<<< HEAD
-void ClientCounterCallbackImpl::forcePersist(bool persist) {
-    mForcePersist = persist;
-    if (!mForcePersist) {
-        // Attempt a shutdown in case the number of clients hit 0 while the flag was on
-        maybeTryShutdown();
-=======
 std::map<std::string, ClientCounterCallbackImpl::Service>::iterator ClientCounterCallbackImpl::assertRegisteredService(const sp<IBinder>& service) {
     LOG_ALWAYS_FATAL_IF(service == nullptr, "Got onClients callback for null service");
     for (auto it = mRegisteredServices.begin(); it != mRegisteredServices.end(); ++it) {
@@ -169,11 +152,19 @@
         (void) name;
         if (registered.service != service) continue;
         return it;
->>>>>>> cc45cabc
-    }
-}
-
-<<<<<<< HEAD
+    }
+    LOG_ALWAYS_FATAL("Got callback on service which we did not register: %s", String8(service->getInterfaceDescriptor()).c_str());
+    __builtin_unreachable();
+}
+
+void ClientCounterCallbackImpl::forcePersist(bool persist) {
+    mForcePersist = persist;
+    if (!mForcePersist) {
+        // Attempt a shutdown in case the number of clients hit 0 while the flag was on
+        maybeTryShutdown();
+    }
+}
+
 bool ClientCounterCallbackImpl::tryUnregister() {
     auto manager = interface_cast<AidlServiceManager>(asBinder(defaultServiceManager()));
 
@@ -226,12 +217,6 @@
     // client count change event, try to shutdown the process if its services
     // have no clients.
     if (!handledInCallback && mNumConnectedServices == 0) {
-=======
-void ClientCounterCallbackImpl::forcePersist(bool persist) {
-    mForcePersist = persist;
-    if(!mForcePersist) {
-        // Attempt a shutdown in case the number of clients hit 0 while the flag was on
->>>>>>> cc45cabc
         tryShutdown();
     }
 }
@@ -241,12 +226,6 @@
  * invocations could occur on different threads however.
  */
 Status ClientCounterCallbackImpl::onClients(const sp<IBinder>& service, bool clients) {
-<<<<<<< HEAD
-    if (clients) {
-        mNumConnectedServices++;
-    } else {
-        mNumConnectedServices--;
-=======
     auto & [name, registered] = *assertRegisteredService(service);
     if (registered.clients == clients) {
         LOG_ALWAYS_FATAL("Process already thought %s had clients: %d but servicemanager has "
@@ -262,27 +241,17 @@
              if (registered.clients) numWithClients++;
          }
          mNumConnectedServices = numWithClients;
->>>>>>> cc45cabc
     }
 
     ALOGI("Process has %zu (of %zu available) client(s) in use after notification %s has clients: %d",
-          mNumConnectedServices, mRegisteredServices.size(),
-          String8(service->getInterfaceDescriptor()).string(), clients);
+          mNumConnectedServices, mRegisteredServices.size(), name.c_str(), clients);
 
     maybeTryShutdown();
     return Status::ok();
 }
 
-<<<<<<< HEAD
  void ClientCounterCallbackImpl::tryShutdown() {
      ALOGI("Trying to shut down the service. No clients in use for any service in process.");
-=======
-void ClientCounterCallbackImpl::tryShutdown() {
-    if(mNumConnectedServices > 0) {
-        // Should only shut down if there are no clients
-        return;
-    }
->>>>>>> cc45cabc
 
     if (tryUnregister()) {
          ALOGI("Unregistered all clients and exiting");
@@ -298,10 +267,9 @@
 }
 
 ClientCounterCallback::ClientCounterCallback() {
-      mImpl = new ClientCounterCallbackImpl();
-}
-
-<<<<<<< HEAD
+      mImpl = sp<ClientCounterCallbackImpl>::make();
+}
+
 bool ClientCounterCallback::registerService(const sp<IBinder>& service, const std::string& name,
                                             bool allowIsolated, int dumpFlags) {
     return mImpl->registerService(service, name, allowIsolated, dumpFlags);
@@ -310,13 +278,6 @@
 void ClientCounterCallback::forcePersist(bool persist) {
     mImpl->forcePersist(persist);
 }
-=======
-        if (!success) {
-            ALOGI("Failed to unregister service %s", entry.first.c_str());
-            break;
-        }
-    }
->>>>>>> cc45cabc
 
 void ClientCounterCallback::setActiveServicesCallback(const std::function<bool(bool)>&
                                                       activeServicesCallback) {
@@ -329,19 +290,6 @@
 
 void ClientCounterCallback::reRegister() {
     mImpl->reRegister();
-}
-
-ClientCounterCallback::ClientCounterCallback() {
-      mImpl = sp<ClientCounterCallbackImpl>::make();
-}
-
-bool ClientCounterCallback::registerService(const sp<IBinder>& service, const std::string& name,
-                                            bool allowIsolated, int dumpFlags) {
-    return mImpl->registerService(service, name, allowIsolated, dumpFlags);
-}
-
-void ClientCounterCallback::forcePersist(bool persist) {
-    mImpl->forcePersist(persist);
 }
 
 }  // namespace internal
