--- conflicted
+++ resolved
@@ -35,8 +35,6 @@
 
 class GraphicBufferTest : public testing::Test {};
 
-<<<<<<< HEAD
-=======
 TEST_F(GraphicBufferTest, AllocateNoError) {
     PixelFormat format = PIXEL_FORMAT_RGBA_8888;
     sp<GraphicBuffer> gb(new GraphicBuffer(kTestWidth, kTestHeight, format, kTestLayerCount,
@@ -70,7 +68,6 @@
     ASSERT_EQ(BAD_VALUE, gb2->initCheck());
 }
 
->>>>>>> 6fbb7b84
 TEST_F(GraphicBufferTest, CreateFromBufferHubBuffer) {
     std::unique_ptr<BufferHubBuffer> b1 =
             BufferHubBuffer::create(kTestWidth, kTestHeight, kTestLayerCount, kTestFormat,
