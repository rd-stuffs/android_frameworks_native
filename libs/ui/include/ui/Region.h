/*
 * Copyright (C) 2007 The Android Open Source Project
 *
 * Licensed under the Apache License, Version 2.0 (the "License");
 * you may not use this file except in compliance with the License.
 * You may obtain a copy of the License at
 *
 *      http://www.apache.org/licenses/LICENSE-2.0
 *
 * Unless required by applicable law or agreed to in writing, software
 * distributed under the License is distributed on an "AS IS" BASIS,
 * WITHOUT WARRANTIES OR CONDITIONS OF ANY KIND, either express or implied.
 * See the License for the specific language governing permissions and
 * limitations under the License.
 */

#ifndef ANDROID_UI_REGION_H
#define ANDROID_UI_REGION_H

#include <stdint.h>
#include <sys/types.h>

#include <utils/Vector.h>

#include <ui/Rect.h>
#include <utils/Flattenable.h>

#include <android-base/macros.h>
<<<<<<< HEAD

namespace android {
// ---------------------------------------------------------------------------
=======
>>>>>>> eed5d453

#include <string>

namespace android {
// ---------------------------------------------------------------------------

class Region : public LightFlattenable<Region>
{
public:
    static const Region INVALID_REGION;

                        Region();
                        Region(const Region& rhs);
    explicit            Region(const Rect& rhs);
                        ~Region();

    static  Region      createTJunctionFreeRegion(const Region& r);

        Region& operator = (const Region& rhs);

    inline  bool        isEmpty() const     { return getBounds().isEmpty(); }
    inline  bool        isRect() const      { return mStorage.size() == 1; }

    inline  Rect        getBounds() const   { return mStorage[mStorage.size() - 1]; }
    inline  Rect        bounds() const      { return getBounds(); }

            bool        contains(const Point& point) const;
            bool        contains(int x, int y) const;

            // the region becomes its bounds
            Region&     makeBoundsSelf();

            void        clear();
            void        set(const Rect& r);
            void        set(int32_t w, int32_t h);
            void        set(uint32_t w, uint32_t h);

            Region&     orSelf(const Rect& rhs);
            Region&     xorSelf(const Rect& rhs);
            Region&     andSelf(const Rect& rhs);
            Region&     subtractSelf(const Rect& rhs);

            // boolean operators, applied on this
            Region&     orSelf(const Region& rhs);
            Region&     xorSelf(const Region& rhs);
            Region&     andSelf(const Region& rhs);
            Region&     subtractSelf(const Region& rhs);

            // boolean operators
    const   Region      merge(const Rect& rhs) const;
    const   Region      mergeExclusive(const Rect& rhs) const;
    const   Region      intersect(const Rect& rhs) const;
    const   Region      subtract(const Rect& rhs) const;

            // boolean operators
    const   Region      merge(const Region& rhs) const;
    const   Region      mergeExclusive(const Region& rhs) const;
    const   Region      intersect(const Region& rhs) const;
    const   Region      subtract(const Region& rhs) const;

            // these translate rhs first
            Region&     translateSelf(int dx, int dy);
<<<<<<< HEAD
            Region&     scaleSelf(int sx, int sy);
=======
            Region&     scaleSelf(float sx, float sy);
>>>>>>> eed5d453
            Region&     orSelf(const Region& rhs, int dx, int dy);
            Region&     xorSelf(const Region& rhs, int dx, int dy);
            Region&     andSelf(const Region& rhs, int dx, int dy);
            Region&     subtractSelf(const Region& rhs, int dx, int dy);


            // these translate rhs first
    const   Region      translate(int dx, int dy) const WARN_UNUSED;
    const   Region      merge(const Region& rhs, int dx, int dy) const WARN_UNUSED;
    const   Region      mergeExclusive(const Region& rhs, int dx, int dy) const WARN_UNUSED;
    const   Region      intersect(const Region& rhs, int dx, int dy) const WARN_UNUSED;
    const   Region      subtract(const Region& rhs, int dx, int dy) const WARN_UNUSED;

    // convenience operators overloads
    inline  const Region      operator | (const Region& rhs) const;
    inline  const Region      operator ^ (const Region& rhs) const;
    inline  const Region      operator & (const Region& rhs) const;
    inline  const Region      operator - (const Region& rhs) const;
    inline  const Region      operator + (const Point& pt) const;

    inline  Region&     operator |= (const Region& rhs);
    inline  Region&     operator ^= (const Region& rhs);
    inline  Region&     operator &= (const Region& rhs);
    inline  Region&     operator -= (const Region& rhs);
    inline  Region&     operator += (const Point& pt);


    // returns true if the regions share the same underlying storage
    bool isTriviallyEqual(const Region& region) const;


    /* various ways to access the rectangle list */


    // STL-like iterators
    typedef Rect const* const_iterator;
    const_iterator begin() const;
    const_iterator end() const;

    // returns an array of rect which has the same life-time has this
    // Region object.
    Rect const* getArray(size_t* count) const;

    /* no user serviceable parts here... */

            // add a rectangle to the internal list. This rectangle must
            // be sorted in Y and X and must not make the region invalid.
            void        addRectUnchecked(int l, int t, int r, int b);

    inline  bool        isFixedSize() const { return false; }
            size_t      getFlattenedSize() const;
            status_t    flatten(void* buffer, size_t size) const;
            status_t    unflatten(void const* buffer, size_t size);

            void        dump(std::string& out, const char* what, uint32_t flags=0) const;
            void        dump(const char* what, uint32_t flags=0) const;

private:
    class rasterizer;
    friend class rasterizer;

    Region& operationSelf(const Rect& r, uint32_t op);
    Region& operationSelf(const Region& r, uint32_t op);
    Region& operationSelf(const Region& r, int dx, int dy, uint32_t op);
    const Region operation(const Rect& rhs, uint32_t op) const;
    const Region operation(const Region& rhs, uint32_t op) const;
    const Region operation(const Region& rhs, int dx, int dy, uint32_t op) const;

    static void boolean_operation(uint32_t op, Region& dst,
            const Region& lhs, const Region& rhs, int dx, int dy);
    static void boolean_operation(uint32_t op, Region& dst,
            const Region& lhs, const Rect& rhs, int dx, int dy);

    static void boolean_operation(uint32_t op, Region& dst,
            const Region& lhs, const Region& rhs);
    static void boolean_operation(uint32_t op, Region& dst,
            const Region& lhs, const Rect& rhs);

    static void translate(Region& reg, int dx, int dy);
    static void translate(Region& dst, const Region& reg, int dx, int dy);

    static bool validate(const Region& reg,
            const char* name, bool silent = false);

    // mStorage is a (manually) sorted array of Rects describing the region
    // with an extra Rect as the last element which is set to the
    // bounds of the region. However, if the region is
    // a simple Rect then mStorage contains only that rect.
    Vector<Rect> mStorage;
};


const Region Region::operator | (const Region& rhs) const {
    return merge(rhs);
}
const Region Region::operator ^ (const Region& rhs) const {
    return mergeExclusive(rhs);
}
const Region Region::operator & (const Region& rhs) const {
    return intersect(rhs);
}
const Region Region::operator - (const Region& rhs) const {
    return subtract(rhs);
}
const Region Region::operator + (const Point& pt) const {
    return translate(pt.x, pt.y);
}


Region& Region::operator |= (const Region& rhs) {
    return orSelf(rhs);
}
Region& Region::operator ^= (const Region& rhs) {
    return xorSelf(rhs);
}
Region& Region::operator &= (const Region& rhs) {
    return andSelf(rhs);
}
Region& Region::operator -= (const Region& rhs) {
    return subtractSelf(rhs);
}
Region& Region::operator += (const Point& pt) {
    return translateSelf(pt.x, pt.y);
}
// ---------------------------------------------------------------------------
}; // namespace android

#endif // ANDROID_UI_REGION_H
<|MERGE_RESOLUTION|>--- conflicted
+++ resolved
@@ -26,12 +26,6 @@
 #include <utils/Flattenable.h>
 
 #include <android-base/macros.h>
-<<<<<<< HEAD
-
-namespace android {
-// ---------------------------------------------------------------------------
-=======
->>>>>>> eed5d453
 
 #include <string>
 
@@ -94,11 +88,7 @@
 
             // these translate rhs first
             Region&     translateSelf(int dx, int dy);
-<<<<<<< HEAD
-            Region&     scaleSelf(int sx, int sy);
-=======
             Region&     scaleSelf(float sx, float sy);
->>>>>>> eed5d453
             Region&     orSelf(const Region& rhs, int dx, int dy);
             Region&     xorSelf(const Region& rhs, int dx, int dy);
             Region&     andSelf(const Region& rhs, int dx, int dy);
