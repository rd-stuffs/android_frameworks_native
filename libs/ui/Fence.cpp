--- conflicted
+++ resolved
@@ -83,13 +83,9 @@
     int warningTimeout = 3000;
     int err = sync_wait(mFenceFd, warningTimeout);
     if (err < 0 && errno == ETIME) {
-<<<<<<< HEAD
-        ALOGE("%s: fence %d didn't signal in %u ms --Initializing dump",
-              logname, mFenceFd.get(), warningTimeout);
-        dump(mFenceFd);
-=======
         ALOGE("waitForever: %s: fence %d didn't signal in %u ms", logname, mFenceFd.get(),
               warningTimeout);
+        dump(mFenceFd);
 
         struct sync_file_info* finfo = sync_file_info(mFenceFd);
         if (finfo) {
@@ -107,7 +103,6 @@
             }
             sync_file_info_free(finfo);
         }
->>>>>>> ef7580bc
 
         err = sync_wait(mFenceFd, TIMEOUT_NEVER);
     }
