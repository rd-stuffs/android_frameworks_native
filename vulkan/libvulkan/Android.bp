--- conflicted
+++ resolved
@@ -75,10 +75,7 @@
 
     header_libs: [
         "hwvulkan_headers",
-<<<<<<< HEAD
-=======
         "libnativeloader-dummy-headers",
->>>>>>> 6fbb7b84
         "vulkan_headers",
     ],
     export_header_lib_headers: ["vulkan_headers"],
